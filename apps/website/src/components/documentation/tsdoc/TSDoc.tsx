--- conflicted
+++ resolved
@@ -6,11 +6,7 @@
 import { ItemLink } from '../../ItemLink';
 import { SyntaxHighlighter } from '../../SyntaxHighlighter';
 import { resolveItemURI } from '../util';
-<<<<<<< HEAD
-import { DeprecatedBlock, ExampleBlock, RemarksBlock, ReturnsBlock, SeeBlock } from './BlockComment';
-=======
-import { DefaultValueBlock, DeprecatedBlock, ExampleBlock, RemarksBlock, SeeBlock } from './BlockComment';
->>>>>>> 733c96c2
+import { DefaultValueBlock, DeprecatedBlock, ExampleBlock, RemarksBlock, ReturnsBlock, SeeBlock } from './BlockComment';
 
 export function TSDoc({ item, tsdoc }: { item: ApiItem; tsdoc: DocNode }): JSX.Element {
 	const createNode = useCallback(
@@ -99,13 +95,10 @@
 							) : null}
 							{comment.summarySection ? createNode(comment.summarySection) : null}
 							{comment.remarksBlock ? <RemarksBlock>{createNode(comment.remarksBlock.content)}</RemarksBlock> : null}
-<<<<<<< HEAD
-							{comment.returnsBlock ? <ReturnsBlock>{createNode(comment.returnsBlock.content)}</ReturnsBlock> : null}
-=======
 							{defaultValueBlock ? (
 								<DefaultValueBlock>{createNode(defaultValueBlock.content)}</DefaultValueBlock>
 							) : null}
->>>>>>> 733c96c2
+              {comment.returnsBlock ? <ReturnsBlock>{createNode(comment.returnsBlock.content)}</ReturnsBlock> : null}
 							{exampleBlocks.length
 								? exampleBlocks.map((block, idx) => <ExampleBlock key={idx}>{createNode(block.content)}</ExampleBlock>)
 								: null}
