<div align="center">
  <br />
  <p>
    <a href="https://discord.js.org"><img src="https://i.imgur.com/260XFXQ.png" width="546" alt="discord.js" /></a>
  </p>
  <br />
  <p>
    <a href="https://discord.gg/bRCvFy9"><img src="https://discordapp.com/api/guilds/222078108977594368/embed.png" alt="Discord server" /></a>
    <a href="https://www.npmjs.com/package/discord.js"><img src="https://img.shields.io/npm/v/discord.js.svg?maxAge=3600" alt="NPM version" /></a>
    <a href="https://www.npmjs.com/package/discord.js"><img src="https://img.shields.io/npm/dt/discord.js.svg?maxAge=3600" alt="NPM downloads" /></a>
    <a href="https://travis-ci.org/hydrabolt/discord.js"><img src="https://travis-ci.org/hydrabolt/discord.js.svg" alt="Build status" /></a>
    <a href="https://david-dm.org/hydrabolt/discord.js"><img src="https://img.shields.io/david/hydrabolt/discord.js.svg?maxAge=3600" alt="Dependencies" /></a>
  </p>
  <p>
    <a href="https://nodei.co/npm/discord.js/"><img src="https://nodei.co/npm/discord.js.png?downloads=true&stars=true" alt="NPM info" /></a>
  </p>
</div>

## About
discord.js is a powerful node.js module that allows you to interact with the [Discord API](https://discordapp.com/developers/docs/intro) very easily.
It takes a much more object-oriented approach than most other JS Discord libraries, making your bot's code significantly tidier and easier to comprehend.
Usability and performance are key focuses of discord.js, and it also has nearly 100% coverage of the Discord API.

## Installation
**Node.js 6.0.0 or newer is required.**

Without voice support: `npm install discord.js --save`  
With voice support ([node-opus](https://www.npmjs.com/package/node-opus)): `npm install discord.js node-opus --save`  
With voice support ([opusscript](https://www.npmjs.com/package/opusscript)): `npm install discord.js opusscript --save`  
<<<<<<< HEAD
With fast websockets ([uws](https://www.npmjs.com/package/uws)) `npm install discord.js uws --save`  
With a fast eventemitter ([EventEmitter3](https://www.npmjs.com/package/eventemitter3)) `npm install discord.js eventemitter3 --save`  
With fast promises ([bluebird](https://www.npmjs.com/package/bluebird)) `npm install discord.js bluebird --save`  
=======
With a fast websocket client ([uws](https://www.npmjs.com/package/uws)) `npm install discord.js uws --save`  
With fast websocket encoding ([erlpack](https://github.com/hammerandchisel/erlpack)) `npm install disscord.js hammerandchisel/erlpack --save`
>>>>>>> 1e5afc16

The preferred audio engine is node-opus, as it performs significantly better than opusscript. When both are available, discord.js will automatically choose node-opus.
Using opusscript is only recommended for development environments where node-opus is tough to get working.
For production bots, using node-opus should be considered a necessity, especially if they're going to be running on multiple servers.

## Example Usage
```js
const Discord = require('discord.js');
const client = new Discord.Client();

client.on('ready', () => {
  console.log('I am ready!');
});

client.on('message', message => {
  if (message.content === 'ping') {
    message.reply('pong');
  }
});

client.login('your token');
```

A bot template using discord.js can be generated using [generator-discordbot](https://www.npmjs.com/package/generator-discordbot).

## Web distributions
Web builds of discord.js that are fully capable of running in browsers are available [here](https://github.com/hydrabolt/discord.js/tree/webpack).
These are built by [Webpack 2](https://webpack.js.org/). The API is identical, but rather than using `require('discord.js')`,
the entire `Discord` object is available as a global (on the `window` object).
The ShardingManager and any voice-related functionality is unavailable in these builds.

## Links
* [Website](https://discord.js.org/)
* [Discord.js server](https://discord.gg/bRCvFy9)
* [Discord API server](https://discord.gg/rV4BwdK)
* [Documentation](https://discord.js.org/#/docs)
* [Legacy (v8) documentation](http://discordjs.readthedocs.io/en/8.2.0/docs_client.html)
* [Examples](https://github.com/hydrabolt/discord.js/tree/master/docs/examples)
* [GitHub](https://github.com/hydrabolt/discord.js)
* [NPM](https://www.npmjs.com/package/discord.js)
* [Related libraries](https://discordapi.com/unofficial/libs.html)

## Contributing
Before creating an issue, please ensure that it hasn't already been reported/suggested, and double-check the
[documentation](https://discord.js.org/#/docs).  
See [the contributing guide](CONTRIBUTING.md) if you'd like to submit a PR.

## Help
If you don't understand something in the documentation, you are experiencing problems, or you just need a gentle
nudge in the right direction, please don't hesitate to join our official [Discord.js Server](https://discord.gg/bRCvFy9).
<|MERGE_RESOLUTION|>--- conflicted
+++ resolved
@@ -1,87 +1,83 @@
-<div align="center">
-  <br />
-  <p>
-    <a href="https://discord.js.org"><img src="https://i.imgur.com/260XFXQ.png" width="546" alt="discord.js" /></a>
-  </p>
-  <br />
-  <p>
-    <a href="https://discord.gg/bRCvFy9"><img src="https://discordapp.com/api/guilds/222078108977594368/embed.png" alt="Discord server" /></a>
-    <a href="https://www.npmjs.com/package/discord.js"><img src="https://img.shields.io/npm/v/discord.js.svg?maxAge=3600" alt="NPM version" /></a>
-    <a href="https://www.npmjs.com/package/discord.js"><img src="https://img.shields.io/npm/dt/discord.js.svg?maxAge=3600" alt="NPM downloads" /></a>
-    <a href="https://travis-ci.org/hydrabolt/discord.js"><img src="https://travis-ci.org/hydrabolt/discord.js.svg" alt="Build status" /></a>
-    <a href="https://david-dm.org/hydrabolt/discord.js"><img src="https://img.shields.io/david/hydrabolt/discord.js.svg?maxAge=3600" alt="Dependencies" /></a>
-  </p>
-  <p>
-    <a href="https://nodei.co/npm/discord.js/"><img src="https://nodei.co/npm/discord.js.png?downloads=true&stars=true" alt="NPM info" /></a>
-  </p>
-</div>
-
-## About
-discord.js is a powerful node.js module that allows you to interact with the [Discord API](https://discordapp.com/developers/docs/intro) very easily.
-It takes a much more object-oriented approach than most other JS Discord libraries, making your bot's code significantly tidier and easier to comprehend.
-Usability and performance are key focuses of discord.js, and it also has nearly 100% coverage of the Discord API.
-
-## Installation
-**Node.js 6.0.0 or newer is required.**
-
-Without voice support: `npm install discord.js --save`  
-With voice support ([node-opus](https://www.npmjs.com/package/node-opus)): `npm install discord.js node-opus --save`  
-With voice support ([opusscript](https://www.npmjs.com/package/opusscript)): `npm install discord.js opusscript --save`  
-<<<<<<< HEAD
-With fast websockets ([uws](https://www.npmjs.com/package/uws)) `npm install discord.js uws --save`  
-With a fast eventemitter ([EventEmitter3](https://www.npmjs.com/package/eventemitter3)) `npm install discord.js eventemitter3 --save`  
-With fast promises ([bluebird](https://www.npmjs.com/package/bluebird)) `npm install discord.js bluebird --save`  
-=======
-With a fast websocket client ([uws](https://www.npmjs.com/package/uws)) `npm install discord.js uws --save`  
-With fast websocket encoding ([erlpack](https://github.com/hammerandchisel/erlpack)) `npm install disscord.js hammerandchisel/erlpack --save`
->>>>>>> 1e5afc16
-
-The preferred audio engine is node-opus, as it performs significantly better than opusscript. When both are available, discord.js will automatically choose node-opus.
-Using opusscript is only recommended for development environments where node-opus is tough to get working.
-For production bots, using node-opus should be considered a necessity, especially if they're going to be running on multiple servers.
-
-## Example Usage
-```js
-const Discord = require('discord.js');
-const client = new Discord.Client();
-
-client.on('ready', () => {
-  console.log('I am ready!');
-});
-
-client.on('message', message => {
-  if (message.content === 'ping') {
-    message.reply('pong');
-  }
-});
-
-client.login('your token');
-```
-
-A bot template using discord.js can be generated using [generator-discordbot](https://www.npmjs.com/package/generator-discordbot).
-
-## Web distributions
-Web builds of discord.js that are fully capable of running in browsers are available [here](https://github.com/hydrabolt/discord.js/tree/webpack).
-These are built by [Webpack 2](https://webpack.js.org/). The API is identical, but rather than using `require('discord.js')`,
-the entire `Discord` object is available as a global (on the `window` object).
-The ShardingManager and any voice-related functionality is unavailable in these builds.
-
-## Links
-* [Website](https://discord.js.org/)
-* [Discord.js server](https://discord.gg/bRCvFy9)
-* [Discord API server](https://discord.gg/rV4BwdK)
-* [Documentation](https://discord.js.org/#/docs)
-* [Legacy (v8) documentation](http://discordjs.readthedocs.io/en/8.2.0/docs_client.html)
-* [Examples](https://github.com/hydrabolt/discord.js/tree/master/docs/examples)
-* [GitHub](https://github.com/hydrabolt/discord.js)
-* [NPM](https://www.npmjs.com/package/discord.js)
-* [Related libraries](https://discordapi.com/unofficial/libs.html)
-
-## Contributing
-Before creating an issue, please ensure that it hasn't already been reported/suggested, and double-check the
-[documentation](https://discord.js.org/#/docs).  
-See [the contributing guide](CONTRIBUTING.md) if you'd like to submit a PR.
-
-## Help
-If you don't understand something in the documentation, you are experiencing problems, or you just need a gentle
-nudge in the right direction, please don't hesitate to join our official [Discord.js Server](https://discord.gg/bRCvFy9).
+<div align="center">
+  <br />
+  <p>
+    <a href="https://discord.js.org"><img src="https://i.imgur.com/260XFXQ.png" width="546" alt="discord.js" /></a>
+  </p>
+  <br />
+  <p>
+    <a href="https://discord.gg/bRCvFy9"><img src="https://discordapp.com/api/guilds/222078108977594368/embed.png" alt="Discord server" /></a>
+    <a href="https://www.npmjs.com/package/discord.js"><img src="https://img.shields.io/npm/v/discord.js.svg?maxAge=3600" alt="NPM version" /></a>
+    <a href="https://www.npmjs.com/package/discord.js"><img src="https://img.shields.io/npm/dt/discord.js.svg?maxAge=3600" alt="NPM downloads" /></a>
+    <a href="https://travis-ci.org/hydrabolt/discord.js"><img src="https://travis-ci.org/hydrabolt/discord.js.svg" alt="Build status" /></a>
+    <a href="https://david-dm.org/hydrabolt/discord.js"><img src="https://img.shields.io/david/hydrabolt/discord.js.svg?maxAge=3600" alt="Dependencies" /></a>
+  </p>
+  <p>
+    <a href="https://nodei.co/npm/discord.js/"><img src="https://nodei.co/npm/discord.js.png?downloads=true&stars=true" alt="NPM info" /></a>
+  </p>
+</div>
+
+## About
+discord.js is a powerful node.js module that allows you to interact with the [Discord API](https://discordapp.com/developers/docs/intro) very easily.
+It takes a much more object-oriented approach than most other JS Discord libraries, making your bot's code significantly tidier and easier to comprehend.
+Usability and performance are key focuses of discord.js, and it also has nearly 100% coverage of the Discord API.
+
+## Installation
+**Node.js 6.0.0 or newer is required.**
+
+Without voice support: `npm install discord.js --save`  
+With voice support ([node-opus](https://www.npmjs.com/package/node-opus)): `npm install discord.js node-opus --save`  
+With voice support ([opusscript](https://www.npmjs.com/package/opusscript)): `npm install discord.js opusscript --save`  
+With a fast websocket client ([uws](https://www.npmjs.com/package/uws)) `npm install discord.js uws --save`  
+With fast websocket encoding ([erlpack](https://github.com/hammerandchisel/erlpack)) `npm install disscord.js hammerandchisel/erlpack --save`
+With a fast eventemitter ([EventEmitter3](https://www.npmjs.com/package/eventemitter3)) `npm install discord.js eventemitter3 --save`  
+With fast promises ([bluebird](https://www.npmjs.com/package/bluebird)) `npm install discord.js bluebird --save`
+
+The preferred audio engine is node-opus, as it performs significantly better than opusscript. When both are available, discord.js will automatically choose node-opus.
+Using opusscript is only recommended for development environments where node-opus is tough to get working.
+For production bots, using node-opus should be considered a necessity, especially if they're going to be running on multiple servers.
+
+## Example Usage
+```js
+const Discord = require('discord.js');
+const client = new Discord.Client();
+
+client.on('ready', () => {
+  console.log('I am ready!');
+});
+
+client.on('message', message => {
+  if (message.content === 'ping') {
+    message.reply('pong');
+  }
+});
+
+client.login('your token');
+```
+
+A bot template using discord.js can be generated using [generator-discordbot](https://www.npmjs.com/package/generator-discordbot).
+
+## Web distributions
+Web builds of discord.js that are fully capable of running in browsers are available [here](https://github.com/hydrabolt/discord.js/tree/webpack).
+These are built by [Webpack 2](https://webpack.js.org/). The API is identical, but rather than using `require('discord.js')`,
+the entire `Discord` object is available as a global (on the `window` object).
+The ShardingManager and any voice-related functionality is unavailable in these builds.
+
+## Links
+* [Website](https://discord.js.org/)
+* [Discord.js server](https://discord.gg/bRCvFy9)
+* [Discord API server](https://discord.gg/rV4BwdK)
+* [Documentation](https://discord.js.org/#/docs)
+* [Legacy (v8) documentation](http://discordjs.readthedocs.io/en/8.2.0/docs_client.html)
+* [Examples](https://github.com/hydrabolt/discord.js/tree/master/docs/examples)
+* [GitHub](https://github.com/hydrabolt/discord.js)
+* [NPM](https://www.npmjs.com/package/discord.js)
+* [Related libraries](https://discordapi.com/unofficial/libs.html)
+
+## Contributing
+Before creating an issue, please ensure that it hasn't already been reported/suggested, and double-check the
+[documentation](https://discord.js.org/#/docs).  
+See [the contributing guide](CONTRIBUTING.md) if you'd like to submit a PR.
+
+## Help
+If you don't understand something in the documentation, you are experiencing problems, or you just need a gentle
+nudge in the right direction, please don't hesitate to join our official [Discord.js Server](https://discord.gg/bRCvFy9).