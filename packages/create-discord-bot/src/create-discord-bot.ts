import type { ExecException } from 'node:child_process';
import { cp, stat, mkdir, readdir, readFile, writeFile } from 'node:fs/promises';
import path from 'node:path';
import process from 'node:process';
import { URL } from 'node:url';
import glob from 'fast-glob';
import { red, yellow, green, cyan } from 'picocolors';
import type { PackageManager } from './helpers/packageManager.js';
import { install } from './helpers/packageManager.js';
import { GUIDE_URL } from './util/constants.js';

interface Options {
	directory: string;
<<<<<<< HEAD
	noInstall?: boolean;
	typescript?: boolean;
}

export async function createDiscordBot({ typescript, directory, noInstall }: Options) {
	if (!directory) {
		console.error(chalk.red('Please specify the project directory.'));
		process.exit(1);
	}

=======
	packageManager: PackageManager;
	typescript?: boolean;
}

export async function createDiscordBot({ directory, typescript, packageManager }: Options) {
>>>>>>> f6c7c14c
	const root = path.resolve(directory);
	const directoryName = path.basename(root);

	console.log();

	const directoryStats = await stat(root).catch(async (error) => {
		// Create a new directory if the specified one does not exist.
		if (error.code === 'ENOENT') {
			await mkdir(root, { recursive: true });
			return stat(root);
		}

		throw error;
	});

	// If the directory is actually a file or if it's not empty, throw an error.
	if (!directoryStats.isDirectory() || (await readdir(root)).length > 0) {
		console.error(red(`The directory ${yellow(`"${directoryName}"`)} is either not a directory or is not empty.`));
		console.error(red(`Please specify an empty directory.`));
		process.exit(1);
	}

	console.log(`Creating ${directoryName} in ${green(root)}.`);
	const deno = packageManager === 'deno';
	await cp(new URL(`../template/${deno ? 'Deno' : typescript ? 'TypeScript' : 'JavaScript'}`, import.meta.url), root, {
		recursive: true,
	});

	const bun = packageManager === 'bun';
	if (bun) {
		await cp(
			new URL(`../template/Bun/${typescript ? 'TypeScript' : 'JavaScript'}/package.json`, import.meta.url),
			`${root}/package.json`,
		);

		if (typescript) {
			await cp(
				new URL('../template/Bun/Typescript/tsconfig.eslint.json', import.meta.url),
				`${root}/tsconfig.eslint.json`,
			);
			await cp(new URL('../template/Bun/Typescript/tsconfig.json', import.meta.url), `${root}/tsconfig.json`);
		}
	}

	process.chdir(root);

	const newVSCodeSettings = await readFile('./.vscode/settings.json', { encoding: 'utf8' }).then((str) => {
		let newStr = str.replace('[REPLACE_ME]', deno || bun ? 'auto' : packageManager);
		if (deno) {
			// @ts-expect-error: This is fine
			newStr = newStr.replaceAll('"[REPLACE_BOOL]"', true);
		}

		return newStr;
	});
	await writeFile('./.vscode/settings.json', newVSCodeSettings);

	const globStream = glob.stream('./src/**/*.ts');
	for await (const file of globStream) {
		const newData = await readFile(file, { encoding: 'utf8' }).then((str) =>
			str.replaceAll('[REPLACE_IMPORT_EXT]', typescript ? 'ts' : 'js'),
		);
		await writeFile(file, newData);
	}

	const newPackageJSON = await readFile('./package.json', { encoding: 'utf8' }).then((str) => {
		let newStr = str.replace('[REPLACE_ME]', directoryName);
		newStr = newStr.replaceAll('[REPLACE_IMPORT_EXT]', typescript ? 'ts' : 'js');
		return newStr;
	});
	await writeFile('./package.json', newPackageJSON);

<<<<<<< HEAD
	if (!noInstall) {
		const packageManager = resolvePackageManager();
		install(packageManager);
	}

	console.log(chalk.green('All done! Be sure to read through the discord.js guide for help on your journey.'));
	console.log(`Link: ${chalk.cyan(GUIDE_URL)}`);
=======
	try {
		install(packageManager);
	} catch (error) {
		console.log();
		const err = error as ExecException;
		if (err.signal === 'SIGINT') {
			console.log(red('Installation aborted.'));
		} else {
			console.error(red('Installation failed.'));
			process.exit(1);
		}
	}

	console.log();
	console.log(green('All done! Be sure to read through the discord.js guide for help on your journey.'));
	console.log(`Link: ${cyan(GUIDE_URL)}`);
>>>>>>> f6c7c14c
}<|MERGE_RESOLUTION|>--- conflicted
+++ resolved
@@ -11,24 +11,12 @@
 
 interface Options {
 	directory: string;
-<<<<<<< HEAD
 	noInstall?: boolean;
-	typescript?: boolean;
-}
-
-export async function createDiscordBot({ typescript, directory, noInstall }: Options) {
-	if (!directory) {
-		console.error(chalk.red('Please specify the project directory.'));
-		process.exit(1);
-	}
-
-=======
 	packageManager: PackageManager;
 	typescript?: boolean;
 }
 
-export async function createDiscordBot({ directory, typescript, packageManager }: Options) {
->>>>>>> f6c7c14c
+export async function createDiscordBot({ directory, noInstall, typescript, packageManager }: Options) {
 	const root = path.resolve(directory);
 	const directoryName = path.basename(root);
 
@@ -101,30 +89,22 @@
 	});
 	await writeFile('./package.json', newPackageJSON);
 
-<<<<<<< HEAD
 	if (!noInstall) {
-		const packageManager = resolvePackageManager();
-		install(packageManager);
-	}
-
-	console.log(chalk.green('All done! Be sure to read through the discord.js guide for help on your journey.'));
-	console.log(`Link: ${chalk.cyan(GUIDE_URL)}`);
-=======
-	try {
-		install(packageManager);
-	} catch (error) {
-		console.log();
-		const err = error as ExecException;
-		if (err.signal === 'SIGINT') {
-			console.log(red('Installation aborted.'));
-		} else {
-			console.error(red('Installation failed.'));
-			process.exit(1);
+		try {
+			install(packageManager);
+		} catch (error) {
+			console.log();
+			const err = error as ExecException;
+			if (err.signal === 'SIGINT') {
+				console.log(red('Installation aborted.'));
+			} else {
+				console.error(red('Installation failed.'));
+				process.exit(1);
+			}
 		}
 	}
 
 	console.log();
 	console.log(green('All done! Be sure to read through the discord.js guide for help on your journey.'));
 	console.log(`Link: ${cyan(GUIDE_URL)}`);
->>>>>>> f6c7c14c
 }