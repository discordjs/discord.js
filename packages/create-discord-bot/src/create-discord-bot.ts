#!/usr/bin/env node

// eslint-disable-next-line n/shebang
import { cp, stat, mkdir, readdir, readFile, writeFile } from 'node:fs/promises';
import path from 'node:path';
import process from 'node:process';
import { URL } from 'node:url';
import chalk from 'chalk';
import validateProjectName from 'validate-npm-package-name';
import { install, resolvePackageManager } from './helpers/packageManager.js';
import { GUIDE_URL } from './util/constants.js';

<<<<<<< HEAD
program
	.description('Create a basic discord.js bot.')
	.option('--typescript', 'Whether to use the TypeScript template.')
	.option('--no-install', 'Whether to not automatically install the packages.')
	.argument('<directory>', 'The directory where this will be created.')
	.parse();

const { typescript, 'no-install': noInstall } = program.opts();
const [directory] = program.args;

if (!directory) {
	console.error(chalk.red('Please specify the project directory.'));
	process.exit(1);
=======
interface Options {
	directory: string;
	javascript?: boolean;
	typescript?: boolean;
>>>>>>> 8f4256db
}

export async function createDiscordBot({ typescript, javascript, directory }: Options) {
	if (!directory) {
		console.error(chalk.red('Please specify the project directory.'));
		process.exit(1);
	}

	const root = path.resolve(directory);
	const directoryName = path.basename(root);

	const directoryStats = await stat(root).catch(async (error) => {
		// Create a new directory if the specified one does not exist.
		if (error.code === 'ENOENT') {
			await mkdir(root, { recursive: true });
			return stat(root);
		}

		throw error;
	});

	// If the directory is actually a file or if it's not empty, throw an error.
	if (!directoryStats.isDirectory() || (await readdir(root)).length > 0) {
		console.error(
			chalk.red(`The directory ${chalk.yellow(`"${directoryName}"`)} is either not a directory or is not empty.`),
		);
		console.error(chalk.red(`Please specify an empty directory.`));
		process.exit(1);
	}

	// We'll use the directory name as the project name. Check npm name validity.
	const validationResult = validateProjectName(directoryName);

	if (!validationResult.validForNewPackages) {
		console.error(
			chalk.red(
				`Cannot create a project named ${chalk.yellow(
					`"${directoryName}"`,
				)} due to npm naming restrictions.\n\nErrors:`,
			),
		);

		for (const error of [...(validationResult.errors ?? []), ...(validationResult.warnings ?? [])]) {
			console.error(chalk.red(`- ${error}`));
		}

		console.error(chalk.red('\nSee https://docs.npmjs.com/cli/configuring-npm/package-json for more details.'));
		process.exit(1);
	}

	console.log(`Creating ${directoryName} in ${chalk.green(root)}.`);
	await cp(new URL(`../template/${typescript ? 'TypeScript' : 'JavaScript'}`, import.meta.url), root, {
		recursive: true,
	});

	process.chdir(root);

	const newPackageJSON = await readFile('./package.json', { encoding: 'utf8' }).then((str) =>
		str.replace('[REPLACE-NAME]', directoryName),
	);
	await writeFile('./package.json', newPackageJSON);

<<<<<<< HEAD
if (!noInstall) {
	const packageManager = resolvePackageManager();
	install(packageManager);
}

console.log(chalk.green('All done! Be sure to read through the discord.js guide for help on your journey.'));
console.log(`Link: ${chalk.cyan(GUIDE_URL)}`);
=======
	const packageManager = resolvePackageManager();
	install(packageManager);
	console.log(chalk.green('All done! Be sure to read through the discord.js guide for help on your journey.'));
	console.log(`Link: ${chalk.cyan(GUIDE_URL)}`);
}
>>>>>>> 8f4256db
<|MERGE_RESOLUTION|>--- conflicted
+++ resolved
@@ -10,29 +10,13 @@
 import { install, resolvePackageManager } from './helpers/packageManager.js';
 import { GUIDE_URL } from './util/constants.js';
 
-<<<<<<< HEAD
-program
-	.description('Create a basic discord.js bot.')
-	.option('--typescript', 'Whether to use the TypeScript template.')
-	.option('--no-install', 'Whether to not automatically install the packages.')
-	.argument('<directory>', 'The directory where this will be created.')
-	.parse();
-
-const { typescript, 'no-install': noInstall } = program.opts();
-const [directory] = program.args;
-
-if (!directory) {
-	console.error(chalk.red('Please specify the project directory.'));
-	process.exit(1);
-=======
 interface Options {
 	directory: string;
-	javascript?: boolean;
+	noInstall?: boolean;
 	typescript?: boolean;
->>>>>>> 8f4256db
 }
 
-export async function createDiscordBot({ typescript, javascript, directory }: Options) {
+export async function createDiscordBot({ typescript, directory, noInstall }: Options) {
 	if (!directory) {
 		console.error(chalk.red('Please specify the project directory.'));
 		process.exit(1);
@@ -92,18 +76,11 @@
 	);
 	await writeFile('./package.json', newPackageJSON);
 
-<<<<<<< HEAD
-if (!noInstall) {
-	const packageManager = resolvePackageManager();
-	install(packageManager);
-}
+	if (!noInstall) {
+		const packageManager = resolvePackageManager();
+		install(packageManager);
+	}
 
-console.log(chalk.green('All done! Be sure to read through the discord.js guide for help on your journey.'));
-console.log(`Link: ${chalk.cyan(GUIDE_URL)}`);
-=======
-	const packageManager = resolvePackageManager();
-	install(packageManager);
 	console.log(chalk.green('All done! Be sure to read through the discord.js guide for help on your journey.'));
 	console.log(`Link: ${chalk.cyan(GUIDE_URL)}`);
-}
->>>>>>> 8f4256db
+}