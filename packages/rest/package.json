{
	"$schema": "https://json.schemastore.org/package.json",
	"name": "@discordjs/rest",
	"version": "2.0.1",
	"description": "The REST API for discord.js",
	"scripts": {
		"test": "vitest run",
		"build": "tsc --noEmit && tsup",
		"build:docs": "tsc -p tsconfig.docs.json",
		"lint": "prettier --check . && cross-env TIMING=1 eslint --format=pretty src __tests__",
		"format": "prettier --write . && cross-env TIMING=1 eslint --fix --format=pretty src __tests__",
		"fmt": "pnpm run format",
		"docs": "pnpm run build:docs && api-extractor run --local",
		"prepack": "pnpm run lint && pnpm run test && pnpm run build",
		"changelog": "git cliff --prepend ./CHANGELOG.md -u -c ./cliff.toml -r ../../ --include-path 'packages/rest/*'",
		"release": "cliff-jumper"
	},
	"exports": {
		".": {
			"node": {
				"require": {
					"types": "./dist/index.d.ts",
					"default": "./dist/index.js"
				},
				"import": {
					"types": "./dist/index.d.mts",
					"default": "./dist/index.mjs"
				}
			},
			"default": {
				"require": {
					"types": "./dist/web.d.ts",
					"default": "./dist/web.js"
				},
				"import": {
					"types": "./dist/web.d.mts",
					"default": "./dist/web.mjs"
				}
			}
		},
		"./*": {
			"require": {
				"types": "./dist/strategies/*.d.ts",
				"default": "./dist/strategies/*.js"
			},
			"import": {
				"types": "./dist/strategies/*.d.mts",
				"default": "./dist/strategies/*.mjs"
			}
		}
	},
	"types": "./dist/index.d.ts",
	"directories": {
		"lib": "src",
		"test": "__tests__"
	},
	"files": [
		"dist"
	],
	"contributors": [
		"Crawl <icrawltogo@gmail.com>",
		"Amish Shah <amishshah.2k@gmail.com>",
		"SpaceEEC <spaceeec@yahoo.com>",
		"Vlad Frangu <kingdgrizzle@gmail.com>",
		"Aura Román <kyradiscord@gmail.com>"
	],
	"license": "Apache-2.0",
	"keywords": [
		"discord",
		"api",
		"rest",
		"discordapp",
		"discordjs"
	],
	"repository": {
		"type": "git",
		"url": "https://github.com/discordjs/discord.js.git",
		"directory": "packages/rest"
	},
	"bugs": {
		"url": "https://github.com/discordjs/discord.js/issues"
	},
	"homepage": "https://discord.js.org",
	"dependencies": {
		"@discordjs/collection": "workspace:^",
		"@discordjs/util": "workspace:^",
		"@sapphire/async-queue": "^1.5.0",
		"@sapphire/snowflake": "^3.5.1",
		"@vladfrangu/async_event_emitter": "^2.2.2",
		"discord-api-types": "0.37.61",
		"magic-bytes.js": "^1.5.0",
		"tslib": "^2.6.2",
		"undici": "5.27.2"
	},
	"devDependencies": {
<<<<<<< HEAD
		"@favware/cliff-jumper": "^2.2.0",
		"@discordjs/api-extractor": "workspace:^",
=======
		"@favware/cliff-jumper": "^2.2.1",
		"@microsoft/api-extractor": "^7.38.2",
>>>>>>> 344a3f93
		"@types/node": "18.17.9",
		"@vitest/coverage-v8": "^0.34.6",
		"cross-env": "^7.0.3",
		"esbuild-plugin-version-injector": "^1.2.1",
		"eslint": "^8.53.0",
		"eslint-config-neon": "^0.1.57",
		"eslint-formatter-pretty": "^5.0.0",
		"prettier": "^3.0.3",
		"tsup": "^7.2.0",
		"turbo": "^1.10.16",
		"typescript": "^5.2.2",
		"vitest": "^0.34.6"
	},
	"engines": {
		"node": ">=16.11.0"
	},
	"publishConfig": {
		"access": "public"
	}
}<|MERGE_RESOLUTION|>--- conflicted
+++ resolved
@@ -93,13 +93,8 @@
 		"undici": "5.27.2"
 	},
 	"devDependencies": {
-<<<<<<< HEAD
-		"@favware/cliff-jumper": "^2.2.0",
+		"@favware/cliff-jumper": "^2.2.1",
 		"@discordjs/api-extractor": "workspace:^",
-=======
-		"@favware/cliff-jumper": "^2.2.1",
-		"@microsoft/api-extractor": "^7.38.2",
->>>>>>> 344a3f93
 		"@types/node": "18.17.9",
 		"@vitest/coverage-v8": "^0.34.6",
 		"cross-env": "^7.0.3",
