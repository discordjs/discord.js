--- conflicted
+++ resolved
@@ -8,19 +8,6 @@
 	children,
 }: PropsWithChildren<Partial<ItemListProps & { data: { member: ReturnType<typeof findMember> } }>>) {
 	return (
-<<<<<<< HEAD
-		<div className="flex flex-col lg:flex-row overflow-hidden max-w-full h-full max-h-full bg-white dark:bg-dark">
-			<div className="h-full w-full lg:max-w-[310px] lg:min-w-[310px]">
-				{packageName && data ? (
-					<ItemSidebar packageName={packageName} data={data} selectedMember={data.member} />
-				) : null}
-			</div>
-			<div className="h-full grow">{children}</div>
-			<div className="h-full w-full lg:max-w-[310px] lg:min-w-[310px]">
-				{packageName && data?.member ? (
-					<ItemSidebar packageName={packageName} data={data} selectedMember={data.member} />
-				) : null}
-=======
 		<div className="flex flex-col max-w-full h-full max-h-full bg-white dark:bg-dark">
 			<div className="flex min-h-[40px] border-0.5 border-b-0 border-gray items-center m-0 px-2 dark:text-white">
 				Breadcrumbs
@@ -28,16 +15,15 @@
 			<div className="flex flex-col lg:flex-row overflow-hidden">
 				<div className="h-full w-full lg:max-w-[310px] lg:min-w-[310px]">
 					{packageName && data ? (
-						<ItemSidebar packageName={packageName} data={data} selectedMember={data.member?.name} />
+						<ItemSidebar packageName={packageName} data={data} selectedMember={data.member} />
 					) : null}
 				</div>
 				<div className="h-full grow">{children}</div>
 				<div className="h-full w-full lg:max-w-[310px] lg:min-w-[310px]">
 					{packageName && data?.member ? (
-						<ItemSidebar packageName={packageName} data={data} selectedMember={data.member.name} />
+						<ItemSidebar packageName={packageName} data={data} selectedMember={data.member} />
 					) : null}
 				</div>
->>>>>>> 8e69efde
 			</div>
 		</div>
 	);
