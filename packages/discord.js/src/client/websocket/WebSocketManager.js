'use strict';

const EventEmitter = require('node:events');
const process = require('node:process');
const { setImmediate } = require('node:timers');
const { Collection } = require('@discordjs/collection');
const {
  WebSocketManager: WSWebSocketManager,
  WebSocketShardEvents: WSWebSocketShardEvents,
  CompressionMethod,
  CloseCodes,
} = require('@discordjs/ws');
const { GatewayCloseCodes, GatewayDispatchEvents } = require('discord-api-types/v10');
const WebSocketShard = require('./WebSocketShard');
const PacketHandlers = require('./handlers');
const { DiscordjsError, ErrorCodes } = require('../../errors');
const Events = require('../../util/Events');
const Status = require('../../util/Status');
const WebSocketShardEvents = require('../../util/WebSocketShardEvents');

let zlib;

try {
  zlib = require('zlib-sync');
} catch {} // eslint-disable-line no-empty

const BeforeReadyWhitelist = [
  GatewayDispatchEvents.Ready,
  GatewayDispatchEvents.Resumed,
  GatewayDispatchEvents.GuildCreate,
  GatewayDispatchEvents.GuildDelete,
  GatewayDispatchEvents.GuildMembersChunk,
  GatewayDispatchEvents.GuildMemberAdd,
  GatewayDispatchEvents.GuildMemberRemove,
];

const WaitingForGuildEvents = [GatewayDispatchEvents.GuildCreate, GatewayDispatchEvents.GuildDelete];

const UNRESUMABLE_CLOSE_CODES = [
  CloseCodes.Normal,
  GatewayCloseCodes.AlreadyAuthenticated,
  GatewayCloseCodes.InvalidSeq,
];

const reasonIsDeprecated = 'the reason property is deprecated, use the code property to determine the reason';
let deprecationEmittedForInvalidSessionEvent = false;
let deprecationEmittedForDestroyedEvent = false;

/**
 * The WebSocket manager for this client.
 * <info>This class forwards raw dispatch events,
 * read more about it here {@link https://discord.com/developers/docs/topics/gateway}</info>
 * @extends {EventEmitter}
 */
class WebSocketManager extends EventEmitter {
  constructor(client) {
    super();

    /**
     * The client that instantiated this WebSocketManager
     * @type {Client}
     * @readonly
     * @name WebSocketManager#client
     */
    Object.defineProperty(this, 'client', { value: client });

    /**
     * The gateway this manager uses
     * @type {?string}
     */
    this.gateway = null;

    /**
     * A collection of all shards this manager handles
     * @type {Collection<number, WebSocketShard>}
     */
    this.shards = new Collection();

    /**
     * An array of queued events before this WebSocketManager became ready
     * @type {Object[]}
     * @private
     * @name WebSocketManager#packetQueue
     */
    Object.defineProperty(this, 'packetQueue', { value: [] });

    /**
     * The current status of this WebSocketManager
     * @type {Status}
     */
    this.status = Status.Idle;

    /**
     * If this manager was destroyed. It will prevent shards from reconnecting
     * @type {boolean}
     * @private
     */
    this.destroyed = false;

    /**
     * The internal WebSocketManager from `@discordjs/ws`.
     * @type {WSWebSocketManager}
     * @private
     */
    this._ws = null;
  }

  /**
   * The average ping of all WebSocketShards
   * @type {number}
   * @readonly
   */
  get ping() {
    const sum = this.shards.reduce((a, b) => a + b.ping, 0);
    return sum / this.shards.size;
  }

  /**
   * Emits a debug message.
   * @param {string} message The debug message
   * @param {?number} [shardId] The id of the shard that emitted this message, if any
   * @private
   */
  debug(message, shardId) {
    this.client.emit(
      Events.Debug,
      `[WS => ${typeof shardId === 'number' ? `Shard ${shardId}` : 'Manager'}] ${message}`,
    );
  }

  /**
   * Connects this manager to the gateway.
   * @private
   */
  async connect() {
    const invalidToken = new DiscordjsError(ErrorCodes.TokenInvalid);
    const { shards, shardCount, intents, ws } = this.client.options;
    if (this._ws && this._ws.options.token !== this.client.token) {
      await this._ws.destroy({ code: CloseCodes.Normal, reason: 'Login with differing token requested' });
      this._ws = null;
    }
    if (!this._ws) {
      const wsOptions = {
        intents: intents.bitfield,
        rest: this.client.rest,
        token: this.client.token,
        largeThreshold: ws.large_threshold,
        version: ws.version,
        shardIds: shards === 'auto' ? null : shards,
        shardCount: shards === 'auto' ? null : shardCount,
        initialPresence: ws.presence,
        retrieveSessionInfo: shardId => this.shards.get(shardId).sessionInfo,
        updateSessionInfo: (shardId, sessionInfo) => {
          this.shards.get(shardId).sessionInfo = sessionInfo;
        },
        compression: zlib ? CompressionMethod.ZlibStream : null,
      };
      if (ws.buildStrategy) wsOptions.buildStrategy = ws.buildStrategy;
      this._ws = new WSWebSocketManager(wsOptions);
      this.attachEvents();
    }

    const {
      url: gatewayURL,
      shards: recommendedShards,
      session_start_limit: sessionStartLimit,
    } = await this._ws.fetchGatewayInformation().catch(error => {
      throw error.status === 401 ? invalidToken : error;
    });

    const { total, remaining } = sessionStartLimit;

    this.debug(`Fetched Gateway Information
    URL: ${gatewayURL}
    Recommended Shards: ${recommendedShards}`);

    this.debug(`Session Limit Information
    Total: ${total}
    Remaining: ${remaining}`);

    this.gateway = `${gatewayURL}/`;

    this.client.options.shardCount = await this._ws.getShardCount();
    this.client.options.shards = await this._ws.getShardIds();
    this.totalShards = this.client.options.shards.length;
    for (const id of this.client.options.shards) {
      if (!this.shards.has(id)) {
        const shard = new WebSocketShard(this, id);
        this.shards.set(id, shard);

        shard.on(WebSocketShardEvents.AllReady, unavailableGuilds => {
          /**
           * Emitted when a shard turns ready.
           * @event Client#shardReady
           * @param {number} id The shard id that turned ready
           * @param {?Set<Snowflake>} unavailableGuilds Set of unavailable guild ids, if any
           */
          this.client.emit(Events.ShardReady, shard.id, unavailableGuilds);

          this.checkShardsReady();
        });
        shard.status = Status.Connecting;
      }
    }

    await this._ws.connect();

    this.shards.forEach(shard => {
      if (shard.listenerCount(WebSocketShardEvents.InvalidSession) > 0 && !deprecationEmittedForInvalidSessionEvent) {
        process.emitWarning(
          'The WebSocketShard#invalidSession event is deprecated and will never emit.',
          'DeprecationWarning',
        );

        deprecationEmittedForInvalidSessionEvent = true;
      }
      if (shard.listenerCount(WebSocketShardEvents.Destroyed) > 0 && !deprecationEmittedForDestroyedEvent) {
        process.emitWarning(
          'The WebSocketShard#destroyed event is deprecated and will never emit.',
          'DeprecationWarning',
        );

        deprecationEmittedForDestroyedEvent = true;
      }
    });
  }

  /**
   * Attaches event handlers to the internal WebSocketShardManager from `@discordjs/ws`.
   * @private
   */
  attachEvents() {
    this._ws.on(WSWebSocketShardEvents.Debug, ({ message, shardId }) => this.debug(message, shardId));
    this._ws.on(WSWebSocketShardEvents.Dispatch, ({ data, shardId }) => {
      this.client.emit(Events.Raw, data, shardId);
      this.emit(data.t, data.d, shardId);
      const shard = this.shards.get(shardId);
      this.handlePacket(data, shard);
      if (shard.status === Status.WaitingForGuilds && WaitingForGuildEvents.includes(data.t)) {
        shard.gotGuild(data.d.id);
      }
    });

    this._ws.on(WSWebSocketShardEvents.Ready, ({ data, shardId }) => {
      this.shards.get(shardId).onReadyPacket(data);
    });

    this._ws.on(WSWebSocketShardEvents.Closed, ({ code, shardId }) => {
      const shard = this.shards.get(shardId);
      shard.emit(WebSocketShardEvents.Close, { code, reason: reasonIsDeprecated, wasClean: true });
      if (UNRESUMABLE_CLOSE_CODES.includes(code) && this.destroyed) {
        shard.status = Status.Disconnected;
        /**
         * Emitted when a shard's WebSocket disconnects and will no longer reconnect.
         * @event Client#shardDisconnect
         * @param {CloseEvent} event The WebSocket close event
         * @param {number} id The shard id that disconnected
         */
        this.client.emit(Events.ShardDisconnect, { code, reason: reasonIsDeprecated, wasClean: true }, shardId);
        this.debug(GatewayCloseCodes[code], shardId);
        return;
      }

      this.shards.get(shardId).status = Status.Connecting;
      /**
       * Emitted when a shard is attempting to reconnect or re-identify.
       * @event Client#shardReconnecting
       * @param {number} id The shard id that is attempting to reconnect
       */
      this.client.emit(Events.ShardReconnecting, shardId);
    });
    this._ws.on(WSWebSocketShardEvents.Hello, ({ shardId }) => {
      const shard = this.shards.get(shardId);
      if (shard.sessionInfo) {
        shard.closeSequence = shard.sessionInfo.sequence;
        shard.status = Status.Resuming;
      } else {
        shard.status = Status.Identifying;
      }
    });

    this._ws.on(WSWebSocketShardEvents.Resumed, ({ shardId }) => {
      const shard = this.shards.get(shardId);
      shard.status = Status.Ready;
      /**
       * Emitted when the shard resumes successfully
       * @event WebSocketShard#resumed
       */
      shard.emit(WebSocketShardEvents.Resumed);
    });

    this._ws.on(WSWebSocketShardEvents.HeartbeatComplete, ({ heartbeatAt, latency, shardId }) => {
      this.debug(`Heartbeat acknowledged, latency of ${latency}ms.`, shardId);
      const shard = this.shards.get(shardId);
      shard.lastPingTimestamp = heartbeatAt;
      shard.ping = latency;
    });

    this._ws.on(WSWebSocketShardEvents.Error, ({ error, shardId }) => {
      /**
       * Emitted whenever a shard's WebSocket encounters a connection error.
       * @event Client#shardError
       * @param {Error} error The encountered error
       * @param {number} shardId The shard that encountered this error
       */
      this.client.emit(Events.ShardError, error, shardId);
    });
  }

  /**
   * Broadcasts a packet to every shard this manager handles.
   * @param {Object} packet The packet to send
   * @private
   */
  broadcast(packet) {
    for (const shardId of this.shards.keys()) this._ws.send(shardId, packet);
  }

  /**
   * Destroys this manager and all its shards.
   * @private
   */
  async destroy() {
    if (this.destroyed) return;
    // TODO: Make a util for getting a stack
    this.debug(`Manager was destroyed. Called by:\n${new Error().stack}`);
    this.destroyed = true;
<<<<<<< HEAD
    await this._ws.destroy({ code: CloseCodes.Normal });
=======
    this._ws?.destroy({ code: CloseCodes.Normal });
>>>>>>> 24a61495
  }

  /**
   * Processes a packet and queues it if this WebSocketManager is not ready.
   * @param {Object} [packet] The packet to be handled
   * @param {WebSocketShard} [shard] The shard that will handle this packet
   * @returns {boolean}
   * @private
   */
  handlePacket(packet, shard) {
    if (packet && this.status !== Status.Ready) {
      if (!BeforeReadyWhitelist.includes(packet.t)) {
        this.packetQueue.push({ packet, shard });
        return false;
      }
    }

    if (this.packetQueue.length) {
      const item = this.packetQueue.shift();
      setImmediate(() => {
        this.handlePacket(item.packet, item.shard);
      }).unref();
    }

    if (packet && PacketHandlers[packet.t]) {
      PacketHandlers[packet.t](this.client, packet, shard);
    }

    return true;
  }

  /**
   * Checks whether the client is ready to be marked as ready.
   * @private
   */
  checkShardsReady() {
    if (this.status === Status.Ready) return;
    if (this.shards.size !== this.totalShards || this.shards.some(s => s.status !== Status.Ready)) {
      return;
    }

    this.triggerClientReady();
  }

  /**
   * Causes the client to be marked as ready and emits the ready event.
   * @private
   */
  triggerClientReady() {
    this.status = Status.Ready;

    this.client.readyTimestamp = Date.now();

    /**
     * Emitted when the client becomes ready to start working.
     * @event Client#ready
     * @param {Client} client The client
     */
    this.client.emit(Events.ClientReady, this.client);

    this.handlePacket();
  }
}

module.exports = WebSocketManager;<|MERGE_RESOLUTION|>--- conflicted
+++ resolved
@@ -325,11 +325,7 @@
     // TODO: Make a util for getting a stack
     this.debug(`Manager was destroyed. Called by:\n${new Error().stack}`);
     this.destroyed = true;
-<<<<<<< HEAD
-    await this._ws.destroy({ code: CloseCodes.Normal });
-=======
-    this._ws?.destroy({ code: CloseCodes.Normal });
->>>>>>> 24a61495
+    await this._ws?.destroy({ code: CloseCodes.Normal });
   }
 
   /**
