--- conflicted
+++ resolved
@@ -1,12 +1,8 @@
 'use strict';
 
-<<<<<<< HEAD
-const { Poll } = require('../../structures/Poll');
-const { PollAnswer } = require('../../structures/PollAnswer');
-const { Partials } = require('../../util/Partials');
-=======
+const { Poll } = require('../../structures/Poll.js');
+const { PollAnswer } = require('../../structures/PollAnswer.js');
 const { Partials } = require('../../util/Partials.js');
->>>>>>> 90105338
 
 /*
 
