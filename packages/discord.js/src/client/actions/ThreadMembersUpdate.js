--- conflicted
+++ resolved
@@ -33,19 +33,11 @@
       /**
        * Emitted whenever members are added or removed from a thread. Requires `GUILD_MEMBERS` privileged intent
        * @event Client#threadMembersUpdate
-<<<<<<< HEAD
-       * @param {Collection<Snowflake, ThreadMember>} oldMembers The members before the update
-       * @param {Collection<Snowflake, ThreadMember>} newMembers The members after the update
-       * @param {ThreadChannel} thread The thread that the members were updated in
-       */
-      client.emit(Events.ThreadMembersUpdate, old, thread.members.cache, thread);
-=======
-       * @param {ThreadChannel} thread The thread where members got updated
        * @param {Collection<Snowflake, ThreadMember>} addedMembers The members that were added
        * @param {Collection<Snowflake, ThreadMember>} removedMembers The members that were removed
+       * @param {ThreadChannel} thread The thread where members got updated
        */
-      client.emit(Events.ThreadMembersUpdate, thread, addedMembers, removedMembers);
->>>>>>> b162f27e
+      client.emit(Events.ThreadMembersUpdate, addedMembers, removedMembers, thread);
     }
     return {};
   }
