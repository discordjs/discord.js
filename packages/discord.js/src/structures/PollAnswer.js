--- conflicted
+++ resolved
@@ -1,13 +1,8 @@
 'use strict';
 
-<<<<<<< HEAD
-const { Base } = require('./Base');
-const { Emoji } = require('./Emoji');
-const { PollAnswerVoterManager } = require('../managers/PollAnswerVoterManager');
-=======
 const { Base } = require('./Base.js');
 const { Emoji } = require('./Emoji.js');
->>>>>>> 90105338
+const { PollAnswerVoterManager } = require('../managers/PollAnswerVoterManager.js');
 
 /**
  * Represents an answer to a {@link Poll}
