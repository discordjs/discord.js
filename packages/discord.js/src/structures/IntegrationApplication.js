--- conflicted
+++ resolved
@@ -20,16 +20,6 @@
       this.bot ??= null;
     }
 
-<<<<<<< HEAD
-    if ('hook' in data) {
-      /**
-       * Whether the application can be default hooked by the client
-       * @type {?boolean}
-       */
-      this.hook = data.hook;
-    } else {
-      this.hook ??= null;
-=======
     if ('terms_of_service_url' in data) {
       /**
        * The URL of the application's terms of service
@@ -78,7 +68,6 @@
       this.verifyKey = data.verify_key;
     } else {
       this.verifyKey ??= null;
->>>>>>> 6314d96e
     }
   }
 }
