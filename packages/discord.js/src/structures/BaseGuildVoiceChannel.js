--- conflicted
+++ resolved
@@ -83,25 +83,20 @@
   /**
    * Sets the RTC region of the channel.
    * @param {?string} rtcRegion The new region of the channel. Set to `null` to remove a specific region for the channel
-<<<<<<< HEAD
-=======
    * @param {string} [reason] The reason for modifying this region.
->>>>>>> aa59a409
    * @returns {Promise<BaseGuildVoiceChannel>}
    * @example
    * // Set the RTC region to sydney
-   * channel.setRTCRegion('sydney');
+   * channel.setRTCRegion('sydney', 'Set new region of the channel is sydney!');
    * @example
    * // Remove a fixed region for this channel - let Discord decide automatically
    * channel.setRTCRegion(null, 'We want to let Discord decide.');
    */
-<<<<<<< HEAD
-  setRTCRegion(rtcRegion) {
-    return this.edit({ rtcRegion });
-=======
   setRTCRegion(rtcRegion, reason) {
-    return this.edit({ rtcRegion }, reason);
->>>>>>> aa59a409
+    return this.edit({
+      rtcRegion,
+      reason,
+    });
   }
 
   /**
@@ -125,7 +120,10 @@
    * @returns {Promise<Collection<string, Invite>>}
    */
   fetchInvites(cache = true) {
-    return this.guild.invites.fetch({ channelId: this.id, cache });
+    return this.guild.invites.fetch({
+      channelId: this.id,
+      cache,
+    });
   }
 }
 
