--- conflicted
+++ resolved
@@ -172,15 +172,9 @@
    * Options used to check for a mention.
    * @typedef {Object} MessageMentionsHasOptions
    * @property {boolean} [ignoreDirect=false] Whether to ignore direct mentions to the item
-<<<<<<< HEAD
    * @property {boolean} [ignoreRoles=false] Whether to ignore role mentions to the guild member
    * @property {boolean} [ignoreRepliedUser=false] Whether to ignore replied user mention to the user
-   * @property {boolean} [ignoreEveryone=false] Whether to ignore everyone/here mentions
-=======
-   * @property {boolean} [ignoreRoles=false] Whether to ignore role mentions to the item
-   * @property {boolean} [ignoreRepliedUser=false] Whether to ignore replied user mention to the item
    * @property {boolean} [ignoreEveryone=false] Whether to ignore `@everyone`/`@here` mentions
->>>>>>> 7de4762e
    */
 
   /**
