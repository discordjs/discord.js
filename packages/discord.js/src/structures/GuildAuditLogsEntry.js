--- conflicted
+++ resolved
@@ -89,10 +89,7 @@
  * * GuildOnboarding
  * * GuildOnboardingPrompt
  * * SoundboardSound
-<<<<<<< HEAD
  * * AutoModeration
-=======
->>>>>>> 2d817df3
  * * Unknown
  * @typedef {string} AuditLogTargetType
  */
@@ -404,12 +401,8 @@
     if (target < 120) return Targets.Thread;
     if (target < 130) return Targets.ApplicationCommand;
     if (target < 140) return Targets.SoundboardSound;
-<<<<<<< HEAD
     if (target < 143) return Targets.AutoModeration;
     if (target < 146) return Targets.User;
-=======
-    if (target >= 143 && target < 150) return Targets.AutoModeration;
->>>>>>> 2d817df3
     if (target >= 163 && target <= 165) return Targets.GuildOnboardingPrompt;
     if (target >= 160 && target < 170) return Targets.GuildOnboarding;
     return Targets.Unknown;
