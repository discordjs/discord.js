'use strict';

<<<<<<< HEAD
=======
const { deprecate } = require('node:util');
const { isJSONEncodable } = require('@discordjs/util');
>>>>>>> e2e71b4d
const Component = require('./Component');
const { createComponent } = require('../util/Components');

/**
 * Represents an action row
 * @extends {Component}
 */
class ActionRow extends Component {
  constructor({ components, ...data }) {
    super(data);

    /**
     * The components in this action row
     * @type {Component[]}
     * @readonly
     */
    this.components = components.map(component => createComponent(component));
  }

  /**
<<<<<<< HEAD
=======
   * Creates a new action row builder from JSON data
   * @method from
   * @memberof ActionRow
   * @param {ActionRowBuilder|ActionRow|APIActionRowComponent} other The other data
   * @returns {ActionRowBuilder}
   * @deprecated Use {@link ActionRowBuilder.from | ActionRowBuilder#from} instead.
   */
  static from = deprecate(
    other => new this(isJSONEncodable(other) ? other.toJSON() : other),
    'ActionRow.from() is deprecated. Use ActionRowBuilder.from() instead.',
  );

  /**
>>>>>>> e2e71b4d
   * Returns the API-compatible JSON for this component
   * @returns {APIActionRowComponent}
   */
  toJSON() {
    return { ...this.data, components: this.components.map(component => component.toJSON()) };
  }
}

module.exports = ActionRow;<|MERGE_RESOLUTION|>--- conflicted
+++ resolved
@@ -1,10 +1,5 @@
 'use strict';
 
-<<<<<<< HEAD
-=======
-const { deprecate } = require('node:util');
-const { isJSONEncodable } = require('@discordjs/util');
->>>>>>> e2e71b4d
 const Component = require('./Component');
 const { createComponent } = require('../util/Components');
 
@@ -25,22 +20,6 @@
   }
 
   /**
-<<<<<<< HEAD
-=======
-   * Creates a new action row builder from JSON data
-   * @method from
-   * @memberof ActionRow
-   * @param {ActionRowBuilder|ActionRow|APIActionRowComponent} other The other data
-   * @returns {ActionRowBuilder}
-   * @deprecated Use {@link ActionRowBuilder.from | ActionRowBuilder#from} instead.
-   */
-  static from = deprecate(
-    other => new this(isJSONEncodable(other) ? other.toJSON() : other),
-    'ActionRow.from() is deprecated. Use ActionRowBuilder.from() instead.',
-  );
-
-  /**
->>>>>>> e2e71b4d
    * Returns the API-compatible JSON for this component
    * @returns {APIActionRowComponent}
    */
