'use strict';

const { formatEmoji } = require('@discordjs/formatters');
const { DiscordSnowflake } = require('@sapphire/snowflake');
const { Base } = require('./Base.js');

/**
 * Represents an emoji, see {@link ApplicationEmoji}, {@link GuildEmoji} and {@link ReactionEmoji}.
 *
 * @extends {Base}
 */
class Emoji extends Base {
  constructor(client, emoji) {
    super(client);
    /**
     * Whether or not the emoji is animated
     *
     * @type {?boolean}
     */
    this.animated = emoji.animated ?? null;

    /**
     * The emoji's name
     *
     * @type {?string}
     */
    this.name = emoji.name ?? null;

    /**
     * The emoji's id
     *
     * @type {?Snowflake}
     */
    this.id = emoji.id ?? null;
  }

  /**
   * The identifier of this emoji, used for message reactions
   *
   * @type {string}
   * @readonly
   */
  get identifier() {
    if (this.id) return `${this.animated ? 'a:' : ''}${this.name}:${this.id}`;
    return encodeURIComponent(this.name);
  }

  /**
   * Returns a URL for the emoji or `null` if this is not a custom emoji.
<<<<<<< HEAD
   *
   * @param {ImageURLOptions} [options={}] Options for the image URL
=======
   * @param {EmojiURLOptions} [options={}] Options for the emoji URL
>>>>>>> 2c35084e
   * @returns {?string}
   */
  imageURL(options = {}) {
    if (!this.id) return null;

    // Return a dynamic extension depending on whether the emoji is animated.
    const resolvedOptions = { extension: options.extension, size: options.size };

    if (!options.extension || options.extension === 'webp') {
      resolvedOptions.animated = options.animated ?? (this.animated || undefined);
    }

    return this.client.rest.cdn.emoji(this.id, resolvedOptions);
  }

  /**
   * The timestamp the emoji was created at, or null if unicode
   *
   * @type {?number}
   * @readonly
   */
  get createdTimestamp() {
    return this.id && DiscordSnowflake.timestampFrom(this.id);
  }

  /**
   * The time the emoji was created at, or null if unicode
   *
   * @type {?Date}
   * @readonly
   */
  get createdAt() {
    return this.id && new Date(this.createdTimestamp);
  }

  /**
   * When concatenated with a string, this automatically returns the text required to form a graphical emoji on Discord
   * instead of the Emoji object.
   *
   * @returns {string}
   * @example
   * // Send a custom emoji from a guild:
   * const emoji = guild.emojis.cache.first();
   * msg.channel.send(`Hello! ${emoji}`);
   * @example
   * // Send the emoji used in a reaction to the channel the reaction is part of
   * reaction.message.channel.send(`The emoji used was: ${reaction.emoji}`);
   */
  toString() {
    return this.id ? formatEmoji({ animated: this.animated, id: this.id, name: this.name }) : this.name;
  }

  toJSON() {
    const json = super.toJSON({
      guild: 'guildId',
      createdTimestamp: true,
      identifier: true,
    });
    json.imageURL = this.imageURL();
    return json;
  }
}

exports.Emoji = Emoji;<|MERGE_RESOLUTION|>--- conflicted
+++ resolved
@@ -47,12 +47,8 @@
 
   /**
    * Returns a URL for the emoji or `null` if this is not a custom emoji.
-<<<<<<< HEAD
    *
-   * @param {ImageURLOptions} [options={}] Options for the image URL
-=======
    * @param {EmojiURLOptions} [options={}] Options for the emoji URL
->>>>>>> 2c35084e
    * @returns {?string}
    */
   imageURL(options = {}) {
