--- conflicted
+++ resolved
@@ -1,11 +1,7 @@
 'use strict';
 
-<<<<<<< HEAD
-const { EmbedBuilder: BuildersEmbed, isJSONEncodable, embedLength } = require('@discordjs/builders');
-=======
-const { EmbedBuilder: BuildersEmbed } = require('@discordjs/builders');
+const { EmbedBuilder: BuildersEmbed, embedLength } = require('@discordjs/builders');
 const { isJSONEncodable } = require('@discordjs/util');
->>>>>>> b61e4fb0
 const { toSnakeCase } = require('../util/Transformers');
 const { resolveColor } = require('../util/Util');
 
