--- conflicted
+++ resolved
@@ -65,13 +65,9 @@
      * If this interaction was sent in a guild, the member which sent it
      * @type {?(GuildMember|APIInteractionGuildMember)}
      */
-<<<<<<< HEAD
     this.member = data.member
-      ? this.guild?.members._add(data.member) ?? new UncachedGuildMember(this.client, data.member, this.guildId)
+      ? (this.guild?.members._add(data.member) ?? new UncachedGuildMember(this.client, data.member, this.guildId))
       : null;
-=======
-    this.member = data.member ? (this.guild?.members._add(data.member) ?? data.member) : null;
->>>>>>> b81ad113
 
     /**
      * The version
