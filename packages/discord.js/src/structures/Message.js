'use strict';

const { Collection } = require('@discordjs/collection');
const { messageLink } = require('@discordjs/formatters');
const { DiscordSnowflake } = require('@sapphire/snowflake');
const {
  InteractionType,
  ChannelType,
  MessageType,
  MessageFlags,
  MessageReferenceType,
  PermissionFlagsBits,
} = require('discord-api-types/v10');
const { DiscordjsError, ErrorCodes } = require('../errors/index.js');
const { ReactionManager } = require('../managers/ReactionManager.js');
const { createComponent } = require('../util/Components.js');
const { NonSystemMessageTypes, MaxBulkDeletableMessageAge, UndeletableMessageTypes } = require('../util/Constants.js');
const { MessageFlagsBitField } = require('../util/MessageFlagsBitField.js');
const { PermissionsBitField } = require('../util/PermissionsBitField.js');
const { _transformAPIMessageInteractionMetadata } = require('../util/Transformers.js');
const { cleanContent, resolvePartialEmoji, transformResolved } = require('../util/Util.js');
const { Attachment } = require('./Attachment.js');
const { Base } = require('./Base.js');
const { ClientApplication } = require('./ClientApplication.js');
const { Embed } = require('./Embed.js');
const { InteractionCollector } = require('./InteractionCollector.js');
const { MessageMentions } = require('./MessageMentions.js');
const { MessagePayload } = require('./MessagePayload.js');
const { Poll } = require('./Poll.js');
const { ReactionCollector } = require('./ReactionCollector.js');
const { Sticker } = require('./Sticker.js');
<<<<<<< HEAD
=======
const { DiscordjsError, ErrorCodes } = require('../errors/index.js');
const { ReactionManager } = require('../managers/ReactionManager.js');
const { createComponent, findComponentByCustomId } = require('../util/Components.js');
const { NonSystemMessageTypes, MaxBulkDeletableMessageAge, UndeletableMessageTypes } = require('../util/Constants.js');
const { MessageFlagsBitField } = require('../util/MessageFlagsBitField.js');
const { PermissionsBitField } = require('../util/PermissionsBitField.js');
const { _transformAPIMessageInteractionMetadata } = require('../util/Transformers.js');
const { cleanContent, resolvePartialEmoji, transformResolved } = require('../util/Util.js');
>>>>>>> 4f5e5c7c

/**
 * Represents a message on Discord.
 *
 * @extends {Base}
 */
class Message extends Base {
  constructor(client, data) {
    super(client);

    /**
     * The id of the channel the message was sent in
     *
     * @type {Snowflake}
     */
    this.channelId = data.channel_id;

    /**
     * The id of the guild the message was sent in, if any
     *
     * @type {?Snowflake}
     */
    this.guildId = data.guild_id ?? this.channel?.guild?.id ?? null;

    this._patch(data);
  }

  _patch(data) {
    /**
     * The message's id
     *
     * @type {Snowflake}
     */
    this.id = data.id;

    /**
     * The timestamp the message was sent at
     *
     * @type {number}
     */
    this.createdTimestamp = DiscordSnowflake.timestampFrom(this.id);

    if ('type' in data) {
      /**
       * The type of the message
       *
       * @type {?MessageType}
       */
      this.type = data.type;

      /**
       * Whether or not this message was sent by Discord, not actually a user (e.g. pin notifications)
       *
       * @type {?boolean}
       */
      this.system = !NonSystemMessageTypes.includes(this.type);
    } else {
      this.system ??= null;
      this.type ??= null;
    }

    if ('content' in data) {
      /**
       * The content of the message.
       * <info>This property requires the {@link GatewayIntentBits.MessageContent} privileged intent
       * in a guild for messages that do not mention the client.</info>
       *
       * @type {?string}
       */
      this.content = data.content;
    } else {
      this.content ??= null;
    }

    if ('author' in data) {
      /**
       * The author of the message
       *
       * @type {?User}
       */
      this.author = this.client.users._add(data.author, !data.webhook_id);
    } else {
      this.author ??= null;
    }

    if ('pinned' in data) {
      /**
       * Whether or not this message is pinned
       *
       * @type {?boolean}
       */
      this.pinned = Boolean(data.pinned);
    } else {
      this.pinned ??= null;
    }

    if ('tts' in data) {
      /**
       * Whether or not the message was Text-To-Speech
       *
       * @type {?boolean}
       */
      this.tts = data.tts;
    } else {
      this.tts ??= null;
    }

    if ('nonce' in data) {
      /**
       * A random number or string used for checking message delivery
       * <warn>This is only received after the message was sent successfully, and
       * lost if re-fetched</warn>
       *
       * @type {?string}
       */
      this.nonce = data.nonce;
    } else {
      this.nonce ??= null;
    }

    if ('embeds' in data) {
      /**
       * An array of embeds in the message - e.g. YouTube Player.
       * <info>This property requires the {@link GatewayIntentBits.MessageContent} privileged intent
       * in a guild for messages that do not mention the client.</info>
       *
       * @type {Embed[]}
       */
      this.embeds = data.embeds.map(embed => new Embed(embed));
    } else {
      this.embeds = this.embeds?.slice() ?? [];
    }

    if ('components' in data) {
      /**
       * An array of components in the message.
       * <info>This property requires the {@link GatewayIntentBits.MessageContent} privileged intent
       * in a guild for messages that do not mention the client.</info>
<<<<<<< HEAD
       *
       * @type {ActionRow[]}
=======
       * @type {Component[]}
>>>>>>> 4f5e5c7c
       */
      this.components = data.components.map(component => createComponent(component));
    } else {
      this.components = this.components?.slice() ?? [];
    }

    if ('attachments' in data) {
      /**
       * A collection of attachments in the message - e.g. Pictures - mapped by their ids.
       * <info>This property requires the {@link GatewayIntentBits.MessageContent} privileged intent
       * in a guild for messages that do not mention the client.</info>
       *
       * @type {Collection<Snowflake, Attachment>}
       */
      this.attachments = new Collection();
      if (data.attachments) {
        for (const attachment of data.attachments) {
          this.attachments.set(attachment.id, new Attachment(attachment));
        }
      }
    } else {
      this.attachments = new Collection(this.attachments);
    }

    if ('sticker_items' in data || 'stickers' in data) {
      /**
       * A collection of stickers in the message
       *
       * @type {Collection<Snowflake, Sticker>}
       */
      this.stickers = new Collection(
        (data.sticker_items ?? data.stickers)?.map(sticker => [sticker.id, new Sticker(this.client, sticker)]),
      );
    } else {
      this.stickers = new Collection(this.stickers);
    }

    if ('position' in data) {
      /**
       * A generally increasing integer (there may be gaps or duplicates) that represents
       * the approximate position of the message in a thread.
       *
       * @type {?number}
       */
      this.position = data.position;
    } else {
      this.position ??= null;
    }

    if ('role_subscription_data' in data) {
      /**
       * Role subscription data found on {@link MessageType.RoleSubscriptionPurchase} messages.
       *
       * @typedef {Object} RoleSubscriptionData
       * @property {Snowflake} roleSubscriptionListingId The id of the SKU and listing the user is subscribed to
       * @property {string} tierName The name of the tier the user is subscribed to
       * @property {number} totalMonthsSubscribed The total number of months the user has been subscribed for
       * @property {boolean} isRenewal Whether this notification is a renewal
       */

      /**
       * The data of the role subscription purchase or renewal.
       * <info>This is present on {@link MessageType.RoleSubscriptionPurchase} messages.</info>
       *
       * @type {?RoleSubscriptionData}
       */
      this.roleSubscriptionData = {
        roleSubscriptionListingId: data.role_subscription_data.role_subscription_listing_id,
        tierName: data.role_subscription_data.tier_name,
        totalMonthsSubscribed: data.role_subscription_data.total_months_subscribed,
        isRenewal: data.role_subscription_data.is_renewal,
      };
    } else {
      this.roleSubscriptionData ??= null;
    }

    if ('resolved' in data) {
      /**
       * Resolved data from auto-populated select menus.
       *
       * @type {?CommandInteractionResolvedData}
       */
      this.resolved = transformResolved(
        { client: this.client, guild: this.guild, channel: this.channel },
        data.resolved,
      );
    } else {
      this.resolved ??= null;
    }

    // Discord sends null if the message has not been edited
    if (data.edited_timestamp) {
      /**
       * The timestamp the message was last edited at (if applicable)
       *
       * @type {?number}
       */
      this.editedTimestamp = Date.parse(data.edited_timestamp);
    } else {
      this.editedTimestamp ??= null;
    }

    if ('reactions' in data) {
      /**
       * A manager of the reactions belonging to this message
       *
       * @type {ReactionManager}
       */
      this.reactions = new ReactionManager(this);
      if (data.reactions?.length > 0) {
        for (const reaction of data.reactions) {
          this.reactions._add(reaction);
        }
      }
    } else {
      this.reactions ??= new ReactionManager(this);
    }

    if (this.mentions) {
      /**
       * All valid mentions that the message contains
       *
       * @type {MessageMentions}
       */
      this.mentions = new MessageMentions(
        this,
        data.mentions ?? this.mentions.users,
        data.mention_roles ?? this.mentions.roles,
        data.mention_everyone ?? this.mentions.everyone,
        data.mention_channels ?? this.mentions.crosspostedChannels,
        data.referenced_message?.author ?? this.mentions.repliedUser,
      );
    } else {
      this.mentions = new MessageMentions(
        this,
        data.mentions,
        data.mention_roles,
        data.mention_everyone,
        data.mention_channels,
        data.referenced_message?.author,
      );
    }

    if ('webhook_id' in data) {
      /**
       * The id of the webhook that sent the message, if applicable
       *
       * @type {?Snowflake}
       */
      this.webhookId = data.webhook_id;
    } else {
      this.webhookId ??= null;
    }

    if ('application' in data) {
      /**
       * Supplemental application information for group activities
       *
       * @type {?ClientApplication}
       */
      this.groupActivityApplication = new ClientApplication(this.client, data.application);
    } else {
      this.groupActivityApplication ??= null;
    }

    if ('application_id' in data) {
      /**
       * The id of the application of the interaction that sent this message, if any
       *
       * @type {?Snowflake}
       */
      this.applicationId = data.application_id;
    } else {
      this.applicationId ??= null;
    }

    if ('activity' in data) {
      /**
       * Group activity
       *
       * @type {?MessageActivity}
       */
      this.activity = {
        partyId: data.activity.party_id,
        type: data.activity.type,
      };
    } else {
      this.activity ??= null;
    }

    if ('thread' in data) {
      this.client.channels._add(data.thread, this.guild);
    }

    if (this.member && data.member) {
      this.member._patch(data.member);
    } else if (data.member && this.guild && this.author) {
      this.guild.members._add(Object.assign(data.member, { user: this.author }));
    }

    if ('flags' in data) {
      /**
       * Flags that are applied to the message
       *
       * @type {Readonly<MessageFlagsBitField>}
       */
      this.flags = new MessageFlagsBitField(data.flags).freeze();
    } else {
      this.flags = new MessageFlagsBitField(this.flags).freeze();
    }

    /**
     * Reference data sent in a message that contains ids identifying the referenced message.
     * This can be present in the following types of message:
     * - {@link MessageFlags.Crossposted}
     * - {@link MessageType.ChannelPinnedMessage}
     * - {@link MessageType.ChannelFollowAdd}
     * - {@link MessageType.Reply}
     * - {@link MessageType.ThreadStarterMessage}
     *
     * @see {@link https://discord.com/developers/docs/resources/message#message-object-message-types}
     * @typedef {Object} MessageReference
     * @property {Snowflake} channelId The channel id that was referenced
     * @property {Snowflake|undefined} guildId The guild id that was referenced
     * @property {Snowflake|undefined} messageId The message id that was referenced
     * @property {MessageReferenceType} type The type of message reference
     */

    if ('message_reference' in data) {
      /**
       * Message reference data
       *
       * @type {?MessageReference}
       */
      this.reference = {
        channelId: data.message_reference.channel_id,
        guildId: data.message_reference.guild_id,
        messageId: data.message_reference.message_id,
        type: data.message_reference.type,
      };
    } else {
      this.reference ??= null;
    }

    if (data.referenced_message) {
      this.channel?.messages._add({ guild_id: data.message_reference?.guild_id, ...data.referenced_message });
    }

    if (data.interaction_metadata) {
      /**
       * Partial data of the interaction that a message is a result of
       *
       * @typedef {Object} MessageInteractionMetadata
       * @property {Snowflake} id The interaction's id
       * @property {InteractionType} type The type of the interaction
       * @property {User} user The user that invoked the interaction
       * @property {APIAuthorizingIntegrationOwnersMap} authorizingIntegrationOwners
       * Ids for installation context(s) related to an interaction
       * @property {?Snowflake} originalResponseMessageId
       * Id of the original response message. Present only on follow-up messages
       * @property {?Snowflake} interactedMessageId
       * Id of the message that contained interactive component.
       * Present only on messages created from component interactions
       * @property {?MessageInteractionMetadata} triggeringInteractionMetadata
       * Metadata for the interaction that was used to open the modal. Present only on modal submit interactions
       */

      /**
       * Partial data of the interaction that this message is a result of
       *
       * @type {?MessageInteractionMetadata}
       */
      this.interactionMetadata = _transformAPIMessageInteractionMetadata(this.client, data.interaction_metadata);
    } else {
      this.interactionMetadata ??= null;
    }

    if (data.poll) {
      if (this.poll) {
        this.poll._patch(data.poll);
      } else {
        /**
         * The poll that was sent with the message
         *
         * @type {?Poll}
         */
        this.poll = new Poll(this.client, data.poll, this, this.channel);
      }
    } else {
      this.poll ??= null;
    }

    if (data.message_snapshots) {
      /**
       * The message snapshots associated with the message reference
       *
       * @type {Collection<Snowflake, Message>}
       */
      this.messageSnapshots = data.message_snapshots.reduce((coll, snapshot) => {
        const channel = this.client.channels.resolve(this.reference.channelId);
        const snapshotData = {
          ...snapshot.message,
          id: this.reference.messageId,
          channel_id: this.reference.channelId,
          guild_id: this.reference.guildId,
        };

        return coll.set(
          this.reference.messageId,
          channel ? channel.messages._add(snapshotData) : new this.constructor(this.client, snapshotData),
        );
      }, new Collection());
    } else {
      this.messageSnapshots ??= new Collection();
    }

    /**
     * A call associated with a message
     *
     * @typedef {Object} MessageCall
     * @property {Readonly<?Date>} endedAt The time the call ended
     * @property {?number} endedTimestamp The timestamp the call ended
     * @property {Snowflake[]} participants The ids of the users that participated in the call
     */

    if (data.call) {
      /**
       * The call associated with the message
       *
       * @type {?MessageCall}
       */
      this.call = {
        endedTimestamp: data.call.ended_timestamp ? Date.parse(data.call.ended_timestamp) : null,
        participants: data.call.participants,
        get endedAt() {
          return this.endedTimestamp && new Date(this.endedTimestamp);
        },
      };
    } else {
      this.call ??= null;
    }
  }

  /**
   * The channel that the message was sent in
   *
   * @type {TextBasedChannels}
   * @readonly
   */
  get channel() {
    return this.client.channels.resolve(this.channelId);
  }

  /**
   * Whether or not this message is a partial
   *
   * @type {boolean}
   * @readonly
   */
  get partial() {
    return typeof this.content !== 'string' || !this.author;
  }

  /**
   * Represents the author of the message as a guild member.
   * Only available if the message comes from a guild where the author is still a member
   *
   * @type {?GuildMember}
   * @readonly
   */
  get member() {
    return this.guild?.members.resolve(this.author) ?? null;
  }

  /**
   * The time the message was sent at
   *
   * @type {Date}
   * @readonly
   */
  get createdAt() {
    return new Date(this.createdTimestamp);
  }

  /**
   * The time the message was last edited at (if applicable)
   *
   * @type {?Date}
   * @readonly
   */
  get editedAt() {
    return this.editedTimestamp && new Date(this.editedTimestamp);
  }

  /**
   * The guild the message was sent in (if in a guild channel)
   *
   * @type {?Guild}
   * @readonly
   */
  get guild() {
    return this.client.guilds.resolve(this.guildId) ?? this.channel?.guild ?? null;
  }

  /**
   * Whether this message has a thread associated with it
   *
   * @type {boolean}
   * @readonly
   */
  get hasThread() {
    return this.flags.has(MessageFlags.HasThread);
  }

  /**
   * The thread started by this message
   * <info>This property is not suitable for checking whether a message has a thread,
   * use {@link Message#hasThread} instead.</info>
   *
   * @type {?ThreadChannel}
   * @readonly
   */
  get thread() {
    return this.channel?.threads?.cache.get(this.id) ?? null;
  }

  /**
   * The URL to jump to this message
   *
   * @type {string}
   * @readonly
   */
  get url() {
    return this.inGuild() ? messageLink(this.channelId, this.id, this.guildId) : messageLink(this.channelId, this.id);
  }

  /**
   * The message contents with all mentions replaced by the equivalent text.
   * If mentions cannot be resolved to a name, the relevant mention in the message content will not be converted.
   *
   * @type {?string}
   * @readonly
   */
  get cleanContent() {
    // eslint-disable-next-line eqeqeq
    return this.content != null && this.channel ? cleanContent(this.content, this.channel) : null;
  }

  /**
   * Creates a reaction collector.
   *
   * @param {ReactionCollectorOptions} [options={}] Options to send to the collector
   * @returns {ReactionCollector}
   * @example
   * // Create a reaction collector
   * const filter = (reaction, user) => reaction.emoji.name === '👌' && user.id === 'someId';
   * const collector = message.createReactionCollector({ filter, time: 15_000 });
   * collector.on('collect', r => console.log(`Collected ${r.emoji.name}`));
   * collector.on('end', collected => console.log(`Collected ${collected.size} items`));
   */
  createReactionCollector(options = {}) {
    return new ReactionCollector(this, options);
  }

  /**
   * An object containing the same properties as CollectorOptions, but a few more:
   *
   * @typedef {ReactionCollectorOptions} AwaitReactionsOptions
   * @property {string[]} [errors] Stop/end reasons that cause the promise to reject
   */

  /**
   * Similar to createReactionCollector but in promise form.
   * Resolves with a collection of reactions that pass the specified filter.
   *
   * @param {AwaitReactionsOptions} [options={}] Optional options to pass to the internal collector
   * @returns {Promise<Collection<string | Snowflake, MessageReaction>>}
   * @example
   * // Create a reaction collector
   * const filter = (reaction, user) => reaction.emoji.name === '👌' && user.id === 'someId'
   * message.awaitReactions({ filter, time: 15_000 })
   *   .then(collected => console.log(`Collected ${collected.size} reactions`))
   *   .catch(console.error);
   */
  async awaitReactions(options = {}) {
    return new Promise((resolve, reject) => {
      const collector = this.createReactionCollector(options);
      collector.once('end', (reactions, reason) => {
        if (options.errors?.includes(reason)) reject(reactions);
        else resolve(reactions);
      });
    });
  }

  /**
   * @typedef {CollectorOptions} MessageComponentCollectorOptions
   * @property {ComponentType} [componentType] The type of component to listen for
   * @property {number} [max] The maximum total amount of interactions to collect
   * @property {number} [maxComponents] The maximum number of components to collect
   * @property {number} [maxUsers] The maximum number of users to interact
   */

  /**
   * Creates a message component interaction collector.
   *
   * @param {MessageComponentCollectorOptions} [options={}] Options to send to the collector
   * @returns {InteractionCollector}
   * @example
   * // Create a message component interaction collector
   * const filter = (interaction) => interaction.customId === 'button' && interaction.user.id === 'someId';
   * const collector = message.createMessageComponentCollector({ filter, time: 15_000 });
   * collector.on('collect', i => console.log(`Collected ${i.customId}`));
   * collector.on('end', collected => console.log(`Collected ${collected.size} items`));
   */
  createMessageComponentCollector(options = {}) {
    return new InteractionCollector(this.client, {
      ...options,
      interactionType: InteractionType.MessageComponent,
      message: this,
    });
  }

  /**
   * An object containing the same properties as CollectorOptions, but a few more:
   *
   * @typedef {Object} AwaitMessageComponentOptions
   * @property {CollectorFilter} [filter] The filter applied to this collector
   * @property {number} [time] Time to wait for an interaction before rejecting
   * @property {ComponentType} [componentType] The type of component interaction to collect
   * @property {number} [idle] Time to wait without another message component interaction before ending the collector
   * @property {boolean} [dispose] Whether to remove the message component interaction after collecting
   */

  /**
   * Collects a single component interaction that passes the filter.
   * The Promise will reject if the time expires.
   *
   * @param {AwaitMessageComponentOptions} [options={}] Options to pass to the internal collector
   * @returns {Promise<MessageComponentInteraction>}
   * @example
   * // Collect a message component interaction
   * const filter = (interaction) => interaction.customId === 'button' && interaction.user.id === 'someId';
   * message.awaitMessageComponent({ filter, time: 15_000 })
   *   .then(interaction => console.log(`${interaction.customId} was clicked!`))
   *   .catch(console.error);
   */
  async awaitMessageComponent(options = {}) {
    const _options = { ...options, max: 1 };
    return new Promise((resolve, reject) => {
      const collector = this.createMessageComponentCollector(_options);
      collector.once('end', (interactions, reason) => {
        const interaction = interactions.first();
        if (interaction) resolve(interaction);
        else reject(new DiscordjsError(ErrorCodes.InteractionCollectorError, reason));
      });
    });
  }

  /**
   * Whether the message is editable by the client user
   *
   * @type {boolean}
   * @readonly
   */
  get editable() {
    const precheck = Boolean(
      this.author.id === this.client.user.id &&
        (!this.guild || this.channel?.viewable) &&
        this.reference?.type !== MessageReferenceType.Forward,
    );

    // Regardless of permissions thread messages cannot be edited if
    // the thread is archived or the thread is locked and the bot does not have permission to manage threads.
    if (this.channel?.isThread()) {
      if (this.channel.archived) return false;
      if (this.channel.locked) {
        const permissions = this.channel.permissionsFor(this.client.user);
        if (!permissions?.has(PermissionFlagsBits.ManageThreads, true)) return false;
      }
    }

    return precheck;
  }

  /**
   * Whether the message is deletable by the client user
   *
   * @type {boolean}
   * @readonly
   */
  get deletable() {
    if (UndeletableMessageTypes.includes(this.type)) return false;

    if (!this.guild) {
      return this.author.id === this.client.user.id;
    }

    // DMChannel does not have viewable property, so check viewable after proved that message is on a guild.
    if (!this.channel?.viewable) {
      return false;
    }

    const permissions = this.channel?.permissionsFor(this.client.user);
    if (!permissions) return false;
    // This flag allows deleting even if timed out
    if (permissions.has(PermissionFlagsBits.Administrator, false)) return true;

    // The auto moderation action message author is the reference message author
    return (
      (this.type !== MessageType.AutoModerationAction && this.author.id === this.client.user.id) ||
      (permissions.has(PermissionFlagsBits.ManageMessages, false) && !this.guild.members.me.isCommunicationDisabled())
    );
  }

  /**
   * Whether the message is bulk deletable by the client user
   *
   * @type {boolean}
   * @readonly
   * @example
   * // Filter for bulk deletable messages
   * channel.bulkDelete(messages.filter(message => message.bulkDeletable));
   */
  get bulkDeletable() {
    return (
      (this.inGuild() &&
        Date.now() - this.createdTimestamp < MaxBulkDeletableMessageAge &&
        this.deletable &&
        this.channel?.permissionsFor(this.client.user).has(PermissionFlagsBits.ManageMessages, false)) ??
      false
    );
  }

  /**
   * Whether the message is pinnable by the client user
   *
   * @type {boolean}
   * @readonly
   */
  get pinnable() {
    const { channel } = this;
    return Boolean(
      !this.system &&
        (!this.guild ||
          (channel?.viewable &&
            channel?.permissionsFor(this.client.user)?.has(PermissionFlagsBits.ManageMessages, false))),
    );
  }

  /**
   * Fetches the Message this crosspost/reply/pin-add references, if available to the client
   *
   * @returns {Promise<Message>}
   */
  async fetchReference() {
    if (!this.reference) throw new DiscordjsError(ErrorCodes.MessageReferenceMissing);
    const { channelId, messageId } = this.reference;
    if (!messageId) throw new DiscordjsError(ErrorCodes.MessageReferenceMissing);
    const channel = this.client.channels.resolve(channelId);
    if (!channel) throw new DiscordjsError(ErrorCodes.GuildChannelResolve);
    return channel.messages.fetch(messageId);
  }

  /**
   * Whether the message is crosspostable by the client user
   *
   * @type {boolean}
   * @readonly
   */
  get crosspostable() {
    const bitfield =
      PermissionFlagsBits.SendMessages |
      (this.author.id === this.client.user.id ? PermissionsBitField.DefaultBit : PermissionFlagsBits.ManageMessages);
    const { channel } = this;
    return Boolean(
      channel?.type === ChannelType.GuildAnnouncement &&
        !this.flags.has(MessageFlags.Crossposted) &&
        this.reference?.type !== MessageReferenceType.Forward &&
        this.type === MessageType.Default &&
        !this.poll &&
        channel.viewable &&
        channel.permissionsFor(this.client.user)?.has(bitfield, false),
    );
  }

  /**
   * Edits the content of the message.
   *
   * @param {string|MessagePayload|MessageEditOptions} options The options to provide
   * @returns {Promise<Message>}
   * @example
   * // Update the content of a message
   * message.edit('This is my new content!')
   *   .then(msg => console.log(`Updated the content of a message to ${msg.content}`))
   *   .catch(console.error);
   */
  async edit(options) {
    if (!this.channel) throw new DiscordjsError(ErrorCodes.ChannelNotCached);
    return this.channel.messages.edit(this, options);
  }

  /**
   * Publishes a message in an announcement channel to all channels following it.
   *
   * @returns {Promise<Message>}
   * @example
   * // Crosspost a message
   * if (message.channel.type === ChannelType.GuildAnnouncement) {
   *   message.crosspost()
   *     .then(() => console.log('Crossposted message'))
   *     .catch(console.error);
   * }
   */
  async crosspost() {
    if (!this.channel) throw new DiscordjsError(ErrorCodes.ChannelNotCached);
    return this.channel.messages.crosspost(this.id);
  }

  /**
   * Pins this message to the channel's pinned messages.
   *
   * @param {string} [reason] Reason for pinning
   * @returns {Promise<Message>}
   * @example
   * // Pin a message
   * message.pin()
   *   .then(console.log)
   *   .catch(console.error)
   */
  async pin(reason) {
    if (!this.channel) throw new DiscordjsError(ErrorCodes.ChannelNotCached);
    await this.channel.messages.pin(this.id, reason);
    return this;
  }

  /**
   * Unpins this message from the channel's pinned messages.
   *
   * @param {string} [reason] Reason for unpinning
   * @returns {Promise<Message>}
   * @example
   * // Unpin a message
   * message.unpin()
   *   .then(console.log)
   *   .catch(console.error)
   */
  async unpin(reason) {
    if (!this.channel) throw new DiscordjsError(ErrorCodes.ChannelNotCached);
    await this.channel.messages.unpin(this.id, reason);
    return this;
  }

  /**
   * Adds a reaction to the message.
   *
   * @param {EmojiIdentifierResolvable} emoji The emoji to react with
   * @returns {Promise<MessageReaction>}
   * @example
   * // React to a message with a unicode emoji
   * message.react('🤔')
   *   .then(console.log)
   *   .catch(console.error);
   * @example
   * // React to a message with a custom emoji
   * message.react(message.guild.emojis.cache.get('123456789012345678'))
   *   .then(console.log)
   *   .catch(console.error);
   */
  async react(emoji) {
    if (!this.channel) throw new DiscordjsError(ErrorCodes.ChannelNotCached);
    await this.channel.messages.react(this.id, emoji);

    return this.client.actions.MessageReactionAdd.handle(
      {
        [this.client.actions.injectedUser]: this.client.user,
        [this.client.actions.injectedChannel]: this.channel,
        [this.client.actions.injectedMessage]: this,
        emoji: resolvePartialEmoji(emoji),
      },
      true,
    ).reaction;
  }

  /**
   * Deletes the message.
   *
   * @returns {Promise<Message>}
   * @example
   * // Delete a message
   * message.delete()
   *   .then(msg => console.log(`Deleted message from ${msg.author.username}`))
   *   .catch(console.error);
   */
  async delete() {
    if (!this.channel) throw new DiscordjsError(ErrorCodes.ChannelNotCached);
    await this.channel.messages.delete(this.id);
    return this;
  }

  /**
   * Options provided when sending a message as an inline reply.
   *
   * @typedef {BaseMessageCreateOptions} MessageReplyOptions
   * @property {boolean} [failIfNotExists=this.client.options.failIfNotExists] Whether to error if the referenced
   * message does not exist (creates a standard message in this case when false)
   */

  /**
   * Send an inline reply to this message.
   *
   * @param {string|MessagePayload|MessageReplyOptions} options The options to provide
   * @returns {Promise<Message>}
   * @example
   * // Reply to a message
   * message.reply('This is a reply!')
   *   .then(() => console.log(`Replied to message "${message.content}"`))
   *   .catch(console.error);
   */
  async reply(options) {
    let data;

    if (options instanceof MessagePayload) {
      data = options;
    } else {
      data = MessagePayload.create(this, options, {
        messageReference: {
          messageId: this.id,
          channelId: this.channelId,
          guildId: this.guildId ?? undefined,
          type: MessageReferenceType.Default,
          failIfNotExists: options?.failIfNotExists ?? this.client.options.failIfNotExists,
        },
      });
    }

    return this.client.channels.createMessage(this.channelId, data);
  }

  /**
   * Forwards this message.
   *
   * @param {TextChannelResolvable} channel The channel to forward this message to.
   * @returns {Promise<Message>}
   */
  async forward(channel) {
    return this.client.channels.createMessage(channel, {
      messageReference: {
        messageId: this.id,
        channelId: this.channelId,
        guildId: this.guildId ?? undefined,
        type: MessageReferenceType.Forward,
      },
    });
  }

  /**
   * Options for starting a thread on a message.
   *
   * @typedef {Object} StartThreadOptions
   * @property {string} name The name of the new thread
   * @property {ThreadAutoArchiveDuration} [autoArchiveDuration=this.channel.defaultAutoArchiveDuration] The amount of
   * time after which the thread should automatically archive in case of no recent activity
   * @property {string} [reason] Reason for creating the thread
   * @property {number} [rateLimitPerUser] The rate limit per user (slowmode) for the thread in seconds
   */

  /**
   * Create a new public thread from this message
   *
   * @see GuildTextThreadManager#create
   * @param {StartThreadOptions} [options] Options for starting a thread on this message
   * @returns {Promise<ThreadChannel>}
   */
  async startThread(options = {}) {
    if (!this.channel) throw new DiscordjsError(ErrorCodes.ChannelNotCached);
    if (![ChannelType.GuildText, ChannelType.GuildAnnouncement].includes(this.channel.type)) {
      throw new DiscordjsError(ErrorCodes.MessageThreadParent);
    }

    if (this.hasThread) throw new DiscordjsError(ErrorCodes.MessageExistingThread);
    return this.channel.threads.create({ ...options, startMessage: this });
  }

  /**
   * Fetch this message.
   *
   * @param {boolean} [force=true] Whether to skip the cache check and request the API
   * @returns {Promise<Message>}
   */
  async fetch(force = true) {
    if (!this.channel) throw new DiscordjsError(ErrorCodes.ChannelNotCached);
    return this.channel.messages.fetch({ message: this.id, force });
  }

  /**
   * Fetches the webhook used to create this message.
   *
   * @returns {Promise<?Webhook>}
   */
  async fetchWebhook() {
    if (!this.webhookId) throw new DiscordjsError(ErrorCodes.WebhookMessage);
    if (this.webhookId === this.applicationId) throw new DiscordjsError(ErrorCodes.WebhookApplication);
    return this.client.fetchWebhook(this.webhookId);
  }

  /**
   * Suppresses or unsuppresses embeds on a message.
   *
   * @param {boolean} [suppress=true] If the embeds should be suppressed or not
   * @returns {Promise<Message>}
   */
  async suppressEmbeds(suppress = true) {
    const flags = new MessageFlagsBitField(this.flags.bitfield);

    if (suppress) {
      flags.add(MessageFlags.SuppressEmbeds);
    } else {
      flags.remove(MessageFlags.SuppressEmbeds);
    }

    return this.edit({ flags });
  }

  /**
   * Removes the attachments from this message.
   *
   * @returns {Promise<Message>}
   */
  async removeAttachments() {
    return this.edit({ attachments: [] });
  }

  /**
   * Resolves a component by a custom id.
   *
   * @param {string} customId The custom id to resolve against
   * @returns {?MessageActionRowComponent}
   */
  resolveComponent(customId) {
    return findComponentByCustomId(this.components, customId);
  }

  /**
   * Used mainly internally. Whether two messages are identical in properties. If you want to compare messages
   * without checking all the properties, use `message.id === message2.id`, which is much more efficient. This
   * method allows you to see if there are differences in content, embeds, attachments, nonce and tts properties.
   *
   * @param {Message} message The message to compare it to
   * @param {APIMessage} rawData Raw data passed through the WebSocket about this message
   * @returns {boolean}
   */
  equals(message, rawData) {
    if (!message) return false;
    const embedUpdate = !message.author && !message.attachments;
    if (embedUpdate) return this.id === message.id && this.embeds.length === message.embeds.length;

    let equal =
      this.id === message.id &&
      this.author.id === message.author.id &&
      this.content === message.content &&
      this.nonce === message.nonce &&
      this.tts === message.tts &&
      this.attachments.size === message.attachments.size &&
      this.embeds.length === message.embeds.length &&
      this.attachments.every(attachment => message.attachments.has(attachment.id)) &&
      this.embeds.every((embed, index) => embed.equals(message.embeds[index]));

    if (equal && rawData) {
      equal =
        this.mentions.everyone === message.mentions.everyone &&
        this.createdTimestamp === Date.parse(rawData.timestamp) &&
        this.editedTimestamp === Date.parse(rawData.edited_timestamp);
    }

    return equal;
  }

  /**
   * Whether this message is from a guild.
   *
   * @returns {boolean}
   */
  inGuild() {
    return Boolean(this.guildId);
  }

  /**
   * When concatenated with a string, this automatically concatenates the message's content instead of the object.
   *
   * @returns {string}
   * @example
   * // Logs: Message: This is a message!
   * console.log(`Message: ${message}`);
   */
  toString() {
    return this.content;
  }

  toJSON() {
    return super.toJSON({
      channel: 'channelId',
      author: 'authorId',
      groupActivityApplication: 'groupActivityApplicationId',
      guild: 'guildId',
      cleanContent: true,
      member: false,
      reactions: false,
    });
  }
}

exports.Message = Message;<|MERGE_RESOLUTION|>--- conflicted
+++ resolved
@@ -13,7 +13,7 @@
 } = require('discord-api-types/v10');
 const { DiscordjsError, ErrorCodes } = require('../errors/index.js');
 const { ReactionManager } = require('../managers/ReactionManager.js');
-const { createComponent } = require('../util/Components.js');
+const { createComponent, findComponentByCustomId } = require('../util/Components.js');
 const { NonSystemMessageTypes, MaxBulkDeletableMessageAge, UndeletableMessageTypes } = require('../util/Constants.js');
 const { MessageFlagsBitField } = require('../util/MessageFlagsBitField.js');
 const { PermissionsBitField } = require('../util/PermissionsBitField.js');
@@ -29,17 +29,6 @@
 const { Poll } = require('./Poll.js');
 const { ReactionCollector } = require('./ReactionCollector.js');
 const { Sticker } = require('./Sticker.js');
-<<<<<<< HEAD
-=======
-const { DiscordjsError, ErrorCodes } = require('../errors/index.js');
-const { ReactionManager } = require('../managers/ReactionManager.js');
-const { createComponent, findComponentByCustomId } = require('../util/Components.js');
-const { NonSystemMessageTypes, MaxBulkDeletableMessageAge, UndeletableMessageTypes } = require('../util/Constants.js');
-const { MessageFlagsBitField } = require('../util/MessageFlagsBitField.js');
-const { PermissionsBitField } = require('../util/PermissionsBitField.js');
-const { _transformAPIMessageInteractionMetadata } = require('../util/Transformers.js');
-const { cleanContent, resolvePartialEmoji, transformResolved } = require('../util/Util.js');
->>>>>>> 4f5e5c7c
 
 /**
  * Represents a message on Discord.
@@ -178,12 +167,8 @@
        * An array of components in the message.
        * <info>This property requires the {@link GatewayIntentBits.MessageContent} privileged intent
        * in a guild for messages that do not mention the client.</info>
-<<<<<<< HEAD
-       *
-       * @type {ActionRow[]}
-=======
+       *
        * @type {Component[]}
->>>>>>> 4f5e5c7c
        */
       this.components = data.components.map(component => createComponent(component));
     } else {
