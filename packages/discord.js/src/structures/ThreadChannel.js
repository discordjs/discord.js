'use strict';

const { ChannelType, PermissionFlagsBits, Routes } = require('discord-api-types/v10');
const { Channel } = require('./Channel');
const TextBasedChannel = require('./interfaces/TextBasedChannel');
const { RangeError } = require('../errors');
const MessageManager = require('../managers/MessageManager');
const ThreadMemberManager = require('../managers/ThreadMemberManager');

/**
 * Represents a thread channel on Discord.
 * @extends {Channel}
 * @implements {TextBasedChannel}
 */
class ThreadChannel extends Channel {
  constructor(guild, data, client, fromInteraction = false) {
    super(guild?.client ?? client, data, false);

    /**
     * The guild the thread is in
     * @type {Guild}
     */
    this.guild = guild;

    /**
     * The id of the guild the channel is in
     * @type {Snowflake}
     */
    this.guildId = guild?.id ?? data.guild_id;

    /**
     * A manager of the messages sent to this thread
     * @type {MessageManager}
     */
    this.messages = new MessageManager(this);

    /**
     * A manager of the members that are part of this thread
     * @type {ThreadMemberManager}
     */
    this.members = new ThreadMemberManager(this);
    if (data) this._patch(data, fromInteraction);
  }

  _patch(data, partial = false) {
    super._patch(data);

    if ('name' in data) {
      /**
       * The name of the thread
       * @type {string}
       */
      this.name = data.name;
    }

    if ('guild_id' in data) {
      this.guildId = data.guild_id;
    }

    if ('parent_id' in data) {
      /**
       * The id of the parent channel of this thread
       * @type {?Snowflake}
       */
      this.parentId = data.parent_id;
    } else {
      this.parentId ??= null;
    }

    if ('thread_metadata' in data) {
      /**
       * Whether the thread is locked
       * @type {?boolean}
       */
      this.locked = data.thread_metadata.locked ?? false;

      /**
       * Whether members without `MANAGE_THREADS` can invite other members without `MANAGE_THREADS`
       * <info>Always `null` in public threads</info>
       * @type {?boolean}
       */
      this.invitable = this.type === ChannelType.GuildPrivateThread ? data.thread_metadata.invitable ?? false : null;

      /**
       * Whether the thread is archived
       * @type {?boolean}
       */
      this.archived = data.thread_metadata.archived;

      /**
       * The amount of time (in minutes) after which the thread will automatically archive in case of no recent activity
       * @type {?number}
       */
      this.autoArchiveDuration = data.thread_metadata.auto_archive_duration;

      /**
       * The timestamp when the thread's archive status was last changed
       * <info>If the thread was never archived or unarchived, this is the timestamp at which the thread was
       * created</info>
       * @type {?number}
       */
      this.archiveTimestamp = Date.parse(data.thread_metadata.archive_timestamp);

      if ('create_timestamp' in data.thread_metadata) {
        // Note: this is needed because we can't assign directly to getters
        this._createdTimestamp = Date.parse(data.thread_metadata.create_timestamp);
      }
    } else {
      this.locked ??= null;
      this.archived ??= null;
      this.autoArchiveDuration ??= null;
      this.archiveTimestamp ??= null;
      this.invitable ??= null;
    }

    this._createdTimestamp ??= this.type === ChannelType.GuildPrivateThread ? super.createdTimestamp : null;

    if ('owner_id' in data) {
      /**
       * The id of the member who created this thread
       * @type {?Snowflake}
       */
      this.ownerId = data.owner_id;
    } else {
      this.ownerId ??= null;
    }

    if ('last_message_id' in data) {
      /**
       * The last message id sent in this thread, if one was sent
       * @type {?Snowflake}
       */
      this.lastMessageId = data.last_message_id;
    } else {
      this.lastMessageId ??= null;
    }

    if ('last_pin_timestamp' in data) {
      /**
       * The timestamp when the last pinned message was pinned, if there was one
       * @type {?number}
       */
      this.lastPinTimestamp = data.last_pin_timestamp ? Date.parse(data.last_pin_timestamp) : null;
    } else {
      this.lastPinTimestamp ??= null;
    }

    if ('rate_limit_per_user' in data || !partial) {
      /**
       * The rate limit per user (slowmode) for this thread in seconds
       * @type {?number}
       */
      this.rateLimitPerUser = data.rate_limit_per_user ?? 0;
    } else {
      this.rateLimitPerUser ??= null;
    }

    if ('message_count' in data) {
      /**
       * The approximate count of messages in this thread
       * <info>This stops counting at 50. If you need an approximate value higher than that, use
       * `ThreadChannel#messages.cache.size`</info>
       * @type {?number}
       */
      this.messageCount = data.message_count;
    } else {
      this.messageCount ??= null;
    }

    if ('member_count' in data) {
      /**
       * The approximate count of users in this thread
       * <info>This stops counting at 50. If you need an approximate value higher than that, use
       * `ThreadChannel#members.cache.size`</info>
       * @type {?number}
       */
      this.memberCount = data.member_count;
    } else {
      this.memberCount ??= null;
    }

    if (data.member && this.client.user) this.members._add({ user_id: this.client.user.id, ...data.member });
    if (data.messages) for (const message of data.messages) this.messages._add(message);
  }

  /**
   * The timestamp when this thread was created. This isn't available for threads
   * created before 2022-01-09
   * @type {?number}
   * @readonly
   */
  get createdTimestamp() {
    return this._createdTimestamp;
  }

  /**
   * A collection of associated guild member objects of this thread's members
   * @type {Collection<Snowflake, GuildMember>}
   * @readonly
   */
  get guildMembers() {
    return this.members.cache.mapValues(member => member.guildMember);
  }

  /**
   * The time at which this thread's archive status was last changed
   * <info>If the thread was never archived or unarchived, this is the time at which the thread was created</info>
   * @type {?Date}
   * @readonly
   */
  get archivedAt() {
    return this.archiveTimestamp && new Date(this.archiveTimestamp);
  }

  /**
   * The time the thread was created at
   * @type {?Date}
   * @readonly
   */
  get createdAt() {
    return this.createdTimestamp && new Date(this.createdTimestamp);
  }

  /**
   * The parent channel of this thread
   * @type {?(NewsChannel|TextChannel)}
   * @readonly
   */
  get parent() {
    return this.guild.channels.resolve(this.parentId);
  }

  /**
   * Makes the client user join the thread.
   * @returns {Promise<ThreadChannel>}
   */
  async join() {
    await this.members.add('@me');
    return this;
  }

  /**
   * Makes the client user leave the thread.
   * @returns {Promise<ThreadChannel>}
   */
  async leave() {
    await this.members.remove('@me');
    return this;
  }

  /**
   * Gets the overall set of permissions for a member or role in this thread's parent channel, taking overwrites into
   * account.
   * @param {GuildMemberResolvable|RoleResolvable} memberOrRole The member or role to obtain the overall permissions for
   * @param {boolean} [checkAdmin=true] Whether having `ADMINISTRATOR` will return all permissions
   * @returns {?Readonly<PermissionsBitField>}
   */
  permissionsFor(memberOrRole, checkAdmin) {
    return this.parent?.permissionsFor(memberOrRole, checkAdmin) ?? null;
  }

  /**
   * Fetches the owner of this thread. If the thread member object isn't needed,
   * use {@link ThreadChannel#ownerId} instead.
   * @param {BaseFetchOptions} [options] The options for fetching the member
   * @returns {Promise<?ThreadMember>}
   */
  async fetchOwner({ cache = true, force = false } = {}) {
    if (!force) {
      const existing = this.members.cache.get(this.ownerId);
      if (existing) return existing;
    }

    // We cannot fetch a single thread member, as of this commit's date, Discord API responds with 405
    const members = await this.members.fetch(cache);
    return members.get(this.ownerId) ?? null;
  }

  /**
   * Fetches the message that started this thread, if any.
   * <info>This only works when the thread started from a message in the parent channel, otherwise the promise will
   * reject. If you just need the id of that message, use {@link ThreadChannel#id} instead.</info>
   * @param {BaseFetchOptions} [options] Additional options for this fetch
   * @returns {Promise<Message>}
   */
  fetchStarterMessage(options) {
    return this.parent.messages.fetch(this.id, options);
  }

  /**
   * The options used to edit a thread channel
   * @typedef {Object} ThreadEditData
   * @property {string} [name] The new name for the thread
   * @param {string} [reason] Reason for editing this thread
   * @property {boolean} [archived] Whether the thread is archived
   * @property {ThreadAutoArchiveDuration} [autoArchiveDuration] The amount of time (in minutes) after which the thread
   * should automatically archive in case of no recent activity
   * @property {number} [rateLimitPerUser] The rate limit per user (slowmode) for the thread in seconds
   * @property {boolean} [locked] Whether the thread is locked
   * @property {boolean} [invitable] Whether non-moderators can add other non-moderators to a thread
   * <info>Can only be edited on {@link ChannelType.GuildPrivateThread}</info>
   */

  /**
   * Edits this thread.
   * @param {ThreadEditData} data The new data for this thread
   * @returns {Promise<ThreadChannel>}
   * @example
   * // Edit a thread
   * thread.edit({
   *  name: 'new-thread',
   *  reason: 'Thread edited!'
   * })
   *   .then(editedThread => console.log(`The thread now has a new name ${editedThred.name}!`))
   *   .catch(console.error);
   */
<<<<<<< HEAD
  async edit(data) {
    let autoArchiveDuration = data.autoArchiveDuration;
    if (data.autoArchiveDuration === 'MAX') {
      autoArchiveDuration = 1440;
      if (this.guild.features.includes('SEVEN_DAY_THREAD_ARCHIVE')) {
        autoArchiveDuration = 10080;
      } else if (this.guild.features.includes('THREE_DAY_THREAD_ARCHIVE')) {
        autoArchiveDuration = 4320;
      }
    }
=======
  async edit(data, reason) {
>>>>>>> aa59a409
    const newData = await this.client.rest.patch(Routes.channel(this.id), {
      body: {
        name: (data.name ?? this.name).trim(),
        archived: data.archived,
        auto_archive_duration: data.autoArchiveDuration,
        rate_limit_per_user: data.rateLimitPerUser,
        locked: data.locked,
        invitable: this.type === ChannelType.GuildPrivateThread ? data.invitable : undefined,
      },
      reason: data.reason,
    });

    return this.client.actions.ChannelUpdate.handle(newData).updated;
  }

  /**
   * Sets whether the thread is archived.
   * @param {boolean} [archived=true] Whether the thread is archived
   * @param {string} [reason] Reason for archiving or unarchiving
   * @returns {Promise<ThreadChannel>}
   * @example
   * // Archive the thread
   * thread.setArchived(true)
   *   .then(newThread => console.log(`Thread is now ${newThread.archived ? 'archived' : 'active'}`))
   *   .catch(console.error);
   */
  setArchived(archived = true, reason) {
    return this.edit({ archived, reason });
  }

  /**
   * Sets the duration after which the thread will automatically archive in case of no recent activity.
   * @param {ThreadAutoArchiveDuration} autoArchiveDuration The amount of time (in minutes) after which the thread
   * should automatically archive in case of no recent activity
   * @param {string} [reason] Reason for changing the auto archive duration
   * @returns {Promise<ThreadChannel>}
   * @example
   * // Set the thread's auto archive time to 1 hour
   * thread.setAutoArchiveDuration(60)
   *   .then(newThread => {
   *     console.log(`Thread will now archive after ${newThread.autoArchiveDuration} minutes of inactivity`);
   *    });
   *   .catch(console.error);
   */
  setAutoArchiveDuration(autoArchiveDuration, reason) {
    return this.edit({ autoArchiveDuration, reason });
  }

  /**
   * Sets whether members without the `MANAGE_THREADS` permission can invite other members without the
   * `MANAGE_THREADS` permission to this thread.
   * @param {boolean} [invitable=true] Whether non-moderators can invite non-moderators to this thread
   * @param {string} [reason] Reason for changing invite
   * @returns {Promise<ThreadChannel>}
   */
  setInvitable(invitable = true, reason) {
    if (this.type !== ChannelType.GuildPrivateThread) {
      return Promise.reject(new RangeError('THREAD_INVITABLE_TYPE', this.type));
    }
    return this.edit({ invitable, reason });
  }

  /**
   * Sets whether the thread can be **unarchived** by anyone with `SEND_MESSAGES` permission.
   * When a thread is locked only members with `MANAGE_THREADS` can unarchive it.
   * @param {boolean} [locked=true] Whether the thread is locked
   * @param {string} [reason] Reason for locking or unlocking the thread
   * @returns {Promise<ThreadChannel>}
   * @example
   * // Set the thread to locked
   * thread.setLocked(true)
   *   .then(newThread => console.log(`Thread is now ${newThread.locked ? 'locked' : 'unlocked'}`))
   *   .catch(console.error);
   */
  setLocked(locked = true, reason) {
    return this.edit({ locked, reason });
  }

  /**
   * Sets a new name for this thread.
   * @param {string} name The new name for the thread
   * @param {string} [reason] Reason for changing the thread's name
   * @returns {Promise<ThreadChannel>}
   * @example
   * // Change the thread's name
   * thread.setName('not_general')
   *   .then(newThread => console.log(`Thread's new name is ${newThread.name}`))
   *   .catch(console.error);
   */
  setName(name, reason) {
    return this.edit({ name, reason });
  }

  /**
   * Sets the rate limit per user (slowmode) for this thread.
   * @param {number} rateLimitPerUser The new rate limit in seconds
   * @param {string} [reason] Reason for changing the thread's rate limit
   * @returns {Promise<ThreadChannel>}
   */
  setRateLimitPerUser(rateLimitPerUser, reason) {
    return this.edit({ rateLimitPerUser, reason });
  }

  /**
   * Whether the client user is a member of the thread.
   * @type {boolean}
   * @readonly
   */
  get joined() {
    return this.members.cache.has(this.client.user?.id);
  }

  /**
   * Whether the thread is editable by the client user (name, archived, autoArchiveDuration)
   * @type {boolean}
   * @readonly
   */
  get editable() {
    return (
      (this.ownerId === this.client.user.id && (this.type !== ChannelType.GuildPrivateThread || this.joined)) ||
      this.manageable
    );
  }

  /**
   * Whether the thread is joinable by the client user
   * @type {boolean}
   * @readonly
   */
  get joinable() {
    return (
      !this.archived &&
      !this.joined &&
      this.permissionsFor(this.client.user)?.has(
        this.type === ChannelType.GuildPrivateThread
          ? PermissionFlagsBits.ManageThreads
          : PermissionFlagsBits.ViewChannel,
        false,
      )
    );
  }

  /**
   * Whether the thread is manageable by the client user, for deleting or editing rateLimitPerUser or locked.
   * @type {boolean}
   * @readonly
   */
  get manageable() {
    const permissions = this.permissionsFor(this.client.user);
    if (!permissions) return false;
    // This flag allows managing even if timed out
    if (permissions.has(PermissionFlagsBits.Administrator, false)) return true;

    return (
      this.guild.members.me.communicationDisabledUntilTimestamp < Date.now() &&
      permissions.has(PermissionFlagsBits.ManageThreads, false)
    );
  }

  /**
   * Whether the thread is viewable by the client user
   * @type {boolean}
   * @readonly
   */
  get viewable() {
    if (this.client.user.id === this.guild.ownerId) return true;
    const permissions = this.permissionsFor(this.client.user);
    if (!permissions) return false;
    return permissions.has(PermissionFlagsBits.ViewChannel, false);
  }

  /**
   * Whether the client user can send messages in this thread
   * @type {boolean}
   * @readonly
   */
  get sendable() {
    const permissions = this.permissionsFor(this.client.user);
    if (!permissions) return false;
    // This flag allows sending even if timed out
    if (permissions.has(PermissionFlagsBits.Administrator, false)) return true;

    return (
      !(this.archived && this.locked && !this.manageable) &&
      (this.type !== ChannelType.GuildPrivateThread || this.joined || this.manageable) &&
      permissions.has(PermissionFlagsBits.SendMessagesInThreads, false) &&
      this.guild.members.me.communicationDisabledUntilTimestamp < Date.now()
    );
  }

  /**
   * Whether the thread is unarchivable by the client user
   * @type {boolean}
   * @readonly
   */
  get unarchivable() {
    return this.archived && this.sendable && (!this.locked || this.manageable);
  }

  /**
   * Whether this thread is a private thread
   * @returns {boolean}
   */
  isPrivate() {
    return this.type === ChannelType.GuildPrivateThread;
  }

  /**
   * Deletes this thread.
   * @param {string} [reason] Reason for deleting this thread
   * @returns {Promise<ThreadChannel>}
   * @example
   * // Delete the thread
   * thread.delete('cleaning out old threads')
   *   .then(deletedThread => console.log(deletedThread))
   *   .catch(console.error);
   */
  async delete(reason) {
    await this.guild.channels.delete(this.id, reason);
    return this;
  }

  // These are here only for documentation purposes - they are implemented by TextBasedChannel
  /* eslint-disable no-empty-function */
  get lastMessage() {}
  get lastPinAt() {}
  send() {}
  sendTyping() {}
  createMessageCollector() {}
  awaitMessages() {}
  createMessageComponentCollector() {}
  awaitMessageComponent() {}
  bulkDelete() {}
}

TextBasedChannel.applyToClass(ThreadChannel, true);

module.exports = ThreadChannel;<|MERGE_RESOLUTION|>--- conflicted
+++ resolved
@@ -309,25 +309,12 @@
    * // Edit a thread
    * thread.edit({
    *  name: 'new-thread',
-   *  reason: 'Thread edited!'
+   *  reason: 'Thread edited!',
    * })
    *   .then(editedThread => console.log(`The thread now has a new name ${editedThred.name}!`))
    *   .catch(console.error);
    */
-<<<<<<< HEAD
   async edit(data) {
-    let autoArchiveDuration = data.autoArchiveDuration;
-    if (data.autoArchiveDuration === 'MAX') {
-      autoArchiveDuration = 1440;
-      if (this.guild.features.includes('SEVEN_DAY_THREAD_ARCHIVE')) {
-        autoArchiveDuration = 10080;
-      } else if (this.guild.features.includes('THREE_DAY_THREAD_ARCHIVE')) {
-        autoArchiveDuration = 4320;
-      }
-    }
-=======
-  async edit(data, reason) {
->>>>>>> aa59a409
     const newData = await this.client.rest.patch(Routes.channel(this.id), {
       body: {
         name: (data.name ?? this.name).trim(),
@@ -355,7 +342,10 @@
    *   .catch(console.error);
    */
   setArchived(archived = true, reason) {
-    return this.edit({ archived, reason });
+    return this.edit({
+      archived,
+      reason,
+    });
   }
 
   /**
@@ -373,7 +363,10 @@
    *   .catch(console.error);
    */
   setAutoArchiveDuration(autoArchiveDuration, reason) {
-    return this.edit({ autoArchiveDuration, reason });
+    return this.edit({
+      autoArchiveDuration,
+      reason,
+    });
   }
 
   /**
@@ -387,7 +380,10 @@
     if (this.type !== ChannelType.GuildPrivateThread) {
       return Promise.reject(new RangeError('THREAD_INVITABLE_TYPE', this.type));
     }
-    return this.edit({ invitable, reason });
+    return this.edit({
+      invitable,
+      reason,
+    });
   }
 
   /**
@@ -403,7 +399,10 @@
    *   .catch(console.error);
    */
   setLocked(locked = true, reason) {
-    return this.edit({ locked, reason });
+    return this.edit({
+      locked,
+      reason,
+    });
   }
 
   /**
@@ -418,7 +417,10 @@
    *   .catch(console.error);
    */
   setName(name, reason) {
-    return this.edit({ name, reason });
+    return this.edit({
+      name,
+      reason,
+    });
   }
 
   /**
@@ -428,7 +430,10 @@
    * @returns {Promise<ThreadChannel>}
    */
   setRateLimitPerUser(rateLimitPerUser, reason) {
-    return this.edit({ rateLimitPerUser, reason });
+    return this.edit({
+      rateLimitPerUser, 
+      reason,
+    });
   }
 
   /**
