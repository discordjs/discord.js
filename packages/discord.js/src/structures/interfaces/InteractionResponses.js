'use strict';

const { deprecate } = require('node:util');
const { isJSONEncodable } = require('@discordjs/util');
const { InteractionResponseType, MessageFlags, Routes, InteractionType } = require('discord-api-types/v10');
const { DiscordjsError, ErrorCodes } = require('../../errors');
const MessageFlagsBitField = require('../../util/MessageFlagsBitField');
const InteractionCollector = require('../InteractionCollector');
const InteractionResponse = require('../InteractionResponse');
const MessagePayload = require('../MessagePayload');

/**
 * @typedef {Object} ModalComponentData
 * @property {string} title The title of the modal
 * @property {string} customId The custom id of the modal
 * @property {ActionRow[]} components The components within this modal
 */

/**
 * Interface for classes that support shared interaction response types.
 * @interface
 */
class InteractionResponses {
  /**
   * Options for deferring the reply to an {@link BaseInteraction}.
   * @typedef {Object} InteractionDeferReplyOptions
   * @property {boolean} [ephemeral] Whether the reply should be ephemeral
   * @property {boolean} [fetchResponse] Whether to fetch the reply
   */

  /**
   * Options for deferring and updating the reply to a {@link MessageComponentInteraction}.
   * @typedef {Object} InteractionDeferMessageUpdateOptions
   * @property {boolean} [fetchResponse] Whether to fetch the reply
   */

  /**
   * Options for a reply to a {@link BaseInteraction}.
   * @typedef {BaseMessageOptions} InteractionReplyOptions
   * @property {boolean} [tts=false] Whether the message should be spoken aloud
   * @property {boolean} [ephemeral] Whether the reply should be ephemeral
   * @property {boolean} [fetchResponse] Whether to fetch the reply
   * @property {MessageFlags} [flags] Which flags to set for the message.
   * <info>Only `MessageFlags.Ephemeral`, `MessageFlags.SuppressEmbeds`, and `MessageFlags.SuppressNotifications`
   * can be set.</info>
   */

  /**
   * Options for updating the message received from a {@link MessageComponentInteraction}.
   * @typedef {MessageEditOptions} InteractionUpdateMessageOptions
   * @property {boolean} [fetchResponse] Whether to fetch the reply
   */

  /**
   * Defers the reply to this interaction.
   * @param {InteractionDeferReplyOptions} [options] Options for deferring the reply to this interaction
   * @returns {Promise<Message|InteractionResponse>}
   * @example
   * // Defer the reply to this interaction
   * interaction.deferReply()
   *   .then(console.log)
   *   .catch(console.error)
   * @example
   * // Defer to send an ephemeral reply later
   * interaction.deferReply({ ephemeral: true })
   *   .then(console.log)
   *   .catch(console.error);
   */
  async deferReply(options = {}) {
    if (this.deferred || this.replied) throw new DiscordjsError(ErrorCodes.InteractionAlreadyReplied);
    this.ephemeral = options.ephemeral ?? false;
    await this.client.rest.post(Routes.interactionCallback(this.id, this.token), {
      body: {
        type: InteractionResponseType.DeferredChannelMessageWithSource,
        data: {
          flags: options.ephemeral ? MessageFlags.Ephemeral : undefined,
        },
      },
      auth: false,
    });
    this.deferred = true;

    return options.fetchResponse ? this.fetchResponse() : new InteractionResponse(this);
  }

  /**
   * Creates a reply to this interaction.
   * <info>Use the `fetchResponse` option to get the bot's reply message.</info>
   * @param {string|MessagePayload|InteractionReplyOptions} options The options for the reply
   * @returns {Promise<Message|InteractionResponse>}
   * @example
   * // Reply to the interaction and fetch the response
   * interaction.reply({ content: 'Pong!', fetchResponse: true })
   *   .then((message) => console.log(`Reply sent with content ${message.content}`))
   *   .catch(console.error);
   * @example
   * // Create an ephemeral reply with an embed
   * const embed = new EmbedBuilder().setDescription('Pong!');
   *
   * interaction.reply({ embeds: [embed], ephemeral: true })
   *   .then(() => console.log('Reply sent.'))
   *   .catch(console.error);
   */
  async reply(options) {
    if (this.deferred || this.replied) throw new DiscordjsError(ErrorCodes.InteractionAlreadyReplied);

    let messagePayload;
    if (options instanceof MessagePayload) messagePayload = options;
    else messagePayload = MessagePayload.create(this, options);

    const { body: data, files } = await messagePayload.resolveBody().resolveFiles();

    this.ephemeral = new MessageFlagsBitField(data.flags).has(MessageFlags.Ephemeral);

    await this.client.rest.post(Routes.interactionCallback(this.id, this.token), {
      body: {
        type: InteractionResponseType.ChannelMessageWithSource,
        data,
      },
      files,
      auth: false,
    });
    this.replied = true;

    return options.fetchResponse ? this.fetchResponse() : new InteractionResponse(this);
  }

  /**
   * Fetches a reply to this interaction.
   * @see Webhook#fetchMessage
   * @param {Snowflake|'@original'} [message='@original'] The response to fetch
   * @returns {Promise<Message>}
   * @example
   * // Fetch the initial reply to this interaction
   * interaction.fetchResponse()
   *   .then(reply => console.log(`Replied with ${reply.content}`))
   *   .catch(console.error);
   */
  fetchResponse(message = '@original') {
    return this.webhook.fetchMessage(message);
  }

  /**
<<<<<<< HEAD
   * @typedef {WebhookEditMessageOptions} InteractionEditResponseOptions
=======
   * Options that can be passed into {@link InteractionResponses#editReply}.
   * @typedef {WebhookMessageEditOptions} InteractionEditReplyOptions
>>>>>>> e2e71b4d
   * @property {MessageResolvable|'@original'} [message='@original'] The response to edit
   */

  /**
   * Edits a reply to this interaction.
   * @see Webhook#editMessage
   * @param {string|MessagePayload|InteractionEditResponseOptions} options The new options for the message
   * @returns {Promise<Message>}
   * @example
   * // Edit the initial reply to this interaction
   * interaction.editResponse('New content')
   *   .then(console.log)
   *   .catch(console.error);
   */
  async editResponse(options) {
    if (!this.deferred && !this.replied) throw new DiscordjsError(ErrorCodes.InteractionNotReplied);
    const msg = await this.webhook.editMessage(options.message ?? '@original', options);
    this.replied = true;
    return msg;
  }

  /**
   * Deletes a reply to this interaction.
   * @see Webhook#deleteMessage
   * @param {MessageResolvable|'@original'} [message='@original'] The response to delete
   * @returns {Promise<void>}
   * @example
   * // Delete the initial reply to this interaction
   * interaction.deleteResponse()
   *   .then(console.log)
   *   .catch(console.error);
   */
  async deleteResponse(message = '@original') {
    await this.webhook.deleteMessage(message);
  }

  /**
   * Send a follow-up message to this interaction.
   * @param {string|MessagePayload|InteractionReplyOptions} options The options for the reply
   * @returns {Promise<Message>}
   */
  followUp(options) {
    if (!this.deferred && !this.replied) return Promise.reject(new DiscordjsError(ErrorCodes.InteractionNotReplied));
    return this.webhook.send(options);
  }

  /**
   * Defers an update to the message to which the component was attached.
   * @param {InteractionDeferMessageUpdateOptions} [options] Options for deferring the update to this interaction
   * @returns {Promise<Message|InteractionResponse>}
   * @example
   * // Defer updating and reset the component's loading state
   * interaction.deferMessageUpdate()
   *   .then(console.log)
   *   .catch(console.error);
   */
  async deferMessageUpdate(options = {}) {
    if (this.deferred || this.replied) throw new DiscordjsError(ErrorCodes.InteractionAlreadyReplied);
    await this.client.rest.post(Routes.interactionCallback(this.id, this.token), {
      body: {
        type: InteractionResponseType.DeferredMessageUpdate,
      },
      auth: false,
    });
    this.deferred = true;

    return options.fetchResponse ? this.fetchResponse() : new InteractionResponse(this, this.message?.interaction?.id);
  }

  /**
   * Updates the original message of the component on which the interaction was received on.
   * @param {string|MessagePayload|InteractionUpdateMessageOptions} options The options for the updated message
   * @returns {Promise<Message|void>}
   * @example
   * // Remove the components from the message
   * interaction.updateMessage({
   *   content: "A component interaction was received",
   *   components: []
   * })
   *   .then(console.log)
   *   .catch(console.error);
   */
  async updateMessage(options) {
    if (this.deferred || this.replied) throw new DiscordjsError(ErrorCodes.InteractionAlreadyReplied);

    let messagePayload;
    if (options instanceof MessagePayload) messagePayload = options;
    else messagePayload = MessagePayload.create(this, options);

    const { body: data, files } = await messagePayload.resolveBody().resolveFiles();

    await this.client.rest.post(Routes.interactionCallback(this.id, this.token), {
      body: {
        type: InteractionResponseType.UpdateMessage,
        data,
      },
      files,
      auth: false,
    });
    this.replied = true;

    return options.fetchResponse ? this.fetchResponse() : new InteractionResponse(this, this.message.interaction?.id);
  }

  /**
   * Shows a modal component
   * @param {ModalBuilder|ModalComponentData|APIModalInteractionResponseCallbackData} modal The modal to show
   * @returns {Promise<void>}
   */
  async showModal(modal) {
    if (this.deferred || this.replied) throw new DiscordjsError(ErrorCodes.InteractionAlreadyReplied);
    await this.client.rest.post(Routes.interactionCallback(this.id, this.token), {
      body: {
        type: InteractionResponseType.Modal,
        data: isJSONEncodable(modal) ? modal.toJSON() : this.client.options.jsonTransformer(modal),
      },
      auth: false,
    });
    this.replied = true;
  }

  /**
   * Responds to the interaction with an upgrade button.
   * <info>Only available for applications with monetization enabled.</info>
   * @deprecated Sending a premium-style button is the new Discord behaviour.
   * @returns {Promise<void>}
   */
  async sendPremiumRequired() {
    if (this.deferred || this.replied) throw new DiscordjsError(ErrorCodes.InteractionAlreadyReplied);
    await this.client.rest.post(Routes.interactionCallback(this.id, this.token), {
      body: {
        type: InteractionResponseType.PremiumRequired,
      },
      auth: false,
    });
    this.replied = true;
  }

  /**
   * An object containing the same properties as {@link CollectorOptions}, but a few less:
   * @typedef {Object} AwaitModalSubmitOptions
   * @property {CollectorFilter} [filter] The filter applied to this collector
   * @property {number} time Time in milliseconds to wait for an interaction before rejecting
   */

  /**
   * Collects a single modal submit interaction that passes the filter.
   * The Promise will reject if the time expires.
   * @param {AwaitModalSubmitOptions} options Options to pass to the internal collector
   * @returns {Promise<ModalSubmitInteraction>}
   * @example
   * // Collect a modal submit interaction
   * const filter = (interaction) => interaction.customId === 'modal';
   * interaction.awaitModalSubmit({ filter, time: 15_000 })
   *   .then(interaction => console.log(`${interaction.customId} was submitted!`))
   *   .catch(console.error);
   */
  awaitModalSubmit(options) {
    if (typeof options.time !== 'number') throw new DiscordjsError(ErrorCodes.InvalidType, 'time', 'number');
    const _options = { ...options, max: 1, interactionType: InteractionType.ModalSubmit };
    return new Promise((resolve, reject) => {
      const collector = new InteractionCollector(this.client, _options);
      collector.once('end', (interactions, reason) => {
        const interaction = interactions.first();
        if (interaction) resolve(interaction);
        else reject(new DiscordjsError(ErrorCodes.InteractionCollectorError, reason));
      });
    });
  }

  static applyToClass(structure, ignore = []) {
    const props = [
      'deferReply',
      'reply',
      'fetchResponse',
      'editResponse',
      'deleteResponse',
      'followUp',
      'deferMessageUpdate',
      'updateMessage',
      'showModal',
      'sendPremiumRequired',
      'awaitModalSubmit',
    ];

    for (const prop of props) {
      if (ignore.includes(prop)) continue;
      Object.defineProperty(
        structure.prototype,
        prop,
        Object.getOwnPropertyDescriptor(InteractionResponses.prototype, prop),
      );
    }
  }
}

InteractionResponses.prototype.sendPremiumRequired = deprecate(
  InteractionResponses.prototype.sendPremiumRequired,
  // eslint-disable-next-line max-len
  'InteractionResponses#sendPremiumRequired() is deprecated. Sending a premium-style button is the new Discord behaviour.',
);

module.exports = InteractionResponses;<|MERGE_RESOLUTION|>--- conflicted
+++ resolved
@@ -141,12 +141,8 @@
   }
 
   /**
-<<<<<<< HEAD
-   * @typedef {WebhookEditMessageOptions} InteractionEditResponseOptions
-=======
-   * Options that can be passed into {@link InteractionResponses#editReply}.
-   * @typedef {WebhookMessageEditOptions} InteractionEditReplyOptions
->>>>>>> e2e71b4d
+   * Options that can be passed into {@link InteractionResponses#editResponse}.
+   * @typedef {WebhookMessageEditOptions} InteractionEditResponseOptions
    * @property {MessageResolvable|'@original'} [message='@original'] The response to edit
    */
 
