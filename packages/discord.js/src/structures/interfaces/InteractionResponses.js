'use strict';

const { makeURLSearchParams } = require('@discordjs/rest');
const { isJSONEncodable } = require('@discordjs/util');
const { InteractionResponseType, MessageFlags, Routes, InteractionType } = require('discord-api-types/v10');
const { DiscordjsError, ErrorCodes } = require('../../errors/index.js');
const { MessageFlagsBitField } = require('../../util/MessageFlagsBitField.js');
const { InteractionCallbackResponse } = require('../InteractionCallbackResponse.js');
const { InteractionCollector } = require('../InteractionCollector.js');
const { MessagePayload } = require('../MessagePayload.js');

/**
 * @typedef {Object} ModalComponentData
 * @property {string} title The title of the modal
 * @property {string} customId The custom id of the modal
 * @property {ActionRow[]} components The components within this modal
 */

/**
 * Interface for classes that support shared interaction response types.
 *
 * @interface
 */
class InteractionResponses {
  /**
   * Options for deferring the reply to an {@link BaseInteraction}.
   *
   * @typedef {Object} InteractionDeferReplyOptions
   * @property {boolean} [withResponse] Whether to return an {@link InteractionCallbackResponse} as the response
   * @property {MessageFlagsResolvable} [flags] Flags for the reply.
   * <info>Only `MessageFlags.Ephemeral` can be set.</info>
   */

  /**
   * Options for deferring and updating the reply to a {@link MessageComponentInteraction}.
   *
   * @typedef {Object} InteractionDeferUpdateOptions
   * @property {boolean} [withResponse] Whether to return an {@link InteractionCallbackResponse} as the response
   */

  /**
   * Options for a reply to a {@link BaseInteraction}.
   *
   * @typedef {BaseMessageOptionsWithPoll} InteractionReplyOptions
   * @property {boolean} [tts=false] Whether the message should be spoken aloud
   * @property {boolean} [withResponse] Whether to return an {@link InteractionCallbackResponse} as the response
   * @property {MessageFlagsResolvable} [flags] Which flags to set for the message.
   * <info>Only `MessageFlags.Ephemeral`, `MessageFlags.SuppressEmbeds`, and `MessageFlags.SuppressNotifications`
   * can be set.</info>
   */

  /**
   * Options for updating the message received from a {@link MessageComponentInteraction}.
   *
   * @typedef {MessageEditOptions} InteractionUpdateOptions
   * @property {boolean} [withResponse] Whether to return an {@link InteractionCallbackResponse} as the response
   */

  /**
   * Options for launching activity in response to a {@link BaseInteraction}
   *
   * @typedef {Object} LaunchActivityOptions
   * @property {boolean} [withResponse] Whether to return an {@link InteractionCallbackResponse} as the response
   */

  /**
   * Options for showing a modal in response to a {@link BaseInteraction}
   *
   * @typedef {Object} ShowModalOptions
   * @property {boolean} [withResponse] Whether to return an {@link InteractionCallbackResponse} as the response
   */

  /**
   * Defers the reply to this interaction.
   *
   * @param {InteractionDeferReplyOptions} [options] Options for deferring the reply to this interaction
   * @returns {Promise<InteractionCallbackResponse|undefined>}
   * @example
   * // Defer the reply to this interaction
   * interaction.deferReply()
   *   .then(console.log)
   *   .catch(console.error)
   * @example
   * // Defer to send an ephemeral reply later
   * interaction.deferReply({ flags: MessageFlags.Ephemeral })
   *   .then(console.log)
   *   .catch(console.error);
   */
  async deferReply(options = {}) {
    if (this.deferred || this.replied) throw new DiscordjsError(ErrorCodes.InteractionAlreadyReplied);

    const resolvedFlags = new MessageFlagsBitField(options.flags);

    const response = await this.client.rest.post(Routes.interactionCallback(this.id, this.token), {
      body: {
        type: InteractionResponseType.DeferredChannelMessageWithSource,
        data: {
          flags: resolvedFlags.bitfield,
        },
      },
      auth: false,
      query: makeURLSearchParams({ with_response: options.withResponse ?? false }),
    });

    this.deferred = true;
    this.ephemeral = resolvedFlags.has(MessageFlags.Ephemeral);

    return options.withResponse ? new InteractionCallbackResponse(this.client, response) : undefined;
  }

  /**
   * Creates a reply to this interaction.
   * <info>Use the `withResponse` option to get the interaction callback response.</info>
   *
   * @param {string|MessagePayload|InteractionReplyOptions} options The options for the reply
   * @returns {Promise<InteractionCallbackResponse|undefined>}
   * @example
   * // Reply to the interaction and fetch the response
   * interaction.reply({ content: 'Pong!', withResponse: true })
   *   .then((response) => console.log(`Reply sent with content ${response.resource.message.content}`))
   *   .catch(console.error);
   * @example
   * // Create an ephemeral reply with an embed
   * const embed = new EmbedBuilder().setDescription('Pong!');
   *
   * interaction.reply({ embeds: [embed], flags: MessageFlags.Ephemeral })
   *   .then(() => console.log('Reply sent.'))
   *   .catch(console.error);
   */
  async reply(options) {
    if (this.deferred || this.replied) throw new DiscordjsError(ErrorCodes.InteractionAlreadyReplied);

    let messagePayload;
    if (options instanceof MessagePayload) messagePayload = options;
    else messagePayload = MessagePayload.create(this, options);

    const { body: data, files } = await messagePayload.resolveBody().resolveFiles();

    const response = await this.client.rest.post(Routes.interactionCallback(this.id, this.token), {
      body: {
        type: InteractionResponseType.ChannelMessageWithSource,
        data,
      },
      files,
      auth: false,
      query: makeURLSearchParams({ with_response: options.withResponse ?? false }),
    });

    this.ephemeral = Boolean(data.flags & MessageFlags.Ephemeral);
    this.replied = true;

    return options.withResponse ? new InteractionCallbackResponse(this.client, response) : undefined;
  }

  /**
   * Fetches a reply to this interaction.
   *
   * @see Webhook#fetchMessage
   * @param {Snowflake|'@original'} [message='@original'] The response to fetch
   * @returns {Promise<Message>}
   * @example
   * // Fetch the initial reply to this interaction
   * interaction.fetchReply()
   *   .then(reply => console.log(`Replied with ${reply.content}`))
   *   .catch(console.error);
   */
  async fetchReply(message = '@original') {
    return this.webhook.fetchMessage(message);
  }

  /**
   * Options that can be passed into {@link InteractionResponses#editReply}.
   *
   * @typedef {WebhookMessageEditOptions} InteractionEditReplyOptions
   * @property {MessageResolvable|'@original'} [message='@original'] The response to edit
   */

  /**
   * Edits a reply to this interaction.
   *
   * @see Webhook#editMessage
   * @param {string|MessagePayload|InteractionEditReplyOptions} options The new options for the message
   * @returns {Promise<Message>}
   * @example
   * // Edit the initial reply to this interaction
   * interaction.editReply('New content')
   *   .then(console.log)
   *   .catch(console.error);
   */
  async editReply(options) {
    if (!this.deferred && !this.replied) throw new DiscordjsError(ErrorCodes.InteractionNotReplied);
    const msg = await this.webhook.editMessage(options.message ?? '@original', options);
    this.replied = true;
    return msg;
  }

  /**
   * Deletes a reply to this interaction.
   *
   * @see Webhook#deleteMessage
   * @param {MessageResolvable|'@original'} [message='@original'] The response to delete
   * @returns {Promise<void>}
   * @example
   * // Delete the initial reply to this interaction
   * interaction.deleteReply()
   *   .then(console.log)
   *   .catch(console.error);
   */
  async deleteReply(message = '@original') {
    if (!this.deferred && !this.replied) throw new DiscordjsError(ErrorCodes.InteractionNotReplied);

    await this.webhook.deleteMessage(message);
  }

  /**
   * Send a follow-up message to this interaction.
   *
   * @param {string|MessagePayload|InteractionReplyOptions} options The options for the reply
   * @returns {Promise<Message>}
   */
  async followUp(options) {
    if (!this.deferred && !this.replied) throw new DiscordjsError(ErrorCodes.InteractionNotReplied);
    const msg = await this.webhook.send(options);
    this.replied = true;
    return msg;
  }

  /**
   * Defers an update to the message to which the component was attached.
   *
   * @param {InteractionDeferUpdateOptions} [options] Options for deferring the update to this interaction
   * @returns {Promise<InteractionCallbackResponse|undefined>}
   * @example
   * // Defer updating and reset the component's loading state
   * interaction.deferUpdate()
   *   .then(console.log)
   *   .catch(console.error);
   */
  async deferUpdate(options = {}) {
    if (this.deferred || this.replied) throw new DiscordjsError(ErrorCodes.InteractionAlreadyReplied);
    const response = await this.client.rest.post(Routes.interactionCallback(this.id, this.token), {
      body: {
        type: InteractionResponseType.DeferredMessageUpdate,
      },
      auth: false,
      query: makeURLSearchParams({ with_response: options.withResponse ?? false }),
    });
    this.deferred = true;

    return options.withResponse ? new InteractionCallbackResponse(this.client, response) : undefined;
  }

  /**
   * Updates the original message of the component on which the interaction was received on.
<<<<<<< HEAD
   *
   * @param {string|MessagePayload|InteractionUpdateOptions} options The options for the updated message
=======
   * @param {string|MessagePayload|InteractionUpdateOptions} [options] The options for the updated message
>>>>>>> c1f5bb2f
   * @returns {Promise<InteractionCallbackResponse|undefined>}
   * @example
   * // Remove the components from the message
   * interaction.update({
   *   content: "A component interaction was received",
   *   components: []
   * })
   *   .then(console.log)
   *   .catch(console.error);
   */
  async update(options = {}) {
    if (this.deferred || this.replied) throw new DiscordjsError(ErrorCodes.InteractionAlreadyReplied);

    let messagePayload;
    if (options instanceof MessagePayload) messagePayload = options;
    else messagePayload = MessagePayload.create(this, options);

    const { body: data, files } = await messagePayload.resolveBody().resolveFiles();

    const response = await this.client.rest.post(Routes.interactionCallback(this.id, this.token), {
      body: {
        type: InteractionResponseType.UpdateMessage,
        data,
      },
      files,
      auth: false,
      query: makeURLSearchParams({ with_response: options.withResponse ?? false }),
    });
    this.replied = true;

    return options.withResponse ? new InteractionCallbackResponse(this.client, response) : undefined;
  }

  /**
   * Launches this application's activity, if enabled
   *
   * @param {LaunchActivityOptions} [options={}] Options for launching the activity
   * @returns {Promise<InteractionCallbackResponse|undefined>}
   */
  async launchActivity({ withResponse } = {}) {
    if (this.deferred || this.replied) throw new DiscordjsError(ErrorCodes.InteractionAlreadyReplied);
    const response = await this.client.rest.post(Routes.interactionCallback(this.id, this.token), {
      query: makeURLSearchParams({ with_response: withResponse ?? false }),
      body: {
        type: InteractionResponseType.LaunchActivity,
      },
      auth: false,
    });
    this.replied = true;

    return withResponse ? new InteractionCallbackResponse(this.client, response) : undefined;
  }

  /**
   * Shows a modal component
   *
   * @param {ModalBuilder|ModalComponentData|APIModalInteractionResponseCallbackData} modal The modal to show
   * @param {ShowModalOptions} [options={}] The options for sending this interaction response
   * @returns {Promise<InteractionCallbackResponse|undefined>}
   */
  async showModal(modal, options = {}) {
    if (this.deferred || this.replied) throw new DiscordjsError(ErrorCodes.InteractionAlreadyReplied);
    const response = await this.client.rest.post(Routes.interactionCallback(this.id, this.token), {
      body: {
        type: InteractionResponseType.Modal,
        data: isJSONEncodable(modal) ? modal.toJSON() : this.client.options.jsonTransformer(modal),
      },
      auth: false,
      query: makeURLSearchParams({ with_response: options.withResponse ?? false }),
    });
    this.replied = true;

    return options.withResponse ? new InteractionCallbackResponse(this.client, response) : undefined;
  }

  /**
   * An object containing the same properties as {@link CollectorOptions}, but a few less:
   *
   * @typedef {Object} AwaitModalSubmitOptions
   * @property {CollectorFilter} [filter] The filter applied to this collector
   * @property {number} time Time in milliseconds to wait for an interaction before rejecting
   */

  /**
   * Collects a single modal submit interaction that passes the filter.
   * The Promise will reject if the time expires.
   *
   * @param {AwaitModalSubmitOptions} options Options to pass to the internal collector
   * @returns {Promise<ModalSubmitInteraction>}
   * @example
   * // Collect a modal submit interaction
   * const filter = (interaction) => interaction.customId === 'modal';
   * interaction.awaitModalSubmit({ filter, time: 15_000 })
   *   .then(interaction => console.log(`${interaction.customId} was submitted!`))
   *   .catch(console.error);
   */
  async awaitModalSubmit(options) {
    if (typeof options.time !== 'number') throw new DiscordjsError(ErrorCodes.InvalidType, 'time', 'number');
    const _options = { ...options, max: 1, interactionType: InteractionType.ModalSubmit };
    return new Promise((resolve, reject) => {
      const collector = new InteractionCollector(this.client, _options);
      collector.once('end', (interactions, reason) => {
        const interaction = interactions.first();
        if (interaction) resolve(interaction);
        else reject(new DiscordjsError(ErrorCodes.InteractionCollectorError, reason));
      });
    });
  }

  static applyToClass(structure, ignore = []) {
    const props = [
      'deferReply',
      'reply',
      'fetchReply',
      'editReply',
      'deleteReply',
      'followUp',
      'deferUpdate',
      'update',
      'launchActivity',
      'showModal',
      'awaitModalSubmit',
    ];

    for (const prop of props) {
      if (ignore.includes(prop)) continue;
      Object.defineProperty(
        structure.prototype,
        prop,
        Object.getOwnPropertyDescriptor(InteractionResponses.prototype, prop),
      );
    }
  }
}

exports.InteractionResponses = InteractionResponses;<|MERGE_RESOLUTION|>--- conflicted
+++ resolved
@@ -252,12 +252,8 @@
 
   /**
    * Updates the original message of the component on which the interaction was received on.
-<<<<<<< HEAD
-   *
-   * @param {string|MessagePayload|InteractionUpdateOptions} options The options for the updated message
-=======
+   *
    * @param {string|MessagePayload|InteractionUpdateOptions} [options] The options for the updated message
->>>>>>> c1f5bb2f
    * @returns {Promise<InteractionCallbackResponse|undefined>}
    * @example
    * // Remove the components from the message
