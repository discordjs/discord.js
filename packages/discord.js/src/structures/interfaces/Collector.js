'use strict';

const { setTimeout, clearTimeout } = require('node:timers');
const { Collection } = require('@discordjs/collection');
<<<<<<< HEAD
const { DiscordjsTypeError, ErrorCodes } = require('../../errors/index.js');
const { flatten } = require('../../util/Util.js');
=======
const { AsyncEventEmitter } = require('@vladfrangu/async_event_emitter');
const { DiscordjsTypeError, ErrorCodes } = require('../../errors');
const { flatten } = require('../../util/Util');
>>>>>>> db3cb482

/**
 * Filter to be applied to the collector.
 * @typedef {Function} CollectorFilter
 * @param {...*} args Any arguments received by the listener
 * @param {Collection} collection The items collected by this collector
 * @returns {boolean|Promise<boolean>}
 */

/**
 * Options to be applied to the collector.
 * @typedef {Object} CollectorOptions
 * @property {CollectorFilter} [filter] The filter applied to this collector
 * @property {number} [time] How long to run the collector for in milliseconds
 * @property {number} [idle] How long to stop the collector after inactivity in milliseconds
 * @property {boolean} [dispose=false] Whether to dispose data when it's deleted
 */

/**
 * Abstract class for defining a new Collector.
 * @extends {AsyncEventEmitter}
 * @abstract
 */
class Collector extends AsyncEventEmitter {
  constructor(client, options = {}) {
    super();

    /**
     * The client that instantiated this Collector
     * @name Collector#client
     * @type {Client}
     * @readonly
     */
    Object.defineProperty(this, 'client', { value: client });

    /**
     * The filter applied to this collector
     * @type {CollectorFilter}
     * @returns {boolean|Promise<boolean>}
     */
    this.filter = options.filter ?? (() => true);

    /**
     * The options of this collector
     * @type {CollectorOptions}
     */
    this.options = options;

    /**
     * The items collected by this collector
     * @type {Collection}
     */
    this.collected = new Collection();

    /**
     * Whether this collector has finished collecting
     * @type {boolean}
     */
    this.ended = false;

    /**
     * Timeout for cleanup
     * @type {?Timeout}
     * @private
     */
    this._timeout = null;

    /**
     * Timeout for cleanup due to inactivity
     * @type {?Timeout}
     * @private
     */
    this._idletimeout = null;

    /**
     * The reason the collector ended
     * @type {?string}
     * @private
     */
    this._endReason = null;

    if (typeof this.filter !== 'function') {
      throw new DiscordjsTypeError(ErrorCodes.InvalidType, 'options.filter', 'function');
    }

    this.handleCollect = this.handleCollect.bind(this);
    this.handleDispose = this.handleDispose.bind(this);

    if (options.time) this._timeout = setTimeout(() => this.stop('time'), options.time).unref();
    if (options.idle) this._idletimeout = setTimeout(() => this.stop('idle'), options.idle).unref();

    /**
     * The timestamp at which this collector last collected an item
     * @type {?number}
     */
    this.lastCollectedTimestamp = null;
  }

  /**
   * The Date at which this collector last collected an item
   * @type {?Date}
   */
  get lastCollectedAt() {
    return this.lastCollectedTimestamp && new Date(this.lastCollectedTimestamp);
  }

  /**
   * Call this to handle an event as a collectable element. Accepts any event data as parameters.
   * @param {...*} args The arguments emitted by the listener
   * @returns {Promise<void>}
   * @emits Collector#collect
   */
  async handleCollect(...args) {
    const collectedId = await this.collect(...args);

    if (collectedId) {
      const filterResult = await this.filter(...args, this.collected);
      if (filterResult) {
        this.collected.set(collectedId, args[0]);

        /**
         * Emitted whenever an element is collected.
         * @event Collector#collect
         * @param {...*} args The arguments emitted by the listener
         */
        this.emit('collect', ...args);

        this.lastCollectedTimestamp = Date.now();
        if (this._idletimeout) {
          clearTimeout(this._idletimeout);
          this._idletimeout = setTimeout(() => this.stop('idle'), this.options.idle).unref();
        }
      } else {
        /**
         * Emitted whenever an element is not collected by the collector.
         * @event Collector#ignore
         * @param {...*} args The arguments emitted by the listener
         */
        this.emit('ignore', ...args);
      }
    }
    this.checkEnd();
  }

  /**
   * Call this to remove an element from the collection. Accepts any event data as parameters.
   * @param {...*} args The arguments emitted by the listener
   * @returns {Promise<void>}
   * @emits Collector#dispose
   */
  async handleDispose(...args) {
    if (!this.options.dispose) return;

    const dispose = this.dispose(...args);
    if (!dispose || !(await this.filter(...args)) || !this.collected.has(dispose)) return;
    this.collected.delete(dispose);

    /**
     * Emitted whenever an element is disposed of.
     * @event Collector#dispose
     * @param {...*} args The arguments emitted by the listener
     */
    this.emit('dispose', ...args);
    this.checkEnd();
  }

  /**
   * Returns a promise that resolves with the next collected element;
   * rejects with collected elements if the collector finishes without receiving a next element
   * @type {Promise}
   * @readonly
   */
  get next() {
    return new Promise((resolve, reject) => {
      if (this.ended) {
        reject(this.collected);
        return;
      }

      const cleanup = () => {
        this.removeListener('collect', onCollect);
        this.removeListener('end', onEnd);
      };

      const onCollect = item => {
        cleanup();
        resolve(item);
      };

      const onEnd = () => {
        cleanup();
        reject(this.collected);
      };

      this.on('collect', onCollect);
      this.on('end', onEnd);
    });
  }

  /**
   * Stops this collector and emits the `end` event.
   * @param {string} [reason='user'] The reason this collector is ending
   * @emits Collector#end
   */
  stop(reason = 'user') {
    if (this.ended) return;

    if (this._timeout) {
      clearTimeout(this._timeout);
      this._timeout = null;
    }
    if (this._idletimeout) {
      clearTimeout(this._idletimeout);
      this._idletimeout = null;
    }

    this._endReason = reason;
    this.ended = true;

    /**
     * Emitted when the collector is finished collecting.
     * @event Collector#end
     * @param {Collection} collected The elements collected by the collector
     * @param {string} reason The reason the collector ended
     */
    this.emit('end', this.collected, reason);
  }

  /**
   * Options used to reset the timeout and idle timer of a {@link Collector}.
   * @typedef {Object} CollectorResetTimerOptions
   * @property {number} [time] How long to run the collector for (in milliseconds)
   * @property {number} [idle] How long to wait to stop the collector after inactivity (in milliseconds)
   */

  /**
   * Resets the collector's timeout and idle timer.
   * @param {CollectorResetTimerOptions} [options] Options for resetting
   */
  resetTimer({ time, idle } = {}) {
    if (this._timeout) {
      clearTimeout(this._timeout);
      this._timeout = setTimeout(() => this.stop('time'), time ?? this.options.time).unref();
    }
    if (this._idletimeout) {
      clearTimeout(this._idletimeout);
      this._idletimeout = setTimeout(() => this.stop('idle'), idle ?? this.options.idle).unref();
    }
  }

  /**
   * Checks whether the collector should end, and if so, ends it.
   * @returns {boolean} Whether the collector ended or not
   */
  checkEnd() {
    const reason = this.endReason;
    if (reason) this.stop(reason);
    return Boolean(reason);
  }

  /**
   * Allows collectors to be consumed with for-await-of loops
   * @see {@link https://developer.mozilla.org/en-US/docs/Web/JavaScript/Reference/Statements/for-await...of}
   */
  async *[Symbol.asyncIterator]() {
    const queue = [];
    const onCollect = (...item) => queue.push(item);
    this.on('collect', onCollect);

    try {
      while (queue.length || !this.ended) {
        if (queue.length) {
          yield queue.shift();
        } else {
          // eslint-disable-next-line no-await-in-loop
          await new Promise(resolve => {
            const tick = () => {
              this.removeListener('collect', tick);
              this.removeListener('end', tick);
              return resolve();
            };
            this.on('collect', tick);
            this.on('end', tick);
          });
        }
      }
    } finally {
      this.removeListener('collect', onCollect);
    }
  }

  toJSON() {
    return flatten(this);
  }

  /* eslint-disable no-empty-function */
  /**
   * The reason this collector has ended with, or null if it hasn't ended yet
   * @type {?string}
   * @readonly
   */
  get endReason() {
    return this._endReason;
  }

  /**
   * Handles incoming events from the `handleCollect` function. Returns null if the event should not
   * be collected, or returns an object describing the data that should be stored.
   * @see Collector#handleCollect
   * @param {...*} args Any args the event listener emits
   * @returns {?(*|Promise<?*>)} Data to insert into collection, if any
   * @abstract
   */
  collect() {}

  /**
   * Handles incoming events from the `handleDispose`. Returns null if the event should not
   * be disposed, or returns the key that should be removed.
   * @see Collector#handleDispose
   * @param {...*} args Any args the event listener emits
   * @returns {?*} Key to remove from the collection, if any
   * @abstract
   */
  dispose() {}
  /* eslint-enable no-empty-function */
}

exports.Collector = Collector;<|MERGE_RESOLUTION|>--- conflicted
+++ resolved
@@ -2,14 +2,9 @@
 
 const { setTimeout, clearTimeout } = require('node:timers');
 const { Collection } = require('@discordjs/collection');
-<<<<<<< HEAD
+const { AsyncEventEmitter } = require('@vladfrangu/async_event_emitter');
 const { DiscordjsTypeError, ErrorCodes } = require('../../errors/index.js');
 const { flatten } = require('../../util/Util.js');
-=======
-const { AsyncEventEmitter } = require('@vladfrangu/async_event_emitter');
-const { DiscordjsTypeError, ErrorCodes } = require('../../errors');
-const { flatten } = require('../../util/Util');
->>>>>>> db3cb482
 
 /**
  * Filter to be applied to the collector.
