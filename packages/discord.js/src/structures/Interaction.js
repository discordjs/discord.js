--- conflicted
+++ resolved
@@ -93,8 +93,7 @@
   get member() {
     return this.data.member ? this.guild?.members._add(this.data.member) ?? this.data.member : null;
   }
-
-<<<<<<< HEAD
+  
   /**
    * The version
    * @type {number}
@@ -113,24 +112,6 @@
     return this.member?.permissions ? new PermissionsBitField(this.member.permissions).freeze() : null;
   }
 
-  /**
-   * The locale of the user who invoked this interaction
-   * @type {string}
-   * @see {@link https://discord.com/developers/docs/reference#locales}
-   * @readonly
-   */
-  get locale() {
-    return this.data.locale;
-  }
-
-  /**
-   * The preferred locale from the guild this interaction was sent in
-   * @type {?string}
-   * @readonly
-   */
-  get guildLocale() {
-    return this.data.guild_locale ?? null;
-=======
     /**
      * A Discord locale string, possible values are:
      * * en-US (English, US)
@@ -171,14 +152,16 @@
      * The locale of the user who invoked this interaction
      * @type {Locale}
      */
-    this.locale = data.locale;
+  get locale() {
+    return this.data.locale;
+  }
 
     /**
      * The preferred locale from the guild this interaction was sent in
      * @type {?Locale}
      */
-    this.guildLocale = data.guild_locale ?? null;
->>>>>>> 4ba0f56b
+  get guildLocale() {
+    return this.data.guild_locale ?? null;
   }
 
   /**
