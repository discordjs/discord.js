--- conflicted
+++ resolved
@@ -86,7 +86,10 @@
    * @returns {Promise<TextChannel>}
    */
   setDefaultAutoArchiveDuration(defaultAutoArchiveDuration, reason) {
-    return this.edit({ defaultAutoArchiveDuration, reason });
+    return this.edit({
+      defaultAutoArchiveDuration,
+      reason,
+    });
   }
 
   /**
@@ -96,7 +99,10 @@
    * @returns {Promise<TextChannel>}
    */
   setNSFW(nsfw = true, reason) {
-    return this.edit({ nsfw, reason });
+    return this.edit({
+      nsfw,
+      reason,
+    });
   }
 
   /**
@@ -106,11 +112,13 @@
    * @returns {Promise<GuildChannel>}
    */
   setType(type, reason) {
-    return this.edit({ type, reason });
-  }
-
-  /**
-<<<<<<< HEAD
+    return this.edit({
+      type,
+      reason,
+    });
+  }
+
+  /**
    * Fetches all webhooks for the channel.
    * @returns {Promise<Collection<Snowflake, Webhook>>}
    * @example
@@ -140,7 +148,7 @@
    * channel.createWebhook({
    *   name: 'Hello!',
    *   avatar: 'https://i.imgur.com/mI8XcpG.jpg',
-   *   reason: 'Needed a cool new Webhook'
+   *   reason: 'Needed a cool new Webhook',
    * })
    *   .then(console.log)
    *   .catch(console.error)
@@ -150,8 +158,6 @@
   }
 
   /**
-=======
->>>>>>> aa59a409
    * Sets a new topic for the guild channel.
    * @param {?string} topic The new topic for the guild channel
    * @param {string} [reason] Reason for changing the guild channel's topic
@@ -163,7 +169,10 @@
    *   .catch(console.error);
    */
   setTopic(topic, reason) {
-    return this.edit({ topic, reason });
+    return this.edit({
+      topic,
+      reason,
+    });
   }
 
   /**
@@ -212,7 +221,10 @@
    * @returns {Promise<Collection<string, Invite>>}
    */
   fetchInvites(cache = true) {
-    return this.guild.invites.fetch({ channelId: this.id, cache });
+    return this.guild.invites.fetch({
+      channelId: this.id,
+      cache,
+    });
   }
 
   // These are here only for documentation purposes - they are implemented by TextBasedChannel
