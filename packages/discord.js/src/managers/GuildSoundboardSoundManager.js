--- conflicted
+++ resolved
@@ -170,26 +170,22 @@
 
   /**
    * Options used to fetch a soundboard sound.
+   *
    * @typedef {BaseFetchOptions} FetchSoundboardSoundOptions
    * @property {SoundboardSoundResolvable} soundboardSound The soundboard sound to fetch
    */
 
   /**
    * Options used to fetch soundboard sounds from Discord
+   *
    * @typedef {Object} FetchGuildSoundboardSoundsOptions
    * @property {boolean} [cache] Whether to cache the fetched soundboard sounds
    */
 
-  /* eslint-disable max-len */
   /**
    * Obtains one or more soundboard sounds from Discord, or the soundboard sound cache if they're already available.
-<<<<<<< HEAD
-   *
-   * @param {Snowflake} [id] The soundboard sound's id
-   * @param {BaseFetchOptions} [options] Additional options for this fetch
-=======
+   *
    * @param {SoundboardSoundResolvable|FetchSoundboardSoundOptions|FetchGuildSoundboardSoundsOptions} [options] Options for fetching soundboard sound(s)
->>>>>>> 4f6fedfb
    * @returns {Promise<SoundboardSound|Collection<Snowflake, SoundboardSound>>}
    * @example
    * // Fetch a single soundboard sound
@@ -202,7 +198,6 @@
    *   .then(sounds => console.log(`There are ${sounds.size} soundboard sounds.`))
    *   .catch(console.error);
    */
-  /* eslint-enable max-len */
   async fetch(options) {
     if (!options) return this._fetchMany();
     const { cache, force, soundboardSound } = options;
