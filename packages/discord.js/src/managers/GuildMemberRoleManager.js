'use strict';

const { Collection } = require('@discordjs/collection');
const { Routes } = require('discord-api-types/v10');
const { DiscordjsTypeError, ErrorCodes } = require('../errors/index.js');
const { Role } = require('../structures/Role.js');
const { DataManager } = require('./DataManager.js');

/**
 * Manages API methods for roles of a GuildMember and stores their cache.
 *
 * @extends {DataManager}
 */
class GuildMemberRoleManager extends DataManager {
  constructor(member) {
    super(member.client, Role);

    /**
     * The GuildMember this manager belongs to
<<<<<<< HEAD
     * @type {GuildMember | PartialGuildMember}
=======
     *
     * @type {GuildMember}
>>>>>>> b66f52f9
     */
    this.member = member;

    /**
     * The Guild this manager belongs to
     *
     * @type {Guild}
     */
    this.guild = member.guild;
  }

  /**
   * The roles of this member
   *
   * @type {Collection<Snowflake, Role>}
   * @readonly
   */
  get cache() {
    const everyone = this.guild.roles.everyone;
    return this.guild.roles.cache.filter(role => this.member._roles.includes(role.id)).set(everyone.id, everyone);
  }

  /**
   * The role of the member used to hoist them in a separate category in the users list
   *
   * @type {?Role}
   * @readonly
   */
  get hoist() {
    const hoistedRoles = this.cache.filter(role => role.hoist);
    if (!hoistedRoles.size) return null;
    return hoistedRoles.reduce((prev, role) => (role.comparePositionTo(prev) > 0 ? role : prev));
  }

  /**
   * The role of the member used to set their role icon
   *
   * @type {?Role}
   * @readonly
   */
  get icon() {
    const iconRoles = this.cache.filter(role => role.icon ?? role.unicodeEmoji);
    if (!iconRoles.size) return null;
    return iconRoles.reduce((prev, role) => (role.comparePositionTo(prev) > 0 ? role : prev));
  }

  /**
   * The role of the member used to set their color
   *
   * @type {?Role}
   * @readonly
   */
  get color() {
    const coloredRoles = this.cache.filter(role => role.colors.primaryColor);
    if (!coloredRoles.size) return null;
    return coloredRoles.reduce((prev, role) => (role.comparePositionTo(prev) > 0 ? role : prev));
  }

  /**
   * The role of the member with the highest position
   *
   * @type {Role}
   * @readonly
   */
  get highest() {
    return this.cache.reduce((prev, role) => (role.comparePositionTo(prev) > 0 ? role : prev), this.cache.first());
  }

  /**
   * The premium subscriber role of the guild, if present on the member
   *
   * @type {?Role}
   * @readonly
   */
  get premiumSubscriberRole() {
    return this.cache.find(role => role.tags?.premiumSubscriberRole) ?? null;
  }

  /**
   * The managed role this member created when joining the guild, if any
   * <info>Only ever available on bots</info>
   *
   * @type {?Role}
   * @readonly
   */
  get botRole() {
    if (!this.member.user.bot) return null;
    return this.cache.find(role => role.tags?.botId === this.member.user.id) ?? null;
  }

  /**
   * Whether this GuildMemberRoleManager is a partial
   * @type {boolean}
   * @readonly
   */
  get partial() {
    return this.member.partial;
  }

  /**
   * Adds a role (or multiple roles) to the member.
   *
   * <info>Uses the idempotent PUT route for singular roles, otherwise PATCHes the underlying guild member</info>
   *
   * @param {RoleResolvable|RoleResolvable[]|Collection<Snowflake, Role>} roleOrRoles The role or roles to add
   * @param {string} [reason] Reason for adding the role(s)
   * @returns {Promise<GuildMember>}
   */
  async add(roleOrRoles, reason) {
    if (roleOrRoles instanceof Collection || Array.isArray(roleOrRoles)) {
      const resolvedRoles = [];
      for (const role of roleOrRoles.values()) {
        const resolvedRole = this.guild.roles.resolveId(role);
        if (!resolvedRole) {
          throw new DiscordjsTypeError(ErrorCodes.InvalidElement, 'Array or Collection', 'roles', role);
        }

        resolvedRoles.push(resolvedRole);
      }

      const newRoles = [...new Set(resolvedRoles.concat(...this.cache.keys()))];
      return this.set(newRoles, reason);
    } else {
      const resolvedRoleId = this.guild.roles.resolveId(roleOrRoles);
      if (resolvedRoleId === null) {
        throw new DiscordjsTypeError(
          ErrorCodes.InvalidType,
          'roles',
          'Role, Snowflake or Array or Collection of Roles or Snowflakes',
        );
      }

      await this.client.rest.put(Routes.guildMemberRole(this.guild.id, this.member.id, resolvedRoleId), { reason });

      const clone = this.member._clone();
      clone._roles = [...this.cache.keys(), resolvedRoleId];
      return clone;
    }
  }

  /**
   * Removes a role (or multiple roles) from the member.
   *
   * <info>Uses the idempotent DELETE route for singular roles, otherwise PATCHes the underlying guild member</info>
   *
   * @param {RoleResolvable|RoleResolvable[]|Collection<Snowflake, Role>} roleOrRoles The role or roles to remove
   * @param {string} [reason] Reason for removing the role(s)
   * @returns {Promise<GuildMember>}
   */
  async remove(roleOrRoles, reason) {
    if (roleOrRoles instanceof Collection || Array.isArray(roleOrRoles)) {
      const resolvedRoles = [];
      for (const role of roleOrRoles.values()) {
        const resolvedRole = this.guild.roles.resolveId(role);
        if (!resolvedRole) {
          throw new DiscordjsTypeError(ErrorCodes.InvalidElement, 'Array or Collection', 'roles', role);
        }

        resolvedRoles.push(resolvedRole);
      }

      const newRoles = this.cache.filter(role => !resolvedRoles.includes(role.id));
      return this.set(newRoles, reason);
    } else {
      const resolvedRoleId = this.guild.roles.resolveId(roleOrRoles);
      if (resolvedRoleId === null) {
        throw new DiscordjsTypeError(
          ErrorCodes.InvalidType,
          'roles',
          'Role, Snowflake or Array or Collection of Roles or Snowflakes',
        );
      }

      await this.client.rest.delete(Routes.guildMemberRole(this.guild.id, this.member.id, resolvedRoleId), { reason });

      const clone = this.member._clone();
      const newRoles = this.cache.filter(role => role.id !== resolvedRoleId);
      clone._roles = [...newRoles.keys()];
      return clone;
    }
  }

  /**
   * Sets the roles applied to the member.
   *
   * @param {Collection<Snowflake, Role>|RoleResolvable[]} roles The roles or role ids to apply
   * @param {string} [reason] Reason for applying the roles
   * @returns {Promise<GuildMember>}
   * @example
   * // Set the member's roles to a single role
   * guildMember.roles.set(['391156570408615936'])
   *   .then(console.log)
   *   .catch(console.error);
   * @example
   * // Remove all the roles from a member
   * guildMember.roles.set([])
   *   .then(member => console.log(`Member roles is now of ${member.roles.cache.size} size`))
   *   .catch(console.error);
   */
  async set(roles, reason) {
    return this.member.edit({ roles, reason });
  }

  clone() {
    const clone = new this.constructor(this.member);
    clone.member._roles = [...this.cache.keys()];
    return clone;
  }
}

exports.GuildMemberRoleManager = GuildMemberRoleManager;<|MERGE_RESOLUTION|>--- conflicted
+++ resolved
@@ -17,12 +17,7 @@
 
     /**
      * The GuildMember this manager belongs to
-<<<<<<< HEAD
      * @type {GuildMember | PartialGuildMember}
-=======
-     *
-     * @type {GuildMember}
->>>>>>> b66f52f9
      */
     this.member = member;
 
