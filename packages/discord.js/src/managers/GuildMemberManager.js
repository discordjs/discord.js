'use strict';

const { Buffer } = require('node:buffer');
const { setTimeout, clearTimeout } = require('node:timers');
const { Collection } = require('@discordjs/collection');
const { makeURLSearchParams } = require('@discordjs/rest');
const { DiscordSnowflake } = require('@sapphire/snowflake');
const { Routes, GatewayOpcodes } = require('discord-api-types/v10');
const CachedManager = require('./CachedManager');
const { Error, TypeError, RangeError } = require('../errors');
const BaseGuildVoiceChannel = require('../structures/BaseGuildVoiceChannel');
const { GuildMember } = require('../structures/GuildMember');
const { Role } = require('../structures/Role');
const Events = require('../util/Events');
const Partials = require('../util/Partials');

/**
 * Manages API methods for GuildMembers and stores their cache.
 * @extends {CachedManager}
 */
class GuildMemberManager extends CachedManager {
  constructor(guild, iterable) {
    super(guild.client, GuildMember, iterable);

    /**
     * The guild this manager belongs to
     * @type {Guild}
     */
    this.guild = guild;
  }

  /**
   * The cache of this Manager
   * @type {Collection<Snowflake, GuildMember>}
   * @name GuildMemberManager#cache
   */

  _add(data, cache = true) {
    return super._add(data, cache, { id: data.user.id, extras: [this.guild] });
  }

  /**
   * Data that resolves to give a GuildMember object. This can be:
   * * A GuildMember object
   * * A User resolvable
   * @typedef {GuildMember|UserResolvable} GuildMemberResolvable
   */

  /**
   * Resolves a {@link GuildMemberResolvable} to a {@link GuildMember} object.
   * @param {GuildMemberResolvable} member The user that is part of the guild
   * @returns {?GuildMember}
   */
  resolve(member) {
    const memberResolvable = super.resolve(member);
    if (memberResolvable) return memberResolvable;
    const userResolvable = this.client.users.resolveId(member);
    if (userResolvable) return super.resolve(userResolvable);
    return null;
  }

  /**
   * Resolves a {@link GuildMemberResolvable} to a member id.
   * @param {GuildMemberResolvable} member The user that is part of the guild
   * @returns {?Snowflake}
   */
  resolveId(member) {
    const memberResolvable = super.resolveId(member);
    if (memberResolvable) return memberResolvable;
    const userResolvable = this.client.users.resolveId(member);
    return this.cache.has(userResolvable) ? userResolvable : null;
  }

  /**
   * Options used to add a user to a guild using OAuth2.
   * @typedef {Object} AddGuildMemberOptions
   * @property {string} accessToken An OAuth2 access token for the user with the `guilds.join` scope granted to the
   * bot's application
   * @property {string} [nick] The nickname to give to the member (requires `MANAGE_NICKNAMES`)
   * @property {Collection<Snowflake, Role>|RoleResolvable[]} [roles] The roles to add to the member
   * (requires `MANAGE_ROLES`)
   * @property {boolean} [mute] Whether the member should be muted (requires `MUTE_MEMBERS`)
   * @property {boolean} [deaf] Whether the member should be deafened (requires `DEAFEN_MEMBERS`)
   * @property {boolean} [force] Whether to skip the cache check and call the API directly
   * @property {boolean} [fetchWhenExisting=true] Whether to fetch the user if not cached and already a member
   */

  /**
   * Adds a user to the guild using OAuth2. Requires the `CREATE_INSTANT_INVITE` permission.
   * @param {UserResolvable} user The user to add to the guild
   * @param {AddGuildMemberOptions} options Options for adding the user to the guild
   * @returns {Promise<GuildMember|null>}
   */
  async add(user, options) {
    const userId = this.client.users.resolveId(user);
    if (!userId) throw new TypeError('INVALID_TYPE', 'user', 'UserResolvable');
    if (!options.force) {
      const cachedUser = this.cache.get(userId);
      if (cachedUser) return cachedUser;
    }
    const resolvedOptions = {
      access_token: options.accessToken,
      nick: options.nick,
      mute: options.mute,
      deaf: options.deaf,
    };
    if (options.roles) {
      if (!Array.isArray(options.roles) && !(options.roles instanceof Collection)) {
        throw new TypeError('INVALID_TYPE', 'options.roles', 'Array or Collection of Roles or Snowflakes', true);
      }
      const resolvedRoles = [];
      for (const role of options.roles.values()) {
        const resolvedRole = this.guild.roles.resolveId(role);
        if (!resolvedRole) throw new TypeError('INVALID_ELEMENT', 'Array or Collection', 'options.roles', role);
        resolvedRoles.push(resolvedRole);
      }
      resolvedOptions.roles = resolvedRoles;
    }
    const data = await this.client.rest.put(Routes.guildMember(this.guild.id, userId), { body: resolvedOptions });
    // Data is an empty buffer if the member is already part of the guild.
    return data instanceof Buffer ? (options.fetchWhenExisting === false ? null : this.fetch(userId)) : this._add(data);
  }

  /**
   * The client user as a GuildMember of this guild
   * @type {?GuildMember}
   * @readonly
   */
  get me() {
    return (
      this.resolve(this.client.user.id) ??
      (this.client.options.partials.includes(Partials.GuildMember)
        ? this._add({ user: { id: this.client.user.id } }, true)
        : null)
    );
  }

  /**
   * Options used to fetch a single member from a guild.
   * @typedef {BaseFetchOptions} FetchMemberOptions
   * @property {UserResolvable} user The user to fetch
   */

  /**
   * Options used to fetch multiple members from a guild.
   * @typedef {Object} FetchMembersOptions
   * @property {UserResolvable|UserResolvable[]} user The user(s) to fetch
   * @property {?string} query Limit fetch to members with similar usernames
   * @property {number} [limit=0] Maximum number of members to request
   * @property {boolean} [withPresences=false] Whether or not to include the presences
   * @property {number} [time=120e3] Timeout for receipt of members
   * @property {?string} nonce Nonce for this request (32 characters max - default to base 16 now timestamp)
   * @property {boolean} [force=false] Whether to skip the cache check and request the API
   */

  /**
   * Fetches member(s) from Discord, even if they're offline.
   * @param {UserResolvable|FetchMemberOptions|FetchMembersOptions} [options] If a UserResolvable, the user to fetch.
   * If undefined, fetches all members.
   * If a query, it limits the results to users with similar usernames.
   * @returns {Promise<GuildMember|Collection<Snowflake, GuildMember>>}
   * @example
   * // Fetch all members from a guild
   * guild.members.fetch()
   *   .then(console.log)
   *   .catch(console.error);
   * @example
   * // Fetch a single member
   * guild.members.fetch('66564597481480192')
   *   .then(console.log)
   *   .catch(console.error);
   * @example
   * // Fetch a single member without checking cache
   * guild.members.fetch({ user, force: true })
   *   .then(console.log)
   *   .catch(console.error)
   * @example
   * // Fetch a single member without caching
   * guild.members.fetch({ user, cache: false })
   *   .then(console.log)
   *   .catch(console.error);
   * @example
   * // Fetch by an array of users including their presences
   * guild.members.fetch({ user: ['66564597481480192', '191615925336670208'], withPresences: true })
   *   .then(console.log)
   *   .catch(console.error);
   * @example
   * // Fetch by query
   * guild.members.fetch({ query: 'hydra', limit: 1 })
   *   .then(console.log)
   *   .catch(console.error);
   */
  fetch(options) {
    if (!options) return this._fetchMany();
    const user = this.client.users.resolveId(options);
    if (user) return this._fetchSingle({ user, cache: true });
    if (options.user) {
      if (Array.isArray(options.user)) {
        options.user = options.user.map(u => this.client.users.resolveId(u));
        return this._fetchMany(options);
      } else {
        options.user = this.client.users.resolveId(options.user);
      }
      if (!options.limit && !options.withPresences) return this._fetchSingle(options);
    }
    return this._fetchMany(options);
  }

  /**
   * Fetches the client user as a GuildMember of the guild.
   * @param {BaseFetchOptions} [options] The options for fetching the member
   * @returns {Promise<GuildMember>}
   */
  fetchMe(options) {
    return this.fetch({ ...options, user: this.client.user.id });
  }

  /**
   * Options used for searching guild members.
   * @typedef {Object} GuildSearchMembersOptions
   * @property {string} query Filter members whose username or nickname start with this query
   * @property {number} [limit] Maximum number of members to search
   * @property {boolean} [cache=true] Whether or not to cache the fetched member(s)
   */

  /**
   * Searches for members in the guild based on a query.
   * @param {GuildSearchMembersOptions} options Options for searching members
   * @returns {Promise<Collection<Snowflake, GuildMember>>}
   */
  async search({ query, limit, cache = true } = {}) {
    const data = await this.client.rest.get(Routes.guildMembersSearch(this.guild.id), {
      query: makeURLSearchParams({ query, limit }),
    });
    return data.reduce((col, member) => col.set(member.user.id, this._add(member, cache)), new Collection());
  }

  /**
   * Options used for listing guild members.
   * @typedef {Object} GuildListMembersOptions
   * @property {Snowflake} [after] Limit fetching members to those with an id greater than the supplied id
   * @property {number} [limit] Maximum number of members to list
   * @property {boolean} [cache=true] Whether or not to cache the fetched member(s)
   */

  /**
   * Lists up to 1000 members of the guild.
   * @param {GuildListMembersOptions} [options] Options for listing members
   * @returns {Promise<Collection<Snowflake, GuildMember>>}
   */
<<<<<<< HEAD
  async list({
   after,
   limit,
   cache = true
  } = {}) {
    const query = new URLSearchParams({ limit });
    if (after) {
      query.set('after', after);
    }
=======
  async list({ after, limit, cache = true } = {}) {
    const query = makeURLSearchParams({ limit, after });
>>>>>>> aa59a409
    const data = await this.client.rest.get(Routes.guildMembers(this.guild.id), { query });
    return data.reduce((col, member) => col.set(member.user.id, this._add(member, cache)), new Collection());
  }

  /**
   * The data for editing a guild member.
   * @typedef {Object} GuildMemberEditData
   * @property {?string} [nick] The nickname to set for the member
   * @param {?string} [reason] Reason for editing this user
   * @property {Collection<Snowflake, Role>|RoleResolvable[]} [roles] The roles or role ids to apply
   * @property {boolean} [mute] Whether or not the member should be muted
   * @property {boolean} [deaf] Whether or not the member should be deafened
   * @property {GuildVoiceChannelResolvable|null} [channel] Channel to move the member to
   * (if they are connected to voice), or `null` if you want to disconnect them from voice
   * @property {DateResolvable|null} [communicationDisabledUntil] The date or timestamp
   * for the member's communication to be disabled until. Provide `null` to enable communication again.
   */

  /**
   * Edits a member of the guild.
   * <info>The user must be a member of the guild</info>
   * @param {UserResolvable} user The member to edit
   * @param {GuildMemberEditData} data The data to edit the member with
   * @returns {Promise<GuildMember>}
   */
  async edit(user, data) {
    const id = this.client.users.resolveId(user);
    if (!id) throw new TypeError('INVALID_TYPE', 'user', 'UserResolvable');

    // Clone the data object for immutability
    const _data = { ...data };
    if (_data.channel) {
      _data.channel = this.guild.channels.resolve(_data.channel);
      if (!(_data.channel instanceof BaseGuildVoiceChannel)) {
        throw new Error('GUILD_VOICE_CHANNEL_RESOLVE');
      }
      _data.channel_id = _data.channel.id;
      _data.channel = undefined;
    } else if (_data.channel === null) {
      _data.channel_id = null;
      _data.channel = undefined;
    }
    _data.roles &&= _data.roles.map(role => (role instanceof Role ? role.id : role));

    _data.communication_disabled_until =
      // eslint-disable-next-line eqeqeq
      _data.communicationDisabledUntil != null
        ? new Date(_data.communicationDisabledUntil).toISOString()
        : _data.communicationDisabledUntil;

    let endpoint;
    if (id === this.client.user.id) {
      const keys = Object.keys(data);
      if (keys.length === 1 && keys[0] === 'nick') endpoint = Routes.guildMember(this.guild.id);
      else endpoint = Routes.guildMember(this.guild.id, id);
    } else {
      endpoint = Routes.guildMember(this.guild.id, id);
    }

    const d = await this.client.rest.patch(endpoint, { body: _data, reason: data.reason });
    const clone = this.cache.get(id)?._clone();
    clone?._patch(d);
    return clone ?? this._add(d, false);
  }

  /**
   * Options used for pruning guild members.
   * <info>It's recommended to set {@link GuildPruneMembersOptions#count options.count}
   * to `false` for large guilds.</info>
   * @typedef {Object} GuildPruneMembersOptions
   * @property {number} [days] Number of days of inactivity required to kick
   * @property {boolean} [dry=false] Get the number of users that will be kicked, without actually kicking them
   * @property {boolean} [count] Whether or not to return the number of users that have been kicked.
   * @property {RoleResolvable[]} [roles] Array of roles to bypass the "...and no roles" constraint when pruning
   * @property {string} [reason] Reason for this prune
   */

  /**
   * Prunes members from the guild based on how long they have been inactive.
   * @param {GuildPruneMembersOptions} [options] Options for pruning
   * @returns {Promise<number|null>} The number of members that were/will be kicked
   * @example
   * // See how many members will be pruned
   * guild.members.prune({ dry: true })
   *   .then(pruned => console.log(`This will prune ${pruned} people!`))
   *   .catch(console.error);
   * @example
   * // Actually prune the members
   * guild.members.prune({ days: 1, reason: 'too many people!' })
   *   .then(pruned => console.log(`I just pruned ${pruned} people!`))
   *   .catch(console.error);
   * @example
   * // Include members with a specified role
   * guild.members.prune({ days: 7, roles: ['657259391652855808'] })
   *    .then(pruned => console.log(`I just pruned ${pruned} people!`))
   *    .catch(console.error);
   */
  async prune({
    days,
    dry = false,
    count: compute_prune_count,
    roles = [],
    reason
  } = {}) {
    if (typeof days !== 'number') throw new TypeError('PRUNE_DAYS_TYPE');

    const query = { days };
    const resolvedRoles = [];

    for (const role of roles) {
      const resolvedRole = this.guild.roles.resolveId(role);
      if (!resolvedRole) {
        throw new TypeError('INVALID_ELEMENT', 'Array', 'options.roles', role);
      }
      resolvedRoles.push(resolvedRole);
    }

    if (resolvedRoles.length) {
      query.include_roles = dry ? resolvedRoles.join(',') : resolvedRoles;
    }

    const endpoint = Routes.guildPrune(this.guild.id);

    const { pruned } = await (dry
      ? this.client.rest.get(endpoint, { query: makeURLSearchParams(query), reason })
      : this.client.rest.post(endpoint, { body: { ...query, compute_prune_count }, reason }));

    return pruned;
  }

  /**
   * Kicks a user from the guild.
   * <info>The user must be a member of the guild</info>
   * @param {UserResolvable} user The member to kick
   * @param {string} [reason] Reason for kicking
   * @returns {Promise<GuildMember|User|Snowflake>} Result object will be resolved as specifically as possible.
   * If the GuildMember cannot be resolved, the User will instead be attempted to be resolved. If that also cannot
   * be resolved, the user's id will be the result.
   * @example
   * // Kick a user by id (or with a user/guild member object)
   * guild.members.kick('84484653687267328')
   *   .then(kickInfo => console.log(`Kicked ${kickInfo.user?.tag ?? kickInfo.tag ?? kickInfo}`))
   *   .catch(console.error);
   */
  async kick(user, reason) {
    const id = this.client.users.resolveId(user);
    if (!id) return Promise.reject(new TypeError('INVALID_TYPE', 'user', 'UserResolvable'));

    await this.client.rest.delete(Routes.guildMember(this.guild.id, id), { reason });

    return this.resolve(user) ?? this.client.users.resolve(user) ?? id;
  }

  /**
   * Bans a user from the guild.
   * @param {UserResolvable} user The user to ban
   * @param {BanOptions} [options] Options for the ban
   * @returns {Promise<GuildMember|User|Snowflake>} Result object will be resolved as specifically as possible.
   * If the GuildMember cannot be resolved, the User will instead be attempted to be resolved. If that also cannot
   * be resolved, the user id will be the result.
   * Internally calls the GuildBanManager#create method.
   * @example
   * // Ban a user by id (or with a user/guild member object)
   * guild.members.ban('84484653687267328')
   *   .then(banInfo => console.log(`Banned ${banInfo.user?.tag ?? banInfo.tag ?? banInfo}`))
   *   .catch(console.error);
   */
  ban(user, options) {
    return this.guild.bans.create(user, options);
  }

  /**
   * Unbans a user from the guild. Internally calls the {@link GuildBanManager#remove} method.
   * @param {UserResolvable} user The user to unban
   * @param {string} [reason] Reason for unbanning user
   * @returns {Promise<?User>} The user that was unbanned
   * @example
   * // Unban a user by id (or with a user/guild member object)
   * guild.members.unban('84484653687267328')
   *   .then(user => console.log(`Unbanned ${user.username} from ${guild.name}`))
   *   .catch(console.error);
   */
  unban(user, reason) {
    return this.guild.bans.remove(user, reason);
  }

  async _fetchSingle({ user, cache, force = false }) {
    if (!force) {
      const existing = this.cache.get(user);
      if (existing && !existing.partial) return existing;
    }

    const data = await this.client.rest.get(Routes.guildMember(this.guild.id, user));
    return this._add(data, cache);
  }

  _fetchMany({
    limit = 0,
    withPresences: presences = false,
    user: user_ids,
    query,
    time = 120e3,
    nonce = DiscordSnowflake.generate().toString(),
  } = {}) {
    return new Promise((resolve, reject) => {
      if (!query && !user_ids) query = '';
      if (nonce.length > 32) throw new RangeError('MEMBER_FETCH_NONCE_LENGTH');
      this.guild.shard.send({
        op: GatewayOpcodes.RequestGuildMembers,
        d: {
          guild_id: this.guild.id,
          presences,
          user_ids,
          query,
          nonce,
          limit,
        },
      });
      const fetchedMembers = new Collection();
      let i = 0;
      const handler = (members, _, chunk) => {
        timeout.refresh();
        if (chunk.nonce !== nonce) return;
        i++;
        for (const member of members.values()) {
          fetchedMembers.set(member.id, member);
        }
        if (members.size < 1_000 || (limit && fetchedMembers.size >= limit) || i === chunk.count) {
          clearTimeout(timeout);
          this.client.removeListener(Events.GuildMembersChunk, handler);
          this.client.decrementMaxListeners();
          let fetched = fetchedMembers;
          if (user_ids && !Array.isArray(user_ids) && fetched.size) fetched = fetched.first();
          resolve(fetched);
        }
      };
      const timeout = setTimeout(() => {
        this.client.removeListener(Events.GuildMembersChunk, handler);
        this.client.decrementMaxListeners();
        reject(new Error('GUILD_MEMBERS_TIMEOUT'));
      }, time).unref();
      this.client.incrementMaxListeners();
      this.client.on(Events.GuildMembersChunk, handler);
    });
  }
}

module.exports = GuildMemberManager;<|MERGE_RESOLUTION|>--- conflicted
+++ resolved
@@ -248,21 +248,18 @@
    * @param {GuildListMembersOptions} [options] Options for listing members
    * @returns {Promise<Collection<Snowflake, GuildMember>>}
    */
-<<<<<<< HEAD
   async list({
-   after,
-   limit,
-   cache = true
+    after,
+    limit,
+    cache = true,
   } = {}) {
-    const query = new URLSearchParams({ limit });
-    if (after) {
-      query.set('after', after);
-    }
-=======
-  async list({ after, limit, cache = true } = {}) {
-    const query = makeURLSearchParams({ limit, after });
->>>>>>> aa59a409
-    const data = await this.client.rest.get(Routes.guildMembers(this.guild.id), { query });
+    const query = makeURLSearchParams({
+      limit,
+      after,
+    });
+    const data = await this.client.rest.get(Routes.guildMembers(this.guild.id), {
+      query,
+    });
     return data.reduce((col, member) => col.set(member.user.id, this._add(member, cache)), new Collection());
   }
 
@@ -292,7 +289,9 @@
     if (!id) throw new TypeError('INVALID_TYPE', 'user', 'UserResolvable');
 
     // Clone the data object for immutability
-    const _data = { ...data };
+    const _data = {
+      ...data,
+    };
     if (_data.channel) {
       _data.channel = this.guild.channels.resolve(_data.channel);
       if (!(_data.channel instanceof BaseGuildVoiceChannel)) {
@@ -321,7 +320,10 @@
       endpoint = Routes.guildMember(this.guild.id, id);
     }
 
-    const d = await this.client.rest.patch(endpoint, { body: _data, reason: data.reason });
+    const d = await this.client.rest.patch(endpoint, {
+      body: _data,
+      reason: data.reason,
+    });
     const clone = this.cache.get(id)?._clone();
     clone?._patch(d);
     return clone ?? this._add(d, false);
@@ -345,17 +347,25 @@
    * @returns {Promise<number|null>} The number of members that were/will be kicked
    * @example
    * // See how many members will be pruned
-   * guild.members.prune({ dry: true })
+   * guild.members.prune({
+   *  dry: true,
+   * })
    *   .then(pruned => console.log(`This will prune ${pruned} people!`))
    *   .catch(console.error);
    * @example
    * // Actually prune the members
-   * guild.members.prune({ days: 1, reason: 'too many people!' })
+   * guild.members.prune({
+   *  days: 1,
+   *  reason: 'too many people!',
+   * })
    *   .then(pruned => console.log(`I just pruned ${pruned} people!`))
    *   .catch(console.error);
    * @example
    * // Include members with a specified role
-   * guild.members.prune({ days: 7, roles: ['657259391652855808'] })
+   * guild.members.prune({
+   *  days: 7,
+   *  roles: ['657259391652855808'],
+   * })
    *    .then(pruned => console.log(`I just pruned ${pruned} people!`))
    *    .catch(console.error);
    */
@@ -364,11 +374,13 @@
     dry = false,
     count: compute_prune_count,
     roles = [],
-    reason
+    reason,
   } = {}) {
     if (typeof days !== 'number') throw new TypeError('PRUNE_DAYS_TYPE');
 
-    const query = { days };
+    const query = {
+      days,
+    };
     const resolvedRoles = [];
 
     for (const role of roles) {
@@ -386,8 +398,16 @@
     const endpoint = Routes.guildPrune(this.guild.id);
 
     const { pruned } = await (dry
-      ? this.client.rest.get(endpoint, { query: makeURLSearchParams(query), reason })
-      : this.client.rest.post(endpoint, { body: { ...query, compute_prune_count }, reason }));
+      ? this.client.rest.get(endpoint, {
+        query: makeURLSearchParams(query),
+        reason,
+      }) : this.client.rest.post(endpoint, {
+        body: {
+          ...query,
+          compute_prune_count,
+        },
+        reason,
+      }));
 
     return pruned;
   }
@@ -410,7 +430,9 @@
     const id = this.client.users.resolveId(user);
     if (!id) return Promise.reject(new TypeError('INVALID_TYPE', 'user', 'UserResolvable'));
 
-    await this.client.rest.delete(Routes.guildMember(this.guild.id, id), { reason });
+    await this.client.rest.delete(Routes.guildMember(this.guild.id, id), {
+      reason,
+    });
 
     return this.resolve(user) ?? this.client.users.resolve(user) ?? id;
   }
@@ -448,7 +470,11 @@
     return this.guild.bans.remove(user, reason);
   }
 
-  async _fetchSingle({ user, cache, force = false }) {
+  async _fetchSingle({
+    user,
+    cache,
+    force = false,
+  }) {
     if (!force) {
       const existing = this.cache.get(user);
       if (existing && !existing.partial) return existing;
