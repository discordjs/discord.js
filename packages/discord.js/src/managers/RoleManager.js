'use strict';

const process = require('node:process');
const { Collection } = require('@discordjs/collection');
const { DiscordAPIError } = require('@discordjs/rest');
const { RESTJSONErrorCodes, Routes } = require('discord-api-types/v10');
const CachedManager = require('./CachedManager');
const { DiscordjsTypeError, ErrorCodes } = require('../errors');
const { Role } = require('../structures/Role');
const { resolveImage } = require('../util/DataResolver');
const PermissionsBitField = require('../util/PermissionsBitField');
const { setPosition, resolveColor } = require('../util/Util');

let cacheWarningEmitted = false;

/**
 * Manages API methods for roles and stores their cache.
 * @extends {CachedManager}
 */
class RoleManager extends CachedManager {
  constructor(guild, iterable) {
    super(guild.client, Role, iterable);
    if (!cacheWarningEmitted && this._cache.constructor.name !== 'Collection') {
      cacheWarningEmitted = true;
      process.emitWarning(
        `Overriding the cache handling for ${this.constructor.name} is unsupported and breaks functionality.`,
        'UnsupportedCacheOverwriteWarning',
      );
    }

    /**
     * The guild belonging to this manager
     * @type {Guild}
     */
    this.guild = guild;
  }

  /**
   * The role cache of this manager
   * @type {Collection<Snowflake, Role>}
   * @name RoleManager#cache
   */

  _add(data, cache) {
    return super._add(data, cache, { extras: [this.guild] });
  }

  /**
   * Obtains a role from Discord, or the role cache if they're already available.
   * @param {Snowflake} [id] The role's id
   * @param {BaseFetchOptions} [options] Additional options for this fetch
   * @returns {Promise<?Role|Collection<Snowflake, Role>>}
   * @example
   * // Fetch all roles from the guild
   * message.guild.roles.fetch()
   *   .then(roles => console.log(`There are ${roles.size} roles.`))
   *   .catch(console.error);
   * @example
   * // Fetch a single role
   * message.guild.roles.fetch('222078108977594368')
   *   .then(role => console.log(`The role color is: ${role.color}`))
   *   .catch(console.error);
   */
  async fetch(id, { cache = true, force = false } = {}) {
    if (!id) {
      const data = await this.client.rest.get(Routes.guildRoles(this.guild.id));
      const roles = new Collection();
      for (const role of data) roles.set(role.id, this._add(role, cache));
      return roles;
    }

    if (!force) {
      const existing = this.cache.get(id);
      if (existing) return existing;
    }

<<<<<<< HEAD
    // We cannot fetch a single role, as of this commit's date, Discord API throws with 405
    const data = await this.client.rest.get(Routes.guildRoles(this.guild.id));
    const roles = new Collection();
    for (const role of data) roles.set(role.id, this._add(role, cache));
    return id ? (roles.get(id) ?? null) : roles;
=======
    try {
      const data = await this.client.rest.get(Routes.guildRole(this.guild.id, id));
      return this._add(data, cache);
    } catch (error) {
      // TODO: Remove this catch in the next major version
      if (error instanceof DiscordAPIError && error.code === RESTJSONErrorCodes.UnknownRole) {
        return null;
      }

      throw error;
    }
>>>>>>> bddf018f
  }

  /**
   * Data that can be resolved to a Role object. This can be:
   * * A Role
   * * A Snowflake
   * @typedef {Role|Snowflake} RoleResolvable
   */

  /**
   * Resolves a {@link RoleResolvable} to a {@link Role} object.
   * @method resolve
   * @memberof RoleManager
   * @instance
   * @param {RoleResolvable} role The role resolvable to resolve
   * @returns {?Role}
   */

  /**
   * Resolves a {@link RoleResolvable} to a {@link Role} id.
   * @method resolveId
   * @memberof RoleManager
   * @instance
   * @param {RoleResolvable} role The role resolvable to resolve
   * @returns {?Snowflake}
   */

  /**
   * Options used to create a new role.
   * @typedef {Object} RoleCreateOptions
   * @property {string} [name] The name of the new role
   * @property {ColorResolvable} [color] The data to create the role with
   * @property {boolean} [hoist] Whether or not the new role should be hoisted
   * @property {PermissionResolvable} [permissions] The permissions for the new role
   * @property {number} [position] The position of the new role
   * @property {boolean} [mentionable] Whether or not the new role should be mentionable
   * @property {?(BufferResolvable|Base64Resolvable|EmojiResolvable)} [icon] The icon for the role
   * <warn>The `EmojiResolvable` should belong to the same guild as the role.
   * If not, pass the emoji's URL directly</warn>
   * @property {?string} [unicodeEmoji] The unicode emoji for the role
   * @property {string} [reason] The reason for creating this role
   */

  /**
   * Creates a new role in the guild with given information.
   * <warn>The position will silently reset to 1 if an invalid one is provided, or none.</warn>
   * @param {RoleCreateOptions} [options] Options for creating the new role
   * @returns {Promise<Role>}
   * @example
   * // Create a new role
   * guild.roles.create()
   *   .then(console.log)
   *   .catch(console.error);
   * @example
   * // Create a new role with data and a reason
   * guild.roles.create({
   *   name: 'Super Cool Blue People',
   *   color: Colors.Blue,
   *   reason: 'we needed a role for Super Cool People',
   * })
   *   .then(console.log)
   *   .catch(console.error);
   */
  async create(options = {}) {
    let { name, color, hoist, permissions, position, mentionable, reason, icon, unicodeEmoji } = options;
    color &&= resolveColor(color);
    if (permissions !== undefined) permissions = new PermissionsBitField(permissions);
    if (icon) {
      const guildEmojiURL = this.guild.emojis.resolve(icon)?.imageURL();
      icon = guildEmojiURL ? await resolveImage(guildEmojiURL) : await resolveImage(icon);
      if (typeof icon !== 'string') icon = undefined;
    }

    const data = await this.client.rest.post(Routes.guildRoles(this.guild.id), {
      body: {
        name,
        color,
        hoist,
        permissions,
        mentionable,
        icon,
        unicode_emoji: unicodeEmoji,
      },
      reason,
    });
    const { role } = this.client.actions.GuildRoleCreate.handle({
      guild_id: this.guild.id,
      role: data,
    });
    if (position) return this.setPosition(role, position, { reason });
    return role;
  }

  /**
   * Options for editing a role
   * @typedef {RoleData} RoleEditOptions
   * @property {string} [reason] The reason for editing this role
   */

  /**
   * Edits a role of the guild.
   * @param {RoleResolvable} role The role to edit
   * @param {RoleEditOptions} options The options to provide
   * @returns {Promise<Role>}
   * @example
   * // Edit a role
   * guild.roles.edit('222079219327434752', { name: 'buddies' })
   *   .then(updated => console.log(`Edited role name to ${updated.name}`))
   *   .catch(console.error);
   */
  async edit(role, options) {
    role = this.resolve(role);
    if (!role) throw new DiscordjsTypeError(ErrorCodes.InvalidType, 'role', 'RoleResolvable');

    if (typeof options.position === 'number') {
      await this.setPosition(role, options.position, { reason: options.reason });
    }

    let icon = options.icon;
    if (icon) {
      const guildEmojiURL = this.guild.emojis.resolve(icon)?.imageURL();
      icon = guildEmojiURL ? await resolveImage(guildEmojiURL) : await resolveImage(icon);
      if (typeof icon !== 'string') icon = undefined;
    }

    const body = {
      name: options.name,
      color: options.color === undefined ? undefined : resolveColor(options.color),
      hoist: options.hoist,
      permissions: options.permissions === undefined ? undefined : new PermissionsBitField(options.permissions),
      mentionable: options.mentionable,
      icon,
      unicode_emoji: options.unicodeEmoji,
    };

    const d = await this.client.rest.patch(Routes.guildRole(this.guild.id, role.id), { body, reason: options.reason });

    const clone = role._clone();
    clone._patch(d);
    return clone;
  }

  /**
   * Deletes a role.
   * @param {RoleResolvable} role The role to delete
   * @param {string} [reason] Reason for deleting the role
   * @returns {Promise<void>}
   * @example
   * // Delete a role
   * guild.roles.delete('222079219327434752', 'The role needed to go')
   *   .then(() => console.log('Deleted the role'))
   *   .catch(console.error);
   */
  async delete(role, reason) {
    const id = this.resolveId(role);
    await this.client.rest.delete(Routes.guildRole(this.guild.id, id), { reason });
    this.client.actions.GuildRoleDelete.handle({ guild_id: this.guild.id, role_id: id });
  }

  /**
   * Sets the new position of the role.
   * @param {RoleResolvable} role The role to change the position of
   * @param {number} position The new position for the role
   * @param {SetRolePositionOptions} [options] Options for setting the position
   * @returns {Promise<Role>}
   * @example
   * // Set the position of the role
   * guild.roles.setPosition('222197033908436994', 1)
   *   .then(updated => console.log(`Role position: ${updated.position}`))
   *   .catch(console.error);
   */
  async setPosition(role, position, { relative, reason } = {}) {
    role = this.resolve(role);
    if (!role) throw new DiscordjsTypeError(ErrorCodes.InvalidType, 'role', 'RoleResolvable');
    const updatedRoles = await setPosition(
      role,
      position,
      relative,
      this.guild._sortedRoles(),
      this.client,
      Routes.guildRoles(this.guild.id),
      reason,
    );

    this.client.actions.GuildRolesPositionUpdate.handle({
      guild_id: this.guild.id,
      roles: updatedRoles,
    });
    return role;
  }

  /**
   * The data needed for updating a guild role's position
   * @typedef {Object} GuildRolePosition
   * @property {RoleResolvable} role The role's id
   * @property {number} position The position to update
   */

  /**
   * Batch-updates the guild's role positions
   * @param {GuildRolePosition[]} rolePositions Role positions to update
   * @returns {Promise<Guild>}
   * @example
   * guild.roles.setPositions([{ role: roleId, position: updatedRoleIndex }])
   *  .then(guild => console.log(`Role positions updated for ${guild}`))
   *  .catch(console.error);
   */
  async setPositions(rolePositions) {
    // Make sure rolePositions are prepared for API
    rolePositions = rolePositions.map(rolePosition => ({
      id: this.resolveId(rolePosition.role),
      position: rolePosition.position,
    }));

    // Call the API to update role positions
    await this.client.rest.patch(Routes.guildRoles(this.guild.id), { body: rolePositions });
    return this.client.actions.GuildRolesPositionUpdate.handle({
      guild_id: this.guild.id,
      roles: rolePositions,
    }).guild;
  }

  /**
   * Compares the positions of two roles.
   * @param {RoleResolvable} role1 First role to compare
   * @param {RoleResolvable} role2 Second role to compare
   * @returns {number} Negative number if the first role's position is lower (second role's is higher),
   * positive number if the first's is higher (second's is lower), 0 if equal
   */
  comparePositions(role1, role2) {
    const resolvedRole1 = this.resolve(role1);
    const resolvedRole2 = this.resolve(role2);
    if (!resolvedRole1 || !resolvedRole2) {
      throw new DiscordjsTypeError(ErrorCodes.InvalidType, 'role', 'Role nor a Snowflake');
    }

    const role1Position = resolvedRole1.position;
    const role2Position = resolvedRole2.position;

    if (role1Position === role2Position) {
      return Number(BigInt(resolvedRole2.id) - BigInt(resolvedRole1.id));
    }

    return role1Position - role2Position;
  }

  /**
   * Gets the managed role a user created when joining the guild, if any
   * <info>Only ever available for bots</info>
   * @param {UserResolvable} user The user to access the bot role for
   * @returns {?Role}
   */
  botRoleFor(user) {
    const userId = this.client.users.resolveId(user);
    if (!userId) return null;
    return this.cache.find(role => role.tags?.botId === userId) ?? null;
  }

  /**
   * The `@everyone` role of the guild
   * @type {Role}
   * @readonly
   */
  get everyone() {
    return this.cache.get(this.guild.id);
  }

  /**
   * The premium subscriber role of the guild, if any
   * @type {?Role}
   * @readonly
   */
  get premiumSubscriberRole() {
    return this.cache.find(role => role.tags?.premiumSubscriberRole) ?? null;
  }

  /**
   * The role with the highest position in the cache
   * @type {Role}
   * @readonly
   */
  get highest() {
    return this.cache.reduce((prev, role) => (role.comparePositionTo(prev) > 0 ? role : prev), this.cache.first());
  }
}

module.exports = RoleManager;<|MERGE_RESOLUTION|>--- conflicted
+++ resolved
@@ -74,13 +74,6 @@
       if (existing) return existing;
     }
 
-<<<<<<< HEAD
-    // We cannot fetch a single role, as of this commit's date, Discord API throws with 405
-    const data = await this.client.rest.get(Routes.guildRoles(this.guild.id));
-    const roles = new Collection();
-    for (const role of data) roles.set(role.id, this._add(role, cache));
-    return id ? (roles.get(id) ?? null) : roles;
-=======
     try {
       const data = await this.client.rest.get(Routes.guildRole(this.guild.id, id));
       return this._add(data, cache);
@@ -92,7 +85,6 @@
 
       throw error;
     }
->>>>>>> bddf018f
   }
 
   /**
