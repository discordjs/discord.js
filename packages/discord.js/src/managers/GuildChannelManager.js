'use strict';

const process = require('node:process');
const { Collection } = require('@discordjs/collection');
const { ChannelType, Routes } = require('discord-api-types/v10');
const CachedManager = require('./CachedManager');
const ThreadManager = require('./ThreadManager');
const { Error, TypeError } = require('../errors');
const GuildChannel = require('../structures/GuildChannel');
const PermissionOverwrites = require('../structures/PermissionOverwrites');
const ThreadChannel = require('../structures/ThreadChannel');
const Webhook = require('../structures/Webhook');
const { ThreadChannelTypes } = require('../util/Constants');
const DataResolver = require('../util/DataResolver');
const Util = require('../util/Util');

let cacheWarningEmitted = false;

/**
 * Manages API methods for GuildChannels and stores their cache.
 * @extends {CachedManager}
 */
class GuildChannelManager extends CachedManager {
  constructor(guild, iterable) {
    super(guild.client, GuildChannel, iterable);
    const defaultCaching =
      this._cache.constructor.name === 'Collection' ||
      this._cache.maxSize === undefined ||
      this._cache.maxSize === Infinity;
    if (!cacheWarningEmitted && !defaultCaching) {
      cacheWarningEmitted = true;
      process.emitWarning(
        `Overriding the cache handling for ${this.constructor.name} is unsupported and breaks functionality.`,
        'UnsupportedCacheOverwriteWarning',
      );
    }

    /**
     * The guild this Manager belongs to
     * @type {Guild}
     */
    this.guild = guild;
  }

  /**
   * The number of channels in this managers cache excluding thread channels
   * that do not count towards a guild's maximum channels restriction.
   * @type {number}
   * @readonly
   */
  get channelCountWithoutThreads() {
    return this.cache.reduce((acc, channel) => {
      if (ThreadChannelTypes.includes(channel.type)) return acc;
      return ++acc;
    }, 0);
  }

  /**
   * The cache of this Manager
   * @type {Collection<Snowflake, GuildChannel|ThreadChannel>}
   * @name GuildChannelManager#cache
   */

  _add(channel) {
    const existing = this.cache.get(channel.id);
    if (existing) return existing;
    this.cache.set(channel.id, channel);
    return channel;
  }

  /**
   * Data that can be resolved to give a Guild Channel object. This can be:
   * * A GuildChannel object
   * * A ThreadChannel object
   * * A Snowflake
   * @typedef {GuildChannel|ThreadChannel|Snowflake} GuildChannelResolvable
   */

  /**
   * Resolves a GuildChannelResolvable to a Channel object.
   * @param {GuildChannelResolvable} channel The GuildChannel resolvable to resolve
   * @returns {?(GuildChannel|ThreadChannel)}
   */
  resolve(channel) {
    if (channel instanceof ThreadChannel) return super.resolve(channel.id);
    return super.resolve(channel);
  }

  /**
   * Resolves a GuildChannelResolvable to a channel id.
   * @param {GuildChannelResolvable} channel The GuildChannel resolvable to resolve
   * @returns {?Snowflake}
   */
  resolveId(channel) {
    if (channel instanceof ThreadChannel) return super.resolveId(channel.id);
    return super.resolveId(channel);
  }

  /**
   * Options used to create a new channel in a guild.
   * @typedef {CategoryCreateChannelOptions} GuildChannelCreateOptions
   * @property {?CategoryChannelResolvable} [parent] Parent of the new channel
   */

  /**
   * Creates a new channel in the guild.
   * @param {GuildChannelCreateOptions} options Options for creating the new channel
   * @returns {Promise<GuildChannel>}
   * @example
   * // Create a new text channel
   * guild.channels.create({
   *   name: 'new-general',
   *   reason: 'Needed a cool new channel'
   * })
   *   .then(console.log)
   *   .catch(console.error);
   * @example
   * // Create a new channel with permission overwrites
   * guild.channels.create({
   *   name: 'new-voice',
   *   type: ChannelType.GuildVoice,
   *   permissionOverwrites: [
   *      {
   *        id: message.author.id,
   *        deny: [PermissionFlagsBits.ViewChannel],
   *     },
   *   ],
   * })
   */
  async create({
    name,
<<<<<<< HEAD
    type,
    topic,
    nsfw,
    bitrate,
    userLimit,
    parent,
    permissionOverwrites,
    position,
    rateLimitPerUser,
    rtcRegion,
    reason,
  }) {
=======
    {
      type,
      topic,
      nsfw,
      bitrate,
      userLimit,
      parent,
      permissionOverwrites,
      position,
      rateLimitPerUser,
      rtcRegion,
      videoQualityMode,
      reason,
    } = {},
  ) {
>>>>>>> aa59a409
    parent &&= this.client.channels.resolveId(parent);
    permissionOverwrites &&= permissionOverwrites.map(o => PermissionOverwrites.resolve(o, this.guild));

    const data = await this.client.rest.post(Routes.guildChannels(this.guild.id), {
      body: {
        name,
        topic,
        type,
        nsfw,
        bitrate,
        user_limit: userLimit,
        parent_id: parent,
        position,
        permission_overwrites: permissionOverwrites,
        rate_limit_per_user: rateLimitPerUser,
        rtc_region: rtcRegion,
        video_quality_mode: videoQualityMode,
      },
      reason,
    });
    return this.client.actions.ChannelCreate.handle(data).channel;
  }

  /**
   * Creates a webhook for the channel.
   * @param {GuildChannelResolvable} channel The channel to create the webhook for
   * @param {ChannelWebhookCreateOptions} options Options for creating the webhook
   * @returns {Promise<Webhook>} Returns the created Webhook
   * @example
   * // Create a webhook for the current channel
   * guild.channels.createWebhook('222197033908436994', {
   *   name: 'Hello!',
   *   avatar: 'https://i.imgur.com/mI8XcpG.jpg',
   *   reason: 'Needed a cool new Webhook'
   * })
   *   .then(console.log)
   *   .catch(console.error)
   */
  async createWebhook(channel, { name, avatar, reason }) {
    const id = this.resolveId(channel);
    if (!id) throw new TypeError('INVALID_TYPE', 'channel', 'GuildChannelResolvable');
    if (typeof avatar === 'string' && !avatar.startsWith('data:')) {
      avatar = await DataResolver.resolveImage(avatar);
    }
    const data = await this.client.rest.post(Routes.channelWebhooks(id), {
      body: {
        name,
        avatar,
      },
      reason,
    });
    return new Webhook(this.client, data);
  }

  /**
   * The data for a guild channel.
   * @typedef {Object} ChannelData
   * @property {string} [name] The name of the channel
   * @property {ChannelType} [type] The type of the channel (only conversion between text and news is supported)
   * @property {number} [position] The position of the channel
   * @property {?string} [topic] The topic of the text channel
   * @property {boolean} [nsfw] Whether the channel is NSFW
   * @property {number} [bitrate] The bitrate of the voice channel
   * @property {number} [userLimit] The user limit of the voice channel
   * @property {?CategoryChannelResolvable} [parent] The parent of the channel
   * @property {boolean} [lockPermissions]
   * Lock the permissions of the channel to what the parent's permissions are
   * @property {OverwriteResolvable[]|Collection<Snowflake, OverwriteResolvable>} [permissionOverwrites]
   * Permission overwrites for the channel
   * @property {number} [rateLimitPerUser] The rate limit per user (slowmode) for the channel in seconds
   * @property {ThreadAutoArchiveDuration} [defaultAutoArchiveDuration]
   * The default auto archive duration for all new threads in this channel
   * @property {?string} [rtcRegion] The RTC region of the channel
<<<<<<< HEAD
   * @property {string} [reason] The reason of the editing channel
=======
   * @property {?VideoQualityMode} [videoQualityMode] The camera video quality mode of the channel
>>>>>>> aa59a409
   */

  /**
   * Edits the channel.
   * @param {GuildChannelResolvable} channel The channel to edit
   * @param {ChannelData} data The new data for the channel
   * @returns {Promise<GuildChannel>}
   * @example
   * // Edit a channel
   * guild.channels.edit('222197033908436994', {
   *   name: 'new-channel',
   *   reason: 'Channel edited!'
   * })
   *   .then(console.log)
   *   .catch(console.error);
   */
  async edit(channel, data) {
    channel = this.resolve(channel);
    if (!channel) throw new TypeError('INVALID_TYPE', 'channel', 'GuildChannelResolvable');

    const parent = data.parent && this.client.channels.resolveId(data.parent);

    if (typeof data.position !== 'undefined') await this.setPosition(channel, data.position, { reason: data.reason });

    let permission_overwrites = data.permissionOverwrites?.map(o => PermissionOverwrites.resolve(o, this.guild));

    if (data.lockPermissions) {
      if (parent) {
        const newParent = this.guild.channels.resolve(parent);
        if (newParent?.type === ChannelType.GuildCategory) {
          permission_overwrites = newParent.permissionOverwrites.cache.map(o =>
            PermissionOverwrites.resolve(o, this.guild),
          );
        }
      } else if (channel.parent) {
        permission_overwrites = this.parent.permissionOverwrites.cache.map(o =>
          PermissionOverwrites.resolve(o, this.guild),
        );
      }
    }

    const newData = await this.client.rest.patch(Routes.channel(channel.id), {
      body: {
        name: (data.name ?? channel.name).trim(),
        type: data.type,
        topic: data.topic,
        nsfw: data.nsfw,
        bitrate: data.bitrate ?? channel.bitrate,
        user_limit: data.userLimit ?? channel.userLimit,
        rtc_region: data.rtcRegion ?? channel.rtcRegion,
        video_quality_mode: data.videoQualityMode,
        parent_id: parent,
        lock_permissions: data.lockPermissions,
        rate_limit_per_user: data.rateLimitPerUser,
        default_auto_archive_duration: data.defaultAutoArchiveDuration,
        permission_overwrites,
      },
      reason: data.reason,
    });

    return this.client.actions.ChannelUpdate.handle(newData).updated;
  }

  /**
   * Sets a new position for the guild channel.
   * @param {GuildChannelResolvable} channel The channel to set the position for
   * @param {number} position The new position for the guild channel
   * @param {SetChannelPositionOptions} [options] Options for setting position
   * @returns {Promise<GuildChannel>}
   * @example
   * // Set a new channel position
   * guild.channels.setPosition('222078374472843266', 2)
   *   .then(newChannel => console.log(`Channel's new position is ${newChannel.position}`))
   *   .catch(console.error);
   */
  async setPosition(channel, position, { relative, reason } = {}) {
    channel = this.resolve(channel);
    if (!channel) throw new TypeError('INVALID_TYPE', 'channel', 'GuildChannelResolvable');
    const updatedChannels = await Util.setPosition(
      channel,
      position,
      relative,
      this.guild._sortedChannels(channel),
      this.client,
      Routes.guildChannels(this.guild.id),
      reason,
    );

    this.client.actions.GuildChannelsPositionUpdate.handle({
      guild_id: this.guild.id,
      channels: updatedChannels,
    });
    return channel;
  }

  /**
   * Obtains one or more guild channels from Discord, or the channel cache if they're already available.
   * @param {Snowflake} [id] The channel's id
   * @param {BaseFetchOptions} [options] Additional options for this fetch
   * @returns {Promise<?GuildChannel|Collection<Snowflake, GuildChannel>>}
   * @example
   * // Fetch all channels from the guild (excluding threads)
   * message.guild.channels.fetch()
   *   .then(channels => console.log(`There are ${channels.size} channels.`))
   *   .catch(console.error);
   * @example
   * // Fetch a single channel
   * message.guild.channels.fetch('222197033908436994')
   *   .then(channel => console.log(`The channel name is: ${channel.name}`))
   *   .catch(console.error);
   */
  async fetch(id, { cache = true, force = false } = {}) {
    if (id && !force) {
      const existing = this.cache.get(id);
      if (existing) return existing;
    }

    if (id) {
      const data = await this.client.rest.get(Routes.channel(id));
      // Since this is the guild manager, throw if on a different guild
      if (this.guild.id !== data.guild_id) throw new Error('GUILD_CHANNEL_UNOWNED');
      return this.client.channels._add(data, this.guild, { cache });
    }

    const data = await this.client.rest.get(Routes.guildChannels(this.guild.id));
    const channels = new Collection();
    for (const channel of data) channels.set(channel.id, this.client.channels._add(channel, this.guild, { cache }));
    return channels;
  }

  /**
   * Fetches all webhooks for the channel.
   * @param {GuildChannelResolvable} channel The channel to fetch webhooks for
   * @returns {Promise<Collection<Snowflake, Webhook>>}
   * @example
   * // Fetch webhooks
   * guild.channels.fetchWebhooks('769862166131245066')
   *   .then(hooks => console.log(`This channel has ${hooks.size} hooks`))
   *   .catch(console.error);
   */
  async fetchWebhooks(channel) {
    const id = this.resolveId(channel);
    if (!id) throw new TypeError('INVALID_TYPE', 'channel', 'GuildChannelResolvable');
    const data = await this.client.rest.get(Routes.channelWebhooks(id));
    return data.reduce((hooks, hook) => hooks.set(hook.id, new Webhook(this.client, hook)), new Collection());
  }

  /**
   * Data that can be resolved to give a Category Channel object. This can be:
   * * A CategoryChannel object
   * * A Snowflake
   * @typedef {CategoryChannel|Snowflake} CategoryChannelResolvable
   */

  /**
   * The data needed for updating a channel's position.
   * @typedef {Object} ChannelPosition
   * @property {GuildChannel|Snowflake} channel Channel to update
   * @property {number} [position] New position for the channel
   * @property {CategoryChannelResolvable} [parent] Parent channel for this channel
   * @property {boolean} [lockPermissions] If the overwrites should be locked to the parents overwrites
   */

  /**
   * Batch-updates the guild's channels' positions.
   * <info>Only one channel's parent can be changed at a time</info>
   * @param {ChannelPosition[]} channelPositions Channel positions to update
   * @returns {Promise<Guild>}
   * @example
   * guild.channels.setPositions([{ channel: channelId, position: newChannelIndex }])
   *   .then(guild => console.log(`Updated channel positions for ${guild}`))
   *   .catch(console.error);
   */
  async setPositions(channelPositions) {
    channelPositions = channelPositions.map(r => ({
      id: this.client.channels.resolveId(r.channel),
      position: r.position,
      lock_permissions: r.lockPermissions,
      parent_id: typeof r.parent !== 'undefined' ? this.channels.resolveId(r.parent) : undefined,
    }));

    await this.client.rest.patch(Routes.guildChannels(this.guild.id), { body: channelPositions });
    return this.client.actions.GuildChannelsPositionUpdate.handle({
      guild_id: this.guild.id,
      channels: channelPositions,
    }).guild;
  }

  /**
   * Obtains all active thread channels in the guild from Discord
   * @param {boolean} [cache=true] Whether to cache the fetched data
   * @returns {Promise<FetchedThreads>}
   * @example
   * // Fetch all threads from the guild
   * message.guild.channels.fetchActiveThreads()
   *   .then(fetched => console.log(`There are ${fetched.threads.size} threads.`))
   *   .catch(console.error);
   */
  async fetchActiveThreads(cache = true) {
    const raw = await this.client.rest.get(Routes.guildActiveThreads(this.guild.id));
    return ThreadManager._mapThreads(raw, this.client, { guild: this.guild, cache });
  }

  /**
   * Deletes the channel.
   * @param {GuildChannelResolvable} channel The channel to delete
   * @param {string} [reason] Reason for deleting this channel
   * @returns {Promise<void>}
   * @example
   * // Delete the channel
   * guild.channels.delete('858850993013260338', 'making room for new channels')
   *   .then(console.log)
   *   .catch(console.error);
   */
  async delete(channel, reason) {
    const id = this.resolveId(channel);
    if (!id) throw new TypeError('INVALID_TYPE', 'channel', 'GuildChannelResolvable');
    await this.client.rest.delete(Routes.channel(id), { reason });
    this.client.actions.ChannelDelete.handle({ id });
  }
}

module.exports = GuildChannelManager;<|MERGE_RESOLUTION|>--- conflicted
+++ resolved
@@ -110,7 +110,7 @@
    * // Create a new text channel
    * guild.channels.create({
    *   name: 'new-general',
-   *   reason: 'Needed a cool new channel'
+   *   reason: 'Needed a cool new channel',
    * })
    *   .then(console.log)
    *   .catch(console.error);
@@ -128,22 +128,7 @@
    * })
    */
   async create({
-    name,
-<<<<<<< HEAD
-    type,
-    topic,
-    nsfw,
-    bitrate,
-    userLimit,
-    parent,
-    permissionOverwrites,
-    position,
-    rateLimitPerUser,
-    rtcRegion,
-    reason,
-  }) {
-=======
-    {
+      name,
       type,
       topic,
       nsfw,
@@ -156,9 +141,7 @@
       rtcRegion,
       videoQualityMode,
       reason,
-    } = {},
-  ) {
->>>>>>> aa59a409
+   } = {}) {
     parent &&= this.client.channels.resolveId(parent);
     permissionOverwrites &&= permissionOverwrites.map(o => PermissionOverwrites.resolve(o, this.guild));
 
@@ -192,13 +175,17 @@
    * guild.channels.createWebhook('222197033908436994', {
    *   name: 'Hello!',
    *   avatar: 'https://i.imgur.com/mI8XcpG.jpg',
-   *   reason: 'Needed a cool new Webhook'
+   *   reason: 'Needed a cool new Webhook',
    * })
    *   .then(console.log)
-   *   .catch(console.error)
-   */
-  async createWebhook(channel, { name, avatar, reason }) {
-    const id = this.resolveId(channel);
+   *   .catch(console.error);
+   */
+  async createWebhook(channelId, {
+    name,
+    avatar,
+    reason,
+  }) {
+    const id = this.resolveId(channelId);
     if (!id) throw new TypeError('INVALID_TYPE', 'channel', 'GuildChannelResolvable');
     if (typeof avatar === 'string' && !avatar.startsWith('data:')) {
       avatar = await DataResolver.resolveImage(avatar);
@@ -232,11 +219,8 @@
    * @property {ThreadAutoArchiveDuration} [defaultAutoArchiveDuration]
    * The default auto archive duration for all new threads in this channel
    * @property {?string} [rtcRegion] The RTC region of the channel
-<<<<<<< HEAD
    * @property {string} [reason] The reason of the editing channel
-=======
    * @property {?VideoQualityMode} [videoQualityMode] The camera video quality mode of the channel
->>>>>>> aa59a409
    */
 
   /**
@@ -248,18 +232,20 @@
    * // Edit a channel
    * guild.channels.edit('222197033908436994', {
    *   name: 'new-channel',
-   *   reason: 'Channel edited!'
+   *   reason: 'Channel edited!',
    * })
    *   .then(console.log)
    *   .catch(console.error);
    */
-  async edit(channel, data) {
-    channel = this.resolve(channel);
+  async edit(channelId, data) {
+    const channel = this.resolve(channelId);
     if (!channel) throw new TypeError('INVALID_TYPE', 'channel', 'GuildChannelResolvable');
 
     const parent = data.parent && this.client.channels.resolveId(data.parent);
 
-    if (typeof data.position !== 'undefined') await this.setPosition(channel, data.position, { reason: data.reason });
+    if (typeof data.position !== 'undefined') await this.setPosition(channel, data.position, {
+      reason: data.reason,
+    });
 
     let permission_overwrites = data.permissionOverwrites?.map(o => PermissionOverwrites.resolve(o, this.guild));
 
@@ -312,9 +298,13 @@
    *   .then(newChannel => console.log(`Channel's new position is ${newChannel.position}`))
    *   .catch(console.error);
    */
-  async setPosition(channel, position, { relative, reason } = {}) {
-    channel = this.resolve(channel);
+  async setPosition(channelId, position, {
+    relative,
+    reason,
+  } = {}) {
+    const channel = this.resolve(channelId);
     if (!channel) throw new TypeError('INVALID_TYPE', 'channel', 'GuildChannelResolvable');
+    
     const updatedChannels = await Util.setPosition(
       channel,
       position,
@@ -324,11 +314,12 @@
       Routes.guildChannels(this.guild.id),
       reason,
     );
-
+    
     this.client.actions.GuildChannelsPositionUpdate.handle({
       guild_id: this.guild.id,
       channels: updatedChannels,
     });
+    
     return channel;
   }
 
@@ -348,7 +339,10 @@
    *   .then(channel => console.log(`The channel name is: ${channel.name}`))
    *   .catch(console.error);
    */
-  async fetch(id, { cache = true, force = false } = {}) {
+  async fetch(id, {
+    cache = true,
+    force = false
+  } = {}) {
     if (id && !force) {
       const existing = this.cache.get(id);
       if (existing) return existing;
@@ -358,12 +352,16 @@
       const data = await this.client.rest.get(Routes.channel(id));
       // Since this is the guild manager, throw if on a different guild
       if (this.guild.id !== data.guild_id) throw new Error('GUILD_CHANNEL_UNOWNED');
-      return this.client.channels._add(data, this.guild, { cache });
+      return this.client.channels._add(data, this.guild, {
+        cache,
+      });
     }
 
     const data = await this.client.rest.get(Routes.guildChannels(this.guild.id));
     const channels = new Collection();
-    for (const channel of data) channels.set(channel.id, this.client.channels._add(channel, this.guild, { cache }));
+    for (const channel of data) channels.set(channel.id, this.client.channels._add(channel, this.guild, {
+      cache,
+    }));
     return channels;
   }
 
@@ -377,8 +375,8 @@
    *   .then(hooks => console.log(`This channel has ${hooks.size} hooks`))
    *   .catch(console.error);
    */
-  async fetchWebhooks(channel) {
-    const id = this.resolveId(channel);
+  async fetchWebhooks(channelId) {
+    const id = this.resolveId(channelId);
     if (!id) throw new TypeError('INVALID_TYPE', 'channel', 'GuildChannelResolvable');
     const data = await this.client.rest.get(Routes.channelWebhooks(id));
     return data.reduce((hooks, hook) => hooks.set(hook.id, new Webhook(this.client, hook)), new Collection());
@@ -406,7 +404,12 @@
    * @param {ChannelPosition[]} channelPositions Channel positions to update
    * @returns {Promise<Guild>}
    * @example
-   * guild.channels.setPositions([{ channel: channelId, position: newChannelIndex }])
+   * guild.channels.setPositions([
+   *  {
+   *    channel: channelId,
+   *    position: newChannelIndex,
+   *  },
+   * ])
    *   .then(guild => console.log(`Updated channel positions for ${guild}`))
    *   .catch(console.error);
    */
@@ -418,7 +421,9 @@
       parent_id: typeof r.parent !== 'undefined' ? this.channels.resolveId(r.parent) : undefined,
     }));
 
-    await this.client.rest.patch(Routes.guildChannels(this.guild.id), { body: channelPositions });
+    await this.client.rest.patch(Routes.guildChannels(this.guild.id), {
+      body: channelPositions,
+    });
     return this.client.actions.GuildChannelsPositionUpdate.handle({
       guild_id: this.guild.id,
       channels: channelPositions,
@@ -437,7 +442,10 @@
    */
   async fetchActiveThreads(cache = true) {
     const raw = await this.client.rest.get(Routes.guildActiveThreads(this.guild.id));
-    return ThreadManager._mapThreads(raw, this.client, { guild: this.guild, cache });
+    return ThreadManager._mapThreads(raw, this.client, {
+      guild: this.guild,
+      cache,
+    });
   }
 
   /**
@@ -451,11 +459,15 @@
    *   .then(console.log)
    *   .catch(console.error);
    */
-  async delete(channel, reason) {
-    const id = this.resolveId(channel);
+  async delete(channelId, reason) {
+    const id = this.resolveId(channelId);
     if (!id) throw new TypeError('INVALID_TYPE', 'channel', 'GuildChannelResolvable');
-    await this.client.rest.delete(Routes.channel(id), { reason });
-    this.client.actions.ChannelDelete.handle({ id });
+    await this.client.rest.delete(Routes.channel(id), {
+      reason,
+    });
+    this.client.actions.ChannelDelete.handle({
+      id,
+    });
   }
 }
 
