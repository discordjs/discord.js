--- conflicted
+++ resolved
@@ -5,16 +5,10 @@
 const { setTimeout, clearTimeout } = require('node:timers');
 const { setTimeout: sleep } = require('node:timers/promises');
 const { SHARE_ENV } = require('node:worker_threads');
-<<<<<<< HEAD
+const { AsyncEventEmitter } = require('@vladfrangu/async_event_emitter');
 const { DiscordjsError, ErrorCodes } = require('../errors/index.js');
 const { ShardEvents } = require('../util/ShardEvents.js');
 const { makeError, makePlainError } = require('../util/Util.js');
-=======
-const { AsyncEventEmitter } = require('@vladfrangu/async_event_emitter');
-const { DiscordjsError, ErrorCodes } = require('../errors');
-const { ShardEvents } = require('../util/ShardEvents');
-const { makeError, makePlainError } = require('../util/Util');
->>>>>>> db3cb482
 
 let childProcess = null;
 let Worker = null;
