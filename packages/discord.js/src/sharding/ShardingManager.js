--- conflicted
+++ resolved
@@ -5,16 +5,10 @@
 const process = require('node:process');
 const { setTimeout: sleep } = require('node:timers/promises');
 const { Collection } = require('@discordjs/collection');
-<<<<<<< HEAD
+const { AsyncEventEmitter } = require('@vladfrangu/async_event_emitter');
 const { Shard } = require('./Shard.js');
 const { DiscordjsError, DiscordjsTypeError, DiscordjsRangeError, ErrorCodes } = require('../errors/index.js');
 const { fetchRecommendedShardCount } = require('../util/Util.js');
-=======
-const { AsyncEventEmitter } = require('@vladfrangu/async_event_emitter');
-const { Shard } = require('./Shard');
-const { DiscordjsError, DiscordjsTypeError, DiscordjsRangeError, ErrorCodes } = require('../errors');
-const { fetchRecommendedShardCount } = require('../util/Util');
->>>>>>> db3cb482
 
 /**
  * This is a utility class that makes multi-process sharding of a bot an easy and painless experience.
