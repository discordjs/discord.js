# Complexity Measurement

## Running lizard on the code base

The top 5 cyclomatic complex functions were:

    NLOC    CCN   token  PARAM  length  location
     176     81   1120      1     357 _patch@129-485@.\packages\discord.js\src\structures\Guild.js
      69     55    521      1     154 _patch@54-207@.\packages\discord.js\src\structures\ThreadChannel.js
      37     51    319      2      46 equals@362-407@.\packages\discord.js\src\structures\ApplicationCommand.js
      53     34    290      1     105 _patch@27-131@.\packages\discord.js\src\structures\VoiceState.js
      53     30    303      1     121 _patch@27-147@.\packages\discord.js\src\structures\Attachment.js


## Cyclomatic complexity

for 5 functions, state the cyclomatic complexity here and each person answer these questions.

Note: Use at least two group members to count the complexity separately, to get a reliable results. Use a
third member if the two counts differ.

- What are your results? Did everyone get the same result? Is there something that is unclear? If you
  have a tool, is its result the same as yours?
- Are the functions/methods with high CC also very long in terms of LOC?
- What is the purpose of these functions? Is it related to the high CC?
- If your programming language uses exceptions: Are they taken into account by the tool? If you think of an exception as another possible branch (to the catch block or the end of the function), how is the CC affected?
- Is the documentation of the function clear about the different possible outcomes induced by different branches taken?

### \src\structures\Attachment.js: \_patch - Carl

### \src\structures\VoiceState.js: \_patch - Klara

### \src\structures\ApplicationCommand.js: equals - Jacob

### \src\structures\ThreadChannel.jsL \_patch - Phoebe

<<<<<<< HEAD
### \src\structures\Guild.js: \_patch - Samuel
=======
Result of complexity measurement:

### \src\managers\ApplicationCommandPermissionsManager.js: remove - Samuel
>>>>>>> e21b295e
<|MERGE_RESOLUTION|>--- conflicted
+++ resolved
@@ -34,10 +34,4 @@
 
 ### \src\structures\ThreadChannel.jsL \_patch - Phoebe
 
-<<<<<<< HEAD
 ### \src\structures\Guild.js: \_patch - Samuel
-=======
-Result of complexity measurement:
-
-### \src\managers\ApplicationCommandPermissionsManager.js: remove - Samuel
->>>>>>> e21b295e
