--- conflicted
+++ resolved
@@ -1,41 +1,7 @@
-<<<<<<< HEAD
-import { readFile, writeFile } from 'node:fs/promises';
+import { cp } from 'node:fs/promises';
 import { URL } from 'node:url';
-=======
-import { cp } from 'node:fs/promises';
->>>>>>> 78d512c3
 
 const rawIndexDTS = new URL('../typings/index.d.ts', import.meta.url);
 const rawIndexMTS = new URL('../typings/index.d.mts', import.meta.url);
 
-<<<<<<< HEAD
-const [rawTypesString, rawIndexString] = await Promise.all([
-  readFile(rawTypesDTS, 'utf8'),
-  readFile(rawIndexDTS, 'utf8'),
-]);
-
-/**
- * @param {string} source
- * @param {[from: string, to: string][]} imports
- */
-function updateImports(source, imports) {
-  return imports.reduce((code, [from, to]) => code.replaceAll(from, to), source);
-}
-
-/** @type {[string, string][]} */
-const rawTypesImports = [
-  ['./index.js', './index.mjs'], //
-];
-
-/** @type {[string, string][]} */
-const rawIndexImports = [
-  ['./rawDataTypes.js', './rawDataTypes.mjs'], //
-];
-
-const rawTypesMDTSString = updateImports(rawTypesString, rawTypesImports);
-const rawIndexMTSString = updateImports(rawIndexString, rawIndexImports);
-
-await Promise.all([writeFile(rawTypesMDTS, rawTypesMDTSString), writeFile(rawIndexMTS, rawIndexMTSString)]);
-=======
-await cp(rawIndexDTS, rawIndexMTS);
->>>>>>> 78d512c3
+await cp(rawIndexDTS, rawIndexMTS);