import { Awaitable, JSONEncodable } from '@discordjs/util';
import { Collection, ReadonlyCollection } from '@discordjs/collection';
import { BaseImageURLOptions, ImageURLOptions, RawFile, REST, RESTOptions } from '@discordjs/rest';
import { WebSocketManager, WebSocketManagerOptions } from '@discordjs/ws';
import { AsyncEventEmitter } from '@vladfrangu/async_event_emitter';
import {
  APIActionRowComponent,
  APIApplicationCommandInteractionData,
  APIApplicationCommandOption,
  APIAuditLogChange,
  APIButtonComponent,
  APIEmbed,
  APIEmoji,
  APIInteractionDataResolvedChannel,
  APIInteractionDataResolvedGuildMember,
  APIInteractionGuildMember,
  APIMessage,
  APIMessageComponent,
  APIOverwrite,
  APIPartialChannel,
  APIPartialEmoji,
  APIPartialGuild,
  APIRole,
  APISelectMenuComponent,
  APITemplateSerializedSourceGuild,
  APIUser,
  ButtonStyle,
  ChannelType,
  ComponentType,
  GatewayVoiceServerUpdateDispatchData,
  GatewayVoiceStateUpdateDispatchData,
  GuildFeature,
  GuildMFALevel,
  GuildNSFWLevel,
  GuildPremiumTier,
  GuildVerificationLevel,
  Locale,
  InteractionType,
  InviteTargetType,
  MessageType,
  OAuth2Scopes,
  RESTPostAPIApplicationCommandsJSONBody,
  Snowflake,
  StageInstancePrivacyLevel,
  StickerFormatType,
  StickerType,
  TeamMemberMembershipState,
  WebhookType,
  OverwriteType,
  GuildExplicitContentFilter,
  GuildDefaultMessageNotifications,
  ApplicationCommandPermissionType,
  ApplicationCommandOptionType,
  ApplicationCommandType,
  ActivityType,
  GuildScheduledEventEntityType,
  GuildScheduledEventPrivacyLevel,
  GuildScheduledEventStatus,
  IntegrationExpireBehavior,
  ApplicationFlags,
  PermissionFlagsBits,
  ThreadMemberFlags,
  UserFlags,
  MessageFlags,
  GuildSystemChannelFlags,
  GatewayIntentBits,
  ActivityFlags,
  AuditLogEvent,
  APIMessageComponentEmoji,
  EmbedType,
  APIComponentInActionRow,
  APIModalInteractionResponseCallbackData,
  APIModalSubmitInteraction,
  APIComponentInMessageActionRow,
  TextInputStyle,
  APITextInputComponent,
  APIComponentInModalActionRow,
  APIModalComponent,
  APISelectMenuOption,
  APIEmbedField,
  APIEmbedAuthor,
  APIEmbedFooter,
  APIEmbedImage,
  VideoQualityMode,
  LocalizationMap,
  MessageActivityType,
  APIAttachment,
  APIChannel,
  ThreadAutoArchiveDuration,
  FormattingPatterns,
  APIEmbedProvider,
  AuditLogOptionsType,
  TextChannelType,
  ChannelFlags,
  SortOrderType,
  APIMessageStringSelectInteractionData,
  APIMessageUserSelectInteractionData,
  APIStringSelectComponent,
  APIUserSelectComponent,
  APIRoleSelectComponent,
  APIMentionableSelectComponent,
  APIChannelSelectComponent,
  APIGuildMember,
  APIMessageRoleSelectInteractionData,
  APIMessageMentionableSelectInteractionData,
  APIMessageChannelSelectInteractionData,
  AutoModerationRuleKeywordPresetType,
  AutoModerationActionType,
  AutoModerationRuleEventType,
  AutoModerationRuleTriggerType,
  AuditLogRuleTriggerType,
  GatewayAutoModerationActionExecutionDispatchData,
  APIAutoModerationRule,
  ForumLayoutType,
  ApplicationRoleConnectionMetadataType,
  APIApplicationRoleConnectionMetadata,
  ImageFormat,
  GuildMemberFlags,
  RESTGetAPIGuildThreadsResult,
  RESTGetAPIGuildOnboardingResult,
  APIGuildOnboardingPrompt,
  APIGuildOnboardingPromptOption,
  GuildOnboardingPromptType,
  AttachmentFlags,
  RoleFlags,
  TeamMemberRole,
  GuildWidgetStyle,
  GuildOnboardingMode,
  APISKU,
  SKUFlags,
  SKUType,
  APIEntitlement,
  EntitlementType,
  ApplicationIntegrationType,
  InteractionContextType,
  APIPoll,
  PollLayoutType,
  APIPollAnswer,
  APISelectMenuDefaultValue,
  SelectMenuDefaultValueType,
  InviteType,
  ReactionType,
  APIAuthorizingIntegrationOwnersMap,
  MessageReferenceType,
  GuildScheduledEventRecurrenceRuleWeekday,
  GuildScheduledEventRecurrenceRuleMonth,
  GuildScheduledEventRecurrenceRuleFrequency,
  APISubscription,
  SubscriptionStatus,
  GatewaySendPayload,
  GatewayDispatchPayload,
  ApplicationWebhookEventStatus,
  ApplicationWebhookEventType,
  RESTPostAPIInteractionCallbackWithResponseResult,
  RESTAPIInteractionCallbackObject,
  RESTAPIInteractionCallbackResourceObject,
  InteractionResponseType,
  RESTAPIInteractionCallbackActivityInstanceResource,
  VoiceChannelEffectSendAnimationType,
  GatewayVoiceChannelEffectSendDispatchData,
  RESTAPIPoll,
  EntryPointCommandHandlerType,
<<<<<<< HEAD
  APIComponentInContainer,
  APIContainerComponent,
  APIThumbnailComponent,
  APISectionComponent,
  APITextDisplayComponent,
  APIUnfurledMediaItem,
  APIMediaGalleryItem,
  APIMediaGalleryComponent,
  APISeparatorComponent,
  SeparatorSpacingSize,
  APIFileComponent,
  APIMessageTopLevelComponent,
=======
  APISoundboardSound,
>>>>>>> d81b4be2
} from 'discord-api-types/v10';
import { ChildProcess } from 'node:child_process';
import { Stream } from 'node:stream';
import { MessagePort, Worker } from 'node:worker_threads';
import {
  RawActivityData,
  RawAnonymousGuildData,
  RawApplicationCommandData,
  RawApplicationData,
  RawApplicationEmojiData,
  RawBaseGuildData,
  RawChannelData,
  RawClientApplicationData,
  RawDMChannelData,
  RawEmojiData,
  RawGuildAuditLogData,
  RawGuildAuditLogEntryData,
  RawGuildBanData,
  RawGuildChannelData,
  RawGuildData,
  RawGuildEmojiData,
  RawGuildMemberData,
  RawGuildPreviewData,
  RawGuildScheduledEventData,
  RawGuildTemplateData,
  RawIntegrationApplicationData,
  RawIntegrationData,
  RawInteractionData,
  RawInviteData,
  RawInviteGuildData,
  RawMessageButtonInteractionData,
  RawMessageComponentInteractionData,
  RawMessageData,
  RawMessagePayloadData,
  RawMessageReactionData,
  RawOAuth2GuildData,
  RawPartialGroupDMChannelData,
  RawPartialMessageData,
  RawPermissionOverwriteData,
  RawPresenceData,
  RawReactionEmojiData,
  RawRichPresenceAssets,
  RawRoleData,
  RawStageInstanceData,
  RawStickerData,
  RawStickerPackData,
  RawTeamData,
  RawTeamMemberData,
  RawThreadChannelData,
  RawThreadMemberData,
  RawTypingData,
  RawUserData,
  RawVoiceRegionData,
  RawVoiceStateData,
  RawWebhookData,
  RawWelcomeChannelData,
  RawWelcomeScreenData,
  RawWidgetData,
  RawWidgetMemberData,
} from './rawDataTypes.js';
import { ApplicationCommandOptionAllowedChannelTypes, MessageActionRowComponentBuilder } from '@discordjs/builders';

//#region Classes

export class Activity {
  private constructor(presence: Presence, data?: RawActivityData);
  public readonly presence: Presence;
  public applicationId: Snowflake | null;
  public assets: RichPresenceAssets | null;
  public buttons: string[];
  public get createdAt(): Date;
  public createdTimestamp: number;
  public details: string | null;
  public emoji: Emoji | null;
  public flags: Readonly<ActivityFlagsBitField>;
  public name: string;
  public party: {
    id: string | null;
    size: [number, number];
  } | null;
  public state: string | null;
  public syncId: string | null;
  public timestamps: {
    start: Date | null;
    end: Date | null;
  } | null;
  public type: ActivityType;
  public url: string | null;
  public equals(activity: Activity): boolean;
  public toString(): string;
}

export type ActivityFlagsString = keyof typeof ActivityFlags;

export interface BaseComponentData {
  type: ComponentType;
}

export type MessageActionRowComponentData =
  | JSONEncodable<APIComponentInMessageActionRow>
  | ButtonComponentData
  | StringSelectMenuComponentData
  | UserSelectMenuComponentData
  | RoleSelectMenuComponentData
  | MentionableSelectMenuComponentData
  | ChannelSelectMenuComponentData;

export type ModalActionRowComponentData = JSONEncodable<APIComponentInModalActionRow> | TextInputComponentData;

export type ActionRowComponentData = MessageActionRowComponentData | ModalActionRowComponentData;

export type ActionRowComponent = MessageActionRowComponent | ModalActionRowComponent;

export interface ActionRowData<ComponentType extends JSONEncodable<APIComponentInActionRow> | ActionRowComponentData>
  extends BaseComponentData {
  components: readonly ComponentType[];
}

export type MessageActionRowComponent =
  | ButtonComponent
  | StringSelectMenuComponent
  | UserSelectMenuComponent
  | RoleSelectMenuComponent
  | MentionableSelectMenuComponent
  | ChannelSelectMenuComponent;
export type ModalActionRowComponent = TextInputComponent;

export class ActionRow<ComponentType extends MessageActionRowComponent | ModalActionRowComponent> extends Component<
  APIActionRowComponent<APIComponentInMessageActionRow | APIComponentInModalActionRow>
> {
  private constructor(data: APIActionRowComponent<APIComponentInMessageActionRow | APIComponentInModalActionRow>);
  public readonly components: ComponentType[];
  public toJSON(): APIActionRowComponent<ReturnType<ComponentType['toJSON']>>;
}

export class ActivityFlagsBitField extends BitField<ActivityFlagsString> {
  public static Flags: typeof ActivityFlags;
  public static resolve(bit?: BitFieldResolvable<ActivityFlagsString, number>): number;
}

export abstract class AnonymousGuild extends BaseGuild {
  protected constructor(client: Client<true>, data: RawAnonymousGuildData, immediatePatch?: boolean);
  public banner: string | null;
  public description: string | null;
  public nsfwLevel: GuildNSFWLevel;
  public premiumSubscriptionCount: number | null;
  public splash: string | null;
  public vanityURLCode: string | null;
  public verificationLevel: GuildVerificationLevel;
  public bannerURL(options?: ImageURLOptions): string | null;
  public splashURL(options?: ImageURLOptions): string | null;
}

export class AutoModerationActionExecution {
  private constructor(data: GatewayAutoModerationActionExecutionDispatchData, guild: Guild);
  public guild: Guild;
  public action: AutoModerationAction;
  public ruleId: Snowflake;
  public ruleTriggerType: AutoModerationRuleTriggerType;
  public get user(): User | null;
  public userId: Snowflake;
  public get channel(): GuildTextBasedChannel | ForumChannel | MediaChannel | null;
  public channelId: Snowflake | null;
  public get member(): GuildMember | null;
  public messageId: Snowflake | null;
  public alertSystemMessageId: Snowflake | null;
  public content: string;
  public matchedKeyword: string | null;
  public matchedContent: string | null;
  public get autoModerationRule(): AutoModerationRule | null;
}

export class AutoModerationRule extends Base {
  private constructor(client: Client<true>, data: APIAutoModerationRule, guild: Guild);
  public id: Snowflake;
  public guild: Guild;
  public name: string;
  public creatorId: Snowflake;
  public eventType: AutoModerationRuleEventType;
  public triggerType: AutoModerationRuleTriggerType;
  public triggerMetadata: AutoModerationTriggerMetadata;
  public actions: AutoModerationAction[];
  public enabled: boolean;
  public exemptRoles: Collection<Snowflake, Role>;
  public exemptChannels: Collection<Snowflake, GuildBasedChannel>;
  public edit(options: AutoModerationRuleEditOptions): Promise<AutoModerationRule>;
  public delete(reason?: string): Promise<void>;
  public setName(name: string, reason?: string): Promise<AutoModerationRule>;
  public setEventType(eventType: AutoModerationRuleEventType, reason?: string): Promise<AutoModerationRule>;
  public setKeywordFilter(keywordFilter: readonly string[], reason?: string): Promise<AutoModerationRule>;
  public setRegexPatterns(regexPatterns: readonly string[], reason?: string): Promise<AutoModerationRule>;
  public setPresets(
    presets: readonly AutoModerationRuleKeywordPresetType[],
    reason?: string,
  ): Promise<AutoModerationRule>;
  public setAllowList(allowList: readonly string[], reason?: string): Promise<AutoModerationRule>;
  public setMentionTotalLimit(mentionTotalLimit: number, reason?: string): Promise<AutoModerationRule>;
  public setMentionRaidProtectionEnabled(
    mentionRaidProtectionEnabled: boolean,
    reason?: string,
  ): Promise<AutoModerationRule>;
  public setActions(actions: readonly AutoModerationActionOptions[], reason?: string): Promise<AutoModerationRule>;
  public setEnabled(enabled?: boolean, reason?: string): Promise<AutoModerationRule>;
  public setExemptRoles(
    roles: ReadonlyCollection<Snowflake, Role> | readonly RoleResolvable[],
    reason?: string,
  ): Promise<AutoModerationRule>;
  public setExemptChannels(
    channels: ReadonlyCollection<Snowflake, GuildBasedChannel> | readonly GuildChannelResolvable[],
    reason?: string,
  ): Promise<AutoModerationRule>;
}

export abstract class Application extends Base {
  protected constructor(client: Client<true>, data: RawApplicationData);
  public get createdAt(): Date;
  public get createdTimestamp(): number;
  public description: string | null;
  public icon: string | null;
  public id: Snowflake;
  public name: string | null;
  public termsOfServiceURL: string | null;
  public privacyPolicyURL: string | null;
  public rpcOrigins: string[];
  public cover: string | null;
  public verifyKey: string | null;
  public coverURL(options?: ImageURLOptions): string | null;
  public iconURL(options?: ImageURLOptions): string | null;
  public toJSON(): unknown;
  public toString(): string | null;
}

export class ApplicationCommand<PermissionsFetchType = {}> extends Base {
  private constructor(client: Client<true>, data: RawApplicationCommandData, guild?: Guild, guildId?: Snowflake);
  public applicationId: Snowflake;
  public contexts: InteractionContextType[] | null;
  public get createdAt(): Date;
  public get createdTimestamp(): number;
  public defaultMemberPermissions: Readonly<PermissionsBitField> | null;
  public description: string;
  public descriptionLocalizations: LocalizationMap | null;
  public descriptionLocalized: string | null;
  public guild: Guild | null;
  public guildId: Snowflake | null;
  public get manager(): ApplicationCommandManager;
  public id: Snowflake;
  public integrationTypes: ApplicationIntegrationType[] | null;
  public handler: EntryPointCommandHandlerType | null;
  public name: string;
  public nameLocalizations: LocalizationMap | null;
  public nameLocalized: string | null;
  public options: (ApplicationCommandOption & { nameLocalized?: string; descriptionLocalized?: string })[];
  public permissions: ApplicationCommandPermissionsManager<
    PermissionsFetchType,
    PermissionsFetchType,
    Guild | null,
    Snowflake
  >;
  public type: ApplicationCommandType;
  public version: Snowflake;
  public nsfw: boolean;
  public delete(): Promise<ApplicationCommand<PermissionsFetchType>>;
  public edit(data: Partial<ApplicationCommandData>): Promise<ApplicationCommand<PermissionsFetchType>>;
  public setName(name: string): Promise<ApplicationCommand<PermissionsFetchType>>;
  public setNameLocalizations(nameLocalizations: LocalizationMap): Promise<ApplicationCommand<PermissionsFetchType>>;
  public setDescription(description: string): Promise<ApplicationCommand<PermissionsFetchType>>;
  public setDescriptionLocalizations(
    descriptionLocalizations: LocalizationMap,
  ): Promise<ApplicationCommand<PermissionsFetchType>>;
  public setDefaultMemberPermissions(
    defaultMemberPermissions: PermissionResolvable | null,
  ): Promise<ApplicationCommand<PermissionsFetchType>>;
  public setOptions(
    options: readonly ApplicationCommandOptionData[],
  ): Promise<ApplicationCommand<PermissionsFetchType>>;
  public equals(
    command: ApplicationCommand | ApplicationCommandData | RawApplicationCommandData,
    enforceOptionOrder?: boolean,
  ): boolean;
  public static optionsEqual(
    existing: readonly ApplicationCommandOption[],
    options:
      | readonly ApplicationCommandOption[]
      | readonly ApplicationCommandOptionData[]
      | readonly APIApplicationCommandOption[],
    enforceOptionOrder?: boolean,
  ): boolean;
  private static _optionEquals(
    existing: ApplicationCommandOption,
    options: ApplicationCommandOption | ApplicationCommandOptionData | APIApplicationCommandOption,
    enforceOptionOrder?: boolean,
  ): boolean;
  private static transformOption(option: ApplicationCommandOptionData, received?: boolean): unknown;
  private static transformCommand(command: ApplicationCommandData): RESTPostAPIApplicationCommandsJSONBody;
  private static isAPICommandData(command: object): command is RESTPostAPIApplicationCommandsJSONBody;
}

export class ApplicationRoleConnectionMetadata {
  private constructor(data: APIApplicationRoleConnectionMetadata);
  public name: string;
  public nameLocalizations: LocalizationMap | null;
  public description: string;
  public descriptionLocalizations: LocalizationMap | null;
  public key: string;
  public type: ApplicationRoleConnectionMetadataType;
}

export type ApplicationResolvable = Application | Activity | Snowflake;

export class ApplicationFlagsBitField extends BitField<ApplicationFlagsString> {
  public static Flags: typeof ApplicationFlags;
  public static resolve(bit?: BitFieldResolvable<ApplicationFlagsString, number>): number;
}

export type ApplicationFlagsResolvable = BitFieldResolvable<ApplicationFlagsString, number>;

export type AutoModerationRuleResolvable = AutoModerationRule | Snowflake;

export abstract class Base {
  public constructor(client: Client<true>);
  public readonly client: Client<true>;
  public toJSON(...props: Record<string, boolean | string>[]): unknown;
  public valueOf(): string;
}

export class BaseClient<Events extends {}> extends AsyncEventEmitter<Events> implements AsyncDisposable {
  public constructor(options?: ClientOptions | WebhookClientOptions);
  private decrementMaxListeners(): void;
  private incrementMaxListeners(): void;

  public options: ClientOptions | WebhookClientOptions;
  public rest: REST;
  public destroy(): void;
  public toJSON(...props: Record<string, boolean | string>[]): unknown;
  public [Symbol.asyncDispose](): Promise<void>;
}

export type GuildCacheMessage<Cached extends CacheType> = CacheTypeReducer<
  Cached,
  Message<true>,
  APIMessage,
  Message | APIMessage,
  Message | APIMessage
>;

export type BooleanCache<Cached extends CacheType> = Cached extends 'cached' ? true : false;

export abstract class CommandInteraction<Cached extends CacheType = CacheType> extends BaseInteraction<Cached> {
  public type: InteractionType.ApplicationCommand;
  public get command(): ApplicationCommand | ApplicationCommand<{ guild: GuildResolvable }> | null;
  public channelId: Snowflake;
  public commandId: Snowflake;
  public commandName: string;
  public commandType: ApplicationCommandType;
  public commandGuildId: Snowflake | null;
  public deferred: boolean;
  public ephemeral: boolean | null;
  public replied: boolean;
  public webhook: InteractionWebhook;
  public inGuild(): this is CommandInteraction<'raw' | 'cached'>;
  public inCachedGuild(): this is CommandInteraction<'cached'>;
  public inRawGuild(): this is CommandInteraction<'raw'>;
  public deferReply(
    options: InteractionDeferReplyOptions & { withResponse: true },
  ): Promise<InteractionCallbackResponse<BooleanCache<Cached>>>;
  public deferReply(options?: InteractionDeferReplyOptions & { withResponse: false }): Promise<undefined>;
  public deferReply(
    options?: InteractionDeferReplyOptions,
  ): Promise<InteractionCallbackResponse<BooleanCache<Cached>> | undefined>;
  public deleteReply(message?: MessageResolvable | '@original'): Promise<void>;
  public editReply(
    options: string | MessagePayload | InteractionEditReplyOptions,
  ): Promise<Message<BooleanCache<Cached>>>;
  public fetchReply(message?: Snowflake | '@original'): Promise<Message<BooleanCache<Cached>>>;
  public followUp(options: string | MessagePayload | InteractionReplyOptions): Promise<Message<BooleanCache<Cached>>>;
  public reply(
    options: InteractionReplyOptions & { withResponse: true },
  ): Promise<InteractionCallbackResponse<BooleanCache<Cached>>>;
  public reply(options: InteractionReplyOptions & { withResponse: false }): Promise<undefined>;
  public reply(
    options: string | MessagePayload | InteractionReplyOptions,
  ): Promise<InteractionCallbackResponse<BooleanCache<Cached>> | undefined>;
  public launchActivity(
    options: LaunchActivityOptions & { withResponse: true },
  ): Promise<InteractionCallbackResponse<BooleanCache<Cached>>>;
  public launchActivity(options?: LaunchActivityOptions & { withResponse?: false }): Promise<undefined>;
  public launchActivity(
    options?: LaunchActivityOptions,
  ): Promise<InteractionCallbackResponse<BooleanCache<Cached>> | undefined>;
  public showModal(
    modal:
      | JSONEncodable<APIModalInteractionResponseCallbackData>
      | ModalComponentData
      | APIModalInteractionResponseCallbackData,
    options: ShowModalOptions & { withResponse: true },
  ): Promise<InteractionCallbackResponse<BooleanCache<Cached>>>;
  public showModal(
    modal:
      | JSONEncodable<APIModalInteractionResponseCallbackData>
      | ModalComponentData
      | APIModalInteractionResponseCallbackData,
    options?: ShowModalOptions & { withResponse: false },
  ): Promise<undefined>;
  public showModal(
    modal:
      | JSONEncodable<APIModalInteractionResponseCallbackData>
      | ModalComponentData
      | APIModalInteractionResponseCallbackData,
    options?: ShowModalOptions,
  ): Promise<InteractionCallbackResponse<BooleanCache<Cached>> | undefined>;
  public awaitModalSubmit(
    options: AwaitModalSubmitOptions<ModalSubmitInteraction>,
  ): Promise<ModalSubmitInteraction<Cached>>;
  private transformOption(
    option: APIApplicationCommandOption,
    resolved: Extract<APIApplicationCommandInteractionData, { resolved: any }>['resolved'],
  ): CommandInteractionOption<Cached>;
}

export abstract class BaseGuild extends Base {
  protected constructor(client: Client<true>, data: RawBaseGuildData);
  public get createdAt(): Date;
  public get createdTimestamp(): number;
  public features: `${GuildFeature}`[];
  public icon: string | null;
  public id: Snowflake;
  public name: string;
  public get nameAcronym(): string;
  public get partnered(): boolean;
  public get verified(): boolean;
  public fetch(): Promise<Guild>;
  public iconURL(options?: ImageURLOptions): string | null;
  public toString(): string;
}

export class BaseGuildEmoji extends Emoji {
  protected constructor(client: Client<true>, data: RawGuildEmojiData, guild: Guild | GuildPreview);
  public imageURL(options?: ImageURLOptions): string;
  public get url(): string;
  public available: boolean | null;
  public get createdAt(): Date;
  public get createdTimestamp(): number;
  public guild: Guild | GuildPreview;
  public id: Snowflake;
  public managed: boolean | null;
  public requiresColons: boolean | null;
}

// tslint:disable-next-line no-empty-interface
export interface BaseGuildTextChannel extends TextBasedChannelFields<true> {}
export class BaseGuildTextChannel extends GuildChannel {
  protected constructor(guild: Guild, data?: RawGuildChannelData, client?: Client<true>, immediatePatch?: boolean);
  public defaultAutoArchiveDuration?: ThreadAutoArchiveDuration;
  public defaultThreadRateLimitPerUser: number | null;
  public rateLimitPerUser: number | null;
  public nsfw: boolean;
  public threads: GuildTextThreadManager<AllowedThreadTypeForTextChannel | AllowedThreadTypeForAnnouncementChannel>;
  public topic: string | null;
  public createInvite(options?: InviteCreateOptions): Promise<Invite>;
  public fetchInvites(cache?: boolean): Promise<Collection<string, Invite>>;
  public setDefaultAutoArchiveDuration(
    defaultAutoArchiveDuration: ThreadAutoArchiveDuration,
    reason?: string,
  ): Promise<this>;
  public setTopic(topic: string | null, reason?: string): Promise<this>;
  public setType(type: ChannelType.GuildText, reason?: string): Promise<TextChannel>;
  public setType(type: ChannelType.GuildAnnouncement, reason?: string): Promise<AnnouncementChannel>;
}

// tslint:disable-next-line no-empty-interface
export interface BaseGuildVoiceChannel extends Omit<TextBasedChannelFields<true>, 'lastPinTimestamp' | 'lastPinAt'> {}
export class BaseGuildVoiceChannel extends GuildChannel {
  public constructor(guild: Guild, data?: RawGuildChannelData);
  public bitrate: number;
  public get full(): boolean;
  public get joinable(): boolean;
  public get members(): Collection<Snowflake, GuildMember>;
  public nsfw: boolean;
  public rateLimitPerUser: number | null;
  public rtcRegion: string | null;
  public userLimit: number;
  public videoQualityMode: VideoQualityMode | null;
  public createInvite(options?: InviteCreateOptions): Promise<Invite>;
  public fetchInvites(cache?: boolean): Promise<Collection<string, Invite>>;
  public setBitrate(bitrate: number, reason?: string): Promise<this>;
  public setRTCRegion(rtcRegion: string | null, reason?: string): Promise<this>;
  public setUserLimit(userLimit: number, reason?: string): Promise<this>;
  public setVideoQualityMode(videoQualityMode: VideoQualityMode, reason?: string): Promise<this>;
}

export type EnumLike<Enum, Value> = Record<keyof Enum, Value>;

export class BitField<Flags extends string, Type extends number | bigint = number> {
  public constructor(bits?: BitFieldResolvable<Flags, Type>);
  public bitfield: Type;
  public add(...bits: BitFieldResolvable<Flags, Type>[]): BitField<Flags, Type>;
  public any(bit: BitFieldResolvable<Flags, Type>): boolean;
  public equals(bit: BitFieldResolvable<Flags, Type>): boolean;
  public freeze(): Readonly<BitField<Flags, Type>>;
  public has(bit: BitFieldResolvable<Flags, Type>): boolean;
  public missing(bits: BitFieldResolvable<Flags, Type>, ...hasParams: readonly unknown[]): Flags[];
  public remove(...bits: BitFieldResolvable<Flags, Type>[]): BitField<Flags, Type>;
  public serialize(...hasParams: readonly unknown[]): Record<Flags, boolean>;
  public toArray(...hasParams: readonly unknown[]): Flags[];
  public toJSON(): Type extends number ? number : string;
  public valueOf(): Type;
  public [Symbol.iterator](): IterableIterator<Flags>;
  public static Flags: EnumLike<unknown, number | bigint>;
  public static resolve(bit?: BitFieldResolvable<string, number | bigint>): number | bigint;
}

export class ButtonInteraction<Cached extends CacheType = CacheType> extends MessageComponentInteraction<Cached> {
  private constructor(client: Client<true>, data: RawMessageButtonInteractionData);
  public componentType: ComponentType.Button;
  public get component(): CacheTypeReducer<
    Cached,
    ButtonComponent,
    APIButtonComponent,
    ButtonComponent | APIButtonComponent,
    ButtonComponent | APIButtonComponent
  >;
  public inGuild(): this is ButtonInteraction<'raw' | 'cached'>;
  public inCachedGuild(): this is ButtonInteraction<'cached'>;
  public inRawGuild(): this is ButtonInteraction<'raw'>;
}

export type AnyComponent =
  | APIMessageComponent
  | APIModalComponent
  | APIActionRowComponent<APIComponentInMessageActionRow | APIComponentInModalActionRow>
  | AnyComponentV2;

export class Component<RawComponentData extends AnyComponent = AnyComponent> {
  public readonly data: Readonly<RawComponentData>;
  public get id(): RawComponentData['id'];
  public get type(): RawComponentData['type'];
  public toJSON(): RawComponentData;
  public equals(other: this | RawComponentData): boolean;
}

export type AnyComponentV2 = APIComponentInContainer | APIContainerComponent | APIThumbnailComponent;

export type TopLevelComponent =
  | ActionRow<MessageActionRowComponent>
  | ContainerComponent
  | FileComponent
  | MediaGalleryComponent
  | SectionComponent
  | SeparatorComponent
  | TextDisplayComponent;

export type TopLevelComponentData =
  | ActionRowData<MessageActionRowComponentData>
  | ContainerComponentData
  | FileComponentData
  | MediaGalleryComponentData
  | SectionComponentData
  | SeparatorComponentData
  | TextDisplayComponentData;

export class ButtonComponent extends Component<APIButtonComponent> {
  private constructor(data: APIButtonComponent);
  public get style(): ButtonStyle;
  public get label(): string | null;
  public get emoji(): APIMessageComponentEmoji | null;
  public get disabled(): boolean;
  public get customId(): string | null;
  public get url(): string | null;
}

export type ComponentEmojiResolvable = APIMessageComponentEmoji | string;

export class TextInputComponent extends Component<APITextInputComponent> {
  public get customId(): string;
  public get value(): string;
}

export class BaseSelectMenuComponent<Data extends APISelectMenuComponent> extends Component<Data> {
  protected constructor(data: Data);
  public get placeholder(): string | null;
  public get maxValues(): number | null;
  public get minValues(): number | null;
  public get customId(): string;
  public get disabled(): boolean;
}

export class StringSelectMenuComponent extends BaseSelectMenuComponent<APIStringSelectComponent> {
  public get options(): APISelectMenuOption[];
}

export class UserSelectMenuComponent extends BaseSelectMenuComponent<APIUserSelectComponent> {}

export class RoleSelectMenuComponent extends BaseSelectMenuComponent<APIRoleSelectComponent> {}

export class MentionableSelectMenuComponent extends BaseSelectMenuComponent<APIMentionableSelectComponent> {}

export class ChannelSelectMenuComponent extends BaseSelectMenuComponent<APIChannelSelectComponent> {
  public getChannelTypes(): ChannelType[] | null;
}

export interface EmbedData {
  title?: string;
  type?: EmbedType;
  description?: string;
  url?: string;
  timestamp?: string | number | Date;
  color?: number;
  footer?: EmbedFooterData;
  image?: EmbedAssetData;
  thumbnail?: EmbedAssetData;
  provider?: APIEmbedProvider;
  author?: EmbedAuthorData;
  fields?: readonly APIEmbedField[];
  video?: EmbedAssetData;
}

export interface IconData {
  iconURL?: string;
  proxyIconURL?: string;
}

export interface EmbedAuthorData extends Omit<APIEmbedAuthor, 'icon_url' | 'proxy_icon_url'>, IconData {}

export interface EmbedFooterData extends Omit<APIEmbedFooter, 'icon_url' | 'proxy_icon_url'>, IconData {}

export interface EmbedAssetData extends Omit<APIEmbedImage, 'proxy_url'> {
  proxyURL?: string;
}

export class Embed {
  private constructor(data: APIEmbed);
  public readonly data: Readonly<APIEmbed>;
  public get fields(): APIEmbedField[];
  public get footer(): EmbedFooterData | null;
  public get title(): string | null;
  public get description(): string | null;
  public get url(): string | null;
  public get color(): number | null;
  public get hexColor(): string | null;
  public get timestamp(): string | null;
  public get thumbnail(): EmbedAssetData | null;
  public get image(): EmbedAssetData | null;
  public get author(): EmbedAuthorData | null;
  public get provider(): APIEmbedProvider | null;
  public get video(): EmbedAssetData | null;
  public get length(): number;
  public equals(other: Embed | APIEmbed): boolean;
  public toJSON(): APIEmbed;
}

export interface MappedChannelCategoryTypes {
  [ChannelType.GuildAnnouncement]: AnnouncementChannel;
  [ChannelType.GuildVoice]: VoiceChannel;
  [ChannelType.GuildText]: TextChannel;
  [ChannelType.GuildStageVoice]: StageChannel;
  [ChannelType.GuildForum]: ForumChannel;
  [ChannelType.GuildMedia]: MediaChannel;
}

export type CategoryChannelChildTypes =
  | ChannelType.GuildAnnouncement
  | ChannelType.GuildVoice
  | ChannelType.GuildText
  | ChannelType.GuildStageVoice
  | ChannelType.GuildForum
  | ChannelType.GuildMedia;

export class CategoryChannel extends GuildChannel {
  public get children(): CategoryChannelChildManager;
  public type: ChannelType.GuildCategory;
  public get parent(): null;
  public parentId: null;
}

export type CategoryChannelResolvable = Snowflake | CategoryChannel;

export type ChannelFlagsString = keyof typeof ChannelFlags;

export type ChannelFlagsResolvable = BitFieldResolvable<ChannelFlagsString, number>;

export class ChannelFlagsBitField extends BitField<ChannelFlagsString> {
  public static Flags: typeof ChannelFlags;
  public static resolve(bit?: BitFieldResolvable<ChannelFlagsString, ChannelFlags>): number;
}

export abstract class BaseChannel extends Base {
  public constructor(client: Client<true>, data?: RawChannelData, immediatePatch?: boolean);
  public get createdAt(): Date | null;
  public get createdTimestamp(): number | null;
  public id: Snowflake;
  public flags: Readonly<ChannelFlagsBitField> | null;
  public get partial(): false;
  public type: ChannelType;
  public get url(): string;
  public delete(): Promise<this>;
  public fetch(force?: boolean): Promise<this>;
  public isThread(): this is AnyThreadChannel;
  public isTextBased(): this is TextBasedChannel;
  public isDMBased(): this is PartialGroupDMChannel | DMChannel | PartialDMChannel;
  public isVoiceBased(): this is VoiceBasedChannel;
  public isThreadOnly(): this is ThreadOnlyChannel;
  public isSendable(): this is SendableChannels;
  public toString(): ChannelMention | UserMention;
}

export type If<Value extends boolean, TrueResult, FalseResult = null> = Value extends true
  ? TrueResult
  : Value extends false
    ? FalseResult
    : TrueResult | FalseResult;

export class Client<Ready extends boolean = boolean> extends BaseClient<ClientEventTypes> {
  public constructor(options: ClientOptions);
  private actions: unknown;
  private expectedGuilds: Set<Snowflake>;
  private readonly packetQueue: unknown[];
  private presence: ClientPresence;
  private pings: Collection<number, number>;
  private readyTimeout: NodeJS.Timeout | null;
  private _broadcast(packet: GatewaySendPayload): void;
  private _eval(script: string): unknown;
  private _handlePacket(packet?: GatewayDispatchPayload, shardId?: number): boolean;
  private _checkReady(): void;
  private _triggerClientReady(): void;
  private _validateOptions(options: ClientOptions): void;
  private get _censoredToken(): string | null;
  // This a technique used to brand the ready state. Or else we'll get `never` errors on typeguard checks.
  private readonly _ready: Ready;

  public application: If<Ready, ClientApplication>;
  public channels: ChannelManager;
  public guilds: GuildManager;
  public lastPingTimestamps: ReadonlyCollection<number, number>;
  public options: Omit<ClientOptions, 'intents'> & { intents: IntentsBitField };
  public get ping(): number | null;
  public get readyAt(): If<Ready, Date>;
  public readyTimestamp: If<Ready, number>;
  public sweepers: Sweepers;
  public shard: ShardClientUtil | null;
  public status: Status;
  public token: If<Ready, string, string | null>;
  public get uptime(): If<Ready, number>;
  public user: If<Ready, ClientUser>;
  public users: UserManager;
  public voice: ClientVoiceManager;
  public ws: WebSocketManager;

  public destroy(): Promise<void>;
  public deleteWebhook(id: Snowflake, options?: WebhookDeleteOptions): Promise<void>;
  public fetchGuildPreview(guild: GuildResolvable): Promise<GuildPreview>;
  public fetchInvite(invite: InviteResolvable, options?: ClientFetchInviteOptions): Promise<Invite>;
  public fetchGuildTemplate(template: GuildTemplateResolvable): Promise<GuildTemplate>;
  public fetchVoiceRegions(): Promise<Collection<string, VoiceRegion>>;
  public fetchSticker(id: Snowflake): Promise<Sticker>;
  public fetchStickerPacks(options: { packId: Snowflake }): Promise<StickerPack>;
  public fetchStickerPacks(options?: StickerPackFetchOptions): Promise<Collection<Snowflake, StickerPack>>;
  public fetchDefaultSoundboardSounds(): Promise<Collection<string, DefaultSoundboardSound>>;
  public fetchWebhook(id: Snowflake, token?: string): Promise<Webhook>;
  public fetchGuildWidget(guild: GuildResolvable): Promise<Widget>;
  public generateInvite(options?: InviteGenerationOptions): string;
  public login(token?: string): Promise<string>;
  public isReady(): this is Client<true>;
  public toJSON(): unknown;
}

export interface StickerPackFetchOptions {
  packId?: Snowflake;
}

export class ClientApplication extends Application {
  private constructor(client: Client<true>, data: RawClientApplicationData);
  public botPublic: boolean | null;
  public botRequireCodeGrant: boolean | null;
  public bot: User | null;
  public commands: ApplicationCommandManager;
  public emojis: ApplicationEmojiManager;
  public entitlements: EntitlementManager;
  public subscriptions: SubscriptionManager;
  public guildId: Snowflake | null;
  public get guild(): Guild | null;
  public flags: Readonly<ApplicationFlagsBitField>;
  public approximateGuildCount: number | null;
  public approximateUserInstallCount: number | null;
  public tags: string[];
  public installParams: ClientApplicationInstallParams | null;
  public integrationTypesConfig: IntegrationTypesConfiguration | null;
  public customInstallURL: string | null;
  public owner: User | Team | null;
  public get partial(): boolean;
  public interactionsEndpointURL: string | null;
  public eventWebhooksURL: string | null;
  public eventWebhooksStatus: ApplicationWebhookEventStatus | null;
  public eventWebhooksTypes: ApplicationWebhookEventType[] | null;
  public roleConnectionsVerificationURL: string | null;
  public edit(options: ClientApplicationEditOptions): Promise<ClientApplication>;
  public fetch(): Promise<ClientApplication>;
  public fetchRoleConnectionMetadataRecords(): Promise<ApplicationRoleConnectionMetadata[]>;
  public fetchSKUs(): Promise<Collection<Snowflake, SKU>>;
  public editRoleConnectionMetadataRecords(
    records: readonly ApplicationRoleConnectionMetadataEditOptions[],
  ): Promise<ApplicationRoleConnectionMetadata[]>;
}

export class ClientPresence extends Presence {
  private constructor(client: Client<true>, data: RawPresenceData);
  private _parse(data: PresenceData): RawPresenceData;

  public set(presence: PresenceData): ClientPresence;
}

export class ClientUser extends User {
  public mfaEnabled: boolean;
  public get presence(): ClientPresence;
  public verified: boolean;
  public edit(options: ClientUserEditOptions): Promise<this>;
  public setActivity(options?: ActivityOptions): ClientPresence;
  public setActivity(name: string, options?: Omit<ActivityOptions, 'name'>): ClientPresence;
  public setAFK(afk?: boolean, shardId?: number | readonly number[]): ClientPresence;
  public setAvatar(avatar: BufferResolvable | Base64Resolvable | null): Promise<this>;
  public setBanner(banner: BufferResolvable | Base64Resolvable | null): Promise<this>;
  public setPresence(data: PresenceData): ClientPresence;
  public setStatus(status: PresenceStatusData, shardId?: number | readonly number[]): ClientPresence;
  public setUsername(username: string): Promise<this>;
}

export class Options extends null {
  private constructor();
  private static userAgentAppendix: string;
  public static get DefaultMakeCacheSettings(): CacheWithLimitsOptions;
  public static get DefaultSweeperSettings(): SweeperOptions;
  public static createDefault(): ClientOptions;
  public static cacheWithLimits(settings?: CacheWithLimitsOptions): CacheFactory;
  public static cacheEverything(): CacheFactory;
}

export class ClientVoiceManager {
  private constructor(client: Client);
  public readonly client: Client;
  public adapters: Map<Snowflake, InternalDiscordGatewayAdapterLibraryMethods>;
}

export type ComponentInContainer =
  | ActionRow<MessageActionRowComponent>
  | FileComponent
  | MediaGalleryComponent
  | SectionComponent
  | SeparatorComponent
  | TextDisplayComponent;

export type ComponentInContainerData =
  | ActionRowData<ActionRowComponentData>
  | FileComponentData
  | MediaGalleryComponentData
  | SectionComponentData
  | SeparatorComponentData
  | TextDisplayComponentData;

export interface ContainerComponentData<
  ComponentType extends JSONEncodable<APIComponentInContainer> | ComponentInContainerData =
    | JSONEncodable<APIComponentInContainer>
    | ComponentInContainerData,
> extends BaseComponentData {
  components: readonly ComponentType[];
  accentColor?: number;
  spoiler?: boolean;
}

export class ContainerComponent extends Component<APIContainerComponent> {
  private constructor(data: APIContainerComponent);
  public get accentColor(): number;
  public get hexAccentColor(): HexColorString;
  public get spoiler(): boolean;
  public readonly components: ComponentInContainer[];
}

export { Collection, ReadonlyCollection } from '@discordjs/collection';

export interface CollectorEventTypes<Key, Value, Extras extends unknown[] = []> {
  collect: [Value, ...Extras];
  ignore: [Value, ...Extras];
  dispose: [Value, ...Extras];
  end: [collected: ReadonlyCollection<Key, Value>, reason: string];
}

export abstract class Collector<
  Key,
  Value,
  Extras extends unknown[] = [],
  EventTypes extends {} = CollectorEventTypes<Key, Value, Extras>,
> extends AsyncEventEmitter<EventTypes> {
  protected constructor(client: Client<true>, options?: CollectorOptions<[Value, ...Extras]>);
  private _timeout: NodeJS.Timeout | null;
  private _idletimeout: NodeJS.Timeout | null;
  private _endReason: string | null;

  public readonly client: Client;
  public collected: Collection<Key, Value>;
  public lastCollectedTimestamp: number | null;
  public get lastCollectedAt(): Date | null;
  public ended: boolean;
  public get endReason(): string | null;
  public filter: CollectorFilter<[Value, ...Extras]>;
  public get next(): Promise<Value>;
  public options: CollectorOptions<[Value, ...Extras]>;
  public checkEnd(): boolean;
  public handleCollect(...args: unknown[]): Promise<void>;
  public handleDispose(...args: unknown[]): Promise<void>;
  public stop(reason?: string): void;
  public resetTimer(options?: CollectorResetTimerOptions): void;
  public [Symbol.asyncIterator](): AsyncIterableIterator<[Value, ...Extras]>;
  public toJSON(): unknown;

  protected listener: (...args: any[]) => void;
  public abstract collect(...args: unknown[]): Awaitable<Key | null>;
  public abstract dispose(...args: unknown[]): Key | null;
}

export class ChatInputCommandInteraction<Cached extends CacheType = CacheType> extends CommandInteraction<Cached> {
  public commandType: ApplicationCommandType.ChatInput;
  public options: Omit<CommandInteractionOptionResolver<Cached>, 'getMessage' | 'getFocused'>;
  public inGuild(): this is ChatInputCommandInteraction<'raw' | 'cached'>;
  public inCachedGuild(): this is ChatInputCommandInteraction<'cached'>;
  public inRawGuild(): this is ChatInputCommandInteraction<'raw'>;
  public toString(): string;
}

export class AutocompleteInteraction<Cached extends CacheType = CacheType> extends BaseInteraction<Cached> {
  public type: InteractionType.ApplicationCommandAutocomplete;
  public get command(): ApplicationCommand | ApplicationCommand<{ guild: GuildResolvable }> | null;
  public channelId: Snowflake;
  public commandId: Snowflake;
  public commandName: string;
  public commandType: ApplicationCommandType.ChatInput;
  public commandGuildId: Snowflake | null;
  public responded: boolean;
  public options: Omit<
    CommandInteractionOptionResolver<Cached>,
    'getMessage' | 'getUser' | 'getAttachment' | 'getChannel' | 'getMember' | 'getMentionable' | 'getRole'
  >;
  public inGuild(): this is AutocompleteInteraction<'raw' | 'cached'>;
  public inCachedGuild(): this is AutocompleteInteraction<'cached'>;
  public inRawGuild(): this is AutocompleteInteraction<'raw'>;
  public respond(options: readonly ApplicationCommandOptionChoiceData[]): Promise<void>;
}

export class CommandInteractionOptionResolver<Cached extends CacheType = CacheType> {
  private constructor(
    client: Client<true>,
    options: readonly CommandInteractionOption[],
    resolved: CommandInteractionResolvedData,
  );
  public readonly client: Client;
  public readonly data: readonly CommandInteractionOption<Cached>[];
  public readonly resolved: Readonly<CommandInteractionResolvedData<Cached>> | null;
  private _group: string | null;
  private _hoistedOptions: CommandInteractionOption<Cached>[];
  private _subcommand: string | null;
  private _getTypedOption(
    name: string,
    allowedTypes: readonly ApplicationCommandOptionType[],
    properties: readonly (keyof ApplicationCommandOption)[],
    required: true,
  ): CommandInteractionOption<Cached>;
  private _getTypedOption(
    name: string,
    allowedTypes: readonly ApplicationCommandOptionType[],
    properties: readonly (keyof ApplicationCommandOption)[],
    required: boolean,
  ): CommandInteractionOption<Cached> | null;

  public get(name: string, required: true): CommandInteractionOption<Cached>;
  public get(name: string, required?: boolean): CommandInteractionOption<Cached> | null;

  public getSubcommand(required?: true): string;
  public getSubcommand(required: boolean): string | null;
  public getSubcommandGroup(required: true): string;
  public getSubcommandGroup(required?: boolean): string | null;
  public getBoolean(name: string, required: true): boolean;
  public getBoolean(name: string, required?: boolean): boolean | null;
  /**
   * @privateRemarks
   * The ternary in the return type is required.
   * The `type` property of the {@link PublicThreadChannel} interface is typed as `ChannelType.PublicThread | ChannelType.AnnouncementThread`.
   * If the user were to pass only one of those channel types, the `Extract<>` would resolve to `never`.
   */
  public getChannel<const Type extends ChannelType = ChannelType>(
    name: string,
    required: true,
    channelTypes?: readonly Type[],
  ): Extract<
    NonNullable<CommandInteractionOption<Cached>['channel']>,
    {
      type: Type extends ChannelType.PublicThread | ChannelType.AnnouncementThread
        ? ChannelType.PublicThread | ChannelType.AnnouncementThread
        : Type;
    }
  >;
  /**
   * @privateRemarks
   * The ternary in the return type is required.
   * The `type` property of the {@link PublicThreadChannel} interface is typed as `ChannelType.PublicThread | ChannelType.AnnouncementThread`.
   * If the user were to pass only one of those channel types, the `Extract<>` would resolve to `never`.
   */
  public getChannel<const Type extends ChannelType = ChannelType>(
    name: string,
    required?: boolean,
    channelTypes?: readonly Type[],
  ): Extract<
    NonNullable<CommandInteractionOption<Cached>['channel']>,
    {
      type: Type extends ChannelType.PublicThread | ChannelType.AnnouncementThread
        ? ChannelType.PublicThread | ChannelType.AnnouncementThread
        : Type;
    }
  > | null;
  public getString(name: string, required: true): string;
  public getString(name: string, required?: boolean): string | null;
  public getInteger(name: string, required: true): number;
  public getInteger(name: string, required?: boolean): number | null;
  public getNumber(name: string, required: true): number;
  public getNumber(name: string, required?: boolean): number | null;
  public getUser(name: string, required: true): NonNullable<CommandInteractionOption<Cached>['user']>;
  public getUser(name: string, required?: boolean): NonNullable<CommandInteractionOption<Cached>['user']> | null;
  public getMember(name: string): NonNullable<CommandInteractionOption<Cached>['member']> | null;
  public getRole(name: string, required: true): NonNullable<CommandInteractionOption<Cached>['role']>;
  public getRole(name: string, required?: boolean): NonNullable<CommandInteractionOption<Cached>['role']> | null;
  public getAttachment(name: string, required: true): NonNullable<CommandInteractionOption<Cached>['attachment']>;
  public getAttachment(
    name: string,
    required?: boolean,
  ): NonNullable<CommandInteractionOption<Cached>['attachment']> | null;
  public getMentionable(
    name: string,
    required: true,
  ): NonNullable<CommandInteractionOption<Cached>['member' | 'role' | 'user']>;
  public getMentionable(
    name: string,
    required?: boolean,
  ): NonNullable<CommandInteractionOption<Cached>['member' | 'role' | 'user']> | null;
  public getMessage(name: string, required: true): NonNullable<CommandInteractionOption<Cached>['message']>;
  public getMessage(name: string, required?: boolean): NonNullable<CommandInteractionOption<Cached>['message']> | null;
  public getFocused(): AutocompleteFocusedOption;
}

export class ContextMenuCommandInteraction<Cached extends CacheType = CacheType> extends CommandInteraction<Cached> {
  public options: Omit<
    CommandInteractionOptionResolver<Cached>,
    | 'getMessage'
    | 'getFocused'
    | 'getMentionable'
    | 'getRole'
    | 'getUser'
    | 'getMember'
    | 'getAttachment'
    | 'getNumber'
    | 'getInteger'
    | 'getString'
    | 'getChannel'
    | 'getBoolean'
    | 'getSubcommandGroup'
    | 'getSubcommand'
  >;
  public commandType: ApplicationCommandType.Message | ApplicationCommandType.User;
  public targetId: Snowflake;
  public inGuild(): this is ContextMenuCommandInteraction<'raw' | 'cached'>;
  public inCachedGuild(): this is ContextMenuCommandInteraction<'cached'>;
  public inRawGuild(): this is ContextMenuCommandInteraction<'raw'>;
  private resolveContextMenuOptions(data: APIApplicationCommandInteractionData): CommandInteractionOption<Cached>[];
}

export class PrimaryEntryPointCommandInteraction<
  Cached extends CacheType = CacheType,
> extends CommandInteraction<Cached> {
  public commandType: ApplicationCommandType.PrimaryEntryPoint;
  public inGuild(): this is PrimaryEntryPointCommandInteraction<'raw' | 'cached'>;
  public inCachedGuild(): this is PrimaryEntryPointCommandInteraction<'cached'>;
  public inRawGuild(): this is PrimaryEntryPointCommandInteraction<'raw'>;
}

// tslint:disable-next-line no-empty-interface
export interface DMChannel
  extends Omit<
    TextBasedChannelFields<false, true>,
    'bulkDelete' | 'fetchWebhooks' | 'createWebhook' | 'setRateLimitPerUser' | 'setNSFW'
  > {}
export class DMChannel extends BaseChannel {
  private constructor(client: Client<true>, data?: RawDMChannelData);
  public flags: Readonly<ChannelFlagsBitField>;
  public recipientId: Snowflake;
  public get recipient(): User | null;
  public type: ChannelType.DM;
  public fetch(force?: boolean): Promise<this>;
  public toString(): UserMention;
}

export class Emoji extends Base {
  protected constructor(client: Client<true>, emoji: RawEmojiData);
  public animated: boolean | null;
  public get createdAt(): Date | null;
  public get createdTimestamp(): number | null;
  public id: Snowflake | null;
  public name: string | null;
  public get identifier(): string;
  public imageURL(options?: ImageURLOptions): string | null;
  public get url(): string | null;
  public toJSON(): unknown;
  public toString(): string;
}

export interface ApplicationEmojiCreateOptions {
  attachment: BufferResolvable | Base64Resolvable;
  name: string;
}

export interface ApplicationEmojiEditOptions {
  name?: string;
}

export class ApplicationEmoji extends Emoji {
  private constructor(client: Client<true>, data: RawApplicationEmojiData, application: ClientApplication);

  public application: ClientApplication;
  public author: User | null;
  public id: Snowflake;
  public managed: boolean | null;
  public requiresColons: boolean | null;
  public delete(): Promise<ApplicationEmoji>;
  public edit(options: ApplicationEmojiEditOptions): Promise<ApplicationEmoji>;
  public equals(other: ApplicationEmoji | unknown): boolean;
  public fetchAuthor(): Promise<User>;
  public setName(name: string): Promise<ApplicationEmoji>;
}

export class ApplicationEmojiManager extends CachedManager<Snowflake, ApplicationEmoji, EmojiResolvable> {
  private constructor(application: ClientApplication, iterable?: Iterable<RawApplicationEmojiData>);
  public application: ClientApplication;
  public create(options: ApplicationEmojiCreateOptions): Promise<ApplicationEmoji>;
  public fetch(id: Snowflake, options?: BaseFetchOptions): Promise<ApplicationEmoji>;
  public fetch(id?: undefined, options?: BaseFetchOptions): Promise<Collection<Snowflake, ApplicationEmoji>>;
  public fetchAuthor(emoji: EmojiResolvable): Promise<User>;
  public delete(emoji: EmojiResolvable): Promise<void>;
  public edit(emoji: EmojiResolvable, options: ApplicationEmojiEditOptions): Promise<ApplicationEmoji>;
}

export class Entitlement extends Base {
  private constructor(client: Client<true>, data: APIEntitlement);
  public id: Snowflake;
  public skuId: Snowflake;
  public userId: Snowflake;
  public guildId: Snowflake | null;
  public applicationId: Snowflake;
  public type: EntitlementType;
  public consumed: boolean;
  public deleted: boolean;
  public startsTimestamp: number | null;
  public endsTimestamp: number | null;
  public get guild(): Guild | null;
  public get startsAt(): Date | null;
  public get endsAt(): Date | null;
  public consume(): Promise<void>;
  public fetchUser(): Promise<User>;
  public isActive(): boolean;
  public isTest(): this is this & {
    startsTimestamp: null;
    endsTimestamp: null;
    get startsAt(): null;
    get endsAt(): null;
  };
  public isUserSubscription(): this is this & { guildId: null; get guild(): null };
  public isGuildSubscription(): this is this & { guildId: Snowflake; guild: Guild };
}

export interface FileComponentData extends BaseComponentData {
  file: UnfurledMediaItemData;
  spoiler?: boolean;
}
export class FileComponent extends Component<APIFileComponent> {
  private constructor(data: APIFileComponent);
  public readonly file: UnfurledMediaItem;
  public get spoiler(): boolean;
}

export class Guild extends AnonymousGuild {
  private constructor(client: Client<true>, data: RawGuildData);
  private _sortedRoles(): Collection<Snowflake, Role>;
  private _sortedChannels(channel: NonThreadGuildBasedChannel): Collection<Snowflake, NonThreadGuildBasedChannel>;

  public get afkChannel(): VoiceChannel | null;
  public afkChannelId: Snowflake | null;
  public afkTimeout: number;
  public applicationId: Snowflake | null;
  public maxVideoChannelUsers: number | null;
  public approximateMemberCount: number | null;
  public approximatePresenceCount: number | null;
  public autoModerationRules: AutoModerationRuleManager;
  public available: boolean;
  public bans: GuildBanManager;
  public channels: GuildChannelManager;
  public commands: GuildApplicationCommandManager;
  public defaultMessageNotifications: GuildDefaultMessageNotifications;
  public discoverySplash: string | null;
  public emojis: GuildEmojiManager;
  public explicitContentFilter: GuildExplicitContentFilter;
  public invites: GuildInviteManager;
  public get joinedAt(): Date;
  public joinedTimestamp: number;
  public large: boolean;
  public maximumMembers: number | null;
  public maximumPresences: number | null;
  public maxStageVideoChannelUsers: number | null;
  public memberCount: number;
  public members: GuildMemberManager;
  public mfaLevel: GuildMFALevel;
  public ownerId: Snowflake;
  public preferredLocale: Locale;
  public premiumProgressBarEnabled: boolean;
  public premiumTier: GuildPremiumTier;
  public presences: PresenceManager;
  public get publicUpdatesChannel(): TextChannel | null;
  public publicUpdatesChannelId: Snowflake | null;
  public roles: RoleManager;
  public get rulesChannel(): TextChannel | null;
  public rulesChannelId: Snowflake | null;
  public get safetyAlertsChannel(): TextChannel | null;
  public safetyAlertsChannelId: Snowflake | null;
  public scheduledEvents: GuildScheduledEventManager;
  public shardId: number;
  public soundboardSounds: GuildSoundboardSoundManager;
  public stageInstances: StageInstanceManager;
  public stickers: GuildStickerManager;
  public incidentsData: IncidentActions | null;
  public get systemChannel(): TextChannel | null;
  public systemChannelFlags: Readonly<SystemChannelFlagsBitField>;
  public systemChannelId: Snowflake | null;
  public vanityURLUses: number | null;
  public get voiceAdapterCreator(): InternalDiscordGatewayAdapterCreator;
  public voiceStates: VoiceStateManager;
  public get widgetChannel():
    | TextChannel
    | AnnouncementChannel
    | VoiceBasedChannel
    | ForumChannel
    | MediaChannel
    | null;
  public widgetChannelId: Snowflake | null;
  public widgetEnabled: boolean | null;
  public get maximumBitrate(): number;
  public createTemplate(name: string, description?: string): Promise<GuildTemplate>;
  public delete(): Promise<Guild>;
  public discoverySplashURL(options?: ImageURLOptions): string | null;
  public edit(options: GuildEditOptions): Promise<Guild>;
  public editOnboarding(options: GuildOnboardingEditOptions): Promise<GuildOnboarding>;
  public editWelcomeScreen(options: WelcomeScreenEditOptions): Promise<WelcomeScreen>;
  public equals(guild: Guild): boolean;
  public fetchAuditLogs<Event extends GuildAuditLogsResolvable = AuditLogEvent>(
    options?: GuildAuditLogsFetchOptions<Event>,
  ): Promise<GuildAuditLogs<Event extends null ? AuditLogEvent : Event>>;
  public fetchIntegrations(): Promise<Collection<Snowflake | string, Integration>>;
  public fetchOnboarding(): Promise<GuildOnboarding>;
  public fetchOwner(options?: BaseFetchOptions): Promise<GuildMember>;
  public fetchPreview(): Promise<GuildPreview>;
  public fetchTemplates(): Promise<Collection<GuildTemplate['code'], GuildTemplate>>;
  public fetchVanityData(): Promise<Vanity>;
  public fetchWebhooks(): Promise<Collection<Snowflake, Webhook<WebhookType.ChannelFollower | WebhookType.Incoming>>>;
  public fetchWelcomeScreen(): Promise<WelcomeScreen>;
  public fetchWidget(): Promise<Widget>;
  public fetchWidgetSettings(): Promise<GuildWidgetSettings>;
  public widgetImageURL(style?: GuildWidgetStyle): string;
  public leave(): Promise<Guild>;
  public disableInvites(disabled?: boolean): Promise<Guild>;
  public setIncidentActions(incidentActions: IncidentActionsEditOptions): Promise<IncidentActions>;
  public setAFKChannel(afkChannel: VoiceChannelResolvable | null, reason?: string): Promise<Guild>;
  public setAFKTimeout(afkTimeout: number, reason?: string): Promise<Guild>;
  public setBanner(banner: BufferResolvable | Base64Resolvable | null, reason?: string): Promise<Guild>;
  public setDefaultMessageNotifications(
    defaultMessageNotifications: GuildDefaultMessageNotifications | null,
    reason?: string,
  ): Promise<Guild>;
  public setDiscoverySplash(
    discoverySplash: BufferResolvable | Base64Resolvable | null,
    reason?: string,
  ): Promise<Guild>;
  public setExplicitContentFilter(
    explicitContentFilter: GuildExplicitContentFilter | null,
    reason?: string,
  ): Promise<Guild>;
  public setIcon(icon: BufferResolvable | Base64Resolvable | null, reason?: string): Promise<Guild>;
  public setName(name: string, reason?: string): Promise<Guild>;
  public setOwner(owner: UserResolvable, reason?: string): Promise<Guild>;
  public setPreferredLocale(preferredLocale: Locale | null, reason?: string): Promise<Guild>;
  public setPublicUpdatesChannel(publicUpdatesChannel: TextChannelResolvable | null, reason?: string): Promise<Guild>;
  public setRulesChannel(rulesChannel: TextChannelResolvable | null, reason?: string): Promise<Guild>;
  public setSafetyAlertsChannel(safetyAlertsChannel: TextChannelResolvable | null, reason?: string): Promise<Guild>;
  public setSplash(splash: BufferResolvable | Base64Resolvable | null, reason?: string): Promise<Guild>;
  public setSystemChannel(systemChannel: TextChannelResolvable | null, reason?: string): Promise<Guild>;
  public setSystemChannelFlags(systemChannelFlags: SystemChannelFlagsResolvable, reason?: string): Promise<Guild>;
  public setVerificationLevel(verificationLevel: GuildVerificationLevel | null, reason?: string): Promise<Guild>;
  public setPremiumProgressBarEnabled(enabled?: boolean, reason?: string): Promise<Guild>;
  public setWidgetSettings(settings: GuildWidgetSettingsData, reason?: string): Promise<Guild>;
  public setMFALevel(level: GuildMFALevel, reason?: string): Promise<Guild>;
  public toJSON(): unknown;
}

export class GuildAuditLogs<Event extends AuditLogEvent = AuditLogEvent> {
  private constructor(guild: Guild, data: RawGuildAuditLogData);
  private applicationCommands: Collection<Snowflake, ApplicationCommand>;
  private webhooks: Collection<Snowflake, Webhook<WebhookType.ChannelFollower | WebhookType.Incoming>>;
  private integrations: Collection<Snowflake | string, Integration>;
  private guildScheduledEvents: Collection<Snowflake, GuildScheduledEvent>;
  private autoModerationRules: Collection<Snowflake, AutoModerationRule>;
  public entries: Collection<Snowflake, GuildAuditLogsEntry<Event>>;
  public toJSON(): unknown;
}

export class GuildAuditLogsEntry<
  TAction extends AuditLogEvent = AuditLogEvent,
  TActionType extends GuildAuditLogsActionType = TAction extends keyof GuildAuditLogsTypes
    ? GuildAuditLogsTypes[TAction][1]
    : 'All',
  TTargetType extends GuildAuditLogsTargetType = TAction extends keyof GuildAuditLogsTypes
    ? GuildAuditLogsTypes[TAction][0]
    : 'Unknown',
> {
  private constructor(guild: Guild, data: RawGuildAuditLogEntryData, logs?: GuildAuditLogs);
  public static Targets: GuildAuditLogsTargets;
  public action: TAction;
  public actionType: TActionType;
  public changes: AuditLogChange[];
  public get createdAt(): Date;
  public get createdTimestamp(): number;
  public executorId: Snowflake | null;
  public executor: User | PartialUser | null;
  public extra: TAction extends keyof GuildAuditLogsEntryExtraField ? GuildAuditLogsEntryExtraField[TAction] : null;
  public id: Snowflake;
  public reason: string | null;
  public targetId: Snowflake | null;
  public target: TTargetType extends keyof GuildAuditLogsEntryTargetField<TAction>
    ? GuildAuditLogsEntryTargetField<TAction>[TTargetType]
    : { id: Snowflake | undefined; [x: string]: unknown } | null;
  public targetType: TTargetType;
  public static actionType(action: AuditLogEvent): GuildAuditLogsActionType;
  public static targetType(target: AuditLogEvent): GuildAuditLogsTargetType;
  public isAction<TCheckAction extends TAction>(
    action: TCheckAction,
  ): this is GuildAuditLogsEntry<
    TCheckAction,
    TCheckAction extends keyof GuildAuditLogsTypes ? GuildAuditLogsTypes[TCheckAction][1] : 'All',
    TCheckAction extends keyof GuildAuditLogsTypes ? GuildAuditLogsTypes[TCheckAction][0] : 'Unknown'
  >;
  public toJSON(): unknown;
}

export class GuildBan extends Base {
  private constructor(client: Client<true>, data: RawGuildBanData, guild: Guild);
  public guild: Guild;
  public user: User;
  public get partial(): boolean;
  public reason?: string | null;
  public fetch(force?: boolean): Promise<GuildBan>;
}

export abstract class GuildChannel extends BaseChannel {
  public constructor(guild: Guild, data?: RawGuildChannelData, client?: Client<true>, immediatePatch?: boolean);
  private memberPermissions(member: GuildMember, checkAdmin: boolean): Readonly<PermissionsBitField>;
  private rolePermissions(role: Role, checkAdmin: boolean): Readonly<PermissionsBitField>;
  public get createdAt(): Date;
  public get createdTimestamp(): number;
  public get deletable(): boolean;
  public flags: Readonly<ChannelFlagsBitField>;
  public guild: Guild;
  public guildId: Snowflake;
  public get manageable(): boolean;
  public get members(): Collection<Snowflake, GuildMember>;
  public name: string;
  public get parent(): CategoryChannel | null;
  public parentId: Snowflake | null;
  public permissionOverwrites: PermissionOverwriteManager;
  public get permissionsLocked(): boolean | null;
  public get position(): number;
  public rawPosition: number;
  public type: GuildChannelTypes;
  public get viewable(): boolean;
  public clone(options?: GuildChannelCloneOptions): Promise<this>;
  public delete(reason?: string): Promise<this>;
  public edit(options: GuildChannelEditOptions): Promise<this>;
  public equals(channel: GuildChannel): boolean;
  public lockPermissions(): Promise<this>;
  public permissionsFor(memberOrRole: GuildMember | Role, checkAdmin?: boolean): Readonly<PermissionsBitField>;
  public permissionsFor(
    memberOrRole: UserResolvable | RoleResolvable,
    checkAdmin?: boolean,
  ): Readonly<PermissionsBitField> | null;
  public setName(name: string, reason?: string): Promise<this>;
  public setParent(channel: CategoryChannelResolvable | null, options?: SetParentOptions): Promise<this>;
  public setPosition(position: number, options?: SetChannelPositionOptions): Promise<this>;
  public isTextBased(): this is GuildBasedChannel & TextBasedChannel;
  public toString(): ChannelMention;
}

export class GuildEmoji extends BaseGuildEmoji {
  private constructor(client: Client<true>, data: RawGuildEmojiData, guild: Guild);
  private _roles: Snowflake[];

  public get deletable(): boolean;
  public guild: Guild;
  public author: User | null;
  public get roles(): GuildEmojiRoleManager;
  public delete(reason?: string): Promise<GuildEmoji>;
  public edit(options: GuildEmojiEditOptions): Promise<GuildEmoji>;
  public equals(other: GuildEmoji | unknown): boolean;
  public fetchAuthor(): Promise<User>;
  public setName(name: string, reason?: string): Promise<GuildEmoji>;
}

export type GuildMemberFlagsString = keyof typeof GuildMemberFlags;

export type GuildMemberFlagsResolvable = BitFieldResolvable<GuildMemberFlagsString, number>;

export class GuildMemberFlagsBitField extends BitField<GuildMemberFlagsString> {
  public static Flags: GuildMemberFlags;
  public static resolve(bit?: BitFieldResolvable<GuildMemberFlagsString, GuildMemberFlags>): number;
}

export interface GuildMember extends PartialTextBasedChannelFields<false> {}
export class GuildMember extends Base {
  private constructor(client: Client<true>, data: RawGuildMemberData, guild: Guild);
  private _roles: Snowflake[];
  public avatar: string | null;
  public banner: string | null;
  public get bannable(): boolean;
  public get dmChannel(): DMChannel | null;
  public get displayColor(): number;
  public get displayHexColor(): HexColorString;
  public get displayName(): string;
  public guild: Guild;
  public get id(): Snowflake;
  public pending: boolean;
  public get communicationDisabledUntil(): Date | null;
  public communicationDisabledUntilTimestamp: number | null;
  public flags: Readonly<GuildMemberFlagsBitField>;
  public get joinedAt(): Date | null;
  public joinedTimestamp: number | null;
  public get kickable(): boolean;
  public get manageable(): boolean;
  public get moderatable(): boolean;
  public nickname: string | null;
  public get partial(): false;
  public get permissions(): Readonly<PermissionsBitField>;
  public get premiumSince(): Date | null;
  public premiumSinceTimestamp: number | null;
  public get presence(): Presence | null;
  public get roles(): GuildMemberRoleManager;
  public user: User;
  public get voice(): VoiceState;
  public avatarURL(options?: ImageURLOptions): string | null;
  public bannerURL(options?: ImageURLOptions): string | null;
  public ban(options?: BanOptions): Promise<void>;
  public disableCommunicationUntil(timeout: DateResolvable | null, reason?: string): Promise<GuildMember>;
  public timeout(timeout: number | null, reason?: string): Promise<GuildMember>;
  public fetch(force?: boolean): Promise<GuildMember>;
  public createDM(force?: boolean): Promise<DMChannel>;
  public deleteDM(): Promise<DMChannel>;
  public displayAvatarURL(options?: ImageURLOptions): string;
  public displayBannerURL(options?: ImageURLOptions): string | null;
  public edit(options: GuildMemberEditOptions): Promise<GuildMember>;
  public isCommunicationDisabled(): this is GuildMember & {
    communicationDisabledUntilTimestamp: number;
    readonly communicationDisabledUntil: Date;
  };
  public kick(reason?: string): Promise<void>;
  public permissionsIn(channel: GuildChannelResolvable): Readonly<PermissionsBitField>;
  public setFlags(flags: GuildMemberFlagsResolvable, reason?: string): Promise<GuildMember>;
  public setNickname(nickname: string | null, reason?: string): Promise<GuildMember>;
  public toJSON(): unknown;
  public toString(): UserMention;
  public valueOf(): string;
}

export class GuildOnboarding extends Base {
  private constructor(client: Client, data: RESTGetAPIGuildOnboardingResult);
  public get guild(): Guild;
  public guildId: Snowflake;
  public prompts: Collection<Snowflake, GuildOnboardingPrompt>;
  public defaultChannels: Collection<Snowflake, GuildChannel>;
  public enabled: boolean;
  public mode: GuildOnboardingMode;
}

export class GuildOnboardingPrompt extends Base {
  private constructor(client: Client, data: APIGuildOnboardingPrompt, guildId: Snowflake);
  public id: Snowflake;
  public get guild(): Guild;
  public guildId: Snowflake;
  public options: Collection<Snowflake, GuildOnboardingPromptOption>;
  public title: string;
  public singleSelect: boolean;
  public required: boolean;
  public inOnboarding: boolean;
  public type: GuildOnboardingPromptType;
}

export class GuildOnboardingPromptOption extends Base {
  private constructor(client: Client, data: APIGuildOnboardingPromptOption, guildId: Snowflake);
  private _emoji: APIPartialEmoji;

  public id: Snowflake;
  public get emoji(): Emoji | GuildEmoji | null;
  public get guild(): Guild;
  public guildId: Snowflake;
  public channels: Collection<Snowflake, GuildChannel>;
  public roles: Collection<Snowflake, Role>;
  public title: string;
  public description: string | null;
}

export class GuildPreview extends Base {
  private constructor(client: Client<true>, data: RawGuildPreviewData);
  public approximateMemberCount: number;
  public approximatePresenceCount: number;
  public get createdAt(): Date;
  public get createdTimestamp(): number;
  public description: string | null;
  public discoverySplash: string | null;
  public emojis: Collection<Snowflake, GuildPreviewEmoji>;
  public stickers: Collection<Snowflake, Sticker>;
  public features: `${GuildFeature}`[];
  public icon: string | null;
  public id: Snowflake;
  public name: string;
  public splash: string | null;
  public discoverySplashURL(options?: ImageURLOptions): string | null;
  public iconURL(options?: ImageURLOptions): string | null;
  public splashURL(options?: ImageURLOptions): string | null;
  public fetch(): Promise<GuildPreview>;
  public toJSON(): unknown;
  public toString(): string;
}

export class GuildScheduledEvent<Status extends GuildScheduledEventStatus = GuildScheduledEventStatus> extends Base {
  private constructor(client: Client<true>, data: RawGuildScheduledEventData);
  public id: Snowflake;
  public guildId: Snowflake;
  public channelId: Snowflake | null;
  public creatorId: Snowflake | null;
  public name: string;
  public description: string | null;
  public scheduledStartTimestamp: number | null;
  public scheduledEndTimestamp: number | null;
  public privacyLevel: GuildScheduledEventPrivacyLevel;
  public status: Status;
  public entityType: GuildScheduledEventEntityType;
  public entityId: Snowflake | null;
  public entityMetadata: GuildScheduledEventEntityMetadata | null;
  public userCount: number | null;
  public creator: User | null;
  public recurrenceRule: GuildScheduledEventRecurrenceRule | null;
  public get createdTimestamp(): number;
  public get createdAt(): Date;
  public get scheduledStartAt(): Date | null;
  public get scheduledEndAt(): Date | null;
  public get channel(): VoiceChannel | StageChannel | null;
  public get guild(): Guild | null;
  public get url(): string;
  public image: string | null;
  public get partial(): false;
  public coverImageURL(options?: Readonly<BaseImageURLOptions>): string | null;
  public createInviteURL(options?: GuildScheduledEventInviteURLCreateOptions): Promise<string>;
  public edit<AcceptableStatus extends GuildScheduledEventSetStatusArg<Status>>(
    options: GuildScheduledEventEditOptions<Status, AcceptableStatus>,
  ): Promise<GuildScheduledEvent<AcceptableStatus>>;
  public fetch(force?: boolean): Promise<GuildScheduledEvent<Status>>;
  public delete(): Promise<GuildScheduledEvent<Status>>;
  public setName(name: string, reason?: string): Promise<GuildScheduledEvent<Status>>;
  public setScheduledStartTime(
    scheduledStartTime: DateResolvable,
    reason?: string,
  ): Promise<GuildScheduledEvent<Status>>;
  public setScheduledEndTime(scheduledEndTime: DateResolvable, reason?: string): Promise<GuildScheduledEvent<Status>>;
  public setDescription(description: string, reason?: string): Promise<GuildScheduledEvent<Status>>;
  public setStatus<AcceptableStatus extends GuildScheduledEventSetStatusArg<Status>>(
    status: AcceptableStatus,
    reason?: string,
  ): Promise<GuildScheduledEvent<AcceptableStatus>>;
  public setLocation(location: string, reason?: string): Promise<GuildScheduledEvent<Status>>;
  public fetchSubscribers<Options extends FetchGuildScheduledEventSubscribersOptions>(
    options?: Options,
  ): Promise<GuildScheduledEventManagerFetchSubscribersResult<Options>>;
  public toString(): string;
  public isActive(): this is GuildScheduledEvent<GuildScheduledEventStatus.Active>;
  public isCanceled(): this is GuildScheduledEvent<GuildScheduledEventStatus.Canceled>;
  public isCompleted(): this is GuildScheduledEvent<GuildScheduledEventStatus.Completed>;
  public isScheduled(): this is GuildScheduledEvent<GuildScheduledEventStatus.Scheduled>;
}

export interface GuildScheduledEventRecurrenceRule {
  startTimestamp: number;
  get startAt(): Date;
  endTimestamp: number | null;
  get endAt(): Date | null;
  frequency: GuildScheduledEventRecurrenceRuleFrequency;
  interval: number;
  byWeekday: readonly GuildScheduledEventRecurrenceRuleWeekday[] | null;
  byNWeekday: readonly GuildScheduledEventRecurrenceRuleNWeekday[] | null;
  byMonth: readonly GuildScheduledEventRecurrenceRuleMonth[] | null;
  byMonthDay: readonly number[] | null;
  byYearDay: readonly number[] | null;
  count: number | null;
}

export interface GuildScheduledEventRecurrenceRuleNWeekday {
  n: number;
  day: GuildScheduledEventRecurrenceRuleWeekday;
}

export class GuildTemplate extends Base {
  private constructor(client: Client<true>, data: RawGuildTemplateData);
  public createdTimestamp: number;
  public updatedTimestamp: number;
  public get url(): string;
  public code: string;
  public name: string;
  public description: string | null;
  public usageCount: number;
  public creator: User;
  public creatorId: Snowflake;
  public get createdAt(): Date;
  public get updatedAt(): Date;
  public get guild(): Guild | null;
  public guildId: Snowflake;
  public serializedGuild: APITemplateSerializedSourceGuild;
  public unSynced: boolean | null;
  public createGuild(name: string, icon?: BufferResolvable | Base64Resolvable): Promise<Guild>;
  public delete(): Promise<GuildTemplate>;
  public edit(options?: GuildTemplateEditOptions): Promise<GuildTemplate>;
  public sync(): Promise<GuildTemplate>;
  public static GuildTemplatesPattern: RegExp;
}

export class GuildPreviewEmoji extends BaseGuildEmoji {
  private constructor(client: Client<true>, data: RawGuildEmojiData, guild: GuildPreview);
  public guild: GuildPreview;
  public roles: Snowflake[];
}

export class Integration extends Base {
  private constructor(client: Client<true>, data: RawIntegrationData, guild: Guild);
  public account: IntegrationAccount;
  public application: IntegrationApplication | null;
  public enabled: boolean | null;
  public expireBehavior: IntegrationExpireBehavior | null;
  public expireGracePeriod: number | null;
  public guild: Guild;
  public id: Snowflake | string;
  public name: string;
  public role: Role | null;
  public enableEmoticons: boolean | null;
  public get roles(): Collection<Snowflake, Role>;
  public scopes: OAuth2Scopes[];
  public get syncedAt(): Date | null;
  public syncedTimestamp: number | null;
  public syncing: boolean | null;
  public type: IntegrationType;
  public user: User | null;
  public subscriberCount: number | null;
  public revoked: boolean | null;
  public delete(reason?: string): Promise<Integration>;
}

export class IntegrationApplication extends Application {
  private constructor(client: Client<true>, data: RawIntegrationApplicationData);
  public bot: User | null;
  public termsOfServiceURL: string | null;
  public privacyPolicyURL: string | null;
  public rpcOrigins: string[];
  public cover: string | null;
  public verifyKey: string | null;
}

export type GatewayIntentsString = keyof typeof GatewayIntentBits;

export class IntentsBitField extends BitField<GatewayIntentsString> {
  public static Flags: typeof GatewayIntentBits;
  public static resolve(bit?: BitFieldResolvable<GatewayIntentsString, number>): number;
}

export type CacheType = 'cached' | 'raw' | undefined;

export type CacheTypeReducer<
  State extends CacheType,
  CachedType,
  RawType = CachedType,
  PresentType = CachedType | RawType,
  Fallback = PresentType | null,
> = [State] extends ['cached']
  ? CachedType
  : [State] extends ['raw']
    ? RawType
    : [State] extends ['raw' | 'cached']
      ? PresentType
      : Fallback;

export type Interaction<Cached extends CacheType = CacheType> =
  | ChatInputCommandInteraction<Cached>
  | MessageContextMenuCommandInteraction<Cached>
  | UserContextMenuCommandInteraction<Cached>
  | PrimaryEntryPointCommandInteraction<Cached>
  | SelectMenuInteraction<Cached>
  | ButtonInteraction<Cached>
  | AutocompleteInteraction<Cached>
  | ModalSubmitInteraction<Cached>;

export type RepliableInteraction<Cached extends CacheType = CacheType> = Exclude<
  Interaction<Cached>,
  AutocompleteInteraction<Cached>
>;

export class BaseInteraction<Cached extends CacheType = CacheType> extends Base {
  // This a technique used to brand different cached types. Or else we'll get `never` errors on typeguard checks.
  private readonly _cacheType: Cached;
  protected constructor(client: Client<true>, data: RawInteractionData);
  public applicationId: Snowflake;
  public authorizingIntegrationOwners: APIAuthorizingIntegrationOwnersMap;
  public get channel(): CacheTypeReducer<
    Cached,
    GuildTextBasedChannel | null,
    GuildTextBasedChannel | null,
    GuildTextBasedChannel | null,
    TextBasedChannel | null
  >;
  public channelId: Snowflake | null;
  public context: InteractionContextType | null;
  public get createdAt(): Date;
  public get createdTimestamp(): number;
  public get guild(): CacheTypeReducer<Cached, Guild, null>;
  public guildId: CacheTypeReducer<Cached, Snowflake>;
  public id: Snowflake;
  public member: CacheTypeReducer<Cached, GuildMember, APIInteractionGuildMember>;
  public readonly token: string;
  public type: InteractionType;
  public user: User;
  public version: number;
  public appPermissions: Readonly<PermissionsBitField>;
  public memberPermissions: CacheTypeReducer<Cached, Readonly<PermissionsBitField>>;
  public locale: Locale;
  public guildLocale: CacheTypeReducer<Cached, Locale>;
  public entitlements: Collection<Snowflake, Entitlement>;
  public attachmentSizeLimit: number;
  public inGuild(): this is BaseInteraction<'raw' | 'cached'>;
  public inCachedGuild(): this is BaseInteraction<'cached'>;
  public inRawGuild(): this is BaseInteraction<'raw'>;
  public isButton(): this is ButtonInteraction<Cached>;
  public isAutocomplete(): this is AutocompleteInteraction<Cached>;
  public isChatInputCommand(): this is ChatInputCommandInteraction<Cached>;
  public isCommand(): this is CommandInteraction<Cached>;
  public isContextMenuCommand(): this is ContextMenuCommandInteraction<Cached>;
  public isPrimaryEntryPointCommand(): this is PrimaryEntryPointCommandInteraction<Cached>;
  public isMessageComponent(): this is MessageComponentInteraction<Cached>;
  public isMessageContextMenuCommand(): this is MessageContextMenuCommandInteraction<Cached>;
  public isModalSubmit(): this is ModalSubmitInteraction<Cached>;
  public isUserContextMenuCommand(): this is UserContextMenuCommandInteraction<Cached>;
  public isSelectMenu(): this is SelectMenuInteraction<Cached>;
  public isStringSelectMenu(): this is StringSelectMenuInteraction<Cached>;
  public isUserSelectMenu(): this is UserSelectMenuInteraction<Cached>;
  public isRoleSelectMenu(): this is RoleSelectMenuInteraction<Cached>;
  public isMentionableSelectMenu(): this is MentionableSelectMenuInteraction<Cached>;
  public isChannelSelectMenu(): this is ChannelSelectMenuInteraction<Cached>;
  public isRepliable(): this is RepliableInteraction<Cached>;
}

export class InteractionCallback {
  private constructor(client: Client<true>, data: RESTAPIInteractionCallbackObject);
  public activityInstanceId: string | null;
  public readonly client: Client<true>;
  public get createdAt(): Date;
  public get createdTimestamp(): number;
  public id: Snowflake;
  public responseMessageEphemeral: boolean | null;
  public responseMessageId: Snowflake | null;
  public responseMessageLoading: boolean | null;
  public type: InteractionType;
}

export class InteractionCallbackResponse<InGuild extends boolean = boolean> {
  private constructor(client: Client<true>, data: RESTPostAPIInteractionCallbackWithResponseResult);
  public readonly client: Client<true>;
  public interaction: InteractionCallback;
  public resource: InteractionCallbackResource<InGuild> | null;
}

export class InteractionCallbackResource<InGuild extends boolean = boolean> {
  private constructor(client: Client<true>, data: RESTAPIInteractionCallbackResourceObject);
  public activityInstance: RESTAPIInteractionCallbackActivityInstanceResource | null;
  public message: Message<InGuild> | null;
  public type: InteractionResponseType;
}

export class InteractionCollector<Interaction extends CollectedInteraction> extends Collector<Snowflake, Interaction> {
  public constructor(client: Client<true>, options?: InteractionCollectorOptions<Interaction>);
  private _handleMessageDeletion(message: Message): void;
  private _handleChannelDeletion(channel: NonThreadGuildBasedChannel): void;
  private _handleGuildDeletion(guild: Guild): void;

  public channelId: Snowflake | null;
  public componentType: ComponentType | null;
  public guildId: Snowflake | null;
  public interactionType: InteractionType | null;
  public messageId: Snowflake | null;
  public options: InteractionCollectorOptions<Interaction>;
  public total: number;
  public users: Collection<Snowflake, User>;

  public collect(interaction: Interaction): Snowflake;
  public empty(): void;
  public dispose(interaction: Interaction): Snowflake;
}

// tslint:disable-next-line no-empty-interface
export interface InteractionWebhook extends PartialWebhookFields {}
export class InteractionWebhook {
  public constructor(client: Client<true>, id: Snowflake, token: string);
  public readonly client: Client<true>;
  public token: string;
  public send(options: string | MessagePayload | InteractionReplyOptions): Promise<Message>;
  public editMessage(
    message: MessageResolvable | '@original',
    options: string | MessagePayload | WebhookMessageEditOptions,
  ): Promise<Message>;
  public fetchMessage(message: Snowflake | '@original'): Promise<Message>;
}

export class Invite extends Base {
  private constructor(client: Client<true>, data: RawInviteData);
  public channel: NonThreadGuildBasedChannel | PartialGroupDMChannel | null;
  public channelId: Snowflake | null;
  public code: string;
  public get deletable(): boolean;
  public get createdAt(): Date | null;
  public createdTimestamp: number | null;
  public get expiresAt(): Date | null;
  public get expiresTimestamp(): number | null;
  public guild: InviteGuild | Guild | null;
  public get inviter(): User | null;
  public inviterId: Snowflake | null;
  public maxAge: number | null;
  public maxUses: number | null;
  public memberCount: number;
  public presenceCount: number;
  public targetApplication: IntegrationApplication | null;
  public targetUser: User | null;
  public targetType: InviteTargetType | null;
  public temporary: boolean | null;
  public type: InviteType;
  public get url(): string;
  public uses: number | null;
  public delete(reason?: string): Promise<Invite>;
  public toJSON(): unknown;
  public toString(): string;
  public static InvitesPattern: RegExp;
  public guildScheduledEvent: GuildScheduledEvent | null;
}

export class InviteGuild extends AnonymousGuild {
  private constructor(client: Client<true>, data: RawInviteGuildData);
  public welcomeScreen: WelcomeScreen | null;
}

export class LimitedCollection<Key, Value> extends Collection<Key, Value> {
  public constructor(options?: LimitedCollectionOptions<Key, Value>, iterable?: Iterable<readonly [Key, Value]>);
  public maxSize: number;
  public keepOverLimit: ((value: Value, key: Key, collection: this) => boolean) | null;
}

export interface MediaGalleryComponentData extends BaseComponentData {
  items: readonly MediaGalleryItemData[];
}
export class MediaGalleryComponent extends Component<APIMediaGalleryComponent> {
  private constructor(data: APIMediaGalleryComponent);
  public readonly items: MediaGalleryItem[];
}

export interface MediaGalleryItemData {
  media: UnfurledMediaItemData;
  description?: string;
  spoiler?: boolean;
}
export class MediaGalleryItem {
  private constructor(data: APIMediaGalleryItem);
  public readonly data: APIMediaGalleryItem;
  public readonly media: UnfurledMediaItem;
  public get description(): string | null;
  public get spoiler(): boolean;
}

export interface MessageCall {
  get endedAt(): Date | null;
  endedTimestamp: number | null;
  participants: readonly Snowflake[];
}

export type MessageComponentType =
  | ComponentType.Button
  | ComponentType.ChannelSelect
  | ComponentType.MentionableSelect
  | ComponentType.RoleSelect
  | ComponentType.StringSelect
  | ComponentType.UserSelect;

export interface MessageCollectorOptionsParams<
  ComponentType extends MessageComponentType,
  Cached extends boolean = boolean,
> extends MessageComponentCollectorOptions<MappedInteractionTypes<Cached>[ComponentType]> {
  componentType?: ComponentType;
}

export interface MessageChannelCollectorOptionsParams<
  ComponentType extends MessageComponentType,
  Cached extends boolean = boolean,
> extends MessageChannelComponentCollectorOptions<MappedInteractionTypes<Cached>[ComponentType]> {
  componentType?: ComponentType;
}

export interface AwaitMessageCollectorOptionsParams<
  ComponentType extends MessageComponentType,
  Cached extends boolean = boolean,
> extends Pick<
    InteractionCollectorOptions<MappedInteractionTypes<Cached>[ComponentType]>,
    keyof AwaitMessageComponentOptions<any>
  > {
  componentType?: ComponentType;
}

export interface StringMappedInteractionTypes<Cached extends CacheType = CacheType> {
  Button: ButtonInteraction<Cached>;
  StringSelectMenu: StringSelectMenuInteraction<Cached>;
  UserSelectMenu: UserSelectMenuInteraction<Cached>;
  RoleSelectMenu: RoleSelectMenuInteraction<Cached>;
  MentionableSelectMenu: MentionableSelectMenuInteraction<Cached>;
  ChannelSelectMenu: ChannelSelectMenuInteraction<Cached>;
  ActionRow: MessageComponentInteraction<Cached>;
}

export type WrapBooleanCache<Cached extends boolean> = If<Cached, 'cached', CacheType>;

export interface MappedInteractionTypes<Cached extends boolean = boolean> {
  [ComponentType.Button]: ButtonInteraction<WrapBooleanCache<Cached>>;
  [ComponentType.StringSelect]: StringSelectMenuInteraction<WrapBooleanCache<Cached>>;
  [ComponentType.UserSelect]: UserSelectMenuInteraction<WrapBooleanCache<Cached>>;
  [ComponentType.RoleSelect]: RoleSelectMenuInteraction<WrapBooleanCache<Cached>>;
  [ComponentType.MentionableSelect]: MentionableSelectMenuInteraction<WrapBooleanCache<Cached>>;
  [ComponentType.ChannelSelect]: ChannelSelectMenuInteraction<WrapBooleanCache<Cached>>;
}

export class Message<InGuild extends boolean = boolean> extends Base {
  private readonly _cacheType: InGuild;
  private constructor(client: Client<true>, data: RawMessageData);
  private _patch(data: RawPartialMessageData | RawMessageData): void;

  public activity: MessageActivity | null;
  public applicationId: Snowflake | null;
  public attachments: Collection<Snowflake, Attachment>;
  public author: User;
  public get bulkDeletable(): boolean;
  public get channel(): If<InGuild, GuildTextBasedChannel, TextBasedChannel>;
  public channelId: Snowflake;
  public get cleanContent(): string;
  public components: TopLevelComponent[];
  public content: string;
  public get createdAt(): Date;
  public createdTimestamp: number;
  public get crosspostable(): boolean;
  public get deletable(): boolean;
  public get editable(): boolean;
  public get editedAt(): Date | null;
  public editedTimestamp: number | null;
  public embeds: Embed[];
  public groupActivityApplication: ClientApplication | null;
  public guildId: If<InGuild, Snowflake>;
  public get guild(): If<InGuild, Guild>;
  public get hasThread(): boolean;
  public id: Snowflake;
  public interactionMetadata: MessageInteractionMetadata | null;
  public get member(): GuildMember | null;
  public mentions: MessageMentions<InGuild>;
  public nonce: string | number | null;
  public get partial(): false;
  public get pinnable(): boolean;
  public pinned: boolean;
  public reactions: ReactionManager;
  public stickers: Collection<Snowflake, Sticker>;
  public position: number | null;
  public roleSubscriptionData: RoleSubscriptionData | null;
  public resolved: CommandInteractionResolvedData | null;
  public system: boolean;
  public get thread(): AnyThreadChannel | null;
  public tts: boolean;
  public poll: Poll | null;
  public call: MessageCall | null;
  public type: MessageType;
  public get url(): string;
  public webhookId: Snowflake | null;
  public flags: Readonly<MessageFlagsBitField>;
  public reference: MessageReference | null;
  public messageSnapshots: Collection<Snowflake, MessageSnapshot>;
  public awaitMessageComponent<ComponentType extends MessageComponentType>(
    options?: AwaitMessageCollectorOptionsParams<ComponentType, InGuild>,
  ): Promise<MappedInteractionTypes<InGuild>[ComponentType]>;
  public awaitReactions(options?: AwaitReactionsOptions): Promise<Collection<Snowflake | string, MessageReaction>>;
  public createReactionCollector(options?: ReactionCollectorOptions): ReactionCollector;
  public createMessageComponentCollector<ComponentType extends MessageComponentType>(
    options?: MessageCollectorOptionsParams<ComponentType, InGuild>,
  ): InteractionCollector<MappedInteractionTypes<InGuild>[ComponentType]>;
  public delete(): Promise<OmitPartialGroupDMChannel<Message<InGuild>>>;
  public edit(
    content: string | MessageEditOptions | MessagePayload,
  ): Promise<OmitPartialGroupDMChannel<Message<InGuild>>>;
  public equals(message: Message, rawData: unknown): boolean;
  public fetchReference(): Promise<OmitPartialGroupDMChannel<Message<InGuild>>>;
  public fetchWebhook(): Promise<Webhook>;
  public crosspost(): Promise<OmitPartialGroupDMChannel<Message<InGuild>>>;
  public fetch(force?: boolean): Promise<OmitPartialGroupDMChannel<Message<InGuild>>>;
  public pin(reason?: string): Promise<OmitPartialGroupDMChannel<Message<InGuild>>>;
  public react(emoji: EmojiIdentifierResolvable): Promise<MessageReaction>;
  public removeAttachments(): Promise<OmitPartialGroupDMChannel<Message<InGuild>>>;
  public reply(
    options: string | MessagePayload | MessageReplyOptions,
  ): Promise<OmitPartialGroupDMChannel<Message<InGuild>>>;
  public forward(
    channel: Exclude<TextBasedChannelResolvable, PartialGroupDMChannel>,
  ): Promise<OmitPartialGroupDMChannel<Message>>;
  public resolveComponent(customId: string): MessageActionRowComponent | null;
  public startThread(options: StartThreadOptions): Promise<PublicThreadChannel<false>>;
  public suppressEmbeds(suppress?: boolean): Promise<OmitPartialGroupDMChannel<Message<InGuild>>>;
  public toJSON(): unknown;
  public toString(): string;
  public unpin(reason?: string): Promise<OmitPartialGroupDMChannel<Message<InGuild>>>;
  public inGuild(): this is Message<true>;
}

export class AttachmentBuilder {
  public constructor(attachment: BufferResolvable | Stream, data?: AttachmentData);
  public attachment: BufferResolvable | Stream;
  public description: string | null;
  public name: string | null;
  public get spoiler(): boolean;
  public setDescription(description: string): this;
  public setFile(attachment: BufferResolvable | Stream, name?: string): this;
  public setName(name: string): this;
  public setSpoiler(spoiler?: boolean): this;
  public toJSON(): unknown;
  public static from(other: JSONEncodable<AttachmentPayload>): AttachmentBuilder;
}

export class Attachment {
  private constructor(data: APIAttachment);
  private attachment: BufferResolvable | Stream;
  public contentType: string | null;
  public description: string | null;
  public duration: number | null;
  public ephemeral: boolean;
  public flags: AttachmentFlagsBitField;
  public height: number | null;
  public id: Snowflake;
  public name: string;
  public proxyURL: string;
  public size: number;
  public get spoiler(): boolean;
  public title: string | null;
  public url: string;
  public waveform: string | null;
  public width: number | null;
  public toJSON(): unknown;
}

export type AttachmentFlagsString = keyof typeof AttachmentFlags;

export class AttachmentFlagsBitField extends BitField<AttachmentFlagsString> {
  public static Flags: Record<AttachmentFlagsString, number>;
  public static resolve(bit?: BitFieldResolvable<AttachmentFlagsString, number>): number;
}

export class MessageCollector extends Collector<Snowflake, Message, [Collection<Snowflake, Message>]> {
  public constructor(channel: TextBasedChannel, options?: MessageCollectorOptions);
  private _handleChannelDeletion(channel: NonThreadGuildBasedChannel): void;
  private _handleGuildDeletion(guild: Guild): void;

  public channel: TextBasedChannel;
  public options: MessageCollectorOptions;
  public received: number;

  public collect(message: Message): Snowflake | null;
  public dispose(message: Message): Snowflake | null;
}

export class MessageComponentInteraction<Cached extends CacheType = CacheType> extends BaseInteraction<Cached> {
  protected constructor(client: Client<true>, data: RawMessageComponentInteractionData);
  public type: InteractionType.MessageComponent;
  public get component(): CacheTypeReducer<
    Cached,
    MessageActionRowComponent,
    APIComponentInMessageActionRow,
    MessageActionRowComponent | APIComponentInMessageActionRow,
    MessageActionRowComponent | APIComponentInMessageActionRow
  >;
  public componentType: MessageComponentType;
  public customId: string;
  public channelId: Snowflake;
  public deferred: boolean;
  public ephemeral: boolean | null;
  public message: Message<BooleanCache<Cached>>;
  public replied: boolean;
  public webhook: InteractionWebhook;
  public inGuild(): this is MessageComponentInteraction<'raw' | 'cached'>;
  public inCachedGuild(): this is MessageComponentInteraction<'cached'>;
  public inRawGuild(): this is MessageComponentInteraction<'raw'>;
  public deferReply(
    options: InteractionDeferReplyOptions & { withResponse: true },
  ): Promise<InteractionCallbackResponse<BooleanCache<Cached>>>;
  public deferReply(options?: InteractionDeferReplyOptions & { withResponse: false }): Promise<undefined>;
  public deferReply(
    options?: InteractionDeferReplyOptions,
  ): Promise<InteractionCallbackResponse<BooleanCache<Cached>> | undefined>;
  public deferUpdate(
    options: InteractionDeferUpdateOptions & { withResponse: true },
  ): Promise<InteractionCallbackResponse<BooleanCache<Cached>>>;
  public deferUpdate(options?: InteractionDeferUpdateOptions & { withResponse: false }): Promise<undefined>;
  public deferUpdate(
    options?: InteractionDeferUpdateOptions,
  ): Promise<InteractionCallbackResponse<BooleanCache<Cached>> | undefined>;
  public deleteReply(message?: MessageResolvable | '@original'): Promise<void>;
  public editReply(
    options: string | MessagePayload | InteractionEditReplyOptions,
  ): Promise<Message<BooleanCache<Cached>>>;
  public fetchReply(message?: Snowflake | '@original'): Promise<Message<BooleanCache<Cached>>>;
  public followUp(options: string | MessagePayload | InteractionReplyOptions): Promise<Message<BooleanCache<Cached>>>;
  public reply(
    options: InteractionReplyOptions & { withResponse: true },
  ): Promise<InteractionCallbackResponse<BooleanCache<Cached>>>;
  public reply(options: InteractionReplyOptions & { withResponse: false }): Promise<undefined>;
  public reply(
    options: string | MessagePayload | InteractionReplyOptions,
  ): Promise<InteractionCallbackResponse<BooleanCache<Cached>> | undefined>;
  public update(
    options: InteractionUpdateOptions & { withResponse: true },
  ): Promise<InteractionCallbackResponse<BooleanCache<Cached>>>;
  public update(options: InteractionUpdateOptions & { withResponse: false }): Promise<undefined>;
  public update(
    options: string | MessagePayload | InteractionUpdateOptions,
  ): Promise<InteractionCallbackResponse<BooleanCache<Cached>> | undefined>;
  public launchActivity(
    options: LaunchActivityOptions & { withResponse: true },
  ): Promise<InteractionCallbackResponse<BooleanCache<Cached>>>;
  public launchActivity(options?: LaunchActivityOptions & { withResponse?: false }): Promise<undefined>;
  public launchActivity(
    options?: LaunchActivityOptions,
  ): Promise<InteractionCallbackResponse<BooleanCache<Cached>> | undefined>;
  public showModal(
    modal:
      | JSONEncodable<APIModalInteractionResponseCallbackData>
      | ModalComponentData
      | APIModalInteractionResponseCallbackData,
    options: ShowModalOptions & { withResponse: true },
  ): Promise<InteractionCallbackResponse<BooleanCache<Cached>>>;
  public showModal(
    modal:
      | JSONEncodable<APIModalInteractionResponseCallbackData>
      | ModalComponentData
      | APIModalInteractionResponseCallbackData,
    options?: ShowModalOptions & { withResponse: false },
  ): Promise<undefined>;
  public showModal(
    modal:
      | JSONEncodable<APIModalInteractionResponseCallbackData>
      | ModalComponentData
      | APIModalInteractionResponseCallbackData,
    options?: ShowModalOptions,
  ): Promise<InteractionCallbackResponse<BooleanCache<Cached>> | undefined>;
  public awaitModalSubmit(
    options: AwaitModalSubmitOptions<ModalSubmitInteraction>,
  ): Promise<ModalSubmitInteraction<Cached>>;
}

export class MessageContextMenuCommandInteraction<
  Cached extends CacheType = CacheType,
> extends ContextMenuCommandInteraction<Cached> {
  public commandType: ApplicationCommandType.Message;
  public options: Omit<
    CommandInteractionOptionResolver<Cached>,
    | 'getFocused'
    | 'getMentionable'
    | 'getRole'
    | 'getUser'
    | 'getNumber'
    | 'getAttachment'
    | 'getInteger'
    | 'getString'
    | 'getChannel'
    | 'getBoolean'
    | 'getSubcommandGroup'
    | 'getSubcommand'
  >;
  public get targetMessage(): NonNullable<CommandInteractionOption<Cached>['message']>;
  public inGuild(): this is MessageContextMenuCommandInteraction<'raw' | 'cached'>;
  public inCachedGuild(): this is MessageContextMenuCommandInteraction<'cached'>;
  public inRawGuild(): this is MessageContextMenuCommandInteraction<'raw'>;
}

export type MessageFlagsString = keyof typeof MessageFlags;

export class MessageFlagsBitField extends BitField<MessageFlagsString> {
  public static Flags: typeof MessageFlags;
  public static resolve(bit?: BitFieldResolvable<MessageFlagsString, number>): number;
}

export class MessageMentions<InGuild extends boolean = boolean> {
  private constructor(
    message: Message,
    users: readonly APIUser[] | ReadonlyCollection<Snowflake, User>,
    roles: readonly Snowflake[] | ReadonlyCollection<Snowflake, Role>,
    everyone: boolean,
    repliedUser?: APIUser | User,
  );
  private _channels: Collection<Snowflake, Channel> | null;
  private readonly _content: string;
  private _members: Collection<Snowflake, GuildMember> | null;
  private _parsedUsers: Collection<Snowflake, User> | null;

  public get channels(): Collection<Snowflake, Channel>;
  public readonly client: Client;
  public everyone: boolean;
  public readonly guild: If<InGuild, Guild>;
  public has(data: UserResolvable | RoleResolvable | ChannelResolvable, options?: MessageMentionsHasOptions): boolean;
  public get members(): If<InGuild, Collection<Snowflake, GuildMember>>;
  public get parsedUsers(): Collection<Snowflake, User>;
  public repliedUser: User | null;
  public roles: Collection<Snowflake, Role>;
  public users: Collection<Snowflake, User>;
  public crosspostedChannels: Collection<Snowflake, CrosspostedChannel>;
  public toJSON(): unknown;

  private static GlobalChannelsPattern: RegExp;
  private static GlobalUsersPattern: RegExp;
  public static ChannelsPattern: typeof FormattingPatterns.Channel;
  public static EveryonePattern: RegExp;
  public static RolesPattern: typeof FormattingPatterns.Role;
  public static UsersPattern: typeof FormattingPatterns.User;
}

export type MessagePayloadOption =
  | MessageCreateOptions
  | MessageEditOptions
  | WebhookMessageCreateOptions
  | WebhookMessageEditOptions
  | InteractionReplyOptions
  | InteractionUpdateOptions;

export class MessagePayload {
  public constructor(target: MessageTarget, options: MessagePayloadOption);
  public body: RawMessagePayloadData | null;
  public get isUser(): boolean;
  public get isWebhook(): boolean;
  public get isMessage(): boolean;
  public get isMessageManager(): boolean;
  public files: RawFile[] | null;
  public options: MessagePayloadOption;
  public target: MessageTarget;

  public static create(
    target: MessageTarget,
    options: string | MessagePayloadOption,
    extra?: MessagePayloadOption,
  ): MessagePayload;
  public static resolveFile(
    fileLike: BufferResolvable | Stream | AttachmentPayload | JSONEncodable<AttachmentPayload>,
  ): Promise<RawFile>;

  public makeContent(): string | undefined;
  public resolveBody(): this;
  public resolveFiles(): Promise<this>;
}

export class MessageReaction {
  private constructor(client: Client<true>, data: RawMessageReactionData, message: Message);
  private _emoji: GuildEmoji | ReactionEmoji | ApplicationEmoji;

  public burstColors: string[] | null;
  public readonly client: Client<true>;
  public count: number;
  public countDetails: ReactionCountDetailsData;
  public get emoji(): GuildEmoji | ReactionEmoji | ApplicationEmoji;
  public me: boolean;
  public meBurst: boolean;
  public message: Message | PartialMessage;
  public get partial(): false;
  public users: ReactionUserManager;
  public react(): Promise<MessageReaction>;
  public remove(): Promise<MessageReaction>;
  public fetch(): Promise<MessageReaction>;
  public toJSON(): unknown;
  public valueOf(): Snowflake | string;
}

export interface MessageReactionEventDetails {
  type: ReactionType;
  burst: boolean;
}

export interface ModalComponentData {
  customId: string;
  title: string;
  components: readonly (
    | JSONEncodable<APIActionRowComponent<APIComponentInModalActionRow>>
    | ActionRowData<ModalActionRowComponentData>
  )[];
}

export interface BaseModalData {
  customId: string;
  type: ComponentType;
}

export interface TextInputModalData extends BaseModalData {
  type: ComponentType.TextInput;
  value: string;
}

export interface ActionRowModalData {
  type: ComponentType.ActionRow;
  components: readonly TextInputModalData[];
}

export class ModalSubmitFields {
  private constructor(components: readonly (readonly ModalActionRowComponent[])[]);
  public components: ActionRowModalData[];
  public fields: Collection<string, TextInputModalData>;
  public getField<Type extends ComponentType>(customId: string, type: Type): { type: Type } & TextInputModalData;
  public getField(customId: string, type?: ComponentType): TextInputModalData;
  public getTextInputValue(customId: string): string;
}

export interface ModalMessageModalSubmitInteraction<Cached extends CacheType = CacheType>
  extends ModalSubmitInteraction<Cached> {
  message: Message<BooleanCache<Cached>>;
  channelId: Snowflake;
  update(
    options: InteractionUpdateOptions & { withResponse: true },
  ): Promise<InteractionCallbackResponse<BooleanCache<Cached>>>;
  update(options: InteractionUpdateOptions & { withResponse: false }): Promise<undefined>;
  update(
    options: string | MessagePayload | InteractionUpdateOptions,
  ): Promise<InteractionCallbackResponse<BooleanCache<Cached>> | undefined>;
  inGuild(): this is ModalMessageModalSubmitInteraction<'raw' | 'cached'>;
  inCachedGuild(): this is ModalMessageModalSubmitInteraction<'cached'>;
  inRawGuild(): this is ModalMessageModalSubmitInteraction<'raw'>;
}

export class ModalSubmitInteraction<Cached extends CacheType = CacheType> extends BaseInteraction<Cached> {
  private constructor(client: Client<true>, data: APIModalSubmitInteraction);
  public type: InteractionType.ModalSubmit;
  public readonly customId: string;
  public readonly components: ActionRowModalData[];
  public readonly fields: ModalSubmitFields;
  public deferred: boolean;
  public ephemeral: boolean | null;
  public message: Message<BooleanCache<Cached>> | null;
  public replied: boolean;
  public readonly webhook: InteractionWebhook;
  public reply(
    options: InteractionReplyOptions & { withResponse: true },
  ): Promise<InteractionCallbackResponse<BooleanCache<Cached>>>;
  public reply(options: InteractionReplyOptions & { withResponse: false }): Promise<undefined>;
  public reply(
    options: string | MessagePayload | InteractionReplyOptions,
  ): Promise<InteractionCallbackResponse<BooleanCache<Cached>> | undefined>;
  public deleteReply(message?: MessageResolvable | '@original'): Promise<void>;
  public editReply(
    options: string | MessagePayload | InteractionEditReplyOptions,
  ): Promise<Message<BooleanCache<Cached>>>;
  public deferReply(
    options: InteractionDeferReplyOptions & { withResponse: true },
  ): Promise<InteractionCallbackResponse<BooleanCache<Cached>>>;
  public deferReply(options?: InteractionDeferReplyOptions & { withResponse: false }): Promise<undefined>;
  public deferReply(
    options?: InteractionDeferReplyOptions,
  ): Promise<InteractionCallbackResponse<BooleanCache<Cached>> | undefined>;
  public fetchReply(message?: Snowflake | '@original'): Promise<Message<BooleanCache<Cached>>>;
  public followUp(options: string | MessagePayload | InteractionReplyOptions): Promise<Message<BooleanCache<Cached>>>;
  public deferUpdate(
    options: InteractionDeferUpdateOptions & { withResponse: true },
  ): Promise<InteractionCallbackResponse<BooleanCache<Cached>>>;
  public deferUpdate(options?: InteractionDeferUpdateOptions & { withResponse: false }): Promise<undefined>;
  public deferUpdate(
    options?: InteractionDeferUpdateOptions,
  ): Promise<InteractionCallbackResponse<BooleanCache<Cached>> | undefined>;
  public launchActivity(
    options: LaunchActivityOptions & { withResponse: true },
  ): Promise<InteractionCallbackResponse<BooleanCache<Cached>>>;
  public launchActivity(options?: LaunchActivityOptions & { withResponse?: false }): Promise<undefined>;
  public launchActivity(
    options?: LaunchActivityOptions,
  ): Promise<InteractionCallbackResponse<BooleanCache<Cached>> | undefined>;
  public inGuild(): this is ModalSubmitInteraction<'raw' | 'cached'>;
  public inCachedGuild(): this is ModalSubmitInteraction<'cached'>;
  public inRawGuild(): this is ModalSubmitInteraction<'raw'>;
  public isFromMessage(): this is ModalMessageModalSubmitInteraction<Cached>;
}

export class AnnouncementChannel extends BaseGuildTextChannel {
  public threads: GuildTextThreadManager<AllowedThreadTypeForAnnouncementChannel>;
  public type: ChannelType.GuildAnnouncement;
  public addFollower(channel: TextChannelResolvable, reason?: string): Promise<FollowedChannelData>;
}

export type AnnouncementChannelResolvable = AnnouncementChannel | Snowflake;

export class OAuth2Guild extends BaseGuild {
  private constructor(client: Client<true>, data: RawOAuth2GuildData);
  public owner: boolean;
  public permissions: Readonly<PermissionsBitField>;
}

export interface PartialGroupDMChannel
  extends Omit<
    TextBasedChannelFields<false, false>,
    | 'bulkDelete'
    | 'send'
    | 'sendTyping'
    | 'createMessageCollector'
    | 'awaitMessages'
    | 'fetchWebhooks'
    | 'createWebhook'
    | 'setRateLimitPerUser'
    | 'setNSFW'
  > {}
export class PartialGroupDMChannel extends BaseChannel {
  private constructor(client: Client<true>, data: RawPartialGroupDMChannelData);
  public type: ChannelType.GroupDM;
  public flags: null;
  public name: string | null;
  public icon: string | null;
  public recipients: PartialRecipient[];
  public ownerId: Snowflake | null;
  public iconURL(options?: ImageURLOptions): string | null;
  public fetchOwner(options?: BaseFetchOptions): Promise<User>;
  public toString(): ChannelMention;
}

export interface GuildForumTagEmoji {
  id: Snowflake | null;
  name: string | null;
}

export interface GuildForumTag {
  id: Snowflake;
  name: string;
  moderated: boolean;
  emoji: GuildForumTagEmoji | null;
}

export interface GuildForumTagData extends Partial<GuildForumTag> {
  name: string;
}

export interface DefaultReactionEmoji {
  id: Snowflake | null;
  name: string | null;
}

export interface ThreadOnlyChannel
  extends Omit<
    TextBasedChannelFields,
    | 'send'
    | 'lastMessage'
    | 'lastPinAt'
    | 'bulkDelete'
    | 'sendTyping'
    | 'createMessageCollector'
    | 'awaitMessages'
    | 'createMessageComponentCollector'
    | 'awaitMessageComponent'
    | 'messages'
  > {}
export abstract class ThreadOnlyChannel extends GuildChannel {
  public type: ChannelType.GuildForum | ChannelType.GuildMedia;
  public threads: GuildForumThreadManager;
  public availableTags: GuildForumTag[];
  public defaultReactionEmoji: DefaultReactionEmoji | null;
  public defaultThreadRateLimitPerUser: number | null;
  public rateLimitPerUser: number | null;
  public defaultAutoArchiveDuration: ThreadAutoArchiveDuration | null;
  public nsfw: boolean;
  public topic: string | null;
  public defaultSortOrder: SortOrderType | null;
  public setAvailableTags(tags: readonly GuildForumTagData[], reason?: string): Promise<this>;
  public setDefaultReactionEmoji(emojiId: DefaultReactionEmoji | null, reason?: string): Promise<this>;
  public setDefaultThreadRateLimitPerUser(rateLimit: number, reason?: string): Promise<this>;
  public createInvite(options?: InviteCreateOptions): Promise<Invite>;
  public fetchInvites(cache?: boolean): Promise<Collection<string, Invite>>;
  public setDefaultAutoArchiveDuration(
    defaultAutoArchiveDuration: ThreadAutoArchiveDuration,
    reason?: string,
  ): Promise<this>;
  public setTopic(topic: string | null, reason?: string): Promise<this>;
  public setDefaultSortOrder(defaultSortOrder: SortOrderType | null, reason?: string): Promise<this>;
}

export class ForumChannel extends ThreadOnlyChannel {
  public type: ChannelType.GuildForum;
  public defaultForumLayout: ForumLayoutType;
  public setDefaultForumLayout(defaultForumLayout: ForumLayoutType, reason?: string): Promise<this>;
}

export class MediaChannel extends ThreadOnlyChannel {
  public type: ChannelType.GuildMedia;
}

export class PermissionOverwrites extends Base {
  private constructor(client: Client<true>, data: RawPermissionOverwriteData, channel: NonThreadGuildBasedChannel);
  public allow: Readonly<PermissionsBitField>;
  public readonly channel: NonThreadGuildBasedChannel;
  public deny: Readonly<PermissionsBitField>;
  public id: Snowflake;
  public type: OverwriteType;
  public edit(options: PermissionOverwriteOptions, reason?: string): Promise<PermissionOverwrites>;
  public delete(reason?: string): Promise<PermissionOverwrites>;
  public toJSON(): unknown;
  public static resolveOverwriteOptions(
    options: PermissionOverwriteOptions,
    initialPermissions: { allow?: PermissionResolvable; deny?: PermissionResolvable },
  ): ResolvedOverwriteOptions;
  public static resolve(overwrite: OverwriteResolvable, guild: Guild): APIOverwrite;
}

export type PermissionsString = keyof typeof PermissionFlagsBits;

export class PermissionsBitField extends BitField<PermissionsString, bigint> {
  public any(permission: PermissionResolvable, checkAdmin?: boolean): boolean;
  public has(permission: PermissionResolvable, checkAdmin?: boolean): boolean;
  public missing(bits: BitFieldResolvable<PermissionsString, bigint>, checkAdmin?: boolean): PermissionsString[];
  public serialize(checkAdmin?: boolean): Record<PermissionsString, boolean>;
  public toArray(): PermissionsString[];

  public static All: bigint;
  public static Default: bigint;
  public static StageModerator: bigint;
  public static Flags: typeof PermissionFlagsBits;
  public static resolve(permission?: PermissionResolvable): bigint;
}

export class Presence extends Base {
  protected constructor(client: Client<true>, data?: RawPresenceData);
  public activities: Activity[];
  public clientStatus: ClientPresenceStatusData | null;
  public guild: Guild | null;
  public get member(): GuildMember | null;
  public status: PresenceStatus;
  public get user(): User | null;
  public userId: Snowflake;
  public equals(presence: Presence): boolean;
}

export interface PollQuestionMedia {
  text: string | null;
}

export class PollAnswerVoterManager extends CachedManager<Snowflake, User, UserResolvable> {
  private constructor(answer: PollAnswer);
  public answer: PollAnswer;
  public fetch(options?: BaseFetchPollAnswerVotersOptions): Promise<Collection<Snowflake, User>>;
}

export class Poll extends Base {
  private constructor(client: Client<true>, data: APIPoll, message: Message, channel: TextBasedChannel);
  public readonly channel: TextBasedChannel;
  public channelId: Snowflake;
  public readonly message: Message;
  public messageId: Snowflake;
  public question: PollQuestionMedia;
  public answers: Collection<number, PollAnswer | PartialPollAnswer>;
  public expiresTimestamp: number | null;
  public get expiresAt(): Date | null;
  public allowMultiselect: boolean;
  public layoutType: PollLayoutType;
  public resultsFinalized: boolean;
  public get partial(): false;
  public fetch(): Promise<this>;
  public end(): Promise<Message>;
}

export interface BaseFetchPollAnswerVotersOptions {
  after?: Snowflake;
  limit?: number;
}

export class PollAnswer extends Base {
  private constructor(client: Client<true>, data: APIPollAnswer & { count?: number }, poll: Poll);
  private _emoji: APIPartialEmoji | null;
  public readonly poll: Poll | PartialPoll;
  public id: number;
  public text: string | null;
  public voteCount: number;
  public voters: PollAnswerVoterManager;
  public get emoji(): GuildEmoji | Emoji | null;
  public get partial(): false;
  /** @deprecated Use {@link PollAnswerVoterManager.fetch} instead */
  public fetchVoters(options?: BaseFetchPollAnswerVotersOptions): Promise<Collection<Snowflake, User>>;
}

export interface ReactionCollectorEventTypes extends CollectorEventTypes<Snowflake | string, MessageReaction, [User]> {
  remove: [reaction: MessageReaction, user: User];
}

export class ReactionCollector extends Collector<
  Snowflake | string,
  MessageReaction,
  [User],
  ReactionCollectorEventTypes
> {
  public constructor(message: Message, options?: ReactionCollectorOptions);
  private _handleChannelDeletion(channel: NonThreadGuildBasedChannel): void;
  private _handleGuildDeletion(guild: Guild): void;
  private _handleMessageDeletion(message: Message): void;

  public message: Message;
  public options: ReactionCollectorOptions;
  public total: number;
  public users: Collection<Snowflake, User>;

  public static key(reaction: MessageReaction): Snowflake | string;

  public collect(reaction: MessageReaction, user: User): Snowflake | string | null;
  public dispose(reaction: MessageReaction, user: User): Snowflake | string | null;
  public empty(): void;
}

export class ReactionEmoji extends Emoji {
  private constructor(reaction: MessageReaction, emoji: RawReactionEmojiData);
  public reaction: MessageReaction;
  public toJSON(): unknown;
}

export class RichPresenceAssets {
  private constructor(activity: Activity, assets: RawRichPresenceAssets);
  public readonly activity: Activity;
  public largeImage: Snowflake | null;
  public largeText: string | null;
  public smallImage: Snowflake | null;
  public smallText: string | null;
  public largeImageURL(options?: ImageURLOptions): string | null;
  public smallImageURL(options?: ImageURLOptions): string | null;
}

export class Role extends Base {
  private constructor(client: Client<true>, data: RawRoleData, guild: Guild);
  public color: number;
  public get createdAt(): Date;
  public get createdTimestamp(): number;
  public get editable(): boolean;
  public flags: RoleFlagsBitField;
  public guild: Guild;
  public get hexColor(): HexColorString;
  public hoist: boolean;
  public id: Snowflake;
  public managed: boolean;
  public get members(): Collection<Snowflake, GuildMember>;
  public mentionable: boolean;
  public name: string;
  public permissions: Readonly<PermissionsBitField>;
  public get position(): number;
  public rawPosition: number;
  public tags: RoleTagData | null;
  public comparePositionTo(role: RoleResolvable): number;
  public icon: string | null;
  public unicodeEmoji: string | null;
  public delete(reason?: string): Promise<Role>;
  public edit(options: RoleEditOptions): Promise<Role>;
  public equals(role: Role): boolean;
  public iconURL(options?: ImageURLOptions): string | null;
  public permissionsIn(
    channel: NonThreadGuildBasedChannel | Snowflake,
    checkAdmin?: boolean,
  ): Readonly<PermissionsBitField>;
  public setColor(color: ColorResolvable, reason?: string): Promise<Role>;
  public setHoist(hoist?: boolean, reason?: string): Promise<Role>;
  public setMentionable(mentionable?: boolean, reason?: string): Promise<Role>;
  public setName(name: string, reason?: string): Promise<Role>;
  public setPermissions(permissions: PermissionResolvable, reason?: string): Promise<Role>;
  public setIcon(icon: BufferResolvable | Base64Resolvable | EmojiResolvable | null, reason?: string): Promise<Role>;
  public setPosition(position: number, options?: SetRolePositionOptions): Promise<Role>;
  public setUnicodeEmoji(unicodeEmoji: string | null, reason?: string): Promise<Role>;
  public toJSON(): unknown;
  public toString(): RoleMention;
}

export type RoleFlagsString = keyof typeof RoleFlags;

export class RoleFlagsBitField extends BitField<RoleFlagsString> {
  public static Flags: typeof RoleFlags;
  public static resolve(bit?: BitFieldResolvable<RoleFlagsString, number>): number;
}

export interface SectionComponentData extends BaseComponentData {
  accessory: ButtonComponentData | ThumbnailComponentData;
  components: readonly TextDisplayComponentData[];
}

export class SectionComponent<
  AccessoryType extends ButtonComponent | ThumbnailComponent = ButtonComponent | ThumbnailComponent,
> extends Component<APISectionComponent> {
  private constructor(data: APISectionComponent);
  public readonly accessory: AccessoryType;
  public readonly components: TextDisplayComponent[];
  public toJSON(): APISectionComponent;
}

export class StringSelectMenuInteraction<
  Cached extends CacheType = CacheType,
> extends MessageComponentInteraction<Cached> {
  public constructor(client: Client<true>, data: APIMessageStringSelectInteractionData);
  public get component(): CacheTypeReducer<
    Cached,
    StringSelectMenuComponent,
    APIStringSelectComponent,
    StringSelectMenuComponent | APIStringSelectComponent,
    StringSelectMenuComponent | APIStringSelectComponent
  >;
  public componentType: ComponentType.StringSelect;
  public values: string[];
  public inGuild(): this is StringSelectMenuInteraction<'raw' | 'cached'>;
  public inCachedGuild(): this is StringSelectMenuInteraction<'cached'>;
  public inRawGuild(): this is StringSelectMenuInteraction<'raw'>;
}

export class UserSelectMenuInteraction<
  Cached extends CacheType = CacheType,
> extends MessageComponentInteraction<Cached> {
  public constructor(client: Client<true>, data: APIMessageUserSelectInteractionData);
  public get component(): CacheTypeReducer<
    Cached,
    UserSelectMenuComponent,
    APIUserSelectComponent,
    UserSelectMenuComponent | APIUserSelectComponent,
    UserSelectMenuComponent | APIUserSelectComponent
  >;
  public componentType: ComponentType.UserSelect;
  public values: Snowflake[];
  public users: Collection<Snowflake, User>;
  public members: Collection<
    Snowflake,
    CacheTypeReducer<Cached, GuildMember, APIGuildMember, GuildMember | APIGuildMember, GuildMember | APIGuildMember>
  >;
  public inGuild(): this is UserSelectMenuInteraction<'raw' | 'cached'>;
  public inCachedGuild(): this is UserSelectMenuInteraction<'cached'>;
  public inRawGuild(): this is UserSelectMenuInteraction<'raw'>;
}

export class RoleSelectMenuInteraction<
  Cached extends CacheType = CacheType,
> extends MessageComponentInteraction<Cached> {
  public constructor(client: Client<true>, data: APIMessageRoleSelectInteractionData);
  public get component(): CacheTypeReducer<
    Cached,
    RoleSelectMenuComponent,
    APIRoleSelectComponent,
    RoleSelectMenuComponent | APIRoleSelectComponent,
    RoleSelectMenuComponent | APIRoleSelectComponent
  >;
  public componentType: ComponentType.RoleSelect;
  public values: Snowflake[];
  public roles: Collection<Snowflake, CacheTypeReducer<Cached, Role, APIRole, Role | APIRole, Role | APIRole>>;
  public inGuild(): this is RoleSelectMenuInteraction<'raw' | 'cached'>;
  public inCachedGuild(): this is RoleSelectMenuInteraction<'cached'>;
  public inRawGuild(): this is RoleSelectMenuInteraction<'raw'>;
}

export class MentionableSelectMenuInteraction<
  Cached extends CacheType = CacheType,
> extends MessageComponentInteraction<Cached> {
  public constructor(client: Client<true>, data: APIMessageMentionableSelectInteractionData);
  public get component(): CacheTypeReducer<
    Cached,
    MentionableSelectMenuComponent,
    APIMentionableSelectComponent,
    MentionableSelectMenuComponent | APIMentionableSelectComponent,
    MentionableSelectMenuComponent | APIMentionableSelectComponent
  >;
  public componentType: ComponentType.MentionableSelect;
  public values: Snowflake[];
  public users: Collection<Snowflake, User>;
  public members: Collection<
    Snowflake,
    CacheTypeReducer<Cached, GuildMember, APIGuildMember, GuildMember | APIGuildMember, GuildMember | APIGuildMember>
  >;
  public roles: Collection<Snowflake, CacheTypeReducer<Cached, Role, APIRole, Role | APIRole, Role | APIRole>>;
  public inGuild(): this is MentionableSelectMenuInteraction<'raw' | 'cached'>;
  public inCachedGuild(): this is MentionableSelectMenuInteraction<'cached'>;
  public inRawGuild(): this is MentionableSelectMenuInteraction<'raw'>;
}

export class ChannelSelectMenuInteraction<
  Cached extends CacheType = CacheType,
> extends MessageComponentInteraction<Cached> {
  public constructor(client: Client<true>, data: APIMessageChannelSelectInteractionData);
  public get component(): CacheTypeReducer<
    Cached,
    ChannelSelectMenuComponent,
    APIChannelSelectComponent,
    ChannelSelectMenuComponent | APIChannelSelectComponent,
    ChannelSelectMenuComponent | APIChannelSelectComponent
  >;
  public componentType: ComponentType.ChannelSelect;
  public values: Snowflake[];
  public channels: Collection<
    Snowflake,
    CacheTypeReducer<Cached, Channel, APIChannel, Channel | APIChannel, Channel | APIChannel>
  >;
  public inGuild(): this is ChannelSelectMenuInteraction<'raw' | 'cached'>;
  public inCachedGuild(): this is ChannelSelectMenuInteraction<'cached'>;
  public inRawGuild(): this is ChannelSelectMenuInteraction<'raw'>;
}

export type SelectMenuInteraction<Cached extends CacheType = CacheType> =
  | StringSelectMenuInteraction<Cached>
  | UserSelectMenuInteraction<Cached>
  | RoleSelectMenuInteraction<Cached>
  | MentionableSelectMenuInteraction<Cached>
  | ChannelSelectMenuInteraction<Cached>;

export type SelectMenuType = APISelectMenuComponent['type'];

export interface SeparatorComponentData extends BaseComponentData {
  spacing?: SeparatorSpacingSize;
  dividier?: boolean;
}
export class SeparatorComponent extends Component<APISeparatorComponent> {
  private constructor(data: APISeparatorComponent);
  public get spacing(): SeparatorSpacingSize;
  public get divider(): boolean;
}

export interface ShardEventTypes {
  death: [process: ChildProcess | Worker];
  disconnect: [];
  error: [error: Error];
  message: [message: any];
  ready: [];
  reconnecting: [];
  resume: [];
  spawn: [process: ChildProcess | Worker];
}

export class Shard extends AsyncEventEmitter<ShardEventTypes> {
  private constructor(manager: ShardingManager, id: number);
  private _evals: Map<string, Promise<unknown>>;
  private _exitListener: (...args: any[]) => void;
  private _fetches: Map<string, Promise<unknown>>;
  private _handleExit(respawn?: boolean, timeout?: number): void;
  private _handleMessage(message: unknown): void;
  private incrementMaxListeners(emitter: Worker | ChildProcess): void;
  private decrementMaxListeners(emitter: Worker | ChildProcess): void;

  public args: string[];
  public execArgv: string[];
  public env: unknown;
  public id: number;
  public manager: ShardingManager;
  public process: ChildProcess | null;
  public ready: boolean;
  public silent: boolean;
  public worker: Worker | null;
  public eval(script: string): Promise<unknown>;
  public eval<Result>(fn: (client: Client) => Result): Promise<Result>;
  public eval<Result, Context>(
    fn: (client: Client<true>, context: Serialized<Context>) => Result,
    context: Context,
  ): Promise<Result>;
  public fetchClientValue(prop: string): Promise<unknown>;
  public kill(): void;
  public respawn(options?: { delay?: number; timeout?: number }): Promise<ChildProcess>;
  public send(message: unknown): Promise<Shard>;
  public spawn(timeout?: number): Promise<ChildProcess>;
}

export class ShardClientUtil {
  private constructor(client: Client<true>, mode: ShardingManagerMode);
  private _handleMessage(message: unknown): void;
  private _respond(type: string, message: unknown): void;
  private incrementMaxListeners(emitter: Worker | ChildProcess): void;
  private decrementMaxListeners(emitter: Worker | ChildProcess): void;

  public client: Client;
  public mode: ShardingManagerMode;
  public parentPort: MessagePort | null;
  public broadcastEval<Result>(fn: (client: Client) => Awaitable<Result>): Promise<Serialized<Result>[]>;
  public broadcastEval<Result>(
    fn: (client: Client) => Awaitable<Result>,
    options: { shard: number },
  ): Promise<Serialized<Result>>;
  public broadcastEval<Result, Context>(
    fn: (client: Client<true>, context: Serialized<Context>) => Awaitable<Result>,
    options: { context: Context },
  ): Promise<Serialized<Result>[]>;
  public broadcastEval<Result, Context>(
    fn: (client: Client<true>, context: Serialized<Context>) => Awaitable<Result>,
    options: { context: Context; shard: number },
  ): Promise<Serialized<Result>>;
  public fetchClientValues(prop: string): Promise<unknown[]>;
  public fetchClientValues(prop: string, shard: number): Promise<unknown>;
  public respawnAll(options?: MultipleShardRespawnOptions): Promise<void>;
  public send(message: unknown): Promise<void>;

  public static singleton(client: Client<true>, mode: ShardingManagerMode): ShardClientUtil;
  public static shardIdForGuildId(guildId: Snowflake, shardCount: number): number;
}

export interface ShardingManagerEventTypes {
  shardCreate: [shard: Shard];
}

export class ShardingManager extends AsyncEventEmitter<ShardingManagerEventTypes> {
  public constructor(file: string, options?: ShardingManagerOptions);
  private _performOnShards(method: string, args: readonly unknown[]): Promise<unknown[]>;
  private _performOnShards(method: string, args: readonly unknown[], shard: number): Promise<unknown>;

  public file: string;
  public respawn: boolean;
  public silent: boolean;
  public shardArgs: string[];
  public shards: Collection<number, Shard>;
  public token: string | null;
  public totalShards: number | 'auto';
  public shardList: number[] | 'auto';
  public broadcast(message: unknown): Promise<Shard[]>;
  public broadcastEval<Result>(fn: (client: Client) => Awaitable<Result>): Promise<Serialized<Result>[]>;
  public broadcastEval<Result>(
    fn: (client: Client) => Awaitable<Result>,
    options: { shard: number },
  ): Promise<Serialized<Result>>;
  public broadcastEval<Result, Context>(
    fn: (client: Client<true>, context: Serialized<Context>) => Awaitable<Result>,
    options: { context: Context },
  ): Promise<Serialized<Result>[]>;
  public broadcastEval<Result, Context>(
    fn: (client: Client<true>, context: Serialized<Context>) => Awaitable<Result>,
    options: { context: Context; shard: number },
  ): Promise<Serialized<Result>>;
  public createShard(id: number): Shard;
  public fetchClientValues(prop: string): Promise<unknown[]>;
  public fetchClientValues(prop: string, shard: number): Promise<unknown>;
  public respawnAll(options?: MultipleShardRespawnOptions): Promise<Collection<number, Shard>>;
  public spawn(options?: MultipleShardSpawnOptions): Promise<Collection<number, Shard>>;
}

export interface FetchRecommendedShardCountOptions {
  guildsPerShard?: number;
  multipleOf?: number;
}

export {
  DiscordSnowflake as SnowflakeUtil,
  SnowflakeGenerateOptions,
  DeconstructedSnowflake,
} from '@sapphire/snowflake';

export class SKU extends Base {
  private constructor(client: Client<true>, data: APISKU);
  public id: Snowflake;
  public type: SKUType;
  public applicationId: Snowflake;
  public name: string;
  public slug: string;
  public flags: Readonly<SKUFlagsBitField>;
}

export type SKUFlagsString = keyof typeof SKUFlags;

export class SKUFlagsBitField extends BitField<SKUFlagsString> {
  public static FLAGS: typeof SKUFlags;
  public static resolve(bit?: BitFieldResolvable<SKUFlagsString, number>): number;
}

export class Subscription extends Base {
  private constructor(client: Client<true>, data: APISubscription);
  public id: Snowflake;
  public userId: Snowflake;
  public skuIds: Snowflake[];
  public entitlementIds: Snowflake[];
  public renewalSkuIds: Snowflake[] | null;
  public currentPeriodStartTimestamp: number;
  public currentPeriodEndTimestamp: number;
  public status: SubscriptionStatus;
  public canceledTimestamp: number | null;
  public country: string | null;
  public get canceledAt(): Date | null;
  public get currentPeriodStartAt(): Date;
  public get currentPeriodEndAt(): Date;
}

export class StageChannel extends BaseGuildVoiceChannel {
  public get stageInstance(): StageInstance | null;
  public topic: string | null;
  public type: ChannelType.GuildStageVoice;
  public createStageInstance(options: StageInstanceCreateOptions): Promise<StageInstance>;
  public setTopic(topic: string): Promise<StageChannel>;
}

export class DirectoryChannel extends BaseChannel {
  public flags: Readonly<ChannelFlagsBitField>;
  public guild: InviteGuild;
  public guildId: Snowflake;
  public name: string;
  public toString(): ChannelMention;
}

export class StageInstance extends Base {
  private constructor(client: Client<true>, data: RawStageInstanceData, channel: StageChannel);
  public id: Snowflake;
  public guildId: Snowflake;
  public channelId: Snowflake;
  public topic: string;
  public privacyLevel: StageInstancePrivacyLevel;
  public guildScheduledEventId?: Snowflake;
  public get channel(): StageChannel | null;
  public get guild(): Guild | null;
  public get guildScheduledEvent(): GuildScheduledEvent | null;
  public edit(options: StageInstanceEditOptions): Promise<StageInstance>;
  public delete(): Promise<StageInstance>;
  public setTopic(topic: string): Promise<StageInstance>;
  public get createdTimestamp(): number;
  public get createdAt(): Date;
}

export class Sticker extends Base {
  private constructor(client: Client<true>, data: RawStickerData);
  public get createdTimestamp(): number;
  public get createdAt(): Date;
  public available: boolean | null;
  public description: string | null;
  public format: StickerFormatType;
  public get guild(): Guild | null;
  public guildId: Snowflake | null;
  public id: Snowflake;
  public name: string;
  public packId: Snowflake | null;
  public get partial(): boolean;
  public sortValue: number | null;
  public tags: string | null;
  public type: StickerType | null;
  public user: User | null;
  public get url(): string;
  public fetch(): Promise<Sticker>;
  public fetchPack(): Promise<StickerPack | null>;
  public fetchUser(): Promise<User | null>;
  public edit(options?: GuildStickerEditOptions): Promise<Sticker>;
  public delete(reason?: string): Promise<Sticker>;
  public equals(other: Sticker | unknown): boolean;
}

export class StickerPack extends Base {
  private constructor(client: Client<true>, data: RawStickerPackData);
  public get createdTimestamp(): number;
  public get createdAt(): Date;
  public bannerId: Snowflake | null;
  public get coverSticker(): Sticker | null;
  public coverStickerId: Snowflake | null;
  public description: string;
  public id: Snowflake;
  public name: string;
  public skuId: Snowflake;
  public stickers: Collection<Snowflake, Sticker>;
  public bannerURL(options?: ImageURLOptions): string | null;
}

export class Sweepers {
  public constructor(client: Client<true>, options: SweeperOptions);
  public readonly client: Client;
  public intervals: Record<SweeperKey, NodeJS.Timeout | null>;
  public options: SweeperOptions;

  public sweepApplicationCommands(
    filter: CollectionSweepFilter<
      SweeperDefinitions['applicationCommands'][0],
      SweeperDefinitions['applicationCommands'][1]
    >,
  ): number;
  public sweepAutoModerationRules(
    filter: CollectionSweepFilter<
      SweeperDefinitions['autoModerationRules'][0],
      SweeperDefinitions['autoModerationRules'][1]
    >,
  ): number;
  public sweepBans(filter: CollectionSweepFilter<SweeperDefinitions['bans'][0], SweeperDefinitions['bans'][1]>): number;
  public sweepEmojis(
    filter: CollectionSweepFilter<SweeperDefinitions['emojis'][0], SweeperDefinitions['emojis'][1]>,
  ): number;
  public sweepEntitlements(
    filter: CollectionSweepFilter<SweeperDefinitions['entitlements'][0], SweeperDefinitions['entitlements'][1]>,
  ): number;
  public sweepInvites(
    filter: CollectionSweepFilter<SweeperDefinitions['invites'][0], SweeperDefinitions['invites'][1]>,
  ): number;
  public sweepGuildMembers(
    filter: CollectionSweepFilter<SweeperDefinitions['guildMembers'][0], SweeperDefinitions['guildMembers'][1]>,
  ): number;
  public sweepMessages(
    filter: CollectionSweepFilter<SweeperDefinitions['messages'][0], SweeperDefinitions['messages'][1]>,
  ): number;
  public sweepPresences(
    filter: CollectionSweepFilter<SweeperDefinitions['presences'][0], SweeperDefinitions['presences'][1]>,
  ): number;
  public sweepReactions(
    filter: CollectionSweepFilter<SweeperDefinitions['reactions'][0], SweeperDefinitions['reactions'][1]>,
  ): number;
  public sweepStageInstances(
    filter: CollectionSweepFilter<SweeperDefinitions['stageInstances'][0], SweeperDefinitions['stageInstances'][1]>,
  ): number;
  public sweepStickers(
    filter: CollectionSweepFilter<SweeperDefinitions['stickers'][0], SweeperDefinitions['stickers'][1]>,
  ): number;
  public sweepThreadMembers(
    filter: CollectionSweepFilter<SweeperDefinitions['threadMembers'][0], SweeperDefinitions['threadMembers'][1]>,
  ): number;
  public sweepThreads(
    filter: CollectionSweepFilter<SweeperDefinitions['threads'][0], SweeperDefinitions['threads'][1]>,
  ): number;
  public sweepUsers(
    filter: CollectionSweepFilter<SweeperDefinitions['users'][0], SweeperDefinitions['users'][1]>,
  ): number;
  public sweepVoiceStates(
    filter: CollectionSweepFilter<SweeperDefinitions['voiceStates'][0], SweeperDefinitions['voiceStates'][1]>,
  ): number;

  public static archivedThreadSweepFilter(
    lifetime?: number,
  ): GlobalSweepFilter<SweeperDefinitions['threads'][0], SweeperDefinitions['threads'][1]>;
  public static expiredInviteSweepFilter(
    lifetime?: number,
  ): GlobalSweepFilter<SweeperDefinitions['invites'][0], SweeperDefinitions['invites'][1]>;
  public static filterByLifetime<Key, Value>(
    options?: LifetimeFilterOptions<Key, Value>,
  ): GlobalSweepFilter<Key, Value>;
  public static outdatedMessageSweepFilter(
    lifetime?: number,
  ): GlobalSweepFilter<SweeperDefinitions['messages'][0], SweeperDefinitions['messages'][1]>;
}

export type SystemChannelFlagsString = keyof typeof GuildSystemChannelFlags;

export class SystemChannelFlagsBitField extends BitField<SystemChannelFlagsString> {
  public static Flags: typeof GuildSystemChannelFlags;
  public static resolve(bit?: BitFieldResolvable<SystemChannelFlagsString, number>): number;
}

export class Team extends Base {
  private constructor(client: Client<true>, data: RawTeamData);
  public id: Snowflake;
  public name: string;
  public icon: string | null;
  public ownerId: Snowflake | null;
  public members: Collection<Snowflake, TeamMember>;
  public get owner(): TeamMember | null;
  public get createdAt(): Date;
  public get createdTimestamp(): number;

  public iconURL(options?: ImageURLOptions): string | null;
  public toJSON(): unknown;
  public toString(): string;
}

export class TeamMember extends Base {
  private constructor(team: Team, data: RawTeamMemberData);
  public team: Team;
  public get id(): Snowflake;
  public membershipState: TeamMemberMembershipState;
  public user: User;
  public role: TeamMemberRole;

  public toString(): UserMention;
}

export class TextChannel extends BaseGuildTextChannel {
  public rateLimitPerUser: number;
  public threads: GuildTextThreadManager<AllowedThreadTypeForTextChannel>;
  public type: ChannelType.GuildText;
}

export interface TextDisplayComponentData extends BaseComponentData {
  content: string;
}

export class TextDisplayComponent extends Component<APITextDisplayComponent> {
  private constructor(data: APITextDisplayComponent);
  public readonly content: string;
}

export type ForumThreadChannel = PublicThreadChannel<true>;
export type TextThreadChannel = PublicThreadChannel<false> | PrivateThreadChannel;
export type AnyThreadChannel = TextThreadChannel | ForumThreadChannel;

export interface PublicThreadChannel<Forum extends boolean = boolean> extends ThreadChannel<Forum> {
  type: ChannelType.PublicThread | ChannelType.AnnouncementThread;
}

export interface PrivateThreadChannel extends ThreadChannel<false> {
  get createdTimestamp(): number;
  get createdAt(): Date;
  type: ChannelType.PrivateThread;
}

// tslint:disable-next-line no-empty-interface
export interface ThreadChannel<ThreadOnly extends boolean = boolean>
  extends Omit<TextBasedChannelFields<true>, 'fetchWebhooks' | 'createWebhook' | 'setNSFW'> {}
export class ThreadChannel<ThreadOnly extends boolean = boolean> extends BaseChannel {
  private constructor(guild: Guild, data?: RawThreadChannelData, client?: Client<true>);
  public archived: boolean | null;
  public get archivedAt(): Date | null;
  public archiveTimestamp: number | null;
  public get createdAt(): Date | null;
  private _createdTimestamp: number | null;
  public get createdTimestamp(): number | null;
  public autoArchiveDuration: ThreadAutoArchiveDuration | null;
  public get editable(): boolean;
  public flags: Readonly<ChannelFlagsBitField>;
  public guild: Guild;
  public guildId: Snowflake;
  public get guildMembers(): Collection<Snowflake, GuildMember>;
  public invitable: boolean | null;
  public get joinable(): boolean;
  public get joined(): boolean;
  public locked: boolean | null;
  public get manageable(): boolean;
  public get viewable(): boolean;
  public get sendable(): boolean;
  public memberCount: number | null;
  public messageCount: number | null;
  public appliedTags: Snowflake[];
  public totalMessageSent: number | null;
  public members: ThreadMemberManager;
  public name: string;
  public ownerId: Snowflake;
  public get parent(): If<ThreadOnly, ForumChannel | MediaChannel, TextChannel | AnnouncementChannel> | null;
  public parentId: Snowflake | null;
  public rateLimitPerUser: number | null;
  public type: ThreadChannelType;
  public get unarchivable(): boolean;
  public delete(reason?: string): Promise<this>;
  public edit(options: ThreadEditOptions): Promise<this>;
  public join(): Promise<this>;
  public leave(): Promise<this>;
  public permissionsFor(memberOrRole: GuildMember | Role, checkAdmin?: boolean): Readonly<PermissionsBitField>;
  public permissionsFor(
    memberOrRole: UserResolvable | RoleResolvable,
    checkAdmin?: boolean,
  ): Readonly<PermissionsBitField> | null;
  public fetchOwner(options?: FetchThreadOwnerOptions): Promise<ThreadMember>;
  public fetchStarterMessage(options?: BaseFetchOptions): Promise<Message<true> | null>;
  public setArchived(archived?: boolean, reason?: string): Promise<this>;
  public setAutoArchiveDuration(autoArchiveDuration: ThreadAutoArchiveDuration, reason?: string): Promise<this>;
  public setInvitable(invitable?: boolean, reason?: string): Promise<this>;
  public setLocked(locked?: boolean, reason?: string): Promise<this>;
  public setName(name: string, reason?: string): Promise<this>;
  // The following 3 methods can only be run on forum threads.
  public setAppliedTags(appliedTags: readonly Snowflake[], reason?: string): Promise<If<ThreadOnly, this, never>>;
  public pin(reason?: string): Promise<If<ThreadOnly, this, never>>;
  public unpin(reason?: string): Promise<If<ThreadOnly, this, never>>;
  public toString(): ChannelMention;
}

export class ThreadMember<HasMemberData extends boolean = boolean> extends Base {
  private constructor(thread: ThreadChannel, data: RawThreadMemberData, extra?: unknown);
  public flags: ThreadMemberFlagsBitField;
  private member: If<HasMemberData, GuildMember>;
  public get guildMember(): HasMemberData extends true ? GuildMember : GuildMember | null;
  public id: Snowflake;
  public get joinedAt(): Date | null;
  public joinedTimestamp: number | null;
  public get manageable(): boolean;
  public thread: AnyThreadChannel;
  public get user(): User | null;
  public get partial(): false;
  public remove(): Promise<ThreadMember>;
}

export type ThreadMemberFlagsString = keyof typeof ThreadMemberFlags;

export class ThreadMemberFlagsBitField extends BitField<ThreadMemberFlagsString> {
  public static Flags: typeof ThreadMemberFlags;
  public static resolve(bit?: BitFieldResolvable<ThreadMemberFlagsString, number>): number;
}

export interface ThumbnailComponentData extends BaseComponentData {
  media: UnfurledMediaItemData;
  description?: string;
  spoiler?: boolean;
}

export class ThumbnailComponent extends Component<APIThumbnailComponent> {
  private constructor(data: APIThumbnailComponent);
  public readonly media: UnfurledMediaItem;
  public get description(): string | null;
  public get spoiler(): boolean;
}

export class Typing extends Base {
  private constructor(channel: TextBasedChannel, user: PartialUser, data?: RawTypingData);
  public channel: TextBasedChannel;
  public user: User | PartialUser;
  public startedTimestamp: number;
  public get startedAt(): Date;
  public get guild(): Guild | null;
  public get member(): GuildMember | null;
  public inGuild(): this is this & {
    channel: TextChannel | AnnouncementChannel | ThreadChannel;
    get guild(): Guild;
  };
}

export interface AvatarDecorationData {
  asset: string;
  skuId: Snowflake;
}

export interface UnfurledMediaItemData {
  url: string;
}

export class UnfurledMediaItem {
  private constructor(data: APIUnfurledMediaItem);
  public readonly data: APIUnfurledMediaItem;
  public get url(): string;
}

// tslint:disable-next-line no-empty-interface
export interface User extends PartialTextBasedChannelFields<false> {}
export class User extends Base {
  protected constructor(client: Client<true>, data: RawUserData);
  private _equals(user: APIUser): boolean;

  public accentColor: number | null | undefined;
  public avatar: string | null;
  public avatarDecorationData: AvatarDecorationData | null;
  public banner: string | null | undefined;
  public bot: boolean;
  public get createdAt(): Date;
  public get createdTimestamp(): number;
  public discriminator: string;
  public get displayName(): string;
  public get defaultAvatarURL(): string;
  public get dmChannel(): DMChannel | null;
  public flags: Readonly<UserFlagsBitField> | null;
  public globalName: string | null;
  public get hexAccentColor(): HexColorString | null | undefined;
  public id: Snowflake;
  public get partial(): false;
  public system: boolean;
  public get tag(): string;
  public username: string;
  public avatarURL(options?: ImageURLOptions): string | null;
  public avatarDecorationURL(options?: BaseImageURLOptions): string | null;
  public bannerURL(options?: ImageURLOptions): string | null | undefined;
  public createDM(force?: boolean): Promise<DMChannel>;
  public deleteDM(): Promise<DMChannel>;
  public displayAvatarURL(options?: ImageURLOptions): string;
  public equals(user: User): boolean;
  public fetch(force?: boolean): Promise<User>;
  public toString(): UserMention;
}

export class UserContextMenuCommandInteraction<
  Cached extends CacheType = CacheType,
> extends ContextMenuCommandInteraction<Cached> {
  public commandType: ApplicationCommandType.User;
  public options: Omit<
    CommandInteractionOptionResolver<Cached>,
    | 'getMessage'
    | 'getFocused'
    | 'getMentionable'
    | 'getRole'
    | 'getNumber'
    | 'getAttachment'
    | 'getInteger'
    | 'getString'
    | 'getChannel'
    | 'getBoolean'
    | 'getSubcommandGroup'
    | 'getSubcommand'
  >;
  public get targetUser(): User;
  public get targetMember(): CacheTypeReducer<Cached, GuildMember, APIInteractionGuildMember> | null;
  public inGuild(): this is UserContextMenuCommandInteraction<'raw' | 'cached'>;
  public inCachedGuild(): this is UserContextMenuCommandInteraction<'cached'>;
  public inRawGuild(): this is UserContextMenuCommandInteraction<'raw'>;
}

export type UserFlagsString = keyof typeof UserFlags;

export class UserFlagsBitField extends BitField<UserFlagsString> {
  public static Flags: typeof UserFlags;
  public static resolve(bit?: BitFieldResolvable<UserFlagsString, number>): number;
}

/** @internal */
export function basename(path: string, ext?: string): string;
export function cleanContent(str: string, channel: TextBasedChannel): string;
export function discordSort<Key, Value extends { rawPosition: number; id: Snowflake }>(
  collection: ReadonlyCollection<Key, Value>,
): Collection<Key, Value>;
export function cleanCodeBlockContent(text: string): string;
export function fetchRecommendedShardCount(token: string, options?: FetchRecommendedShardCountOptions): Promise<number>;
export function flatten(obj: unknown, ...props: Record<string, boolean | string>[]): unknown;

/** @internal */
export function makeError(obj: MakeErrorOptions): Error;
/** @internal */
export function makePlainError(err: Error): MakeErrorOptions;
/** @internal */
export function moveElementInArray(
  // eslint-disable-next-line no-restricted-syntax
  array: unknown[],
  element: unknown,
  newIndex: number,
  offset?: boolean,
): number;
export function parseEmoji(text: string): PartialEmoji | null;
export function resolveColor(color: ColorResolvable): number;
export function resolvePartialEmoji(emoji: Snowflake): PartialEmojiOnlyId;
export function resolvePartialEmoji(emoji: Emoji | EmojiIdentifierResolvable): PartialEmoji | null;
/** @internal */
export function resolveGuildEmoji(client: Client, emojiId: Snowflake): GuildEmoji | null;
export function verifyString(data: string, error?: typeof Error, errorMessage?: string, allowEmpty?: boolean): string;
/** @internal */
export function setPosition<Item extends Channel | Role>(
  item: Item,
  position: number,
  relative: boolean,
  sorted: ReadonlyCollection<Snowflake, Item>,
  client: Client<true>,
  route: string,
  reason?: string,
): Promise<{ id: Snowflake; position: number }[]>;
export function parseWebhookURL(url: string): WebhookClientDataIdWithToken | null;
/** @internal */
export function transformResolved<Cached extends CacheType>(
  supportingData: SupportingInteractionResolvedData,
  data?: Extract<APIApplicationCommandInteractionData, { resolved: any }>['resolved'],
): CommandInteractionResolvedData<Cached>;
export function resolveSKUId(resolvable: SKUResolvable): Snowflake | null;

/** @internal */
export interface CreateChannelOptions {
  allowFromUnknownGuild?: boolean;
}

/** @internal */
export function createChannel(
  client: Client<true>,
  data: APIChannel,
  guild?: Guild,
  extras?: CreateChannelOptions,
): Channel;

export type ComponentData =
  | MessageActionRowComponentData
  | ModalActionRowComponentData
  | ComponentInContainerData
  | ContainerComponentData
  | ThumbnailComponentData;

export interface SendSoundboardSoundOptions {
  soundId: Snowflake;
  guildId?: Snowflake;
}

export class VoiceChannel extends BaseGuildVoiceChannel {
  public get speakable(): boolean;
  public type: ChannelType.GuildVoice;
  public sendSoundboardSound(sound: SoundboardSound | SendSoundboardSoundOptions): Promise<void>;
}

export class VoiceChannelEffect {
  private constructor(data: GatewayVoiceChannelEffectSendDispatchData, guild: Guild);
  public guild: Guild;
  public channelId: Snowflake;
  public userId: Snowflake;
  public emoji: Emoji | null;
  public animationType: VoiceChannelEffectSendAnimationType | null;
  public animationId: number | null;
  public soundId: Snowflake | number | null;
  public soundVolume: number | null;
  public get channel(): VoiceChannel | null;
  public get soundboardSound(): GuildSoundboardSound | null;
}

export class VoiceRegion {
  private constructor(data: RawVoiceRegionData);
  public custom: boolean;
  public deprecated: boolean;
  public id: string;
  public name: string;
  public optimal: boolean;
  public toJSON(): unknown;
}

export class VoiceState extends Base {
  private constructor(guild: Guild, data: RawVoiceStateData);
  public get channel(): VoiceBasedChannel | null;
  public channelId: Snowflake | null;
  public get deaf(): boolean | null;
  public guild: Guild;
  public id: Snowflake;
  public get member(): GuildMember | null;
  public get mute(): boolean | null;
  public selfDeaf: boolean | null;
  public selfMute: boolean | null;
  public serverDeaf: boolean | null;
  public serverMute: boolean | null;
  public sessionId: string | null;
  public streaming: boolean | null;
  public selfVideo: boolean | null;
  public suppress: boolean | null;
  public requestToSpeakTimestamp: number | null;

  public setDeaf(deaf?: boolean, reason?: string): Promise<GuildMember>;
  public setMute(mute?: boolean, reason?: string): Promise<GuildMember>;
  public disconnect(reason?: string): Promise<GuildMember>;
  public setChannel(channel: GuildVoiceChannelResolvable | null, reason?: string): Promise<GuildMember>;
  public setRequestToSpeak(request?: boolean): Promise<this>;
  public setSuppressed(suppressed?: boolean): Promise<this>;
  public edit(options: VoiceStateEditOptions): Promise<this>;
  public fetch(force?: boolean): Promise<VoiceState>;
}

// tslint:disable-next-line no-empty-interface
export interface Webhook<Type extends WebhookType = WebhookType> extends WebhookFields {}
export class Webhook<Type extends WebhookType = WebhookType> {
  private constructor(client: Client<true>, data?: RawWebhookData);
  public avatar: string | null;
  public avatarURL(options?: ImageURLOptions): string | null;
  public channelId: Snowflake;
  public readonly client: Client;
  public guildId: Snowflake;
  public name: string;
  public owner: Type extends WebhookType.Incoming ? User | APIUser | null : User | APIUser;
  public sourceGuild: Type extends WebhookType.ChannelFollower ? Guild | APIPartialGuild : null;
  public sourceChannel: Type extends WebhookType.ChannelFollower ? AnnouncementChannel | APIPartialChannel : null;
  public token: Type extends WebhookType.Incoming
    ? string
    : Type extends WebhookType.ChannelFollower
      ? null
      : string | null;
  public type: Type;
  public applicationId: Type extends WebhookType.Application ? Snowflake : null;
  public get channel():
    | TextChannel
    | VoiceChannel
    | AnnouncementChannel
    | StageChannel
    | ForumChannel
    | MediaChannel
    | null;
  public isUserCreated(): this is Webhook<WebhookType.Incoming> & {
    owner: User | APIUser;
  };
  public isApplicationCreated(): this is Webhook<WebhookType.Application>;
  public isIncoming(): this is Webhook<WebhookType.Incoming>;
  public isChannelFollower(): this is Webhook<WebhookType.ChannelFollower>;

  public editMessage(
    message: MessageResolvable,
    options: string | MessagePayload | WebhookMessageEditOptions,
  ): Promise<Message>;
  public fetchMessage(message: Snowflake, options?: WebhookFetchMessageOptions): Promise<Message>;
  public send(options: string | MessagePayload | WebhookMessageCreateOptions): Promise<Message>;
}

// tslint:disable-next-line no-empty-interface
export interface WebhookClient extends WebhookFields, BaseClient<{}> {}
export class WebhookClient extends BaseClient<{}> {
  public constructor(data: WebhookClientData, options?: WebhookClientOptions);
  public readonly client: this;
  public options: WebhookClientOptions;
  public token: string;
  public editMessage(
    message: MessageResolvable,
    options: string | MessagePayload | WebhookMessageEditOptions,
  ): Promise<APIMessage>;
  public fetchMessage(message: Snowflake, options?: WebhookFetchMessageOptions): Promise<APIMessage>;
  public send(options: string | MessagePayload | WebhookMessageCreateOptions): Promise<APIMessage>;
}

export class Widget extends Base {
  private constructor(client: Client<true>, data: RawWidgetData);
  private _patch(data: RawWidgetData): void;
  public fetch(): Promise<Widget>;
  public imageURL(style?: GuildWidgetStyle): string;
  public id: Snowflake;
  public name: string;
  public instantInvite?: string;
  public channels: Collection<Snowflake, WidgetChannel>;
  public members: Collection<string, WidgetMember>;
  public presenceCount: number;
}

export class WidgetMember extends Base {
  private constructor(client: Client<true>, data: RawWidgetMemberData);
  public id: string;
  public username: string;
  public discriminator: string;
  public avatar: string | null;
  public status: PresenceStatus;
  public deaf: boolean | null;
  public mute: boolean | null;
  public selfDeaf: boolean | null;
  public selfMute: boolean | null;
  public suppress: boolean | null;
  public channelId: Snowflake | null;
  public avatarURL: string;
  public activity: WidgetActivity | null;
}

export type SoundboardSoundResolvable = SoundboardSound | Snowflake | string;

export class SoundboardSound extends Base {
  private constructor(client: Client<true>, data: APISoundboardSound);
  public name: string;
  public soundId: Snowflake | string;
  public volume: number;
  private _emoji: Omit<APIEmoji, 'animated'> | null;
  public guildId: Snowflake | null;
  public available: boolean;
  public user: User | null;
  public get createdAt(): Date;
  public get createdTimestamp(): number;
  public get emoji(): Emoji | null;
  public get guild(): Guild | null;
  public get url(): string;
  public edit(options?: GuildSoundboardSoundEditOptions): Promise<GuildSoundboardSound>;
  public delete(reason?: string): Promise<GuildSoundboardSound>;
  public equals(other: SoundboardSound | APISoundboardSound): boolean;
}

export type DefaultSoundboardSound = SoundboardSound & { get guild(): null; guildId: null; soundId: string };
export type GuildSoundboardSound = SoundboardSound & { get guild(): Guild; guildId: Snowflake; soundId: Snowflake };

export class WelcomeChannel extends Base {
  private constructor(guild: Guild, data: RawWelcomeChannelData);
  private _emoji: Omit<APIEmoji, 'animated'>;
  public channelId: Snowflake;
  public guild: Guild | InviteGuild;
  public description: string;
  public get channel(): TextChannel | AnnouncementChannel | ForumChannel | MediaChannel | null;
  public get emoji(): GuildEmoji | Emoji;
}

export class WelcomeScreen extends Base {
  private constructor(guild: Guild, data: RawWelcomeScreenData);
  public get enabled(): boolean;
  public guild: Guild | InviteGuild;
  public description: string | null;
  public welcomeChannels: Collection<Snowflake, WelcomeChannel>;
}

//#endregion

//#region Constants

export type NonSystemMessageType =
  | MessageType.Default
  | MessageType.Reply
  | MessageType.ChatInputCommand
  | MessageType.ContextMenuCommand;

export type UndeletableMessageType =
  | MessageType.RecipientAdd
  | MessageType.RecipientRemove
  | MessageType.Call
  | MessageType.ChannelNameChange
  | MessageType.ChannelIconChange
  | MessageType.ThreadStarterMessage;

export const Constants: {
  MaxBulkDeletableMessageAge: 1_209_600_000;
  SweeperKeys: SweeperKey[];
  NonSystemMessageTypes: NonSystemMessageType[];
  TextBasedChannelTypes: TextBasedChannelTypes[];
  SendableChannels: SendableChannelTypes[];
  GuildTextBasedChannelTypes: GuildTextBasedChannelTypes[];
  ThreadChannelTypes: ThreadChannelType[];
  VoiceBasedChannelTypes: VoiceBasedChannelTypes[];
  SelectMenuTypes: SelectMenuType[];
  UndeletableMessageTypes: UndeletableMessageType[];
  StickerFormatExtensionMap: Record<StickerFormatType, ImageFormat>;
};

export const version: string;

//#endregion

//#region Errors
export enum DiscordjsErrorCodes {
  ClientInvalidOption = 'ClientInvalidOption',
  ClientInvalidProvidedShards = 'ClientInvalidProvidedShards',
  ClientMissingIntents = 'ClientMissingIntents',
  ClientNotReady = 'ClientNotReady',

  TokenInvalid = 'TokenInvalid',
  TokenMissing = 'TokenMissing',
  ApplicationCommandPermissionsTokenMissing = 'ApplicationCommandPermissionsTokenMissing',

  BitFieldInvalid = 'BitFieldInvalid',

  ShardingNoShards = 'ShardingNoShards',
  ShardingInProcess = 'ShardingInProcess',
  ShardingInvalidEvalBroadcast = 'ShardingInvalidEvalBroadcast',
  ShardingShardNotFound = 'ShardingShardNotFound',
  ShardingAlreadySpawned = 'ShardingAlreadySpawned',
  ShardingProcessExists = 'ShardingProcessExists',
  ShardingWorkerExists = 'ShardingWorkerExists',
  ShardingReadyTimeout = 'ShardingReadyTimeout',
  ShardingReadyDisconnected = 'ShardingReadyDisconnected',
  ShardingReadyDied = 'ShardingReadyDied',
  ShardingNoChildExists = 'ShardingNoChildExists',
  ShardingShardMiscalculation = 'ShardingShardMiscalculation',

  ColorRange = 'ColorRange',
  ColorConvert = 'ColorConvert',

  InviteOptionsMissingChannel = 'InviteOptionsMissingChannel',

  InteractionCollectorError = 'InteractionCollectorError',

  FileNotFound = 'FileNotFound',

  UserNoDMChannel = 'UserNoDMChannel',

  VoiceNotStageChannel = 'VoiceNotStageChannel',

  VoiceStateNotOwn = 'VoiceStateNotOwn',
  VoiceStateInvalidType = 'VoiceStateInvalidType',

  ReqResourceType = 'ReqResourceType',

  MessageBulkDeleteType = 'MessageBulkDeleteType',
  MessageContentType = 'MessageContentType',
  MessageNonceRequired = 'MessageNonceRequired',
  MessageNonceType = 'MessageNonceType',

  BanResolveId = 'BanResolveId',
  FetchBanResolveId = 'FetchBanResolveId',

  PruneDaysType = 'PruneDaysType',

  GuildChannelResolve = 'GuildChannelResolve',
  GuildVoiceChannelResolve = 'GuildVoiceChannelResolve',
  GuildChannelOrphan = 'GuildChannelOrphan',
  GuildChannelUnowned = 'GuildChannelUnowned',
  GuildOwned = 'GuildOwned',
  GuildMembersTimeout = 'GuildMembersTimeout',
  GuildSoundboardSoundsTimeout = 'GuildSoundboardSoundsTimeout',
  GuildUncachedMe = 'GuildUncachedMe',
  ChannelNotCached = 'ChannelNotCached',
  StageChannelResolve = 'StageChannelResolve',
  GuildScheduledEventResolve = 'GuildScheduledEventResolve',
  FetchOwnerId = 'FetchOwnerId',

  InvalidType = 'InvalidType',
  InvalidElement = 'InvalidElement',

  MessageThreadParent = 'MessageThreadParent',
  MessageExistingThread = 'MessageExistingThread',
  ThreadInvitableType = 'ThreadInvitableType',

  WebhookMessage = 'WebhookMessage',
  WebhookTokenUnavailable = 'WebhookTokenUnavailable',
  WebhookURLInvalid = 'WebhookURLInvalid',
  WebhookApplication = 'WebhookApplication',
  MessageReferenceMissing = 'MessageReferenceMissing',

  EmojiType = 'EmojiType',
  EmojiManaged = 'EmojiManaged',
  MissingManageGuildExpressionsPermission = 'MissingManageGuildExpressionsPermission',

  NotGuildSoundboardSound = 'NotGuildSoundboardSound',
  NotGuildSticker = 'NotGuildSticker',

  ReactionResolveUser = 'ReactionResolveUser',

  InviteResolveCode = 'InviteResolveCode',

  InviteNotFound = 'InviteNotFound',

  DeleteGroupDMChannel = 'DeleteGroupDMChannel',
  FetchGroupDMChannel = 'FetchGroupDMChannel',

  MemberFetchNonceLength = 'MemberFetchNonceLength',

  GlobalCommandPermissions = 'GlobalCommandPermissions',
  GuildUncachedEntityResolve = 'GuildUncachedEntityResolve',

  InteractionAlreadyReplied = 'InteractionAlreadyReplied',
  InteractionNotReplied = 'InteractionNotReplied',

  CommandInteractionOptionNotFound = 'CommandInteractionOptionNotFound',
  CommandInteractionOptionType = 'CommandInteractionOptionType',
  CommandInteractionOptionEmpty = 'CommandInteractionOptionEmpty',
  CommandInteractionOptionNoSubcommand = 'CommandInteractionOptionNoSubcommand',
  CommandInteractionOptionNoSubcommandGroup = 'CommandInteractionOptionNoSubcommandGroup',
  AutocompleteInteractionOptionNoFocusedOption = 'AutocompleteInteractionOptionNoFocusedOption',

  ModalSubmitInteractionFieldNotFound = 'ModalSubmitInteractionFieldNotFound',
  ModalSubmitInteractionFieldType = 'ModalSubmitInteractionFieldType',

  InvalidMissingScopes = 'InvalidMissingScopes',
  InvalidScopesWithPermissions = 'InvalidScopesWithPermissions',

  NotImplemented = 'NotImplemented',

  SweepFilterReturn = 'SweepFilterReturn',

  GuildForumMessageRequired = 'GuildForumMessageRequired',

  EntitlementCreateInvalidOwner = 'EntitlementCreateInvalidOwner',

  BulkBanUsersOptionEmpty = 'BulkBanUsersOptionEmpty',

  PollAlreadyExpired = 'PollAlreadyExpired',
}

export class DiscordjsError extends Error {
  private constructor(code: DiscordjsErrorCodes, ...args: unknown[]);
  public readonly code: DiscordjsErrorCodes;
  public get name(): `Error [${DiscordjsErrorCodes}]`;
}

export class DiscordjsTypeError extends TypeError {
  private constructor(code: DiscordjsErrorCodes, ...args: unknown[]);
  public readonly code: DiscordjsErrorCodes;
  public get name(): `TypeError [${DiscordjsErrorCodes}]`;
}

export class DiscordjsRangeError extends RangeError {
  private constructor(code: DiscordjsErrorCodes, ...args: unknown[]);
  public readonly code: DiscordjsErrorCodes;
  public get name(): `RangeError [${DiscordjsErrorCodes}]`;
}

//#endregion

//#region Managers

export abstract class BaseManager {
  protected constructor(client: Client);
  public readonly client: Client;
}

export abstract class DataManager<Key, Holds, Resolvable> extends BaseManager {
  protected constructor(client: Client<true>, holds: Constructable<Holds>);
  public readonly holds: Constructable<Holds>;
  public get cache(): Collection<Key, Holds>;
  public resolve(resolvable: Holds): Holds;
  public resolve(resolvable: Resolvable): Holds | null;
  public resolveId(resolvable: Key | Holds): Key;
  public resolveId(resolvable: Resolvable): Key | null;
  public valueOf(): Collection<Key, Holds>;
}

export abstract class CachedManager<Key, Holds, Resolvable> extends DataManager<Key, Holds, Resolvable> {
  protected constructor(client: Client<true>, holds: Constructable<Holds>, iterable?: Iterable<Holds>);
  private readonly _cache: Collection<Key, Holds>;
  private _add(data: unknown, cache?: boolean, { id, extras }?: { id: Key; extras: unknown[] }): Holds;
}

export type ApplicationCommandDataResolvable =
  | ApplicationCommandData
  | RESTPostAPIApplicationCommandsJSONBody
  | JSONEncodable<RESTPostAPIApplicationCommandsJSONBody>;

export class ApplicationCommandManager<
  ApplicationCommandScope = ApplicationCommand<{ guild: GuildResolvable }>,
  PermissionsOptionsExtras = { guild: GuildResolvable },
  PermissionsGuildType = null,
> extends CachedManager<Snowflake, ApplicationCommandScope, ApplicationCommandResolvable> {
  protected constructor(client: Client<true>, iterable?: Iterable<unknown>);
  public permissions: ApplicationCommandPermissionsManager<
    { command?: ApplicationCommandResolvable } & PermissionsOptionsExtras,
    { command: ApplicationCommandResolvable } & PermissionsOptionsExtras,
    PermissionsGuildType,
    null
  >;
  private commandPath({ id, guildId }: { id?: Snowflake; guildId?: Snowflake }): string;
  public create(command: ApplicationCommandDataResolvable, guildId?: Snowflake): Promise<ApplicationCommandScope>;
  public delete(command: ApplicationCommandResolvable, guildId?: Snowflake): Promise<ApplicationCommandScope | null>;
  public edit(
    command: ApplicationCommandResolvable,
    data: Partial<ApplicationCommandDataResolvable>,
  ): Promise<ApplicationCommandScope>;
  public edit(
    command: ApplicationCommandResolvable,
    data: Partial<ApplicationCommandDataResolvable>,
    guildId: Snowflake,
  ): Promise<ApplicationCommand>;
  public fetch(
    options: Snowflake | (Omit<FetchApplicationCommandOptions, 'guildId'> & { id: Snowflake }),
  ): Promise<ApplicationCommandScope>;
  public fetch(
    options: FetchApplicationCommandOptions & { id: Snowflake; guildId: Snowflake },
  ): Promise<ApplicationCommand>;
  public fetch(
    options?: Omit<FetchApplicationCommandOptions, 'id'>,
  ): Promise<Collection<Snowflake, ApplicationCommandScope>>;
  public set(
    commands: readonly ApplicationCommandDataResolvable[],
  ): Promise<Collection<Snowflake, ApplicationCommandScope>>;
  public set(
    commands: readonly ApplicationCommandDataResolvable[],
    guildId: Snowflake,
  ): Promise<Collection<Snowflake, ApplicationCommand>>;
  private static transformCommand(command: ApplicationCommandDataResolvable): RESTPostAPIApplicationCommandsJSONBody;
}

export class ApplicationCommandPermissionsManager<
  BaseOptions,
  FetchSingleOptions,
  GuildType,
  CommandIdType,
> extends BaseManager {
  private constructor(manager: ApplicationCommandManager | GuildApplicationCommandManager | ApplicationCommand);
  private manager: ApplicationCommandManager | GuildApplicationCommandManager | ApplicationCommand;

  public commandId: CommandIdType;
  public guild: GuildType;
  public guildId: Snowflake | null;
  public add(
    options: FetchSingleOptions & EditApplicationCommandPermissionsMixin,
  ): Promise<ApplicationCommandPermissions[]>;
  public has(
    options: FetchSingleOptions & {
      permissionId: ApplicationCommandPermissionIdResolvable;
      permissionType?: ApplicationCommandPermissionType;
    },
  ): Promise<boolean>;
  public fetch(options: FetchSingleOptions): Promise<ApplicationCommandPermissions[]>;
  public fetch(options: BaseOptions): Promise<Collection<Snowflake, ApplicationCommandPermissions[]>>;
  public remove(
    options:
      | (FetchSingleOptions & {
          token: string;
          channels?: readonly (GuildChannelResolvable | ChannelPermissionConstant)[];
          roles?: readonly (RoleResolvable | RolePermissionConstant)[];
          users: readonly UserResolvable[];
        })
      | (FetchSingleOptions & {
          token: string;
          channels?: readonly (GuildChannelResolvable | ChannelPermissionConstant)[];
          roles: readonly (RoleResolvable | RolePermissionConstant)[];
          users?: readonly UserResolvable[];
        })
      | (FetchSingleOptions & {
          token: string;
          channels: readonly (GuildChannelResolvable | ChannelPermissionConstant)[];
          roles?: readonly (RoleResolvable | RolePermissionConstant)[];
          users?: readonly UserResolvable[];
        }),
  ): Promise<ApplicationCommandPermissions[]>;
  public set(
    options: FetchSingleOptions & EditApplicationCommandPermissionsMixin,
  ): Promise<ApplicationCommandPermissions[]>;
  private permissionsPath(guildId: Snowflake, commandId?: Snowflake): string;
}

export class AutoModerationRuleManager extends CachedManager<
  Snowflake,
  AutoModerationRule,
  AutoModerationRuleResolvable
> {
  private constructor(guild: Guild, iterable: unknown);
  public guild: Guild;
  public create(options: AutoModerationRuleCreateOptions): Promise<AutoModerationRule>;
  public edit(
    autoModerationRule: AutoModerationRuleResolvable,
    options: AutoModerationRuleEditOptions,
  ): Promise<AutoModerationRule>;
  public fetch(options: AutoModerationRuleResolvable | FetchAutoModerationRuleOptions): Promise<AutoModerationRule>;
  public fetch(options?: FetchAutoModerationRulesOptions): Promise<Collection<Snowflake, AutoModerationRule>>;
  public delete(autoModerationRule: AutoModerationRuleResolvable, reason?: string): Promise<void>;
}

export class CategoryChannelChildManager extends DataManager<Snowflake, CategoryChildChannel, GuildChannelResolvable> {
  private constructor(channel: CategoryChannel);

  public channel: CategoryChannel;
  public get guild(): Guild;
  public create<Type extends CategoryChannelChildTypes>(
    options: CategoryCreateChannelOptions & { type: Type },
  ): Promise<MappedChannelCategoryTypes[Type]>;
  public create(options: CategoryCreateChannelOptions): Promise<TextChannel>;
}

export class ChannelManager extends CachedManager<Snowflake, Channel, ChannelResolvable> {
  private constructor(client: Client<true>, iterable: Iterable<RawChannelData>);
  public createMessage(
    channel: Exclude<TextBasedChannelResolvable, PartialGroupDMChannel>,
    options: string | MessagePayload | MessageCreateOptions,
  ): Promise<OmitPartialGroupDMChannel<Message>>;
  public fetch(id: Snowflake, options?: FetchChannelOptions): Promise<Channel | null>;
}

export type EntitlementResolvable = Snowflake | Entitlement;
export type SKUResolvable = Snowflake | SKU;
export type SubscriptionResolvable = Snowflake | Subscription;

export interface GuildEntitlementCreateOptions {
  sku: SKUResolvable;
  guild: GuildResolvable;
}

export interface UserEntitlementCreateOptions {
  sku: SKUResolvable;
  user: UserResolvable;
}

export interface FetchEntitlementOptions extends BaseFetchOptions {
  entitlement: EntitlementResolvable;
}

export interface FetchEntitlementsOptions {
  limit?: number;
  guild?: GuildResolvable;
  user?: UserResolvable;
  skus?: readonly SKUResolvable[];
  excludeEnded?: boolean;
  excludeDeleted?: boolean;
  cache?: boolean;
  before?: Snowflake;
  after?: Snowflake;
}

export class EntitlementManager extends CachedManager<Snowflake, Entitlement, EntitlementResolvable> {
  private constructor(client: Client<true>, iterable: Iterable<APIEntitlement>);
  public fetch(options: EntitlementResolvable | FetchEntitlementOptions): Promise<Entitlement>;
  public fetch(options?: FetchEntitlementsOptions): Promise<Collection<Snowflake, Entitlement>>;
  public createTest(options: GuildEntitlementCreateOptions | UserEntitlementCreateOptions): Promise<Entitlement>;
  public deleteTest(entitlement: EntitlementResolvable): Promise<void>;
  public consume(entitlementId: Snowflake): Promise<void>;
}

export interface FetchSubscriptionOptions extends BaseFetchOptions {
  sku: SKUResolvable;
  subscriptionId: Snowflake;
}

export interface FetchSubscriptionsOptions {
  after?: Snowflake;
  before?: Snowflake;
  limit?: number;
  sku: SKUResolvable;
  user: UserResolvable;
}

export class SubscriptionManager extends CachedManager<Snowflake, Subscription, SubscriptionResolvable> {
  private constructor(client: Client<true>, iterable?: Iterable<APISubscription>);
  public fetch(options: FetchSubscriptionOptions): Promise<Subscription>;
  public fetch(options: FetchSubscriptionsOptions): Promise<Collection<Snowflake, Subscription>>;
}

export interface FetchGuildApplicationCommandFetchOptions extends Omit<FetchApplicationCommandOptions, 'guildId'> {}

export class GuildApplicationCommandManager extends ApplicationCommandManager<ApplicationCommand, {}, Guild> {
  private constructor(guild: Guild, iterable?: Iterable<RawApplicationCommandData>);
  public guild: Guild;
  public create(command: ApplicationCommandDataResolvable): Promise<ApplicationCommand>;
  public delete(command: ApplicationCommandResolvable): Promise<ApplicationCommand | null>;
  public edit(
    command: ApplicationCommandResolvable,
    data: Partial<ApplicationCommandDataResolvable>,
  ): Promise<ApplicationCommand>;
  public fetch(
    options: Snowflake | (FetchGuildApplicationCommandFetchOptions & { id: Snowflake }),
  ): Promise<ApplicationCommand>;
  public fetch(
    options?: Omit<FetchGuildApplicationCommandFetchOptions, 'id'>,
  ): Promise<Collection<Snowflake, ApplicationCommand>>;
  public set(commands: readonly ApplicationCommandDataResolvable[]): Promise<Collection<Snowflake, ApplicationCommand>>;
}

export interface FollowedChannelData {
  channelId: Snowflake;
  webhookId: Snowflake;
}

export type MappedGuildChannelTypes = {
  [ChannelType.GuildCategory]: CategoryChannel;
} & MappedChannelCategoryTypes;

export type GuildChannelTypes = CategoryChannelChildTypes | ChannelType.GuildCategory;

export class GuildChannelManager extends CachedManager<Snowflake, GuildBasedChannel, GuildChannelResolvable> {
  private constructor(guild: Guild, iterable?: Iterable<RawGuildChannelData>);
  public get channelCountWithoutThreads(): number;
  public guild: Guild;

  public addFollower(
    channel: AnnouncementChannelResolvable,
    targetChannel: TextChannelResolvable,
    reason?: string,
  ): Promise<FollowedChannelData>;
  public create<Type extends GuildChannelTypes>(
    options: GuildChannelCreateOptions & { type: Type },
  ): Promise<MappedGuildChannelTypes[Type]>;
  public create(options: GuildChannelCreateOptions): Promise<TextChannel>;
  public createWebhook(options: WebhookCreateOptions): Promise<Webhook<WebhookType.Incoming>>;
  public edit(channel: GuildChannelResolvable, data: GuildChannelEditOptions): Promise<GuildChannel>;
  public fetch(id: Snowflake, options?: BaseFetchOptions): Promise<GuildBasedChannel | null>;
  public fetch(
    id?: undefined,
    options?: BaseFetchOptions,
  ): Promise<Collection<Snowflake, NonThreadGuildBasedChannel | null>>;
  public fetchWebhooks(
    channel: GuildChannelResolvable,
  ): Promise<Collection<Snowflake, Webhook<WebhookType.ChannelFollower | WebhookType.Incoming>>>;
  public setPosition(
    channel: GuildChannelResolvable,
    position: number,
    options?: SetChannelPositionOptions,
  ): Promise<GuildChannel>;
  public setPositions(channelPositions: readonly ChannelPosition[]): Promise<Guild>;
  public fetchActiveThreads(cache?: boolean): Promise<FetchedThreads>;
  private rawFetchGuildActiveThreads(): Promise<RESTGetAPIGuildThreadsResult>;
  public delete(channel: GuildChannelResolvable, reason?: string): Promise<void>;
}

export class GuildEmojiManager extends CachedManager<Snowflake, GuildEmoji, EmojiResolvable> {
  private constructor(guild: Guild, iterable?: Iterable<RawGuildEmojiData>);
  public guild: Guild;
  public create(options: GuildEmojiCreateOptions): Promise<GuildEmoji>;
  public fetch(id: Snowflake, options?: BaseFetchOptions): Promise<GuildEmoji>;
  public fetch(id?: undefined, options?: BaseFetchOptions): Promise<Collection<Snowflake, GuildEmoji>>;
  public fetchAuthor(emoji: EmojiResolvable): Promise<User>;
  public delete(emoji: EmojiResolvable, reason?: string): Promise<void>;
  public edit(emoji: EmojiResolvable, options: GuildEmojiEditOptions): Promise<GuildEmoji>;
  public resolveIdentifier(emoji: EmojiIdentifierResolvable): string | null;
}

export class GuildEmojiRoleManager extends DataManager<Snowflake, Role, RoleResolvable> {
  private constructor(emoji: GuildEmoji);
  public emoji: GuildEmoji;
  public guild: Guild;
  public add(
    roleOrRoles: RoleResolvable | readonly RoleResolvable[] | ReadonlyCollection<Snowflake, Role>,
  ): Promise<GuildEmoji>;
  public set(roles: readonly RoleResolvable[] | ReadonlyCollection<Snowflake, Role>): Promise<GuildEmoji>;
  public remove(
    roleOrRoles: RoleResolvable | readonly RoleResolvable[] | ReadonlyCollection<Snowflake, Role>,
  ): Promise<GuildEmoji>;
}

export interface FetchSoundboardSoundsOptions {
  guildIds: readonly Snowflake[];
  time?: number;
}

export class GuildManager extends CachedManager<Snowflake, Guild, GuildResolvable> {
  private constructor(client: Client<true>, iterable?: Iterable<RawGuildData>);
  public create(options: GuildCreateOptions): Promise<Guild>;
  public fetch(options: Snowflake | FetchGuildOptions): Promise<Guild>;
  public fetch(options?: FetchGuildsOptions): Promise<Collection<Snowflake, OAuth2Guild>>;
  public fetchSoundboardSounds(
    options: FetchSoundboardSoundsOptions,
  ): Promise<Collection<Snowflake, Collection<Snowflake, GuildSoundboardSound>>>;
  public setIncidentActions(
    guild: GuildResolvable,
    incidentActions: IncidentActionsEditOptions,
  ): Promise<IncidentActions>;
  public widgetImageURL(guild: GuildResolvable, style?: GuildWidgetStyle): string;
}

export interface AddOrRemoveGuildMemberRoleOptions {
  user: UserResolvable;
  role: RoleResolvable;
  reason?: string;
}

export class GuildMemberManager extends CachedManager<Snowflake, GuildMember, UserResolvable> {
  private constructor(guild: Guild, iterable?: Iterable<RawGuildMemberData>);
  public guild: Guild;
  public get me(): GuildMember | null;
  public add(
    user: UserResolvable,
    options: AddGuildMemberOptions & { fetchWhenExisting: false },
  ): Promise<GuildMember | null>;
  public add(user: UserResolvable, options: AddGuildMemberOptions): Promise<GuildMember>;
  public ban(user: UserResolvable, options?: BanOptions): Promise<void>;
  public bulkBan(
    users: ReadonlyCollection<Snowflake, UserResolvable> | readonly UserResolvable[],
    options?: BanOptions,
  ): Promise<BulkBanResult>;
  public edit(user: UserResolvable, options: GuildMemberEditOptions): Promise<GuildMember>;
  public fetch(
    options: UserResolvable | FetchMemberOptions | (FetchMembersOptions & { user: UserResolvable }),
  ): Promise<GuildMember>;
  public fetch(options?: FetchMembersOptions): Promise<Collection<Snowflake, GuildMember>>;
  public fetchMe(options?: BaseFetchOptions): Promise<GuildMember>;
  public kick(user: UserResolvable, reason?: string): Promise<void>;
  public list(options?: GuildListMembersOptions): Promise<Collection<Snowflake, GuildMember>>;
  public prune(options: GuildPruneMembersOptions & { dry?: false; count: false }): Promise<null>;
  public prune(options?: GuildPruneMembersOptions): Promise<number>;
  public search(options: GuildSearchMembersOptions): Promise<Collection<Snowflake, GuildMember>>;
  public unban(user: UserResolvable, reason?: string): Promise<void>;
  public addRole(options: AddOrRemoveGuildMemberRoleOptions): Promise<void>;
  public removeRole(options: AddOrRemoveGuildMemberRoleOptions): Promise<void>;
}

export class GuildBanManager extends CachedManager<Snowflake, GuildBan, GuildBanResolvable> {
  private constructor(guild: Guild, iterable?: Iterable<RawGuildBanData>);
  public guild: Guild;
  public create(user: UserResolvable, options?: BanOptions): Promise<void>;
  public fetch(options: UserResolvable | FetchBanOptions): Promise<GuildBan>;
  public fetch(options?: FetchBansOptions): Promise<Collection<Snowflake, GuildBan>>;
  public remove(user: UserResolvable, reason?: string): Promise<void>;
  public bulkCreate(
    users: ReadonlyCollection<Snowflake, UserResolvable> | readonly UserResolvable[],
    options?: BanOptions,
  ): Promise<BulkBanResult>;
}

export class GuildInviteManager extends DataManager<string, Invite, InviteResolvable> {
  private constructor(guild: Guild, iterable?: Iterable<RawInviteData>);
  public guild: Guild;
  public create(channel: GuildInvitableChannelResolvable, options?: InviteCreateOptions): Promise<Invite>;
  public fetch(options: InviteResolvable | FetchInviteOptions): Promise<Invite>;
  public fetch(options?: FetchInvitesOptions): Promise<Collection<string, Invite>>;
  public delete(invite: InviteResolvable, reason?: string): Promise<Invite>;
}

export class GuildScheduledEventManager extends CachedManager<
  Snowflake,
  GuildScheduledEvent,
  GuildScheduledEventResolvable
> {
  private constructor(guild: Guild, iterable?: Iterable<RawGuildScheduledEventData>);
  public guild: Guild;
  public create(options: GuildScheduledEventCreateOptions): Promise<GuildScheduledEvent>;
  public fetch(): Promise<Collection<Snowflake, GuildScheduledEvent>>;
  public fetch<
    Options extends GuildScheduledEventResolvable | FetchGuildScheduledEventOptions | FetchGuildScheduledEventsOptions,
  >(options?: Options): Promise<GuildScheduledEventManagerFetchResult<Options>>;
  public edit<
    Status extends GuildScheduledEventStatus,
    AcceptableStatus extends GuildScheduledEventSetStatusArg<Status>,
  >(
    guildScheduledEvent: GuildScheduledEventResolvable,
    options: GuildScheduledEventEditOptions<Status, AcceptableStatus>,
  ): Promise<GuildScheduledEvent<AcceptableStatus>>;
  public delete(guildScheduledEvent: GuildScheduledEventResolvable): Promise<void>;
  public fetchSubscribers<Options extends FetchGuildScheduledEventSubscribersOptions>(
    guildScheduledEvent: GuildScheduledEventResolvable,
    options?: Options,
  ): Promise<GuildScheduledEventManagerFetchSubscribersResult<Options>>;
}

export interface GuildSoundboardSoundCreateOptions {
  file: BufferResolvable | Stream;
  name: string;
  contentType?: string;
  volume?: number;
  emojiId?: Snowflake;
  emojiName?: string;
  reason?: string;
}

export interface GuildSoundboardSoundEditOptions {
  name?: string;
  volume?: number | null;
  emojiId?: Snowflake | null;
  emojiName?: string | null;
}

export class GuildSoundboardSoundManager extends CachedManager<Snowflake, SoundboardSound, SoundboardSoundResolvable> {
  private constructor(guild: Guild, iterable?: Iterable<APISoundboardSound>);
  public guild: Guild;
  public create(options: GuildSoundboardSoundCreateOptions): Promise<GuildSoundboardSound>;
  public edit(
    soundboardSound: SoundboardSoundResolvable,
    options: GuildSoundboardSoundEditOptions,
  ): Promise<GuildSoundboardSound>;
  public delete(soundboardSound: SoundboardSoundResolvable): Promise<void>;
  public fetch(id: Snowflake, options?: BaseFetchOptions): Promise<GuildSoundboardSound>;
  public fetch(options?: BaseFetchOptions): Promise<Collection<Snowflake, GuildSoundboardSound>>;
}

export class GuildStickerManager extends CachedManager<Snowflake, Sticker, StickerResolvable> {
  private constructor(guild: Guild, iterable?: Iterable<RawStickerData>);
  public guild: Guild;
  public create(options: GuildStickerCreateOptions): Promise<Sticker>;
  public edit(sticker: StickerResolvable, data?: GuildStickerEditOptions): Promise<Sticker>;
  public delete(sticker: StickerResolvable, reason?: string): Promise<void>;
  public fetch(id: Snowflake, options?: BaseFetchOptions): Promise<Sticker>;
  public fetch(id?: Snowflake, options?: BaseFetchOptions): Promise<Collection<Snowflake, Sticker>>;
  public fetchUser(sticker: StickerResolvable): Promise<User | null>;
}

export class GuildMemberRoleManager extends DataManager<Snowflake, Role, RoleResolvable> {
  private constructor(member: GuildMember);
  public get hoist(): Role | null;
  public get icon(): Role | null;
  public get color(): Role | null;
  public get highest(): Role;
  public get premiumSubscriberRole(): Role | null;
  public get botRole(): Role | null;
  public member: GuildMember;
  public guild: Guild;

  public add(
    roleOrRoles: RoleResolvable | readonly RoleResolvable[] | ReadonlyCollection<Snowflake, Role>,
    reason?: string,
  ): Promise<GuildMember>;
  public set(
    roles: readonly RoleResolvable[] | ReadonlyCollection<Snowflake, Role>,
    reason?: string,
  ): Promise<GuildMember>;
  public remove(
    roleOrRoles: RoleResolvable | readonly RoleResolvable[] | ReadonlyCollection<Snowflake, Role>,
    reason?: string,
  ): Promise<GuildMember>;
}

export interface FetchPollAnswerVotersOptions extends BaseFetchPollAnswerVotersOptions {
  messageId: Snowflake;
  answerId: number;
}

export abstract class MessageManager<InGuild extends boolean = boolean> extends CachedManager<
  Snowflake,
  Message<InGuild>,
  MessageResolvable
> {
  protected constructor(channel: TextBasedChannel, iterable?: Iterable<RawMessageData>);
  public channel: TextBasedChannel;
  public delete(message: MessageResolvable): Promise<void>;
  public edit(
    message: MessageResolvable,
    options: string | MessagePayload | MessageEditOptions,
  ): Promise<Message<InGuild>>;
  public fetch(options: MessageResolvable | FetchMessageOptions): Promise<Message<InGuild>>;
  public fetch(options?: FetchMessagesOptions): Promise<Collection<Snowflake, Message<InGuild>>>;
  public fetchPinned(cache?: boolean): Promise<Collection<Snowflake, Message<InGuild>>>;
  public react(message: MessageResolvable, emoji: EmojiIdentifierResolvable): Promise<void>;
  public pin(message: MessageResolvable, reason?: string): Promise<void>;
  public unpin(message: MessageResolvable, reason?: string): Promise<void>;
  public endPoll(messageId: Snowflake): Promise<Message>;
  public fetchPollAnswerVoters(options: FetchPollAnswerVotersOptions): Promise<Collection<Snowflake, User>>;
}

export class DMMessageManager extends MessageManager {
  public channel: DMChannel;
}

export class PartialGroupDMMessageManager extends MessageManager {
  public channel: PartialGroupDMChannel;
}

export class GuildMessageManager extends MessageManager<true> {
  public channel: GuildTextBasedChannel;
  public crosspost(message: MessageResolvable): Promise<Message<true>>;
}

export class PermissionOverwriteManager extends CachedManager<
  Snowflake,
  PermissionOverwrites,
  PermissionOverwriteResolvable
> {
  private constructor(client: Client<true>, iterable?: Iterable<RawPermissionOverwriteData>);
  public set(
    overwrites: readonly OverwriteResolvable[] | ReadonlyCollection<Snowflake, OverwriteResolvable>,
    reason?: string,
  ): Promise<NonThreadGuildBasedChannel>;
  private upsert(
    userOrRole: RoleResolvable | UserResolvable,
    options: PermissionOverwriteOptions,
    overwriteOptions?: GuildChannelOverwriteOptions,
    existing?: PermissionOverwrites,
  ): Promise<NonThreadGuildBasedChannel>;
  public create(
    userOrRole: RoleResolvable | UserResolvable,
    options: PermissionOverwriteOptions,
    overwriteOptions?: GuildChannelOverwriteOptions,
  ): Promise<NonThreadGuildBasedChannel>;
  public edit(
    userOrRole: RoleResolvable | UserResolvable,
    options: PermissionOverwriteOptions,
    overwriteOptions?: GuildChannelOverwriteOptions,
  ): Promise<NonThreadGuildBasedChannel>;
  public delete(userOrRole: RoleResolvable | UserResolvable, reason?: string): Promise<NonThreadGuildBasedChannel>;
}

export class PresenceManager extends CachedManager<Snowflake, Presence, PresenceResolvable> {
  private constructor(client: Client<true>, iterable?: Iterable<RawPresenceData>);
}

export class ReactionManager extends CachedManager<Snowflake | string, MessageReaction, MessageReactionResolvable> {
  private constructor(message: Message, iterable?: Iterable<RawMessageReactionData>);
  public message: Message;
  public removeAll(): Promise<Message>;
}

export class ReactionUserManager extends CachedManager<Snowflake, User, UserResolvable> {
  private constructor(reaction: MessageReaction, iterable?: Iterable<RawUserData>);
  public reaction: MessageReaction;
  public fetch(options?: FetchReactionUsersOptions): Promise<Collection<Snowflake, User>>;
  public remove(user?: UserResolvable): Promise<MessageReaction>;
}

export class RoleManager extends CachedManager<Snowflake, Role, RoleResolvable> {
  private constructor(guild: Guild, iterable?: Iterable<RawRoleData>);
  public get everyone(): Role;
  public get highest(): Role;
  public guild: Guild;
  public get premiumSubscriberRole(): Role | null;
  public botRoleFor(user: UserResolvable): Role | null;
  public fetch(id: Snowflake, options?: BaseFetchOptions): Promise<Role>;
  public fetch(id?: undefined, options?: BaseFetchOptions): Promise<Collection<Snowflake, Role>>;
  public create(options?: RoleCreateOptions): Promise<Role>;
  public edit(role: RoleResolvable, options: RoleEditOptions): Promise<Role>;
  public delete(role: RoleResolvable, reason?: string): Promise<void>;
  public setPosition(role: RoleResolvable, position: number, options?: SetRolePositionOptions): Promise<Role>;
  public setPositions(rolePositions: readonly RolePosition[]): Promise<Guild>;
  public comparePositions(role1: RoleResolvable, role2: RoleResolvable): number;
}

export class StageInstanceManager extends CachedManager<Snowflake, StageInstance, StageInstanceResolvable> {
  private constructor(guild: Guild, iterable?: Iterable<RawStageInstanceData>);
  public guild: Guild;
  public create(channel: StageChannelResolvable, options: StageInstanceCreateOptions): Promise<StageInstance>;
  public fetch(channel: StageChannelResolvable, options?: BaseFetchOptions): Promise<StageInstance>;
  public edit(channel: StageChannelResolvable, options: StageInstanceEditOptions): Promise<StageInstance>;
  public delete(channel: StageChannelResolvable): Promise<void>;
}

export class ThreadManager<ThreadOnly extends boolean = boolean> extends CachedManager<
  Snowflake,
  If<ThreadOnly, ForumThreadChannel, TextThreadChannel>,
  ThreadChannelResolvable
> {
  protected constructor(
    channel: TextChannel | AnnouncementChannel | ForumChannel | MediaChannel,
    iterable?: Iterable<RawThreadChannelData>,
  );
  public channel: If<ThreadOnly, ForumChannel | MediaChannel, TextChannel | AnnouncementChannel>;
  public fetch(
    options: ThreadChannelResolvable,
    cacheOptions?: BaseFetchOptions,
  ): Promise<If<ThreadOnly, ForumThreadChannel, TextThreadChannel> | null>;
  public fetch(
    options: FetchThreadsOptions & { archived: FetchArchivedThreadOptions },
    cacheOptions?: { cache?: boolean },
  ): Promise<FetchedThreadsMore>;
  public fetch(options?: FetchThreadsOptions, cacheOptions?: { cache?: boolean }): Promise<FetchedThreads>;
  public fetchArchived(options?: FetchArchivedThreadOptions, cache?: boolean): Promise<FetchedThreadsMore>;
  public fetchActive(cache?: boolean): Promise<FetchedThreads>;
}

export class GuildTextThreadManager<AllowedThreadType> extends ThreadManager<false> {
  public create(
    options: GuildTextThreadCreateOptions<AllowedThreadType>,
  ): Promise<AllowedThreadType extends ChannelType.PrivateThread ? PrivateThreadChannel : PublicThreadChannel<false>>;
}

export class GuildForumThreadManager extends ThreadManager<true> {
  public create(options: GuildForumThreadCreateOptions): Promise<ForumThreadChannel>;
}

export class ThreadMemberManager extends CachedManager<Snowflake, ThreadMember, ThreadMemberResolvable> {
  private constructor(thread: ThreadChannel, iterable?: Iterable<RawThreadMemberData>);
  public thread: AnyThreadChannel;
  public get me(): ThreadMember | null;
  public add(member: UserResolvable | '@me'): Promise<Snowflake>;

  public fetch(
    options: ThreadMember<true> | ((FetchThreadMemberOptions & { withMember: true }) | { member: ThreadMember<true> }),
  ): Promise<ThreadMember<true>>;

  public fetch(options: ThreadMemberResolvable | FetchThreadMemberOptions): Promise<ThreadMember>;

  public fetch(
    options: FetchThreadMembersWithGuildMemberDataOptions,
  ): Promise<Collection<Snowflake, ThreadMember<true>>>;

  public fetch(options?: FetchThreadMembersWithoutGuildMemberDataOptions): Promise<Collection<Snowflake, ThreadMember>>;
  public fetchMe(options?: BaseFetchOptions): Promise<ThreadMember>;
  public remove(member: UserResolvable | '@me'): Promise<Snowflake>;
}

export class UserManager extends CachedManager<Snowflake, User, UserResolvable> {
  private constructor(client: Client<true>, iterable?: Iterable<RawUserData>);
  private dmChannel(userId: Snowflake): DMChannel | null;
  public createDM(user: UserResolvable, options?: BaseFetchOptions): Promise<DMChannel>;
  public deleteDM(user: UserResolvable): Promise<DMChannel>;
  public fetch(user: UserResolvable, options?: BaseFetchOptions): Promise<User>;
  public send(user: UserResolvable, options: string | MessagePayload | MessageCreateOptions): Promise<Message>;
}

export class VoiceStateManager extends CachedManager<Snowflake, VoiceState, typeof VoiceState> {
  private constructor(guild: Guild, iterable?: Iterable<RawVoiceStateData>);
  public guild: Guild;
  public fetch(member: UserResolvable | '@me', options?: BaseFetchOptions): Promise<VoiceState>;
}

//#endregion

//#region Mixins

// Model the TextBasedChannel mixin system, allowing application of these fields
// to the classes that use these methods without having to manually add them
// to each of those classes

export type Constructable<Entity> = abstract new (...args: any[]) => Entity;

export interface PartialTextBasedChannelFields<InGuild extends boolean = boolean> {
  send(options: string | MessagePayload | MessageCreateOptions): Promise<Message<InGuild>>;
}

export interface TextBasedChannelFields<InGuild extends boolean = boolean, InDM extends boolean = boolean>
  extends PartialTextBasedChannelFields<InGuild> {
  lastMessageId: Snowflake | null;
  get lastMessage(): Message | null;
  lastPinTimestamp: number | null;
  get lastPinAt(): Date | null;
  messages: If<InGuild, GuildMessageManager, If<InDM, DMMessageManager, PartialGroupDMMessageManager>>;
  awaitMessageComponent<ComponentType extends MessageComponentType>(
    options?: AwaitMessageCollectorOptionsParams<ComponentType, true>,
  ): Promise<MappedInteractionTypes[ComponentType]>;
  awaitMessages(options?: AwaitMessagesOptions): Promise<Collection<Snowflake, Message>>;
  bulkDelete(
    messages: Collection<Snowflake, Message> | readonly MessageResolvable[] | number,
    filterOld?: boolean,
  ): Promise<Snowflake[]>;
  createMessageComponentCollector<ComponentType extends MessageComponentType>(
    options?: MessageChannelCollectorOptionsParams<ComponentType, true>,
  ): InteractionCollector<MappedInteractionTypes[ComponentType]>;
  createMessageCollector(options?: MessageCollectorOptions): MessageCollector;
  createWebhook(options: ChannelWebhookCreateOptions): Promise<Webhook<WebhookType.Incoming>>;
  fetchWebhooks(): Promise<Collection<Snowflake, Webhook<WebhookType.ChannelFollower | WebhookType.Incoming>>>;
  sendTyping(): Promise<void>;
  setRateLimitPerUser(rateLimitPerUser: number, reason?: string): Promise<this>;
  setNSFW(nsfw?: boolean, reason?: string): Promise<this>;
}

/** @internal */
export interface PartialWebhookFields {
  id: Snowflake;
  get url(): string;
  deleteMessage(message: MessageResolvable | APIMessage | '@original', threadId?: Snowflake): Promise<void>;
  editMessage(
    message: MessageResolvable | '@original',
    options: string | MessagePayload | WebhookMessageEditOptions,
  ): Promise<APIMessage | Message>;
  fetchMessage(message: Snowflake | '@original', options?: WebhookFetchMessageOptions): Promise<APIMessage | Message>;
  send(
    options: string | MessagePayload | InteractionReplyOptions | WebhookMessageCreateOptions,
  ): Promise<APIMessage | Message>;
}

/** @internal */
export interface WebhookFields extends PartialWebhookFields {
  get createdAt(): Date;
  get createdTimestamp(): number;
  delete(reason?: string): Promise<void>;
  edit(options: WebhookEditOptions): Promise<this>;
  sendSlackMessage(body: unknown): Promise<boolean>;
}

//#endregion

//#region Typedefs

export interface ActivitiesOptions extends Omit<ActivityOptions, 'shardId'> {}

export interface ActivityOptions {
  name: string;
  state?: string;
  url?: string;
  type?: ActivityType;
  shardId?: number | readonly number[];
}

export interface AddGuildMemberOptions {
  accessToken: string;
  nick?: string;
  roles?: ReadonlyCollection<Snowflake, Role> | readonly RoleResolvable[];
  mute?: boolean;
  deaf?: boolean;
  force?: boolean;
  fetchWhenExisting?: boolean;
}

export type AllowedPartial =
  | User
  | Channel
  | GuildMember
  | Message
  | MessageReaction
  | GuildScheduledEvent
  | ThreadMember
  | Poll
  | PollAnswer
  | SoundboardSound;

export type AllowedThreadTypeForAnnouncementChannel = ChannelType.AnnouncementThread;

export type AllowedThreadTypeForTextChannel = ChannelType.PublicThread | ChannelType.PrivateThread;

export interface BaseApplicationCommandData {
  name: string;
  nameLocalizations?: LocalizationMap;
  defaultMemberPermissions?: PermissionResolvable | null;
  nsfw?: boolean;
  contexts?: readonly InteractionContextType[];
  integrationTypes?: readonly ApplicationIntegrationType[];
}

export interface AttachmentData {
  name?: string;
  description?: string;
}

export type CommandOptionDataTypeResolvable = ApplicationCommandOptionType;

export type CommandOptionChannelResolvableType = ApplicationCommandOptionType.Channel;

export type CommandOptionChoiceResolvableType =
  | ApplicationCommandOptionType.String
  | CommandOptionNumericResolvableType;

export type CommandOptionNumericResolvableType =
  | ApplicationCommandOptionType.Number
  | ApplicationCommandOptionType.Integer;

export type CommandOptionSubOptionResolvableType =
  | ApplicationCommandOptionType.Subcommand
  | ApplicationCommandOptionType.SubcommandGroup;

export type CommandOptionNonChoiceResolvableType = Exclude<
  CommandOptionDataTypeResolvable,
  CommandOptionChoiceResolvableType | CommandOptionSubOptionResolvableType | CommandOptionChannelResolvableType
>;

export interface BaseApplicationCommandOptionsData {
  name: string;
  nameLocalizations?: LocalizationMap;
  description: string;
  descriptionLocalizations?: LocalizationMap;
  required?: boolean;
  autocomplete?: never;
}

export interface UserApplicationCommandData extends BaseApplicationCommandData {
  type: ApplicationCommandType.User;
}

export interface MessageApplicationCommandData extends BaseApplicationCommandData {
  type: ApplicationCommandType.Message;
}

export interface ChatInputApplicationCommandData extends BaseApplicationCommandData {
  description: string;
  descriptionLocalizations?: LocalizationMap;
  type?: ApplicationCommandType.ChatInput;
  options?: readonly ApplicationCommandOptionData[];
}

export interface PrimaryEntryPointCommandData extends BaseApplicationCommandData {
  description?: string;
  descriptionLocalizations?: LocalizationMap;
  type: ApplicationCommandType.PrimaryEntryPoint;
  handler?: EntryPointCommandHandlerType;
}

export type ApplicationCommandData =
  | UserApplicationCommandData
  | MessageApplicationCommandData
  | ChatInputApplicationCommandData
  | PrimaryEntryPointCommandData;

export interface ApplicationCommandChannelOptionData extends BaseApplicationCommandOptionsData {
  type: CommandOptionChannelResolvableType;
  channelTypes?: readonly ApplicationCommandOptionAllowedChannelTypes[];
  channel_types?: readonly ApplicationCommandOptionAllowedChannelTypes[];
}

export interface ApplicationCommandChannelOption extends BaseApplicationCommandOptionsData {
  type: ApplicationCommandOptionType.Channel;
  channelTypes?: readonly ApplicationCommandOptionAllowedChannelTypes[];
}

export interface ApplicationCommandRoleOptionData extends BaseApplicationCommandOptionsData {
  type: ApplicationCommandOptionType.Role;
}

export interface ApplicationCommandRoleOption extends BaseApplicationCommandOptionsData {
  type: ApplicationCommandOptionType.Role;
}

export interface ApplicationCommandUserOptionData extends BaseApplicationCommandOptionsData {
  type: ApplicationCommandOptionType.User;
}

export interface ApplicationCommandUserOption extends BaseApplicationCommandOptionsData {
  type: ApplicationCommandOptionType.User;
}

export interface ApplicationCommandMentionableOptionData extends BaseApplicationCommandOptionsData {
  type: ApplicationCommandOptionType.Mentionable;
}

export interface ApplicationCommandMentionableOption extends BaseApplicationCommandOptionsData {
  type: ApplicationCommandOptionType.Mentionable;
}

export interface ApplicationCommandAttachmentOption extends BaseApplicationCommandOptionsData {
  type: ApplicationCommandOptionType.Attachment;
}

export interface ApplicationCommandAutocompleteNumericOption
  extends Omit<BaseApplicationCommandOptionsData, 'autocomplete'> {
  type: CommandOptionNumericResolvableType;
  minValue?: number;
  maxValue?: number;
  autocomplete: true;
}

export interface ApplicationCommandAutocompleteStringOption
  extends Omit<BaseApplicationCommandOptionsData, 'autocomplete'> {
  type: ApplicationCommandOptionType.String;
  minLength?: number;
  maxLength?: number;
  autocomplete: true;
}

export interface ApplicationCommandAutocompleteNumericOptionData
  extends Omit<BaseApplicationCommandOptionsData, 'autocomplete'> {
  type: CommandOptionNumericResolvableType;
  minValue?: number;
  min_value?: number;
  maxValue?: number;
  max_value?: number;
  autocomplete: true;
}

export interface ApplicationCommandAutocompleteStringOptionData
  extends Omit<BaseApplicationCommandOptionsData, 'autocomplete'> {
  type: ApplicationCommandOptionType.String;
  minLength?: number;
  min_length?: number;
  maxLength?: number;
  max_length?: number;
  autocomplete: true;
}

export interface ApplicationCommandChoicesData<Type extends string | number = string | number>
  extends Omit<BaseApplicationCommandOptionsData, 'autocomplete'> {
  type: CommandOptionChoiceResolvableType;
  choices?: readonly ApplicationCommandOptionChoiceData<Type>[];
  autocomplete?: false;
}

export interface ApplicationCommandChoicesOption<Type extends string | number = string | number>
  extends Omit<BaseApplicationCommandOptionsData, 'autocomplete'> {
  type: CommandOptionChoiceResolvableType;
  choices?: readonly ApplicationCommandOptionChoiceData<Type>[];
  autocomplete?: false;
}

export interface ApplicationCommandNumericOptionData extends ApplicationCommandChoicesData<number> {
  type: CommandOptionNumericResolvableType;
  minValue?: number;
  min_value?: number;
  maxValue?: number;
  max_value?: number;
}

export interface ApplicationCommandStringOptionData extends ApplicationCommandChoicesData<string> {
  type: ApplicationCommandOptionType.String;
  minLength?: number;
  min_length?: number;
  maxLength?: number;
  max_length?: number;
}

export interface ApplicationCommandBooleanOptionData extends BaseApplicationCommandOptionsData {
  type: ApplicationCommandOptionType.Boolean;
}

export interface ApplicationCommandNumericOption extends ApplicationCommandChoicesOption<number> {
  type: CommandOptionNumericResolvableType;
  minValue?: number;
  maxValue?: number;
}

export interface ApplicationCommandStringOption extends ApplicationCommandChoicesOption<string> {
  type: ApplicationCommandOptionType.String;
  minLength?: number;
  maxLength?: number;
}

export interface ApplicationCommandBooleanOption extends BaseApplicationCommandOptionsData {
  type: ApplicationCommandOptionType.Boolean;
}

export interface ApplicationCommandSubGroupData extends Omit<BaseApplicationCommandOptionsData, 'required'> {
  type: ApplicationCommandOptionType.SubcommandGroup;
  options: readonly ApplicationCommandSubCommandData[];
}

export interface ApplicationCommandSubGroup extends Omit<BaseApplicationCommandOptionsData, 'required'> {
  type: ApplicationCommandOptionType.SubcommandGroup;
  options?: readonly ApplicationCommandSubCommand[];
}

export interface ApplicationCommandSubCommandData extends Omit<BaseApplicationCommandOptionsData, 'required'> {
  type: ApplicationCommandOptionType.Subcommand;
  options?: readonly Exclude<
    ApplicationCommandOptionData,
    ApplicationCommandSubGroupData | ApplicationCommandSubCommandData
  >[];
}

export interface ApplicationCommandSubCommand extends Omit<BaseApplicationCommandOptionsData, 'required'> {
  type: ApplicationCommandOptionType.Subcommand;
  options?: readonly Exclude<ApplicationCommandOption, ApplicationCommandSubGroup | ApplicationCommandSubCommand>[];
}

export interface ApplicationCommandNonOptionsData extends BaseApplicationCommandOptionsData {
  type: CommandOptionNonChoiceResolvableType;
}

export interface ApplicationCommandNonOptions extends BaseApplicationCommandOptionsData {
  type: Exclude<CommandOptionNonChoiceResolvableType, ApplicationCommandOptionType>;
}

export type ApplicationCommandOptionData =
  | ApplicationCommandSubGroupData
  | ApplicationCommandNonOptionsData
  | ApplicationCommandChannelOptionData
  | ApplicationCommandAutocompleteNumericOptionData
  | ApplicationCommandAutocompleteStringOptionData
  | ApplicationCommandNumericOptionData
  | ApplicationCommandStringOptionData
  | ApplicationCommandRoleOptionData
  | ApplicationCommandUserOptionData
  | ApplicationCommandMentionableOptionData
  | ApplicationCommandBooleanOptionData
  | ApplicationCommandSubCommandData;

export type ApplicationCommandOption =
  | ApplicationCommandSubGroup
  | ApplicationCommandAutocompleteNumericOption
  | ApplicationCommandAutocompleteStringOption
  | ApplicationCommandNonOptions
  | ApplicationCommandChannelOption
  | ApplicationCommandNumericOption
  | ApplicationCommandStringOption
  | ApplicationCommandRoleOption
  | ApplicationCommandUserOption
  | ApplicationCommandMentionableOption
  | ApplicationCommandBooleanOption
  | ApplicationCommandAttachmentOption
  | ApplicationCommandSubCommand;

export interface ApplicationCommandOptionChoiceData<Value extends string | number = string | number> {
  name: string;
  nameLocalizations?: LocalizationMap;
  value: Value;
}

export interface ApplicationCommandPermissions {
  id: Snowflake;
  type: ApplicationCommandPermissionType;
  permission: boolean;
}

export interface ApplicationCommandPermissionsUpdateData {
  id: Snowflake;
  guildId: Snowflake;
  applicationId: Snowflake;
  permissions: readonly ApplicationCommandPermissions[];
}

export interface EditApplicationCommandPermissionsMixin {
  permissions: readonly ApplicationCommandPermissions[];
  token: string;
}

export type ChannelPermissionConstant = Snowflake;

export type RolePermissionConstant = Snowflake;

export type ApplicationCommandPermissionIdResolvable =
  | GuildChannelResolvable
  | RoleResolvable
  | UserResolvable
  | ChannelPermissionConstant
  | RolePermissionConstant;

export type ApplicationCommandResolvable = ApplicationCommand | Snowflake;

export type ApplicationFlagsString = keyof typeof ApplicationFlags;

export interface ApplicationRoleConnectionMetadataEditOptions {
  name: string;
  nameLocalizations?: LocalizationMap | null;
  description: string;
  descriptionLocalizations?: LocalizationMap | null;
  key: string;
  type: ApplicationRoleConnectionMetadataType;
}

export type AuditLogChange = {
  [SourceElement in APIAuditLogChange as SourceElement['key']]: {
    key: SourceElement['key'];
    old?: SourceElement['old_value'];
    new?: SourceElement['new_value'];
  };
}[APIAuditLogChange['key']];

export interface AutoModerationAction {
  type: AutoModerationActionType;
  metadata: AutoModerationActionMetadata;
}

export interface AutoModerationActionMetadata {
  channelId: Snowflake | null;
  durationSeconds: number | null;
  customMessage: string | null;
}

export interface AutoModerationTriggerMetadata {
  keywordFilter: readonly string[];
  regexPatterns: readonly string[];
  presets: readonly AutoModerationRuleKeywordPresetType[];
  allowList: readonly string[];
  mentionTotalLimit: number | null;
  mentionRaidProtectionEnabled: boolean;
}

export interface AwaitMessageComponentOptions<Interaction extends CollectedMessageInteraction>
  extends Omit<MessageComponentCollectorOptions<Interaction>, 'max' | 'maxComponents' | 'maxUsers'> {}

export interface ModalSubmitInteractionCollectorOptions<Interaction extends ModalSubmitInteraction>
  extends Omit<InteractionCollectorOptions<Interaction>, 'channel' | 'message' | 'guild' | 'interactionType'> {}

export interface AwaitModalSubmitOptions<Interaction extends ModalSubmitInteraction>
  extends Omit<ModalSubmitInteractionCollectorOptions<Interaction>, 'max' | 'maxComponents' | 'maxUsers'> {
  time: number;
}

export interface AwaitMessagesOptions extends MessageCollectorOptions {
  errors?: readonly string[];
}

export interface AwaitReactionsOptions extends ReactionCollectorOptions {
  errors?: readonly string[];
}

export interface BanOptions {
  deleteMessageSeconds?: number;
  reason?: string;
}

export interface BulkBanResult {
  bannedUsers: readonly Snowflake[];
  failedUsers: readonly Snowflake[];
}

export interface PollData {
  question: PollQuestionMedia;
  answers: readonly PollAnswerData[];
  duration: number;
  allowMultiselect: boolean;
  layoutType?: PollLayoutType;
}

export interface PollAnswerData {
  text: string;
  emoji?: EmojiIdentifierResolvable;
}

export type Base64Resolvable = Buffer | Base64String;

export type Base64String = string;

export interface BaseFetchOptions {
  cache?: boolean;
  force?: boolean;
}

export type BitFieldResolvable<Flags extends string, Type extends number | bigint> =
  | RecursiveReadonlyArray<Flags | Type | `${bigint}` | Readonly<BitField<Flags, Type>>>
  | Flags
  | Type
  | `${bigint}`
  | Readonly<BitField<Flags, Type>>;

export type BufferResolvable = Buffer | string;

export interface Caches {
  ApplicationCommandManager: [manager: typeof ApplicationCommandManager, holds: typeof ApplicationCommand];
  ApplicationEmojiManager: [manager: typeof ApplicationEmojiManager, holds: typeof ApplicationEmoji];
  AutoModerationRuleManager: [manager: typeof AutoModerationRuleManager, holds: typeof AutoModerationRule];
  // TODO: ChannelManager: [manager: typeof ChannelManager, holds: typeof Channel];
  DMMessageManager: [manager: typeof MessageManager, holds: typeof Message<false>];
  EntitlementManager: [manager: typeof EntitlementManager, holds: typeof Entitlement];
  GuildBanManager: [manager: typeof GuildBanManager, holds: typeof GuildBan];
  // TODO: GuildChannelManager: [manager: typeof GuildChannelManager, holds: typeof GuildChannel];
  GuildEmojiManager: [manager: typeof GuildEmojiManager, holds: typeof GuildEmoji];
  GuildForumThreadManager: [manager: typeof GuildForumThreadManager, holds: typeof ThreadChannel<true>];
  GuildInviteManager: [manager: typeof GuildInviteManager, holds: typeof Invite];
  // TODO: GuildManager: [manager: typeof GuildManager, holds: typeof Guild];
  GuildMemberManager: [manager: typeof GuildMemberManager, holds: typeof GuildMember];
  GuildMessageManager: [manager: typeof GuildMessageManager, holds: typeof Message<true>];
  GuildScheduledEventManager: [manager: typeof GuildScheduledEventManager, holds: typeof GuildScheduledEvent];
  GuildStickerManager: [manager: typeof GuildStickerManager, holds: typeof Sticker];
  GuildTextThreadManager: [manager: typeof GuildTextThreadManager, holds: typeof ThreadChannel<false>];
  MessageManager: [manager: typeof MessageManager, holds: typeof Message];
  // TODO: PermissionOverwriteManager: [manager: typeof PermissionOverwriteManager, holds: typeof PermissionOverwrites];
  PresenceManager: [manager: typeof PresenceManager, holds: typeof Presence];
  ReactionManager: [manager: typeof ReactionManager, holds: typeof MessageReaction];
  ReactionUserManager: [manager: typeof ReactionUserManager, holds: typeof User];
  // TODO: RoleManager: [manager: typeof RoleManager, holds: typeof Role];
  StageInstanceManager: [manager: typeof StageInstanceManager, holds: typeof StageInstance];
  ThreadManager: [manager: typeof ThreadManager, holds: typeof ThreadChannel];
  ThreadMemberManager: [manager: typeof ThreadMemberManager, holds: typeof ThreadMember];
  UserManager: [manager: typeof UserManager, holds: typeof User];
  VoiceStateManager: [manager: typeof VoiceStateManager, holds: typeof VoiceState];
}

export type CacheConstructors = {
  [Cache in keyof Caches]: Caches[Cache][0] & { name: Cache };
};

type OverriddenCaches =
  | 'DMMessageManager'
  | 'GuildForumThreadManager'
  | 'GuildMessageManager'
  | 'GuildTextThreadManager';

// This doesn't actually work the way it looks 😢.
// Narrowing the type of `manager.name` doesn't propagate type information to `holds` and the return type.
export type CacheFactory = (
  managerType: CacheConstructors[Exclude<keyof Caches, OverriddenCaches>],
  holds: Caches[(typeof manager)['name']][1],
  manager: CacheConstructors[keyof Caches],
) => (typeof manager)['prototype'] extends DataManager<infer Key, infer Value, any> ? Collection<Key, Value> : never;

export type CacheWithLimitsOptions = {
  [K in keyof Caches]?: Caches[K][0]['prototype'] extends DataManager<infer Key, infer Value, any>
    ? LimitedCollectionOptions<Key, Value> | number
    : never;
};

export interface CategoryCreateChannelOptions {
  name: string;
  permissionOverwrites?: readonly OverwriteResolvable[] | ReadonlyCollection<Snowflake, OverwriteResolvable>;
  topic?: string;
  type?: CategoryChannelChildTypes;
  nsfw?: boolean;
  bitrate?: number;
  userLimit?: number;
  rateLimitPerUser?: number;
  position?: number;
  rtcRegion?: string;
  videoQualityMode?: VideoQualityMode;
  defaultThreadRateLimitPerUser?: number;
  availableTags?: readonly GuildForumTagData[];
  defaultReactionEmoji?: DefaultReactionEmoji;
  defaultAutoArchiveDuration?: ThreadAutoArchiveDuration;
  defaultSortOrder?: SortOrderType;
  defaultForumLayout?: ForumLayoutType;
  reason?: string;
}

export interface ChannelCreationOverwrites {
  allow?: PermissionResolvable;
  deny?: PermissionResolvable;
  id: RoleResolvable | UserResolvable;
}

export type ChannelMention = `<#${Snowflake}>`;

export interface ChannelPosition {
  channel: NonThreadGuildBasedChannel | Snowflake;
  lockPermissions?: boolean;
  parent?: CategoryChannelResolvable | null;
  position?: number;
}

export type GuildTextChannelResolvable = TextChannel | AnnouncementChannel | Snowflake;
export type ChannelResolvable = Channel | Snowflake;

export interface ChannelWebhookCreateOptions {
  name: string;
  avatar?: BufferResolvable | Base64Resolvable | null;
  reason?: string;
}

export interface WebhookCreateOptions extends ChannelWebhookCreateOptions {
  channel: TextChannel | AnnouncementChannel | VoiceChannel | StageChannel | ForumChannel | MediaChannel | Snowflake;
}

export interface GuildMembersChunk {
  index: number;
  count: number;
  notFound: readonly unknown[];
  nonce: string | undefined;
}

export type OmitPartialGroupDMChannel<Structure extends { channel: Channel }> = Structure & {
  channel: Exclude<Structure['channel'], PartialGroupDMChannel>;
};

export interface ClientEventTypes {
  applicationCommandPermissionsUpdate: [data: ApplicationCommandPermissionsUpdateData];
  autoModerationActionExecution: [autoModerationActionExecution: AutoModerationActionExecution];
  autoModerationRuleCreate: [autoModerationRule: AutoModerationRule];
  autoModerationRuleDelete: [autoModerationRule: AutoModerationRule];
  autoModerationRuleUpdate: [
    oldAutoModerationRule: AutoModerationRule | null,
    newAutoModerationRule: AutoModerationRule,
  ];
  cacheSweep: [message: string];
  channelCreate: [channel: NonThreadGuildBasedChannel];
  channelDelete: [channel: DMChannel | NonThreadGuildBasedChannel];
  channelPinsUpdate: [channel: TextBasedChannel, date: Date];
  channelUpdate: [
    oldChannel: DMChannel | NonThreadGuildBasedChannel,
    newChannel: DMChannel | NonThreadGuildBasedChannel,
  ];
  clientReady: [client: Client<true>];
  debug: [message: string];
  warn: [message: string];
  emojiCreate: [emoji: GuildEmoji];
  emojiDelete: [emoji: GuildEmoji];
  emojiUpdate: [oldEmoji: GuildEmoji, newEmoji: GuildEmoji];
  entitlementCreate: [entitlement: Entitlement];
  entitlementDelete: [entitlement: Entitlement];
  entitlementUpdate: [oldEntitlement: Entitlement | null, newEntitlement: Entitlement];
  error: [error: Error];
  guildAuditLogEntryCreate: [auditLogEntry: GuildAuditLogsEntry, guild: Guild];
  guildAvailable: [guild: Guild];
  guildBanAdd: [ban: GuildBan];
  guildBanRemove: [ban: GuildBan];
  guildCreate: [guild: Guild];
  guildDelete: [guild: Guild];
  guildUnavailable: [guild: Guild];
  guildIntegrationsUpdate: [guild: Guild];
  guildMemberAdd: [member: GuildMember];
  guildMemberAvailable: [member: GuildMember | PartialGuildMember];
  guildMemberRemove: [member: GuildMember | PartialGuildMember];
  guildMembersChunk: [members: ReadonlyCollection<Snowflake, GuildMember>, guild: Guild, data: GuildMembersChunk];
  guildMemberUpdate: [oldMember: GuildMember | PartialGuildMember, newMember: GuildMember];
  guildUpdate: [oldGuild: Guild, newGuild: Guild];
  guildSoundboardSoundCreate: [soundboardSound: SoundboardSound];
  guildSoundboardSoundDelete: [soundboardSound: SoundboardSound | PartialSoundboardSound];
  guildSoundboardSoundUpdate: [oldSoundboardSound: SoundboardSound | null, newSoundboardSound: SoundboardSound];
  inviteCreate: [invite: Invite];
  inviteDelete: [invite: Invite];
  messageCreate: [message: OmitPartialGroupDMChannel<Message>];
  messageDelete: [message: OmitPartialGroupDMChannel<Message | PartialMessage>];
  messagePollVoteAdd: [pollAnswer: PollAnswer | PartialPollAnswer, userId: Snowflake];
  messagePollVoteRemove: [pollAnswer: PollAnswer | PartialPollAnswer, userId: Snowflake];
  messageReactionRemoveAll: [
    message: OmitPartialGroupDMChannel<Message | PartialMessage>,
    reactions: ReadonlyCollection<string | Snowflake, MessageReaction>,
  ];
  messageReactionRemoveEmoji: [reaction: MessageReaction | PartialMessageReaction];
  messageDeleteBulk: [
    messages: ReadonlyCollection<Snowflake, OmitPartialGroupDMChannel<Message | PartialMessage>>,
    channel: GuildTextBasedChannel,
  ];
  messageReactionAdd: [
    reaction: MessageReaction | PartialMessageReaction,
    user: User | PartialUser,
    details: MessageReactionEventDetails,
  ];
  messageReactionRemove: [
    reaction: MessageReaction | PartialMessageReaction,
    user: User | PartialUser,
    details: MessageReactionEventDetails,
  ];
  messageUpdate: [
    oldMessage: OmitPartialGroupDMChannel<Message | PartialMessage>,
    newMessage: OmitPartialGroupDMChannel<Message>,
  ];
  presenceUpdate: [oldPresence: Presence | null, newPresence: Presence];
  invalidated: [];
  roleCreate: [role: Role];
  roleDelete: [role: Role];
  roleUpdate: [oldRole: Role, newRole: Role];
  threadCreate: [thread: AnyThreadChannel, newlyCreated: boolean];
  threadDelete: [thread: AnyThreadChannel];
  threadListSync: [threads: ReadonlyCollection<Snowflake, AnyThreadChannel>, guild: Guild];
  threadMemberUpdate: [oldMember: ThreadMember, newMember: ThreadMember];
  threadMembersUpdate: [
    addedMembers: ReadonlyCollection<Snowflake, ThreadMember>,
    removedMembers: ReadonlyCollection<Snowflake, ThreadMember | PartialThreadMember>,
    thread: AnyThreadChannel,
  ];
  threadUpdate: [oldThread: AnyThreadChannel, newThread: AnyThreadChannel];
  typingStart: [typing: Typing];
  userUpdate: [oldUser: User | PartialUser, newUser: User];
  voiceChannelEffectSend: [voiceChannelEffect: VoiceChannelEffect];
  voiceStateUpdate: [oldState: VoiceState, newState: VoiceState];
  webhooksUpdate: [channel: TextChannel | AnnouncementChannel | VoiceChannel | ForumChannel | MediaChannel];
  interactionCreate: [interaction: Interaction];
  stageInstanceCreate: [stageInstance: StageInstance];
  stageInstanceUpdate: [oldStageInstance: StageInstance | null, newStageInstance: StageInstance];
  stageInstanceDelete: [stageInstance: StageInstance];
  stickerCreate: [sticker: Sticker];
  stickerDelete: [sticker: Sticker];
  stickerUpdate: [oldSticker: Sticker, newSticker: Sticker];
  subscriptionCreate: [subscription: Subscription];
  subscriptionDelete: [subscription: Subscription];
  subscriptionUpdate: [oldSubscription: Subscription | null, newSubscription: Subscription];
  guildScheduledEventCreate: [guildScheduledEvent: GuildScheduledEvent];
  guildScheduledEventUpdate: [
    oldGuildScheduledEvent: GuildScheduledEvent | PartialGuildScheduledEvent | null,
    newGuildScheduledEvent: GuildScheduledEvent,
  ];
  guildScheduledEventDelete: [guildScheduledEvent: GuildScheduledEvent | PartialGuildScheduledEvent];
  guildScheduledEventUserAdd: [guildScheduledEvent: GuildScheduledEvent | PartialGuildScheduledEvent, user: User];
  guildScheduledEventUserRemove: [guildScheduledEvent: GuildScheduledEvent | PartialGuildScheduledEvent, user: User];
  soundboardSounds: [soundboardSounds: ReadonlyCollection<Snowflake, SoundboardSound>, guild: Guild];
}

export interface ClientFetchInviteOptions {
  guildScheduledEventId?: Snowflake;
}

export interface ClientOptions {
  closeTimeout?: number;
  makeCache?: CacheFactory;
  allowedMentions?: MessageMentionOptions;
  partials?: readonly Partials[];
  failIfNotExists?: boolean;
  presence?: PresenceData;
  intents: BitFieldResolvable<GatewayIntentsString, number>;
  waitGuildTimeout?: number;
  sweepers?: SweeperOptions;
  ws?: Partial<WebSocketManagerOptions>;
  rest?: Partial<RESTOptions>;
  jsonTransformer?: (obj: unknown) => unknown;
  enforceNonce?: boolean;
}

export type ClientPresenceStatus = 'online' | 'idle' | 'dnd';

export interface ClientPresenceStatusData {
  web?: ClientPresenceStatus;
  mobile?: ClientPresenceStatus;
  desktop?: ClientPresenceStatus;
}

export interface ClientUserEditOptions {
  username?: string;
  avatar?: BufferResolvable | Base64Resolvable | null;
  banner?: BufferResolvable | Base64Resolvable | null;
}

export type CollectorFilter<Arguments extends unknown[]> = (...args: Arguments) => Awaitable<boolean>;

export interface CollectorOptions<FilterArguments extends unknown[]> {
  filter?: CollectorFilter<FilterArguments>;
  time?: number;
  idle?: number;
  dispose?: boolean;
}

export interface CollectorResetTimerOptions {
  time?: number;
  idle?: number;
}

export type ColorResolvable =
  | keyof typeof Colors
  | 'Random'
  | readonly [red: number, green: number, blue: number]
  | number
  | HexColorString;

export interface CommandInteractionOption<Cached extends CacheType = CacheType> {
  name: string;
  type: ApplicationCommandOptionType;
  value?: string | number | boolean;
  focused?: boolean;
  autocomplete?: boolean;
  options?: readonly CommandInteractionOption[];
  user?: User;
  member?: CacheTypeReducer<Cached, GuildMember, APIInteractionDataResolvedGuildMember>;
  channel?: CacheTypeReducer<Cached, GuildBasedChannel, APIInteractionDataResolvedChannel>;
  role?: CacheTypeReducer<Cached, Role, APIRole>;
  attachment?: Attachment;
  message?: Message<BooleanCache<Cached>>;
}

export interface CommandInteractionResolvedData<Cached extends CacheType = CacheType> {
  users?: ReadonlyCollection<Snowflake, User>;
  members?: ReadonlyCollection<Snowflake, CacheTypeReducer<Cached, GuildMember, APIInteractionDataResolvedGuildMember>>;
  roles?: ReadonlyCollection<Snowflake, CacheTypeReducer<Cached, Role, APIRole>>;
  channels?: ReadonlyCollection<Snowflake, CacheTypeReducer<Cached, Channel, APIInteractionDataResolvedChannel>>;
  messages?: ReadonlyCollection<Snowflake, CacheTypeReducer<Cached, Message, APIMessage>>;
  attachments?: ReadonlyCollection<Snowflake, Attachment>;
}

export interface AutocompleteFocusedOption extends Pick<CommandInteractionOption, 'name'> {
  focused: true;
  type:
    | ApplicationCommandOptionType.String
    | ApplicationCommandOptionType.Integer
    | ApplicationCommandOptionType.Number;
  value: string;
}

export declare const Colors: {
  Default: 0x000000;
  White: 0xffffff;
  Aqua: 0x1abc9c;
  Green: 0x57f287;
  Blue: 0x3498db;
  Yellow: 0xfee75c;
  Purple: 0x9b59b6;
  LuminousVividPink: 0xe91e63;
  Fuchsia: 0xeb459e;
  Gold: 0xf1c40f;
  Orange: 0xe67e22;
  Red: 0xed4245;
  Grey: 0x95a5a6;
  Navy: 0x34495e;
  DarkAqua: 0x11806a;
  DarkGreen: 0x1f8b4c;
  DarkBlue: 0x206694;
  DarkPurple: 0x71368a;
  DarkVividPink: 0xad1457;
  DarkGold: 0xc27c0e;
  DarkOrange: 0xa84300;
  DarkRed: 0x992d22;
  DarkGrey: 0x979c9f;
  DarkerGrey: 0x7f8c8d;
  LightGrey: 0xbcc0c0;
  DarkNavy: 0x2c3e50;
  Blurple: 0x5865f2;
  Greyple: 0x99aab5;
  DarkButNotBlack: 0x2c2f33;
  NotQuiteBlack: 0x23272a;
};

export enum Events {
  ApplicationCommandPermissionsUpdate = 'applicationCommandPermissionsUpdate',
  AutoModerationActionExecution = 'autoModerationActionExecution',
  AutoModerationRuleCreate = 'autoModerationRuleCreate',
  AutoModerationRuleDelete = 'autoModerationRuleDelete',
  AutoModerationRuleUpdate = 'autoModerationRuleUpdate',
  ClientReady = 'clientReady',
  EntitlementCreate = 'entitlementCreate',
  EntitlementDelete = 'entitlementDelete',
  EntitlementUpdate = 'entitlementUpdate',
  GuildAuditLogEntryCreate = 'guildAuditLogEntryCreate',
  GuildAvailable = 'guildAvailable',
  GuildCreate = 'guildCreate',
  GuildDelete = 'guildDelete',
  GuildUpdate = 'guildUpdate',
  GuildUnavailable = 'guildUnavailable',
  GuildMemberAdd = 'guildMemberAdd',
  GuildMemberRemove = 'guildMemberRemove',
  GuildMemberUpdate = 'guildMemberUpdate',
  GuildMemberAvailable = 'guildMemberAvailable',
  GuildMembersChunk = 'guildMembersChunk',
  GuildIntegrationsUpdate = 'guildIntegrationsUpdate',
  GuildRoleCreate = 'roleCreate',
  GuildRoleDelete = 'roleDelete',
  InviteCreate = 'inviteCreate',
  InviteDelete = 'inviteDelete',
  GuildRoleUpdate = 'roleUpdate',
  GuildEmojiCreate = 'emojiCreate',
  GuildEmojiDelete = 'emojiDelete',
  GuildEmojiUpdate = 'emojiUpdate',
  GuildBanAdd = 'guildBanAdd',
  GuildBanRemove = 'guildBanRemove',
  ChannelCreate = 'channelCreate',
  ChannelDelete = 'channelDelete',
  ChannelUpdate = 'channelUpdate',
  ChannelPinsUpdate = 'channelPinsUpdate',
  MessageCreate = 'messageCreate',
  MessageDelete = 'messageDelete',
  MessageUpdate = 'messageUpdate',
  MessageBulkDelete = 'messageDeleteBulk',
  MessagePollVoteAdd = 'messagePollVoteAdd',
  MessagePollVoteRemove = 'messagePollVoteRemove',
  MessageReactionAdd = 'messageReactionAdd',
  MessageReactionRemove = 'messageReactionRemove',
  MessageReactionRemoveAll = 'messageReactionRemoveAll',
  MessageReactionRemoveEmoji = 'messageReactionRemoveEmoji',
  ThreadCreate = 'threadCreate',
  ThreadDelete = 'threadDelete',
  ThreadUpdate = 'threadUpdate',
  ThreadListSync = 'threadListSync',
  ThreadMemberUpdate = 'threadMemberUpdate',
  ThreadMembersUpdate = 'threadMembersUpdate',
  UserUpdate = 'userUpdate',
  PresenceUpdate = 'presenceUpdate',
  VoiceChannelEffectSend = 'voiceChannelEffectSend',
  VoiceServerUpdate = 'voiceServerUpdate',
  VoiceStateUpdate = 'voiceStateUpdate',
  TypingStart = 'typingStart',
  WebhooksUpdate = 'webhooksUpdate',
  InteractionCreate = 'interactionCreate',
  Error = 'error',
  Warn = 'warn',
  Debug = 'debug',
  CacheSweep = 'cacheSweep',
  Invalidated = 'invalidated',
  StageInstanceCreate = 'stageInstanceCreate',
  StageInstanceUpdate = 'stageInstanceUpdate',
  StageInstanceDelete = 'stageInstanceDelete',
  SubscriptionCreate = 'subscriptionCreate',
  SubscriptionUpdate = 'subscriptionUpdate',
  SubscriptionDelete = 'subscriptionDelete',
  GuildStickerCreate = 'stickerCreate',
  GuildStickerDelete = 'stickerDelete',
  GuildStickerUpdate = 'stickerUpdate',
  GuildScheduledEventCreate = 'guildScheduledEventCreate',
  GuildScheduledEventUpdate = 'guildScheduledEventUpdate',
  GuildScheduledEventDelete = 'guildScheduledEventDelete',
  GuildScheduledEventUserAdd = 'guildScheduledEventUserAdd',
  GuildScheduledEventUserRemove = 'guildScheduledEventUserRemove',
  GuildSoundboardSoundCreate = 'guildSoundboardSoundCreate',
  GuildSoundboardSoundDelete = 'guildSoundboardSoundDelete',
  GuildSoundboardSoundUpdate = 'guildSoundboardSoundUpdate',
  GuildSoundboardSoundsUpdate = 'guildSoundboardSoundsUpdate',
  SoundboardSounds = 'soundboardSounds',
}

export enum ShardEvents {
  Death = 'death',
  Disconnect = 'disconnect',
  Error = 'error',
  Message = 'message',
  Ready = 'ready',
  Resume = 'resume',
  Spawn = 'spawn',
}

export enum Status {
  Ready = 0,
  Connecting = 1,
  Reconnecting = 2,
  Idle = 3,
  Nearly = 4,
  Disconnected = 5,
  WaitingForGuilds = 6,
  Identifying = 7,
  Resuming = 8,
}

export interface GuildScheduledEventInviteURLCreateOptions extends InviteCreateOptions {
  channel?: GuildInvitableChannelResolvable;
}

export interface RoleCreateOptions extends RoleData {
  reason?: string;
}

export interface RoleEditOptions extends RoleData {
  reason?: string;
}

export interface StageInstanceCreateOptions {
  topic: string;
  privacyLevel?: StageInstancePrivacyLevel;
  sendStartNotification?: boolean;
  guildScheduledEvent?: GuildScheduledEventResolvable;
}

export interface CrosspostedChannel {
  channelId: Snowflake;
  guildId: Snowflake;
  type: ChannelType;
  name: string;
}

export type DateResolvable = Date | number | string;

export interface GuildTemplateEditOptions {
  name?: string;
  description?: string;
}

export interface EmbedField {
  name: string;
  value: string;
  inline: boolean;
}

export type EmojiIdentifierResolvable =
  | EmojiResolvable
  | `${'' | 'a:'}${string}:${Snowflake}`
  | `<${'' | 'a'}:${string}:${Snowflake}>`
  | string;

export type EmojiResolvable = Snowflake | GuildEmoji | ReactionEmoji | ApplicationEmoji;

export interface FetchApplicationCommandOptions extends BaseFetchOptions {
  id?: Snowflake;
  guildId?: Snowflake;
  locale?: Locale;
  withLocalizations?: boolean;
}

export interface FetchArchivedThreadOptions {
  type?: 'public' | 'private';
  fetchAll?: boolean;
  before?: ThreadChannelResolvable | DateResolvable;
  limit?: number;
}

export interface FetchAutoModerationRuleOptions extends BaseFetchOptions {
  autoModerationRule: AutoModerationRuleResolvable;
}

export interface FetchAutoModerationRulesOptions {
  cache?: boolean;
}

export interface FetchBanOptions extends BaseFetchOptions {
  user: UserResolvable;
}

export interface FetchBansOptions {
  limit?: number;
  before?: Snowflake;
  after?: Snowflake;
  cache?: boolean;
}

export interface FetchChannelOptions extends BaseFetchOptions {
  allowUnknownGuild?: boolean;
}

export interface FetchedThreads {
  threads: ReadonlyCollection<Snowflake, AnyThreadChannel>;
  members: ReadonlyCollection<Snowflake, ThreadMember>;
}

export interface FetchedThreadsMore extends FetchedThreads {
  hasMore: boolean;
}

export interface FetchGuildOptions extends BaseFetchOptions {
  guild: GuildResolvable;
  withCounts?: boolean;
}

export interface FetchGuildsOptions {
  before?: Snowflake;
  after?: Snowflake;
  limit?: number;
}

export interface FetchGuildScheduledEventOptions extends BaseFetchOptions {
  guildScheduledEvent: GuildScheduledEventResolvable;
  withUserCount?: boolean;
}

export interface FetchGuildScheduledEventsOptions {
  cache?: boolean;
  withUserCount?: boolean;
}

export interface FetchGuildScheduledEventSubscribersOptions {
  limit?: number;
  withMember?: boolean;
}

export interface FetchInviteOptions extends BaseFetchOptions {
  code: string;
}

export interface FetchInvitesOptions {
  channelId?: GuildInvitableChannelResolvable;
  cache?: boolean;
}

export interface FetchMemberOptions extends BaseFetchOptions {
  user: UserResolvable;
}

export interface FetchMembersOptions {
  user?: UserResolvable | readonly UserResolvable[];
  query?: string;
  limit?: number;
  withPresences?: boolean;
  time?: number;
  nonce?: string;
}

export interface FetchMessageOptions extends BaseFetchOptions {
  message: MessageResolvable;
}

export interface FetchMessagesOptions {
  limit?: number;
  before?: Snowflake;
  after?: Snowflake;
  around?: Snowflake;
  cache?: boolean;
}

export interface FetchReactionUsersOptions {
  type?: ReactionType;
  limit?: number;
  after?: Snowflake;
}

export interface FetchThreadMemberOptions extends BaseFetchOptions {
  member: ThreadMemberResolvable;
  withMember?: boolean;
}

export interface FetchThreadOwnerOptions extends BaseFetchOptions {
  withMember?: boolean;
}

export interface FetchThreadMembersWithGuildMemberDataOptions {
  withMember: true;
  after?: Snowflake;
  limit?: number;
  cache?: boolean;
}

export interface FetchThreadMembersWithoutGuildMemberDataOptions {
  withMember?: false;
  cache?: boolean;
}

export type FetchThreadMembersOptions =
  | FetchThreadMembersWithGuildMemberDataOptions
  | FetchThreadMembersWithoutGuildMemberDataOptions;

export interface FetchThreadsOptions {
  archived?: FetchArchivedThreadOptions;
}

export interface AttachmentPayload {
  attachment: BufferResolvable | Stream;
  name?: string;
  description?: string;
}

export type GlobalSweepFilter<Key, Value> = () =>
  | ((value: Value, key: Key, collection: Collection<Key, Value>) => boolean)
  | null;

interface GuildAuditLogsTypes {
  [AuditLogEvent.GuildUpdate]: ['Guild', 'Update'];
  [AuditLogEvent.ChannelCreate]: ['Channel', 'Create'];
  [AuditLogEvent.ChannelUpdate]: ['Channel', 'Update'];
  [AuditLogEvent.ChannelDelete]: ['Channel', 'Delete'];
  [AuditLogEvent.ChannelOverwriteCreate]: ['Channel', 'Create'];
  [AuditLogEvent.ChannelOverwriteUpdate]: ['Channel', 'Update'];
  [AuditLogEvent.ChannelOverwriteDelete]: ['Channel', 'Delete'];
  [AuditLogEvent.MemberKick]: ['User', 'Delete'];
  [AuditLogEvent.MemberPrune]: ['User', 'Delete'];
  [AuditLogEvent.MemberBanAdd]: ['User', 'Delete'];
  [AuditLogEvent.MemberBanRemove]: ['User', 'Create'];
  [AuditLogEvent.MemberUpdate]: ['User', 'Update'];
  [AuditLogEvent.MemberRoleUpdate]: ['User', 'Update'];
  [AuditLogEvent.MemberMove]: ['User', 'Update'];
  [AuditLogEvent.MemberDisconnect]: ['User', 'Delete'];
  [AuditLogEvent.BotAdd]: ['User', 'Create'];
  [AuditLogEvent.RoleCreate]: ['Role', 'Create'];
  [AuditLogEvent.RoleUpdate]: ['Role', 'Update'];
  [AuditLogEvent.RoleDelete]: ['Role', 'Delete'];
  [AuditLogEvent.InviteCreate]: ['Invite', 'Create'];
  [AuditLogEvent.InviteUpdate]: ['Invite', 'Update'];
  [AuditLogEvent.InviteDelete]: ['Invite', 'Delete'];
  [AuditLogEvent.WebhookCreate]: ['Webhook', 'Create'];
  [AuditLogEvent.WebhookUpdate]: ['Webhook', 'Update'];
  [AuditLogEvent.WebhookDelete]: ['Webhook', 'Delete'];
  [AuditLogEvent.EmojiCreate]: ['Emoji', 'Create'];
  [AuditLogEvent.EmojiUpdate]: ['Emoji', 'Update'];
  [AuditLogEvent.EmojiDelete]: ['Emoji', 'Delete'];
  [AuditLogEvent.MessageDelete]: ['Message', 'Delete'];
  [AuditLogEvent.MessageBulkDelete]: ['Message', 'Delete'];
  [AuditLogEvent.MessagePin]: ['Message', 'Create'];
  [AuditLogEvent.MessageUnpin]: ['Message', 'Delete'];
  [AuditLogEvent.IntegrationCreate]: ['Integration', 'Create'];
  [AuditLogEvent.IntegrationUpdate]: ['Integration', 'Update'];
  [AuditLogEvent.IntegrationDelete]: ['Integration', 'Delete'];
  [AuditLogEvent.StageInstanceCreate]: ['StageInstance', 'Create'];
  [AuditLogEvent.StageInstanceUpdate]: ['StageInstance', 'Update'];
  [AuditLogEvent.StageInstanceDelete]: ['StageInstance', 'Delete'];
  [AuditLogEvent.StickerCreate]: ['Sticker', 'Create'];
  [AuditLogEvent.StickerUpdate]: ['Sticker', 'Update'];
  [AuditLogEvent.StickerDelete]: ['Sticker', 'Delete'];
  [AuditLogEvent.GuildScheduledEventCreate]: ['GuildScheduledEvent', 'Create'];
  [AuditLogEvent.GuildScheduledEventUpdate]: ['GuildScheduledEvent', 'Update'];
  [AuditLogEvent.GuildScheduledEventDelete]: ['GuildScheduledEvent', 'Delete'];
  [AuditLogEvent.ThreadCreate]: ['Thread', 'Create'];
  [AuditLogEvent.ThreadUpdate]: ['Thread', 'Update'];
  [AuditLogEvent.ThreadDelete]: ['Thread', 'Delete'];
  [AuditLogEvent.ApplicationCommandPermissionUpdate]: ['ApplicationCommand', 'Update'];
  [AuditLogEvent.SoundboardSoundCreate]: ['SoundboardSound', 'Create'];
  [AuditLogEvent.SoundboardSoundUpdate]: ['SoundboardSound', 'Update'];
  [AuditLogEvent.SoundboardSoundDelete]: ['SoundboardSound', 'Delete'];
  [AuditLogEvent.AutoModerationRuleCreate]: ['AutoModeration', 'Create'];
  [AuditLogEvent.AutoModerationRuleUpdate]: ['AutoModeration', 'Update'];
  [AuditLogEvent.AutoModerationRuleDelete]: ['AutoModeration', 'Delete'];
  [AuditLogEvent.AutoModerationBlockMessage]: ['User', 'Update'];
  [AuditLogEvent.AutoModerationFlagToChannel]: ['User', 'Update'];
  [AuditLogEvent.AutoModerationUserCommunicationDisabled]: ['User', 'Update'];
  [AuditLogEvent.OnboardingPromptCreate]: ['GuildOnboardingPrompt', 'Create'];
  [AuditLogEvent.OnboardingPromptUpdate]: ['GuildOnboardingPrompt', 'Update'];
  [AuditLogEvent.OnboardingPromptDelete]: ['GuildOnboardingPrompt', 'Delete'];
  // Never have a target: CreatorMonetizationRequestCreated, CreatorMonetizationTermsAccepted, OnboardingCreate, OnboardingUpdate, HomeSettingsCreate, HomeSettingsUpdate
}

export type GuildAuditLogsActionType = GuildAuditLogsTypes[keyof GuildAuditLogsTypes][1] | 'All';

export interface GuildAuditLogsEntryExtraField {
  [AuditLogEvent.MemberKick]: { integrationType: string } | null;
  [AuditLogEvent.MemberRoleUpdate]: { integrationType: string } | null;
  [AuditLogEvent.MemberPrune]: { removed: number; days: number };
  [AuditLogEvent.MemberMove]: { channel: VoiceBasedChannel | { id: Snowflake }; count: number };
  [AuditLogEvent.MessageDelete]: { channel: GuildTextBasedChannel | { id: Snowflake }; count: number };
  [AuditLogEvent.MessageBulkDelete]: { count: number };
  [AuditLogEvent.MessagePin]: { channel: GuildTextBasedChannel | { id: Snowflake }; messageId: Snowflake };
  [AuditLogEvent.MessageUnpin]: { channel: GuildTextBasedChannel | { id: Snowflake }; messageId: Snowflake };
  [AuditLogEvent.MemberDisconnect]: { count: number };
  [AuditLogEvent.ChannelOverwriteCreate]:
    | Role
    | GuildMember
    | { id: Snowflake; name: string; type: AuditLogOptionsType.Role }
    | { id: Snowflake; type: AuditLogOptionsType.Member };
  [AuditLogEvent.ChannelOverwriteUpdate]:
    | Role
    | GuildMember
    | { id: Snowflake; name: string; type: AuditLogOptionsType.Role }
    | { id: Snowflake; type: AuditLogOptionsType.Member };
  [AuditLogEvent.ChannelOverwriteDelete]:
    | Role
    | GuildMember
    | { id: Snowflake; name: string; type: AuditLogOptionsType.Role }
    | { id: Snowflake; type: AuditLogOptionsType.Member };
  [AuditLogEvent.StageInstanceCreate]: StageChannel | { id: Snowflake };
  [AuditLogEvent.StageInstanceDelete]: StageChannel | { id: Snowflake };
  [AuditLogEvent.StageInstanceUpdate]: StageChannel | { id: Snowflake };
  [AuditLogEvent.ApplicationCommandPermissionUpdate]: { applicationId: Snowflake };
  [AuditLogEvent.AutoModerationBlockMessage]: {
    autoModerationRuleName: string;
    autoModerationRuleTriggerType: AuditLogRuleTriggerType;
    channel: GuildTextBasedChannel | { id: Snowflake };
  };
  [AuditLogEvent.AutoModerationFlagToChannel]: {
    autoModerationRuleName: string;
    autoModerationRuleTriggerType: AuditLogRuleTriggerType;
    channel: GuildTextBasedChannel | { id: Snowflake };
  };
  [AuditLogEvent.AutoModerationUserCommunicationDisabled]: {
    autoModerationRuleName: string;
    autoModerationRuleTriggerType: AuditLogRuleTriggerType;
    channel: GuildTextBasedChannel | { id: Snowflake };
  };
}

export interface GuildAuditLogsEntryTargetField<TAction extends AuditLogEvent> {
  User: User | PartialUser | null;
  Guild: Guild;
  Webhook: Webhook<WebhookType.ChannelFollower | WebhookType.Incoming>;
  Invite: Invite;
  Emoji: GuildEmoji | { id: Snowflake };
  Role: Role | { id: Snowflake };
  Message: TAction extends AuditLogEvent.MessageBulkDelete ? GuildTextBasedChannel | { id: Snowflake } : User | null;
  Integration: Integration;
  Channel: NonThreadGuildBasedChannel | { id: Snowflake; [x: string]: unknown };
  Thread: AnyThreadChannel | { id: Snowflake; [x: string]: unknown };
  StageInstance: StageInstance;
  Sticker: Sticker;
  GuildScheduledEvent: GuildScheduledEvent;
  ApplicationCommand: ApplicationCommand | { id: Snowflake };
  AutoModeration: AutoModerationRule;
  GuildOnboardingPrompt: GuildOnboardingPrompt | { id: Snowflake; [x: string]: unknown };
  // TODO: Update when https://github.com/discordjs/discord.js/pull/10590 is merged
  SoundboardSound: { id: Snowflake };
}

export interface GuildAuditLogsFetchOptions<Event extends GuildAuditLogsResolvable> {
  before?: Snowflake | GuildAuditLogsEntry;
  after?: Snowflake | GuildAuditLogsEntry;
  limit?: number;
  user?: UserResolvable;
  type?: Event;
}

export type GuildAuditLogsResolvable = AuditLogEvent | null;

export type GuildAuditLogsTargetType = GuildAuditLogsTypes[keyof GuildAuditLogsTypes][0] | 'Unknown';

export type GuildAuditLogsTargets = {
  [Key in GuildAuditLogsTargetType]: Key;
};

export type GuildBanResolvable = GuildBan | UserResolvable;

export type GuildChannelResolvable = Snowflake | GuildBasedChannel;

export interface AutoModerationRuleCreateOptions {
  name: string;
  eventType: AutoModerationRuleEventType;
  triggerType: AutoModerationRuleTriggerType;
  triggerMetadata?: AutoModerationTriggerMetadataOptions;
  actions: readonly AutoModerationActionOptions[];
  enabled?: boolean;
  exemptRoles?: ReadonlyCollection<Snowflake, Role> | readonly RoleResolvable[];
  exemptChannels?: ReadonlyCollection<Snowflake, GuildBasedChannel> | readonly GuildChannelResolvable[];
  reason?: string;
}

export interface AutoModerationRuleEditOptions extends Partial<Omit<AutoModerationRuleCreateOptions, 'triggerType'>> {}

export interface AutoModerationTriggerMetadataOptions extends Partial<AutoModerationTriggerMetadata> {}

export interface AutoModerationActionOptions {
  type: AutoModerationActionType;
  metadata?: AutoModerationActionMetadataOptions;
}

export interface AutoModerationActionMetadataOptions extends Partial<Omit<AutoModerationActionMetadata, 'channelId'>> {
  channel?: GuildTextChannelResolvable | ThreadChannel;
}

export interface GuildChannelCreateOptions extends Omit<CategoryCreateChannelOptions, 'type'> {
  parent?: CategoryChannelResolvable | null;
  type?: Exclude<
    ChannelType,
    | ChannelType.DM
    | ChannelType.GroupDM
    | ChannelType.PublicThread
    | ChannelType.AnnouncementThread
    | ChannelType.PrivateThread
  >;
}

export interface GuildChannelCloneOptions extends Omit<GuildChannelCreateOptions, 'name'> {
  name?: string;
}

export interface GuildChannelEditOptions {
  name?: string;
  type?: ChannelType.GuildText | ChannelType.GuildAnnouncement;
  position?: number;
  topic?: string | null;
  nsfw?: boolean;
  bitrate?: number;
  userLimit?: number;
  parent?: CategoryChannelResolvable | null;
  rateLimitPerUser?: number;
  lockPermissions?: boolean;
  permissionOverwrites?: readonly OverwriteResolvable[] | ReadonlyCollection<Snowflake, OverwriteResolvable>;
  defaultAutoArchiveDuration?: ThreadAutoArchiveDuration;
  rtcRegion?: string | null;
  videoQualityMode?: VideoQualityMode | null;
  availableTags?: readonly GuildForumTagData[];
  defaultReactionEmoji?: DefaultReactionEmoji | null;
  defaultThreadRateLimitPerUser?: number;
  flags?: ChannelFlagsResolvable;
  defaultSortOrder?: SortOrderType | null;
  defaultForumLayout?: ForumLayoutType;
  reason?: string;
}

export interface GuildChannelOverwriteOptions {
  reason?: string;
  type?: OverwriteType;
}

export interface GuildCreateOptions {
  name: string;
  icon?: BufferResolvable | Base64Resolvable | null;
  verificationLevel?: GuildVerificationLevel;
  defaultMessageNotifications?: GuildDefaultMessageNotifications;
  explicitContentFilter?: GuildExplicitContentFilter;
  roles?: readonly PartialRoleData[];
  channels?: readonly PartialChannelData[];
  afkChannelId?: Snowflake | number;
  afkTimeout?: number;
  systemChannelId?: Snowflake | number;
  systemChannelFlags?: SystemChannelFlagsResolvable;
}

export interface GuildWidgetSettings {
  enabled: boolean;
  channel: TextChannel | AnnouncementChannel | VoiceBasedChannel | ForumChannel | MediaChannel | null;
}

export interface GuildEditOptions {
  name?: string;
  verificationLevel?: GuildVerificationLevel | null;
  defaultMessageNotifications?: GuildDefaultMessageNotifications | null;
  explicitContentFilter?: GuildExplicitContentFilter | null;
  afkTimeout?: number;
  afkChannel?: VoiceChannelResolvable | null;
  icon?: BufferResolvable | Base64Resolvable | null;
  owner?: UserResolvable;
  splash?: BufferResolvable | Base64Resolvable | null;
  discoverySplash?: BufferResolvable | Base64Resolvable | null;
  banner?: BufferResolvable | Base64Resolvable | null;
  systemChannel?: TextChannelResolvable | null;
  systemChannelFlags?: SystemChannelFlagsResolvable;
  rulesChannel?: TextChannelResolvable | null;
  publicUpdatesChannel?: TextChannelResolvable | null;
  safetyAlertsChannel?: TextChannelResolvable | null;
  preferredLocale?: Locale | null;
  features?: readonly `${GuildFeature}`[];
  description?: string | null;
  premiumProgressBarEnabled?: boolean;
  reason?: string;
}

export interface GuildEmojiCreateOptions {
  attachment: BufferResolvable | Base64Resolvable;
  name: string;
  roles?: ReadonlyCollection<Snowflake, Role> | readonly RoleResolvable[];
  reason?: string;
}

export interface GuildEmojiEditOptions {
  name?: string;
  roles?: ReadonlyCollection<Snowflake, Role> | readonly RoleResolvable[];
  reason?: string;
}

export interface GuildStickerCreateOptions {
  file: BufferResolvable | Stream | AttachmentPayload | JSONEncodable<AttachmentBuilder>;
  name: string;
  tags: string;
  description?: string | null;
  reason?: string;
}

export interface GuildStickerEditOptions {
  name?: string;
  description?: string | null;
  tags?: string;
  reason?: string;
}

export interface GuildMemberEditOptions {
  nick?: string | null;
  roles?: ReadonlyCollection<Snowflake, Role> | readonly RoleResolvable[];
  mute?: boolean;
  deaf?: boolean;
  channel?: GuildVoiceChannelResolvable | null;
  communicationDisabledUntil?: DateResolvable | null;
  flags?: GuildMemberFlagsResolvable;
  reason?: string;
}

export type GuildResolvable = Guild | NonThreadGuildBasedChannel | GuildMember | GuildEmoji | Invite | Role | Snowflake;

export interface GuildPruneMembersOptions {
  count?: boolean;
  days?: number;
  dry?: boolean;
  reason?: string;
  roles?: readonly RoleResolvable[];
}

export interface GuildWidgetSettingsData {
  enabled: boolean;
  channel: TextChannel | AnnouncementChannel | VoiceBasedChannel | ForumChannel | MediaChannel | Snowflake | null;
}

export interface GuildSearchMembersOptions {
  query: string;
  limit?: number;
  cache?: boolean;
}

export interface GuildListMembersOptions {
  after?: Snowflake;
  limit?: number;
  cache?: boolean;
}

// TODO: use conditional types for better TS support
export interface GuildScheduledEventCreateOptions {
  name: string;
  scheduledStartTime: DateResolvable;
  scheduledEndTime?: DateResolvable;
  privacyLevel: GuildScheduledEventPrivacyLevel;
  entityType: GuildScheduledEventEntityType;
  description?: string;
  channel?: GuildVoiceChannelResolvable;
  entityMetadata?: GuildScheduledEventEntityMetadataOptions;
  image?: BufferResolvable | Base64Resolvable | null;
  reason?: string;
  recurrenceRule?: GuildScheduledEventRecurrenceRuleOptions;
}

export type GuildScheduledEventRecurrenceRuleOptions =
  | BaseGuildScheduledEventRecurrenceRuleOptions<
      GuildScheduledEventRecurrenceRuleFrequency.Yearly,
      {
        byMonth: readonly GuildScheduledEventRecurrenceRuleMonth[];
        byMonthDay: readonly number[];
      }
    >
  | BaseGuildScheduledEventRecurrenceRuleOptions<
      GuildScheduledEventRecurrenceRuleFrequency.Monthly,
      {
        byNWeekday: readonly GuildScheduledEventRecurrenceRuleNWeekday[];
      }
    >
  | BaseGuildScheduledEventRecurrenceRuleOptions<
      GuildScheduledEventRecurrenceRuleFrequency.Weekly | GuildScheduledEventRecurrenceRuleFrequency.Daily,
      {
        byWeekday: readonly GuildScheduledEventRecurrenceRuleWeekday[];
      }
    >;

type BaseGuildScheduledEventRecurrenceRuleOptions<
  Frequency extends GuildScheduledEventRecurrenceRuleFrequency,
  Extra extends {},
> = {
  startAt: DateResolvable;
  interval: number;
  frequency: Frequency;
} & Extra;

export interface GuildScheduledEventEditOptions<
  Status extends GuildScheduledEventStatus,
  AcceptableStatus extends GuildScheduledEventSetStatusArg<Status>,
> extends Omit<Partial<GuildScheduledEventCreateOptions>, 'channel' | 'recurrenceRule'> {
  channel?: GuildVoiceChannelResolvable | null;
  status?: AcceptableStatus;
  recurrenceRule?: GuildScheduledEventRecurrenceRuleOptions | null;
}

export interface GuildScheduledEventEntityMetadata {
  location: string | null;
}

export interface GuildScheduledEventEntityMetadataOptions {
  location?: string;
}

export type GuildScheduledEventManagerFetchResult<
  Options extends GuildScheduledEventResolvable | FetchGuildScheduledEventOptions | FetchGuildScheduledEventsOptions,
> = Options extends GuildScheduledEventResolvable | FetchGuildScheduledEventOptions
  ? GuildScheduledEvent
  : Collection<Snowflake, GuildScheduledEvent>;

export type GuildScheduledEventManagerFetchSubscribersResult<
  Options extends FetchGuildScheduledEventSubscribersOptions,
> = Options extends { withMember: true }
  ? Collection<Snowflake, GuildScheduledEventUser<true>>
  : Collection<Snowflake, GuildScheduledEventUser<false>>;

export type GuildScheduledEventResolvable = Snowflake | GuildScheduledEvent;

export type GuildScheduledEventSetStatusArg<Status extends GuildScheduledEventStatus> =
  Status extends GuildScheduledEventStatus.Scheduled
    ? GuildScheduledEventStatus.Active | GuildScheduledEventStatus.Canceled
    : Status extends GuildScheduledEventStatus.Active
      ? GuildScheduledEventStatus.Completed
      : never;

export interface GuildScheduledEventUser<WithMember> {
  guildScheduledEventId: Snowflake;
  user: User;
  member: WithMember extends true ? GuildMember : null;
}

export type GuildTemplateResolvable = string;

export type GuildVoiceChannelResolvable = VoiceBasedChannel | Snowflake;

export interface GuildOnboardingEditOptions {
  prompts?: readonly GuildOnboardingPromptData[] | ReadonlyCollection<Snowflake, GuildOnboardingPrompt>;
  defaultChannels?: readonly ChannelResolvable[] | ReadonlyCollection<Snowflake, GuildChannel>;
  enabled?: boolean;
  mode?: GuildOnboardingMode;
  reason?: string;
}

export interface GuildOnboardingPromptData {
  id?: Snowflake;
  title: string;
  singleSelect?: boolean;
  required?: boolean;
  inOnboarding?: boolean;
  type?: GuildOnboardingPromptType;
  options: readonly GuildOnboardingPromptOptionData[] | ReadonlyCollection<Snowflake, GuildOnboardingPromptOption>;
}

export interface GuildOnboardingPromptOptionData {
  id?: Snowflake | null;
  channels?: readonly ChannelResolvable[] | ReadonlyCollection<Snowflake, GuildChannel>;
  roles?: readonly RoleResolvable[] | ReadonlyCollection<Snowflake, Role>;
  title: string;
  description?: string | null;
  emoji?: EmojiIdentifierResolvable | Emoji | null;
}

export type HexColorString = `#${string}`;

export interface IncidentActions {
  invitesDisabledUntil: Date | null;
  dmsDisabledUntil: Date | null;
  dmSpamDetectedAt: Date | null;
  raidDetectedAt: Date | null;
}

export interface IncidentActionsEditOptions {
  invitesDisabledUntil?: DateResolvable | null | undefined;
  dmsDisabledUntil?: DateResolvable | null | undefined;
}

export interface IntegrationAccount {
  id: string | Snowflake;
  name: string;
}

export type IntegrationType = 'twitch' | 'youtube' | 'discord' | 'guild_subscription';

export type IntegrationTypesConfigurationParameters = ClientApplicationInstallParams;

export interface IntegrationTypesConfigurationContext {
  oauth2InstallParams: IntegrationTypesConfigurationParameters | null;
}

export type IntegrationTypesConfiguration = Partial<
  Record<ApplicationIntegrationType, IntegrationTypesConfigurationContext>
>;

export type CollectedInteraction<Cached extends CacheType = CacheType> =
  | StringSelectMenuInteraction<Cached>
  | UserSelectMenuInteraction<Cached>
  | RoleSelectMenuInteraction<Cached>
  | MentionableSelectMenuInteraction<Cached>
  | ChannelSelectMenuInteraction<Cached>
  | ButtonInteraction<Cached>
  | ModalSubmitInteraction<Cached>;

export interface InteractionCollectorOptions<
  Interaction extends CollectedInteraction,
  Cached extends CacheType = CacheType,
> extends CollectorOptions<[Interaction]> {
  channel?: TextBasedChannelResolvable;
  componentType?: ComponentType;
  guild?: GuildResolvable;
  interactionType?: InteractionType;
  max?: number;
  maxComponents?: number;
  maxUsers?: number;
  message?: CacheTypeReducer<Cached, Message, APIMessage>;
}

export interface InteractionDeferReplyOptions {
  flags?: BitFieldResolvable<Extract<MessageFlagsString, 'Ephemeral'>, MessageFlags.Ephemeral> | undefined;
  withResponse?: boolean;
}

export interface InteractionDeferUpdateOptions {
  withResponse?: boolean;
}

export interface InteractionReplyOptions extends BaseMessageOptionsWithPoll {
  tts?: boolean;
  withResponse?: boolean;
  flags?:
    | BitFieldResolvable<
        Extract<MessageFlagsString, 'Ephemeral' | 'SuppressEmbeds' | 'SuppressNotifications' | 'IsComponentsV2'>,
        | MessageFlags.Ephemeral
        | MessageFlags.SuppressEmbeds
        | MessageFlags.SuppressNotifications
        | MessageFlags.IsComponentsV2
      >
    | undefined;
}

export interface InteractionUpdateOptions extends MessageEditOptions {
  withResponse?: boolean;
}

export interface InviteGenerationOptions {
  permissions?: PermissionResolvable;
  guild?: GuildResolvable;
  disableGuildSelect?: boolean;
  scopes: readonly OAuth2Scopes[];
}

export type GuildInvitableChannelResolvable =
  | TextChannel
  | VoiceChannel
  | AnnouncementChannel
  | StageChannel
  | ForumChannel
  | MediaChannel
  | Snowflake;

export interface InviteCreateOptions {
  temporary?: boolean;
  maxAge?: number;
  maxUses?: number;
  unique?: boolean;
  reason?: string;
  targetApplication?: ApplicationResolvable;
  targetUser?: UserResolvable;
  targetType?: InviteTargetType;
}

export type InviteResolvable = string;

export interface LifetimeFilterOptions<Key, Value> {
  excludeFromSweep?: (value: Value, key: Key, collection: LimitedCollection<Key, Value>) => boolean;
  getComparisonTimestamp?: (value: Value, key: Key, collection: LimitedCollection<Key, Value>) => number;
  lifetime?: number;
}

/** @internal */
export interface MakeErrorOptions {
  name: string;
  message: string;
  stack: string;
}

export type ActionRowComponentOptions =
  | ButtonComponentData
  | StringSelectMenuComponentData
  | UserSelectMenuComponentData
  | RoleSelectMenuComponentData
  | MentionableSelectMenuComponentData
  | ChannelSelectMenuComponentData;

export type MessageActionRowComponentResolvable = MessageActionRowComponent | ActionRowComponentOptions;

export interface MessageActivity {
  partyId?: string;
  type: MessageActivityType;
}

export interface BaseButtonComponentData extends BaseComponentData {
  type: ComponentType.Button;
  style: ButtonStyle;
  disabled?: boolean;
  emoji?: ComponentEmojiResolvable;
  label?: string;
}

export interface LinkButtonComponentData extends BaseButtonComponentData {
  style: ButtonStyle.Link;
  url: string;
}

export interface InteractionButtonComponentData extends BaseButtonComponentData {
  style: Exclude<ButtonStyle, ButtonStyle.Link>;
  customId: string;
}

export type ButtonComponentData = InteractionButtonComponentData | LinkButtonComponentData;

export interface MessageCollectorOptions extends CollectorOptions<[Message, Collection<Snowflake, Message>]> {
  max?: number;
  maxProcessed?: number;
}

export type CollectedMessageInteraction<Cached extends CacheType = CacheType> = Exclude<
  CollectedInteraction<Cached>,
  ModalSubmitInteraction
>;

export interface MessageComponentCollectorOptions<Interaction extends CollectedMessageInteraction>
  extends Omit<InteractionCollectorOptions<Interaction>, 'channel' | 'message' | 'guild' | 'interactionType'> {}

export interface MessageChannelComponentCollectorOptions<Interaction extends CollectedMessageInteraction>
  extends Omit<InteractionCollectorOptions<Interaction>, 'channel' | 'guild' | 'interactionType'> {}

export interface MessageInteractionMetadata {
  id: Snowflake;
  type: InteractionType;
  user: User;
  authorizingIntegrationOwners: APIAuthorizingIntegrationOwnersMap;
  originalResponseMessageId: Snowflake | null;
  interactedMessageId: Snowflake | null;
  triggeringInteractionMetadata: MessageInteractionMetadata | null;
}

export interface MessageMentionsHasOptions {
  ignoreDirect?: boolean;
  ignoreRoles?: boolean;
  ignoreRepliedUser?: boolean;
  ignoreEveryone?: boolean;
}

export interface MessageMentionOptions {
  parse?: readonly MessageMentionTypes[];
  roles?: readonly Snowflake[];
  users?: readonly Snowflake[];
  repliedUser?: boolean;
}

export type MessageMentionTypes = 'roles' | 'users' | 'everyone';

export interface MessageSnapshot
  extends Partialize<
    Message,
    null,
    Exclude<
      keyof Message,
      | 'attachments'
      | 'client'
      | 'components'
      | 'content'
      | 'createdTimestamp'
      | 'editedTimestamp'
      | 'embeds'
      | 'flags'
      | 'mentions'
      | 'stickers'
      | 'type'
    >
  > {}

export interface BaseMessageOptions {
  content?: string;
  embeds?: readonly (JSONEncodable<APIEmbed> | APIEmbed)[];
  allowedMentions?: MessageMentionOptions;
  files?: readonly (
    | BufferResolvable
    | Stream
    | JSONEncodable<APIAttachment>
    | Attachment
    | AttachmentBuilder
    | AttachmentPayload
  )[];
  components?: readonly (
    | JSONEncodable<APIActionRowComponent<APIComponentInActionRow>>
    | JSONEncodable<APIMessageTopLevelComponent>
    | TopLevelComponentData
    | ActionRowData<MessageActionRowComponentData | MessageActionRowComponentBuilder>
    | APIMessageTopLevelComponent
  )[];
}

export interface BaseMessageOptionsWithPoll extends BaseMessageOptions {
  poll?: JSONEncodable<RESTAPIPoll> | PollData;
}

export interface BaseMessageCreateOptions extends BaseMessageOptionsWithPoll {
  tts?: boolean;
  nonce?: string | number;
  enforceNonce?: boolean;
  stickers?: readonly StickerResolvable[];
  flags?:
    | BitFieldResolvable<
        Extract<MessageFlagsString, 'SuppressEmbeds' | 'SuppressNotifications' | 'IsComponentsV2'>,
        MessageFlags.SuppressEmbeds | MessageFlags.SuppressNotifications | MessageFlags.IsComponentsV2
      >
    | undefined;
}

export interface MessageCreateOptions extends BaseMessageCreateOptions {
  messageReference?: MessageReferenceOptions;
}

export interface GuildForumThreadMessageCreateOptions
  extends BaseMessageOptions,
    Pick<BaseMessageCreateOptions, 'flags' | 'stickers'> {}

export interface MessageEditAttachmentData {
  id: Snowflake;
}

export interface MessageEditOptions extends Omit<BaseMessageOptions, 'content'> {
  content?: string | null;
  attachments?: readonly (Attachment | MessageEditAttachmentData)[];
  flags?: BitFieldResolvable<Extract<MessageFlagsString, 'SuppressEmbeds'>, MessageFlags.SuppressEmbeds> | undefined;
}

export type MessageReactionResolvable = MessageReaction | Snowflake | string;

export interface MessageReference {
  channelId: Snowflake;
  guildId: Snowflake | undefined;
  messageId: Snowflake | undefined;
  type: MessageReferenceType;
}

export interface MessageReferenceOptions extends MessageReference {
  failIfNotExists?: boolean;
}

export type MessageResolvable = Message | Snowflake;

export interface BaseSelectMenuComponentData extends BaseComponentData {
  customId: string;
  disabled?: boolean;
  maxValues?: number;
  minValues?: number;
  placeholder?: string;
}

export interface StringSelectMenuComponentData extends BaseSelectMenuComponentData {
  type: ComponentType.StringSelect;
  options: readonly SelectMenuComponentOptionData[];
}

export interface UserSelectMenuComponentData extends BaseSelectMenuComponentData {
  type: ComponentType.UserSelect;
  defaultValues?: readonly APISelectMenuDefaultValue<SelectMenuDefaultValueType.User>[];
}

export interface RoleSelectMenuComponentData extends BaseSelectMenuComponentData {
  type: ComponentType.RoleSelect;
  defaultValues?: readonly APISelectMenuDefaultValue<SelectMenuDefaultValueType.Role>[];
}

export interface MentionableSelectMenuComponentData extends BaseSelectMenuComponentData {
  type: ComponentType.MentionableSelect;
  defaultValues?: readonly APISelectMenuDefaultValue<
    SelectMenuDefaultValueType.Role | SelectMenuDefaultValueType.User
  >[];
}

export interface ChannelSelectMenuComponentData extends BaseSelectMenuComponentData {
  type: ComponentType.ChannelSelect;
  channelTypes?: readonly ChannelType[];
  defaultValues?: readonly APISelectMenuDefaultValue<SelectMenuDefaultValueType.Channel>[];
}

export interface MessageSelectOption {
  default: boolean;
  description: string | null;
  emoji: APIPartialEmoji | null;
  label: string;
  value: string;
}

export interface ReactionCountDetailsData {
  burst: number;
  normal: number;
}

export interface SelectMenuComponentOptionData {
  default?: boolean;
  description?: string;
  emoji?: ComponentEmojiResolvable;
  label: string;
  value: string;
}

export interface TextInputComponentData extends BaseComponentData {
  type: ComponentType.TextInput;
  customId: string;
  style: TextInputStyle;
  label: string;
  minLength?: number;
  maxLength?: number;
  required?: boolean;
  value?: string;
  placeholder?: string;
}

export type MessageTarget =
  | ChannelManager
  | Interaction
  | InteractionWebhook
  | Message
  | MessageManager
  | TextBasedChannel
  | Webhook<WebhookType.Incoming>
  | WebhookClient;

export interface MultipleShardRespawnOptions {
  shardDelay?: number;
  respawnDelay?: number;
  timeout?: number;
}

export interface MultipleShardSpawnOptions {
  amount?: number | 'auto';
  delay?: number;
  timeout?: number;
}

export interface BaseOverwriteData {
  allow?: PermissionResolvable;
  deny?: PermissionResolvable;
  id: UserResolvable | RoleResolvable;
  type?: OverwriteType;
}

export interface OverwriteDataWithMandatoryType extends BaseOverwriteData {
  type: OverwriteType;
}

export interface OverwriteDataWithOptionalType extends BaseOverwriteData {
  id: Exclude<UserResolvable | RoleResolvable, Snowflake>;
}

export type OverwriteData = OverwriteDataWithMandatoryType | OverwriteDataWithOptionalType;

export type OverwriteResolvable = PermissionOverwrites | OverwriteData;

export type PermissionFlags = Record<keyof typeof PermissionFlagsBits, bigint>;

export type PermissionOverwriteOptions = Partial<Record<keyof typeof PermissionFlagsBits, boolean | null>>;

export type PermissionResolvable = BitFieldResolvable<keyof typeof PermissionFlagsBits, bigint>;

export type PermissionOverwriteResolvable = UserResolvable | RoleResolvable | PermissionOverwrites;

export interface RecursiveReadonlyArray<ItemType> extends ReadonlyArray<ItemType | RecursiveReadonlyArray<ItemType>> {}

export interface PartialRecipient {
  username: string;
}

export interface PresenceData {
  status?: PresenceStatusData;
  afk?: boolean;
  activities?: readonly ActivitiesOptions[];
  shardId?: number | readonly number[];
}

export type PresenceResolvable = Presence | UserResolvable | Snowflake;

export interface PartialChannelData {
  id?: Snowflake | number;
  parentId?: Snowflake | number;
  type?: ChannelType.GuildText | ChannelType.GuildVoice | ChannelType.GuildCategory;
  name: string;
  topic?: string | null;
  nsfw?: boolean;
  bitrate?: number;
  userLimit?: number;
  rtcRegion?: string | null;
  videoQualityMode?: VideoQualityMode;
  permissionOverwrites?: readonly PartialOverwriteData[];
  rateLimitPerUser?: number;
}

export interface PartialEmoji {
  animated: boolean;
  id: Snowflake | undefined;
  name: string;
}

export interface PartialEmojiOnlyId {
  id: Snowflake;
}

export type Partialize<
  PartialType extends AllowedPartial,
  NulledKeys extends keyof PartialType | null = null,
  NullableKeys extends keyof PartialType | null = null,
  OverridableKeys extends keyof PartialType | '' = '',
> = {
  [K in keyof Omit<PartialType, OverridableKeys>]: K extends 'partial'
    ? true
    : K extends NulledKeys
      ? null
      : K extends NullableKeys
        ? PartialType[K] | null
        : PartialType[K];
};

export interface PartialDMChannel extends Partialize<DMChannel, null, null, 'lastMessageId'> {
  lastMessageId: undefined;
}

export interface PartialGuildMember extends Partialize<GuildMember, 'joinedAt' | 'joinedTimestamp' | 'pending'> {}

export interface PartialMessage
  extends Partialize<Message, 'type' | 'system' | 'pinned' | 'tts', 'content' | 'cleanContent' | 'author'> {}

export interface PartialMessageReaction extends Partialize<MessageReaction, 'count'> {}

export interface PartialPoll
  extends Partialize<
    Poll,
    'allowMultiselect' | 'layoutType' | 'expiresTimestamp',
    null,
    'question' | 'message' | 'answers'
  > {
  question: { text: null };
  message: PartialMessage;
  // eslint-disable-next-line no-restricted-syntax
  answers: Collection<number, PartialPollAnswer>;
}

export interface PartialPollAnswer extends Partialize<PollAnswer, 'emoji' | 'text', null, 'poll'> {
  readonly poll: PartialPoll;
}

export interface PartialGuildScheduledEvent
  extends Partialize<GuildScheduledEvent, 'userCount', 'status' | 'privacyLevel' | 'name' | 'entityType'> {}

export interface PartialThreadMember extends Partialize<ThreadMember, 'flags' | 'joinedAt' | 'joinedTimestamp'> {}

export interface PartialSoundboardSound extends Partialize<SoundboardSound, 'available' | 'name' | 'volume'> {}

export interface PartialOverwriteData {
  id: Snowflake | number;
  type?: OverwriteType;
  allow?: PermissionResolvable;
  deny?: PermissionResolvable;
}

export interface PartialRoleData extends RoleData {
  id?: Snowflake | number;
}

export enum Partials {
  User,
  Channel,
  GuildMember,
  Message,
  Reaction,
  GuildScheduledEvent,
  ThreadMember,
  Poll,
  PollAnswer,
  SoundboardSound,
}

export interface PartialUser extends Partialize<User, 'username' | 'tag' | 'discriminator'> {}

export type PresenceStatusData = ClientPresenceStatus | 'invisible';

export type PresenceStatus = PresenceStatusData | 'offline';

export interface ReactionCollectorOptions extends CollectorOptions<[MessageReaction, User]> {
  max?: number;
  maxEmojis?: number;
  maxUsers?: number;
}

export interface MessageReplyOptions extends BaseMessageCreateOptions {
  failIfNotExists?: boolean;
}

export interface ResolvedOverwriteOptions {
  allow: PermissionsBitField;
  deny: PermissionsBitField;
}

export interface RoleData {
  name?: string;
  color?: ColorResolvable;
  hoist?: boolean;
  position?: number;
  permissions?: PermissionResolvable;
  mentionable?: boolean;
  icon?: BufferResolvable | Base64Resolvable | EmojiResolvable | null;
  unicodeEmoji?: string | null;
}

export type RoleMention = '@everyone' | `<@&${Snowflake}>`;

export interface RolePosition {
  role: RoleResolvable;
  position: number;
}

export type RoleResolvable = Role | Snowflake;

export interface RoleSubscriptionData {
  roleSubscriptionListingId: Snowflake;
  tierName: string;
  totalMonthsSubscribed: number;
  isRenewal: boolean;
}

export interface RoleTagData {
  botId?: Snowflake;
  integrationId?: Snowflake;
  premiumSubscriberRole?: true;
  subscriptionListingId?: Snowflake;
  availableForPurchase?: true;
  guildConnections?: true;
}

export interface SetChannelPositionOptions {
  relative?: boolean;
  reason?: string;
}

export interface SetParentOptions {
  lockPermissions?: boolean;
  reason?: string;
}

export interface SetRolePositionOptions {
  relative?: boolean;
  reason?: string;
}

export type ShardingManagerMode = 'process' | 'worker';

export interface ShardingManagerOptions {
  totalShards?: number | 'auto';
  shardList?: readonly number[] | 'auto';
  mode?: ShardingManagerMode;
  respawn?: boolean;
  silent?: boolean;
  shardArgs?: readonly string[];
  token?: string;
  execArgv?: readonly string[];
}

export interface ShowModalOptions {
  withResponse?: boolean;
}

export interface LaunchActivityOptions {
  withResponse?: boolean;
}

export { Snowflake };

export type StageInstanceResolvable = StageInstance | Snowflake;

export interface StartThreadOptions {
  name: string;
  autoArchiveDuration?: ThreadAutoArchiveDuration;
  reason?: string;
  rateLimitPerUser?: number;
}

export type ClientStatus = number;

export type StickerResolvable = Sticker | Snowflake;

export type SystemChannelFlagsResolvable = BitFieldResolvable<SystemChannelFlagsString, number>;

export type StageChannelResolvable = StageChannel | Snowflake;

export interface StageInstanceEditOptions {
  topic?: string;
  privacyLevel?: StageInstancePrivacyLevel;
}

/** @internal */
export interface SupportingInteractionResolvedData {
  client: Client;
  guild?: Guild;
  channel?: GuildTextBasedChannel;
}

export type SweeperKey = keyof SweeperDefinitions;

export type CollectionSweepFilter<Key, Value> = (value: Value, key: Key, collection: Collection<Key, Value>) => boolean;

export interface SweepOptions<Key, Value> {
  interval: number;
  filter: GlobalSweepFilter<Key, Value>;
}

export interface LifetimeSweepOptions {
  interval: number;
  lifetime: number;
  filter?: never;
}

export interface SweeperDefinitions {
  applicationCommands: [Snowflake, ApplicationCommand];
  autoModerationRules: [Snowflake, AutoModerationRule];
  bans: [Snowflake, GuildBan];
  emojis: [Snowflake, GuildEmoji];
  entitlements: [Snowflake, Entitlement];
  invites: [string, Invite, true];
  guildMembers: [Snowflake, GuildMember];
  messages: [Snowflake, Message, true];
  presences: [Snowflake, Presence];
  reactions: [string | Snowflake, MessageReaction];
  stageInstances: [Snowflake, StageInstance];
  stickers: [Snowflake, Sticker];
  threadMembers: [Snowflake, ThreadMember];
  threads: [Snowflake, AnyThreadChannel, true];
  users: [Snowflake, User];
  voiceStates: [Snowflake, VoiceState];
}

export type SweeperOptions = {
  [Key in keyof SweeperDefinitions]?: SweeperDefinitions[Key][2] extends true
    ? SweepOptions<SweeperDefinitions[Key][0], SweeperDefinitions[Key][1]> | LifetimeSweepOptions
    : SweepOptions<SweeperDefinitions[Key][0], SweeperDefinitions[Key][1]>;
};

export interface LimitedCollectionOptions<Key, Value> {
  maxSize?: number;
  keepOverLimit?: (value: Value, key: Key, collection: LimitedCollection<Key, Value>) => boolean;
}

export type Channel =
  | CategoryChannel
  | DMChannel
  | PartialDMChannel
  | PartialGroupDMChannel
  | AnnouncementChannel
  | StageChannel
  | TextChannel
  | PublicThreadChannel
  | PrivateThreadChannel
  | VoiceChannel
  | ForumChannel
  | MediaChannel;

export type TextBasedChannel = Exclude<Extract<Channel, { type: TextChannelType }>, ForumChannel | MediaChannel>;

export type TextBasedChannels = TextBasedChannel;

export type TextBasedChannelTypes = TextBasedChannel['type'];

export type GuildTextBasedChannelTypes = Exclude<TextBasedChannelTypes, ChannelType.DM | ChannelType.GroupDM>;

export type VoiceBasedChannel = Extract<Channel, { bitrate: number }>;

export type GuildBasedChannel = Extract<Channel, { guild: Guild }>;

export type SendableChannels = Extract<Channel, { send: (...args: any[]) => any }>;

export type CategoryChildChannel = Exclude<Extract<Channel, { parent: CategoryChannel | null }>, CategoryChannel>;

export type NonThreadGuildBasedChannel = Exclude<GuildBasedChannel, AnyThreadChannel>;

export type GuildTextBasedChannel = Extract<GuildBasedChannel, TextBasedChannel>;

export type SendableChannelTypes = SendableChannels['type'];

export type TextChannelResolvable = Snowflake | TextChannel;

export type TextBasedChannelResolvable = Snowflake | TextBasedChannel;

export type ThreadChannelResolvable = Snowflake | ThreadChannel;

export type ThreadChannelType = ChannelType.AnnouncementThread | ChannelType.PublicThread | ChannelType.PrivateThread;

export interface GuildTextThreadCreateOptions<AllowedThreadType> extends StartThreadOptions {
  startMessage?: MessageResolvable;
  type?: AllowedThreadType;
  invitable?: AllowedThreadType extends ChannelType.PrivateThread ? boolean : never;
}

export interface GuildForumThreadCreateOptions extends StartThreadOptions {
  message: GuildForumThreadMessageCreateOptions | MessagePayload;
  appliedTags?: readonly Snowflake[];
}

export interface ThreadEditOptions {
  name?: string;
  archived?: boolean;
  autoArchiveDuration?: ThreadAutoArchiveDuration;
  rateLimitPerUser?: number;
  locked?: boolean;
  invitable?: boolean;
  appliedTags?: readonly Snowflake[];
  flags?: ChannelFlagsResolvable;
  reason?: string;
}

export type ThreadMemberResolvable = ThreadMember | UserResolvable;

export type UserMention = `<@${Snowflake}>`;

export type UserResolvable = User | Snowflake | Message | GuildMember | ThreadMember;

export interface Vanity {
  code: string | null;
  uses: number;
}

export type VoiceBasedChannelTypes = VoiceBasedChannel['type'];

export type VoiceChannelResolvable = Snowflake | VoiceChannel;

export interface VoiceStateEditOptions {
  requestToSpeak?: boolean;
  suppressed?: boolean;
}

export type WebhookClientData = WebhookClientDataIdWithToken | WebhookClientDataURL;

export interface WebhookClientDataIdWithToken {
  id: Snowflake;
  token: string;
}

export interface WebhookClientDataURL {
  url: string;
}

export interface WebhookClientOptions extends Pick<ClientOptions, 'allowedMentions' | 'rest'> {}

export interface WebhookDeleteOptions {
  token?: string;
  reason?: string;
}

export interface WebhookEditOptions {
  name?: string;
  avatar?: BufferResolvable | null;
  channel?: GuildTextChannelResolvable | VoiceChannel | StageChannel | ForumChannel | MediaChannel;
  reason?: string;
}

export interface WebhookMessageEditOptions extends MessageEditOptions {
  threadId?: Snowflake;
  withComponents?: boolean;
}

export interface InteractionEditReplyOptions
  extends WebhookMessageEditOptions,
    Pick<BaseMessageOptionsWithPoll, 'poll'> {
  message?: MessageResolvable | '@original';
}

export interface WebhookFetchMessageOptions {
  threadId?: Snowflake;
}

export interface WebhookMessageCreateOptions extends Omit<BaseMessageCreateOptions, 'nonce' | 'stickers'> {
  username?: string;
  avatarURL?: string;
  threadId?: Snowflake;
  threadName?: string;
  appliedTags?: readonly Snowflake[];
  withComponents?: boolean;
}

export interface WidgetActivity {
  name: string;
}

export interface WidgetChannel {
  id: Snowflake;
  name: string;
  position: number;
}

export interface WelcomeChannelData {
  description: string;
  channel: TextChannel | AnnouncementChannel | ForumChannel | MediaChannel | Snowflake;
  emoji?: EmojiIdentifierResolvable;
}

export interface WelcomeScreenEditOptions {
  enabled?: boolean;
  description?: string;
  welcomeChannels?: readonly WelcomeChannelData[];
}

export interface ClientApplicationEditOptions {
  customInstallURL?: string;
  description?: string;
  roleConnectionsVerificationURL?: string;
  installParams?: ClientApplicationInstallParams;
  flags?: ApplicationFlagsResolvable;
  icon?: BufferResolvable | Base64Resolvable | null;
  coverImage?: BufferResolvable | Base64Resolvable | null;
  interactionsEndpointURL?: string;
  eventWebhooksURL?: string;
  eventWebhooksStatus?: ApplicationWebhookEventStatus.Enabled | ApplicationWebhookEventStatus.Disabled;
  eventWebhooksTypes?: readonly ApplicationWebhookEventType[];
  tags?: readonly string[];
}

export interface ClientApplicationInstallParams {
  scopes: readonly OAuth2Scopes[];
  permissions: Readonly<PermissionsBitField>;
}

export type Serialized<Value> = Value extends symbol | bigint | (() => any)
  ? never
  : Value extends number | string | boolean | undefined
    ? Value
    : Value extends JSONEncodable<infer JSONResult>
      ? JSONResult
      : Value extends ReadonlyArray<infer ItemType>
        ? Serialized<ItemType>[]
        : Value extends ReadonlyMap<unknown, unknown> | ReadonlySet<unknown>
          ? {}
          : { [K in keyof Value]: Serialized<Value[K]> };

//#endregion

//#region Voice

/**
 * @internal Use `DiscordGatewayAdapterLibraryMethods` from `@discordjs/voice` instead.
 */
export interface InternalDiscordGatewayAdapterLibraryMethods {
  onVoiceServerUpdate(data: GatewayVoiceServerUpdateDispatchData): void;
  onVoiceStateUpdate(data: GatewayVoiceStateUpdateDispatchData): void;
  destroy(): void;
}

/**
 * @internal Use `DiscordGatewayAdapterImplementerMethods` from `@discordjs/voice` instead.
 */
export interface InternalDiscordGatewayAdapterImplementerMethods {
  sendPayload(payload: unknown): boolean;
  destroy(): void;
}

/**
 * @internal Use `DiscordGatewayAdapterCreator` from `@discordjs/voice` instead.
 */
export type InternalDiscordGatewayAdapterCreator = (
  methods: InternalDiscordGatewayAdapterLibraryMethods,
) => InternalDiscordGatewayAdapterImplementerMethods;

//#endregion

// External
export * from 'discord-api-types/v10';
export * from '@discordjs/builders';
export * from '@discordjs/formatters';
export * from '@discordjs/rest';
export * from '@discordjs/util';
export * from '@discordjs/ws';<|MERGE_RESOLUTION|>--- conflicted
+++ resolved
@@ -160,7 +160,7 @@
   GatewayVoiceChannelEffectSendDispatchData,
   RESTAPIPoll,
   EntryPointCommandHandlerType,
-<<<<<<< HEAD
+  APISoundboardSound,
   APIComponentInContainer,
   APIContainerComponent,
   APIThumbnailComponent,
@@ -173,9 +173,6 @@
   SeparatorSpacingSize,
   APIFileComponent,
   APIMessageTopLevelComponent,
-=======
-  APISoundboardSound,
->>>>>>> d81b4be2
 } from 'discord-api-types/v10';
 import { ChildProcess } from 'node:child_process';
 import { Stream } from 'node:stream';
@@ -3648,6 +3645,11 @@
   guildId?: Snowflake;
 }
 
+export interface SendSoundboardSoundOptions {
+  soundId: Snowflake;
+  guildId?: Snowflake;
+}
+
 export class VoiceChannel extends BaseGuildVoiceChannel {
   public get speakable(): boolean;
   public type: ChannelType.GuildVoice;
