--- conflicted
+++ resolved
@@ -5244,18 +5244,12 @@
     reactions: ReadonlyCollection<string | Snowflake, MessageReaction>,
   ];
   messageReactionRemoveEmoji: [reaction: MessageReaction | PartialMessageReaction];
-<<<<<<< HEAD
-  messageDeleteBulk: [messages: Collection<Snowflake, Message | PartialMessage>, channel: GuildTextBasedChannel];
-  messageReactionAdd: [reaction: MessageReaction | PartialMessageReaction, user: User | PartialUser, burst: boolean];
-  messageReactionRemove: [reaction: MessageReaction | PartialMessageReaction, user: User | PartialUser, burst: boolean];
-=======
   messageDeleteBulk: [
     messages: ReadonlyCollection<Snowflake, Message | PartialMessage>,
     channel: GuildTextBasedChannel,
   ];
-  messageReactionAdd: [reaction: MessageReaction | PartialMessageReaction, user: User | PartialUser];
-  messageReactionRemove: [reaction: MessageReaction | PartialMessageReaction, user: User | PartialUser];
->>>>>>> 432e9b84
+  messageReactionAdd: [reaction: MessageReaction | PartialMessageReaction, user: User | PartialUser, burst: boolean];
+  messageReactionRemove: [reaction: MessageReaction | PartialMessageReaction, user: User | PartialUser, burst: boolean];
   messageUpdate: [oldMessage: Message | PartialMessage, newMessage: Message | PartialMessage];
   presenceUpdate: [oldPresence: Presence | null, newPresence: Presence];
   ready: [client: Client<true>];
