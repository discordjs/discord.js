--- conflicted
+++ resolved
@@ -3309,18 +3309,14 @@
   };
 }
 
-<<<<<<< HEAD
 export interface AvatarDecorationData {
   asset: string;
   skuId: Snowflake;
 }
 
-export class User extends PartialTextBasedChannel(Base) {
-=======
 // tslint:disable-next-line no-empty-interface
 export interface User extends PartialTextBasedChannelFields<false> {}
 export class User extends Base {
->>>>>>> 35207b0b
   protected constructor(client: Client<true>, data: RawUserData);
   private _equals(user: APIUser): boolean;
 
