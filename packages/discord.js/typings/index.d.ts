--- conflicted
+++ resolved
@@ -124,12 +124,9 @@
   APIEmbedProvider,
   AuditLogOptionsType,
   TextChannelType,
-<<<<<<< HEAD
   GuildWidgetStyle,
-=======
   ChannelFlags,
   SortOrderType,
->>>>>>> 7b8966bc
 } from 'discord-api-types/v10';
 import { ChildProcess } from 'node:child_process';
 import { EventEmitter } from 'node:events';
