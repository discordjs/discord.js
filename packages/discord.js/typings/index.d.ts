import {
  ActionRowBuilder as BuilderActionRow,
  MessageActionRowComponentBuilder,
  ButtonBuilder as BuilderButtonComponent,
  EmbedBuilder as BuildersEmbed,
  ChannelSelectMenuBuilder as BuilderChannelSelectMenuComponent,
  MentionableSelectMenuBuilder as BuilderMentionableSelectMenuComponent,
  RoleSelectMenuBuilder as BuilderRoleSelectMenuComponent,
  StringSelectMenuBuilder as BuilderStringSelectMenuComponent,
  UserSelectMenuBuilder as BuilderUserSelectMenuComponent,
  TextInputBuilder as BuilderTextInputComponent,
  SelectMenuOptionBuilder as BuildersSelectMenuOption,
  ModalActionRowComponentBuilder,
  ModalBuilder as BuildersModal,
  AnyComponentBuilder,
  ComponentBuilder,
  type RestOrArray,
  ApplicationCommandOptionAllowedChannelTypes,
} from '@discordjs/builders';
import {
  blockQuote,
  bold,
  channelMention,
  codeBlock,
  formatEmoji,
  hideLinkEmbed,
  hyperlink,
  inlineCode,
  italic,
  quote,
  roleMention,
  spoiler,
  strikethrough,
  time,
  TimestampStyles,
  underscore,
  userMention,
} from '@discordjs/formatters';
import { Awaitable, JSONEncodable } from '@discordjs/util';
import { Collection, ReadonlyCollection } from '@discordjs/collection';
import { BaseImageURLOptions, ImageURLOptions, RawFile, REST, RESTOptions } from '@discordjs/rest';
import {
  WebSocketManager as WSWebSocketManager,
  IShardingStrategy,
  IIdentifyThrottler,
  SessionInfo,
} from '@discordjs/ws';
import {
  APIActionRowComponent,
  APIApplicationCommandInteractionData,
  APIApplicationCommandOption,
  APIAuditLogChange,
  APIButtonComponent,
  APIEmbed,
  APIEmoji,
  APIInteractionDataResolvedChannel,
  APIInteractionDataResolvedGuildMember,
  APIInteractionGuildMember,
  APIMessage,
  APIMessageComponent,
  APIOverwrite,
  APIPartialChannel,
  APIPartialEmoji,
  APIPartialGuild,
  APIRole,
  APISelectMenuComponent,
  APITemplateSerializedSourceGuild,
  APIUser,
  ButtonStyle,
  ChannelType,
  ComponentType,
  GatewayDispatchEvents,
  GatewayVoiceServerUpdateDispatchData,
  GatewayVoiceStateUpdateDispatchData,
  GuildFeature,
  GuildMFALevel,
  GuildNSFWLevel,
  GuildPremiumTier,
  GuildVerificationLevel,
  Locale,
  InteractionType,
  InviteTargetType,
  MessageType,
  OAuth2Scopes,
  RESTPostAPIApplicationCommandsJSONBody,
  Snowflake,
  StageInstancePrivacyLevel,
  StickerFormatType,
  StickerType,
  TeamMemberMembershipState,
  WebhookType,
  OverwriteType,
  GuildExplicitContentFilter,
  GuildDefaultMessageNotifications,
  ApplicationCommandPermissionType,
  ApplicationCommandOptionType,
  ApplicationCommandType,
  ActivityType,
  GuildScheduledEventEntityType,
  GuildScheduledEventPrivacyLevel,
  GuildScheduledEventStatus,
  IntegrationExpireBehavior,
  ApplicationFlags,
  PermissionFlagsBits,
  ThreadMemberFlags,
  UserFlags,
  MessageFlags,
  GuildSystemChannelFlags,
  GatewayIntentBits,
  ActivityFlags,
  AuditLogEvent,
  APIMessageComponentEmoji,
  EmbedType,
  APIActionRowComponentTypes,
  APIModalInteractionResponseCallbackData,
  APIModalSubmitInteraction,
  APIMessageActionRowComponent,
  TextInputStyle,
  APITextInputComponent,
  APIModalActionRowComponent,
  APIModalComponent,
  APISelectMenuOption,
  APIEmbedField,
  APIEmbedAuthor,
  APIEmbedFooter,
  APIEmbedImage,
  VideoQualityMode,
  LocalizationMap,
  LocaleString,
  MessageActivityType,
  APIAttachment,
  APIChannel,
  ThreadAutoArchiveDuration,
  FormattingPatterns,
  APIEmbedProvider,
  AuditLogOptionsType,
  TextChannelType,
  ChannelFlags,
  SortOrderType,
  APIMessageStringSelectInteractionData,
  APIMessageUserSelectInteractionData,
  APIStringSelectComponent,
  APIUserSelectComponent,
  APIRoleSelectComponent,
  APIMentionableSelectComponent,
  APIChannelSelectComponent,
  APIGuildMember,
  APIMessageRoleSelectInteractionData,
  APIMessageMentionableSelectInteractionData,
  APIMessageChannelSelectInteractionData,
  AutoModerationRuleKeywordPresetType,
  AutoModerationActionType,
  AutoModerationRuleEventType,
  AutoModerationRuleTriggerType,
  AuditLogRuleTriggerType,
  GatewayAutoModerationActionExecutionDispatchData,
  APIAutoModerationRule,
  ForumLayoutType,
  ApplicationRoleConnectionMetadataType,
  APIApplicationRoleConnectionMetadata,
  ImageFormat,
  GuildMemberFlags,
  RESTGetAPIGuildThreadsResult,
  RESTGetAPIGuildOnboardingResult,
  APIGuildOnboardingPrompt,
  APIGuildOnboardingPromptOption,
  GuildOnboardingPromptType,
  AttachmentFlags,
  RoleFlags,
  TeamMemberRole,
  GuildWidgetStyle,
  GuildOnboardingMode,
  APISKU,
  SKUFlags,
  SKUType,
  APIEntitlement,
  EntitlementType,
  APIPoll,
  PollLayoutType,
  APIPollAnswer,
  APISelectMenuDefaultValue,
  SelectMenuDefaultValueType,
  InviteType,
} from 'discord-api-types/v10';
import { ChildProcess } from 'node:child_process';
import { EventEmitter } from 'node:events';
import { Stream } from 'node:stream';
import { MessagePort, Worker } from 'node:worker_threads';
import {
  RawActivityData,
  RawAnonymousGuildData,
  RawApplicationCommandData,
  RawApplicationData,
  RawApplicationEmojiData,
  RawBaseGuildData,
  RawChannelData,
  RawClientApplicationData,
  RawDMChannelData,
  RawEmojiData,
  RawGuildAuditLogData,
  RawGuildAuditLogEntryData,
  RawGuildBanData,
  RawGuildChannelData,
  RawGuildData,
  RawGuildEmojiData,
  RawGuildMemberData,
  RawGuildPreviewData,
  RawGuildScheduledEventData,
  RawGuildTemplateData,
  RawIntegrationApplicationData,
  RawIntegrationData,
  RawInteractionData,
  RawInviteData,
  RawInviteGuildData,
  RawInviteStageInstance,
  RawMessageButtonInteractionData,
  RawMessageComponentInteractionData,
  RawMessageData,
  RawMessagePayloadData,
  RawMessageReactionData,
  RawOAuth2GuildData,
  RawPartialGroupDMChannelData,
  RawPartialMessageData,
  RawPermissionOverwriteData,
  RawPresenceData,
  RawReactionEmojiData,
  RawRichPresenceAssets,
  RawRoleData,
  RawStageInstanceData,
  RawStickerData,
  RawStickerPackData,
  RawTeamData,
  RawTeamMemberData,
  RawThreadChannelData,
  RawThreadMemberData,
  RawTypingData,
  RawUserData,
  RawVoiceRegionData,
  RawVoiceStateData,
  RawWebhookData,
  RawWelcomeChannelData,
  RawWelcomeScreenData,
  RawWidgetData,
  RawWidgetMemberData,
} from './rawDataTypes.js';

//#region Classes

export class Activity {
  private constructor(presence: Presence, data?: RawActivityData);
  public readonly presence: Presence;
  public applicationId: Snowflake | null;
  public assets: RichPresenceAssets | null;
  public buttons: string[];
  public get createdAt(): Date;
  public createdTimestamp: number;
  public details: string | null;
  public emoji: Emoji | null;
  public flags: Readonly<ActivityFlagsBitField>;
  public name: string;
  public party: {
    id: string | null;
    size: [number, number];
  } | null;
  public state: string | null;
  public syncId: string | null;
  public timestamps: {
    start: Date | null;
    end: Date | null;
  } | null;
  public type: ActivityType;
  public url: string | null;
  public equals(activity: Activity): boolean;
  public toString(): string;
}

export type ActivityFlagsString = keyof typeof ActivityFlags;

export interface BaseComponentData {
  type: ComponentType;
}

export type MessageActionRowComponentData =
  | JSONEncodable<APIMessageActionRowComponent>
  | ButtonComponentData
  | StringSelectMenuComponentData
  | UserSelectMenuComponentData
  | RoleSelectMenuComponentData
  | MentionableSelectMenuComponentData
  | ChannelSelectMenuComponentData;

export type ModalActionRowComponentData = JSONEncodable<APIModalActionRowComponent> | TextInputComponentData;

export type ActionRowComponentData = MessageActionRowComponentData | ModalActionRowComponentData;

export type ActionRowComponent = MessageActionRowComponent | ModalActionRowComponent;

export interface ActionRowData<ComponentType extends JSONEncodable<APIActionRowComponentTypes> | ActionRowComponentData>
  extends BaseComponentData {
  components: readonly ComponentType[];
}

export class ActionRowBuilder<
  ComponentType extends AnyComponentBuilder = AnyComponentBuilder,
> extends BuilderActionRow<ComponentType> {
  public constructor(
    data?: Partial<
      | ActionRowData<ActionRowComponentData | JSONEncodable<APIActionRowComponentTypes>>
      | APIActionRowComponent<APIMessageActionRowComponent | APIModalActionRowComponent>
    >,
  );
  public static from<ComponentType extends AnyComponentBuilder = AnyComponentBuilder>(
    other:
      | JSONEncodable<APIActionRowComponent<ReturnType<ComponentType['toJSON']>>>
      | APIActionRowComponent<ReturnType<ComponentType['toJSON']>>,
  ): ActionRowBuilder<ComponentType>;
}

export type MessageActionRowComponent =
  | ButtonComponent
  | StringSelectMenuComponent
  | UserSelectMenuComponent
  | RoleSelectMenuComponent
  | MentionableSelectMenuComponent
  | ChannelSelectMenuComponent;
export type ModalActionRowComponent = TextInputComponent;

export class ActionRow<ComponentType extends MessageActionRowComponent | ModalActionRowComponent> extends Component<
  APIActionRowComponent<APIMessageActionRowComponent | APIModalActionRowComponent>
> {
  private constructor(data: APIActionRowComponent<APIMessageActionRowComponent | APIModalActionRowComponent>);
  public readonly components: ComponentType[];
  public toJSON(): APIActionRowComponent<ReturnType<ComponentType['toJSON']>>;
}

export class ActivityFlagsBitField extends BitField<ActivityFlagsString> {
  public static Flags: typeof ActivityFlags;
  public static resolve(bit?: BitFieldResolvable<ActivityFlagsString, number>): number;
}

export abstract class AnonymousGuild extends BaseGuild {
  protected constructor(client: Client<true>, data: RawAnonymousGuildData, immediatePatch?: boolean);
  public banner: string | null;
  public description: string | null;
  public nsfwLevel: GuildNSFWLevel;
  public premiumSubscriptionCount: number | null;
  public splash: string | null;
  public vanityURLCode: string | null;
  public verificationLevel: GuildVerificationLevel;
  public bannerURL(options?: ImageURLOptions): string | null;
  public splashURL(options?: ImageURLOptions): string | null;
}

export class AutoModerationActionExecution {
  private constructor(data: GatewayAutoModerationActionExecutionDispatchData, guild: Guild);
  public guild: Guild;
  public action: AutoModerationAction;
  public ruleId: Snowflake;
  public ruleTriggerType: AutoModerationRuleTriggerType;
  public get user(): User | null;
  public userId: Snowflake;
  public get channel(): GuildTextBasedChannel | ForumChannel | MediaChannel | null;
  public channelId: Snowflake | null;
  public get member(): GuildMember | null;
  public messageId: Snowflake | null;
  public alertSystemMessageId: Snowflake | null;
  public content: string;
  public matchedKeyword: string | null;
  public matchedContent: string | null;
  public get autoModerationRule(): AutoModerationRule | null;
}

export class AutoModerationRule extends Base {
  private constructor(client: Client<true>, data: APIAutoModerationRule, guild: Guild);
  public id: Snowflake;
  public guild: Guild;
  public name: string;
  public creatorId: Snowflake;
  public eventType: AutoModerationRuleEventType;
  public triggerType: AutoModerationRuleTriggerType;
  public triggerMetadata: AutoModerationTriggerMetadata;
  public actions: AutoModerationAction[];
  public enabled: boolean;
  public exemptRoles: Collection<Snowflake, Role>;
  public exemptChannels: Collection<Snowflake, GuildBasedChannel>;
  public edit(options: AutoModerationRuleEditOptions): Promise<AutoModerationRule>;
  public delete(reason?: string): Promise<void>;
  public setName(name: string, reason?: string): Promise<AutoModerationRule>;
  public setEventType(eventType: AutoModerationRuleEventType, reason?: string): Promise<AutoModerationRule>;
  public setKeywordFilter(keywordFilter: readonly string[], reason?: string): Promise<AutoModerationRule>;
  public setRegexPatterns(regexPatterns: readonly string[], reason?: string): Promise<AutoModerationRule>;
  public setPresets(
    presets: readonly AutoModerationRuleKeywordPresetType[],
    reason?: string,
  ): Promise<AutoModerationRule>;
  public setAllowList(allowList: readonly string[], reason?: string): Promise<AutoModerationRule>;
  public setMentionTotalLimit(mentionTotalLimit: number, reason?: string): Promise<AutoModerationRule>;
  public setMentionRaidProtectionEnabled(
    mentionRaidProtectionEnabled: boolean,
    reason?: string,
  ): Promise<AutoModerationRule>;
  public setActions(actions: readonly AutoModerationActionOptions[], reason?: string): Promise<AutoModerationRule>;
  public setEnabled(enabled?: boolean, reason?: string): Promise<AutoModerationRule>;
  public setExemptRoles(
    roles: ReadonlyCollection<Snowflake, Role> | readonly RoleResolvable[],
    reason?: string,
  ): Promise<AutoModerationRule>;
  public setExemptChannels(
    channels: ReadonlyCollection<Snowflake, GuildBasedChannel> | readonly GuildChannelResolvable[],
    reason?: string,
  ): Promise<AutoModerationRule>;
}

export abstract class Application extends Base {
  protected constructor(client: Client<true>, data: RawApplicationData);
  public get createdAt(): Date;
  public get createdTimestamp(): number;
  public description: string | null;
  public icon: string | null;
  public id: Snowflake;
  public name: string | null;
  public coverURL(options?: ImageURLOptions): string | null;
  public iconURL(options?: ImageURLOptions): string | null;
  public toJSON(): unknown;
  public toString(): string | null;
}

export class ApplicationCommand<PermissionsFetchType = {}> extends Base {
  private constructor(client: Client<true>, data: RawApplicationCommandData, guild?: Guild, guildId?: Snowflake);
  public applicationId: Snowflake;
  public get createdAt(): Date;
  public get createdTimestamp(): number;
  public defaultMemberPermissions: Readonly<PermissionsBitField> | null;
  public description: string;
  public descriptionLocalizations: LocalizationMap | null;
  public descriptionLocalized: string | null;
  public dmPermission: boolean | null;
  public guild: Guild | null;
  public guildId: Snowflake | null;
  public get manager(): ApplicationCommandManager;
  public id: Snowflake;
  public name: string;
  public nameLocalizations: LocalizationMap | null;
  public nameLocalized: string | null;
  public options: (ApplicationCommandOption & { nameLocalized?: string; descriptionLocalized?: string })[];
  public permissions: ApplicationCommandPermissionsManager<
    PermissionsFetchType,
    PermissionsFetchType,
    Guild | null,
    Snowflake
  >;
  public type: ApplicationCommandType;
  public version: Snowflake;
  public nsfw: boolean;
  public delete(): Promise<ApplicationCommand<PermissionsFetchType>>;
  public edit(data: Partial<ApplicationCommandData>): Promise<ApplicationCommand<PermissionsFetchType>>;
  public setName(name: string): Promise<ApplicationCommand<PermissionsFetchType>>;
  public setNameLocalizations(nameLocalizations: LocalizationMap): Promise<ApplicationCommand<PermissionsFetchType>>;
  public setDescription(description: string): Promise<ApplicationCommand<PermissionsFetchType>>;
  public setDescriptionLocalizations(
    descriptionLocalizations: LocalizationMap,
  ): Promise<ApplicationCommand<PermissionsFetchType>>;
  public setDefaultMemberPermissions(
    defaultMemberPermissions: PermissionResolvable | null,
  ): Promise<ApplicationCommand<PermissionsFetchType>>;
  public setDMPermission(dmPermission?: boolean): Promise<ApplicationCommand<PermissionsFetchType>>;
  public setOptions(
    options: readonly ApplicationCommandOptionData[],
  ): Promise<ApplicationCommand<PermissionsFetchType>>;
  public equals(
    command: ApplicationCommand | ApplicationCommandData | RawApplicationCommandData,
    enforceOptionOrder?: boolean,
  ): boolean;
  public static optionsEqual(
    existing: readonly ApplicationCommandOption[],
    options:
      | readonly ApplicationCommandOption[]
      | readonly ApplicationCommandOptionData[]
      | readonly APIApplicationCommandOption[],
    enforceOptionOrder?: boolean,
  ): boolean;
  private static _optionEquals(
    existing: ApplicationCommandOption,
    options: ApplicationCommandOption | ApplicationCommandOptionData | APIApplicationCommandOption,
    enforceOptionOrder?: boolean,
  ): boolean;
  private static transformOption(option: ApplicationCommandOptionData, received?: boolean): unknown;
  private static transformCommand(command: ApplicationCommandData): RESTPostAPIApplicationCommandsJSONBody;
  private static isAPICommandData(command: object): command is RESTPostAPIApplicationCommandsJSONBody;
}

export class ApplicationRoleConnectionMetadata {
  private constructor(data: APIApplicationRoleConnectionMetadata);
  public name: string;
  public nameLocalizations: LocalizationMap | null;
  public description: string;
  public descriptionLocalizations: LocalizationMap | null;
  public key: string;
  public type: ApplicationRoleConnectionMetadataType;
}

export type ApplicationResolvable = Application | Activity | Snowflake;

export class ApplicationFlagsBitField extends BitField<ApplicationFlagsString> {
  public static Flags: typeof ApplicationFlags;
  public static resolve(bit?: BitFieldResolvable<ApplicationFlagsString, number>): number;
}

export type ApplicationFlagsResolvable = BitFieldResolvable<ApplicationFlagsString, number>;

export type AutoModerationRuleResolvable = AutoModerationRule | Snowflake;

export abstract class Base {
  public constructor(client: Client<true>);
  public readonly client: Client<true>;
  public toJSON(...props: Record<string, boolean | string>[]): unknown;
  public valueOf(): string;
}

export class BaseClient extends EventEmitter implements AsyncDisposable {
  public constructor(options?: ClientOptions | WebhookClientOptions);
  private decrementMaxListeners(): void;
  private incrementMaxListeners(): void;

  public options: ClientOptions | WebhookClientOptions;
  public rest: REST;
  public destroy(): void;
  public toJSON(...props: Record<string, boolean | string>[]): unknown;
  public [Symbol.asyncDispose](): Promise<void>;
}

export type GuildCacheMessage<Cached extends CacheType> = CacheTypeReducer<
  Cached,
  Message<true>,
  APIMessage,
  Message | APIMessage,
  Message | APIMessage
>;

export type BooleanCache<Cached extends CacheType> = Cached extends 'cached' ? true : false;

export abstract class CommandInteraction<Cached extends CacheType = CacheType> extends BaseInteraction<Cached> {
  public type: InteractionType.ApplicationCommand;
  public get command(): ApplicationCommand | ApplicationCommand<{ guild: GuildResolvable }> | null;
  public options: Omit<
    CommandInteractionOptionResolver<Cached>,
    | 'getMessage'
    | 'getFocused'
    | 'getMentionable'
    | 'getRole'
    | 'getUser'
    | 'getMember'
    | 'getAttachment'
    | 'getNumber'
    | 'getInteger'
    | 'getString'
    | 'getChannel'
    | 'getBoolean'
    | 'getSubcommandGroup'
    | 'getSubcommand'
  >;
  public channelId: Snowflake;
  public commandId: Snowflake;
  public commandName: string;
  public commandType: ApplicationCommandType;
  public commandGuildId: Snowflake | null;
  public deferred: boolean;
  public ephemeral: boolean | null;
  public replied: boolean;
  public webhook: InteractionWebhook;
  public inGuild(): this is CommandInteraction<'raw' | 'cached'>;
  public inCachedGuild(): this is CommandInteraction<'cached'>;
  public inRawGuild(): this is CommandInteraction<'raw'>;
  public deferReply(
    options: InteractionDeferReplyOptions & { fetchResponse: true },
  ): Promise<Message<BooleanCache<Cached>>>;
  public deferReply(options?: InteractionDeferReplyOptions): Promise<InteractionResponse<BooleanCache<Cached>>>;
  public deleteResponse(message?: MessageResolvable | '@original'): Promise<void>;
  public editResponse(
    options: string | MessagePayload | InteractionEditResponseOptions,
  ): Promise<Message<BooleanCache<Cached>>>;
  public fetchResponse(message?: Snowflake | '@original'): Promise<Message<BooleanCache<Cached>>>;
  public followUp(options: string | MessagePayload | InteractionReplyOptions): Promise<Message<BooleanCache<Cached>>>;
  public reply(options: InteractionReplyOptions & { fetchResponse: true }): Promise<Message<BooleanCache<Cached>>>;
  public reply(
    options: string | MessagePayload | InteractionReplyOptions,
  ): Promise<InteractionResponse<BooleanCache<Cached>>>;
  public showModal(
    modal:
      | JSONEncodable<APIModalInteractionResponseCallbackData>
      | ModalComponentData
      | APIModalInteractionResponseCallbackData,
  ): Promise<void>;
  /** @deprecated Sending a premium-style button is the new Discord behaviour. */
  public sendPremiumRequired(): Promise<void>;
  public awaitModalSubmit(
    options: AwaitModalSubmitOptions<ModalSubmitInteraction>,
  ): Promise<ModalSubmitInteraction<Cached>>;
  private transformOption(
    option: APIApplicationCommandOption,
    resolved: APIApplicationCommandInteractionData['resolved'],
  ): CommandInteractionOption<Cached>;
}

export class InteractionResponse<Cached extends boolean = boolean> {
  private constructor(interaction: Interaction, id?: Snowflake);
  public interaction: Interaction<WrapBooleanCache<Cached>>;
  public client: Client;
  public id: Snowflake;
  public get createdAt(): Date;
  public get createdTimestamp(): number;
  public awaitMessageComponent<ComponentType extends MessageComponentType>(
    options?: AwaitMessageCollectorOptionsParams<ComponentType, Cached>,
  ): Promise<MappedInteractionTypes<Cached>[ComponentType]>;
  public createMessageComponentCollector<ComponentType extends MessageComponentType>(
    options?: MessageCollectorOptionsParams<ComponentType, Cached>,
  ): InteractionCollector<MappedInteractionTypes<Cached>[ComponentType]>;
  public delete(): Promise<void>;
  public edit(options: string | MessagePayload | WebhookMessageEditOptions): Promise<Message>;
  public fetch(): Promise<Message>;
}

export abstract class BaseGuild extends Base {
  protected constructor(client: Client<true>, data: RawBaseGuildData);
  public get createdAt(): Date;
  public get createdTimestamp(): number;
  public features: `${GuildFeature}`[];
  public icon: string | null;
  public id: Snowflake;
  public name: string;
  public get nameAcronym(): string;
  public get partnered(): boolean;
  public get verified(): boolean;
  public fetch(): Promise<Guild>;
  public iconURL(options?: ImageURLOptions): string | null;
  public toString(): string;
}

export class BaseGuildEmoji extends Emoji {
  protected constructor(client: Client<true>, data: RawGuildEmojiData, guild: Guild | GuildPreview);
  public imageURL(options?: BaseImageURLOptions): string;
  public get url(): string;
  public available: boolean | null;
  public get createdAt(): Date;
  public get createdTimestamp(): number;
  public guild: Guild | GuildPreview;
  public id: Snowflake;
  public managed: boolean | null;
  public requiresColons: boolean | null;
}

// tslint:disable-next-line no-empty-interface
export interface BaseGuildTextChannel extends TextBasedChannelFields<true> {}
export class BaseGuildTextChannel extends GuildChannel {
  protected constructor(guild: Guild, data?: RawGuildChannelData, client?: Client<true>, immediatePatch?: boolean);
  public defaultAutoArchiveDuration?: ThreadAutoArchiveDuration;
  public defaultThreadRateLimitPerUser: number | null;
  public rateLimitPerUser: number | null;
  public nsfw: boolean;
  public threads: GuildTextThreadManager<AllowedThreadTypeForTextChannel | AllowedThreadTypeForNewsChannel>;
  public topic: string | null;
  public createInvite(options?: InviteCreateOptions): Promise<Invite>;
  public fetchInvites(cache?: boolean): Promise<Collection<string, Invite>>;
  public setDefaultAutoArchiveDuration(
    defaultAutoArchiveDuration: ThreadAutoArchiveDuration,
    reason?: string,
  ): Promise<this>;
  public setTopic(topic: string | null, reason?: string): Promise<this>;
  public setType(type: ChannelType.GuildText, reason?: string): Promise<TextChannel>;
  public setType(type: ChannelType.GuildAnnouncement, reason?: string): Promise<NewsChannel>;
}

// tslint:disable-next-line no-empty-interface
export interface BaseGuildVoiceChannel extends Omit<TextBasedChannelFields<true>, 'lastPinTimestamp' | 'lastPinAt'> {}
export class BaseGuildVoiceChannel extends GuildChannel {
  public constructor(guild: Guild, data?: RawGuildChannelData);
  public bitrate: number;
  public get full(): boolean;
  public get joinable(): boolean;
  public get members(): Collection<Snowflake, GuildMember>;
  public nsfw: boolean;
  public rateLimitPerUser: number | null;
  public rtcRegion: string | null;
  public userLimit: number;
  public videoQualityMode: VideoQualityMode | null;
  public createInvite(options?: InviteCreateOptions): Promise<Invite>;
  public fetchInvites(cache?: boolean): Promise<Collection<string, Invite>>;
  public setBitrate(bitrate: number, reason?: string): Promise<this>;
  public setRTCRegion(rtcRegion: string | null, reason?: string): Promise<this>;
  public setUserLimit(userLimit: number, reason?: string): Promise<this>;
  public setVideoQualityMode(videoQualityMode: VideoQualityMode, reason?: string): Promise<this>;
}

export type EnumLike<Enum, Value> = Record<keyof Enum, Value>;

export class BitField<Flags extends string, Type extends number | bigint = number> {
  public constructor(bits?: BitFieldResolvable<Flags, Type>);
  public bitfield: Type;
  public add(...bits: BitFieldResolvable<Flags, Type>[]): BitField<Flags, Type>;
  public any(bit: BitFieldResolvable<Flags, Type>): boolean;
  public equals(bit: BitFieldResolvable<Flags, Type>): boolean;
  public freeze(): Readonly<BitField<Flags, Type>>;
  public has(bit: BitFieldResolvable<Flags, Type>): boolean;
  public missing(bits: BitFieldResolvable<Flags, Type>, ...hasParams: readonly unknown[]): Flags[];
  public remove(...bits: BitFieldResolvable<Flags, Type>[]): BitField<Flags, Type>;
  public serialize(...hasParams: readonly unknown[]): Record<Flags, boolean>;
  public toArray(...hasParams: readonly unknown[]): Flags[];
  public toJSON(): Type extends number ? number : string;
  public valueOf(): Type;
  public [Symbol.iterator](): IterableIterator<Flags>;
  public static Flags: EnumLike<unknown, number | bigint>;
  public static resolve(bit?: BitFieldResolvable<string, number | bigint>): number | bigint;
}

export class ButtonInteraction<Cached extends CacheType = CacheType> extends MessageComponentInteraction<Cached> {
  private constructor(client: Client<true>, data: RawMessageButtonInteractionData);
  public componentType: ComponentType.Button;
  public get component(): CacheTypeReducer<
    Cached,
    ButtonComponent,
    APIButtonComponent,
    ButtonComponent | APIButtonComponent,
    ButtonComponent | APIButtonComponent
  >;
  public inGuild(): this is ButtonInteraction<'raw' | 'cached'>;
  public inCachedGuild(): this is ButtonInteraction<'cached'>;
  public inRawGuild(): this is ButtonInteraction<'raw'>;
}

export type AnyComponent =
  | APIMessageComponent
  | APIModalComponent
  | APIActionRowComponent<APIMessageActionRowComponent | APIModalActionRowComponent>;

export class Component<RawComponentData extends AnyComponent = AnyComponent> {
  public readonly data: Readonly<RawComponentData>;
  public get type(): RawComponentData['type'];
  public toJSON(): RawComponentData;
  public equals(other: this | RawComponentData): boolean;
}

export class ButtonComponent extends Component<APIButtonComponent> {
  private constructor(data: APIButtonComponent);
  public get style(): ButtonStyle;
  public get label(): string | null;
  public get emoji(): APIMessageComponentEmoji | null;
  public get disabled(): boolean;
  public get customId(): string | null;
  public get url(): string | null;
}

export type ComponentEmojiResolvable = APIMessageComponentEmoji | string;

export class ButtonBuilder extends BuilderButtonComponent {
  public constructor(data?: Partial<ButtonComponentData> | Partial<APIButtonComponent>);
  public static from(other: JSONEncodable<APIButtonComponent> | APIButtonComponent): ButtonBuilder;
  public override setEmoji(emoji: ComponentEmojiResolvable): this;
}

export class StringSelectMenuBuilder extends BuilderStringSelectMenuComponent {
  public constructor(data?: Partial<StringSelectMenuComponentData | APIStringSelectComponent>);
  private static normalizeEmoji(
    selectMenuOption: JSONEncodable<APISelectMenuOption> | SelectMenuComponentOptionData,
  ): (APISelectMenuOption | StringSelectMenuOptionBuilder)[];
  public override addOptions(
    ...options: RestOrArray<BuildersSelectMenuOption | SelectMenuComponentOptionData | APISelectMenuOption>
  ): this;
  public override setOptions(
    ...options: RestOrArray<BuildersSelectMenuOption | SelectMenuComponentOptionData | APISelectMenuOption>
  ): this;
  public static from(
    other: JSONEncodable<APIStringSelectComponent> | APIStringSelectComponent,
  ): StringSelectMenuBuilder;
}

export {
  /** @deprecated Use {@link StringSelectMenuBuilder} instead */
  StringSelectMenuBuilder as SelectMenuBuilder,
  /** @deprecated Use {@link StringSelectMenuOptionBuilder} instead */
  StringSelectMenuOptionBuilder as SelectMenuOptionBuilder,
};

export class UserSelectMenuBuilder extends BuilderUserSelectMenuComponent {
  public constructor(data?: Partial<UserSelectMenuComponentData | APIUserSelectComponent>);
  public static from(other: JSONEncodable<APIUserSelectComponent> | APIUserSelectComponent): UserSelectMenuBuilder;
}

export class RoleSelectMenuBuilder extends BuilderRoleSelectMenuComponent {
  public constructor(data?: Partial<RoleSelectMenuComponentData | APIRoleSelectComponent>);
  public static from(other: JSONEncodable<APIRoleSelectComponent> | APIRoleSelectComponent): RoleSelectMenuBuilder;
}

export class MentionableSelectMenuBuilder extends BuilderMentionableSelectMenuComponent {
  public constructor(data?: Partial<MentionableSelectMenuComponentData | APIMentionableSelectComponent>);
  public static from(
    other: JSONEncodable<APIMentionableSelectComponent> | APIMentionableSelectComponent,
  ): MentionableSelectMenuBuilder;
}

export class ChannelSelectMenuBuilder extends BuilderChannelSelectMenuComponent {
  public constructor(data?: Partial<ChannelSelectMenuComponentData | APIChannelSelectComponent>);
  public static from(
    other: JSONEncodable<APIChannelSelectComponent> | APIChannelSelectComponent,
  ): ChannelSelectMenuBuilder;
}

export class StringSelectMenuOptionBuilder extends BuildersSelectMenuOption {
  public constructor(data?: SelectMenuComponentOptionData | APISelectMenuOption);
  public override setEmoji(emoji: ComponentEmojiResolvable): this;
  public static from(other: JSONEncodable<APISelectMenuOption> | APISelectMenuOption): StringSelectMenuOptionBuilder;
}

export class ModalBuilder extends BuildersModal {
  public constructor(data?: Partial<ModalComponentData> | Partial<APIModalInteractionResponseCallbackData>);
  public static from(
    other: JSONEncodable<APIModalInteractionResponseCallbackData> | APIModalInteractionResponseCallbackData,
  ): ModalBuilder;
}

export class TextInputBuilder extends BuilderTextInputComponent {
  public constructor(data?: Partial<TextInputComponentData | APITextInputComponent>);
  public static from(other: JSONEncodable<APITextInputComponent> | APITextInputComponent): TextInputBuilder;
}

export class TextInputComponent extends Component<APITextInputComponent> {
  public get customId(): string;
  public get value(): string;
}

export class BaseSelectMenuComponent<Data extends APISelectMenuComponent> extends Component<Data> {
  protected constructor(data: Data);
  public get placeholder(): string | null;
  public get maxValues(): number | null;
  public get minValues(): number | null;
  public get customId(): string;
  public get disabled(): boolean;
}

export class StringSelectMenuComponent extends BaseSelectMenuComponent<APIStringSelectComponent> {
  public get options(): APISelectMenuOption[];
}

export {
  /** @deprecated Use {@link StringSelectMenuComponent} instead */
  StringSelectMenuComponent as SelectMenuComponent,
};

export class UserSelectMenuComponent extends BaseSelectMenuComponent<APIUserSelectComponent> {}

export class RoleSelectMenuComponent extends BaseSelectMenuComponent<APIRoleSelectComponent> {}

export class MentionableSelectMenuComponent extends BaseSelectMenuComponent<APIMentionableSelectComponent> {}

export class ChannelSelectMenuComponent extends BaseSelectMenuComponent<APIChannelSelectComponent> {
  public getChannelTypes(): ChannelType[] | null;
}

export interface EmbedData {
  title?: string;
  type?: EmbedType;
  description?: string;
  url?: string;
  timestamp?: string | number | Date;
  color?: number;
  footer?: EmbedFooterData;
  image?: EmbedAssetData;
  thumbnail?: EmbedAssetData;
  provider?: APIEmbedProvider;
  author?: EmbedAuthorData;
  fields?: readonly APIEmbedField[];
  video?: EmbedAssetData;
}

export interface IconData {
  iconURL?: string;
  proxyIconURL?: string;
}

export interface EmbedAuthorData extends Omit<APIEmbedAuthor, 'icon_url' | 'proxy_icon_url'>, IconData {}

export interface EmbedFooterData extends Omit<APIEmbedFooter, 'icon_url' | 'proxy_icon_url'>, IconData {}

export interface EmbedAssetData extends Omit<APIEmbedImage, 'proxy_url'> {
  proxyURL?: string;
}

export class EmbedBuilder extends BuildersEmbed {
  public constructor(data?: EmbedData | APIEmbed);
  public override setColor(color: ColorResolvable | null): this;
  public static from(other: JSONEncodable<APIEmbed> | APIEmbed): EmbedBuilder;
  public get length(): number;
}

export class Embed {
  private constructor(data: APIEmbed);
  public readonly data: Readonly<APIEmbed>;
  public get fields(): APIEmbedField[];
  public get footer(): EmbedFooterData | null;
  public get title(): string | null;
  public get description(): string | null;
  public get url(): string | null;
  public get color(): number | null;
  public get hexColor(): string | null;
  public get timestamp(): string | null;
  public get thumbnail(): EmbedAssetData | null;
  public get image(): EmbedAssetData | null;
  public get author(): EmbedAuthorData | null;
  public get provider(): APIEmbedProvider | null;
  public get video(): EmbedAssetData | null;
  public get length(): number;
  public equals(other: Embed | APIEmbed): boolean;
  public toJSON(): APIEmbed;
}

export interface MappedChannelCategoryTypes {
  [ChannelType.GuildAnnouncement]: NewsChannel;
  [ChannelType.GuildVoice]: VoiceChannel;
  [ChannelType.GuildText]: TextChannel;
  [ChannelType.GuildStageVoice]: StageChannel;
  [ChannelType.GuildForum]: ForumChannel;
  [ChannelType.GuildMedia]: MediaChannel;
}

export type CategoryChannelType = Exclude<
  ChannelType,
  | ChannelType.DM
  | ChannelType.GroupDM
  | ChannelType.PublicThread
  | ChannelType.AnnouncementThread
  | ChannelType.PrivateThread
  | ChannelType.GuildCategory
  | ChannelType.GuildDirectory
>;

export class CategoryChannel extends GuildChannel {
  public get children(): CategoryChannelChildManager;
  public type: ChannelType.GuildCategory;
  public get parent(): null;
  public parentId: null;
}

export type CategoryChannelResolvable = Snowflake | CategoryChannel;

export type ChannelFlagsString = keyof typeof ChannelFlags;

export type ChannelFlagsResolvable = BitFieldResolvable<ChannelFlagsString, number>;

export class ChannelFlagsBitField extends BitField<ChannelFlagsString> {
  public static Flags: typeof ChannelFlags;
  public static resolve(bit?: BitFieldResolvable<ChannelFlagsString, ChannelFlags>): number;
}

export abstract class BaseChannel extends Base {
  public constructor(client: Client<true>, data?: RawChannelData, immediatePatch?: boolean);
  public get createdAt(): Date | null;
  public get createdTimestamp(): number | null;
  public id: Snowflake;
  public flags: Readonly<ChannelFlagsBitField> | null;
  public get partial(): false;
  public type: ChannelType;
  public get url(): string;
  public delete(): Promise<this>;
  public fetch(force?: boolean): Promise<this>;
  public isThread(): this is AnyThreadChannel;
  public isTextBased(): this is TextBasedChannel;
  public isDMBased(): this is PartialGroupDMChannel | DMChannel | PartialDMChannel;
  public isVoiceBased(): this is VoiceBasedChannel;
  public isThreadOnly(): this is ThreadOnlyChannel;
  public toString(): ChannelMention | UserMention;
}

export type If<Value extends boolean, TrueResult, FalseResult = null> = Value extends true
  ? TrueResult
  : Value extends false
    ? FalseResult
    : TrueResult | FalseResult;

export class Client<Ready extends boolean = boolean> extends BaseClient {
  public constructor(options: ClientOptions);
  private actions: unknown;
  private presence: ClientPresence;
  private _eval(script: string): unknown;
  private _validateOptions(options: ClientOptions): void;
  private get _censoredToken(): string | null;
  // This a technique used to brand the ready state. Or else we'll get `never` errors on typeguard checks.
  private readonly _ready: Ready;

  // Override inherited static EventEmitter methods, with added type checks for Client events.
  public static once<Emitter extends EventEmitter, Event extends keyof ClientEvents>(
    eventEmitter: Emitter,
    eventName: Emitter extends Client ? Event : string | symbol,
    options?: { signal?: AbortSignal | undefined },
  ): Promise<Emitter extends Client ? ClientEvents[Event] : any[]>;
  public static on<Emitter extends EventEmitter, Event extends keyof ClientEvents>(
    eventEmitter: Emitter,
    eventName: Emitter extends Client ? Event : string | symbol,
    options?: { signal?: AbortSignal | undefined },
  ): AsyncIterableIterator<Emitter extends Client ? ClientEvents[Event] : any[]>;

  public application: If<Ready, ClientApplication>;
  public channels: ChannelManager;
  public get emojis(): BaseGuildEmojiManager;
  public guilds: GuildManager;
  public options: Omit<ClientOptions, 'intents'> & { intents: IntentsBitField };
  public get readyAt(): If<Ready, Date>;
  public readyTimestamp: If<Ready, number>;
  public sweepers: Sweepers;
  public shard: ShardClientUtil | null;
  public token: If<Ready, string, string | null>;
  public get uptime(): If<Ready, number>;
  public user: If<Ready, ClientUser>;
  public users: UserManager;
  public voice: ClientVoiceManager;
  public ws: WebSocketManager;
  public destroy(): Promise<void>;
  public deleteWebhook(id: Snowflake, options?: WebhookDeleteOptions): Promise<void>;
  public fetchGuildPreview(guild: GuildResolvable): Promise<GuildPreview>;
  public fetchInvite(invite: InviteResolvable, options?: ClientFetchInviteOptions): Promise<Invite>;
  public fetchGuildTemplate(template: GuildTemplateResolvable): Promise<GuildTemplate>;
  public fetchVoiceRegions(): Promise<Collection<string, VoiceRegion>>;
  public fetchSticker(id: Snowflake): Promise<Sticker>;
  public fetchStickerPacks(options: { packId: Snowflake }): Promise<StickerPack>;
  public fetchStickerPacks(options?: StickerPackFetchOptions): Promise<Collection<Snowflake, StickerPack>>;
  /** @deprecated Use {@link Client.fetchStickerPacks} instead. */
  public fetchPremiumStickerPacks(): ReturnType<Client['fetchStickerPacks']>;
  public fetchWebhook(id: Snowflake, token?: string): Promise<Webhook>;
  public fetchGuildWidget(guild: GuildResolvable): Promise<Widget>;
  public generateInvite(options?: InviteGenerationOptions): string;
  public login(token?: string): Promise<string>;
  public isReady(): this is Client<true>;
  public toJSON(): unknown;

  public on<Event extends keyof ClientEvents>(event: Event, listener: (...args: ClientEvents[Event]) => void): this;
  public on<Event extends string | symbol>(
    event: Exclude<Event, keyof ClientEvents>,
    listener: (...args: any[]) => void,
  ): this;

  public once<Event extends keyof ClientEvents>(event: Event, listener: (...args: ClientEvents[Event]) => void): this;
  public once<Event extends string | symbol>(
    event: Exclude<Event, keyof ClientEvents>,
    listener: (...args: any[]) => void,
  ): this;

  public emit<Event extends keyof ClientEvents>(event: Event, ...args: ClientEvents[Event]): boolean;
  public emit<Event extends string | symbol>(event: Exclude<Event, keyof ClientEvents>, ...args: unknown[]): boolean;

  public off<Event extends keyof ClientEvents>(event: Event, listener: (...args: ClientEvents[Event]) => void): this;
  public off<Event extends string | symbol>(
    event: Exclude<Event, keyof ClientEvents>,
    listener: (...args: any[]) => void,
  ): this;

  public removeAllListeners<Event extends keyof ClientEvents>(event?: Event): this;
  public removeAllListeners<Event extends string | symbol>(event?: Exclude<Event, keyof ClientEvents>): this;
}

export interface StickerPackFetchOptions {
  packId?: Snowflake;
}

export class ClientApplication extends Application {
  private constructor(client: Client<true>, data: RawClientApplicationData);
  public botPublic: boolean | null;
  public botRequireCodeGrant: boolean | null;
  public bot: User | null;
  public commands: ApplicationCommandManager;
  public emojis: ApplicationEmojiManager;
  public entitlements: EntitlementManager;
  public guildId: Snowflake | null;
  public get guild(): Guild | null;
  public cover: string | null;
  public flags: Readonly<ApplicationFlagsBitField>;
  public approximateGuildCount: number | null;
  public tags: string[];
  public installParams: ClientApplicationInstallParams | null;
  public customInstallURL: string | null;
  public owner: User | Team | null;
  public get partial(): boolean;
  public interactionsEndpointURL: string | null;
  public roleConnectionsVerificationURL: string | null;
  public rpcOrigins: string[];
  public edit(options: ClientApplicationEditOptions): Promise<ClientApplication>;
  public fetch(): Promise<ClientApplication>;
  public fetchRoleConnectionMetadataRecords(): Promise<ApplicationRoleConnectionMetadata[]>;
  public fetchSKUs(): Promise<Collection<Snowflake, SKU>>;
  public editRoleConnectionMetadataRecords(
    records: readonly ApplicationRoleConnectionMetadataEditOptions[],
  ): Promise<ApplicationRoleConnectionMetadata[]>;
}

export class ClientPresence extends Presence {
  private constructor(client: Client<true>, data: RawPresenceData);
  private _parse(data: PresenceData): RawPresenceData;

  public set(presence: PresenceData): ClientPresence;
}

export class ClientUser extends User {
  public mfaEnabled: boolean;
  public get presence(): ClientPresence;
  public verified: boolean;
  public edit(options: ClientUserEditOptions): Promise<this>;
  public setActivity(options?: ActivityOptions): ClientPresence;
  public setActivity(name: string, options?: Omit<ActivityOptions, 'name'>): ClientPresence;
  public setAFK(afk?: boolean, shardId?: number | readonly number[]): ClientPresence;
  public setAvatar(avatar: BufferResolvable | Base64Resolvable | null): Promise<this>;
  public setBanner(banner: BufferResolvable | Base64Resolvable | null): Promise<this>;
  public setPresence(data: PresenceData): ClientPresence;
  public setStatus(status: PresenceStatusData, shardId?: number | readonly number[]): ClientPresence;
  public setUsername(username: string): Promise<this>;
}

export class Options extends null {
  private constructor();
  private static userAgentAppendix: string;
  public static get DefaultMakeCacheSettings(): CacheWithLimitsOptions;
  public static get DefaultSweeperSettings(): SweeperOptions;
  public static createDefault(): ClientOptions;
  public static cacheWithLimits(settings?: CacheWithLimitsOptions): CacheFactory;
  public static cacheEverything(): CacheFactory;
}

export class ClientVoiceManager {
  private constructor(client: Client);
  public readonly client: Client;
  public adapters: Map<Snowflake, InternalDiscordGatewayAdapterLibraryMethods>;
}

export { Collection, ReadonlyCollection } from '@discordjs/collection';

export interface CollectorEventTypes<Key, Value, Extras extends unknown[] = []> {
  collect: [Value, ...Extras];
  ignore: [Value, ...Extras];
  dispose: [Value, ...Extras];
  end: [collected: ReadonlyCollection<Key, Value>, reason: string];
}

export abstract class Collector<Key, Value, Extras extends unknown[] = []> extends EventEmitter {
  protected constructor(client: Client<true>, options?: CollectorOptions<[Value, ...Extras]>);
  private _timeout: NodeJS.Timeout | null;
  private _idletimeout: NodeJS.Timeout | null;
  private _endReason: string | null;

  public readonly client: Client;
  public collected: Collection<Key, Value>;
  public lastCollectedTimestamp: number | null;
  public get lastCollectedAt(): Date | null;
  public ended: boolean;
  public get endReason(): string | null;
  public filter: CollectorFilter<[Value, ...Extras]>;
  public get next(): Promise<Value>;
  public options: CollectorOptions<[Value, ...Extras]>;
  public checkEnd(): boolean;
  public handleCollect(...args: unknown[]): Promise<void>;
  public handleDispose(...args: unknown[]): Promise<void>;
  public stop(reason?: string): void;
  public resetTimer(options?: CollectorResetTimerOptions): void;
  public [Symbol.asyncIterator](): AsyncIterableIterator<[Value, ...Extras]>;
  public toJSON(): unknown;

  protected listener: (...args: any[]) => void;
  public abstract collect(...args: unknown[]): Awaitable<Key | null>;
  public abstract dispose(...args: unknown[]): Key | null;

  public on<EventKey extends keyof CollectorEventTypes<Key, Value, Extras>>(
    event: EventKey,
    listener: (...args: CollectorEventTypes<Key, Value, Extras>[EventKey]) => void,
  ): this;

  public once<EventKey extends keyof CollectorEventTypes<Key, Value, Extras>>(
    event: EventKey,
    listener: (...args: CollectorEventTypes<Key, Value, Extras>[EventKey]) => void,
  ): this;
}

export class ChatInputCommandInteraction<Cached extends CacheType = CacheType> extends CommandInteraction<Cached> {
  public commandType: ApplicationCommandType.ChatInput;
  public options: Omit<CommandInteractionOptionResolver<Cached>, 'getMessage' | 'getFocused'>;
  public inGuild(): this is ChatInputCommandInteraction<'raw' | 'cached'>;
  public inCachedGuild(): this is ChatInputCommandInteraction<'cached'>;
  public inRawGuild(): this is ChatInputCommandInteraction<'raw'>;
  public toString(): string;
}

export class AutocompleteInteraction<Cached extends CacheType = CacheType> extends BaseInteraction<Cached> {
  public type: InteractionType.ApplicationCommandAutocomplete;
  public get command(): ApplicationCommand | ApplicationCommand<{ guild: GuildResolvable }> | null;
  public channelId: Snowflake;
  public commandId: Snowflake;
  public commandName: string;
  public commandType: ApplicationCommandType.ChatInput;
  public commandGuildId: Snowflake | null;
  public responded: boolean;
  public options: Omit<
    CommandInteractionOptionResolver<Cached>,
    'getMessage' | 'getUser' | 'getAttachment' | 'getChannel' | 'getMember' | 'getMentionable' | 'getRole'
  >;
  public inGuild(): this is AutocompleteInteraction<'raw' | 'cached'>;
  public inCachedGuild(): this is AutocompleteInteraction<'cached'>;
  public inRawGuild(): this is AutocompleteInteraction<'raw'>;
  public respond(options: readonly ApplicationCommandOptionChoiceData[]): Promise<void>;
}

export class CommandInteractionOptionResolver<Cached extends CacheType = CacheType> {
  private constructor(
    client: Client<true>,
    options: readonly CommandInteractionOption[],
    resolved: CommandInteractionResolvedData,
  );
  public readonly client: Client;
  public readonly data: readonly CommandInteractionOption<Cached>[];
  public readonly resolved: Readonly<CommandInteractionResolvedData<Cached>> | null;
  private _group: string | null;
  private _hoistedOptions: CommandInteractionOption<Cached>[];
  private _subcommand: string | null;
  private _getTypedOption(
    name: string,
    allowedTypes: readonly ApplicationCommandOptionType[],
    properties: readonly (keyof ApplicationCommandOption)[],
    required: true,
  ): CommandInteractionOption<Cached>;
  private _getTypedOption(
    name: string,
    allowedTypes: readonly ApplicationCommandOptionType[],
    properties: readonly (keyof ApplicationCommandOption)[],
    required: boolean,
  ): CommandInteractionOption<Cached> | null;

  public get(name: string, required: true): CommandInteractionOption<Cached>;
  public get(name: string, required?: boolean): CommandInteractionOption<Cached> | null;

  public getSubcommand(required?: true): string;
  public getSubcommand(required: boolean): string | null;
  public getSubcommandGroup(required: true): string;
  public getSubcommandGroup(required?: boolean): string | null;
  public getBoolean(name: string, required: true): boolean;
  public getBoolean(name: string, required?: boolean): boolean | null;
  /**
   * @privateRemarks
   * The ternary in the return type is required.
   * The `type` property of the {@link PublicThreadChannel} interface is typed as `ChannelType.PublicThread | ChannelType.AnnouncementThread`.
   * If the user were to pass only one of those channel types, the `Extract<>` would resolve to `never`.
   */
  public getChannel<const Type extends ChannelType = ChannelType>(
    name: string,
    required: true,
    channelTypes?: readonly Type[],
  ): Extract<
    NonNullable<CommandInteractionOption<Cached>['channel']>,
    {
      type: Type extends ChannelType.PublicThread | ChannelType.AnnouncementThread
        ? ChannelType.PublicThread | ChannelType.AnnouncementThread
        : Type;
    }
  >;
  /**
   * @privateRemarks
   * The ternary in the return type is required.
   * The `type` property of the {@link PublicThreadChannel} interface is typed as `ChannelType.PublicThread | ChannelType.AnnouncementThread`.
   * If the user were to pass only one of those channel types, the `Extract<>` would resolve to `never`.
   */
  public getChannel<const Type extends ChannelType = ChannelType>(
    name: string,
    required?: boolean,
    channelTypes?: readonly Type[],
  ): Extract<
    NonNullable<CommandInteractionOption<Cached>['channel']>,
    {
      type: Type extends ChannelType.PublicThread | ChannelType.AnnouncementThread
        ? ChannelType.PublicThread | ChannelType.AnnouncementThread
        : Type;
    }
  > | null;
  public getString(name: string, required: true): string;
  public getString(name: string, required?: boolean): string | null;
  public getInteger(name: string, required: true): number;
  public getInteger(name: string, required?: boolean): number | null;
  public getNumber(name: string, required: true): number;
  public getNumber(name: string, required?: boolean): number | null;
  public getUser(name: string, required: true): NonNullable<CommandInteractionOption<Cached>['user']>;
  public getUser(name: string, required?: boolean): NonNullable<CommandInteractionOption<Cached>['user']> | null;
  public getMember(name: string): NonNullable<CommandInteractionOption<Cached>['member']> | null;
  public getRole(name: string, required: true): NonNullable<CommandInteractionOption<Cached>['role']>;
  public getRole(name: string, required?: boolean): NonNullable<CommandInteractionOption<Cached>['role']> | null;
  public getAttachment(name: string, required: true): NonNullable<CommandInteractionOption<Cached>['attachment']>;
  public getAttachment(
    name: string,
    required?: boolean,
  ): NonNullable<CommandInteractionOption<Cached>['attachment']> | null;
  public getMentionable(
    name: string,
    required: true,
  ): NonNullable<CommandInteractionOption<Cached>['member' | 'role' | 'user']>;
  public getMentionable(
    name: string,
    required?: boolean,
  ): NonNullable<CommandInteractionOption<Cached>['member' | 'role' | 'user']> | null;
  public getMessage(name: string, required: true): NonNullable<CommandInteractionOption<Cached>['message']>;
  public getMessage(name: string, required?: boolean): NonNullable<CommandInteractionOption<Cached>['message']> | null;
  public getFocused(getFull: true): AutocompleteFocusedOption;
  public getFocused(getFull?: boolean): string;
}

export class ContextMenuCommandInteraction<Cached extends CacheType = CacheType> extends CommandInteraction<Cached> {
  public commandType: ApplicationCommandType.Message | ApplicationCommandType.User;
  public targetId: Snowflake;
  public inGuild(): this is ContextMenuCommandInteraction<'raw' | 'cached'>;
  public inCachedGuild(): this is ContextMenuCommandInteraction<'cached'>;
  public inRawGuild(): this is ContextMenuCommandInteraction<'raw'>;
  private resolveContextMenuOptions(data: APIApplicationCommandInteractionData): CommandInteractionOption<Cached>[];
}

/** @internal */
export interface ResolvedFile {
  data: Buffer;
  contentType?: string;
}

// tslint:disable-next-line no-empty-interface
export interface DMChannel
  extends Omit<
    TextBasedChannelFields<false>,
    'bulkDelete' | 'fetchWebhooks' | 'createWebhook' | 'setRateLimitPerUser' | 'setNSFW'
  > {}
export class DMChannel extends BaseChannel {
  private constructor(client: Client<true>, data?: RawDMChannelData);
  public flags: Readonly<ChannelFlagsBitField>;
  public recipientId: Snowflake;
  public get recipient(): User | null;
  public type: ChannelType.DM;
  public fetch(force?: boolean): Promise<this>;
  public toString(): UserMention;
}

export class Emoji extends Base {
  protected constructor(client: Client<true>, emoji: RawEmojiData);
  public animated: boolean | null;
  public get createdAt(): Date | null;
  public get createdTimestamp(): number | null;
  public id: Snowflake | null;
  public name: string | null;
  public get identifier(): string;
  public imageURL(options?: BaseImageURLOptions): string | null;
  public get url(): string | null;
  public toJSON(): unknown;
  public toString(): string;
}

export interface ApplicationEmojiCreateOptions {
  attachment: BufferResolvable | Base64Resolvable;
  name: string;
}

export interface ApplicationEmojiEditOptions {
  name?: string;
}

export class ApplicationEmoji extends Emoji {
  private constructor(client: Client<true>, data: RawApplicationEmojiData, application: ClientApplication);

  public application: ClientApplication;
  public author: User | null;
  public id: Snowflake;
  public managed: boolean | null;
  public requiresColons: boolean | null;
  public delete(): Promise<ApplicationEmoji>;
  public edit(options: ApplicationEmojiEditOptions): Promise<ApplicationEmoji>;
  public equals(other: ApplicationEmoji | unknown): boolean;
  public fetchAuthor(): Promise<User>;
  public setName(name: string): Promise<ApplicationEmoji>;
}

export class ApplicationEmojiManager extends CachedManager<Snowflake, ApplicationEmoji, EmojiResolvable> {
  private constructor(application: ClientApplication, iterable?: Iterable<RawApplicationEmojiData>);
  public application: ClientApplication;
  public create(options: ApplicationEmojiCreateOptions): Promise<ApplicationEmoji>;
  public fetch(id: Snowflake, options?: BaseFetchOptions): Promise<ApplicationEmoji>;
  public fetch(id?: undefined, options?: BaseFetchOptions): Promise<Collection<Snowflake, ApplicationEmoji>>;
  public fetchAuthor(emoji: EmojiResolvable): Promise<User>;
  public delete(emoji: EmojiResolvable): Promise<void>;
  public edit(emoji: EmojiResolvable, options: ApplicationEmojiEditOptions): Promise<ApplicationEmoji>;
}

export class Entitlement extends Base {
  private constructor(client: Client<true>, data: APIEntitlement);
  public id: Snowflake;
  public skuId: Snowflake;
  public userId: Snowflake;
  public guildId: Snowflake | null;
  public applicationId: Snowflake;
  public type: EntitlementType;
  public consumed: boolean;
  public deleted: boolean;
  public startsTimestamp: number | null;
  public endsTimestamp: number | null;
  public get guild(): Guild | null;
  public get startsAt(): Date | null;
  public get endsAt(): Date | null;
  public consume(): Promise<void>;
  public fetchUser(): Promise<User>;
  public isActive(): boolean;
  public isTest(): this is this & {
    startsTimestamp: null;
    endsTimestamp: null;
    get startsAt(): null;
    get endsAt(): null;
  };
  public isUserSubscription(): this is this & { guildId: null; get guild(): null };
  public isGuildSubscription(): this is this & { guildId: Snowflake; guild: Guild };
}

export class Guild extends AnonymousGuild {
  private constructor(client: Client<true>, data: RawGuildData);
  private _sortedRoles(): Collection<Snowflake, Role>;
  private _sortedChannels(channel: NonThreadGuildBasedChannel): Collection<Snowflake, NonThreadGuildBasedChannel>;

  public get afkChannel(): VoiceChannel | null;
  public afkChannelId: Snowflake | null;
  public afkTimeout: number;
  public applicationId: Snowflake | null;
  public maxVideoChannelUsers: number | null;
  public approximateMemberCount: number | null;
  public approximatePresenceCount: number | null;
  public autoModerationRules: AutoModerationRuleManager;
  public available: boolean;
  public bans: GuildBanManager;
  public channels: GuildChannelManager;
  public commands: GuildApplicationCommandManager;
  public defaultMessageNotifications: GuildDefaultMessageNotifications;
  public discoverySplash: string | null;
  public emojis: GuildEmojiManager;
  public explicitContentFilter: GuildExplicitContentFilter;
  public invites: GuildInviteManager;
  public get joinedAt(): Date;
  public joinedTimestamp: number;
  public large: boolean;
  public maximumMembers: number | null;
  public maximumPresences: number | null;
  public maxStageVideoChannelUsers: number | null;
  public memberCount: number;
  public members: GuildMemberManager;
  public mfaLevel: GuildMFALevel;
  public ownerId: Snowflake;
  public preferredLocale: Locale;
  public premiumProgressBarEnabled: boolean;
  public premiumTier: GuildPremiumTier;
  public presences: PresenceManager;
  public get publicUpdatesChannel(): TextChannel | null;
  public publicUpdatesChannelId: Snowflake | null;
  public roles: RoleManager;
  public get rulesChannel(): TextChannel | null;
  public rulesChannelId: Snowflake | null;
  public get safetyAlertsChannel(): TextChannel | null;
  public safetyAlertsChannelId: Snowflake | null;
  public scheduledEvents: GuildScheduledEventManager;
  public get shard(): WebSocketShard;
  public shardId: number;
  public stageInstances: StageInstanceManager;
  public stickers: GuildStickerManager;
  public get systemChannel(): TextChannel | null;
  public systemChannelFlags: Readonly<SystemChannelFlagsBitField>;
  public systemChannelId: Snowflake | null;
  public vanityURLUses: number | null;
  public get voiceAdapterCreator(): InternalDiscordGatewayAdapterCreator;
  public voiceStates: VoiceStateManager;
  public get widgetChannel(): TextChannel | NewsChannel | VoiceBasedChannel | ForumChannel | MediaChannel | null;
  public widgetChannelId: Snowflake | null;
  public widgetEnabled: boolean | null;
  public get maximumBitrate(): number;
  public createTemplate(name: string, description?: string): Promise<GuildTemplate>;
  public delete(): Promise<Guild>;
  public discoverySplashURL(options?: ImageURLOptions): string | null;
  public edit(options: GuildEditOptions): Promise<Guild>;
  public editOnboarding(options: GuildOnboardingEditOptions): Promise<GuildOnboarding>;
  public editWelcomeScreen(options: WelcomeScreenEditOptions): Promise<WelcomeScreen>;
  public equals(guild: Guild): boolean;
  public fetchAuditLogs<Event extends GuildAuditLogsResolvable = null>(
    options?: GuildAuditLogsFetchOptions<Event>,
  ): Promise<GuildAuditLogs<Event>>;
  public fetchIntegrations(): Promise<Collection<Snowflake | string, Integration>>;
  public fetchOnboarding(): Promise<GuildOnboarding>;
  public fetchOwner(options?: BaseFetchOptions): Promise<GuildMember>;
  public fetchPreview(): Promise<GuildPreview>;
  public fetchTemplates(): Promise<Collection<GuildTemplate['code'], GuildTemplate>>;
  public fetchVanityData(): Promise<Vanity>;
  public fetchWebhooks(): Promise<Collection<Snowflake, Webhook<WebhookType.ChannelFollower | WebhookType.Incoming>>>;
  public fetchWelcomeScreen(): Promise<WelcomeScreen>;
  public fetchWidget(): Promise<Widget>;
  public fetchWidgetSettings(): Promise<GuildWidgetSettings>;
  public widgetImageURL(style?: GuildWidgetStyle): string;
  public leave(): Promise<Guild>;
  public disableInvites(disabled?: boolean): Promise<Guild>;
  public setAFKChannel(afkChannel: VoiceChannelResolvable | null, reason?: string): Promise<Guild>;
  public setAFKTimeout(afkTimeout: number, reason?: string): Promise<Guild>;
  public setBanner(banner: BufferResolvable | Base64Resolvable | null, reason?: string): Promise<Guild>;
  public setDefaultMessageNotifications(
    defaultMessageNotifications: GuildDefaultMessageNotifications | null,
    reason?: string,
  ): Promise<Guild>;
  public setDiscoverySplash(
    discoverySplash: BufferResolvable | Base64Resolvable | null,
    reason?: string,
  ): Promise<Guild>;
  public setExplicitContentFilter(
    explicitContentFilter: GuildExplicitContentFilter | null,
    reason?: string,
  ): Promise<Guild>;
  public setIcon(icon: BufferResolvable | Base64Resolvable | null, reason?: string): Promise<Guild>;
  public setName(name: string, reason?: string): Promise<Guild>;
  public setOwner(owner: GuildMemberResolvable, reason?: string): Promise<Guild>;
  public setPreferredLocale(preferredLocale: Locale | null, reason?: string): Promise<Guild>;
  public setPublicUpdatesChannel(publicUpdatesChannel: TextChannelResolvable | null, reason?: string): Promise<Guild>;
  public setRulesChannel(rulesChannel: TextChannelResolvable | null, reason?: string): Promise<Guild>;
  public setSafetyAlertsChannel(safetyAlertsChannel: TextChannelResolvable | null, reason?: string): Promise<Guild>;
  public setSplash(splash: BufferResolvable | Base64Resolvable | null, reason?: string): Promise<Guild>;
  public setSystemChannel(systemChannel: TextChannelResolvable | null, reason?: string): Promise<Guild>;
  public setSystemChannelFlags(systemChannelFlags: SystemChannelFlagsResolvable, reason?: string): Promise<Guild>;
  public setVerificationLevel(verificationLevel: GuildVerificationLevel | null, reason?: string): Promise<Guild>;
  public setPremiumProgressBarEnabled(enabled?: boolean, reason?: string): Promise<Guild>;
  public setWidgetSettings(settings: GuildWidgetSettingsData, reason?: string): Promise<Guild>;
  public setMFALevel(level: GuildMFALevel, reason?: string): Promise<Guild>;
  public toJSON(): unknown;
}

export class GuildAuditLogs<Event extends GuildAuditLogsResolvable = AuditLogEvent> {
  private constructor(guild: Guild, data: RawGuildAuditLogData);
  private applicationCommands: Collection<Snowflake, ApplicationCommand>;
  private webhooks: Collection<Snowflake, Webhook<WebhookType.ChannelFollower | WebhookType.Incoming>>;
  private integrations: Collection<Snowflake | string, Integration>;
  private guildScheduledEvents: Collection<Snowflake, GuildScheduledEvent>;
  private autoModerationRules: Collection<Snowflake, AutoModerationRule>;
  public entries: Collection<Snowflake, GuildAuditLogsEntry<Event>>;
  public toJSON(): unknown;
}

export class GuildAuditLogsEntry<
  TAction extends GuildAuditLogsResolvable = AuditLogEvent,
  TActionType extends GuildAuditLogsActionType = TAction extends keyof GuildAuditLogsTypes
    ? GuildAuditLogsTypes[TAction][1]
    : GuildAuditLogsActionType,
  TTargetType extends GuildAuditLogsTargetType = TAction extends keyof GuildAuditLogsTypes
    ? GuildAuditLogsTypes[TAction][0]
    : GuildAuditLogsTargetType,
  TResolvedType = TAction extends null ? AuditLogEvent : TAction,
> {
  private constructor(guild: Guild, data: RawGuildAuditLogEntryData, logs?: GuildAuditLogs);
  public static Targets: GuildAuditLogsTargets;
  public action: TResolvedType;
  public actionType: TActionType;
  public changes: AuditLogChange[];
  public get createdAt(): Date;
  public get createdTimestamp(): number;
  public executorId: Snowflake | null;
  public executor: User | null;
  public extra: TResolvedType extends keyof GuildAuditLogsEntryExtraField
    ? GuildAuditLogsEntryExtraField[TResolvedType]
    : null;
  public id: Snowflake;
  public reason: string | null;
  public targetId: Snowflake | null;
  public target: TTargetType extends keyof GuildAuditLogsEntryTargetField<TActionType>
    ? GuildAuditLogsEntryTargetField<TActionType>[TTargetType]
    : Role | GuildEmoji | { id: Snowflake } | null;
  public targetType: TTargetType;
  public static actionType(action: AuditLogEvent): GuildAuditLogsActionType;
  public static targetType(target: AuditLogEvent): GuildAuditLogsTargetType;
  public toJSON(): unknown;
}

export class GuildBan extends Base {
  private constructor(client: Client<true>, data: RawGuildBanData, guild: Guild);
  public guild: Guild;
  public user: User;
  public get partial(): boolean;
  public reason?: string | null;
  public fetch(force?: boolean): Promise<GuildBan>;
}

export abstract class GuildChannel extends BaseChannel {
  public constructor(guild: Guild, data?: RawGuildChannelData, client?: Client<true>, immediatePatch?: boolean);
  private memberPermissions(member: GuildMember, checkAdmin: boolean): Readonly<PermissionsBitField>;
  private rolePermissions(role: Role, checkAdmin: boolean): Readonly<PermissionsBitField>;
  public get createdAt(): Date;
  public get createdTimestamp(): number;
  public get deletable(): boolean;
  public flags: Readonly<ChannelFlagsBitField>;
  public guild: Guild;
  public guildId: Snowflake;
  public get manageable(): boolean;
  public get members(): Collection<Snowflake, GuildMember>;
  public name: string;
  public get parent(): CategoryChannel | null;
  public parentId: Snowflake | null;
  public permissionOverwrites: PermissionOverwriteManager;
  public get permissionsLocked(): boolean | null;
  public get position(): number;
  public rawPosition: number;
  public type: Exclude<ChannelType, ChannelType.DM | ChannelType.GroupDM>;
  public get viewable(): boolean;
  public clone(options?: GuildChannelCloneOptions): Promise<this>;
  public delete(reason?: string): Promise<this>;
  public edit(options: GuildChannelEditOptions): Promise<this>;
  public equals(channel: GuildChannel): boolean;
  public lockPermissions(): Promise<this>;
  public permissionsFor(memberOrRole: GuildMember | Role, checkAdmin?: boolean): Readonly<PermissionsBitField>;
  public permissionsFor(
    memberOrRole: GuildMemberResolvable | RoleResolvable,
    checkAdmin?: boolean,
  ): Readonly<PermissionsBitField> | null;
  public setName(name: string, reason?: string): Promise<this>;
  public setParent(channel: CategoryChannelResolvable | null, options?: SetParentOptions): Promise<this>;
  public setPosition(position: number, options?: SetChannelPositionOptions): Promise<this>;
  public isTextBased(): this is GuildBasedChannel & TextBasedChannel;
  public toString(): ChannelMention;
}

export class GuildEmoji extends BaseGuildEmoji {
  private constructor(client: Client<true>, data: RawGuildEmojiData, guild: Guild);
  private _roles: Snowflake[];

  public get deletable(): boolean;
  public guild: Guild;
  public author: User | null;
  public get roles(): GuildEmojiRoleManager;
  public delete(reason?: string): Promise<GuildEmoji>;
  public edit(options: GuildEmojiEditOptions): Promise<GuildEmoji>;
  public equals(other: GuildEmoji | unknown): boolean;
  public fetchAuthor(): Promise<User>;
  public setName(name: string, reason?: string): Promise<GuildEmoji>;
}

export type GuildMemberFlagsString = keyof typeof GuildMemberFlags;

export type GuildMemberFlagsResolvable = BitFieldResolvable<GuildMemberFlagsString, number>;

export class GuildMemberFlagsBitField extends BitField<GuildMemberFlagsString> {
  public static Flags: GuildMemberFlags;
  public static resolve(bit?: BitFieldResolvable<GuildMemberFlagsString, GuildMemberFlags>): number;
}

export interface GuildMember extends PartialTextBasedChannelFields<false> {}
export class GuildMember extends Base {
  private constructor(client: Client<true>, data: RawGuildMemberData, guild: Guild);
  private _roles: Snowflake[];
  public avatar: string | null;
  public get bannable(): boolean;
  public get dmChannel(): DMChannel | null;
  public get displayColor(): number;
  public get displayHexColor(): HexColorString;
  public get displayName(): string;
  public guild: Guild;
  public get id(): Snowflake;
  public pending: boolean;
  public get communicationDisabledUntil(): Date | null;
  public communicationDisabledUntilTimestamp: number | null;
  public flags: Readonly<GuildMemberFlagsBitField>;
  public get joinedAt(): Date | null;
  public joinedTimestamp: number | null;
  public get kickable(): boolean;
  public get manageable(): boolean;
  public get moderatable(): boolean;
  public nickname: string | null;
  public get partial(): false;
  public get permissions(): Readonly<PermissionsBitField>;
  public get premiumSince(): Date | null;
  public premiumSinceTimestamp: number | null;
  public get presence(): Presence | null;
  public get roles(): GuildMemberRoleManager;
  public user: User;
  public get voice(): VoiceState;
  public avatarURL(options?: ImageURLOptions): string | null;
  public ban(options?: BanOptions): Promise<GuildMember>;
  public disableCommunicationUntil(timeout: DateResolvable | null, reason?: string): Promise<GuildMember>;
  public timeout(timeout: number | null, reason?: string): Promise<GuildMember>;
  public fetch(force?: boolean): Promise<GuildMember>;
  public createDM(force?: boolean): Promise<DMChannel>;
  public deleteDM(): Promise<DMChannel>;
  public displayAvatarURL(options?: ImageURLOptions): string;
  public edit(options: GuildMemberEditOptions): Promise<GuildMember>;
  public isCommunicationDisabled(): this is GuildMember & {
    communicationDisabledUntilTimestamp: number;
    readonly communicationDisabledUntil: Date;
  };
  public kick(reason?: string): Promise<GuildMember>;
  public permissionsIn(channel: GuildChannelResolvable): Readonly<PermissionsBitField>;
  public setFlags(flags: GuildMemberFlagsResolvable, reason?: string): Promise<GuildMember>;
  public setNickname(nickname: string | null, reason?: string): Promise<GuildMember>;
  public toJSON(): unknown;
  public toString(): UserMention;
  public valueOf(): string;
}

export class GuildOnboarding extends Base {
  private constructor(client: Client, data: RESTGetAPIGuildOnboardingResult);
  public get guild(): Guild;
  public guildId: Snowflake;
  public prompts: Collection<Snowflake, GuildOnboardingPrompt>;
  public defaultChannels: Collection<Snowflake, GuildChannel>;
  public enabled: boolean;
  public mode: GuildOnboardingMode;
}

export class GuildOnboardingPrompt extends Base {
  private constructor(client: Client, data: APIGuildOnboardingPrompt, guildId: Snowflake);
  public id: Snowflake;
  public get guild(): Guild;
  public guildId: Snowflake;
  public options: Collection<Snowflake, GuildOnboardingPromptOption>;
  public title: string;
  public singleSelect: boolean;
  public required: boolean;
  public inOnboarding: boolean;
  public type: GuildOnboardingPromptType;
}

export class GuildOnboardingPromptOption extends Base {
  private constructor(client: Client, data: APIGuildOnboardingPromptOption, guildId: Snowflake);
  private _emoji: APIPartialEmoji;

  public id: Snowflake;
  public get emoji(): Emoji | GuildEmoji | null;
  public get guild(): Guild;
  public guildId: Snowflake;
  public channels: Collection<Snowflake, GuildChannel>;
  public roles: Collection<Snowflake, Role>;
  public title: string;
  public description: string | null;
}

export class GuildPreview extends Base {
  private constructor(client: Client<true>, data: RawGuildPreviewData);
  public approximateMemberCount: number;
  public approximatePresenceCount: number;
  public get createdAt(): Date;
  public get createdTimestamp(): number;
  public description: string | null;
  public discoverySplash: string | null;
  public emojis: Collection<Snowflake, GuildPreviewEmoji>;
  public stickers: Collection<Snowflake, Sticker>;
  public features: `${GuildFeature}`[];
  public icon: string | null;
  public id: Snowflake;
  public name: string;
  public splash: string | null;
  public discoverySplashURL(options?: ImageURLOptions): string | null;
  public iconURL(options?: ImageURLOptions): string | null;
  public splashURL(options?: ImageURLOptions): string | null;
  public fetch(): Promise<GuildPreview>;
  public toJSON(): unknown;
  public toString(): string;
}

export class GuildScheduledEvent<Status extends GuildScheduledEventStatus = GuildScheduledEventStatus> extends Base {
  private constructor(client: Client<true>, data: RawGuildScheduledEventData);
  public id: Snowflake;
  public guildId: Snowflake;
  public channelId: Snowflake | null;
  public creatorId: Snowflake | null;
  public name: string;
  public description: string | null;
  public scheduledStartTimestamp: number | null;
  public scheduledEndTimestamp: number | null;
  public privacyLevel: GuildScheduledEventPrivacyLevel;
  public status: Status;
  public entityType: GuildScheduledEventEntityType;
  public entityId: Snowflake | null;
  public entityMetadata: GuildScheduledEventEntityMetadata | null;
  public userCount: number | null;
  public creator: User | null;
  public get createdTimestamp(): number;
  public get createdAt(): Date;
  public get scheduledStartAt(): Date | null;
  public get scheduledEndAt(): Date | null;
  public get channel(): VoiceChannel | StageChannel | null;
  public get guild(): Guild | null;
  public get url(): string;
  public image: string | null;
  public get partial(): false;
  public coverImageURL(options?: Readonly<BaseImageURLOptions>): string | null;
  public createInviteURL(options?: GuildScheduledEventInviteURLCreateOptions): Promise<string>;
  public edit<AcceptableStatus extends GuildScheduledEventSetStatusArg<Status>>(
    options: GuildScheduledEventEditOptions<Status, AcceptableStatus>,
  ): Promise<GuildScheduledEvent<AcceptableStatus>>;
  public fetch(force?: boolean): Promise<GuildScheduledEvent<Status>>;
  public delete(): Promise<GuildScheduledEvent<Status>>;
  public setName(name: string, reason?: string): Promise<GuildScheduledEvent<Status>>;
  public setScheduledStartTime(
    scheduledStartTime: DateResolvable,
    reason?: string,
  ): Promise<GuildScheduledEvent<Status>>;
  public setScheduledEndTime(scheduledEndTime: DateResolvable, reason?: string): Promise<GuildScheduledEvent<Status>>;
  public setDescription(description: string, reason?: string): Promise<GuildScheduledEvent<Status>>;
  public setStatus<AcceptableStatus extends GuildScheduledEventSetStatusArg<Status>>(
    status: AcceptableStatus,
    reason?: string,
  ): Promise<GuildScheduledEvent<AcceptableStatus>>;
  public setLocation(location: string, reason?: string): Promise<GuildScheduledEvent<Status>>;
  public fetchSubscribers<Options extends FetchGuildScheduledEventSubscribersOptions>(
    options?: Options,
  ): Promise<GuildScheduledEventManagerFetchSubscribersResult<Options>>;
  public toString(): string;
  public isActive(): this is GuildScheduledEvent<GuildScheduledEventStatus.Active>;
  public isCanceled(): this is GuildScheduledEvent<GuildScheduledEventStatus.Canceled>;
  public isCompleted(): this is GuildScheduledEvent<GuildScheduledEventStatus.Completed>;
  public isScheduled(): this is GuildScheduledEvent<GuildScheduledEventStatus.Scheduled>;
}

export class GuildTemplate extends Base {
  private constructor(client: Client<true>, data: RawGuildTemplateData);
  public createdTimestamp: number;
  public updatedTimestamp: number;
  public get url(): string;
  public code: string;
  public name: string;
  public description: string | null;
  public usageCount: number;
  public creator: User;
  public creatorId: Snowflake;
  public get createdAt(): Date;
  public get updatedAt(): Date;
  public get guild(): Guild | null;
  public guildId: Snowflake;
  public serializedGuild: APITemplateSerializedSourceGuild;
  public unSynced: boolean | null;
  public createGuild(name: string, icon?: BufferResolvable | Base64Resolvable): Promise<Guild>;
  public delete(): Promise<GuildTemplate>;
  public edit(options?: GuildTemplateEditOptions): Promise<GuildTemplate>;
  public sync(): Promise<GuildTemplate>;
  public static GuildTemplatesPattern: RegExp;
}

export class GuildPreviewEmoji extends BaseGuildEmoji {
  private constructor(client: Client<true>, data: RawGuildEmojiData, guild: GuildPreview);
  public guild: GuildPreview;
  public roles: Snowflake[];
}

export class Integration extends Base {
  private constructor(client: Client<true>, data: RawIntegrationData, guild: Guild);
  public account: IntegrationAccount;
  public application: IntegrationApplication | null;
  public enabled: boolean | null;
  public expireBehavior: IntegrationExpireBehavior | null;
  public expireGracePeriod: number | null;
  public guild: Guild;
  public id: Snowflake | string;
  public name: string;
  public role: Role | null;
  public enableEmoticons: boolean | null;
  public get roles(): Collection<Snowflake, Role>;
  public scopes: OAuth2Scopes[];
  public get syncedAt(): Date | null;
  public syncedTimestamp: number | null;
  public syncing: boolean | null;
  public type: IntegrationType;
  public user: User | null;
  public subscriberCount: number | null;
  public revoked: boolean | null;
  public delete(reason?: string): Promise<Integration>;
}

export class IntegrationApplication extends Application {
  private constructor(client: Client<true>, data: RawIntegrationApplicationData);
  public bot: User | null;
  public termsOfServiceURL: string | null;
  public privacyPolicyURL: string | null;
  public rpcOrigins: string[];
  public hook: boolean | null;
  public cover: string | null;
  public verifyKey: string | null;
}

export type GatewayIntentsString = keyof typeof GatewayIntentBits;

export class IntentsBitField extends BitField<GatewayIntentsString> {
  public static Flags: typeof GatewayIntentBits;
  public static resolve(bit?: BitFieldResolvable<GatewayIntentsString, number>): number;
}

export type CacheType = 'cached' | 'raw' | undefined;

export type CacheTypeReducer<
  State extends CacheType,
  CachedType,
  RawType = CachedType,
  PresentType = CachedType | RawType,
  Fallback = PresentType | null,
> = [State] extends ['cached']
  ? CachedType
  : [State] extends ['raw']
    ? RawType
    : [State] extends ['raw' | 'cached']
      ? PresentType
      : Fallback;

export type Interaction<Cached extends CacheType = CacheType> =
  | ChatInputCommandInteraction<Cached>
  | MessageContextMenuCommandInteraction<Cached>
  | UserContextMenuCommandInteraction<Cached>
  | AnySelectMenuInteraction<Cached>
  | ButtonInteraction<Cached>
  | AutocompleteInteraction<Cached>
  | ModalSubmitInteraction<Cached>;

export type RepliableInteraction<Cached extends CacheType = CacheType> = Exclude<
  Interaction<Cached>,
  AutocompleteInteraction<Cached>
>;

export class BaseInteraction<Cached extends CacheType = CacheType> extends Base {
  // This a technique used to brand different cached types. Or else we'll get `never` errors on typeguard checks.
  private readonly _cacheType: Cached;
  protected constructor(client: Client<true>, data: RawInteractionData);
  public applicationId: Snowflake;
  public get channel(): CacheTypeReducer<
    Cached,
    GuildTextBasedChannel | null,
    GuildTextBasedChannel | null,
    GuildTextBasedChannel | null,
    TextBasedChannel | null
  >;
  public channelId: Snowflake | null;
  public get createdAt(): Date;
  public get createdTimestamp(): number;
  public get guild(): CacheTypeReducer<Cached, Guild, null>;
  public guildId: CacheTypeReducer<Cached, Snowflake>;
  public id: Snowflake;
  public member: CacheTypeReducer<Cached, GuildMember, APIInteractionGuildMember>;
  public readonly token: string;
  public type: InteractionType;
  public user: User;
  public version: number;
  public appPermissions: CacheTypeReducer<Cached, Readonly<PermissionsBitField>>;
  public memberPermissions: CacheTypeReducer<Cached, Readonly<PermissionsBitField>>;
  public locale: Locale;
  public guildLocale: CacheTypeReducer<Cached, Locale>;
  public entitlements: Collection<Snowflake, Entitlement>;
  public inGuild(): this is BaseInteraction<'raw' | 'cached'>;
  public inCachedGuild(): this is BaseInteraction<'cached'>;
  public inRawGuild(): this is BaseInteraction<'raw'>;
  public isButton(): this is ButtonInteraction<Cached>;
  public isAutocomplete(): this is AutocompleteInteraction<Cached>;
  public isChatInputCommand(): this is ChatInputCommandInteraction<Cached>;
  public isCommand(): this is CommandInteraction<Cached>;
  public isContextMenuCommand(): this is ContextMenuCommandInteraction<Cached>;
  public isMessageComponent(): this is MessageComponentInteraction<Cached>;
  public isMessageContextMenuCommand(): this is MessageContextMenuCommandInteraction<Cached>;
  public isModalSubmit(): this is ModalSubmitInteraction<Cached>;
  public isUserContextMenuCommand(): this is UserContextMenuCommandInteraction<Cached>;
  /** @deprecated Use {@link BaseInteraction.isStringSelectMenu} instead. */
  public isSelectMenu(): this is StringSelectMenuInteraction<Cached>;
  public isAnySelectMenu(): this is AnySelectMenuInteraction<Cached>;
  public isStringSelectMenu(): this is StringSelectMenuInteraction<Cached>;
  public isUserSelectMenu(): this is UserSelectMenuInteraction<Cached>;
  public isRoleSelectMenu(): this is RoleSelectMenuInteraction<Cached>;
  public isMentionableSelectMenu(): this is MentionableSelectMenuInteraction<Cached>;
  public isChannelSelectMenu(): this is ChannelSelectMenuInteraction<Cached>;
  public isRepliable(): this is RepliableInteraction<Cached>;
}

export class InteractionCollector<Interaction extends CollectedInteraction> extends Collector<
  Snowflake,
  Interaction,
  [Collection<Snowflake, Interaction>]
> {
  public constructor(client: Client<true>, options?: InteractionCollectorOptions<Interaction>);
  private _handleMessageDeletion(message: Message): void;
  private _handleChannelDeletion(channel: NonThreadGuildBasedChannel): void;
  private _handleGuildDeletion(guild: Guild): void;

  public channelId: Snowflake | null;
  public messageInteractionId: Snowflake | null;
  public componentType: ComponentType | null;
  public guildId: Snowflake | null;
  public interactionType: InteractionType | null;
  public messageId: Snowflake | null;
  public options: InteractionCollectorOptions<Interaction>;
  public total: number;
  public users: Collection<Snowflake, User>;

  public collect(interaction: Interaction): Snowflake;
  public empty(): void;
  public dispose(interaction: Interaction): Snowflake;
  public on(event: 'collect' | 'dispose' | 'ignore', listener: (interaction: Interaction) => void): this;
  public on(
    event: 'end',
    listener: (collected: ReadonlyCollection<Snowflake, Interaction>, reason: string) => void,
  ): this;
  public on(event: string, listener: (...args: any[]) => void): this;

  public once(event: 'collect' | 'dispose' | 'ignore', listener: (interaction: Interaction) => void): this;
  public once(
    event: 'end',
    listener: (collected: ReadonlyCollection<Snowflake, Interaction>, reason: string) => void,
  ): this;
  public once(event: string, listener: (...args: any[]) => void): this;
}

// tslint:disable-next-line no-empty-interface
export interface InteractionWebhook extends PartialWebhookFields {}
export class InteractionWebhook {
  public constructor(client: Client<true>, id: Snowflake, token: string);
  public readonly client: Client<true>;
  public token: string;
  public send(options: string | MessagePayload | InteractionReplyOptions): Promise<Message>;
  public editMessage(
    message: MessageResolvable | '@original',
    options: string | MessagePayload | WebhookMessageEditOptions,
  ): Promise<Message>;
  public fetchMessage(message: Snowflake | '@original'): Promise<Message>;
}

export class Invite extends Base {
  private constructor(client: Client<true>, data: RawInviteData);
  public channel: NonThreadGuildBasedChannel | PartialGroupDMChannel | null;
  public channelId: Snowflake | null;
  public code: string;
  public get deletable(): boolean;
  public get createdAt(): Date | null;
  public createdTimestamp: number | null;
  public get expiresAt(): Date | null;
  public get expiresTimestamp(): number | null;
  public guild: InviteGuild | Guild | null;
  public get inviter(): User | null;
  public inviterId: Snowflake | null;
  public maxAge: number | null;
  public maxUses: number | null;
  public memberCount: number;
  public presenceCount: number;
  public targetApplication: IntegrationApplication | null;
  public targetUser: User | null;
  public targetType: InviteTargetType | null;
  public temporary: boolean | null;
  public type: InviteType;
  public get url(): string;
  public uses: number | null;
  public delete(reason?: string): Promise<Invite>;
  public toJSON(): unknown;
  public toString(): string;
  public static InvitesPattern: RegExp;
  /** @deprecated Public Stage Instances don't exist anymore  */
  public stageInstance: InviteStageInstance | null;
  public guildScheduledEvent: GuildScheduledEvent | null;
}

/** @deprecated Public Stage Instances don't exist anymore */
export class InviteStageInstance extends Base {
  private constructor(client: Client<true>, data: RawInviteStageInstance, channelId: Snowflake, guildId: Snowflake);
  public channelId: Snowflake;
  public guildId: Snowflake;
  public members: Collection<Snowflake, GuildMember>;
  public topic: string;
  public participantCount: number;
  public speakerCount: number;
  public get channel(): StageChannel | null;
  public get guild(): Guild | null;
}

export class InviteGuild extends AnonymousGuild {
  private constructor(client: Client<true>, data: RawInviteGuildData);
  public welcomeScreen: WelcomeScreen | null;
}

export class LimitedCollection<Key, Value> extends Collection<Key, Value> {
  public constructor(options?: LimitedCollectionOptions<Key, Value>, iterable?: Iterable<readonly [Key, Value]>);
  public maxSize: number;
  public keepOverLimit: ((value: Value, key: Key, collection: this) => boolean) | null;
}

export interface MessageCall {
  get endedAt(): Date | null;
  endedTimestamp: number | null;
  participants: readonly Snowflake[];
}

export type MessageComponentType = Exclude<ComponentType, ComponentType.TextInput | ComponentType.ActionRow>;

export interface MessageCollectorOptionsParams<
  ComponentType extends MessageComponentType,
  Cached extends boolean = boolean,
> extends MessageComponentCollectorOptions<MappedInteractionTypes<Cached>[ComponentType]> {
  componentType?: ComponentType;
}

export interface MessageChannelCollectorOptionsParams<
  ComponentType extends MessageComponentType,
  Cached extends boolean = boolean,
> extends MessageChannelComponentCollectorOptions<MappedInteractionTypes<Cached>[ComponentType]> {
  componentType?: ComponentType;
}

export interface AwaitMessageCollectorOptionsParams<
  ComponentType extends MessageComponentType,
  Cached extends boolean = boolean,
> extends Pick<
    InteractionCollectorOptions<MappedInteractionTypes<Cached>[ComponentType]>,
    keyof AwaitMessageComponentOptions<any>
  > {
  componentType?: ComponentType;
}

export interface StringMappedInteractionTypes<Cached extends CacheType = CacheType> {
  Button: ButtonInteraction<Cached>;
  StringSelectMenu: StringSelectMenuInteraction<Cached>;
  UserSelectMenu: UserSelectMenuInteraction<Cached>;
  RoleSelectMenu: RoleSelectMenuInteraction<Cached>;
  MentionableSelectMenu: MentionableSelectMenuInteraction<Cached>;
  ChannelSelectMenu: ChannelSelectMenuInteraction<Cached>;
  ActionRow: MessageComponentInteraction<Cached>;
}

export type WrapBooleanCache<Cached extends boolean> = If<Cached, 'cached', CacheType>;

export interface MappedInteractionTypes<Cached extends boolean = boolean> {
  [ComponentType.Button]: ButtonInteraction<WrapBooleanCache<Cached>>;
  [ComponentType.StringSelect]: StringSelectMenuInteraction<WrapBooleanCache<Cached>>;
  [ComponentType.UserSelect]: UserSelectMenuInteraction<WrapBooleanCache<Cached>>;
  [ComponentType.RoleSelect]: RoleSelectMenuInteraction<WrapBooleanCache<Cached>>;
  [ComponentType.MentionableSelect]: MentionableSelectMenuInteraction<WrapBooleanCache<Cached>>;
  [ComponentType.ChannelSelect]: ChannelSelectMenuInteraction<WrapBooleanCache<Cached>>;
}

export class Message<InGuild extends boolean = boolean> extends Base {
  private readonly _cacheType: InGuild;
  private constructor(client: Client<true>, data: RawMessageData);
  private _patch(data: RawPartialMessageData | RawMessageData): void;

  public activity: MessageActivity | null;
  public applicationId: Snowflake | null;
  public attachments: Collection<Snowflake, Attachment>;
  public author: User;
  public get bulkDeletable(): boolean;
  public get channel(): If<InGuild, GuildTextBasedChannel, TextBasedChannel>;
  public channelId: Snowflake;
  public get cleanContent(): string;
  public components: ActionRow<MessageActionRowComponent>[];
  public content: string;
  public get createdAt(): Date;
  public createdTimestamp: number;
  public get crosspostable(): boolean;
  public get deletable(): boolean;
  public get editable(): boolean;
  public get editedAt(): Date | null;
  public editedTimestamp: number | null;
  public embeds: Embed[];
  public groupActivityApplication: ClientApplication | null;
  public guildId: If<InGuild, Snowflake>;
  public get guild(): If<InGuild, Guild>;
  public get hasThread(): boolean;
  public id: Snowflake;
  public interaction: MessageInteraction | null;
  public get member(): GuildMember | null;
  public mentions: MessageMentions<InGuild>;
  public nonce: string | number | null;
  public get partial(): false;
  public get pinnable(): boolean;
  public pinned: boolean;
  public reactions: ReactionManager;
  public stickers: Collection<Snowflake, Sticker>;
  public position: number | null;
  public roleSubscriptionData: RoleSubscriptionData | null;
  public resolved: CommandInteractionResolvedData | null;
  public system: boolean;
  public get thread(): AnyThreadChannel | null;
  public tts: boolean;
  public poll: Poll | null;
  public call: MessageCall | null;
  public type: MessageType;
  public get url(): string;
  public webhookId: Snowflake | null;
  public flags: Readonly<MessageFlagsBitField>;
  public reference: MessageReference | null;
  public awaitMessageComponent<ComponentType extends MessageComponentType>(
    options?: AwaitMessageCollectorOptionsParams<ComponentType, InGuild>,
  ): Promise<MappedInteractionTypes<InGuild>[ComponentType]>;
  public awaitReactions(options?: AwaitReactionsOptions): Promise<Collection<Snowflake | string, MessageReaction>>;
  public createReactionCollector(options?: ReactionCollectorOptions): ReactionCollector;
  public createMessageComponentCollector<ComponentType extends MessageComponentType>(
    options?: MessageCollectorOptionsParams<ComponentType, InGuild>,
  ): InteractionCollector<MappedInteractionTypes<InGuild>[ComponentType]>;
  public delete(): Promise<Message<InGuild>>;
  public edit(content: string | MessageEditOptions | MessagePayload): Promise<Message<InGuild>>;
  public equals(message: Message, rawData: unknown): boolean;
  public fetchReference(): Promise<Message<InGuild>>;
  public fetchWebhook(): Promise<Webhook>;
  public crosspost(): Promise<Message<InGuild>>;
  public fetch(force?: boolean): Promise<Message<InGuild>>;
  public pin(reason?: string): Promise<Message<InGuild>>;
  public react(emoji: EmojiIdentifierResolvable): Promise<MessageReaction>;
  public removeAttachments(): Promise<Message<InGuild>>;
  public reply(options: string | MessagePayload | MessageReplyOptions): Promise<Message<InGuild>>;
  public resolveComponent(customId: string): MessageActionRowComponent | null;
  public startThread(options: StartThreadOptions): Promise<PublicThreadChannel<false>>;
  public suppressEmbeds(suppress?: boolean): Promise<Message<InGuild>>;
  public toJSON(): unknown;
  public toString(): string;
  public unpin(reason?: string): Promise<Message<InGuild>>;
  public inGuild(): this is Message<true>;
}

export class AttachmentBuilder {
  public constructor(attachment: BufferResolvable | Stream, data?: AttachmentData);
  public attachment: BufferResolvable | Stream;
  public description: string | null;
  public name: string | null;
  public get spoiler(): boolean;
  public setDescription(description: string): this;
  public setFile(attachment: BufferResolvable | Stream, name?: string): this;
  public setName(name: string): this;
  public setSpoiler(spoiler?: boolean): this;
  public toJSON(): unknown;
  public static from(other: JSONEncodable<AttachmentPayload>): AttachmentBuilder;
}

export class Attachment {
  private constructor(data: APIAttachment);
  private attachment: BufferResolvable | Stream;
  public contentType: string | null;
  public description: string | null;
  public duration: number | null;
  public ephemeral: boolean;
  public flags: AttachmentFlagsBitField;
  public height: number | null;
  public id: Snowflake;
  public name: string;
  public proxyURL: string;
  public size: number;
  public get spoiler(): boolean;
  public title: string | null;
  public url: string;
  public waveform: string | null;
  public width: number | null;
  public toJSON(): unknown;
}

export type AttachmentFlagsString = keyof typeof AttachmentFlags;

export class AttachmentFlagsBitField extends BitField<AttachmentFlagsString> {
  public static Flags: Record<AttachmentFlagsString, number>;
  public static resolve(bit?: BitFieldResolvable<AttachmentFlagsString, number>): number;
}

export class MessageCollector extends Collector<Snowflake, Message, [Collection<Snowflake, Message>]> {
  public constructor(channel: TextBasedChannel, options?: MessageCollectorOptions);
  private _handleChannelDeletion(channel: NonThreadGuildBasedChannel): void;
  private _handleGuildDeletion(guild: Guild): void;

  public channel: TextBasedChannel;
  public options: MessageCollectorOptions;
  public received: number;

  public collect(message: Message): Snowflake | null;
  public dispose(message: Message): Snowflake | null;
}

export class MessageComponentInteraction<Cached extends CacheType = CacheType> extends BaseInteraction<Cached> {
  protected constructor(client: Client<true>, data: RawMessageComponentInteractionData);
  public type: InteractionType.MessageComponent;
  public get component(): CacheTypeReducer<
    Cached,
    MessageActionRowComponent,
    Exclude<APIMessageComponent, APIActionRowComponent<APIMessageActionRowComponent>>,
    MessageActionRowComponent | Exclude<APIMessageComponent, APIActionRowComponent<APIMessageActionRowComponent>>,
    MessageActionRowComponent | Exclude<APIMessageComponent, APIActionRowComponent<APIMessageActionRowComponent>>
  >;
  public componentType: Exclude<ComponentType, ComponentType.ActionRow | ComponentType.TextInput>;
  public customId: string;
  public channelId: Snowflake;
  public deferred: boolean;
  public ephemeral: boolean | null;
  public message: Message<BooleanCache<Cached>>;
  public replied: boolean;
  public webhook: InteractionWebhook;
  public inGuild(): this is MessageComponentInteraction<'raw' | 'cached'>;
  public inCachedGuild(): this is MessageComponentInteraction<'cached'>;
  public inRawGuild(): this is MessageComponentInteraction<'raw'>;
  public deferReply(
    options: InteractionDeferReplyOptions & { fetchResponse: true },
  ): Promise<Message<BooleanCache<Cached>>>;
  public deferReply(options?: InteractionDeferReplyOptions): Promise<InteractionResponse<BooleanCache<Cached>>>;
  public deferMessageUpdate(
    options: InteractionDeferMessageUpdateOptions & { fetchResponse: true },
  ): Promise<Message<BooleanCache<Cached>>>;
  public deferMessageUpdate(
    options?: InteractionDeferMessageUpdateOptions,
  ): Promise<InteractionResponse<BooleanCache<Cached>>>;
  public deleteResponse(message?: MessageResolvable | '@original'): Promise<void>;
  public editResponse(
    options: string | MessagePayload | InteractionEditResponseOptions,
  ): Promise<Message<BooleanCache<Cached>>>;
  public fetchResponse(message?: Snowflake | '@original'): Promise<Message<BooleanCache<Cached>>>;
  public followUp(options: string | MessagePayload | InteractionReplyOptions): Promise<Message<BooleanCache<Cached>>>;
  public reply(options: InteractionReplyOptions & { fetchResponse: true }): Promise<Message<BooleanCache<Cached>>>;
  public reply(
    options: string | MessagePayload | InteractionReplyOptions,
  ): Promise<InteractionResponse<BooleanCache<Cached>>>;
  public updateMessage(
    options: InteractionUpdateMessageOptions & { fetchResponse: true },
  ): Promise<Message<BooleanCache<Cached>>>;
  public updateMessage(
    options: string | MessagePayload | InteractionUpdateMessageOptions,
  ): Promise<InteractionResponse<BooleanCache<Cached>>>;
  public showModal(
    modal:
      | JSONEncodable<APIModalInteractionResponseCallbackData>
      | ModalComponentData
      | APIModalInteractionResponseCallbackData,
  ): Promise<void>;
  /** @deprecated Sending a premium-style button is the new Discord behaviour. */
  public sendPremiumRequired(): Promise<void>;
  public awaitModalSubmit(
    options: AwaitModalSubmitOptions<ModalSubmitInteraction>,
  ): Promise<ModalSubmitInteraction<Cached>>;
}

export class MessageContextMenuCommandInteraction<
  Cached extends CacheType = CacheType,
> extends ContextMenuCommandInteraction<Cached> {
  public commandType: ApplicationCommandType.Message;
  public options: Omit<
    CommandInteractionOptionResolver<Cached>,
    | 'getFocused'
    | 'getMentionable'
    | 'getRole'
    | 'getUser'
    | 'getNumber'
    | 'getAttachment'
    | 'getInteger'
    | 'getString'
    | 'getChannel'
    | 'getBoolean'
    | 'getSubcommandGroup'
    | 'getSubcommand'
  >;
  public get targetMessage(): NonNullable<CommandInteractionOption<Cached>['message']>;
  public inGuild(): this is MessageContextMenuCommandInteraction<'raw' | 'cached'>;
  public inCachedGuild(): this is MessageContextMenuCommandInteraction<'cached'>;
  public inRawGuild(): this is MessageContextMenuCommandInteraction<'raw'>;
}

export type MessageFlagsString = keyof typeof MessageFlags;

export class MessageFlagsBitField extends BitField<MessageFlagsString> {
  public static Flags: typeof MessageFlags;
  public static resolve(bit?: BitFieldResolvable<MessageFlagsString, number>): number;
}

export class MessageMentions<InGuild extends boolean = boolean> {
  private constructor(
    message: Message,
    users: readonly APIUser[] | ReadonlyCollection<Snowflake, User>,
    roles: readonly Snowflake[] | ReadonlyCollection<Snowflake, Role>,
    everyone: boolean,
    repliedUser?: APIUser | User,
  );
  private _channels: Collection<Snowflake, Channel> | null;
  private readonly _content: string;
  private _members: Collection<Snowflake, GuildMember> | null;
  private _parsedUsers: Collection<Snowflake, User> | null;

  public get channels(): Collection<Snowflake, Channel>;
  public readonly client: Client;
  public everyone: boolean;
  public readonly guild: If<InGuild, Guild>;
  public has(data: UserResolvable | RoleResolvable | ChannelResolvable, options?: MessageMentionsHasOptions): boolean;
  public get members(): If<InGuild, Collection<Snowflake, GuildMember>>;
  public get parsedUsers(): Collection<Snowflake, User>;
  public repliedUser: User | null;
  public roles: Collection<Snowflake, Role>;
  public users: Collection<Snowflake, User>;
  public crosspostedChannels: Collection<Snowflake, CrosspostedChannel>;
  public toJSON(): unknown;

  private static GlobalChannelsPattern: RegExp;
  private static GlobalUsersPattern: RegExp;
  public static ChannelsPattern: typeof FormattingPatterns.Channel;
  public static EveryonePattern: RegExp;
  public static RolesPattern: typeof FormattingPatterns.Role;
  public static UsersPattern: typeof FormattingPatterns.User;
}

export type MessagePayloadOption =
  | MessageCreateOptions
  | MessageEditOptions
  | WebhookMessageCreateOptions
  | WebhookMessageEditOptions
  | InteractionReplyOptions
  | InteractionUpdateMessageOptions;

export class MessagePayload {
  public constructor(target: MessageTarget, options: MessagePayloadOption);
  public body: RawMessagePayloadData | null;
  public get isUser(): boolean;
  public get isWebhook(): boolean;
  public get isMessage(): boolean;
  public get isMessageManager(): boolean;
  public get isInteraction(): boolean;
  public files: RawFile[] | null;
  public options: MessagePayloadOption;
  public target: MessageTarget;

  public static create(
    target: MessageTarget,
    options: string | MessagePayloadOption,
    extra?: MessagePayloadOption,
  ): MessagePayload;
  public static resolveFile(
    fileLike: BufferResolvable | Stream | AttachmentPayload | JSONEncodable<AttachmentPayload>,
  ): Promise<RawFile>;

  public makeContent(): string | undefined;
  public resolveBody(): this;
  public resolveFiles(): Promise<this>;
}

export class MessageReaction {
  private constructor(client: Client<true>, data: RawMessageReactionData, message: Message);
  private _emoji: GuildEmoji | ReactionEmoji;

  public readonly client: Client<true>;
  public count: number;
  public get emoji(): GuildEmoji | ReactionEmoji;
  public me: boolean;
  public message: Message | PartialMessage;
  public get partial(): false;
  public users: ReactionUserManager;
  public react(): Promise<MessageReaction>;
  public remove(): Promise<MessageReaction>;
  public fetch(): Promise<MessageReaction>;
  public toJSON(): unknown;
  public valueOf(): Snowflake | string;
}

export interface ModalComponentData {
  customId: string;
  title: string;
  components: readonly (
    | JSONEncodable<APIActionRowComponent<APIModalActionRowComponent>>
    | ActionRowData<ModalActionRowComponentData>
  )[];
}

export interface BaseModalData {
  customId: string;
  type: ComponentType;
}

export interface TextInputModalData extends BaseModalData {
  type: ComponentType.TextInput;
  value: string;
}

export interface ActionRowModalData {
  type: ComponentType.ActionRow;
  components: readonly TextInputModalData[];
}

export class ModalSubmitFields {
  private constructor(components: readonly (readonly ModalActionRowComponent[])[]);
  public components: ActionRowModalData[];
  public fields: Collection<string, ModalActionRowComponent>;
  public getField<Type extends ComponentType>(customId: string, type: Type): { type: Type } & TextInputModalData;
  public getField(customId: string, type?: ComponentType): TextInputModalData;
  public getTextInputValue(customId: string): string;
}

export interface ModalMessageModalSubmitInteraction<Cached extends CacheType = CacheType>
  extends ModalSubmitInteraction<Cached> {
  message: Message<BooleanCache<Cached>>;
  channelId: Snowflake;
  updateMessage(options: InteractionUpdateMessageOptions & { fetchResponse: true }): Promise<Message>;
  updateMessage(
    options: string | MessagePayload | InteractionUpdateMessageOptions,
  ): Promise<InteractionResponse<BooleanCache<Cached>>>;
  inGuild(): this is ModalMessageModalSubmitInteraction<'raw' | 'cached'>;
  inCachedGuild(): this is ModalMessageModalSubmitInteraction<'cached'>;
  inRawGuild(): this is ModalMessageModalSubmitInteraction<'raw'>;
}

export class ModalSubmitInteraction<Cached extends CacheType = CacheType> extends BaseInteraction<Cached> {
  private constructor(client: Client<true>, data: APIModalSubmitInteraction);
  public type: InteractionType.ModalSubmit;
  public readonly customId: string;
  public readonly components: ActionRowModalData[];
  public readonly fields: ModalSubmitFields;
  public deferred: boolean;
  public ephemeral: boolean | null;
  public message: Message<BooleanCache<Cached>> | null;
  public replied: boolean;
  public readonly webhook: InteractionWebhook;
  public reply(options: InteractionReplyOptions & { fetchResponse: true }): Promise<Message<BooleanCache<Cached>>>;
  public reply(
    options: string | MessagePayload | InteractionReplyOptions,
  ): Promise<InteractionResponse<BooleanCache<Cached>>>;
  public deleteResponse(message?: MessageResolvable | '@original'): Promise<void>;
  public editResponse(
    options: string | MessagePayload | InteractionEditResponseOptions,
  ): Promise<Message<BooleanCache<Cached>>>;
  public deferReply(
    options: InteractionDeferReplyOptions & { fetchResponse: true },
  ): Promise<Message<BooleanCache<Cached>>>;
  public deferReply(options?: InteractionDeferReplyOptions): Promise<InteractionResponse<BooleanCache<Cached>>>;
  public fetchResponse(message?: Snowflake | '@original'): Promise<Message<BooleanCache<Cached>>>;
  public followUp(options: string | MessagePayload | InteractionReplyOptions): Promise<Message<BooleanCache<Cached>>>;
  public deferMessageUpdate(
    options: InteractionDeferMessageUpdateOptions & { fetchResponse: true },
  ): Promise<Message<BooleanCache<Cached>>>;
<<<<<<< HEAD
  public deferMessageUpdate(
    options?: InteractionDeferMessageUpdateOptions,
  ): Promise<InteractionResponse<BooleanCache<Cached>>>;
=======
  public deferUpdate(options?: InteractionDeferUpdateOptions): Promise<InteractionResponse<BooleanCache<Cached>>>;
  /** @deprecated Sending a premium-style button is the new Discord behaviour. */
  public sendPremiumRequired(): Promise<void>;
>>>>>>> e2e71b4d
  public inGuild(): this is ModalSubmitInteraction<'raw' | 'cached'>;
  public inCachedGuild(): this is ModalSubmitInteraction<'cached'>;
  public inRawGuild(): this is ModalSubmitInteraction<'raw'>;
  public isFromMessage(): this is ModalMessageModalSubmitInteraction<Cached>;
}

export class NewsChannel extends BaseGuildTextChannel {
  public threads: GuildTextThreadManager<AllowedThreadTypeForNewsChannel>;
  public type: ChannelType.GuildAnnouncement;
  public addFollower(channel: TextChannelResolvable, reason?: string): Promise<NewsChannel>;
}

export type NewsChannelResolvable = NewsChannel | Snowflake;

export class OAuth2Guild extends BaseGuild {
  private constructor(client: Client<true>, data: RawOAuth2GuildData);
  public owner: boolean;
  public permissions: Readonly<PermissionsBitField>;
}

export class PartialGroupDMChannel extends BaseChannel {
  private constructor(client: Client<true>, data: RawPartialGroupDMChannelData);
  public type: ChannelType.GroupDM;
  public flags: null;
  public name: string | null;
  public icon: string | null;
  public recipients: PartialRecipient[];
  public iconURL(options?: ImageURLOptions): string | null;
  public toString(): ChannelMention;
}

export interface GuildForumTagEmoji {
  id: Snowflake | null;
  name: string | null;
}

export interface GuildForumTag {
  id: Snowflake;
  name: string;
  moderated: boolean;
  emoji: GuildForumTagEmoji | null;
}

export interface GuildForumTagData extends Partial<GuildForumTag> {
  name: string;
}

export interface DefaultReactionEmoji {
  id: Snowflake | null;
  name: string | null;
}

export interface ThreadOnlyChannel
  extends Omit<
    TextBasedChannelFields,
    | 'send'
    | 'lastMessage'
    | 'lastPinAt'
    | 'bulkDelete'
    | 'sendTyping'
    | 'createMessageCollector'
    | 'awaitMessages'
    | 'createMessageComponentCollector'
    | 'awaitMessageComponent'
  > {}
export abstract class ThreadOnlyChannel extends GuildChannel {
  public type: ChannelType.GuildForum | ChannelType.GuildMedia;
  public threads: GuildForumThreadManager;
  public availableTags: GuildForumTag[];
  public defaultReactionEmoji: DefaultReactionEmoji | null;
  public defaultThreadRateLimitPerUser: number | null;
  public rateLimitPerUser: number | null;
  public defaultAutoArchiveDuration: ThreadAutoArchiveDuration | null;
  public nsfw: boolean;
  public topic: string | null;
  public defaultSortOrder: SortOrderType | null;
  public setAvailableTags(tags: readonly GuildForumTagData[], reason?: string): Promise<this>;
  public setDefaultReactionEmoji(emojiId: DefaultReactionEmoji | null, reason?: string): Promise<this>;
  public setDefaultThreadRateLimitPerUser(rateLimit: number, reason?: string): Promise<this>;
  public createInvite(options?: InviteCreateOptions): Promise<Invite>;
  public fetchInvites(cache?: boolean): Promise<Collection<string, Invite>>;
  public setDefaultAutoArchiveDuration(
    defaultAutoArchiveDuration: ThreadAutoArchiveDuration,
    reason?: string,
  ): Promise<this>;
  public setTopic(topic: string | null, reason?: string): Promise<this>;
  public setDefaultSortOrder(defaultSortOrder: SortOrderType | null, reason?: string): Promise<this>;
}

export class ForumChannel extends ThreadOnlyChannel {
  public type: ChannelType.GuildForum;
  public defaultForumLayout: ForumLayoutType;
  public setDefaultForumLayout(defaultForumLayout: ForumLayoutType, reason?: string): Promise<this>;
}

export class MediaChannel extends ThreadOnlyChannel {
  public type: ChannelType.GuildMedia;
}

export class PermissionOverwrites extends Base {
  private constructor(client: Client<true>, data: RawPermissionOverwriteData, channel: NonThreadGuildBasedChannel);
  public allow: Readonly<PermissionsBitField>;
  public readonly channel: NonThreadGuildBasedChannel;
  public deny: Readonly<PermissionsBitField>;
  public id: Snowflake;
  public type: OverwriteType;
  public edit(options: PermissionOverwriteOptions, reason?: string): Promise<PermissionOverwrites>;
  public delete(reason?: string): Promise<PermissionOverwrites>;
  public toJSON(): unknown;
  public static resolveOverwriteOptions(
    options: PermissionOverwriteOptions,
    initialPermissions: { allow?: PermissionResolvable; deny?: PermissionResolvable },
  ): ResolvedOverwriteOptions;
  public static resolve(overwrite: OverwriteResolvable, guild: Guild): APIOverwrite;
}

export type PermissionsString = keyof typeof PermissionFlagsBits;

export class PermissionsBitField extends BitField<PermissionsString, bigint> {
  public any(permission: PermissionResolvable, checkAdmin?: boolean): boolean;
  public has(permission: PermissionResolvable, checkAdmin?: boolean): boolean;
  public missing(bits: BitFieldResolvable<PermissionsString, bigint>, checkAdmin?: boolean): PermissionsString[];
  public serialize(checkAdmin?: boolean): Record<PermissionsString, boolean>;
  public toArray(): PermissionsString[];

  public static All: bigint;
  public static Default: bigint;
  public static StageModerator: bigint;
  public static Flags: typeof PermissionFlagsBits;
  public static resolve(permission?: PermissionResolvable): bigint;
}

export class Presence extends Base {
  protected constructor(client: Client<true>, data?: RawPresenceData);
  public activities: Activity[];
  public clientStatus: ClientPresenceStatusData | null;
  public guild: Guild | null;
  public get member(): GuildMember | null;
  public status: PresenceStatus;
  public get user(): User | null;
  public userId: Snowflake;
  public equals(presence: Presence): boolean;
}

export interface PollQuestionMedia {
  text: string;
}

export class Poll extends Base {
  private constructor(client: Client<true>, data: APIPoll, message: Message);
  public readonly message: Message;
  public question: PollQuestionMedia;
  public answers: Collection<number, PollAnswer>;
  public expiresTimestamp: number;
  public get expiresAt(): Date;
  public allowMultiselect: boolean;
  public layoutType: PollLayoutType;
  public resultsFinalized: boolean;
  public end(): Promise<Message>;
}

export interface BaseFetchPollAnswerVotersOptions {
  after?: Snowflake;
  limit?: number;
}

export class PollAnswer extends Base {
  private constructor(client: Client<true>, data: APIPollAnswer & { count?: number }, poll: Poll);
  private _emoji: APIPartialEmoji | null;
  public readonly poll: Poll;
  public id: number;
  public text: string | null;
  public voteCount: number;
  public get emoji(): GuildEmoji | Emoji | null;
  public fetchVoters(options?: BaseFetchPollAnswerVotersOptions): Promise<Collection<Snowflake, User>>;
}

export class ReactionCollector extends Collector<Snowflake | string, MessageReaction, [User]> {
  public constructor(message: Message, options?: ReactionCollectorOptions);
  private _handleChannelDeletion(channel: NonThreadGuildBasedChannel): void;
  private _handleGuildDeletion(guild: Guild): void;
  private _handleMessageDeletion(message: Message): void;

  public message: Message;
  public options: ReactionCollectorOptions;
  public total: number;
  public users: Collection<Snowflake, User>;

  public static key(reaction: MessageReaction): Snowflake | string;

  public collect(reaction: MessageReaction, user: User): Snowflake | string | null;
  public dispose(reaction: MessageReaction, user: User): Snowflake | string | null;
  public empty(): void;

  public on(
    event: 'collect' | 'dispose' | 'remove' | 'ignore',
    listener: (reaction: MessageReaction, user: User) => void,
  ): this;
  public on(
    event: 'end',
    listener: (collected: ReadonlyCollection<Snowflake, MessageReaction>, reason: string) => void,
  ): this;
  public on(event: string, listener: (...args: any[]) => void): this;

  public once(
    event: 'collect' | 'dispose' | 'remove' | 'ignore',
    listener: (reaction: MessageReaction, user: User) => void,
  ): this;
  public once(
    event: 'end',
    listener: (collected: ReadonlyCollection<Snowflake, MessageReaction>, reason: string) => void,
  ): this;
  public once(event: string, listener: (...args: any[]) => void): this;
}

export class ReactionEmoji extends Emoji {
  private constructor(reaction: MessageReaction, emoji: RawReactionEmojiData);
  public reaction: MessageReaction;
  public toJSON(): unknown;
}

export class RichPresenceAssets {
  private constructor(activity: Activity, assets: RawRichPresenceAssets);
  public readonly activity: Activity;
  public largeImage: Snowflake | null;
  public largeText: string | null;
  public smallImage: Snowflake | null;
  public smallText: string | null;
  public largeImageURL(options?: ImageURLOptions): string | null;
  public smallImageURL(options?: ImageURLOptions): string | null;
}

export class Role extends Base {
  private constructor(client: Client<true>, data: RawRoleData, guild: Guild);
  public color: number;
  public get createdAt(): Date;
  public get createdTimestamp(): number;
  public get editable(): boolean;
  public flags: RoleFlagsBitField;
  public guild: Guild;
  public get hexColor(): HexColorString;
  public hoist: boolean;
  public id: Snowflake;
  public managed: boolean;
  public get members(): Collection<Snowflake, GuildMember>;
  public mentionable: boolean;
  public name: string;
  public permissions: Readonly<PermissionsBitField>;
  public get position(): number;
  public rawPosition: number;
  public tags: RoleTagData | null;
  public comparePositionTo(role: RoleResolvable): number;
  public icon: string | null;
  public unicodeEmoji: string | null;
  public delete(reason?: string): Promise<Role>;
  public edit(options: RoleEditOptions): Promise<Role>;
  public equals(role: Role): boolean;
  public iconURL(options?: ImageURLOptions): string | null;
  public permissionsIn(
    channel: NonThreadGuildBasedChannel | Snowflake,
    checkAdmin?: boolean,
  ): Readonly<PermissionsBitField>;
  public setColor(color: ColorResolvable, reason?: string): Promise<Role>;
  public setHoist(hoist?: boolean, reason?: string): Promise<Role>;
  public setMentionable(mentionable?: boolean, reason?: string): Promise<Role>;
  public setName(name: string, reason?: string): Promise<Role>;
  public setPermissions(permissions: PermissionResolvable, reason?: string): Promise<Role>;
  public setIcon(icon: BufferResolvable | Base64Resolvable | EmojiResolvable | null, reason?: string): Promise<Role>;
  public setPosition(position: number, options?: SetRolePositionOptions): Promise<Role>;
  public setUnicodeEmoji(unicodeEmoji: string | null, reason?: string): Promise<Role>;
  public toJSON(): unknown;
  public toString(): RoleMention;
}

export type RoleFlagsString = keyof typeof RoleFlags;

export class RoleFlagsBitField extends BitField<RoleFlagsString> {
  public static Flags: typeof RoleFlags;
  public static resolve(bit?: BitFieldResolvable<RoleFlagsString, number>): number;
}

export class StringSelectMenuInteraction<
  Cached extends CacheType = CacheType,
> extends MessageComponentInteraction<Cached> {
  public constructor(client: Client<true>, data: APIMessageStringSelectInteractionData);
  public get component(): CacheTypeReducer<
    Cached,
    StringSelectMenuComponent,
    APIStringSelectComponent,
    StringSelectMenuComponent | APIStringSelectComponent,
    StringSelectMenuComponent | APIStringSelectComponent
  >;
  public componentType: ComponentType.StringSelect;
  public values: string[];
  public inGuild(): this is StringSelectMenuInteraction<'raw' | 'cached'>;
  public inCachedGuild(): this is StringSelectMenuInteraction<'cached'>;
  public inRawGuild(): this is StringSelectMenuInteraction<'raw'>;
}

export {
  /** @deprecated Use {@link StringSelectMenuInteraction} instead */
  StringSelectMenuInteraction as SelectMenuInteraction,
};

export class UserSelectMenuInteraction<
  Cached extends CacheType = CacheType,
> extends MessageComponentInteraction<Cached> {
  public constructor(client: Client<true>, data: APIMessageUserSelectInteractionData);
  public get component(): CacheTypeReducer<
    Cached,
    UserSelectMenuComponent,
    APIUserSelectComponent,
    UserSelectMenuComponent | APIUserSelectComponent,
    UserSelectMenuComponent | APIUserSelectComponent
  >;
  public componentType: ComponentType.UserSelect;
  public values: Snowflake[];
  public users: Collection<Snowflake, User>;
  public members: Collection<
    Snowflake,
    CacheTypeReducer<Cached, GuildMember, APIGuildMember, GuildMember | APIGuildMember, GuildMember | APIGuildMember>
  >;
  public inGuild(): this is UserSelectMenuInteraction<'raw' | 'cached'>;
  public inCachedGuild(): this is UserSelectMenuInteraction<'cached'>;
  public inRawGuild(): this is UserSelectMenuInteraction<'raw'>;
}

export class RoleSelectMenuInteraction<
  Cached extends CacheType = CacheType,
> extends MessageComponentInteraction<Cached> {
  public constructor(client: Client<true>, data: APIMessageRoleSelectInteractionData);
  public get component(): CacheTypeReducer<
    Cached,
    RoleSelectMenuComponent,
    APIRoleSelectComponent,
    RoleSelectMenuComponent | APIRoleSelectComponent,
    RoleSelectMenuComponent | APIRoleSelectComponent
  >;
  public componentType: ComponentType.RoleSelect;
  public values: Snowflake[];
  public roles: Collection<Snowflake, CacheTypeReducer<Cached, Role, APIRole, Role | APIRole, Role | APIRole>>;
  public inGuild(): this is RoleSelectMenuInteraction<'raw' | 'cached'>;
  public inCachedGuild(): this is RoleSelectMenuInteraction<'cached'>;
  public inRawGuild(): this is RoleSelectMenuInteraction<'raw'>;
}

export class MentionableSelectMenuInteraction<
  Cached extends CacheType = CacheType,
> extends MessageComponentInteraction<Cached> {
  public constructor(client: Client<true>, data: APIMessageMentionableSelectInteractionData);
  public get component(): CacheTypeReducer<
    Cached,
    MentionableSelectMenuComponent,
    APIMentionableSelectComponent,
    MentionableSelectMenuComponent | APIMentionableSelectComponent,
    MentionableSelectMenuComponent | APIMentionableSelectComponent
  >;
  public componentType: ComponentType.MentionableSelect;
  public values: Snowflake[];
  public users: Collection<Snowflake, User>;
  public members: Collection<
    Snowflake,
    CacheTypeReducer<Cached, GuildMember, APIGuildMember, GuildMember | APIGuildMember, GuildMember | APIGuildMember>
  >;
  public roles: Collection<Snowflake, CacheTypeReducer<Cached, Role, APIRole, Role | APIRole, Role | APIRole>>;
  public inGuild(): this is MentionableSelectMenuInteraction<'raw' | 'cached'>;
  public inCachedGuild(): this is MentionableSelectMenuInteraction<'cached'>;
  public inRawGuild(): this is MentionableSelectMenuInteraction<'raw'>;
}

export class ChannelSelectMenuInteraction<
  Cached extends CacheType = CacheType,
> extends MessageComponentInteraction<Cached> {
  public constructor(client: Client<true>, data: APIMessageChannelSelectInteractionData);
  public get component(): CacheTypeReducer<
    Cached,
    ChannelSelectMenuComponent,
    APIChannelSelectComponent,
    ChannelSelectMenuComponent | APIChannelSelectComponent,
    ChannelSelectMenuComponent | APIChannelSelectComponent
  >;
  public componentType: ComponentType.ChannelSelect;
  public values: Snowflake[];
  public channels: Collection<
    Snowflake,
    CacheTypeReducer<Cached, Channel, APIChannel, Channel | APIChannel, Channel | APIChannel>
  >;
  public inGuild(): this is ChannelSelectMenuInteraction<'raw' | 'cached'>;
  public inCachedGuild(): this is ChannelSelectMenuInteraction<'cached'>;
  public inRawGuild(): this is ChannelSelectMenuInteraction<'raw'>;
}

// Ideally this should be named SelectMenuInteraction, but that's the name of the "old" StringSelectMenuInteraction, meaning
// the type name is reserved as a re-export to prevent a breaking change from being made, as such:
// TODO: Rename this to SelectMenuInteraction in the next major
export type AnySelectMenuInteraction<Cached extends CacheType = CacheType> =
  | StringSelectMenuInteraction<Cached>
  | UserSelectMenuInteraction<Cached>
  | RoleSelectMenuInteraction<Cached>
  | MentionableSelectMenuInteraction<Cached>
  | ChannelSelectMenuInteraction<Cached>;

export type SelectMenuType = APISelectMenuComponent['type'];

export interface ShardEventTypes {
  death: [process: ChildProcess | Worker];
  disconnect: [];
  error: [error: Error];
  message: [message: any];
  ready: [];
  reconnecting: [];
  resume: [];
  spawn: [process: ChildProcess | Worker];
}

export class Shard extends EventEmitter {
  private constructor(manager: ShardingManager, id: number);
  private _evals: Map<string, Promise<unknown>>;
  private _exitListener: (...args: any[]) => void;
  private _fetches: Map<string, Promise<unknown>>;
  private _handleExit(respawn?: boolean, timeout?: number): void;
  private _handleMessage(message: unknown): void;
  private incrementMaxListeners(emitter: EventEmitter | ChildProcess): void;
  private decrementMaxListeners(emitter: EventEmitter | ChildProcess): void;

  public args: string[];
  public execArgv: string[];
  public env: unknown;
  public id: number;
  public manager: ShardingManager;
  public process: ChildProcess | null;
  public ready: boolean;
  public silent: boolean;
  public worker: Worker | null;
  public eval(script: string): Promise<unknown>;
  public eval<Result>(fn: (client: Client) => Result): Promise<Result>;
  public eval<Result, Context>(
    fn: (client: Client<true>, context: Serialized<Context>) => Result,
    context: Context,
  ): Promise<Result>;
  public fetchClientValue(prop: string): Promise<unknown>;
  public kill(): void;
  public respawn(options?: { delay?: number; timeout?: number }): Promise<ChildProcess>;
  public send(message: unknown): Promise<Shard>;
  public spawn(timeout?: number): Promise<ChildProcess>;

  public on<Event extends keyof ShardEventTypes>(
    event: Event,
    listener: (...args: ShardEventTypes[Event]) => void,
  ): this;

  public once<Event extends keyof ShardEventTypes>(
    event: Event,
    listener: (...args: ShardEventTypes[Event]) => void,
  ): this;
}

export class ShardClientUtil {
  private constructor(client: Client<true>, mode: ShardingManagerMode);
  private _handleMessage(message: unknown): void;
  private _respond(type: string, message: unknown): void;
  private incrementMaxListeners(emitter: EventEmitter | ChildProcess): void;
  private decrementMaxListeners(emitter: EventEmitter | ChildProcess): void;

  public client: Client;
  public get count(): number;
  public get ids(): number[];
  public mode: ShardingManagerMode;
  public parentPort: MessagePort | null;
  public broadcastEval<Result>(fn: (client: Client) => Awaitable<Result>): Promise<Serialized<Result>[]>;
  public broadcastEval<Result>(
    fn: (client: Client) => Awaitable<Result>,
    options: { shard: number },
  ): Promise<Serialized<Result>>;
  public broadcastEval<Result, Context>(
    fn: (client: Client<true>, context: Serialized<Context>) => Awaitable<Result>,
    options: { context: Context },
  ): Promise<Serialized<Result>[]>;
  public broadcastEval<Result, Context>(
    fn: (client: Client<true>, context: Serialized<Context>) => Awaitable<Result>,
    options: { context: Context; shard: number },
  ): Promise<Serialized<Result>>;
  public fetchClientValues(prop: string): Promise<unknown[]>;
  public fetchClientValues(prop: string, shard: number): Promise<unknown>;
  public respawnAll(options?: MultipleShardRespawnOptions): Promise<void>;
  public send(message: unknown): Promise<void>;

  public static singleton(client: Client<true>, mode: ShardingManagerMode): ShardClientUtil;
  public static shardIdForGuildId(guildId: Snowflake, shardCount: number): number;
}

export class ShardingManager extends EventEmitter {
  public constructor(file: string, options?: ShardingManagerOptions);
  private _performOnShards(method: string, args: readonly unknown[]): Promise<unknown[]>;
  private _performOnShards(method: string, args: readonly unknown[], shard: number): Promise<unknown>;

  public file: string;
  public respawn: boolean;
  public silent: boolean;
  public shardArgs: string[];
  public shards: Collection<number, Shard>;
  public token: string | null;
  public totalShards: number | 'auto';
  public shardList: number[] | 'auto';
  public broadcast(message: unknown): Promise<Shard[]>;
  public broadcastEval<Result>(fn: (client: Client) => Awaitable<Result>): Promise<Serialized<Result>[]>;
  public broadcastEval<Result>(
    fn: (client: Client) => Awaitable<Result>,
    options: { shard: number },
  ): Promise<Serialized<Result>>;
  public broadcastEval<Result, Context>(
    fn: (client: Client<true>, context: Serialized<Context>) => Awaitable<Result>,
    options: { context: Context },
  ): Promise<Serialized<Result>[]>;
  public broadcastEval<Result, Context>(
    fn: (client: Client<true>, context: Serialized<Context>) => Awaitable<Result>,
    options: { context: Context; shard: number },
  ): Promise<Serialized<Result>>;
  public createShard(id: number): Shard;
  public fetchClientValues(prop: string): Promise<unknown[]>;
  public fetchClientValues(prop: string, shard: number): Promise<unknown>;
  public respawnAll(options?: MultipleShardRespawnOptions): Promise<Collection<number, Shard>>;
  public spawn(options?: MultipleShardSpawnOptions): Promise<Collection<number, Shard>>;

  public on(event: 'shardCreate', listener: (shard: Shard) => void): this;

  public once(event: 'shardCreate', listener: (shard: Shard) => void): this;
}

export interface FetchRecommendedShardCountOptions {
  guildsPerShard?: number;
  multipleOf?: number;
}

export {
  DiscordSnowflake as SnowflakeUtil,
  SnowflakeGenerateOptions,
  DeconstructedSnowflake,
} from '@sapphire/snowflake';

export class SKU extends Base {
  private constructor(client: Client<true>, data: APISKU);
  public id: Snowflake;
  public type: SKUType;
  public applicationId: Snowflake;
  public name: string;
  public slug: string;
  public flags: Readonly<SKUFlagsBitField>;
}

export type SKUFlagsString = keyof typeof SKUFlags;

export class SKUFlagsBitField extends BitField<SKUFlagsString> {
  public static FLAGS: typeof SKUFlags;
  public static resolve(bit?: BitFieldResolvable<SKUFlagsString, number>): number;
}

export class StageChannel extends BaseGuildVoiceChannel {
  public get stageInstance(): StageInstance | null;
  public topic: string | null;
  public type: ChannelType.GuildStageVoice;
  public createStageInstance(options: StageInstanceCreateOptions): Promise<StageInstance>;
  public setTopic(topic: string): Promise<StageChannel>;
}

export class DirectoryChannel extends BaseChannel {
  public flags: Readonly<ChannelFlagsBitField>;
  public guild: InviteGuild;
  public guildId: Snowflake;
  public name: string;
  public toString(): ChannelMention;
}

export class StageInstance extends Base {
  private constructor(client: Client<true>, data: RawStageInstanceData, channel: StageChannel);
  public id: Snowflake;
  public guildId: Snowflake;
  public channelId: Snowflake;
  public topic: string;
  public privacyLevel: StageInstancePrivacyLevel;
  /** @deprecated See https://github.com/discord/discord-api-docs/pull/4296 for more information */
  public discoverableDisabled: boolean | null;
  public guildScheduledEventId?: Snowflake;
  public get channel(): StageChannel | null;
  public get guild(): Guild | null;
  public get guildScheduledEvent(): GuildScheduledEvent | null;
  public edit(options: StageInstanceEditOptions): Promise<StageInstance>;
  public delete(): Promise<StageInstance>;
  public setTopic(topic: string): Promise<StageInstance>;
  public get createdTimestamp(): number;
  public get createdAt(): Date;
}

export class Sticker extends Base {
  private constructor(client: Client<true>, data: RawStickerData);
  public get createdTimestamp(): number;
  public get createdAt(): Date;
  public available: boolean | null;
  public description: string | null;
  public format: StickerFormatType;
  public get guild(): Guild | null;
  public guildId: Snowflake | null;
  public id: Snowflake;
  public name: string;
  public packId: Snowflake | null;
  public get partial(): boolean;
  public sortValue: number | null;
  public tags: string | null;
  public type: StickerType | null;
  public user: User | null;
  public get url(): string;
  public fetch(): Promise<Sticker>;
  public fetchPack(): Promise<StickerPack | null>;
  public fetchUser(): Promise<User | null>;
  public edit(options?: GuildStickerEditOptions): Promise<Sticker>;
  public delete(reason?: string): Promise<Sticker>;
  public equals(other: Sticker | unknown): boolean;
}

export class StickerPack extends Base {
  private constructor(client: Client<true>, data: RawStickerPackData);
  public get createdTimestamp(): number;
  public get createdAt(): Date;
  public bannerId: Snowflake | null;
  public get coverSticker(): Sticker | null;
  public coverStickerId: Snowflake | null;
  public description: string;
  public id: Snowflake;
  public name: string;
  public skuId: Snowflake;
  public stickers: Collection<Snowflake, Sticker>;
  public bannerURL(options?: ImageURLOptions): string | null;
}

export class Sweepers {
  public constructor(client: Client<true>, options: SweeperOptions);
  public readonly client: Client;
  public intervals: Record<SweeperKey, NodeJS.Timeout | null>;
  public options: SweeperOptions;

  public sweepApplicationCommands(
    filter: CollectionSweepFilter<
      SweeperDefinitions['applicationCommands'][0],
      SweeperDefinitions['applicationCommands'][1]
    >,
  ): number;
  public sweepAutoModerationRules(
    filter: CollectionSweepFilter<
      SweeperDefinitions['autoModerationRules'][0],
      SweeperDefinitions['autoModerationRules'][1]
    >,
  ): number;
  public sweepBans(filter: CollectionSweepFilter<SweeperDefinitions['bans'][0], SweeperDefinitions['bans'][1]>): number;
  public sweepEmojis(
    filter: CollectionSweepFilter<SweeperDefinitions['emojis'][0], SweeperDefinitions['emojis'][1]>,
  ): number;
  public sweepEntitlements(
    filter: CollectionSweepFilter<SweeperDefinitions['entitlements'][0], SweeperDefinitions['entitlements'][1]>,
  ): number;
  public sweepInvites(
    filter: CollectionSweepFilter<SweeperDefinitions['invites'][0], SweeperDefinitions['invites'][1]>,
  ): number;
  public sweepGuildMembers(
    filter: CollectionSweepFilter<SweeperDefinitions['guildMembers'][0], SweeperDefinitions['guildMembers'][1]>,
  ): number;
  public sweepMessages(
    filter: CollectionSweepFilter<SweeperDefinitions['messages'][0], SweeperDefinitions['messages'][1]>,
  ): number;
  public sweepPresences(
    filter: CollectionSweepFilter<SweeperDefinitions['presences'][0], SweeperDefinitions['presences'][1]>,
  ): number;
  public sweepReactions(
    filter: CollectionSweepFilter<SweeperDefinitions['reactions'][0], SweeperDefinitions['reactions'][1]>,
  ): number;
  public sweepStageInstances(
    filter: CollectionSweepFilter<SweeperDefinitions['stageInstances'][0], SweeperDefinitions['stageInstances'][1]>,
  ): number;
  public sweepStickers(
    filter: CollectionSweepFilter<SweeperDefinitions['stickers'][0], SweeperDefinitions['stickers'][1]>,
  ): number;
  public sweepThreadMembers(
    filter: CollectionSweepFilter<SweeperDefinitions['threadMembers'][0], SweeperDefinitions['threadMembers'][1]>,
  ): number;
  public sweepThreads(
    filter: CollectionSweepFilter<SweeperDefinitions['threads'][0], SweeperDefinitions['threads'][1]>,
  ): number;
  public sweepUsers(
    filter: CollectionSweepFilter<SweeperDefinitions['users'][0], SweeperDefinitions['users'][1]>,
  ): number;
  public sweepVoiceStates(
    filter: CollectionSweepFilter<SweeperDefinitions['voiceStates'][0], SweeperDefinitions['voiceStates'][1]>,
  ): number;

  public static archivedThreadSweepFilter(
    lifetime?: number,
  ): GlobalSweepFilter<SweeperDefinitions['threads'][0], SweeperDefinitions['threads'][1]>;
  public static expiredInviteSweepFilter(
    lifetime?: number,
  ): GlobalSweepFilter<SweeperDefinitions['invites'][0], SweeperDefinitions['invites'][1]>;
  public static filterByLifetime<Key, Value>(
    options?: LifetimeFilterOptions<Key, Value>,
  ): GlobalSweepFilter<Key, Value>;
  public static outdatedMessageSweepFilter(
    lifetime?: number,
  ): GlobalSweepFilter<SweeperDefinitions['messages'][0], SweeperDefinitions['messages'][1]>;
}

export type SystemChannelFlagsString = keyof typeof GuildSystemChannelFlags;

export class SystemChannelFlagsBitField extends BitField<SystemChannelFlagsString> {
  public static Flags: typeof GuildSystemChannelFlags;
  public static resolve(bit?: BitFieldResolvable<SystemChannelFlagsString, number>): number;
}

export class Team extends Base {
  private constructor(client: Client<true>, data: RawTeamData);
  public id: Snowflake;
  public name: string;
  public icon: string | null;
  public ownerId: Snowflake | null;
  public members: Collection<Snowflake, TeamMember>;
  public get owner(): TeamMember | null;
  public get createdAt(): Date;
  public get createdTimestamp(): number;

  public iconURL(options?: ImageURLOptions): string | null;
  public toJSON(): unknown;
  public toString(): string;
}

export class TeamMember extends Base {
  private constructor(team: Team, data: RawTeamMemberData);
  public team: Team;
  public get id(): Snowflake;
  /** @deprecated Use {@link TeamMember.role} instead. */
  public permissions: string[];
  public membershipState: TeamMemberMembershipState;
  public user: User;
  public role: TeamMemberRole;

  public toString(): UserMention;
}

export class TextChannel extends BaseGuildTextChannel {
  public rateLimitPerUser: number;
  public threads: GuildTextThreadManager<AllowedThreadTypeForTextChannel>;
  public type: ChannelType.GuildText;
}

export type ForumThreadChannel = PublicThreadChannel<true>;
export type TextThreadChannel = PublicThreadChannel<false> | PrivateThreadChannel;
export type AnyThreadChannel = TextThreadChannel | ForumThreadChannel;

export interface PublicThreadChannel<Forum extends boolean = boolean> extends ThreadChannel<Forum> {
  type: ChannelType.PublicThread | ChannelType.AnnouncementThread;
}

export interface PrivateThreadChannel extends ThreadChannel<false> {
  get createdTimestamp(): number;
  get createdAt(): Date;
  type: ChannelType.PrivateThread;
}

// tslint:disable-next-line no-empty-interface
export interface ThreadChannel<ThreadOnly extends boolean = boolean>
  extends Omit<TextBasedChannelFields<true>, 'fetchWebhooks' | 'createWebhook' | 'setNSFW'> {}
export class ThreadChannel<ThreadOnly extends boolean = boolean> extends BaseChannel {
  private constructor(guild: Guild, data?: RawThreadChannelData, client?: Client<true>);
  public archived: boolean | null;
  public get archivedAt(): Date | null;
  public archiveTimestamp: number | null;
  public get createdAt(): Date | null;
  private _createdTimestamp: number | null;
  public get createdTimestamp(): number | null;
  public autoArchiveDuration: ThreadAutoArchiveDuration | null;
  public get editable(): boolean;
  public flags: Readonly<ChannelFlagsBitField>;
  public guild: Guild;
  public guildId: Snowflake;
  public get guildMembers(): Collection<Snowflake, GuildMember>;
  public invitable: boolean | null;
  public get joinable(): boolean;
  public get joined(): boolean;
  public locked: boolean | null;
  public get manageable(): boolean;
  public get viewable(): boolean;
  public get sendable(): boolean;
  public memberCount: number | null;
  public messageCount: number | null;
  public appliedTags: Snowflake[];
  public totalMessageSent: number | null;
  public members: ThreadMemberManager;
  public name: string;
  public ownerId: Snowflake | null;
  public get parent(): If<ThreadOnly, ForumChannel | MediaChannel, TextChannel | NewsChannel> | null;
  public parentId: Snowflake | null;
  public rateLimitPerUser: number | null;
  public type: ThreadChannelType;
  public get unarchivable(): boolean;
  public delete(reason?: string): Promise<this>;
  public edit(options: ThreadEditOptions): Promise<this>;
  public join(): Promise<this>;
  public leave(): Promise<this>;
  public permissionsFor(memberOrRole: GuildMember | Role, checkAdmin?: boolean): Readonly<PermissionsBitField>;
  public permissionsFor(
    memberOrRole: GuildMemberResolvable | RoleResolvable,
    checkAdmin?: boolean,
  ): Readonly<PermissionsBitField> | null;
  public fetchOwner(options?: BaseFetchOptions): Promise<ThreadMember | null>;
  public fetchStarterMessage(options?: BaseFetchOptions): Promise<Message<true> | null>;
  public setArchived(archived?: boolean, reason?: string): Promise<this>;
  public setAutoArchiveDuration(autoArchiveDuration: ThreadAutoArchiveDuration, reason?: string): Promise<this>;
  public setInvitable(invitable?: boolean, reason?: string): Promise<this>;
  public setLocked(locked?: boolean, reason?: string): Promise<this>;
  public setName(name: string, reason?: string): Promise<this>;
  // The following 3 methods can only be run on forum threads.
  public setAppliedTags(appliedTags: readonly Snowflake[], reason?: string): Promise<If<ThreadOnly, this, never>>;
  public pin(reason?: string): Promise<If<ThreadOnly, this, never>>;
  public unpin(reason?: string): Promise<If<ThreadOnly, this, never>>;
  public toString(): ChannelMention;
}

export class ThreadMember<HasMemberData extends boolean = boolean> extends Base {
  private constructor(thread: ThreadChannel, data: RawThreadMemberData, extra?: unknown);
  public flags: ThreadMemberFlagsBitField;
  private member: If<HasMemberData, GuildMember>;
  public get guildMember(): HasMemberData extends true ? GuildMember : GuildMember | null;
  public id: Snowflake;
  public get joinedAt(): Date | null;
  public joinedTimestamp: number | null;
  public get manageable(): boolean;
  public thread: AnyThreadChannel;
  public get user(): User | null;
  public get partial(): false;
  public remove(reason?: string): Promise<ThreadMember>;
}

export type ThreadMemberFlagsString = keyof typeof ThreadMemberFlags;

export class ThreadMemberFlagsBitField extends BitField<ThreadMemberFlagsString> {
  public static Flags: typeof ThreadMemberFlags;
  public static resolve(bit?: BitFieldResolvable<ThreadMemberFlagsString, number>): number;
}

export class Typing extends Base {
  private constructor(channel: TextBasedChannel, user: PartialUser, data?: RawTypingData);
  public channel: TextBasedChannel;
  public user: User | PartialUser;
  public startedTimestamp: number;
  public get startedAt(): Date;
  public get guild(): Guild | null;
  public get member(): GuildMember | null;
  public inGuild(): this is this & {
    channel: TextChannel | NewsChannel | ThreadChannel;
    get guild(): Guild;
  };
}

export interface AvatarDecorationData {
  asset: string;
  skuId: Snowflake;
}

// tslint:disable-next-line no-empty-interface
export interface User extends PartialTextBasedChannelFields<false> {}
export class User extends Base {
  protected constructor(client: Client<true>, data: RawUserData);
  private _equals(user: APIUser): boolean;

  public accentColor: number | null | undefined;
  public avatar: string | null;
  /** @deprecated Use {@link User.avatarDecorationData} instead */
  public avatarDecoration: string | null;
  public avatarDecorationData: AvatarDecorationData | null;
  public banner: string | null | undefined;
  public bot: boolean;
  public get createdAt(): Date;
  public get createdTimestamp(): number;
  public discriminator: string;
  public get displayName(): string;
  public get defaultAvatarURL(): string;
  public get dmChannel(): DMChannel | null;
  public flags: Readonly<UserFlagsBitField> | null;
  public globalName: string | null;
  public get hexAccentColor(): HexColorString | null | undefined;
  public id: Snowflake;
  public get partial(): false;
  public system: boolean;
  public get tag(): string;
  public username: string;
  public avatarURL(options?: ImageURLOptions): string | null;
  public avatarDecorationURL(options?: BaseImageURLOptions): string | null;
  public bannerURL(options?: ImageURLOptions): string | null | undefined;
  public createDM(force?: boolean): Promise<DMChannel>;
  public deleteDM(): Promise<DMChannel>;
  public displayAvatarURL(options?: ImageURLOptions): string;
  public equals(user: User): boolean;
  public fetch(force?: boolean): Promise<User>;
  public fetchFlags(force?: boolean): Promise<UserFlagsBitField>;
  public toString(): UserMention;
}

export class UserContextMenuCommandInteraction<
  Cached extends CacheType = CacheType,
> extends ContextMenuCommandInteraction<Cached> {
  public commandType: ApplicationCommandType.User;
  public options: Omit<
    CommandInteractionOptionResolver<Cached>,
    | 'getMessage'
    | 'getFocused'
    | 'getMentionable'
    | 'getRole'
    | 'getNumber'
    | 'getAttachment'
    | 'getInteger'
    | 'getString'
    | 'getChannel'
    | 'getBoolean'
    | 'getSubcommandGroup'
    | 'getSubcommand'
  >;
  public get targetUser(): User;
  public get targetMember(): CacheTypeReducer<Cached, GuildMember, APIInteractionGuildMember> | null;
  public inGuild(): this is UserContextMenuCommandInteraction<'raw' | 'cached'>;
  public inCachedGuild(): this is UserContextMenuCommandInteraction<'cached'>;
  public inRawGuild(): this is UserContextMenuCommandInteraction<'raw'>;
}

export type UserFlagsString = keyof typeof UserFlags;

export class UserFlagsBitField extends BitField<UserFlagsString> {
  public static Flags: typeof UserFlags;
  public static resolve(bit?: BitFieldResolvable<UserFlagsString, number>): number;
}

/** @internal */
export function basename(path: string, ext?: string): string;
export function cleanContent(str: string, channel: TextBasedChannel): string;
export function discordSort<Key, Value extends { rawPosition: number; id: Snowflake }>(
  collection: ReadonlyCollection<Key, Value>,
): Collection<Key, Value>;
export function cleanCodeBlockContent(text: string): string;
export function fetchRecommendedShardCount(token: string, options?: FetchRecommendedShardCountOptions): Promise<number>;
export function flatten(obj: unknown, ...props: Record<string, boolean | string>[]): unknown;
/** @internal */
export function makeError(obj: MakeErrorOptions): Error;
/** @internal */
export function makePlainError(err: Error): MakeErrorOptions;
/** @internal */
export function moveElementInArray(
  // eslint-disable-next-line no-restricted-syntax
  array: unknown[],
  element: unknown,
  newIndex: number,
  offset?: boolean,
): number;
export function parseEmoji(text: string): PartialEmoji | null;
export function resolveColor(color: ColorResolvable): number;
/** @internal */
export function resolvePartialEmoji(emoji: Snowflake): PartialEmojiOnlyId;
/** @internal */
export function resolvePartialEmoji(emoji: Emoji | EmojiIdentifierResolvable): PartialEmoji | null;
export function verifyString(data: string, error?: typeof Error, errorMessage?: string, allowEmpty?: boolean): string;
/** @internal */
export function setPosition<Item extends Channel | Role>(
  item: Item,
  position: number,
  relative: boolean,
  sorted: ReadonlyCollection<Snowflake, Item>,
  client: Client<true>,
  route: string,
  reason?: string,
): Promise<{ id: Snowflake; position: number }[]>;
export function parseWebhookURL(url: string): WebhookClientDataIdWithToken | null;
/** @internal */
export function transformResolved<Cached extends CacheType>(
  supportingData: SupportingInteractionResolvedData,
  data?: APIApplicationCommandInteractionData['resolved'],
): CommandInteractionResolvedData<Cached>;
export function resolveSKUId(resolvable: SKUResolvable): Snowflake | null;

export interface MappedComponentBuilderTypes {
  [ComponentType.Button]: ButtonBuilder;
  [ComponentType.StringSelect]: StringSelectMenuBuilder;
  [ComponentType.UserSelect]: UserSelectMenuBuilder;
  [ComponentType.RoleSelect]: RoleSelectMenuBuilder;
  [ComponentType.MentionableSelect]: MentionableSelectMenuBuilder;
  [ComponentType.ChannelSelect]: ChannelSelectMenuBuilder;
  [ComponentType.ActionRow]: ActionRowBuilder;
  [ComponentType.TextInput]: TextInputBuilder;
}

export interface MappedComponentTypes {
  [ComponentType.Button]: ButtonComponent;
  [ComponentType.StringSelect]: StringSelectMenuComponent;
  [ComponentType.UserSelect]: UserSelectMenuComponent;
  [ComponentType.RoleSelect]: RoleSelectMenuComponent;
  [ComponentType.MentionableSelect]: MentionableSelectMenuComponent;
  [ComponentType.ChannelSelect]: ChannelSelectMenuComponent;
  [ComponentType.ActionRow]: ActionRowComponent;
  [ComponentType.TextInput]: TextInputComponent;
}

/** @internal */
export interface CreateChannelOptions {
  allowFromUnknownGuild?: boolean;
}

/** @internal */
export function createChannel(
  client: Client<true>,
  data: APIChannel,
  guild?: Guild,
  extras?: CreateChannelOptions,
): Channel;

export function createComponent<Type extends keyof MappedComponentTypes>(
  data: APIMessageComponent & { type: Type },
): MappedComponentTypes[Type];
export function createComponent<Data extends Component>(data: Data): Data;
export function createComponent(data: APIMessageComponent | Component): Component;
export function createComponentBuilder<Type extends keyof MappedComponentBuilderTypes>(
  data: APIMessageComponent & { type: Type },
): MappedComponentBuilderTypes[Type];
export function createComponentBuilder<Data extends ComponentBuilder>(data: Data): Data;
export function createComponentBuilder(data: APIMessageComponent | ComponentBuilder): ComponentBuilder;

/** @deprecated This class is redundant as all methods of the class can be imported from discord.js directly. */
export class Formatters extends null {
  /** @deprecated Import this method directly from discord.js instead. */
  public static blockQuote: typeof blockQuote;
  /** @deprecated Import this method directly from discord.js instead. */
  public static bold: typeof bold;
  /** @deprecated Import this method directly from discord.js instead. */
  public static channelMention: typeof channelMention;
  /** @deprecated Import this method directly from discord.js instead. */
  public static codeBlock: typeof codeBlock;
  /** @deprecated Import this method directly from discord.js instead. */
  public static formatEmoji: typeof formatEmoji;
  /** @deprecated Import this method directly from discord.js instead. */
  public static hideLinkEmbed: typeof hideLinkEmbed;
  /** @deprecated Import this method directly from discord.js instead. */
  public static hyperlink: typeof hyperlink;
  /** @deprecated Import this method directly from discord.js instead. */
  public static inlineCode: typeof inlineCode;
  /** @deprecated Import this method directly from discord.js instead. */
  public static italic: typeof italic;
  /** @deprecated Import this method directly from discord.js instead. */
  public static quote: typeof quote;
  /** @deprecated Import this method directly from discord.js instead. */
  public static roleMention: typeof roleMention;
  /** @deprecated Import this method directly from discord.js instead. */
  public static spoiler: typeof spoiler;
  /** @deprecated Import this method directly from discord.js instead. */
  public static strikethrough: typeof strikethrough;
  /** @deprecated Import this method directly from discord.js instead. */
  public static time: typeof time;
  /** @deprecated Import this property directly from discord.js instead. */
  public static TimestampStyles: typeof TimestampStyles;
  /** @deprecated Import this method directly from discord.js instead. */
  public static underscore: typeof underscore;
  /** @deprecated Import this method directly from discord.js instead. */
  public static userMention: typeof userMention;
}

/** @internal */
export function resolveBase64(data: Base64Resolvable): string;
/** @internal */
export function resolveCode(data: string, regex: RegExp): string;
/** @internal */
export function resolveFile(resource: BufferResolvable | Stream): Promise<ResolvedFile>;
/** @internal */
export function resolveImage(resource: BufferResolvable | Base64Resolvable): Promise<string | null>;
/** @internal */
export function resolveInviteCode(data: InviteResolvable): string;
/** @internal */
export function resolveGuildTemplateCode(data: GuildTemplateResolvable): string;

export type ComponentData =
  | MessageActionRowComponentData
  | ModalActionRowComponentData
  | ActionRowData<MessageActionRowComponentData | ModalActionRowComponentData>;

export class VoiceChannel extends BaseGuildVoiceChannel {
  public get speakable(): boolean;
  public type: ChannelType.GuildVoice;
}

export class VoiceRegion {
  private constructor(data: RawVoiceRegionData);
  public custom: boolean;
  public deprecated: boolean;
  public id: string;
  public name: string;
  public optimal: boolean;
  public toJSON(): unknown;
}

export class VoiceState extends Base {
  private constructor(guild: Guild, data: RawVoiceStateData);
  public get channel(): VoiceBasedChannel | null;
  public channelId: Snowflake | null;
  public get deaf(): boolean | null;
  public guild: Guild;
  public id: Snowflake;
  public get member(): GuildMember | null;
  public get mute(): boolean | null;
  public selfDeaf: boolean | null;
  public selfMute: boolean | null;
  public serverDeaf: boolean | null;
  public serverMute: boolean | null;
  public sessionId: string | null;
  public streaming: boolean | null;
  public selfVideo: boolean | null;
  public suppress: boolean | null;
  public requestToSpeakTimestamp: number | null;

  public setDeaf(deaf?: boolean, reason?: string): Promise<GuildMember>;
  public setMute(mute?: boolean, reason?: string): Promise<GuildMember>;
  public disconnect(reason?: string): Promise<GuildMember>;
  public setChannel(channel: GuildVoiceChannelResolvable | null, reason?: string): Promise<GuildMember>;
  public setRequestToSpeak(request?: boolean): Promise<this>;
  public setSuppressed(suppressed?: boolean): Promise<this>;
  public edit(options: VoiceStateEditOptions): Promise<this>;
  public fetch(force?: boolean): Promise<VoiceState>;
}

// tslint:disable-next-line no-empty-interface
export interface Webhook<Type extends WebhookType = WebhookType> extends WebhookFields {}
export class Webhook<Type extends WebhookType = WebhookType> {
  private constructor(client: Client<true>, data?: RawWebhookData);
  public avatar: string | null;
  public avatarURL(options?: ImageURLOptions): string | null;
  public channelId: Snowflake;
  public readonly client: Client;
  public guildId: Snowflake;
  public name: string;
  public owner: Type extends WebhookType.Incoming ? User | APIUser | null : User | APIUser;
  public sourceGuild: Type extends WebhookType.ChannelFollower ? Guild | APIPartialGuild : null;
  public sourceChannel: Type extends WebhookType.ChannelFollower ? NewsChannel | APIPartialChannel : null;
  public token: Type extends WebhookType.Incoming
    ? string
    : Type extends WebhookType.ChannelFollower
      ? null
      : string | null;
  public type: Type;
  public applicationId: Type extends WebhookType.Application ? Snowflake : null;
  public get channel(): TextChannel | VoiceChannel | NewsChannel | StageChannel | ForumChannel | MediaChannel | null;
  public isUserCreated(): this is Webhook<WebhookType.Incoming> & {
    owner: User | APIUser;
  };
  public isApplicationCreated(): this is Webhook<WebhookType.Application>;
  public isIncoming(): this is Webhook<WebhookType.Incoming>;
  public isChannelFollower(): this is Webhook<WebhookType.ChannelFollower>;

  public editMessage(
    message: MessageResolvable,
    options: string | MessagePayload | WebhookMessageEditOptions,
  ): Promise<Message>;
  public fetchMessage(message: Snowflake, options?: WebhookFetchMessageOptions): Promise<Message>;
  public send(options: string | MessagePayload | WebhookMessageCreateOptions): Promise<Message>;
}

// tslint:disable-next-line no-empty-interface
export interface WebhookClient extends WebhookFields, BaseClient {}
export class WebhookClient extends BaseClient {
  public constructor(data: WebhookClientData, options?: WebhookClientOptions);
  public readonly client: this;
  public options: WebhookClientOptions;
  public token: string;
  public editMessage(
    message: MessageResolvable,
    options: string | MessagePayload | WebhookMessageEditOptions,
  ): Promise<APIMessage>;
  public fetchMessage(message: Snowflake, options?: WebhookFetchMessageOptions): Promise<APIMessage>;
  public send(options: string | MessagePayload | WebhookMessageCreateOptions): Promise<APIMessage>;
}

export class WebSocketManager extends EventEmitter {
  private constructor(client: Client);
  private readonly packetQueue: unknown[];
  private destroyed: boolean;

  public readonly client: Client;
  public gateway: string | null;
  public shards: Collection<number, WebSocketShard>;
  public status: Status;
  public get ping(): number;

  public on(event: GatewayDispatchEvents, listener: (data: any, shardId: number) => void): this;
  public once(event: GatewayDispatchEvents, listener: (data: any, shardId: number) => void): this;

  private debug(messages: readonly string[], shardId?: number): void;
  private connect(): Promise<void>;
  private broadcast(packet: unknown): void;
  private destroy(): Promise<void>;
  private handlePacket(packet?: unknown, shard?: WebSocketShard): boolean;
  private checkShardsReady(): void;
  private triggerClientReady(): void;
}

export interface WebSocketShardEventTypes {
  ready: [];
  resumed: [];
  invalidSession: [];
  destroyed: [];
  close: [event: CloseEvent];
  allReady: [unavailableGuilds?: Set<Snowflake>];
}

export class WebSocketShard extends EventEmitter {
  private constructor(manager: WebSocketManager, id: number);
  private closeSequence: number;
  private sessionInfo: SessionInfo | null;
  public lastPingTimestamp: number;
  private expectedGuilds: Set<Snowflake> | null;
  private readyTimeout: NodeJS.Timeout | null;

  public manager: WebSocketManager;
  public id: number;
  public status: Status;
  public ping: number;

  private debug(messages: readonly string[]): void;
  private onReadyPacket(packet: unknown): void;
  private gotGuild(guildId: Snowflake): void;
  private checkReady(): void;
  private emitClose(event?: CloseEvent): void;

  public send(data: unknown, important?: boolean): void;

  public on<Event extends keyof WebSocketShardEventTypes>(
    event: Event,
    listener: (...args: WebSocketShardEventTypes[Event]) => void,
  ): this;

  public once<Event extends keyof WebSocketShardEventTypes>(
    event: Event,
    listener: (...args: WebSocketShardEventTypes[Event]) => void,
  ): this;
}

export class Widget extends Base {
  private constructor(client: Client<true>, data: RawWidgetData);
  private _patch(data: RawWidgetData): void;
  public fetch(): Promise<Widget>;
  public imageURL(style?: GuildWidgetStyle): string;
  public id: Snowflake;
  public name: string;
  public instantInvite?: string;
  public channels: Collection<Snowflake, WidgetChannel>;
  public members: Collection<string, WidgetMember>;
  public presenceCount: number;
}

export class WidgetMember extends Base {
  private constructor(client: Client<true>, data: RawWidgetMemberData);
  public id: string;
  public username: string;
  public discriminator: string;
  public avatar: string | null;
  public status: PresenceStatus;
  public deaf: boolean | null;
  public mute: boolean | null;
  public selfDeaf: boolean | null;
  public selfMute: boolean | null;
  public suppress: boolean | null;
  public channelId: Snowflake | null;
  public avatarURL: string;
  public activity: WidgetActivity | null;
}

export class WelcomeChannel extends Base {
  private constructor(guild: Guild, data: RawWelcomeChannelData);
  private _emoji: Omit<APIEmoji, 'animated'>;
  public channelId: Snowflake;
  public guild: Guild | InviteGuild;
  public description: string;
  public get channel(): TextChannel | NewsChannel | ForumChannel | MediaChannel | null;
  public get emoji(): GuildEmoji | Emoji;
}

export class WelcomeScreen extends Base {
  private constructor(guild: Guild, data: RawWelcomeScreenData);
  public get enabled(): boolean;
  public guild: Guild | InviteGuild;
  public description: string | null;
  public welcomeChannels: Collection<Snowflake, WelcomeChannel>;
}

//#endregion

//#region Constants

export type NonSystemMessageType =
  | MessageType.Default
  | MessageType.Reply
  | MessageType.ChatInputCommand
  | MessageType.ContextMenuCommand;

export type UndeletableMessageType =
  | MessageType.RecipientAdd
  | MessageType.RecipientRemove
  | MessageType.Call
  | MessageType.ChannelNameChange
  | MessageType.ChannelIconChange
  | MessageType.ThreadStarterMessage;

/** @deprecated This type will no longer be updated. Use {@link UndeletableMessageType} instead. */
export type DeletableMessageType =
  | MessageType.AutoModerationAction
  | MessageType.ChannelFollowAdd
  | MessageType.ChannelPinnedMessage
  | MessageType.ChatInputCommand
  | MessageType.ContextMenuCommand
  | MessageType.Default
  | MessageType.GuildBoost
  | MessageType.GuildBoostTier1
  | MessageType.GuildBoostTier2
  | MessageType.GuildBoostTier3
  | MessageType.GuildInviteReminder
  | MessageType.InteractionPremiumUpsell
  | MessageType.Reply
  | MessageType.RoleSubscriptionPurchase
  | MessageType.StageEnd
  | MessageType.StageRaiseHand
  | MessageType.StageSpeaker
  | MessageType.StageStart
  | MessageType.StageTopic
  | MessageType.ThreadCreated
  | MessageType.UserJoin;

export const Constants: {
  MaxBulkDeletableMessageAge: 1_209_600_000;
  SweeperKeys: SweeperKey[];
  NonSystemMessageTypes: NonSystemMessageType[];
  TextBasedChannelTypes: TextBasedChannelTypes[];
  GuildTextBasedChannelTypes: GuildTextBasedChannelTypes[];
  ThreadChannelTypes: ThreadChannelType[];
  VoiceBasedChannelTypes: VoiceBasedChannelTypes[];
  SelectMenuTypes: SelectMenuType[];
  UndeletableMessageTypes: UndeletableMessageType[];
  /** @deprecated This list will no longer be updated. Use {@link Constants.UndeletableMessageTypes} instead. */
  DeletableMessageTypes: DeletableMessageType[];
  StickerFormatExtensionMap: Record<StickerFormatType, ImageFormat>;
};

export const version: string;

//#endregion

//#region Errors
export enum DiscordjsErrorCodes {
  ClientInvalidOption = 'ClientInvalidOption',
  ClientInvalidProvidedShards = 'ClientInvalidProvidedShards',
  ClientMissingIntents = 'ClientMissingIntents',
  ClientNotReady = 'ClientNotReady',

  TokenInvalid = 'TokenInvalid',
  TokenMissing = 'TokenMissing',
  ApplicationCommandPermissionsTokenMissing = 'ApplicationCommandPermissionsTokenMissing',

  /** @deprecated WebSocket errors are now handled in `@discordjs/ws` */
  WSCloseRequested = 'WSCloseRequested',
  /** @deprecated WebSocket errors are now handled in `@discordjs/ws` */
  WSConnectionExists = 'WSConnectionExists',
  /** @deprecated WebSocket errors are now handled in `@discordjs/ws` */
  WSNotOpen = 'WSNotOpen',
  /** @deprecated No longer in use */
  ManagerDestroyed = 'ManagerDestroyed',

  BitFieldInvalid = 'BitFieldInvalid',

  /** @deprecated This error is now handled in `@discordjs/ws` */
  ShardingInvalid = 'ShardingInvalid',
  /** @deprecated This error is now handled in `@discordjs/ws` */
  ShardingRequired = 'ShardingRequired',
  /** @deprecated This error is now handled in `@discordjs/ws` */
  InvalidIntents = 'InvalidIntents',
  /** @deprecated This error is now handled in `@discordjs/ws` */
  DisallowedIntents = 'DisallowedIntents',
  ShardingNoShards = 'ShardingNoShards',
  ShardingInProcess = 'ShardingInProcess',
  ShardingInvalidEvalBroadcast = 'ShardingInvalidEvalBroadcast',
  ShardingShardNotFound = 'ShardingShardNotFound',
  ShardingAlreadySpawned = 'ShardingAlreadySpawned',
  ShardingProcessExists = 'ShardingProcessExists',
  ShardingWorkerExists = 'ShardingWorkerExists',
  ShardingReadyTimeout = 'ShardingReadyTimeout',
  ShardingReadyDisconnected = 'ShardingReadyDisconnected',
  ShardingReadyDied = 'ShardingReadyDied',
  ShardingNoChildExists = 'ShardingNoChildExists',
  ShardingShardMiscalculation = 'ShardingShardMiscalculation',

  ColorRange = 'ColorRange',
  ColorConvert = 'ColorConvert',

  InviteOptionsMissingChannel = 'InviteOptionsMissingChannel',

  /** @deprecated Button validation errors are now handled in `@discordjs/builders` */
  ButtonLabel = 'ButtonLabel',
  /** @deprecated Button validation errors are now handled in `@discordjs/builders` */
  ButtonURL = 'ButtonURL',
  /** @deprecated Button validation errors are now handled in `@discordjs/builders` */
  ButtonCustomId = 'ButtonCustomId',

  /** @deprecated Select Menu validation errors are now handled in `@discordjs/builders` */
  SelectMenuCustomId = 'SelectMenuCustomId',
  /** @deprecated Select Menu validation errors are now handled in `@discordjs/builders` */
  SelectMenuPlaceholder = 'SelectMenuPlaceholder',
  /** @deprecated Select Menu validation errors are now handled in `@discordjs/builders` */
  SelectOptionLabel = 'SelectOptionLabel',
  /** @deprecated Select Menu validation errors are now handled in `@discordjs/builders` */
  SelectOptionValue = 'SelectOptionValue',
  /** @deprecated Select Menu validation errors are now handled in `@discordjs/builders` */
  SelectOptionDescription = 'SelectOptionDescription',

  InteractionCollectorError = 'InteractionCollectorError',

  FileNotFound = 'FileNotFound',

  /** @deprecated No longer in use */
  UserBannerNotFetched = 'UserBannerNotFetched',
  UserNoDMChannel = 'UserNoDMChannel',

  VoiceNotStageChannel = 'VoiceNotStageChannel',

  VoiceStateNotOwn = 'VoiceStateNotOwn',
  VoiceStateInvalidType = 'VoiceStateInvalidType',

  ReqResourceType = 'ReqResourceType',

  /** @deprecated This error is now handled in `@discordjs/rest` */
  ImageFormat = 'ImageFormat',
  /** @deprecated This error is now handled in `@discordjs/rest` */
  ImageSize = 'ImageSize',

  MessageBulkDeleteType = 'MessageBulkDeleteType',
  MessageContentType = 'MessageContentType',
  MessageNonceRequired = 'MessageNonceRequired',
  MessageNonceType = 'MessageNonceType',

  /** @deprecated No longer in use */
  SplitMaxLen = 'SplitMaxLen',

  BanResolveId = 'BanResolveId',
  FetchBanResolveId = 'FetchBanResolveId',

  PruneDaysType = 'PruneDaysType',

  GuildChannelResolve = 'GuildChannelResolve',
  GuildVoiceChannelResolve = 'GuildVoiceChannelResolve',
  GuildChannelOrphan = 'GuildChannelOrphan',
  GuildChannelUnowned = 'GuildChannelUnowned',
  GuildOwned = 'GuildOwned',
  GuildMembersTimeout = 'GuildMembersTimeout',
  GuildUncachedMe = 'GuildUncachedMe',
  ChannelNotCached = 'ChannelNotCached',
  StageChannelResolve = 'StageChannelResolve',
  GuildScheduledEventResolve = 'GuildScheduledEventResolve',
  FetchOwnerId = 'FetchOwnerId',

  InvalidType = 'InvalidType',
  InvalidElement = 'InvalidElement',

  MessageThreadParent = 'MessageThreadParent',
  MessageExistingThread = 'MessageExistingThread',
  ThreadInvitableType = 'ThreadInvitableType',

  WebhookMessage = 'WebhookMessage',
  WebhookTokenUnavailable = 'WebhookTokenUnavailable',
  WebhookURLInvalid = 'WebhookURLInvalid',
  WebhookApplication = 'WebhookApplication',
  MessageReferenceMissing = 'MessageReferenceMissing',

  EmojiType = 'EmojiType',
  EmojiManaged = 'EmojiManaged',
  MissingManageGuildExpressionsPermission = 'MissingManageGuildExpressionsPermission',
  /** @deprecated Use {@link DiscordjsErrorCodes.MissingManageGuildExpressionsPermission} instead. */
  MissingManageEmojisAndStickersPermission = 'MissingManageEmojisAndStickersPermission',

  NotGuildSticker = 'NotGuildSticker',

  ReactionResolveUser = 'ReactionResolveUser',

  /** @deprecated Not used anymore since the introduction of `GUILD_WEB_PAGE_VANITY_URL` feature */
  VanityURL = 'VanityURL',

  InviteResolveCode = 'InviteResolveCode',

  InviteNotFound = 'InviteNotFound',

  DeleteGroupDMChannel = 'DeleteGroupDMChannel',
  FetchGroupDMChannel = 'FetchGroupDMChannel',

  MemberFetchNonceLength = 'MemberFetchNonceLength',

  GlobalCommandPermissions = 'GlobalCommandPermissions',
  GuildUncachedEntityResolve = 'GuildUncachedEntityResolve',

  InteractionAlreadyReplied = 'InteractionAlreadyReplied',
  InteractionNotReplied = 'InteractionNotReplied',
  /** @deprecated Not used anymore since ephemeral replies can now be deleted */
  InteractionEphemeralReplied = 'InteractionEphemeralReplied',

  CommandInteractionOptionNotFound = 'CommandInteractionOptionNotFound',
  CommandInteractionOptionType = 'CommandInteractionOptionType',
  CommandInteractionOptionEmpty = 'CommandInteractionOptionEmpty',
  CommandInteractionOptionNoSubcommand = 'CommandInteractionOptionNoSubcommand',
  CommandInteractionOptionNoSubcommandGroup = 'CommandInteractionOptionNoSubcommandGroup',
  AutocompleteInteractionOptionNoFocusedOption = 'AutocompleteInteractionOptionNoFocusedOption',

  ModalSubmitInteractionFieldNotFound = 'ModalSubmitInteractionFieldNotFound',
  ModalSubmitInteractionFieldType = 'ModalSubmitInteractionFieldType',

  InvalidMissingScopes = 'InvalidMissingScopes',
  InvalidScopesWithPermissions = 'InvalidScopesWithPermissions',

  NotImplemented = 'NotImplemented',

  SweepFilterReturn = 'SweepFilterReturn',

  GuildForumMessageRequired = 'GuildForumMessageRequired',

  EntitlementCreateInvalidOwner = 'EntitlementCreateInvalidOwner',

  BulkBanUsersOptionEmpty = 'BulkBanUsersOptionEmpty',

  PollAlreadyExpired = 'PollAlreadyExpired',
}

export class DiscordjsError extends Error {
  private constructor(code: DiscordjsErrorCodes, ...args: unknown[]);
  public readonly code: DiscordjsErrorCodes;
  public get name(): `Error [${DiscordjsErrorCodes}]`;
}

export class DiscordjsTypeError extends TypeError {
  private constructor(code: DiscordjsErrorCodes, ...args: unknown[]);
  public readonly code: DiscordjsErrorCodes;
  public get name(): `TypeError [${DiscordjsErrorCodes}]`;
}

export class DiscordjsRangeError extends RangeError {
  private constructor(code: DiscordjsErrorCodes, ...args: unknown[]);
  public readonly code: DiscordjsErrorCodes;
  public get name(): `RangeError [${DiscordjsErrorCodes}]`;
}

//#endregion

//#region Managers

export abstract class BaseManager {
  protected constructor(client: Client);
  public readonly client: Client;
}

export abstract class DataManager<Key, Holds, Resolvable> extends BaseManager {
  protected constructor(client: Client<true>, holds: Constructable<Holds>);
  public readonly holds: Constructable<Holds>;
  public get cache(): Collection<Key, Holds>;
  public resolve(resolvable: Holds): Holds;
  public resolve(resolvable: Resolvable): Holds | null;
  public resolveId(resolvable: Key | Holds): Key;
  public resolveId(resolvable: Resolvable): Key | null;
  public valueOf(): Collection<Key, Holds>;
}

export abstract class CachedManager<Key, Holds, Resolvable> extends DataManager<Key, Holds, Resolvable> {
  protected constructor(client: Client<true>, holds: Constructable<Holds>, iterable?: Iterable<Holds>);
  private readonly _cache: Collection<Key, Holds>;
  private _add(data: unknown, cache?: boolean, { id, extras }?: { id: Key; extras: unknown[] }): Holds;
}

export type ApplicationCommandDataResolvable =
  | ApplicationCommandData
  | RESTPostAPIApplicationCommandsJSONBody
  | JSONEncodable<RESTPostAPIApplicationCommandsJSONBody>;

export class ApplicationCommandManager<
  ApplicationCommandScope = ApplicationCommand<{ guild: GuildResolvable }>,
  PermissionsOptionsExtras = { guild: GuildResolvable },
  PermissionsGuildType = null,
> extends CachedManager<Snowflake, ApplicationCommandScope, ApplicationCommandResolvable> {
  protected constructor(client: Client<true>, iterable?: Iterable<unknown>);
  public permissions: ApplicationCommandPermissionsManager<
    { command?: ApplicationCommandResolvable } & PermissionsOptionsExtras,
    { command: ApplicationCommandResolvable } & PermissionsOptionsExtras,
    PermissionsGuildType,
    null
  >;
  private commandPath({ id, guildId }: { id?: Snowflake; guildId?: Snowflake }): string;
  public create(command: ApplicationCommandDataResolvable, guildId?: Snowflake): Promise<ApplicationCommandScope>;
  public delete(command: ApplicationCommandResolvable, guildId?: Snowflake): Promise<ApplicationCommandScope | null>;
  public edit(
    command: ApplicationCommandResolvable,
    data: Partial<ApplicationCommandDataResolvable>,
  ): Promise<ApplicationCommandScope>;
  public edit(
    command: ApplicationCommandResolvable,
    data: Partial<ApplicationCommandDataResolvable>,
    guildId: Snowflake,
  ): Promise<ApplicationCommand>;
  public fetch(
    id: Snowflake,
    options: FetchApplicationCommandOptions & { guildId: Snowflake },
  ): Promise<ApplicationCommand>;
  public fetch(options: FetchApplicationCommandOptions): Promise<Collection<Snowflake, ApplicationCommandScope>>;
  public fetch(id: Snowflake, options?: FetchApplicationCommandOptions): Promise<ApplicationCommandScope>;
  public fetch(
    id?: Snowflake,
    options?: FetchApplicationCommandOptions,
  ): Promise<Collection<Snowflake, ApplicationCommandScope>>;
  public set(
    commands: readonly ApplicationCommandDataResolvable[],
  ): Promise<Collection<Snowflake, ApplicationCommandScope>>;
  public set(
    commands: readonly ApplicationCommandDataResolvable[],
    guildId: Snowflake,
  ): Promise<Collection<Snowflake, ApplicationCommand>>;
  private static transformCommand(command: ApplicationCommandDataResolvable): RESTPostAPIApplicationCommandsJSONBody;
}

export class ApplicationCommandPermissionsManager<
  BaseOptions,
  FetchSingleOptions,
  GuildType,
  CommandIdType,
> extends BaseManager {
  private constructor(manager: ApplicationCommandManager | GuildApplicationCommandManager | ApplicationCommand);
  private manager: ApplicationCommandManager | GuildApplicationCommandManager | ApplicationCommand;

  public commandId: CommandIdType;
  public guild: GuildType;
  public guildId: Snowflake | null;
  public add(
    options: FetchSingleOptions & EditApplicationCommandPermissionsMixin,
  ): Promise<ApplicationCommandPermissions[]>;
  public has(
    options: FetchSingleOptions & {
      permissionId: ApplicationCommandPermissionIdResolvable;
      permissionType?: ApplicationCommandPermissionType;
    },
  ): Promise<boolean>;
  public fetch(options: FetchSingleOptions): Promise<ApplicationCommandPermissions[]>;
  public fetch(options: BaseOptions): Promise<Collection<Snowflake, ApplicationCommandPermissions[]>>;
  public remove(
    options:
      | (FetchSingleOptions & {
          token: string;
          channels?: readonly (GuildChannelResolvable | ChannelPermissionConstant)[];
          roles?: readonly (RoleResolvable | RolePermissionConstant)[];
          users: readonly UserResolvable[];
        })
      | (FetchSingleOptions & {
          token: string;
          channels?: readonly (GuildChannelResolvable | ChannelPermissionConstant)[];
          roles: readonly (RoleResolvable | RolePermissionConstant)[];
          users?: readonly UserResolvable[];
        })
      | (FetchSingleOptions & {
          token: string;
          channels: readonly (GuildChannelResolvable | ChannelPermissionConstant)[];
          roles?: readonly (RoleResolvable | RolePermissionConstant)[];
          users?: readonly UserResolvable[];
        }),
  ): Promise<ApplicationCommandPermissions[]>;
  public set(
    options: FetchSingleOptions & EditApplicationCommandPermissionsMixin,
  ): Promise<ApplicationCommandPermissions[]>;
  private permissionsPath(guildId: Snowflake, commandId?: Snowflake): string;
}

export class AutoModerationRuleManager extends CachedManager<
  Snowflake,
  AutoModerationRule,
  AutoModerationRuleResolvable
> {
  private constructor(guild: Guild, iterable: unknown);
  public guild: Guild;
  public create(options: AutoModerationRuleCreateOptions): Promise<AutoModerationRule>;
  public edit(
    autoModerationRule: AutoModerationRuleResolvable,
    options: AutoModerationRuleEditOptions,
  ): Promise<AutoModerationRule>;
  public fetch(options: AutoModerationRuleResolvable | FetchAutoModerationRuleOptions): Promise<AutoModerationRule>;
  public fetch(options?: FetchAutoModerationRulesOptions): Promise<Collection<Snowflake, AutoModerationRule>>;
  public delete(autoModerationRule: AutoModerationRuleResolvable, reason?: string): Promise<void>;
}

export class BaseGuildEmojiManager extends CachedManager<Snowflake, GuildEmoji, EmojiResolvable> {
  protected constructor(client: Client<true>, iterable?: Iterable<RawGuildEmojiData>);
  public resolveIdentifier(emoji: EmojiIdentifierResolvable): string | null;
}

export class CategoryChannelChildManager extends DataManager<Snowflake, CategoryChildChannel, GuildChannelResolvable> {
  private constructor(channel: CategoryChannel);

  public channel: CategoryChannel;
  public get guild(): Guild;
  public create<Type extends CategoryChannelType>(
    options: CategoryCreateChannelOptions & { type: Type },
  ): Promise<MappedChannelCategoryTypes[Type]>;
  public create(options: CategoryCreateChannelOptions): Promise<TextChannel>;
}

export class ChannelManager extends CachedManager<Snowflake, Channel, ChannelResolvable> {
  private constructor(client: Client<true>, iterable: Iterable<RawChannelData>);
  public fetch(id: Snowflake, options?: FetchChannelOptions): Promise<Channel | null>;
}

export type EntitlementResolvable = Snowflake | Entitlement;
export type SKUResolvable = Snowflake | SKU;

export interface GuildEntitlementCreateOptions {
  sku: SKUResolvable;
  guild: GuildResolvable;
}

export interface UserEntitlementCreateOptions {
  sku: SKUResolvable;
  user: UserResolvable;
}

export interface FetchEntitlementsOptions {
  limit?: number;
  guild?: GuildResolvable;
  user?: UserResolvable;
  skus?: readonly SKUResolvable[];
  excludeEnded?: boolean;
  cache?: boolean;
  before?: Snowflake;
  after?: Snowflake;
}

export class EntitlementManager extends CachedManager<Snowflake, Entitlement, EntitlementResolvable> {
  private constructor(client: Client<true>, iterable: Iterable<APIEntitlement>);
  public fetch(options?: FetchEntitlementsOptions): Promise<Collection<Snowflake, Entitlement>>;
  public createTest(options: GuildEntitlementCreateOptions | UserEntitlementCreateOptions): Promise<Entitlement>;
  public deleteTest(entitlement: EntitlementResolvable): Promise<void>;
  public consume(entitlementId: Snowflake): Promise<void>;
}

export interface FetchGuildApplicationCommandFetchOptions extends Omit<FetchApplicationCommandOptions, 'guildId'> {}

export class GuildApplicationCommandManager extends ApplicationCommandManager<ApplicationCommand, {}, Guild> {
  private constructor(guild: Guild, iterable?: Iterable<RawApplicationCommandData>);
  public guild: Guild;
  public create(command: ApplicationCommandDataResolvable): Promise<ApplicationCommand>;
  public delete(command: ApplicationCommandResolvable): Promise<ApplicationCommand | null>;
  public edit(
    command: ApplicationCommandResolvable,
    data: Partial<ApplicationCommandDataResolvable>,
  ): Promise<ApplicationCommand>;
  public fetch(id: Snowflake, options?: FetchGuildApplicationCommandFetchOptions): Promise<ApplicationCommand>;
  public fetch(options: FetchGuildApplicationCommandFetchOptions): Promise<Collection<Snowflake, ApplicationCommand>>;
  public fetch(
    id?: undefined,
    options?: FetchGuildApplicationCommandFetchOptions,
  ): Promise<Collection<Snowflake, ApplicationCommand>>;
  public set(commands: readonly ApplicationCommandDataResolvable[]): Promise<Collection<Snowflake, ApplicationCommand>>;
}

export type MappedGuildChannelTypes = {
  [ChannelType.GuildCategory]: CategoryChannel;
} & MappedChannelCategoryTypes;

export type GuildChannelTypes = CategoryChannelType | ChannelType.GuildCategory;

export class GuildChannelManager extends CachedManager<Snowflake, GuildBasedChannel, GuildChannelResolvable> {
  private constructor(guild: Guild, iterable?: Iterable<RawGuildChannelData>);
  public get channelCountWithoutThreads(): number;
  public guild: Guild;

  public addFollower(
    channel: NewsChannelResolvable,
    targetChannel: TextChannelResolvable,
    reason?: string,
  ): Promise<Snowflake>;
  public create<Type extends GuildChannelTypes>(
    options: GuildChannelCreateOptions & { type: Type },
  ): Promise<MappedGuildChannelTypes[Type]>;
  public create(options: GuildChannelCreateOptions): Promise<TextChannel>;
  public createWebhook(options: WebhookCreateOptions): Promise<Webhook<WebhookType.Incoming>>;
  public edit(channel: GuildChannelResolvable, data: GuildChannelEditOptions): Promise<GuildChannel>;
  public fetch(id: Snowflake, options?: BaseFetchOptions): Promise<GuildBasedChannel | null>;
  public fetch(
    id?: undefined,
    options?: BaseFetchOptions,
  ): Promise<Collection<Snowflake, NonThreadGuildBasedChannel | null>>;
  public fetchWebhooks(
    channel: GuildChannelResolvable,
  ): Promise<Collection<Snowflake, Webhook<WebhookType.ChannelFollower | WebhookType.Incoming>>>;
  public setPosition(
    channel: GuildChannelResolvable,
    position: number,
    options?: SetChannelPositionOptions,
  ): Promise<GuildChannel>;
  public setPositions(channelPositions: readonly ChannelPosition[]): Promise<Guild>;
  public fetchActiveThreads(cache?: boolean): Promise<FetchedThreads>;
  private rawFetchGuildActiveThreads(): Promise<RESTGetAPIGuildThreadsResult>;
  public delete(channel: GuildChannelResolvable, reason?: string): Promise<void>;
}

export class GuildEmojiManager extends BaseGuildEmojiManager {
  private constructor(guild: Guild, iterable?: Iterable<RawGuildEmojiData>);
  public guild: Guild;
  public create(options: GuildEmojiCreateOptions): Promise<GuildEmoji>;
  public fetch(id: Snowflake, options?: BaseFetchOptions): Promise<GuildEmoji>;
  public fetch(id?: undefined, options?: BaseFetchOptions): Promise<Collection<Snowflake, GuildEmoji>>;
  public fetchAuthor(emoji: EmojiResolvable): Promise<User>;
  public delete(emoji: EmojiResolvable, reason?: string): Promise<void>;
  public edit(emoji: EmojiResolvable, options: GuildEmojiEditOptions): Promise<GuildEmoji>;
}

export class GuildEmojiRoleManager extends DataManager<Snowflake, Role, RoleResolvable> {
  private constructor(emoji: GuildEmoji);
  public emoji: GuildEmoji;
  public guild: Guild;
  public add(
    roleOrRoles: RoleResolvable | readonly RoleResolvable[] | ReadonlyCollection<Snowflake, Role>,
  ): Promise<GuildEmoji>;
  public set(roles: readonly RoleResolvable[] | ReadonlyCollection<Snowflake, Role>): Promise<GuildEmoji>;
  public remove(
    roleOrRoles: RoleResolvable | readonly RoleResolvable[] | ReadonlyCollection<Snowflake, Role>,
  ): Promise<GuildEmoji>;
}

export class GuildManager extends CachedManager<Snowflake, Guild, GuildResolvable> {
  private constructor(client: Client<true>, iterable?: Iterable<RawGuildData>);
  public create(options: GuildCreateOptions): Promise<Guild>;
  public fetch(options: Snowflake | FetchGuildOptions): Promise<Guild>;
  public fetch(options?: FetchGuildsOptions): Promise<Collection<Snowflake, OAuth2Guild>>;
  public widgetImageURL(guild: GuildResolvable, style?: GuildWidgetStyle): string;
}

export interface AddOrRemoveGuildMemberRoleOptions {
  user: GuildMemberResolvable;
  role: RoleResolvable;
  reason?: string;
}

export class GuildMemberManager extends CachedManager<Snowflake, GuildMember, GuildMemberResolvable> {
  private constructor(guild: Guild, iterable?: Iterable<RawGuildMemberData>);
  public guild: Guild;
  public get me(): GuildMember | null;
  public add(
    user: UserResolvable,
    options: AddGuildMemberOptions & { fetchWhenExisting: false },
  ): Promise<GuildMember | null>;
  public add(user: UserResolvable, options: AddGuildMemberOptions): Promise<GuildMember>;
  public ban(user: UserResolvable, options?: BanOptions): Promise<GuildMember | User | Snowflake>;
  public bulkBan(
    users: ReadonlyCollection<Snowflake, UserResolvable> | readonly UserResolvable[],
    options?: BulkBanOptions,
  ): Promise<BulkBanResult>;
  public edit(user: UserResolvable, options: GuildMemberEditOptions): Promise<GuildMember>;
  public fetch(
    options: UserResolvable | FetchMemberOptions | (FetchMembersOptions & { user: UserResolvable }),
  ): Promise<GuildMember>;
  public fetch(options?: FetchMembersOptions): Promise<Collection<Snowflake, GuildMember>>;
  public fetchMe(options?: BaseFetchOptions): Promise<GuildMember>;
  public kick(user: UserResolvable, reason?: string): Promise<GuildMember | User | Snowflake>;
  public list(options?: GuildListMembersOptions): Promise<Collection<Snowflake, GuildMember>>;
  public prune(options: GuildPruneMembersOptions & { dry?: false; count: false }): Promise<null>;
  public prune(options?: GuildPruneMembersOptions): Promise<number>;
  public search(options: GuildSearchMembersOptions): Promise<Collection<Snowflake, GuildMember>>;
  public unban(user: UserResolvable, reason?: string): Promise<User | null>;
  public addRole(options: AddOrRemoveGuildMemberRoleOptions): Promise<GuildMember | User | Snowflake>;
  public removeRole(options: AddOrRemoveGuildMemberRoleOptions): Promise<GuildMember | User | Snowflake>;
}

export class GuildBanManager extends CachedManager<Snowflake, GuildBan, GuildBanResolvable> {
  private constructor(guild: Guild, iterable?: Iterable<RawGuildBanData>);
  public guild: Guild;
  public create(user: UserResolvable, options?: BanOptions): Promise<GuildMember | User | Snowflake>;
  public fetch(options: UserResolvable | FetchBanOptions): Promise<GuildBan>;
  public fetch(options?: FetchBansOptions): Promise<Collection<Snowflake, GuildBan>>;
  public remove(user: UserResolvable, reason?: string): Promise<User | null>;
  public bulkCreate(
    users: ReadonlyCollection<Snowflake, UserResolvable> | readonly UserResolvable[],
    options?: BulkBanOptions,
  ): Promise<BulkBanResult>;
}

export class GuildInviteManager extends DataManager<string, Invite, InviteResolvable> {
  private constructor(guild: Guild, iterable?: Iterable<RawInviteData>);
  public guild: Guild;
  public create(channel: GuildInvitableChannelResolvable, options?: InviteCreateOptions): Promise<Invite>;
  public fetch(options: InviteResolvable | FetchInviteOptions): Promise<Invite>;
  public fetch(options?: FetchInvitesOptions): Promise<Collection<string, Invite>>;
  public delete(invite: InviteResolvable, reason?: string): Promise<Invite>;
}

export class GuildScheduledEventManager extends CachedManager<
  Snowflake,
  GuildScheduledEvent,
  GuildScheduledEventResolvable
> {
  private constructor(guild: Guild, iterable?: Iterable<RawGuildScheduledEventData>);
  public guild: Guild;
  public create(options: GuildScheduledEventCreateOptions): Promise<GuildScheduledEvent>;
  public fetch(): Promise<Collection<Snowflake, GuildScheduledEvent>>;
  public fetch<
    Options extends GuildScheduledEventResolvable | FetchGuildScheduledEventOptions | FetchGuildScheduledEventsOptions,
  >(options?: Options): Promise<GuildScheduledEventManagerFetchResult<Options>>;
  public edit<
    Status extends GuildScheduledEventStatus,
    AcceptableStatus extends GuildScheduledEventSetStatusArg<Status>,
  >(
    guildScheduledEvent: GuildScheduledEventResolvable,
    options: GuildScheduledEventEditOptions<Status, AcceptableStatus>,
  ): Promise<GuildScheduledEvent<AcceptableStatus>>;
  public delete(guildScheduledEvent: GuildScheduledEventResolvable): Promise<void>;
  public fetchSubscribers<Options extends FetchGuildScheduledEventSubscribersOptions>(
    guildScheduledEvent: GuildScheduledEventResolvable,
    options?: Options,
  ): Promise<GuildScheduledEventManagerFetchSubscribersResult<Options>>;
}

export class GuildStickerManager extends CachedManager<Snowflake, Sticker, StickerResolvable> {
  private constructor(guild: Guild, iterable?: Iterable<RawStickerData>);
  public guild: Guild;
  public create(options: GuildStickerCreateOptions): Promise<Sticker>;
  public edit(sticker: StickerResolvable, data?: GuildStickerEditOptions): Promise<Sticker>;
  public delete(sticker: StickerResolvable, reason?: string): Promise<void>;
  public fetch(id: Snowflake, options?: BaseFetchOptions): Promise<Sticker>;
  public fetch(id?: Snowflake, options?: BaseFetchOptions): Promise<Collection<Snowflake, Sticker>>;
  public fetchUser(sticker: StickerResolvable): Promise<User | null>;
}

export class GuildMemberRoleManager extends DataManager<Snowflake, Role, RoleResolvable> {
  private constructor(member: GuildMember);
  public get hoist(): Role | null;
  public get icon(): Role | null;
  public get color(): Role | null;
  public get highest(): Role;
  public get premiumSubscriberRole(): Role | null;
  public get botRole(): Role | null;
  public member: GuildMember;
  public guild: Guild;

  public add(
    roleOrRoles: RoleResolvable | readonly RoleResolvable[] | ReadonlyCollection<Snowflake, Role>,
    reason?: string,
  ): Promise<GuildMember>;
  public set(
    roles: readonly RoleResolvable[] | ReadonlyCollection<Snowflake, Role>,
    reason?: string,
  ): Promise<GuildMember>;
  public remove(
    roleOrRoles: RoleResolvable | readonly RoleResolvable[] | ReadonlyCollection<Snowflake, Role>,
    reason?: string,
  ): Promise<GuildMember>;
}

export interface FetchPollAnswerVotersOptions extends BaseFetchPollAnswerVotersOptions {
  messageId: Snowflake;
  answerId: number;
}

export abstract class MessageManager<InGuild extends boolean = boolean> extends CachedManager<
  Snowflake,
  Message<InGuild>,
  MessageResolvable
> {
  protected constructor(channel: TextBasedChannel, iterable?: Iterable<RawMessageData>);
  public channel: TextBasedChannel;
  public delete(message: MessageResolvable): Promise<void>;
  public edit(
    message: MessageResolvable,
    options: string | MessagePayload | MessageEditOptions,
  ): Promise<Message<InGuild>>;
  public fetch(options: MessageResolvable | FetchMessageOptions): Promise<Message<InGuild>>;
  public fetch(options?: FetchMessagesOptions): Promise<Collection<Snowflake, Message<InGuild>>>;
  public fetchPinned(cache?: boolean): Promise<Collection<Snowflake, Message<InGuild>>>;
  public react(message: MessageResolvable, emoji: EmojiIdentifierResolvable): Promise<void>;
  public pin(message: MessageResolvable, reason?: string): Promise<void>;
  public unpin(message: MessageResolvable, reason?: string): Promise<void>;
  public endPoll(messageId: Snowflake): Promise<Message>;
  public fetchPollAnswerVoters(options: FetchPollAnswerVotersOptions): Promise<Collection<Snowflake, User>>;
}

export class DMMessageManager extends MessageManager {
  public channel: DMChannel;
}

export class GuildMessageManager extends MessageManager<true> {
  public channel: GuildTextBasedChannel;
  public crosspost(message: MessageResolvable): Promise<Message<true>>;
}

export class PermissionOverwriteManager extends CachedManager<
  Snowflake,
  PermissionOverwrites,
  PermissionOverwriteResolvable
> {
  private constructor(client: Client<true>, iterable?: Iterable<RawPermissionOverwriteData>);
  public set(
    overwrites: readonly OverwriteResolvable[] | ReadonlyCollection<Snowflake, OverwriteResolvable>,
    reason?: string,
  ): Promise<NonThreadGuildBasedChannel>;
  private upsert(
    userOrRole: RoleResolvable | UserResolvable,
    options: PermissionOverwriteOptions,
    overwriteOptions?: GuildChannelOverwriteOptions,
    existing?: PermissionOverwrites,
  ): Promise<NonThreadGuildBasedChannel>;
  public create(
    userOrRole: RoleResolvable | UserResolvable,
    options: PermissionOverwriteOptions,
    overwriteOptions?: GuildChannelOverwriteOptions,
  ): Promise<NonThreadGuildBasedChannel>;
  public edit(
    userOrRole: RoleResolvable | UserResolvable,
    options: PermissionOverwriteOptions,
    overwriteOptions?: GuildChannelOverwriteOptions,
  ): Promise<NonThreadGuildBasedChannel>;
  public delete(userOrRole: RoleResolvable | UserResolvable, reason?: string): Promise<NonThreadGuildBasedChannel>;
}

export class PresenceManager extends CachedManager<Snowflake, Presence, PresenceResolvable> {
  private constructor(client: Client<true>, iterable?: Iterable<RawPresenceData>);
}

export class ReactionManager extends CachedManager<Snowflake | string, MessageReaction, MessageReactionResolvable> {
  private constructor(message: Message, iterable?: Iterable<RawMessageReactionData>);
  public message: Message;
  public removeAll(): Promise<Message>;
}

export class ReactionUserManager extends CachedManager<Snowflake, User, UserResolvable> {
  private constructor(reaction: MessageReaction, iterable?: Iterable<RawUserData>);
  public reaction: MessageReaction;
  public fetch(options?: FetchReactionUsersOptions): Promise<Collection<Snowflake, User>>;
  public remove(user?: UserResolvable): Promise<MessageReaction>;
}

export class RoleManager extends CachedManager<Snowflake, Role, RoleResolvable> {
  private constructor(guild: Guild, iterable?: Iterable<RawRoleData>);
  public get everyone(): Role;
  public get highest(): Role;
  public guild: Guild;
  public get premiumSubscriberRole(): Role | null;
  public botRoleFor(user: UserResolvable): Role | null;
  public fetch(id: Snowflake, options?: BaseFetchOptions): Promise<Role | null>;
  public fetch(id?: undefined, options?: BaseFetchOptions): Promise<Collection<Snowflake, Role>>;
  public create(options?: RoleCreateOptions): Promise<Role>;
  public edit(role: RoleResolvable, options: RoleEditOptions): Promise<Role>;
  public delete(role: RoleResolvable, reason?: string): Promise<void>;
  public setPosition(role: RoleResolvable, position: number, options?: SetRolePositionOptions): Promise<Role>;
  public setPositions(rolePositions: readonly RolePosition[]): Promise<Guild>;
  public comparePositions(role1: RoleResolvable, role2: RoleResolvable): number;
}

export class StageInstanceManager extends CachedManager<Snowflake, StageInstance, StageInstanceResolvable> {
  private constructor(guild: Guild, iterable?: Iterable<RawStageInstanceData>);
  public guild: Guild;
  public create(channel: StageChannelResolvable, options: StageInstanceCreateOptions): Promise<StageInstance>;
  public fetch(channel: StageChannelResolvable, options?: BaseFetchOptions): Promise<StageInstance>;
  public edit(channel: StageChannelResolvable, options: StageInstanceEditOptions): Promise<StageInstance>;
  public delete(channel: StageChannelResolvable): Promise<void>;
}

export class ThreadManager<ThreadOnly extends boolean = boolean> extends CachedManager<
  Snowflake,
  If<ThreadOnly, ForumThreadChannel, TextThreadChannel>,
  ThreadChannelResolvable
> {
  protected constructor(
    channel: TextChannel | NewsChannel | ForumChannel | MediaChannel,
    iterable?: Iterable<RawThreadChannelData>,
  );
  public channel: If<ThreadOnly, ForumChannel | MediaChannel, TextChannel | NewsChannel>;
  public fetch(
    options: ThreadChannelResolvable,
    cacheOptions?: BaseFetchOptions,
  ): Promise<If<ThreadOnly, ForumThreadChannel, TextThreadChannel> | null>;
  public fetch(
    options: FetchThreadsOptions & { archived: FetchArchivedThreadOptions },
    cacheOptions?: { cache?: boolean },
  ): Promise<FetchedThreadsMore>;
  public fetch(options?: FetchThreadsOptions, cacheOptions?: { cache?: boolean }): Promise<FetchedThreads>;
  public fetchArchived(options?: FetchArchivedThreadOptions, cache?: boolean): Promise<FetchedThreadsMore>;
  public fetchActive(cache?: boolean): Promise<FetchedThreads>;
}

export class GuildTextThreadManager<AllowedThreadType> extends ThreadManager<false> {
  public create(
    options: GuildTextThreadCreateOptions<AllowedThreadType>,
  ): Promise<AllowedThreadType extends ChannelType.PrivateThread ? PrivateThreadChannel : PublicThreadChannel<false>>;
}

export class GuildForumThreadManager extends ThreadManager<true> {
  public create(options: GuildForumThreadCreateOptions): Promise<ForumThreadChannel>;
}

export class ThreadMemberManager extends CachedManager<Snowflake, ThreadMember, ThreadMemberResolvable> {
  private constructor(thread: ThreadChannel, iterable?: Iterable<RawThreadMemberData>);
  public thread: AnyThreadChannel;
  public get me(): ThreadMember | null;
  public add(member: UserResolvable | '@me', reason?: string): Promise<Snowflake>;

  public fetch(
    options: ThreadMember<true> | ((FetchThreadMemberOptions & { withMember: true }) | { member: ThreadMember<true> }),
  ): Promise<ThreadMember<true>>;

  public fetch(options: ThreadMemberResolvable | FetchThreadMemberOptions): Promise<ThreadMember>;

  public fetch(
    options: FetchThreadMembersWithGuildMemberDataOptions,
  ): Promise<Collection<Snowflake, ThreadMember<true>>>;

  public fetch(options?: FetchThreadMembersWithoutGuildMemberDataOptions): Promise<Collection<Snowflake, ThreadMember>>;
  public fetchMe(options?: BaseFetchOptions): Promise<ThreadMember>;
  public remove(member: UserResolvable | '@me', reason?: string): Promise<Snowflake>;
}

export class UserManager extends CachedManager<Snowflake, User, UserResolvable> {
  private constructor(client: Client<true>, iterable?: Iterable<RawUserData>);
  private dmChannel(userId: Snowflake): DMChannel | null;
  public createDM(user: UserResolvable, options?: BaseFetchOptions): Promise<DMChannel>;
  public deleteDM(user: UserResolvable): Promise<DMChannel>;
  public fetch(user: UserResolvable, options?: BaseFetchOptions): Promise<User>;
  public fetchFlags(user: UserResolvable, options?: BaseFetchOptions): Promise<UserFlagsBitField>;
  public send(user: UserResolvable, options: string | MessagePayload | MessageCreateOptions): Promise<Message>;
}

export class VoiceStateManager extends CachedManager<Snowflake, VoiceState, typeof VoiceState> {
  private constructor(guild: Guild, iterable?: Iterable<RawVoiceStateData>);
  public guild: Guild;
  public fetch(member: GuildMemberResolvable | '@me', options?: BaseFetchOptions): Promise<VoiceState>;
}

//#endregion

//#region Mixins

// Model the TextBasedChannel mixin system, allowing application of these fields
// to the classes that use these methods without having to manually add them
// to each of those classes

export type Constructable<Entity> = abstract new (...args: any[]) => Entity;

export interface PartialTextBasedChannelFields<InGuild extends boolean = boolean> {
  send(options: string | MessagePayload | MessageCreateOptions): Promise<Message<InGuild>>;
}

export interface TextBasedChannelFields<InGuild extends boolean = boolean>
  extends PartialTextBasedChannelFields<InGuild> {
  lastMessageId: Snowflake | null;
  get lastMessage(): Message | null;
  lastPinTimestamp: number | null;
  get lastPinAt(): Date | null;
  messages: If<InGuild, GuildMessageManager, DMMessageManager>;
  awaitMessageComponent<ComponentType extends MessageComponentType>(
    options?: AwaitMessageCollectorOptionsParams<ComponentType, true>,
  ): Promise<MappedInteractionTypes[ComponentType]>;
  awaitMessages(options?: AwaitMessagesOptions): Promise<Collection<Snowflake, Message>>;
  bulkDelete(
    messages: Collection<Snowflake, Message> | readonly MessageResolvable[] | number,
    filterOld?: boolean,
  ): Promise<Collection<Snowflake, Message | PartialMessage | undefined>>;
  createMessageComponentCollector<ComponentType extends MessageComponentType>(
    options?: MessageChannelCollectorOptionsParams<ComponentType, true>,
  ): InteractionCollector<MappedInteractionTypes[ComponentType]>;
  createMessageCollector(options?: MessageCollectorOptions): MessageCollector;
  createWebhook(options: ChannelWebhookCreateOptions): Promise<Webhook<WebhookType.Incoming>>;
  fetchWebhooks(): Promise<Collection<Snowflake, Webhook<WebhookType.ChannelFollower | WebhookType.Incoming>>>;
  sendTyping(): Promise<void>;
  setRateLimitPerUser(rateLimitPerUser: number, reason?: string): Promise<this>;
  setNSFW(nsfw?: boolean, reason?: string): Promise<this>;
}

/** @internal */
export interface PartialWebhookFields {
  id: Snowflake;
  get url(): string;
  deleteMessage(message: MessageResolvable | APIMessage | '@original', threadId?: Snowflake): Promise<void>;
  editMessage(
    message: MessageResolvable | '@original',
    options: string | MessagePayload | WebhookMessageEditOptions,
  ): Promise<APIMessage | Message>;
  fetchMessage(message: Snowflake | '@original', options?: WebhookFetchMessageOptions): Promise<APIMessage | Message>;
  send(
    options: string | MessagePayload | InteractionReplyOptions | WebhookMessageCreateOptions,
  ): Promise<APIMessage | Message>;
}

/** @internal */
export interface WebhookFields extends PartialWebhookFields {
  get createdAt(): Date;
  get createdTimestamp(): number;
  delete(reason?: string): Promise<void>;
  edit(options: WebhookEditOptions): Promise<this>;
  sendSlackMessage(body: unknown): Promise<boolean>;
}

//#endregion

//#region Typedefs

export interface ActivitiesOptions extends Omit<ActivityOptions, 'shardId'> {}

export interface ActivityOptions {
  name: string;
  state?: string;
  url?: string;
  type?: ActivityType;
  shardId?: number | readonly number[];
}

export interface AddGuildMemberOptions {
  accessToken: string;
  nick?: string;
  roles?: ReadonlyCollection<Snowflake, Role> | readonly RoleResolvable[];
  mute?: boolean;
  deaf?: boolean;
  force?: boolean;
  fetchWhenExisting?: boolean;
}

export type AllowedPartial =
  | User
  | Channel
  | GuildMember
  | Message
  | MessageReaction
  | GuildScheduledEvent
  | ThreadMember;

export type AllowedThreadTypeForNewsChannel = ChannelType.AnnouncementThread;

export type AllowedThreadTypeForTextChannel = ChannelType.PublicThread | ChannelType.PrivateThread;

export interface BaseApplicationCommandData {
  name: string;
  nameLocalizations?: LocalizationMap;
  dmPermission?: boolean;
  defaultMemberPermissions?: PermissionResolvable | null;
  nsfw?: boolean;
}

export interface AttachmentData {
  name?: string;
  description?: string;
}

export type CommandOptionDataTypeResolvable = ApplicationCommandOptionType;

export type CommandOptionChannelResolvableType = ApplicationCommandOptionType.Channel;

export type CommandOptionChoiceResolvableType =
  | ApplicationCommandOptionType.String
  | CommandOptionNumericResolvableType;

export type CommandOptionNumericResolvableType =
  | ApplicationCommandOptionType.Number
  | ApplicationCommandOptionType.Integer;

export type CommandOptionSubOptionResolvableType =
  | ApplicationCommandOptionType.Subcommand
  | ApplicationCommandOptionType.SubcommandGroup;

export type CommandOptionNonChoiceResolvableType = Exclude<
  CommandOptionDataTypeResolvable,
  CommandOptionChoiceResolvableType | CommandOptionSubOptionResolvableType | CommandOptionChannelResolvableType
>;

export interface BaseApplicationCommandOptionsData {
  name: string;
  nameLocalizations?: LocalizationMap;
  description: string;
  descriptionLocalizations?: LocalizationMap;
  required?: boolean;
  autocomplete?: never;
}

export interface UserApplicationCommandData extends BaseApplicationCommandData {
  type: ApplicationCommandType.User;
}

export interface MessageApplicationCommandData extends BaseApplicationCommandData {
  type: ApplicationCommandType.Message;
}

export interface ChatInputApplicationCommandData extends BaseApplicationCommandData {
  description: string;
  descriptionLocalizations?: LocalizationMap;
  type?: ApplicationCommandType.ChatInput;
  options?: readonly ApplicationCommandOptionData[];
}

export type ApplicationCommandData =
  | UserApplicationCommandData
  | MessageApplicationCommandData
  | ChatInputApplicationCommandData;

export interface ApplicationCommandChannelOptionData extends BaseApplicationCommandOptionsData {
  type: CommandOptionChannelResolvableType;
  channelTypes?: readonly ApplicationCommandOptionAllowedChannelTypes[];
  channel_types?: readonly ApplicationCommandOptionAllowedChannelTypes[];
}

export interface ApplicationCommandChannelOption extends BaseApplicationCommandOptionsData {
  type: ApplicationCommandOptionType.Channel;
  channelTypes?: readonly ApplicationCommandOptionAllowedChannelTypes[];
}

export interface ApplicationCommandRoleOptionData extends BaseApplicationCommandOptionsData {
  type: ApplicationCommandOptionType.Role;
}

export interface ApplicationCommandRoleOption extends BaseApplicationCommandOptionsData {
  type: ApplicationCommandOptionType.Role;
}

export interface ApplicationCommandUserOptionData extends BaseApplicationCommandOptionsData {
  type: ApplicationCommandOptionType.User;
}

export interface ApplicationCommandUserOption extends BaseApplicationCommandOptionsData {
  type: ApplicationCommandOptionType.User;
}

export interface ApplicationCommandMentionableOptionData extends BaseApplicationCommandOptionsData {
  type: ApplicationCommandOptionType.Mentionable;
}

export interface ApplicationCommandMentionableOption extends BaseApplicationCommandOptionsData {
  type: ApplicationCommandOptionType.Mentionable;
}

export interface ApplicationCommandAttachmentOption extends BaseApplicationCommandOptionsData {
  type: ApplicationCommandOptionType.Attachment;
}

export interface ApplicationCommandAutocompleteNumericOption
  extends Omit<BaseApplicationCommandOptionsData, 'autocomplete'> {
  type: CommandOptionNumericResolvableType;
  minValue?: number;
  maxValue?: number;
  autocomplete: true;
}

export interface ApplicationCommandAutocompleteStringOption
  extends Omit<BaseApplicationCommandOptionsData, 'autocomplete'> {
  type: ApplicationCommandOptionType.String;
  minLength?: number;
  maxLength?: number;
  autocomplete: true;
}

export interface ApplicationCommandAutocompleteNumericOptionData
  extends Omit<BaseApplicationCommandOptionsData, 'autocomplete'> {
  type: CommandOptionNumericResolvableType;
  minValue?: number;
  min_value?: number;
  maxValue?: number;
  max_value?: number;
  autocomplete: true;
}

export interface ApplicationCommandAutocompleteStringOptionData
  extends Omit<BaseApplicationCommandOptionsData, 'autocomplete'> {
  type: ApplicationCommandOptionType.String;
  minLength?: number;
  min_length?: number;
  maxLength?: number;
  max_length?: number;
  autocomplete: true;
}

export interface ApplicationCommandChoicesData<Type extends string | number = string | number>
  extends Omit<BaseApplicationCommandOptionsData, 'autocomplete'> {
  type: CommandOptionChoiceResolvableType;
  choices?: readonly ApplicationCommandOptionChoiceData<Type>[];
  autocomplete?: false;
}

export interface ApplicationCommandChoicesOption<Type extends string | number = string | number>
  extends Omit<BaseApplicationCommandOptionsData, 'autocomplete'> {
  type: CommandOptionChoiceResolvableType;
  choices?: readonly ApplicationCommandOptionChoiceData<Type>[];
  autocomplete?: false;
}

export interface ApplicationCommandNumericOptionData extends ApplicationCommandChoicesData<number> {
  type: CommandOptionNumericResolvableType;
  minValue?: number;
  min_value?: number;
  maxValue?: number;
  max_value?: number;
}

export interface ApplicationCommandStringOptionData extends ApplicationCommandChoicesData<string> {
  type: ApplicationCommandOptionType.String;
  minLength?: number;
  min_length?: number;
  maxLength?: number;
  max_length?: number;
}

export interface ApplicationCommandBooleanOptionData extends BaseApplicationCommandOptionsData {
  type: ApplicationCommandOptionType.Boolean;
}

export interface ApplicationCommandNumericOption extends ApplicationCommandChoicesOption<number> {
  type: CommandOptionNumericResolvableType;
  minValue?: number;
  maxValue?: number;
}

export interface ApplicationCommandStringOption extends ApplicationCommandChoicesOption<string> {
  type: ApplicationCommandOptionType.String;
  minLength?: number;
  maxLength?: number;
}

export interface ApplicationCommandBooleanOption extends BaseApplicationCommandOptionsData {
  type: ApplicationCommandOptionType.Boolean;
}

export interface ApplicationCommandSubGroupData extends Omit<BaseApplicationCommandOptionsData, 'required'> {
  type: ApplicationCommandOptionType.SubcommandGroup;
  options: readonly ApplicationCommandSubCommandData[];
}

export interface ApplicationCommandSubGroup extends Omit<BaseApplicationCommandOptionsData, 'required'> {
  type: ApplicationCommandOptionType.SubcommandGroup;
  options?: readonly ApplicationCommandSubCommand[];
}

export interface ApplicationCommandSubCommandData extends Omit<BaseApplicationCommandOptionsData, 'required'> {
  type: ApplicationCommandOptionType.Subcommand;
  options?: readonly Exclude<
    ApplicationCommandOptionData,
    ApplicationCommandSubGroupData | ApplicationCommandSubCommandData
  >[];
}

export interface ApplicationCommandSubCommand extends Omit<BaseApplicationCommandOptionsData, 'required'> {
  type: ApplicationCommandOptionType.Subcommand;
  options?: readonly Exclude<ApplicationCommandOption, ApplicationCommandSubGroup | ApplicationCommandSubCommand>[];
}

export interface ApplicationCommandNonOptionsData extends BaseApplicationCommandOptionsData {
  type: CommandOptionNonChoiceResolvableType;
}

export interface ApplicationCommandNonOptions extends BaseApplicationCommandOptionsData {
  type: Exclude<CommandOptionNonChoiceResolvableType, ApplicationCommandOptionType>;
}

export type ApplicationCommandOptionData =
  | ApplicationCommandSubGroupData
  | ApplicationCommandNonOptionsData
  | ApplicationCommandChannelOptionData
  | ApplicationCommandAutocompleteNumericOptionData
  | ApplicationCommandAutocompleteStringOptionData
  | ApplicationCommandNumericOptionData
  | ApplicationCommandStringOptionData
  | ApplicationCommandRoleOptionData
  | ApplicationCommandUserOptionData
  | ApplicationCommandMentionableOptionData
  | ApplicationCommandBooleanOptionData
  | ApplicationCommandSubCommandData;

export type ApplicationCommandOption =
  | ApplicationCommandSubGroup
  | ApplicationCommandAutocompleteNumericOption
  | ApplicationCommandAutocompleteStringOption
  | ApplicationCommandNonOptions
  | ApplicationCommandChannelOption
  | ApplicationCommandNumericOption
  | ApplicationCommandStringOption
  | ApplicationCommandRoleOption
  | ApplicationCommandUserOption
  | ApplicationCommandMentionableOption
  | ApplicationCommandBooleanOption
  | ApplicationCommandAttachmentOption
  | ApplicationCommandSubCommand;

export interface ApplicationCommandOptionChoiceData<Value extends string | number = string | number> {
  name: string;
  nameLocalizations?: LocalizationMap;
  value: Value;
}

export interface ApplicationCommandPermissions {
  id: Snowflake;
  type: ApplicationCommandPermissionType;
  permission: boolean;
}

export interface ApplicationCommandPermissionsUpdateData {
  id: Snowflake;
  guildId: Snowflake;
  applicationId: Snowflake;
  permissions: readonly ApplicationCommandPermissions[];
}

export interface EditApplicationCommandPermissionsMixin {
  permissions: readonly ApplicationCommandPermissions[];
  token: string;
}

export type ChannelPermissionConstant = Snowflake;

export type RolePermissionConstant = Snowflake;

export type ApplicationCommandPermissionIdResolvable =
  | GuildChannelResolvable
  | RoleResolvable
  | UserResolvable
  | ChannelPermissionConstant
  | RolePermissionConstant;

export type ApplicationCommandResolvable = ApplicationCommand | Snowflake;

export type ApplicationFlagsString = keyof typeof ApplicationFlags;

export interface ApplicationRoleConnectionMetadataEditOptions {
  name: string;
  nameLocalizations?: LocalizationMap | null;
  description: string;
  descriptionLocalizations?: LocalizationMap | null;
  key: string;
  type: ApplicationRoleConnectionMetadataType;
}

export type AuditLogChange = {
  [SourceElement in APIAuditLogChange as SourceElement['key']]: {
    key: SourceElement['key'];
    old?: SourceElement['old_value'];
    new?: SourceElement['new_value'];
  };
}[APIAuditLogChange['key']];

export interface AutoModerationAction {
  type: AutoModerationActionType;
  metadata: AutoModerationActionMetadata;
}

export interface AutoModerationActionMetadata {
  channelId: Snowflake | null;
  durationSeconds: number | null;
  customMessage: string | null;
}

export interface AutoModerationTriggerMetadata {
  keywordFilter: readonly string[];
  regexPatterns: readonly string[];
  presets: readonly AutoModerationRuleKeywordPresetType[];
  allowList: readonly string[];
  mentionTotalLimit: number | null;
  mentionRaidProtectionEnabled: boolean;
}

export interface AwaitMessageComponentOptions<Interaction extends CollectedMessageInteraction>
  extends Omit<MessageComponentCollectorOptions<Interaction>, 'max' | 'maxComponents' | 'maxUsers'> {}

export interface ModalSubmitInteractionCollectorOptions<Interaction extends ModalSubmitInteraction>
  extends Omit<InteractionCollectorOptions<Interaction>, 'channel' | 'message' | 'guild' | 'interactionType'> {}

export interface AwaitModalSubmitOptions<Interaction extends ModalSubmitInteraction>
  extends Omit<ModalSubmitInteractionCollectorOptions<Interaction>, 'max' | 'maxComponents' | 'maxUsers'> {
  time: number;
}

export interface AwaitMessagesOptions extends MessageCollectorOptions {
  errors?: readonly string[];
}

export interface AwaitReactionsOptions extends ReactionCollectorOptions {
  errors?: readonly string[];
}

export interface BanOptions {
  /** @deprecated Use {@link BanOptions.deleteMessageSeconds} instead. */
  deleteMessageDays?: number;
  deleteMessageSeconds?: number;
  reason?: string;
}

export interface BulkBanOptions extends Omit<BanOptions, 'deleteMessageDays'> {}

export interface BulkBanResult {
  bannedUsers: readonly Snowflake[];
  failedUsers: readonly Snowflake[];
}

export interface PollData {
  question: PollQuestionMedia;
  answers: readonly PollAnswerData[];
  duration: number;
  allowMultiselect: boolean;
  layoutType?: PollLayoutType;
}

export interface PollAnswerData {
  text: string;
  emoji?: EmojiIdentifierResolvable;
}

export type Base64Resolvable = Buffer | Base64String;

export type Base64String = string;

export interface BaseFetchOptions {
  cache?: boolean;
  force?: boolean;
}

export type BitFieldResolvable<Flags extends string, Type extends number | bigint> =
  | RecursiveReadonlyArray<Flags | Type | `${bigint}` | Readonly<BitField<Flags, Type>>>
  | Flags
  | Type
  | `${bigint}`
  | Readonly<BitField<Flags, Type>>;

export type BufferResolvable = Buffer | string;

export interface Caches {
  AutoModerationRuleManager: [manager: typeof AutoModerationRuleManager, holds: typeof AutoModerationRule];
  ApplicationCommandManager: [manager: typeof ApplicationCommandManager, holds: typeof ApplicationCommand];
  BaseGuildEmojiManager: [manager: typeof BaseGuildEmojiManager, holds: typeof GuildEmoji];
  DMMessageManager: [manager: typeof MessageManager, holds: typeof Message<false>];
  GuildEmojiManager: [manager: typeof GuildEmojiManager, holds: typeof GuildEmoji];
  // TODO: ChannelManager: [manager: typeof ChannelManager, holds: typeof Channel];
  // TODO: GuildChannelManager: [manager: typeof GuildChannelManager, holds: typeof GuildChannel];
  // TODO: GuildManager: [manager: typeof GuildManager, holds: typeof Guild];
  GuildMemberManager: [manager: typeof GuildMemberManager, holds: typeof GuildMember];
  GuildBanManager: [manager: typeof GuildBanManager, holds: typeof GuildBan];
  GuildForumThreadManager: [manager: typeof GuildForumThreadManager, holds: typeof ThreadChannel<true>];
  GuildInviteManager: [manager: typeof GuildInviteManager, holds: typeof Invite];
  GuildMessageManager: [manager: typeof GuildMessageManager, holds: typeof Message<true>];
  GuildScheduledEventManager: [manager: typeof GuildScheduledEventManager, holds: typeof GuildScheduledEvent];
  GuildStickerManager: [manager: typeof GuildStickerManager, holds: typeof Sticker];
  GuildTextThreadManager: [manager: typeof GuildTextThreadManager, holds: typeof ThreadChannel<false>];
  MessageManager: [manager: typeof MessageManager, holds: typeof Message];
  // TODO: PermissionOverwriteManager: [manager: typeof PermissionOverwriteManager, holds: typeof PermissionOverwrites];
  PresenceManager: [manager: typeof PresenceManager, holds: typeof Presence];
  ReactionManager: [manager: typeof ReactionManager, holds: typeof MessageReaction];
  ReactionUserManager: [manager: typeof ReactionUserManager, holds: typeof User];
  // TODO: RoleManager: [manager: typeof RoleManager, holds: typeof Role];
  StageInstanceManager: [manager: typeof StageInstanceManager, holds: typeof StageInstance];
  ThreadManager: [manager: typeof ThreadManager, holds: typeof ThreadChannel];
  ThreadMemberManager: [manager: typeof ThreadMemberManager, holds: typeof ThreadMember];
  UserManager: [manager: typeof UserManager, holds: typeof User];
  VoiceStateManager: [manager: typeof VoiceStateManager, holds: typeof VoiceState];
}

export type CacheConstructors = {
  [Cache in keyof Caches]: Caches[Cache][0] & { name: Cache };
};

type OverriddenCaches =
  | 'DMMessageManager'
  | 'GuildForumThreadManager'
  | 'GuildMessageManager'
  | 'GuildTextThreadManager';

// This doesn't actually work the way it looks 😢.
// Narrowing the type of `manager.name` doesn't propagate type information to `holds` and the return type.
export type CacheFactory = (
  managerType: CacheConstructors[Exclude<keyof Caches, OverriddenCaches>],
  holds: Caches[(typeof manager)['name']][1],
  manager: CacheConstructors[keyof Caches],
) => (typeof manager)['prototype'] extends DataManager<infer Key, infer Value, any> ? Collection<Key, Value> : never;

export type CacheWithLimitsOptions = {
  [K in keyof Caches]?: Caches[K][0]['prototype'] extends DataManager<infer Key, infer Value, any>
    ? LimitedCollectionOptions<Key, Value> | number
    : never;
};

export interface CategoryCreateChannelOptions {
  name: string;
  permissionOverwrites?: readonly OverwriteResolvable[] | ReadonlyCollection<Snowflake, OverwriteResolvable>;
  topic?: string;
  type?: CategoryChannelType;
  nsfw?: boolean;
  bitrate?: number;
  userLimit?: number;
  rateLimitPerUser?: number;
  position?: number;
  rtcRegion?: string;
  videoQualityMode?: VideoQualityMode;
  defaultThreadRateLimitPerUser?: number;
  availableTags?: readonly GuildForumTagData[];
  defaultReactionEmoji?: DefaultReactionEmoji;
  defaultAutoArchiveDuration?: ThreadAutoArchiveDuration;
  defaultSortOrder?: SortOrderType;
  defaultForumLayout?: ForumLayoutType;
  reason?: string;
}

export interface ChannelCreationOverwrites {
  allow?: PermissionResolvable;
  deny?: PermissionResolvable;
  id: RoleResolvable | UserResolvable;
}

export type ChannelMention = `<#${Snowflake}>`;

export interface ChannelPosition {
  channel: NonThreadGuildBasedChannel | Snowflake;
  lockPermissions?: boolean;
  parent?: CategoryChannelResolvable | null;
  position?: number;
}

export type GuildTextChannelResolvable = TextChannel | NewsChannel | Snowflake;
export type ChannelResolvable = Channel | Snowflake;

export interface ChannelWebhookCreateOptions {
  name: string;
  avatar?: BufferResolvable | Base64Resolvable | null;
  reason?: string;
}

export interface WebhookCreateOptions extends ChannelWebhookCreateOptions {
  channel: TextChannel | NewsChannel | VoiceChannel | StageChannel | ForumChannel | MediaChannel | Snowflake;
}

export interface GuildMembersChunk {
  index: number;
  count: number;
  notFound: readonly unknown[];
  nonce: string | undefined;
}

export interface ClientEvents {
  applicationCommandPermissionsUpdate: [data: ApplicationCommandPermissionsUpdateData];
  autoModerationActionExecution: [autoModerationActionExecution: AutoModerationActionExecution];
  autoModerationRuleCreate: [autoModerationRule: AutoModerationRule];
  autoModerationRuleDelete: [autoModerationRule: AutoModerationRule];
  autoModerationRuleUpdate: [
    oldAutoModerationRule: AutoModerationRule | null,
    newAutoModerationRule: AutoModerationRule,
  ];
  cacheSweep: [message: string];
  channelCreate: [channel: NonThreadGuildBasedChannel];
  channelDelete: [channel: DMChannel | NonThreadGuildBasedChannel];
  channelPinsUpdate: [channel: TextBasedChannel, date: Date];
  channelUpdate: [
    oldChannel: DMChannel | NonThreadGuildBasedChannel,
    newChannel: DMChannel | NonThreadGuildBasedChannel,
  ];
  debug: [message: string];
  warn: [message: string];
  emojiCreate: [emoji: GuildEmoji];
  emojiDelete: [emoji: GuildEmoji];
  emojiUpdate: [oldEmoji: GuildEmoji, newEmoji: GuildEmoji];
  entitlementCreate: [entitlement: Entitlement];
  entitlementDelete: [entitlement: Entitlement];
  entitlementUpdate: [oldEntitlement: Entitlement | null, newEntitlement: Entitlement];
  error: [error: Error];
  guildAuditLogEntryCreate: [auditLogEntry: GuildAuditLogsEntry, guild: Guild];
  guildAvailable: [guild: Guild];
  guildBanAdd: [ban: GuildBan];
  guildBanRemove: [ban: GuildBan];
  guildCreate: [guild: Guild];
  guildDelete: [guild: Guild];
  guildUnavailable: [guild: Guild];
  guildIntegrationsUpdate: [guild: Guild];
  guildMemberAdd: [member: GuildMember];
  guildMemberAvailable: [member: GuildMember | PartialGuildMember];
  guildMemberRemove: [member: GuildMember | PartialGuildMember];
  guildMembersChunk: [members: ReadonlyCollection<Snowflake, GuildMember>, guild: Guild, data: GuildMembersChunk];
  guildMemberUpdate: [oldMember: GuildMember | PartialGuildMember, newMember: GuildMember];
  guildUpdate: [oldGuild: Guild, newGuild: Guild];
  inviteCreate: [invite: Invite];
  inviteDelete: [invite: Invite];
  messageCreate: [message: Message];
  messageDelete: [message: Message | PartialMessage];
  messagePollVoteAdd: [pollAnswer: PollAnswer, userId: Snowflake];
  messagePollVoteRemove: [pollAnswer: PollAnswer, userId: Snowflake];
  messageReactionRemoveAll: [
    message: Message | PartialMessage,
    reactions: ReadonlyCollection<string | Snowflake, MessageReaction>,
  ];
  messageReactionRemoveEmoji: [reaction: MessageReaction | PartialMessageReaction];
  messageDeleteBulk: [
    messages: ReadonlyCollection<Snowflake, Message | PartialMessage>,
    channel: GuildTextBasedChannel,
  ];
  messageReactionAdd: [reaction: MessageReaction | PartialMessageReaction, user: User | PartialUser];
  messageReactionRemove: [reaction: MessageReaction | PartialMessageReaction, user: User | PartialUser];
  messageUpdate: [oldMessage: Message | PartialMessage, newMessage: Message | PartialMessage];
  presenceUpdate: [oldPresence: Presence | null, newPresence: Presence];
  ready: [client: Client<true>];
  invalidated: [];
  roleCreate: [role: Role];
  roleDelete: [role: Role];
  roleUpdate: [oldRole: Role, newRole: Role];
  threadCreate: [thread: AnyThreadChannel, newlyCreated: boolean];
  threadDelete: [thread: AnyThreadChannel];
  threadListSync: [threads: ReadonlyCollection<Snowflake, AnyThreadChannel>, guild: Guild];
  threadMemberUpdate: [oldMember: ThreadMember, newMember: ThreadMember];
  threadMembersUpdate: [
    addedMembers: ReadonlyCollection<Snowflake, ThreadMember>,
    removedMembers: ReadonlyCollection<Snowflake, ThreadMember | PartialThreadMember>,
    thread: AnyThreadChannel,
  ];
  threadUpdate: [oldThread: AnyThreadChannel, newThread: AnyThreadChannel];
  typingStart: [typing: Typing];
  userUpdate: [oldUser: User | PartialUser, newUser: User];
  voiceStateUpdate: [oldState: VoiceState, newState: VoiceState];
  /** @deprecated Use {@link ClientEvents.webhooksUpdate} instead. */
  webhookUpdate: ClientEvents['webhooksUpdate'];
  webhooksUpdate: [channel: TextChannel | NewsChannel | VoiceChannel | ForumChannel | MediaChannel];
  interactionCreate: [interaction: Interaction];
  shardDisconnect: [closeEvent: CloseEvent, shardId: number];
  shardError: [error: Error, shardId: number];
  shardReady: [shardId: number, unavailableGuilds: Set<Snowflake> | undefined];
  shardReconnecting: [shardId: number];
  shardResume: [shardId: number, replayedEvents: number];
  stageInstanceCreate: [stageInstance: StageInstance];
  stageInstanceUpdate: [oldStageInstance: StageInstance | null, newStageInstance: StageInstance];
  stageInstanceDelete: [stageInstance: StageInstance];
  stickerCreate: [sticker: Sticker];
  stickerDelete: [sticker: Sticker];
  stickerUpdate: [oldSticker: Sticker, newSticker: Sticker];
  guildScheduledEventCreate: [guildScheduledEvent: GuildScheduledEvent];
  guildScheduledEventUpdate: [
    oldGuildScheduledEvent: GuildScheduledEvent | PartialGuildScheduledEvent | null,
    newGuildScheduledEvent: GuildScheduledEvent,
  ];
  guildScheduledEventDelete: [guildScheduledEvent: GuildScheduledEvent | PartialGuildScheduledEvent];
  guildScheduledEventUserAdd: [guildScheduledEvent: GuildScheduledEvent | PartialGuildScheduledEvent, user: User];
  guildScheduledEventUserRemove: [guildScheduledEvent: GuildScheduledEvent | PartialGuildScheduledEvent, user: User];
}

export interface ClientFetchInviteOptions {
  guildScheduledEventId?: Snowflake;
}

export interface ClientOptions {
  shards?: number | readonly number[] | 'auto';
  shardCount?: number;
  closeTimeout?: number;
  makeCache?: CacheFactory;
  allowedMentions?: MessageMentionOptions;
  partials?: readonly Partials[];
  failIfNotExists?: boolean;
  presence?: PresenceData;
  intents: BitFieldResolvable<GatewayIntentsString, number>;
  waitGuildTimeout?: number;
  sweepers?: SweeperOptions;
  ws?: WebSocketOptions;
  rest?: Partial<RESTOptions>;
  jsonTransformer?: (obj: unknown) => unknown;
  enforceNonce?: boolean;
}

export type ClientPresenceStatus = 'online' | 'idle' | 'dnd';

export interface ClientPresenceStatusData {
  web?: ClientPresenceStatus;
  mobile?: ClientPresenceStatus;
  desktop?: ClientPresenceStatus;
}

export interface ClientUserEditOptions {
  username?: string;
  avatar?: BufferResolvable | Base64Resolvable | null;
  banner?: BufferResolvable | Base64Resolvable | null;
}

export interface CloseEvent {
  /** @deprecated Not used anymore since using {@link @discordjs/ws#(WebSocketManager:class)} internally */
  wasClean: boolean;
  code: number;
  /** @deprecated Not used anymore since using {@link @discordjs/ws#(WebSocketManager:class)} internally */
  reason: string;
}

export type CollectorFilter<Arguments extends unknown[]> = (...args: Arguments) => Awaitable<boolean>;

export interface CollectorOptions<FilterArguments extends unknown[]> {
  filter?: CollectorFilter<FilterArguments>;
  time?: number;
  idle?: number;
  dispose?: boolean;
}

export interface CollectorResetTimerOptions {
  time?: number;
  idle?: number;
}

export type ColorResolvable =
  | keyof typeof Colors
  | 'Random'
  | readonly [red: number, green: number, blue: number]
  | number
  | HexColorString;

export interface CommandInteractionOption<Cached extends CacheType = CacheType> {
  name: string;
  type: ApplicationCommandOptionType;
  value?: string | number | boolean;
  focused?: boolean;
  autocomplete?: boolean;
  options?: readonly CommandInteractionOption[];
  user?: User;
  member?: CacheTypeReducer<Cached, GuildMember, APIInteractionDataResolvedGuildMember>;
  channel?: CacheTypeReducer<Cached, GuildBasedChannel, APIInteractionDataResolvedChannel>;
  role?: CacheTypeReducer<Cached, Role, APIRole>;
  attachment?: Attachment;
  message?: Message<BooleanCache<Cached>>;
}

export interface CommandInteractionResolvedData<Cached extends CacheType = CacheType> {
  users?: ReadonlyCollection<Snowflake, User>;
  members?: ReadonlyCollection<Snowflake, CacheTypeReducer<Cached, GuildMember, APIInteractionDataResolvedGuildMember>>;
  roles?: ReadonlyCollection<Snowflake, CacheTypeReducer<Cached, Role, APIRole>>;
  channels?: ReadonlyCollection<Snowflake, CacheTypeReducer<Cached, Channel, APIInteractionDataResolvedChannel>>;
  messages?: ReadonlyCollection<Snowflake, CacheTypeReducer<Cached, Message, APIMessage>>;
  attachments?: ReadonlyCollection<Snowflake, Attachment>;
}

export interface AutocompleteFocusedOption extends Pick<CommandInteractionOption, 'name'> {
  focused: true;
  type:
    | ApplicationCommandOptionType.String
    | ApplicationCommandOptionType.Integer
    | ApplicationCommandOptionType.Number;
  value: string;
}

export declare const Colors: {
  Default: 0x000000;
  White: 0xffffff;
  Aqua: 0x1abc9c;
  Green: 0x57f287;
  Blue: 0x3498db;
  Yellow: 0xfee75c;
  Purple: 0x9b59b6;
  LuminousVividPink: 0xe91e63;
  Fuchsia: 0xeb459e;
  Gold: 0xf1c40f;
  Orange: 0xe67e22;
  Red: 0xed4245;
  Grey: 0x95a5a6;
  Navy: 0x34495e;
  DarkAqua: 0x11806a;
  DarkGreen: 0x1f8b4c;
  DarkBlue: 0x206694;
  DarkPurple: 0x71368a;
  DarkVividPink: 0xad1457;
  DarkGold: 0xc27c0e;
  DarkOrange: 0xa84300;
  DarkRed: 0x992d22;
  DarkGrey: 0x979c9f;
  DarkerGrey: 0x7f8c8d;
  LightGrey: 0xbcc0c0;
  DarkNavy: 0x2c3e50;
  Blurple: 0x5865f2;
  Greyple: 0x99aab5;
  DarkButNotBlack: 0x2c2f33;
  NotQuiteBlack: 0x23272a;
};

export enum Events {
  ApplicationCommandPermissionsUpdate = 'applicationCommandPermissionsUpdate',
  AutoModerationActionExecution = 'autoModerationActionExecution',
  AutoModerationRuleCreate = 'autoModerationRuleCreate',
  AutoModerationRuleDelete = 'autoModerationRuleDelete',
  AutoModerationRuleUpdate = 'autoModerationRuleUpdate',
  ClientReady = 'ready',
  EntitlementCreate = 'entitlementCreate',
  EntitlementDelete = 'entitlementDelete',
  EntitlementUpdate = 'entitlementUpdate',
  GuildAuditLogEntryCreate = 'guildAuditLogEntryCreate',
  GuildAvailable = 'guildAvailable',
  GuildCreate = 'guildCreate',
  GuildDelete = 'guildDelete',
  GuildUpdate = 'guildUpdate',
  GuildUnavailable = 'guildUnavailable',
  GuildMemberAdd = 'guildMemberAdd',
  GuildMemberRemove = 'guildMemberRemove',
  GuildMemberUpdate = 'guildMemberUpdate',
  GuildMemberAvailable = 'guildMemberAvailable',
  GuildMembersChunk = 'guildMembersChunk',
  GuildIntegrationsUpdate = 'guildIntegrationsUpdate',
  GuildRoleCreate = 'roleCreate',
  GuildRoleDelete = 'roleDelete',
  InviteCreate = 'inviteCreate',
  InviteDelete = 'inviteDelete',
  GuildRoleUpdate = 'roleUpdate',
  GuildEmojiCreate = 'emojiCreate',
  GuildEmojiDelete = 'emojiDelete',
  GuildEmojiUpdate = 'emojiUpdate',
  GuildBanAdd = 'guildBanAdd',
  GuildBanRemove = 'guildBanRemove',
  ChannelCreate = 'channelCreate',
  ChannelDelete = 'channelDelete',
  ChannelUpdate = 'channelUpdate',
  ChannelPinsUpdate = 'channelPinsUpdate',
  MessageCreate = 'messageCreate',
  MessageDelete = 'messageDelete',
  MessageUpdate = 'messageUpdate',
  MessageBulkDelete = 'messageDeleteBulk',
  MessagePollVoteAdd = 'messagePollVoteAdd',
  MessagePollVoteRemove = 'messagePollVoteRemove',
  MessageReactionAdd = 'messageReactionAdd',
  MessageReactionRemove = 'messageReactionRemove',
  MessageReactionRemoveAll = 'messageReactionRemoveAll',
  MessageReactionRemoveEmoji = 'messageReactionRemoveEmoji',
  ThreadCreate = 'threadCreate',
  ThreadDelete = 'threadDelete',
  ThreadUpdate = 'threadUpdate',
  ThreadListSync = 'threadListSync',
  ThreadMemberUpdate = 'threadMemberUpdate',
  ThreadMembersUpdate = 'threadMembersUpdate',
  UserUpdate = 'userUpdate',
  PresenceUpdate = 'presenceUpdate',
  VoiceServerUpdate = 'voiceServerUpdate',
  VoiceStateUpdate = 'voiceStateUpdate',
  TypingStart = 'typingStart',
  WebhooksUpdate = 'webhookUpdate',
  InteractionCreate = 'interactionCreate',
  Error = 'error',
  Warn = 'warn',
  Debug = 'debug',
  CacheSweep = 'cacheSweep',
  ShardDisconnect = 'shardDisconnect',
  ShardError = 'shardError',
  ShardReconnecting = 'shardReconnecting',
  ShardReady = 'shardReady',
  ShardResume = 'shardResume',
  Invalidated = 'invalidated',
  Raw = 'raw',
  StageInstanceCreate = 'stageInstanceCreate',
  StageInstanceUpdate = 'stageInstanceUpdate',
  StageInstanceDelete = 'stageInstanceDelete',
  GuildStickerCreate = 'stickerCreate',
  GuildStickerDelete = 'stickerDelete',
  GuildStickerUpdate = 'stickerUpdate',
  GuildScheduledEventCreate = 'guildScheduledEventCreate',
  GuildScheduledEventUpdate = 'guildScheduledEventUpdate',
  GuildScheduledEventDelete = 'guildScheduledEventDelete',
  GuildScheduledEventUserAdd = 'guildScheduledEventUserAdd',
  GuildScheduledEventUserRemove = 'guildScheduledEventUserRemove',
}

export enum ShardEvents {
  Death = 'death',
  Disconnect = 'disconnect',
  Error = 'error',
  Message = 'message',
  Ready = 'ready',
  Reconnecting = 'reconnecting',
  Resume = 'resume',
  Spawn = 'spawn',
}

export enum WebSocketShardEvents {
  Close = 'close',
  Destroyed = 'destroyed',
  InvalidSession = 'invalidSession',
  Ready = 'ready',
  Resumed = 'resumed',
  AllReady = 'allReady',
}

export enum Status {
  Ready = 0,
  Connecting = 1,
  Reconnecting = 2,
  Idle = 3,
  Nearly = 4,
  Disconnected = 5,
  WaitingForGuilds = 6,
  Identifying = 7,
  Resuming = 8,
}

export interface GuildScheduledEventInviteURLCreateOptions extends InviteCreateOptions {
  channel?: GuildInvitableChannelResolvable;
}

export interface RoleCreateOptions extends RoleData {
  reason?: string;
}

export interface RoleEditOptions extends RoleData {
  reason?: string;
}

export interface StageInstanceCreateOptions {
  topic: string;
  privacyLevel?: StageInstancePrivacyLevel;
  sendStartNotification?: boolean;
  guildScheduledEvent?: GuildScheduledEventResolvable;
}

export interface CrosspostedChannel {
  channelId: Snowflake;
  guildId: Snowflake;
  type: ChannelType;
  name: string;
}

export type DateResolvable = Date | number | string;

export interface GuildTemplateEditOptions {
  name?: string;
  description?: string;
}

export interface EmbedField {
  name: string;
  value: string;
  inline: boolean;
}

export type EmojiIdentifierResolvable =
  | EmojiResolvable
  | `${'' | 'a:'}${string}:${Snowflake}`
  | `<${'' | 'a'}:${string}:${Snowflake}>`
  | string;

export type EmojiResolvable = Snowflake | GuildEmoji | ReactionEmoji;

export interface FetchApplicationCommandOptions extends BaseFetchOptions {
  guildId?: Snowflake;
  locale?: LocaleString;
  withLocalizations?: boolean;
}

export interface FetchArchivedThreadOptions {
  type?: 'public' | 'private';
  fetchAll?: boolean;
  before?: ThreadChannelResolvable | DateResolvable;
  limit?: number;
}

export interface FetchAutoModerationRuleOptions extends BaseFetchOptions {
  autoModerationRule: AutoModerationRuleResolvable;
}

export interface FetchAutoModerationRulesOptions {
  cache?: boolean;
}

export interface FetchBanOptions extends BaseFetchOptions {
  user: UserResolvable;
}

export interface FetchBansOptions {
  limit?: number;
  before?: Snowflake;
  after?: Snowflake;
  cache?: boolean;
}

export interface FetchChannelOptions extends BaseFetchOptions {
  allowUnknownGuild?: boolean;
}

export interface FetchedThreads {
  threads: ReadonlyCollection<Snowflake, AnyThreadChannel>;
  members: ReadonlyCollection<Snowflake, ThreadMember>;
}

export interface FetchedThreadsMore extends FetchedThreads {
  hasMore: boolean;
}

export interface FetchGuildOptions extends BaseFetchOptions {
  guild: GuildResolvable;
  withCounts?: boolean;
}

export interface FetchGuildsOptions {
  before?: Snowflake;
  after?: Snowflake;
  limit?: number;
}

export interface FetchGuildScheduledEventOptions extends BaseFetchOptions {
  guildScheduledEvent: GuildScheduledEventResolvable;
  withUserCount?: boolean;
}

export interface FetchGuildScheduledEventsOptions {
  cache?: boolean;
  withUserCount?: boolean;
}

export interface FetchGuildScheduledEventSubscribersOptions {
  limit?: number;
  withMember?: boolean;
}

export interface FetchInviteOptions extends BaseFetchOptions {
  code: string;
}

export interface FetchInvitesOptions {
  channelId?: GuildInvitableChannelResolvable;
  cache?: boolean;
}

export interface FetchMemberOptions extends BaseFetchOptions {
  user: UserResolvable;
}

export interface FetchMembersOptions {
  user?: UserResolvable | readonly UserResolvable[];
  query?: string;
  limit?: number;
  withPresences?: boolean;
  time?: number;
  nonce?: string;
}

export interface FetchMessageOptions extends BaseFetchOptions {
  message: MessageResolvable;
}

export interface FetchMessagesOptions {
  limit?: number;
  before?: Snowflake;
  after?: Snowflake;
  around?: Snowflake;
  cache?: boolean;
}

export interface FetchReactionUsersOptions {
  limit?: number;
  after?: Snowflake;
}

export interface FetchThreadMemberOptions extends BaseFetchOptions {
  member: ThreadMemberResolvable;
  withMember?: boolean;
}

export interface FetchThreadMembersWithGuildMemberDataOptions {
  withMember: true;
  after?: Snowflake;
  limit?: number;
  cache?: boolean;
}

export interface FetchThreadMembersWithoutGuildMemberDataOptions {
  withMember?: false;
  cache?: boolean;
}

export type FetchThreadMembersOptions =
  | FetchThreadMembersWithGuildMemberDataOptions
  | FetchThreadMembersWithoutGuildMemberDataOptions;

export interface FetchThreadsOptions {
  archived?: FetchArchivedThreadOptions;
}

export interface AttachmentPayload {
  attachment: BufferResolvable | Stream;
  name?: string;
  description?: string;
}

export type GlobalSweepFilter<Key, Value> = () =>
  | ((value: Value, key: Key, collection: Collection<Key, Value>) => boolean)
  | null;

interface GuildAuditLogsTypes {
  [AuditLogEvent.GuildUpdate]: ['Guild', 'Update'];
  [AuditLogEvent.ChannelCreate]: ['Channel', 'Create'];
  [AuditLogEvent.ChannelUpdate]: ['Channel', 'Update'];
  [AuditLogEvent.ChannelDelete]: ['Channel', 'Delete'];
  [AuditLogEvent.ChannelOverwriteCreate]: ['Channel', 'Create'];
  [AuditLogEvent.ChannelOverwriteUpdate]: ['Channel', 'Update'];
  [AuditLogEvent.ChannelOverwriteDelete]: ['Channel', 'Delete'];
  [AuditLogEvent.MemberKick]: ['User', 'Delete'];
  [AuditLogEvent.MemberPrune]: ['User', 'Delete'];
  [AuditLogEvent.MemberBanAdd]: ['User', 'Delete'];
  [AuditLogEvent.MemberBanRemove]: ['User', 'Create'];
  [AuditLogEvent.MemberUpdate]: ['User', 'Update'];
  [AuditLogEvent.MemberRoleUpdate]: ['User', 'Update'];
  [AuditLogEvent.MemberMove]: ['User', 'Update'];
  [AuditLogEvent.MemberDisconnect]: ['User', 'Delete'];
  [AuditLogEvent.BotAdd]: ['User', 'Create'];
  [AuditLogEvent.RoleCreate]: ['Role', 'Create'];
  [AuditLogEvent.RoleUpdate]: ['Role', 'Update'];
  [AuditLogEvent.RoleDelete]: ['Role', 'Delete'];
  [AuditLogEvent.InviteCreate]: ['Invite', 'Create'];
  [AuditLogEvent.InviteUpdate]: ['Invite', 'Update'];
  [AuditLogEvent.InviteDelete]: ['Invite', 'Delete'];
  [AuditLogEvent.WebhookCreate]: ['Webhook', 'Create'];
  [AuditLogEvent.WebhookUpdate]: ['Webhook', 'Update'];
  [AuditLogEvent.WebhookDelete]: ['Webhook', 'Delete'];
  [AuditLogEvent.EmojiCreate]: ['Emoji', 'Create'];
  [AuditLogEvent.EmojiUpdate]: ['Emoji', 'Update'];
  [AuditLogEvent.EmojiDelete]: ['Emoji', 'Delete'];
  [AuditLogEvent.MessageDelete]: ['Message', 'Delete'];
  [AuditLogEvent.MessageBulkDelete]: ['Message', 'Delete'];
  [AuditLogEvent.MessagePin]: ['Message', 'Create'];
  [AuditLogEvent.MessageUnpin]: ['Message', 'Delete'];
  [AuditLogEvent.IntegrationCreate]: ['Integration', 'Create'];
  [AuditLogEvent.IntegrationUpdate]: ['Integration', 'Update'];
  [AuditLogEvent.IntegrationDelete]: ['Integration', 'Delete'];
  [AuditLogEvent.StageInstanceCreate]: ['StageInstance', 'Create'];
  [AuditLogEvent.StageInstanceUpdate]: ['StageInstance', 'Update'];
  [AuditLogEvent.StageInstanceDelete]: ['StageInstance', 'Delete'];
  [AuditLogEvent.StickerCreate]: ['Sticker', 'Create'];
  [AuditLogEvent.StickerUpdate]: ['Sticker', 'Update'];
  [AuditLogEvent.StickerDelete]: ['Sticker', 'Delete'];
  [AuditLogEvent.GuildScheduledEventCreate]: ['GuildScheduledEvent', 'Create'];
  [AuditLogEvent.GuildScheduledEventUpdate]: ['GuildScheduledEvent', 'Update'];
  [AuditLogEvent.GuildScheduledEventDelete]: ['GuildScheduledEvent', 'Delete'];
  [AuditLogEvent.ThreadCreate]: ['Thread', 'Create'];
  [AuditLogEvent.ThreadUpdate]: ['Thread', 'Update'];
  [AuditLogEvent.ThreadDelete]: ['Thread', 'Delete'];
  [AuditLogEvent.ApplicationCommandPermissionUpdate]: ['ApplicationCommand', 'Update'];
  [AuditLogEvent.AutoModerationRuleCreate]: ['AutoModeration', 'Create'];
  [AuditLogEvent.AutoModerationRuleUpdate]: ['AutoModeration', 'Update'];
  [AuditLogEvent.AutoModerationRuleDelete]: ['AutoModeration', 'Delete'];
  [AuditLogEvent.AutoModerationBlockMessage]: ['AutoModeration', 'Create'];
  [AuditLogEvent.AutoModerationFlagToChannel]: ['AutoModeration', 'Create'];
  [AuditLogEvent.AutoModerationUserCommunicationDisabled]: ['AutoModeration', 'Create'];
  [AuditLogEvent.OnboardingPromptCreate]: ['GuildOnboardingPrompt', 'Create'];
  [AuditLogEvent.OnboardingPromptUpdate]: ['GuildOnboardingPrompt', 'Update'];
  [AuditLogEvent.OnboardingPromptDelete]: ['GuildOnboardingPrompt', 'Delete'];
  [AuditLogEvent.OnboardingCreate]: ['GuildOnboarding', 'Create'];
  [AuditLogEvent.OnboardingUpdate]: ['GuildOnboarding', 'Update'];
}

export type GuildAuditLogsActionType = GuildAuditLogsTypes[keyof GuildAuditLogsTypes][1] | 'All';

export interface GuildAuditLogsEntryExtraField {
  [AuditLogEvent.MemberKick]: { integrationType: string } | null;
  [AuditLogEvent.MemberRoleUpdate]: { integrationType: string } | null;
  [AuditLogEvent.MemberPrune]: { removed: number; days: number };
  [AuditLogEvent.MemberMove]: { channel: VoiceBasedChannel | { id: Snowflake }; count: number };
  [AuditLogEvent.MessageDelete]: { channel: GuildTextBasedChannel | { id: Snowflake }; count: number };
  [AuditLogEvent.MessageBulkDelete]: { channel: GuildTextBasedChannel | { id: Snowflake }; count: number };
  [AuditLogEvent.MessagePin]: { channel: GuildTextBasedChannel | { id: Snowflake }; messageId: Snowflake };
  [AuditLogEvent.MessageUnpin]: { channel: GuildTextBasedChannel | { id: Snowflake }; messageId: Snowflake };
  [AuditLogEvent.MemberDisconnect]: { count: number };
  [AuditLogEvent.ChannelOverwriteCreate]:
    | Role
    | GuildMember
    | { id: Snowflake; name: string; type: AuditLogOptionsType.Role }
    | { id: Snowflake; type: AuditLogOptionsType.Member };
  [AuditLogEvent.ChannelOverwriteUpdate]:
    | Role
    | GuildMember
    | { id: Snowflake; name: string; type: AuditLogOptionsType.Role }
    | { id: Snowflake; type: AuditLogOptionsType.Member };
  [AuditLogEvent.ChannelOverwriteDelete]:
    | Role
    | GuildMember
    | { id: Snowflake; name: string; type: AuditLogOptionsType.Role }
    | { id: Snowflake; type: AuditLogOptionsType.Member };
  [AuditLogEvent.StageInstanceCreate]: StageChannel | { id: Snowflake };
  [AuditLogEvent.StageInstanceDelete]: StageChannel | { id: Snowflake };
  [AuditLogEvent.StageInstanceUpdate]: StageChannel | { id: Snowflake };
  [AuditLogEvent.ApplicationCommandPermissionUpdate]: { applicationId: Snowflake };
  [AuditLogEvent.AutoModerationBlockMessage]: {
    autoModerationRuleName: string;
    autoModerationRuleTriggerType: AuditLogRuleTriggerType;
    channel: GuildTextBasedChannel | { id: Snowflake };
  };
  [AuditLogEvent.AutoModerationFlagToChannel]: {
    autoModerationRuleName: string;
    autoModerationRuleTriggerType: AuditLogRuleTriggerType;
    channel: GuildTextBasedChannel | { id: Snowflake };
  };
  [AuditLogEvent.AutoModerationUserCommunicationDisabled]: {
    autoModerationRuleName: string;
    autoModerationRuleTriggerType: AuditLogRuleTriggerType;
    channel: GuildTextBasedChannel | { id: Snowflake };
  };
}

export interface GuildAuditLogsEntryTargetField<TActionType extends GuildAuditLogsActionType> {
  User: User | null;
  Guild: Guild;
  Webhook: Webhook<WebhookType.ChannelFollower | WebhookType.Incoming>;
  Invite: Invite;
  Message: TActionType extends AuditLogEvent.MessageBulkDelete ? Guild | { id: Snowflake } : User;
  Integration: Integration;
  Channel: NonThreadGuildBasedChannel | { id: Snowflake; [x: string]: unknown };
  Thread: AnyThreadChannel | { id: Snowflake; [x: string]: unknown };
  StageInstance: StageInstance;
  Sticker: Sticker;
  GuildScheduledEvent: GuildScheduledEvent;
  ApplicationCommand: ApplicationCommand | { id: Snowflake };
  AutoModerationRule: AutoModerationRule;
  GuildOnboardingPrompt: GuildOnboardingPrompt;
}

export interface GuildAuditLogsFetchOptions<Event extends GuildAuditLogsResolvable> {
  before?: Snowflake | GuildAuditLogsEntry;
  after?: Snowflake | GuildAuditLogsEntry;
  limit?: number;
  user?: UserResolvable;
  type?: Event;
}

export type GuildAuditLogsResolvable = AuditLogEvent | null;

export type GuildAuditLogsTargetType = GuildAuditLogsTypes[keyof GuildAuditLogsTypes][0] | 'All' | 'Unknown';

export type GuildAuditLogsTargets = {
  [key in GuildAuditLogsTargetType]: GuildAuditLogsTargetType;
};

export type GuildBanResolvable = GuildBan | UserResolvable;

export type GuildChannelResolvable = Snowflake | GuildBasedChannel;

export interface AutoModerationRuleCreateOptions {
  name: string;
  eventType: AutoModerationRuleEventType;
  triggerType: AutoModerationRuleTriggerType;
  triggerMetadata?: AutoModerationTriggerMetadataOptions;
  actions: readonly AutoModerationActionOptions[];
  enabled?: boolean;
  exemptRoles?: ReadonlyCollection<Snowflake, Role> | readonly RoleResolvable[];
  exemptChannels?: ReadonlyCollection<Snowflake, GuildBasedChannel> | readonly GuildChannelResolvable[];
  reason?: string;
}

export interface AutoModerationRuleEditOptions extends Partial<Omit<AutoModerationRuleCreateOptions, 'triggerType'>> {}

export interface AutoModerationTriggerMetadataOptions extends Partial<AutoModerationTriggerMetadata> {}

export interface AutoModerationActionOptions {
  type: AutoModerationActionType;
  metadata?: AutoModerationActionMetadataOptions;
}

export interface AutoModerationActionMetadataOptions extends Partial<Omit<AutoModerationActionMetadata, 'channelId'>> {
  channel?: GuildTextChannelResolvable | ThreadChannel;
}

export interface GuildChannelCreateOptions extends Omit<CategoryCreateChannelOptions, 'type'> {
  parent?: CategoryChannelResolvable | null;
  type?: Exclude<
    ChannelType,
    | ChannelType.DM
    | ChannelType.GroupDM
    | ChannelType.PublicThread
    | ChannelType.AnnouncementThread
    | ChannelType.PrivateThread
  >;
}

export interface GuildChannelCloneOptions extends Omit<GuildChannelCreateOptions, 'name'> {
  name?: string;
}

export interface GuildChannelEditOptions {
  name?: string;
  type?: ChannelType.GuildText | ChannelType.GuildAnnouncement;
  position?: number;
  topic?: string | null;
  nsfw?: boolean;
  bitrate?: number;
  userLimit?: number;
  parent?: CategoryChannelResolvable | null;
  rateLimitPerUser?: number;
  lockPermissions?: boolean;
  permissionOverwrites?: readonly OverwriteResolvable[] | ReadonlyCollection<Snowflake, OverwriteResolvable>;
  defaultAutoArchiveDuration?: ThreadAutoArchiveDuration;
  rtcRegion?: string | null;
  videoQualityMode?: VideoQualityMode | null;
  availableTags?: readonly GuildForumTagData[];
  defaultReactionEmoji?: DefaultReactionEmoji | null;
  defaultThreadRateLimitPerUser?: number;
  flags?: ChannelFlagsResolvable;
  defaultSortOrder?: SortOrderType | null;
  defaultForumLayout?: ForumLayoutType;
  reason?: string;
}

export interface GuildChannelOverwriteOptions {
  reason?: string;
  type?: OverwriteType;
}

export interface GuildCreateOptions {
  name: string;
  icon?: BufferResolvable | Base64Resolvable | null;
  verificationLevel?: GuildVerificationLevel;
  defaultMessageNotifications?: GuildDefaultMessageNotifications;
  explicitContentFilter?: GuildExplicitContentFilter;
  roles?: readonly PartialRoleData[];
  channels?: readonly PartialChannelData[];
  afkChannelId?: Snowflake | number;
  afkTimeout?: number;
  systemChannelId?: Snowflake | number;
  systemChannelFlags?: SystemChannelFlagsResolvable;
}

export interface GuildWidgetSettings {
  enabled: boolean;
  channel: TextChannel | NewsChannel | VoiceBasedChannel | ForumChannel | MediaChannel | null;
}

export interface GuildEditOptions {
  name?: string;
  verificationLevel?: GuildVerificationLevel | null;
  defaultMessageNotifications?: GuildDefaultMessageNotifications | null;
  explicitContentFilter?: GuildExplicitContentFilter | null;
  afkTimeout?: number;
  afkChannel?: VoiceChannelResolvable | null;
  icon?: BufferResolvable | Base64Resolvable | null;
  owner?: GuildMemberResolvable;
  splash?: BufferResolvable | Base64Resolvable | null;
  discoverySplash?: BufferResolvable | Base64Resolvable | null;
  banner?: BufferResolvable | Base64Resolvable | null;
  systemChannel?: TextChannelResolvable | null;
  systemChannelFlags?: SystemChannelFlagsResolvable;
  rulesChannel?: TextChannelResolvable | null;
  publicUpdatesChannel?: TextChannelResolvable | null;
  safetyAlertsChannel?: TextChannelResolvable | null;
  preferredLocale?: Locale | null;
  features?: readonly `${GuildFeature}`[];
  description?: string | null;
  premiumProgressBarEnabled?: boolean;
  reason?: string;
}

export interface GuildEmojiCreateOptions {
  attachment: BufferResolvable | Base64Resolvable;
  name: string;
  roles?: ReadonlyCollection<Snowflake, Role> | readonly RoleResolvable[];
  reason?: string;
}

export interface GuildEmojiEditOptions {
  name?: string;
  roles?: ReadonlyCollection<Snowflake, Role> | readonly RoleResolvable[];
  reason?: string;
}

export interface GuildStickerCreateOptions {
  file: BufferResolvable | Stream | AttachmentPayload | JSONEncodable<AttachmentBuilder>;
  name: string;
  tags: string;
  description?: string | null;
  reason?: string;
}

export interface GuildStickerEditOptions {
  name?: string;
  description?: string | null;
  tags?: string;
  reason?: string;
}

export interface GuildMemberEditOptions {
  nick?: string | null;
  roles?: ReadonlyCollection<Snowflake, Role> | readonly RoleResolvable[];
  mute?: boolean;
  deaf?: boolean;
  channel?: GuildVoiceChannelResolvable | null;
  communicationDisabledUntil?: DateResolvable | null;
  flags?: GuildMemberFlagsResolvable;
  reason?: string;
}

export type GuildMemberResolvable = GuildMember | UserResolvable;

export type GuildResolvable = Guild | NonThreadGuildBasedChannel | GuildMember | GuildEmoji | Invite | Role | Snowflake;

export interface GuildPruneMembersOptions {
  count?: boolean;
  days?: number;
  dry?: boolean;
  reason?: string;
  roles?: readonly RoleResolvable[];
}

export interface GuildWidgetSettingsData {
  enabled: boolean;
  channel: TextChannel | NewsChannel | VoiceBasedChannel | ForumChannel | MediaChannel | Snowflake | null;
}

export interface GuildSearchMembersOptions {
  query: string;
  limit?: number;
  cache?: boolean;
}

export interface GuildListMembersOptions {
  after?: Snowflake;
  limit?: number;
  cache?: boolean;
}

// TODO: use conditional types for better TS support
export interface GuildScheduledEventCreateOptions {
  name: string;
  scheduledStartTime: DateResolvable;
  scheduledEndTime?: DateResolvable;
  privacyLevel: GuildScheduledEventPrivacyLevel;
  entityType: GuildScheduledEventEntityType;
  description?: string;
  channel?: GuildVoiceChannelResolvable;
  entityMetadata?: GuildScheduledEventEntityMetadataOptions;
  image?: BufferResolvable | Base64Resolvable | null;
  reason?: string;
}

export interface GuildScheduledEventEditOptions<
  Status extends GuildScheduledEventStatus,
  AcceptableStatus extends GuildScheduledEventSetStatusArg<Status>,
> extends Omit<Partial<GuildScheduledEventCreateOptions>, 'channel'> {
  channel?: GuildVoiceChannelResolvable | null;
  status?: AcceptableStatus;
}

export interface GuildScheduledEventEntityMetadata {
  location: string | null;
}

export interface GuildScheduledEventEntityMetadataOptions {
  location?: string;
}

export type GuildScheduledEventManagerFetchResult<
  Options extends GuildScheduledEventResolvable | FetchGuildScheduledEventOptions | FetchGuildScheduledEventsOptions,
> = Options extends GuildScheduledEventResolvable | FetchGuildScheduledEventOptions
  ? GuildScheduledEvent
  : Collection<Snowflake, GuildScheduledEvent>;

export type GuildScheduledEventManagerFetchSubscribersResult<
  Options extends FetchGuildScheduledEventSubscribersOptions,
> = Options extends { withMember: true }
  ? Collection<Snowflake, GuildScheduledEventUser<true>>
  : Collection<Snowflake, GuildScheduledEventUser<false>>;

export type GuildScheduledEventResolvable = Snowflake | GuildScheduledEvent;

export type GuildScheduledEventSetStatusArg<Status extends GuildScheduledEventStatus> =
  Status extends GuildScheduledEventStatus.Scheduled
    ? GuildScheduledEventStatus.Active | GuildScheduledEventStatus.Canceled
    : Status extends GuildScheduledEventStatus.Active
      ? GuildScheduledEventStatus.Completed
      : never;

export interface GuildScheduledEventUser<WithMember> {
  guildScheduledEventId: Snowflake;
  user: User;
  member: WithMember extends true ? GuildMember : null;
}

export type GuildTemplateResolvable = string;

export type GuildVoiceChannelResolvable = VoiceBasedChannel | Snowflake;

export interface GuildOnboardingEditOptions {
  prompts?: readonly GuildOnboardingPromptData[] | ReadonlyCollection<Snowflake, GuildOnboardingPrompt>;
  defaultChannels?: readonly ChannelResolvable[] | ReadonlyCollection<Snowflake, GuildChannel>;
  enabled?: boolean;
  mode?: GuildOnboardingMode;
  reason?: string;
}

export interface GuildOnboardingPromptData {
  id?: Snowflake;
  title: string;
  singleSelect?: boolean;
  required?: boolean;
  inOnboarding?: boolean;
  type?: GuildOnboardingPromptType;
  options: readonly GuildOnboardingPromptOptionData[] | ReadonlyCollection<Snowflake, GuildOnboardingPromptOption>;
}

export interface GuildOnboardingPromptOptionData {
  id?: Snowflake | null;
  channels?: readonly ChannelResolvable[] | ReadonlyCollection<Snowflake, GuildChannel>;
  roles?: readonly RoleResolvable[] | ReadonlyCollection<Snowflake, Role>;
  title: string;
  description?: string | null;
  emoji?: EmojiIdentifierResolvable | Emoji | null;
}

export type HexColorString = `#${string}`;

export interface IntegrationAccount {
  id: string | Snowflake;
  name: string;
}

export type IntegrationType = 'twitch' | 'youtube' | 'discord' | 'guild_subscription';

export type CollectedInteraction<Cached extends CacheType = CacheType> =
  | StringSelectMenuInteraction<Cached>
  | UserSelectMenuInteraction<Cached>
  | RoleSelectMenuInteraction<Cached>
  | MentionableSelectMenuInteraction<Cached>
  | ChannelSelectMenuInteraction<Cached>
  | ButtonInteraction<Cached>
  | ModalSubmitInteraction<Cached>;

export interface InteractionCollectorOptions<
  Interaction extends CollectedInteraction,
  Cached extends CacheType = CacheType,
> extends CollectorOptions<[Interaction, Collection<Snowflake, Interaction>]> {
  channel?: TextBasedChannelResolvable;
  componentType?: ComponentType;
  guild?: GuildResolvable;
  interactionType?: InteractionType;
  max?: number;
  maxComponents?: number;
  maxUsers?: number;
  message?: CacheTypeReducer<Cached, Message, APIMessage>;
  interactionResponse?: InteractionResponse<BooleanCache<Cached>>;
}

export interface InteractionDeferReplyOptions {
  ephemeral?: boolean;
  fetchResponse?: boolean;
}

<<<<<<< HEAD
export type InteractionDeferMessageUpdateOptions = Omit<InteractionDeferReplyOptions, 'ephemeral'>;
=======
export interface InteractionDeferUpdateOptions extends Omit<InteractionDeferReplyOptions, 'ephemeral'> {}
>>>>>>> e2e71b4d

export interface InteractionReplyOptions extends BaseMessageOptions {
  tts?: boolean;
  ephemeral?: boolean;
  fetchResponse?: boolean;
  flags?: BitFieldResolvable<
    Extract<MessageFlagsString, 'Ephemeral' | 'SuppressEmbeds' | 'SuppressNotifications'>,
    MessageFlags.Ephemeral | MessageFlags.SuppressEmbeds | MessageFlags.SuppressNotifications
  >;
}

export interface InteractionUpdateMessageOptions extends MessageEditOptions {
  fetchResponse?: boolean;
}

export interface InviteGenerationOptions {
  permissions?: PermissionResolvable;
  guild?: GuildResolvable;
  disableGuildSelect?: boolean;
  scopes: readonly OAuth2Scopes[];
}

export type GuildInvitableChannelResolvable =
  | TextChannel
  | VoiceChannel
  | NewsChannel
  | StageChannel
  | ForumChannel
  | MediaChannel
  | Snowflake;

export interface InviteCreateOptions {
  temporary?: boolean;
  maxAge?: number;
  maxUses?: number;
  unique?: boolean;
  reason?: string;
  targetApplication?: ApplicationResolvable;
  targetUser?: UserResolvable;
  targetType?: InviteTargetType;
}

export type InviteResolvable = string;

export interface LifetimeFilterOptions<Key, Value> {
  excludeFromSweep?: (value: Value, key: Key, collection: LimitedCollection<Key, Value>) => boolean;
  getComparisonTimestamp?: (value: Value, key: Key, collection: LimitedCollection<Key, Value>) => number;
  lifetime?: number;
}

/** @internal */
export interface MakeErrorOptions {
  name: string;
  message: string;
  stack: string;
}

export type ActionRowComponentOptions =
  | ButtonComponentData
  | StringSelectMenuComponentData
  | UserSelectMenuComponentData
  | RoleSelectMenuComponentData
  | MentionableSelectMenuComponentData
  | ChannelSelectMenuComponentData;

export type MessageActionRowComponentResolvable = MessageActionRowComponent | ActionRowComponentOptions;

export interface MessageActivity {
  partyId?: string;
  type: MessageActivityType;
}

export interface BaseButtonComponentData extends BaseComponentData {
  type: ComponentType.Button;
  style: ButtonStyle;
  disabled?: boolean;
  emoji?: ComponentEmojiResolvable;
  label?: string;
}

export interface LinkButtonComponentData extends BaseButtonComponentData {
  style: ButtonStyle.Link;
  url: string;
}

export interface InteractionButtonComponentData extends BaseButtonComponentData {
  style: Exclude<ButtonStyle, ButtonStyle.Link>;
  customId: string;
}

export type ButtonComponentData = InteractionButtonComponentData | LinkButtonComponentData;

export interface MessageCollectorOptions extends CollectorOptions<[Message, Collection<Snowflake, Message>]> {
  max?: number;
  maxProcessed?: number;
}

export type MessageComponent =
  | Component
  | ActionRowBuilder<MessageActionRowComponentBuilder | ModalActionRowComponentBuilder>
  | ButtonComponent
  | StringSelectMenuComponent
  | UserSelectMenuComponent
  | RoleSelectMenuComponent
  | MentionableSelectMenuComponent
  | ChannelSelectMenuComponent;

export type CollectedMessageInteraction<Cached extends CacheType = CacheType> = Exclude<
  CollectedInteraction<Cached>,
  ModalSubmitInteraction
>;

export interface MessageComponentCollectorOptions<Interaction extends CollectedMessageInteraction>
  extends Omit<InteractionCollectorOptions<Interaction>, 'channel' | 'message' | 'guild' | 'interactionType'> {}

export interface MessageChannelComponentCollectorOptions<Interaction extends CollectedMessageInteraction>
  extends Omit<InteractionCollectorOptions<Interaction>, 'channel' | 'guild' | 'interactionType'> {}

export interface MessageInteraction {
  id: Snowflake;
  type: InteractionType;
  commandName: string;
  user: User;
}

export interface MessageMentionsHasOptions {
  ignoreDirect?: boolean;
  ignoreRoles?: boolean;
  ignoreRepliedUser?: boolean;
  ignoreEveryone?: boolean;
}

export interface MessageMentionOptions {
  parse?: readonly MessageMentionTypes[];
  roles?: readonly Snowflake[];
  users?: readonly Snowflake[];
  repliedUser?: boolean;
}

export type MessageMentionTypes = 'roles' | 'users' | 'everyone';

export interface BaseMessageOptions {
  content?: string;
  embeds?: readonly (JSONEncodable<APIEmbed> | APIEmbed)[];
  allowedMentions?: MessageMentionOptions;
  files?: readonly (
    | BufferResolvable
    | Stream
    | JSONEncodable<APIAttachment>
    | Attachment
    | AttachmentBuilder
    | AttachmentPayload
  )[];
  components?: readonly (
    | JSONEncodable<APIActionRowComponent<APIMessageActionRowComponent>>
    | ActionRowData<MessageActionRowComponentData | MessageActionRowComponentBuilder>
    | APIActionRowComponent<APIMessageActionRowComponent>
  )[];
  poll?: PollData;
}

export interface MessageCreateOptions extends BaseMessageOptions {
  tts?: boolean;
  nonce?: string | number;
  enforceNonce?: boolean;
  reply?: ReplyOptions;
  stickers?: readonly StickerResolvable[];
  flags?: BitFieldResolvable<
    Extract<MessageFlagsString, 'SuppressEmbeds' | 'SuppressNotifications'>,
    MessageFlags.SuppressEmbeds | MessageFlags.SuppressNotifications
  >;
}

export interface GuildForumThreadMessageCreateOptions
  extends Omit<BaseMessageOptions, 'poll'>,
    Pick<MessageCreateOptions, 'flags' | 'stickers'> {}

export interface MessageEditAttachmentData {
  id: Snowflake;
}

export interface MessageEditOptions extends Omit<BaseMessageOptions, 'content'> {
  content?: string | null;
  attachments?: readonly (Attachment | MessageEditAttachmentData)[];
  flags?: BitFieldResolvable<Extract<MessageFlagsString, 'SuppressEmbeds'>, MessageFlags.SuppressEmbeds>;
}

export type MessageReactionResolvable = MessageReaction | Snowflake | string;

export interface MessageReference {
  channelId: Snowflake;
  guildId: Snowflake | undefined;
  messageId: Snowflake | undefined;
}

export type MessageResolvable = Message | Snowflake;

export interface BaseSelectMenuComponentData extends BaseComponentData {
  customId: string;
  disabled?: boolean;
  maxValues?: number;
  minValues?: number;
  placeholder?: string;
}

export interface StringSelectMenuComponentData extends BaseSelectMenuComponentData {
  type: ComponentType.StringSelect;
  options: readonly SelectMenuComponentOptionData[];
}

export interface UserSelectMenuComponentData extends BaseSelectMenuComponentData {
  type: ComponentType.UserSelect;
  defaultValues?: readonly APISelectMenuDefaultValue<SelectMenuDefaultValueType.User>[];
}

export interface RoleSelectMenuComponentData extends BaseSelectMenuComponentData {
  type: ComponentType.RoleSelect;
  defaultValues?: readonly APISelectMenuDefaultValue<SelectMenuDefaultValueType.Role>[];
}

export interface MentionableSelectMenuComponentData extends BaseSelectMenuComponentData {
  type: ComponentType.MentionableSelect;
  defaultValues?: readonly APISelectMenuDefaultValue<
    SelectMenuDefaultValueType.Role | SelectMenuDefaultValueType.User
  >[];
}

export interface ChannelSelectMenuComponentData extends BaseSelectMenuComponentData {
  type: ComponentType.ChannelSelect;
  channelTypes?: readonly ChannelType[];
  defaultValues?: readonly APISelectMenuDefaultValue<SelectMenuDefaultValueType.Channel>[];
}

export interface MessageSelectOption {
  default: boolean;
  description: string | null;
  emoji: APIPartialEmoji | null;
  label: string;
  value: string;
}

export interface SelectMenuComponentOptionData {
  default?: boolean;
  description?: string;
  emoji?: ComponentEmojiResolvable;
  label: string;
  value: string;
}

export interface TextInputComponentData extends BaseComponentData {
  type: ComponentType.TextInput;
  customId: string;
  style: TextInputStyle;
  label: string;
  minLength?: number;
  maxLength?: number;
  required?: boolean;
  value?: string;
  placeholder?: string;
}

export type MessageTarget =
  | Interaction
  | InteractionWebhook
  | TextBasedChannel
  | User
  | GuildMember
  | Webhook<WebhookType.Incoming>
  | WebhookClient
  | Message
  | MessageManager;

export interface MultipleShardRespawnOptions {
  shardDelay?: number;
  respawnDelay?: number;
  timeout?: number;
}

export interface MultipleShardSpawnOptions {
  amount?: number | 'auto';
  delay?: number;
  timeout?: number;
}

export interface OverwriteData {
  allow?: PermissionResolvable;
  deny?: PermissionResolvable;
  id: GuildMemberResolvable | RoleResolvable;
  type?: OverwriteType;
}

export type OverwriteResolvable = PermissionOverwrites | OverwriteData;

export type PermissionFlags = Record<keyof typeof PermissionFlagsBits, bigint>;

export type PermissionOverwriteOptions = Partial<Record<keyof typeof PermissionFlagsBits, boolean | null>>;

export type PermissionResolvable = BitFieldResolvable<keyof typeof PermissionFlagsBits, bigint>;

export type PermissionOverwriteResolvable = UserResolvable | RoleResolvable | PermissionOverwrites;

export interface RecursiveReadonlyArray<ItemType> extends ReadonlyArray<ItemType | RecursiveReadonlyArray<ItemType>> {}

export interface PartialRecipient {
  username: string;
}

export interface PresenceData {
  status?: PresenceStatusData;
  afk?: boolean;
  activities?: readonly ActivitiesOptions[];
  shardId?: number | readonly number[];
}

export type PresenceResolvable = Presence | UserResolvable | Snowflake;

export interface PartialChannelData {
  id?: Snowflake | number;
  parentId?: Snowflake | number;
  type?: ChannelType.GuildText | ChannelType.GuildVoice | ChannelType.GuildCategory;
  name: string;
  topic?: string | null;
  nsfw?: boolean;
  bitrate?: number;
  userLimit?: number;
  rtcRegion?: string | null;
  videoQualityMode?: VideoQualityMode;
  permissionOverwrites?: readonly PartialOverwriteData[];
  rateLimitPerUser?: number;
}

export interface PartialEmoji {
  animated: boolean;
  id: Snowflake | undefined;
  name: string;
}

export interface PartialEmojiOnlyId {
  id: Snowflake;
}

export type Partialize<
  PartialType extends AllowedPartial,
  NulledKeys extends keyof PartialType | null = null,
  NullableKeys extends keyof PartialType | null = null,
  OverridableKeys extends keyof PartialType | '' = '',
> = {
  [K in keyof Omit<PartialType, OverridableKeys>]: K extends 'partial'
    ? true
    : K extends NulledKeys
      ? null
      : K extends NullableKeys
        ? PartialType[K] | null
        : PartialType[K];
};

export interface PartialDMChannel extends Partialize<DMChannel, null, null, 'lastMessageId'> {
  lastMessageId: undefined;
}

export interface PartialGuildMember extends Partialize<GuildMember, 'joinedAt' | 'joinedTimestamp' | 'pending'> {}

export interface PartialMessage
  extends Partialize<Message, 'type' | 'system' | 'pinned' | 'tts', 'content' | 'cleanContent' | 'author'> {}

export interface PartialMessageReaction extends Partialize<MessageReaction, 'count'> {}

export interface PartialGuildScheduledEvent
  extends Partialize<GuildScheduledEvent, 'userCount', 'status' | 'privacyLevel' | 'name' | 'entityType'> {}

export interface PartialThreadMember extends Partialize<ThreadMember, 'flags' | 'joinedAt' | 'joinedTimestamp'> {}

export interface PartialOverwriteData {
  id: Snowflake | number;
  type?: OverwriteType;
  allow?: PermissionResolvable;
  deny?: PermissionResolvable;
}

export interface PartialRoleData extends RoleData {
  id?: Snowflake | number;
}

export enum Partials {
  User,
  Channel,
  GuildMember,
  Message,
  Reaction,
  GuildScheduledEvent,
  ThreadMember,
}

export interface PartialUser extends Partialize<User, 'username' | 'tag' | 'discriminator'> {}

export type PresenceStatusData = ClientPresenceStatus | 'invisible';

export type PresenceStatus = PresenceStatusData | 'offline';

export interface ReactionCollectorOptions extends CollectorOptions<[MessageReaction, User]> {
  max?: number;
  maxEmojis?: number;
  maxUsers?: number;
}

export interface ReplyOptions {
  messageReference: MessageResolvable;
  failIfNotExists?: boolean;
}

export interface MessageReplyOptions extends Omit<MessageCreateOptions, 'reply'> {
  failIfNotExists?: boolean;
}

export interface ResolvedOverwriteOptions {
  allow: PermissionsBitField;
  deny: PermissionsBitField;
}

export interface RoleData {
  name?: string;
  color?: ColorResolvable;
  hoist?: boolean;
  position?: number;
  permissions?: PermissionResolvable;
  mentionable?: boolean;
  icon?: BufferResolvable | Base64Resolvable | EmojiResolvable | null;
  unicodeEmoji?: string | null;
}

export type RoleMention = '@everyone' | `<@&${Snowflake}>`;

export interface RolePosition {
  role: RoleResolvable;
  position: number;
}

export type RoleResolvable = Role | Snowflake;

export interface RoleSubscriptionData {
  roleSubscriptionListingId: Snowflake;
  tierName: string;
  totalMonthsSubscribed: number;
  isRenewal: boolean;
}

export interface RoleTagData {
  botId?: Snowflake;
  integrationId?: Snowflake;
  premiumSubscriberRole?: true;
  subscriptionListingId?: Snowflake;
  availableForPurchase?: true;
  guildConnections?: true;
}

export interface SetChannelPositionOptions {
  relative?: boolean;
  reason?: string;
}

export interface SetParentOptions {
  lockPermissions?: boolean;
  reason?: string;
}

export interface SetRolePositionOptions {
  relative?: boolean;
  reason?: string;
}

export type ShardingManagerMode = 'process' | 'worker';

export interface ShardingManagerOptions {
  totalShards?: number | 'auto';
  shardList?: readonly number[] | 'auto';
  mode?: ShardingManagerMode;
  respawn?: boolean;
  silent?: boolean;
  shardArgs?: readonly string[];
  token?: string;
  execArgv?: readonly string[];
}

export { Snowflake };

export type StageInstanceResolvable = StageInstance | Snowflake;

export interface StartThreadOptions {
  name: string;
  autoArchiveDuration?: ThreadAutoArchiveDuration;
  reason?: string;
  rateLimitPerUser?: number;
}

export type ClientStatus = number;

export type StickerResolvable = Sticker | Snowflake;

export type SystemChannelFlagsResolvable = BitFieldResolvable<SystemChannelFlagsString, number>;

export type StageChannelResolvable = StageChannel | Snowflake;

export interface StageInstanceEditOptions {
  topic?: string;
  privacyLevel?: StageInstancePrivacyLevel;
}

/** @internal */
export interface SupportingInteractionResolvedData {
  client: Client;
  guild?: Guild;
  channel?: GuildTextBasedChannel;
}

export type SweeperKey = keyof SweeperDefinitions;

export type CollectionSweepFilter<Key, Value> = (value: Value, key: Key, collection: Collection<Key, Value>) => boolean;

export interface SweepOptions<Key, Value> {
  interval: number;
  filter: GlobalSweepFilter<Key, Value>;
}

export interface LifetimeSweepOptions {
  interval: number;
  lifetime: number;
  filter?: never;
}

export interface SweeperDefinitions {
  applicationCommands: [Snowflake, ApplicationCommand];
  autoModerationRules: [Snowflake, AutoModerationRule];
  bans: [Snowflake, GuildBan];
  emojis: [Snowflake, GuildEmoji];
  entitlements: [Snowflake, Entitlement];
  invites: [string, Invite, true];
  guildMembers: [Snowflake, GuildMember];
  messages: [Snowflake, Message, true];
  presences: [Snowflake, Presence];
  reactions: [string | Snowflake, MessageReaction];
  stageInstances: [Snowflake, StageInstance];
  stickers: [Snowflake, Sticker];
  threadMembers: [Snowflake, ThreadMember];
  threads: [Snowflake, AnyThreadChannel, true];
  users: [Snowflake, User];
  voiceStates: [Snowflake, VoiceState];
}

export type SweeperOptions = {
  [Key in keyof SweeperDefinitions]?: SweeperDefinitions[Key][2] extends true
    ? SweepOptions<SweeperDefinitions[Key][0], SweeperDefinitions[Key][1]> | LifetimeSweepOptions
    : SweepOptions<SweeperDefinitions[Key][0], SweeperDefinitions[Key][1]>;
};

export interface LimitedCollectionOptions<Key, Value> {
  maxSize?: number;
  keepOverLimit?: (value: Value, key: Key, collection: LimitedCollection<Key, Value>) => boolean;
}

export type Channel =
  | CategoryChannel
  | DMChannel
  | PartialDMChannel
  | PartialGroupDMChannel
  | NewsChannel
  | StageChannel
  | TextChannel
  | PublicThreadChannel
  | PrivateThreadChannel
  | VoiceChannel
  | ForumChannel
  | MediaChannel;

export type TextBasedChannel = Exclude<
  Extract<Channel, { type: TextChannelType }>,
  PartialGroupDMChannel | ForumChannel | MediaChannel
>;

export type TextBasedChannels = TextBasedChannel;

export type TextBasedChannelTypes = TextBasedChannel['type'];

export type GuildTextBasedChannelTypes = Exclude<TextBasedChannelTypes, ChannelType.DM>;

export type VoiceBasedChannel = Extract<Channel, { bitrate: number }>;

export type GuildBasedChannel = Extract<Channel, { guild: Guild }>;

export type CategoryChildChannel = Exclude<Extract<Channel, { parent: CategoryChannel | null }>, CategoryChannel>;

export type NonThreadGuildBasedChannel = Exclude<GuildBasedChannel, AnyThreadChannel>;

export type GuildTextBasedChannel = Extract<GuildBasedChannel, TextBasedChannel>;

export type TextChannelResolvable = Snowflake | TextChannel;

export type TextBasedChannelResolvable = Snowflake | TextBasedChannel;

export type ThreadChannelResolvable = Snowflake | ThreadChannel;

export type ThreadChannelType = ChannelType.AnnouncementThread | ChannelType.PublicThread | ChannelType.PrivateThread;

export interface GuildTextThreadCreateOptions<AllowedThreadType> extends StartThreadOptions {
  startMessage?: MessageResolvable;
  type?: AllowedThreadType;
  invitable?: AllowedThreadType extends ChannelType.PrivateThread ? boolean : never;
}

export interface GuildForumThreadCreateOptions extends StartThreadOptions {
  message: GuildForumThreadMessageCreateOptions | MessagePayload;
  appliedTags?: readonly Snowflake[];
}

export interface ThreadEditOptions {
  name?: string;
  archived?: boolean;
  autoArchiveDuration?: ThreadAutoArchiveDuration;
  rateLimitPerUser?: number;
  locked?: boolean;
  invitable?: boolean;
  appliedTags?: readonly Snowflake[];
  flags?: ChannelFlagsResolvable;
  reason?: string;
}

export type ThreadMemberResolvable = ThreadMember | UserResolvable;

export type UserMention = `<@${Snowflake}>`;

export type UserResolvable = User | Snowflake | Message | GuildMember | ThreadMember;

export interface Vanity {
  code: string | null;
  uses: number;
}

export type VoiceBasedChannelTypes = VoiceBasedChannel['type'];

export type VoiceChannelResolvable = Snowflake | VoiceChannel;

export interface VoiceStateEditOptions {
  requestToSpeak?: boolean;
  suppressed?: boolean;
}

export type WebhookClientData = WebhookClientDataIdWithToken | WebhookClientDataURL;

export interface WebhookClientDataIdWithToken {
  id: Snowflake;
  token: string;
}

export interface WebhookClientDataURL {
  url: string;
}

export interface WebhookClientOptions extends Pick<ClientOptions, 'allowedMentions' | 'rest'> {}

export interface WebhookDeleteOptions {
  token?: string;
  reason?: string;
}

export interface WebhookEditOptions {
  name?: string;
  avatar?: BufferResolvable | null;
  channel?: GuildTextChannelResolvable | VoiceChannel | StageChannel | ForumChannel | MediaChannel;
  reason?: string;
}

export interface WebhookMessageEditOptions extends Omit<MessageEditOptions, 'flags'> {
  threadId?: Snowflake;
}

<<<<<<< HEAD
export interface InteractionEditResponseOptions extends WebhookEditMessageOptions {
=======
export interface InteractionEditReplyOptions extends WebhookMessageEditOptions {
>>>>>>> e2e71b4d
  message?: MessageResolvable | '@original';
}

export interface WebhookFetchMessageOptions {
  threadId?: Snowflake;
}

export interface WebhookMessageCreateOptions extends Omit<MessageCreateOptions, 'nonce' | 'reply' | 'stickers'> {
  username?: string;
  avatarURL?: string;
  threadId?: Snowflake;
  threadName?: string;
  appliedTags?: readonly Snowflake[];
}

export interface WebSocketOptions {
  large_threshold?: number;
  version?: number;
  buildStrategy?(manager: WSWebSocketManager): IShardingStrategy;
  buildIdentifyThrottler?(manager: WSWebSocketManager): Awaitable<IIdentifyThrottler>;
}

export interface WidgetActivity {
  name: string;
}

export interface WidgetChannel {
  id: Snowflake;
  name: string;
  position: number;
}

export interface WelcomeChannelData {
  description: string;
  channel: TextChannel | NewsChannel | ForumChannel | MediaChannel | Snowflake;
  emoji?: EmojiIdentifierResolvable;
}

export interface WelcomeScreenEditOptions {
  enabled?: boolean;
  description?: string;
  welcomeChannels?: readonly WelcomeChannelData[];
}

export interface ClientApplicationEditOptions {
  customInstallURL?: string;
  description?: string;
  roleConnectionsVerificationURL?: string;
  installParams?: ClientApplicationInstallParams;
  flags?: ApplicationFlagsResolvable;
  icon?: BufferResolvable | Base64Resolvable | null;
  coverImage?: BufferResolvable | Base64Resolvable | null;
  interactionsEndpointURL?: string;
  tags?: readonly string[];
}

export interface ClientApplicationInstallParams {
  scopes: readonly OAuth2Scopes[];
  permissions: Readonly<PermissionsBitField>;
}

export type Serialized<Value> = Value extends symbol | bigint | (() => any)
  ? never
  : Value extends number | string | boolean | undefined
    ? Value
    : Value extends JSONEncodable<infer JSONResult>
      ? JSONResult
      : Value extends ReadonlyArray<infer ItemType>
        ? Serialized<ItemType>[]
        : Value extends ReadonlyMap<unknown, unknown> | ReadonlySet<unknown>
          ? {}
          : { [K in keyof Value]: Serialized<Value[K]> };

//#endregion

//#region Voice

/**
 * @internal Use `DiscordGatewayAdapterLibraryMethods` from `@discordjs/voice` instead.
 */
export interface InternalDiscordGatewayAdapterLibraryMethods {
  onVoiceServerUpdate(data: GatewayVoiceServerUpdateDispatchData): void;
  onVoiceStateUpdate(data: GatewayVoiceStateUpdateDispatchData): void;
  destroy(): void;
}

/**
 * @internal Use `DiscordGatewayAdapterImplementerMethods` from `@discordjs/voice` instead.
 */
export interface InternalDiscordGatewayAdapterImplementerMethods {
  sendPayload(payload: unknown): boolean;
  destroy(): void;
}

/**
 * @internal Use `DiscordGatewayAdapterCreator` from `@discordjs/voice` instead.
 */
export type InternalDiscordGatewayAdapterCreator = (
  methods: InternalDiscordGatewayAdapterLibraryMethods,
) => InternalDiscordGatewayAdapterImplementerMethods;

//#endregion

// External
export * from 'discord-api-types/v10';
export * from '@discordjs/builders';
export * from '@discordjs/formatters';
export * from '@discordjs/rest';
export * from '@discordjs/util';
export * from '@discordjs/ws';<|MERGE_RESOLUTION|>--- conflicted
+++ resolved
@@ -2506,15 +2506,11 @@
   public deferMessageUpdate(
     options: InteractionDeferMessageUpdateOptions & { fetchResponse: true },
   ): Promise<Message<BooleanCache<Cached>>>;
-<<<<<<< HEAD
   public deferMessageUpdate(
     options?: InteractionDeferMessageUpdateOptions,
   ): Promise<InteractionResponse<BooleanCache<Cached>>>;
-=======
-  public deferUpdate(options?: InteractionDeferUpdateOptions): Promise<InteractionResponse<BooleanCache<Cached>>>;
   /** @deprecated Sending a premium-style button is the new Discord behaviour. */
   public sendPremiumRequired(): Promise<void>;
->>>>>>> e2e71b4d
   public inGuild(): this is ModalSubmitInteraction<'raw' | 'cached'>;
   public inCachedGuild(): this is ModalSubmitInteraction<'cached'>;
   public inRawGuild(): this is ModalSubmitInteraction<'raw'>;
@@ -6243,11 +6239,7 @@
   fetchResponse?: boolean;
 }
 
-<<<<<<< HEAD
-export type InteractionDeferMessageUpdateOptions = Omit<InteractionDeferReplyOptions, 'ephemeral'>;
-=======
-export interface InteractionDeferUpdateOptions extends Omit<InteractionDeferReplyOptions, 'ephemeral'> {}
->>>>>>> e2e71b4d
+export interface InteractionDeferMessageUpdateOptions extends Omit<InteractionDeferReplyOptions, 'ephemeral'> {}
 
 export interface InteractionReplyOptions extends BaseMessageOptions {
   tts?: boolean;
@@ -6922,11 +6914,7 @@
   threadId?: Snowflake;
 }
 
-<<<<<<< HEAD
-export interface InteractionEditResponseOptions extends WebhookEditMessageOptions {
-=======
-export interface InteractionEditReplyOptions extends WebhookMessageEditOptions {
->>>>>>> e2e71b4d
+export interface InteractionEditResponseOptions extends WebhookMessageEditOptions {
   message?: MessageResolvable | '@original';
 }
 
