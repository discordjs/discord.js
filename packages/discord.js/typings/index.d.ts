import { Buffer } from 'node:buffer';
import { ChildProcess } from 'node:child_process';
import { Stream } from 'node:stream';
import { MessagePort, Worker } from 'node:worker_threads';
import { ApplicationCommandOptionAllowedChannelType, MessageActionRowComponentBuilder } from '@discordjs/builders';
import { Collection, ReadonlyCollection } from '@discordjs/collection';
import { BaseImageURLOptions, ImageURLOptions, RawFile, REST, RESTOptions, EmojiURLOptions } from '@discordjs/rest';
import { Awaitable, JSONEncodable } from '@discordjs/util';
import { WebSocketManager, WebSocketManagerOptions } from '@discordjs/ws';
import { AsyncEventEmitter } from '@vladfrangu/async_event_emitter';
import {
  ActivityFlags,
  ActivityType,
  APIActionRowComponent,
  APIApplicationCommand,
  APIApplicationCommandInteractionData,
  APIApplicationCommandOption,
  APIApplicationRoleConnectionMetadata,
  APIAttachment,
  APIAuditLog,
  APIAuditLogChange,
  APIAuditLogEntry,
  APIAuthorizingIntegrationOwnersMap,
  APIAutoModerationRule,
  APIButtonComponent,
  APIChannel,
  APIChannelSelectComponent,
  APIComponentInActionRow,
  APIComponentInContainer,
  APIComponentInMessageActionRow,
  APIComponentInModalActionRow,
  APIContainerComponent,
  APIEmbed,
  APIEmbedField,
  APIEmbedProvider,
  APIEmoji,
  APIEntitlement,
  APIFileComponent,
  APIGuild,
  APIGuildIntegration,
  APIGuildMember,
  APIGuildOnboardingPrompt,
  APIGuildOnboardingPromptOption,
  APIGuildPreview,
  APIGuildScheduledEvent,
  APIGuildWelcomeScreen,
  APIGuildWelcomeScreenChannel,
  APIGuildWidget,
  APIGuildWidgetMember,
  APIInteractionDataResolvedChannel,
  APIInteractionDataResolvedGuildMember,
  APIInteractionGuildMember,
  APILabelComponent,
  APIMediaGalleryComponent,
  APIMediaGalleryItem,
  APIMentionableSelectComponent,
  APIMessage,
  APIMessageButtonInteractionData,
  APIMessageChannelSelectInteractionData,
  APIMessageComponent,
  APIMessageComponentEmoji,
  APIMessageComponentInteraction,
  APIMessageMentionableSelectInteractionData,
  APIMessageRoleSelectInteractionData,
  APIMessageStringSelectInteractionData,
  APIMessageTopLevelComponent,
  APIMessageUserSelectInteractionData,
  APIModalComponent,
  APIModalInteractionResponseCallbackComponent,
  APIModalInteractionResponseCallbackData,
  APIModalSubmitInteraction,
  APIOverwrite,
  APIPartialChannel,
  APIPartialEmoji,
  APIPartialGuild,
  APIPoll,
  APIPollAnswer,
  APIRole,
  APIRoleSelectComponent,
  APISectionComponent,
  APISelectMenuComponent,
  APISelectMenuDefaultValue,
  APISelectMenuOption,
  APISeparatorComponent,
  APISKU,
  APISoundboardSound,
  APIStickerPack,
  APIStringSelectComponent,
  APISubscription,
  APITeam,
  APITeamMember,
  APITemplate,
  APITemplateSerializedSourceGuild,
  APITextDisplayComponent,
  APITextInputComponent,
  APIThreadMember,
  APIThumbnailComponent,
  APIUnavailableGuild,
  APIUnfurledMediaItem,
  APIUser,
  APIUserSelectComponent,
  APIVoiceRegion,
  ApplicationCommandOptionType,
  ApplicationCommandPermissionType,
  ApplicationCommandType,
  ApplicationFlags,
  ApplicationIntegrationType,
  ApplicationRoleConnectionMetadataType,
  ApplicationWebhookEventStatus,
  ApplicationWebhookEventType,
  AttachmentFlags,
  AuditLogEvent,
  AuditLogOptionsType,
  AuditLogRuleTriggerType,
  AutoModerationActionType,
  AutoModerationRuleEventType,
  AutoModerationRuleKeywordPresetType,
  AutoModerationRuleTriggerType,
  ButtonStyle,
  ChannelFlags,
  ChannelType,
  ComponentType,
  EmbedType,
  EntitlementType,
  EntryPointCommandHandlerType,
  FormattingPatterns,
  ForumLayoutType,
  GatewayActivity,
  GatewayActivityAssets,
  GatewayAutoModerationActionExecutionDispatchData,
  GatewayDispatchPayload,
  GatewayIntentBits,
  GatewayInteractionCreateDispatchData,
  GatewayMessageUpdateDispatchData,
  GatewayPresenceUpdate,
  GatewaySendPayload,
  GatewayTypingStartDispatchData,
  GatewayVoiceChannelEffectSendDispatchData,
  GatewayVoiceServerUpdateDispatchData,
  GatewayVoiceStateUpdateDispatchData,
  GuildDefaultMessageNotifications,
  GuildExplicitContentFilter,
  GuildFeature,
  GuildMemberFlags,
  GuildMFALevel,
  GuildNSFWLevel,
  GuildOnboardingMode,
  GuildOnboardingPromptType,
  GuildPremiumTier,
  GuildScheduledEventEntityType,
  GuildScheduledEventPrivacyLevel,
  GuildScheduledEventRecurrenceRuleFrequency,
  GuildScheduledEventRecurrenceRuleMonth,
  GuildScheduledEventRecurrenceRuleWeekday,
  GuildScheduledEventStatus,
  GuildSystemChannelFlags,
  GuildVerificationLevel,
  GuildWidgetStyle,
  ImageFormat,
  IntegrationExpireBehavior,
  InteractionContextType,
  InteractionResponseType,
  InteractionType,
  InviteFlags,
  InviteTargetType,
  InviteType,
  Locale,
  LocalizationMap,
  MessageActivityType,
  MessageFlags,
  MessageReferenceType,
  MessageType,
  NameplatePalette,
  OAuth2Scopes,
  OverwriteType,
  PermissionFlagsBits,
  PollLayoutType,
  ReactionType,
  RESTAPIInteractionCallbackActivityInstanceResource,
  RESTAPIInteractionCallbackObject,
  RESTAPIInteractionCallbackResourceObject,
  RESTAPIPartialCurrentUserGuild,
  RESTAPIPoll,
  RESTGetAPIGuildOnboardingResult,
  RESTGetAPIGuildThreadsResult,
  RESTPatchAPIChannelMessageJSONBody,
  RESTPatchAPIInteractionFollowupJSONBody,
  RESTPatchAPIInteractionOriginalResponseJSONBody,
  RESTPatchAPIWebhookWithTokenJSONBody,
  RESTPostAPIApplicationCommandsJSONBody,
  RESTPostAPIChannelMessageJSONBody,
  RESTPostAPIInteractionCallbackFormDataBody,
  RESTPostAPIInteractionCallbackWithResponseResult,
  RESTPostAPIInteractionFollowupJSONBody,
  RESTPostAPIWebhookWithTokenJSONBody,
  RoleFlags,
  SelectMenuDefaultValueType,
  SeparatorSpacingSize,
  SKUFlags,
  SKUType,
  Snowflake,
  SortOrderType,
  StageInstancePrivacyLevel,
  StickerFormatType,
  StickerType,
  SubscriptionStatus,
  TeamMemberMembershipState,
  TeamMemberRole,
  TextChannelType,
  TextInputStyle,
  ThreadAutoArchiveDuration,
  ThreadChannelType,
  ThreadMemberFlags,
  UserFlags,
  VideoQualityMode,
  VoiceChannelEffectSendAnimationType,
  WebhookType,
} from 'discord-api-types/v10';

// #region Classes

export class Activity {
  private constructor(presence: Presence, data?: GatewayActivity);
  public readonly presence: Presence;
  public applicationId: Snowflake | null;
  public assets: RichPresenceAssets | null;
  public buttons: string[];
  public get createdAt(): Date;
  public createdTimestamp: number;
  public details: string | null;
  public emoji: Emoji | null;
  public flags: Readonly<ActivityFlagsBitField>;
  public name: string;
  public party: {
    id: string | null;
    size: [number, number];
  } | null;
  public state: string | null;
  public syncId: string | null;
  public timestamps: {
    end: Date | null;
    start: Date | null;
  } | null;
  public type: ActivityType;
  public url: string | null;
  public equals(activity: Activity): boolean;
  public toString(): string;
}

export type ActivityFlagsString = keyof typeof ActivityFlags;

export interface BaseComponentData {
  id?: number;
  type: ComponentType;
}

export type MessageActionRowComponentData =
  | ButtonComponentData
  | ChannelSelectMenuComponentData
  | JSONEncodable<APIComponentInMessageActionRow>
  | MentionableSelectMenuComponentData
  | RoleSelectMenuComponentData
  | StringSelectMenuComponentData
  | UserSelectMenuComponentData;

export type ActionRowComponentData = MessageActionRowComponentData;

export type ActionRowComponent = MessageActionRowComponent;

export interface ActionRowData<ComponentType extends ActionRowComponentData | JSONEncodable<APIComponentInActionRow>>
  extends BaseComponentData {
  components: readonly ComponentType[];
}

export type ComponentInLabelData = StringSelectMenuComponentData | TextInputComponentData;
export interface LabelData extends BaseComponentData {
  component: ComponentInLabelData;
  description?: string;
  label: string;
}

export type MessageActionRowComponent =
  | ButtonComponent
  | ChannelSelectMenuComponent
  | MentionableSelectMenuComponent
  | RoleSelectMenuComponent
  | StringSelectMenuComponent
  | UserSelectMenuComponent;

export class ActionRow<ComponentType extends MessageActionRowComponent> extends Component<
  APIActionRowComponent<APIComponentInMessageActionRow>
> {
  private constructor(data: APIActionRowComponent<APIComponentInMessageActionRow>);
  public readonly components: ComponentType[];
  public toJSON(): APIActionRowComponent<ReturnType<ComponentType['toJSON']>>;
}

export class ActivityFlagsBitField extends BitField<ActivityFlagsString> {
  public static Flags: typeof ActivityFlags;
  public static resolve(bit?: BitFieldResolvable<ActivityFlagsString, number>): number;
}

export abstract class AnonymousGuild extends BaseGuild {
  protected constructor(client: Client<true>, data: unknown, immediatePatch?: boolean);
  public banner: string | null;
  public description: string | null;
  public nsfwLevel: GuildNSFWLevel;
  public premiumSubscriptionCount: number | null;
  public splash: string | null;
  public vanityURLCode: string | null;
  public verificationLevel: GuildVerificationLevel;
  public bannerURL(options?: ImageURLOptions): string | null;
  public splashURL(options?: ImageURLOptions): string | null;
}

export class AutoModerationActionExecution {
  private constructor(data: GatewayAutoModerationActionExecutionDispatchData, guild: Guild);
  public guild: Guild;
  public action: AutoModerationAction;
  public ruleId: Snowflake;
  public ruleTriggerType: AutoModerationRuleTriggerType;
  public get user(): User | null;
  public userId: Snowflake;
  public get channel(): ForumChannel | GuildTextBasedChannel | MediaChannel | null;
  public channelId: Snowflake | null;
  public get member(): GuildMember | null;
  public messageId: Snowflake | null;
  public alertSystemMessageId: Snowflake | null;
  public content: string;
  public matchedKeyword: string | null;
  public matchedContent: string | null;
  public get autoModerationRule(): AutoModerationRule | null;
}

export class AutoModerationRule extends Base {
  private constructor(client: Client<true>, data: APIAutoModerationRule, guild: Guild);
  public id: Snowflake;
  public guild: Guild;
  public name: string;
  public creatorId: Snowflake;
  public eventType: AutoModerationRuleEventType;
  public triggerType: AutoModerationRuleTriggerType;
  public triggerMetadata: AutoModerationTriggerMetadata;
  public actions: AutoModerationAction[];
  public enabled: boolean;
  public exemptRoles: Collection<Snowflake, Role>;
  public exemptChannels: Collection<Snowflake, GuildBasedChannel>;
  public edit(options: AutoModerationRuleEditOptions): Promise<AutoModerationRule>;
  public delete(reason?: string): Promise<void>;
  public setName(name: string, reason?: string): Promise<AutoModerationRule>;
  public setEventType(eventType: AutoModerationRuleEventType, reason?: string): Promise<AutoModerationRule>;
  public setKeywordFilter(keywordFilter: readonly string[], reason?: string): Promise<AutoModerationRule>;
  public setRegexPatterns(regexPatterns: readonly string[], reason?: string): Promise<AutoModerationRule>;
  public setPresets(
    presets: readonly AutoModerationRuleKeywordPresetType[],
    reason?: string,
  ): Promise<AutoModerationRule>;
  public setAllowList(allowList: readonly string[], reason?: string): Promise<AutoModerationRule>;
  public setMentionTotalLimit(mentionTotalLimit: number, reason?: string): Promise<AutoModerationRule>;
  public setMentionRaidProtectionEnabled(
    mentionRaidProtectionEnabled: boolean,
    reason?: string,
  ): Promise<AutoModerationRule>;
  public setActions(actions: readonly AutoModerationActionOptions[], reason?: string): Promise<AutoModerationRule>;
  public setEnabled(enabled?: boolean, reason?: string): Promise<AutoModerationRule>;
  public setExemptRoles(
    roles: ReadonlyCollection<Snowflake, Role> | readonly RoleResolvable[],
    reason?: string,
  ): Promise<AutoModerationRule>;
  public setExemptChannels(
    channels: ReadonlyCollection<Snowflake, GuildBasedChannel> | readonly GuildChannelResolvable[],
    reason?: string,
  ): Promise<AutoModerationRule>;
}

export abstract class Application extends Base {
  protected constructor(client: Client<true>, data: unknown);
  public get createdAt(): Date;
  public get createdTimestamp(): number;
  public description: string | null;
  public icon: string | null;
  public id: Snowflake;
  public name: string | null;
  public termsOfServiceURL: string | null;
  public privacyPolicyURL: string | null;
  public rpcOrigins: string[];
  public cover: string | null;
  public verifyKey: string | null;
  public coverURL(options?: ImageURLOptions): string | null;
  public iconURL(options?: ImageURLOptions): string | null;
  public toJSON(): unknown;
  public toString(): string | null;
}

export class ApplicationCommand<PermissionsFetchType = {}> extends Base {
  private constructor(client: Client<true>, data: APIApplicationCommand, guild?: Guild, guildId?: Snowflake);
  public applicationId: Snowflake;
  public contexts: InteractionContextType[] | null;
  public get createdAt(): Date;
  public get createdTimestamp(): number;
  public defaultMemberPermissions: Readonly<PermissionsBitField> | null;
  public description: string;
  public descriptionLocalizations: LocalizationMap | null;
  public descriptionLocalized: string | null;
  public guild: Guild | null;
  public guildId: Snowflake | null;
  public get manager(): ApplicationCommandManager;
  public id: Snowflake;
  public integrationTypes: ApplicationIntegrationType[] | null;
  public handler: EntryPointCommandHandlerType | null;
  public name: string;
  public nameLocalizations: LocalizationMap | null;
  public nameLocalized: string | null;
  public options: (ApplicationCommandOption & { descriptionLocalized?: string; nameLocalized?: string })[];
  public permissions: ApplicationCommandPermissionsManager<
    PermissionsFetchType,
    PermissionsFetchType,
    Guild | null,
    Snowflake
  >;
  public type: ApplicationCommandType;
  public version: Snowflake;
  public nsfw: boolean;
  public delete(): Promise<ApplicationCommand<PermissionsFetchType>>;
  public edit(data: Partial<ApplicationCommandData>): Promise<ApplicationCommand<PermissionsFetchType>>;
  public setName(name: string): Promise<ApplicationCommand<PermissionsFetchType>>;
  public setNameLocalizations(nameLocalizations: LocalizationMap): Promise<ApplicationCommand<PermissionsFetchType>>;
  public setDescription(description: string): Promise<ApplicationCommand<PermissionsFetchType>>;
  public setDescriptionLocalizations(
    descriptionLocalizations: LocalizationMap,
  ): Promise<ApplicationCommand<PermissionsFetchType>>;
  public setDefaultMemberPermissions(
    defaultMemberPermissions: PermissionResolvable | null,
  ): Promise<ApplicationCommand<PermissionsFetchType>>;
  public setOptions(
    options: readonly ApplicationCommandOptionData[],
  ): Promise<ApplicationCommand<PermissionsFetchType>>;
  public equals(
    command: APIApplicationCommand | ApplicationCommand | ApplicationCommandData,
    enforceOptionOrder?: boolean,
  ): boolean;
  public static optionsEqual(
    existing: readonly ApplicationCommandOption[],
    options:
      | readonly APIApplicationCommandOption[]
      | readonly ApplicationCommandOption[]
      | readonly ApplicationCommandOptionData[],
    enforceOptionOrder?: boolean,
  ): boolean;
  private static _optionEquals(
    existing: ApplicationCommandOption,
    options: APIApplicationCommandOption | ApplicationCommandOption | ApplicationCommandOptionData,
    enforceOptionOrder?: boolean,
  ): boolean;
  private static transformOption(option: ApplicationCommandOptionData, received?: boolean): unknown;
  private static transformCommand(command: ApplicationCommandData): RESTPostAPIApplicationCommandsJSONBody;
  private static isAPICommandData(command: object): command is RESTPostAPIApplicationCommandsJSONBody;
}

export class ApplicationRoleConnectionMetadata {
  private constructor(data: APIApplicationRoleConnectionMetadata);
  public name: string;
  public nameLocalizations: LocalizationMap | null;
  public description: string;
  public descriptionLocalizations: LocalizationMap | null;
  public key: string;
  public type: ApplicationRoleConnectionMetadataType;
}

export type ApplicationResolvable = Activity | Application | Snowflake;

export class ApplicationFlagsBitField extends BitField<ApplicationFlagsString> {
  public static Flags: typeof ApplicationFlags;
  public static resolve(bit?: BitFieldResolvable<ApplicationFlagsString, number>): number;
}

export type ApplicationFlagsResolvable = BitFieldResolvable<ApplicationFlagsString, number>;

export type AutoModerationRuleResolvable = AutoModerationRule | Snowflake;

export abstract class Base {
  public constructor(client: Client<true>);
  public readonly client: Client<true>;
  public toJSON(...props: Record<string, boolean | string>[]): unknown;
  public valueOf(): string;
}

export class BaseClient<Events extends {}> extends AsyncEventEmitter<Events> implements AsyncDisposable {
  public constructor(options?: ClientOptions | WebhookClientOptions);
  private decrementMaxListeners(): void;
  private incrementMaxListeners(): void;

  public options: ClientOptions | WebhookClientOptions;
  public rest: REST;
  public destroy(): void;
  public toJSON(...props: Record<string, boolean | string>[]): unknown;
  public [Symbol.asyncDispose](): Promise<void>;
}

export type GuildCacheMessage<Cached extends CacheType> = CacheTypeReducer<
  Cached,
  Message<true>,
  APIMessage,
  APIMessage | Message,
  APIMessage | Message
>;

export type BooleanCache<Cached extends CacheType> = Cached extends 'cached' ? true : false;

export abstract class CommandInteraction<Cached extends CacheType = CacheType> extends BaseInteraction<Cached> {
  public type: InteractionType.ApplicationCommand;
  public get command(): ApplicationCommand | ApplicationCommand<{ guild: GuildResolvable }> | null;
  public channelId: Snowflake;
  public commandId: Snowflake;
  public commandName: string;
  public commandType: ApplicationCommandType;
  public commandGuildId: Snowflake | null;
  public deferred: boolean;
  public ephemeral: boolean | null;
  public replied: boolean;
  public webhook: InteractionWebhook;
  public inGuild(): this is CommandInteraction<'cached' | 'raw'>;
  public inCachedGuild(): this is CommandInteraction<'cached'>;
  public inRawGuild(): this is CommandInteraction<'raw'>;
  public deferReply(
    options: InteractionDeferReplyOptions & { withResponse: true },
  ): Promise<InteractionCallbackResponse<BooleanCache<Cached>>>;
  public deferReply(options?: InteractionDeferReplyOptions & { withResponse: false }): Promise<undefined>;
  public deferReply(
    options?: InteractionDeferReplyOptions,
  ): Promise<InteractionCallbackResponse<BooleanCache<Cached>> | undefined>;
  public deleteReply(message?: MessageResolvable | '@original'): Promise<void>;
  public editReply(
    options: InteractionEditReplyOptions | MessagePayload | string,
  ): Promise<Message<BooleanCache<Cached>>>;
  public fetchReply(message?: Snowflake | '@original'): Promise<Message<BooleanCache<Cached>>>;
  public followUp(options: InteractionReplyOptions | MessagePayload | string): Promise<Message<BooleanCache<Cached>>>;
  public reply(
    options: InteractionReplyOptions & { withResponse: true },
  ): Promise<InteractionCallbackResponse<BooleanCache<Cached>>>;
  public reply(options: InteractionReplyOptions & { withResponse: false }): Promise<undefined>;
  public reply(
    options: InteractionReplyOptions | MessagePayload | string,
  ): Promise<InteractionCallbackResponse<BooleanCache<Cached>> | undefined>;
  public launchActivity(
    options: LaunchActivityOptions & { withResponse: true },
  ): Promise<InteractionCallbackResponse<BooleanCache<Cached>>>;
  public launchActivity(options?: LaunchActivityOptions & { withResponse?: false }): Promise<undefined>;
  public launchActivity(
    options?: LaunchActivityOptions,
  ): Promise<InteractionCallbackResponse<BooleanCache<Cached>> | undefined>;
  public showModal(
    modal:
      | APIModalInteractionResponseCallbackData
      | JSONEncodable<APIModalInteractionResponseCallbackData>
      | ModalComponentData,
    options: ShowModalOptions & { withResponse: true },
  ): Promise<InteractionCallbackResponse<BooleanCache<Cached>>>;
  public showModal(
    modal:
      | APIModalInteractionResponseCallbackData
      | JSONEncodable<APIModalInteractionResponseCallbackData>
      | ModalComponentData,
    options?: ShowModalOptions & { withResponse: false },
  ): Promise<undefined>;
  public showModal(
    modal:
      | APIModalInteractionResponseCallbackData
      | JSONEncodable<APIModalInteractionResponseCallbackData>
      | ModalComponentData,
    options?: ShowModalOptions,
  ): Promise<InteractionCallbackResponse<BooleanCache<Cached>> | undefined>;
  public awaitModalSubmit(options: AwaitModalSubmitOptions): Promise<ModalSubmitInteraction<Cached>>;
  private transformOption(
    option: APIApplicationCommandOption,
    resolved: Extract<APIApplicationCommandInteractionData, { resolved: any }>['resolved'],
  ): CommandInteractionOption<Cached>;
}

export abstract class BaseGuild extends Base {
  protected constructor(client: Client<true>, data: unknown);
  public get createdAt(): Date;
  public get createdTimestamp(): number;
  public features: `${GuildFeature}`[];
  public icon: string | null;
  public id: Snowflake;
  public name: string;
  public get nameAcronym(): string;
  public get partnered(): boolean;
  public get verified(): boolean;
  public fetch(): Promise<Guild>;
  public iconURL(options?: ImageURLOptions): string | null;
  public toString(): string;
}

export class BaseGuildEmoji extends Emoji {
  protected constructor(client: Client<true>, data: APIEmoji, guild: Guild | GuildPreview);
  public imageURL(options?: EmojiURLOptions): string;
  public available: boolean | null;
  public get createdAt(): Date;
  public get createdTimestamp(): number;
  public guild: Guild | GuildPreview;
  public id: Snowflake;
  public name: string;
  public animated: boolean;
  public managed: boolean;
  public requiresColons: boolean | null;
}

export interface BaseGuildTextChannel
  extends TextBasedChannelFields<true>,
    PinnableChannelFields,
    WebhookChannelFields,
    BulkDeleteMethod,
    SetRateLimitPerUserMethod,
    MessageChannelFields,
    SendMethod<true> {}
export class BaseGuildTextChannel extends GuildChannel {
  protected constructor(guild: Guild, data?: RawGuildChannelData, client?: Client<true>, immediatePatch?: boolean);
  public defaultAutoArchiveDuration?: ThreadAutoArchiveDuration;
  public defaultThreadRateLimitPerUser: number | null;
  public rateLimitPerUser: number | null;
  public nsfw: boolean;
  public threads: GuildTextThreadManager<AllowedThreadTypeForAnnouncementChannel | AllowedThreadTypeForTextChannel>;
  public topic: string | null;
  public createInvite(options?: InviteCreateOptions): Promise<GuildInvite>;
  public fetchInvites(cache?: boolean): Promise<Collection<string, GuildInvite>>;
  public setDefaultAutoArchiveDuration(
    defaultAutoArchiveDuration: ThreadAutoArchiveDuration,
    reason?: string,
  ): Promise<this>;
  public setTopic(topic: string | null, reason?: string): Promise<this>;
  public setType(type: ChannelType.GuildText, reason?: string): Promise<TextChannel>;
  public setType(type: ChannelType.GuildAnnouncement, reason?: string): Promise<AnnouncementChannel>;
}

export interface BaseGuildVoiceChannel
  extends TextBasedChannelFields<true>,
    WebhookChannelFields,
    BulkDeleteMethod,
    SetRateLimitPerUserMethod,
    MessageChannelFields,
    SendMethod<true> {}
export class BaseGuildVoiceChannel extends GuildChannel {
  public constructor(guild: Guild, data?: RawGuildChannelData);
  public bitrate: number;
  public get full(): boolean;
  public get joinable(): boolean;
  public get members(): Collection<Snowflake, GuildMember>;
  public nsfw: boolean;
  public rateLimitPerUser: number | null;
  public rtcRegion: string | null;
  public userLimit: number;
  public videoQualityMode: VideoQualityMode | null;
  public createInvite(options?: InviteCreateOptions): Promise<GuildInvite>;
  public fetchInvites(cache?: boolean): Promise<Collection<string, GuildInvite>>;
  public setBitrate(bitrate: number, reason?: string): Promise<this>;
  public setRTCRegion(rtcRegion: string | null, reason?: string): Promise<this>;
  public setUserLimit(userLimit: number, reason?: string): Promise<this>;
  public setVideoQualityMode(videoQualityMode: VideoQualityMode, reason?: string): Promise<this>;
}

export type EnumLike<Enum, Value> = Record<keyof Enum, Value>;

export class BitField<Flags extends string, Type extends bigint | number = number> {
  public constructor(bits?: BitFieldResolvable<Flags, Type>);
  public bitfield: Type;
  public add(...bits: BitFieldResolvable<Flags, Type>[]): BitField<Flags, Type>;
  public any(bit: BitFieldResolvable<Flags, Type>): boolean;
  public equals(bit: BitFieldResolvable<Flags, Type>): boolean;
  public freeze(): Readonly<BitField<Flags, Type>>;
  public has(bit: BitFieldResolvable<Flags, Type>): boolean;
  public missing(bits: BitFieldResolvable<Flags, Type>, ...hasParams: readonly unknown[]): Flags[];
  public remove(...bits: BitFieldResolvable<Flags, Type>[]): BitField<Flags, Type>;
  public serialize(...hasParams: readonly unknown[]): Record<Flags, boolean>;
  public toArray(...hasParams: readonly unknown[]): Flags[];
  public toJSON(): Type extends number ? number : string;
  public valueOf(): Type;
  public [Symbol.iterator](): IterableIterator<Flags>;
  public static Flags: EnumLike<unknown, bigint | number>;
  public static resolve(bit?: BitFieldResolvable<string, bigint | number>): bigint | number;
}

export class ButtonInteraction<Cached extends CacheType = CacheType> extends MessageComponentInteraction<Cached> {
  private constructor(client: Client<true>, data: APIMessageButtonInteractionData);
  public componentType: ComponentType.Button;
  public get component(): CacheTypeReducer<
    Cached,
    ButtonComponent,
    APIButtonComponent,
    APIButtonComponent | ButtonComponent,
    APIButtonComponent | ButtonComponent
  >;
  public inGuild(): this is ButtonInteraction<'cached' | 'raw'>;
  public inCachedGuild(): this is ButtonInteraction<'cached'>;
  public inRawGuild(): this is ButtonInteraction<'raw'>;
}

export type AnyComponent =
  | AnyComponentV2
  | APIActionRowComponent<APIComponentInMessageActionRow | APIComponentInModalActionRow>
  | APIMessageComponent
  | APIModalComponent;

export class Component<RawComponentData extends AnyComponent = AnyComponent> {
  public readonly data: Readonly<RawComponentData>;
  public get id(): RawComponentData['id'];
  public get type(): RawComponentData['type'];
  public toJSON(): RawComponentData;
  public equals(other: RawComponentData | this): boolean;
}

export type AnyComponentV2 = APIComponentInContainer | APIContainerComponent | APIThumbnailComponent;

export type TopLevelComponent =
  | ActionRow<MessageActionRowComponent>
  | ContainerComponent
  | FileComponent
  | MediaGalleryComponent
  | SectionComponent
  | SeparatorComponent
  | TextDisplayComponent;

export type TopLevelComponentData =
  | ActionRowData<MessageActionRowComponentData>
  | ContainerComponentData
  | FileComponentData
  | MediaGalleryComponentData
  | SectionComponentData
  | SeparatorComponentData
  | TextDisplayComponentData;

export class ButtonComponent extends Component<APIButtonComponent> {
  private constructor(data: APIButtonComponent);
  public get style(): ButtonStyle;
  public get label(): string | null;
  public get emoji(): APIMessageComponentEmoji | null;
  public get disabled(): boolean;
  public get customId(): string | null;
  public get url(): string | null;
}

export type ComponentEmojiResolvable = APIMessageComponentEmoji | string;

export class TextInputComponent extends Component<APITextInputComponent> {
  public get customId(): string;
  public get value(): string;
}

export class LabelComponent extends Component<APILabelComponent> {
  public component: StringSelectMenuComponent | TextInputComponent;
  public get label(): string;
  public get description(): string | null;
}

export class BaseSelectMenuComponent<Data extends APISelectMenuComponent> extends Component<Data> {
  protected constructor(data: Data);
  public get placeholder(): string | null;
  public get maxValues(): number | null;
  public get minValues(): number | null;
  public get customId(): string;
  public get disabled(): boolean;
}

export class StringSelectMenuComponent extends BaseSelectMenuComponent<APIStringSelectComponent> {
  public get options(): APISelectMenuOption[];
}

export class UserSelectMenuComponent extends BaseSelectMenuComponent<APIUserSelectComponent> {}

export class RoleSelectMenuComponent extends BaseSelectMenuComponent<APIRoleSelectComponent> {}

export class MentionableSelectMenuComponent extends BaseSelectMenuComponent<APIMentionableSelectComponent> {}

export class ChannelSelectMenuComponent extends BaseSelectMenuComponent<APIChannelSelectComponent> {
  public getChannelTypes(): ChannelType[] | null;
}

export interface EmbedData {
  author?: EmbedAuthorData;
  color?: number;
  description?: string;
  fields?: readonly APIEmbedField[];
  footer?: EmbedFooterData;
  image?: EmbedAssetData;
  provider?: APIEmbedProvider;
  thumbnail?: EmbedAssetData;
  timestamp?: Date | number | string;
  title?: string;
  type?: EmbedType;
  url?: string;
  video?: EmbedAssetData;
}

export interface IconData {
  iconURL?: string;
  proxyIconURL?: string;
}

export interface EmbedAuthorData extends IconData {
  name: string;
  url?: string;
}

export interface EmbedFooterData extends IconData {
  text: string;
}

export interface EmbedAssetData {
  height?: number;
  proxyURL?: string;
  url: string;
  width?: number;
}

export class Embed {
  private constructor(data: APIEmbed);
  public readonly data: Readonly<APIEmbed>;
  public get fields(): APIEmbedField[];
  public get footer(): EmbedFooterData | null;
  public get title(): string | null;
  public get description(): string | null;
  public get url(): string | null;
  public get color(): number | null;
  public get hexColor(): string | null;
  public get timestamp(): string | null;
  public get thumbnail(): EmbedAssetData | null;
  public get image(): EmbedAssetData | null;
  public get author(): EmbedAuthorData | null;
  public get provider(): APIEmbedProvider | null;
  public get video(): EmbedAssetData | null;
  public get length(): number;
  public equals(other: APIEmbed | Embed): boolean;
  public toJSON(): APIEmbed;
}

export interface MappedChannelCategoryTypes {
  [ChannelType.GuildAnnouncement]: AnnouncementChannel;
  [ChannelType.GuildVoice]: VoiceChannel;
  [ChannelType.GuildText]: TextChannel;
  [ChannelType.GuildStageVoice]: StageChannel;
  [ChannelType.GuildForum]: ForumChannel;
  [ChannelType.GuildMedia]: MediaChannel;
}

export type CategoryChannelChildTypes =
  | ChannelType.GuildAnnouncement
  | ChannelType.GuildForum
  | ChannelType.GuildMedia
  | ChannelType.GuildStageVoice
  | ChannelType.GuildText
  | ChannelType.GuildVoice;

export class CategoryChannel extends GuildChannel {
  public get children(): CategoryChannelChildManager;
  public type: ChannelType.GuildCategory;
  public get parent(): null;
  public parentId: null;
}

export type CategoryChannelResolvable = CategoryChannel | Snowflake;

export type ChannelFlagsString = keyof typeof ChannelFlags;

export type ChannelFlagsResolvable = BitFieldResolvable<ChannelFlagsString, number>;

export class ChannelFlagsBitField extends BitField<ChannelFlagsString> {
  public static Flags: typeof ChannelFlags;
  public static resolve(bit?: BitFieldResolvable<ChannelFlagsString, ChannelFlags>): number;
}

export abstract class BaseChannel extends Base {
  public constructor(client: Client<true>, data?: RawChannelData, immediatePatch?: boolean);
  public get createdAt(): Date | null;
  public get createdTimestamp(): number | null;
  public id: Snowflake;
  public flags: Readonly<ChannelFlagsBitField> | null;
  public get partial(): false;
  public type: ChannelType;
  public get url(): string;
  public delete(): Promise<this>;
  public fetch(force?: boolean): Promise<this>;
  public isThread(): this is AnyThreadChannel;
  public isTextBased(): this is TextBasedChannel;
  public isDMBased(): this is DMChannel | PartialDMChannel | PartialGroupDMChannel;
  public isVoiceBased(): this is VoiceBasedChannel;
  public isThreadOnly(): this is ThreadOnlyChannel;
  public isSendable(): this is SendableChannels;
  public toString(): ChannelMention | UserMention;
}

export type RawChannelData =
  | RawDMChannelData
  | RawGuildChannelData
  | RawPartialGroupDMChannelData
  | RawThreadChannelData;

export type RawGuildChannelData = APIChannel | APIInteractionDataResolvedChannel | Required<APIPartialChannel>;
export type RawThreadChannelData = APIChannel | APIInteractionDataResolvedChannel;
export type RawDMChannelData = APIChannel | APIInteractionDataResolvedChannel;
export type RawPartialGroupDMChannelData = APIChannel | Required<APIPartialChannel>;

export type If<Value extends boolean, TrueResult, FalseResult = null> = Value extends true
  ? TrueResult
  : Value extends false
    ? FalseResult
    : FalseResult | TrueResult;

export class Client<Ready extends boolean = boolean> extends BaseClient<ClientEventTypes> {
  public constructor(options: ClientOptions);
  private readonly actions: unknown;
  private readonly expectedGuilds: Set<Snowflake>;
  private readonly packetQueue: unknown[];
  private readonly presence: ClientPresence;
  private readonly pings: Collection<number, number>;
  private readonly readyTimeout: NodeJS.Timeout | null;
  private _broadcast(packet: GatewaySendPayload): void;
  private _eval(script: string): unknown;
  private _handlePacket(packet?: GatewayDispatchPayload, shardId?: number): boolean;
  private _checkReady(): void;
  private _triggerClientReady(): void;
  private _validateOptions(options: ClientOptions): void;
  private get _censoredToken(): string | null;
  // This a technique used to brand the ready state. Or else we'll get `never` errors on typeguard checks.
  private readonly _ready: Ready;

  public application: If<Ready, ClientApplication>;
  public channels: ChannelManager;
  public guilds: GuildManager;
  public lastPingTimestamps: ReadonlyCollection<number, number>;
  public options: ClientOptions & { intents: IntentsBitField };
  public get ping(): number | null;
  public get readyAt(): If<Ready, Date>;
  public readyTimestamp: If<Ready, number>;
  public sweepers: Sweepers;
  public shard: ShardClientUtil | null;
  public status: Status;
  public token: If<Ready, string, string | null>;
  public get uptime(): If<Ready, number>;
  public user: If<Ready, ClientUser>;
  public users: UserManager;
  public voice: ClientVoiceManager;
  public ws: WebSocketManager;

  public destroy(): Promise<void>;
  public deleteWebhook(id: Snowflake, options?: WebhookDeleteOptions): Promise<void>;
  public fetchGuildPreview(guild: GuildResolvable): Promise<GuildPreview>;
  public fetchInvite(
    invite: InviteResolvable,
    options: ClientFetchInviteOptions & { withCounts: true },
  ): Promise<Invite<true>>;
  public fetchInvite(invite: InviteResolvable, options?: ClientFetchInviteOptions): Promise<Invite>;
  public fetchGuildTemplate(template: GuildTemplateResolvable): Promise<GuildTemplate>;
  public fetchVoiceRegions(): Promise<Collection<string, VoiceRegion>>;
  public fetchSticker(id: Snowflake): Promise<Sticker>;
  public fetchStickerPacks(options: { packId: Snowflake }): Promise<StickerPack>;
  public fetchStickerPacks(options?: StickerPackFetchOptions): Promise<Collection<Snowflake, StickerPack>>;
  public fetchDefaultSoundboardSounds(): Promise<Collection<string, DefaultSoundboardSound>>;
  public fetchWebhook(id: Snowflake, token?: string): Promise<Webhook>;
  public fetchGuildWidget(guild: GuildResolvable): Promise<Widget>;
  public generateInvite(options?: InviteGenerationOptions): string;
  public login(token?: string): Promise<string>;
  public isReady(): this is Client<true>;
  public toJSON(): unknown;
}

export interface StickerPackFetchOptions {
  packId?: Snowflake;
}

export class ClientApplication extends Application {
  private constructor(client: Client<true>, data: unknown);
  public botPublic: boolean | null;
  public botRequireCodeGrant: boolean | null;
  public bot: User | null;
  public commands: ApplicationCommandManager;
  public emojis: ApplicationEmojiManager;
  public entitlements: EntitlementManager;
  public subscriptions: SubscriptionManager;
  public guildId: Snowflake | null;
  public get guild(): Guild | null;
  public flags: Readonly<ApplicationFlagsBitField>;
  public approximateGuildCount: number | null;
  public approximateUserInstallCount: number | null;
  public approximateUserAuthorizationCount: number | null;
  public tags: string[];
  public installParams: ClientApplicationInstallParams | null;
  public integrationTypesConfig: IntegrationTypesConfiguration | null;
  public customInstallURL: string | null;
  public owner: Team | User | null;
  public get partial(): boolean;
  public interactionsEndpointURL: string | null;
  public eventWebhooksURL: string | null;
  public eventWebhooksStatus: ApplicationWebhookEventStatus | null;
  public eventWebhooksTypes: ApplicationWebhookEventType[] | null;
  public roleConnectionsVerificationURL: string | null;
  public edit(options: ClientApplicationEditOptions): Promise<ClientApplication>;
  public fetch(): Promise<ClientApplication>;
  public fetchRoleConnectionMetadataRecords(): Promise<ApplicationRoleConnectionMetadata[]>;
  public fetchSKUs(): Promise<Collection<Snowflake, SKU>>;
  public editRoleConnectionMetadataRecords(
    records: readonly ApplicationRoleConnectionMetadataEditOptions[],
  ): Promise<ApplicationRoleConnectionMetadata[]>;
}

export class ClientPresence extends Presence {
  private constructor(client: Client<true>, data: GatewayPresenceUpdate);
  private _parse(data: PresenceData): GatewayPresenceUpdate;

  public set(presence: PresenceData): ClientPresence;
}

export class ClientUser extends User {
  public mfaEnabled: boolean;
  public get presence(): ClientPresence;
  public verified: boolean;
  public edit(options: ClientUserEditOptions): Promise<this>;
  public setActivity(options?: ActivityOptions): ClientPresence;
  public setActivity(name: string, options?: Omit<ActivityOptions, 'name'>): ClientPresence;
  public setAFK(afk?: boolean, shardId?: number | readonly number[]): ClientPresence;
  public setAvatar(avatar: Base64Resolvable | BufferResolvable | null): Promise<this>;
  public setBanner(banner: Base64Resolvable | BufferResolvable | null): Promise<this>;
  public setPresence(data: PresenceData): ClientPresence;
  public setStatus(status: PresenceStatusData, shardId?: number | readonly number[]): ClientPresence;
  public setUsername(username: string): Promise<this>;
}

export class Options extends null {
  private constructor();
  private static readonly userAgentAppendix: string;
  public static get DefaultMakeCacheSettings(): CacheWithLimitsOptions;
  public static get DefaultSweeperSettings(): SweeperOptions;
  public static createDefault(): ClientOptions;
  public static cacheWithLimits(settings?: CacheWithLimitsOptions): CacheFactory;
  public static cacheEverything(): CacheFactory;
}

export class ClientVoiceManager {
  private constructor(client: Client);
  public readonly client: Client;
  public adapters: Map<Snowflake, InternalDiscordGatewayAdapterLibraryMethods>;
}

export type ComponentInContainer =
  | ActionRow<MessageActionRowComponent>
  | FileComponent
  | MediaGalleryComponent
  | SectionComponent
  | SeparatorComponent
  | TextDisplayComponent;

export type ComponentInContainerData =
  | ActionRowData<ActionRowComponentData>
  | FileComponentData
  | MediaGalleryComponentData
  | SectionComponentData
  | SeparatorComponentData
  | TextDisplayComponentData;

export interface ContainerComponentData<
  ComponentType extends ComponentInContainerData | JSONEncodable<APIComponentInContainer> =
    | ComponentInContainerData
    | JSONEncodable<APIComponentInContainer>,
> extends BaseComponentData {
  accentColor?: number;
  components: readonly ComponentType[];
  spoiler?: boolean;
}

export class ContainerComponent extends Component<APIContainerComponent> {
  private constructor(data: APIContainerComponent);
  public get accentColor(): number;
  public get hexAccentColor(): HexColorString;
  public get spoiler(): boolean;
  public readonly components: ComponentInContainer[];
}

export { Collection, type ReadonlyCollection } from '@discordjs/collection';

export interface CollectorEventTypes<Key, Value, Extras extends unknown[] = []> {
  collect: [Value, ...Extras];
  dispose: [Value, ...Extras];
  end: [collected: ReadonlyCollection<Key, Value>, reason: string];
  ignore: [Value, ...Extras];
}

export abstract class Collector<
  Key,
  Value,
  Extras extends unknown[] = [],
  EventTypes extends {} = CollectorEventTypes<Key, Value, Extras>,
> extends AsyncEventEmitter<EventTypes> {
  protected constructor(client: Client<true>, options?: CollectorOptions<[Value, ...Extras]>);
  private readonly _timeout: NodeJS.Timeout | null;
  private readonly _idletimeout: NodeJS.Timeout | null;
  private readonly _endReason: string | null;

  public readonly client: Client;
  public collected: Collection<Key, Value>;
  public lastCollectedTimestamp: number | null;
  public get lastCollectedAt(): Date | null;
  public ended: boolean;
  public get endReason(): string | null;
  public filter: CollectorFilter<[Value, ...Extras]>;
  public get next(): Promise<Value>;
  public options: CollectorOptions<[Value, ...Extras]>;
  public checkEnd(): boolean;
  public handleCollect(...args: unknown[]): Promise<void>;
  public handleDispose(...args: unknown[]): Promise<void>;
  public stop(reason?: string): void;
  public resetTimer(options?: CollectorResetTimerOptions): void;
  public [Symbol.asyncIterator](): AsyncIterableIterator<[Value, ...Extras]>;
  public toJSON(): unknown;

  protected listener: (...args: any[]) => void;
  public abstract collect(...args: unknown[]): Awaitable<Key | null>;
  public abstract dispose(...args: unknown[]): Key | null;
}

export class ChatInputCommandInteraction<Cached extends CacheType = CacheType> extends CommandInteraction<Cached> {
  public commandType: ApplicationCommandType.ChatInput;
  public options: Omit<CommandInteractionOptionResolver<Cached>, 'getFocused' | 'getMessage'>;
  public inGuild(): this is ChatInputCommandInteraction<'cached' | 'raw'>;
  public inCachedGuild(): this is ChatInputCommandInteraction<'cached'>;
  public inRawGuild(): this is ChatInputCommandInteraction<'raw'>;
  public toString(): string;
}

export class AutocompleteInteraction<Cached extends CacheType = CacheType> extends BaseInteraction<Cached> {
  public type: InteractionType.ApplicationCommandAutocomplete;
  public get command(): ApplicationCommand | ApplicationCommand<{ guild: GuildResolvable }> | null;
  public channelId: Snowflake;
  public commandId: Snowflake;
  public commandName: string;
  public commandType: ApplicationCommandType.ChatInput;
  public commandGuildId: Snowflake | null;
  public responded: boolean;
  public options: Omit<
    CommandInteractionOptionResolver<Cached>,
    'getAttachment' | 'getChannel' | 'getMember' | 'getMentionable' | 'getMessage' | 'getRole' | 'getUser'
  >;
  public inGuild(): this is AutocompleteInteraction<'cached' | 'raw'>;
  public inCachedGuild(): this is AutocompleteInteraction<'cached'>;
  public inRawGuild(): this is AutocompleteInteraction<'raw'>;
  public respond(options: readonly ApplicationCommandOptionChoiceData[]): Promise<void>;
}

export class CommandInteractionOptionResolver<Cached extends CacheType = CacheType> {
  private constructor(
    client: Client<true>,
    options: readonly CommandInteractionOption[],
    resolved: CommandInteractionResolvedData,
  );
  public readonly client: Client;
  public readonly data: readonly CommandInteractionOption<Cached>[];
  public readonly resolved: Readonly<CommandInteractionResolvedData<Cached>> | null;
  private readonly _group: string | null;
  private readonly _hoistedOptions: CommandInteractionOption<Cached>[];
  private readonly _subcommand: string | null;
  private _getTypedOption(
    name: string,
    allowedTypes: readonly ApplicationCommandOptionType[],
    properties: readonly (keyof ApplicationCommandOption)[],
    required: true,
  ): CommandInteractionOption<Cached>;
  private _getTypedOption(
    name: string,
    allowedTypes: readonly ApplicationCommandOptionType[],
    properties: readonly (keyof ApplicationCommandOption)[],
    required: boolean,
  ): CommandInteractionOption<Cached> | null;

  public get(name: string, required: true): CommandInteractionOption<Cached>;
  public get(name: string, required?: boolean): CommandInteractionOption<Cached> | null;

  public getSubcommand(required?: true): string;
  public getSubcommand(required: boolean): string | null;
  public getSubcommandGroup(required: true): string;
  public getSubcommandGroup(required?: boolean): string | null;
  public getBoolean(name: string, required: true): boolean;
  public getBoolean(name: string, required?: boolean): boolean | null;
  /**
   * @privateRemarks
   * The ternary in the return type is required.
   * The `type` property of the {@link PublicThreadChannel} interface is typed as `ChannelType.PublicThread | ChannelType.AnnouncementThread`.
   * If the user were to pass only one of those channel types, the `Extract<>` would resolve to `never`.
   */
  public getChannel<const Type extends ChannelType = ChannelType>(
    name: string,
    required: true,
    channelTypes?: readonly Type[],
  ): Extract<
    NonNullable<CommandInteractionOption<Cached>['channel']>,
    {
      type: Type extends ChannelType.AnnouncementThread | ChannelType.PublicThread
        ? ChannelType.AnnouncementThread | ChannelType.PublicThread
        : Type;
    }
  >;
  /**
   * @privateRemarks
   * The ternary in the return type is required.
   * The `type` property of the {@link PublicThreadChannel} interface is typed as `ChannelType.PublicThread | ChannelType.AnnouncementThread`.
   * If the user were to pass only one of those channel types, the `Extract<>` would resolve to `never`.
   */
  public getChannel<const Type extends ChannelType = ChannelType>(
    name: string,
    required?: boolean,
    channelTypes?: readonly Type[],
  ): Extract<
    NonNullable<CommandInteractionOption<Cached>['channel']>,
    {
      type: Type extends ChannelType.AnnouncementThread | ChannelType.PublicThread
        ? ChannelType.AnnouncementThread | ChannelType.PublicThread
        : Type;
    }
  > | null;
  public getString(name: string, required: true): string;
  public getString(name: string, required?: boolean): string | null;
  public getInteger(name: string, required: true): number;
  public getInteger(name: string, required?: boolean): number | null;
  public getNumber(name: string, required: true): number;
  public getNumber(name: string, required?: boolean): number | null;
  public getUser(name: string, required: true): NonNullable<CommandInteractionOption<Cached>['user']>;
  public getUser(name: string, required?: boolean): NonNullable<CommandInteractionOption<Cached>['user']> | null;
  public getMember(name: string): NonNullable<CommandInteractionOption<Cached>['member']> | null;
  public getRole(name: string, required: true): NonNullable<CommandInteractionOption<Cached>['role']>;
  public getRole(name: string, required?: boolean): NonNullable<CommandInteractionOption<Cached>['role']> | null;
  public getAttachment(name: string, required: true): NonNullable<CommandInteractionOption<Cached>['attachment']>;
  public getAttachment(
    name: string,
    required?: boolean,
  ): NonNullable<CommandInteractionOption<Cached>['attachment']> | null;
  public getMentionable(
    name: string,
    required: true,
  ): NonNullable<CommandInteractionOption<Cached>['member' | 'role' | 'user']>;
  public getMentionable(
    name: string,
    required?: boolean,
  ): NonNullable<CommandInteractionOption<Cached>['member' | 'role' | 'user']> | null;
  public getMessage(name: string, required: true): NonNullable<CommandInteractionOption<Cached>['message']>;
  public getMessage(name: string, required?: boolean): NonNullable<CommandInteractionOption<Cached>['message']> | null;
  public getFocused(): AutocompleteFocusedOption;
}

export class ContextMenuCommandInteraction<Cached extends CacheType = CacheType> extends CommandInteraction<Cached> {
  public options: Omit<
    CommandInteractionOptionResolver<Cached>,
    | 'getAttachment'
    | 'getBoolean'
    | 'getChannel'
    | 'getFocused'
    | 'getInteger'
    | 'getMember'
    | 'getMentionable'
    | 'getMessage'
    | 'getNumber'
    | 'getRole'
    | 'getString'
    | 'getSubcommand'
    | 'getSubcommandGroup'
    | 'getUser'
  >;
  public commandType: ApplicationCommandType.Message | ApplicationCommandType.User;
  public targetId: Snowflake;
  public inGuild(): this is ContextMenuCommandInteraction<'cached' | 'raw'>;
  public inCachedGuild(): this is ContextMenuCommandInteraction<'cached'>;
  public inRawGuild(): this is ContextMenuCommandInteraction<'raw'>;
  private resolveContextMenuOptions(data: APIApplicationCommandInteractionData): CommandInteractionOption<Cached>[];
}

export class PrimaryEntryPointCommandInteraction<
  Cached extends CacheType = CacheType,
> extends CommandInteraction<Cached> {
  public commandType: ApplicationCommandType.PrimaryEntryPoint;
  public inGuild(): this is PrimaryEntryPointCommandInteraction<'cached' | 'raw'>;
  public inCachedGuild(): this is PrimaryEntryPointCommandInteraction<'cached'>;
  public inRawGuild(): this is PrimaryEntryPointCommandInteraction<'raw'>;
}

export interface DMChannel
  extends TextBasedChannelFields<false, true>,
    PinnableChannelFields,
    MessageChannelFields,
    SendMethod<false> {}
export class DMChannel extends BaseChannel {
  private constructor(client: Client<true>, data?: RawDMChannelData);
  public flags: Readonly<ChannelFlagsBitField>;
  public recipientId: Snowflake;
  public get recipient(): User | null;
  public type: ChannelType.DM;
  public fetch(force?: boolean): Promise<this>;
  public toString(): UserMention;
}

export class Emoji extends Base {
  protected constructor(client: Client<true>, emoji: unknown);
  public animated: boolean | null;
  public get createdAt(): Date | null;
  public get createdTimestamp(): number | null;
  public id: Snowflake | null;
  public name: string | null;
  public get identifier(): string;
  public imageURL(options?: EmojiURLOptions): string | null;
  public toJSON(): unknown;
  public toString(): string;
}

export interface ApplicationEmojiCreateOptions {
  attachment: Base64Resolvable | BufferResolvable;
  name: string;
}

export interface ApplicationEmojiEditOptions {
  name?: string;
}

export class ApplicationEmoji extends Emoji {
  private constructor(client: Client<true>, data: APIEmoji, application: ClientApplication);

  public application: ClientApplication;
  public author: User;
  public id: Snowflake;
  public managed: false;
  public requiresColons: true;
  public name: string;
  public animated: boolean;
  public available: true;
  public get createdAt(): Date;
  public get createdTimestamp(): number;
  public imageURL(options?: EmojiURLOptions): string;
  public delete(): Promise<ApplicationEmoji>;
  public edit(options: ApplicationEmojiEditOptions): Promise<ApplicationEmoji>;
  public equals(other: ApplicationEmoji | unknown): boolean;
  public fetchAuthor(): Promise<User>;
  public setName(name: string): Promise<ApplicationEmoji>;
}

export class ApplicationEmojiManager extends CachedManager<Snowflake, ApplicationEmoji, EmojiResolvable> {
  private constructor(application: ClientApplication, iterable?: Iterable<APIEmoji>);
  public application: ClientApplication;
  public create(options: ApplicationEmojiCreateOptions): Promise<ApplicationEmoji>;
  public fetch(id: Snowflake, options?: BaseFetchOptions): Promise<ApplicationEmoji>;
  public fetch(id?: undefined, options?: BaseFetchOptions): Promise<Collection<Snowflake, ApplicationEmoji>>;
  public fetchAuthor(emoji: EmojiResolvable): Promise<User>;
  public delete(emoji: EmojiResolvable): Promise<void>;
  public edit(emoji: EmojiResolvable, options: ApplicationEmojiEditOptions): Promise<ApplicationEmoji>;
}

export class Entitlement extends Base {
  private constructor(client: Client<true>, data: APIEntitlement);
  public id: Snowflake;
  public skuId: Snowflake;
  public userId: Snowflake;
  public guildId: Snowflake | null;
  public applicationId: Snowflake;
  public type: EntitlementType;
  public consumed: boolean;
  public deleted: boolean;
  public startsTimestamp: number | null;
  public endsTimestamp: number | null;
  public get guild(): Guild | null;
  public get startsAt(): Date | null;
  public get endsAt(): Date | null;
  public consume(): Promise<void>;
  public fetchUser(): Promise<User>;
  public isActive(): boolean;
  public isTest(): this is this & {
    get endsAt(): null;
    endsTimestamp: null;
    get startsAt(): null;
    startsTimestamp: null;
  };
  public isUserSubscription(): this is this & { get guild(): null; guildId: null };
  public isGuildSubscription(): this is this & { guild: Guild; guildId: Snowflake };
}

export interface FileComponentData extends BaseComponentData {
  file: UnfurledMediaItemData;
  spoiler?: boolean;
}
export class FileComponent extends Component<APIFileComponent> {
  private constructor(data: APIFileComponent);
  public readonly file: UnfurledMediaItem;
  public get spoiler(): boolean;
}

export class Guild extends AnonymousGuild {
  private constructor(client: Client<true>, data: APIGuild | APIUnavailableGuild);
  private _sortedRoles(): Collection<Snowflake, Role>;
  private _sortedChannels(channel: NonThreadGuildBasedChannel): Collection<Snowflake, NonThreadGuildBasedChannel>;

  public get afkChannel(): VoiceChannel | null;
  public afkChannelId: Snowflake | null;
  public afkTimeout: number;
  public applicationId: Snowflake | null;
  public maxVideoChannelUsers: number | null;
  public approximateMemberCount: number | null;
  public approximatePresenceCount: number | null;
  public autoModerationRules: AutoModerationRuleManager;
  public available: boolean;
  public bans: GuildBanManager;
  public channels: GuildChannelManager;
  public commands: GuildApplicationCommandManager;
  public defaultMessageNotifications: GuildDefaultMessageNotifications;
  public discoverySplash: string | null;
  public emojis: GuildEmojiManager;
  public explicitContentFilter: GuildExplicitContentFilter;
  public invites: GuildInviteManager;
  public get joinedAt(): Date;
  public joinedTimestamp: number;
  public large: boolean;
  public maximumMembers: number | null;
  public maximumPresences: number | null;
  public maxStageVideoChannelUsers: number | null;
  public memberCount: number;
  public members: GuildMemberManager;
  public mfaLevel: GuildMFALevel;
  public ownerId: Snowflake;
  public preferredLocale: Locale;
  public premiumProgressBarEnabled: boolean;
  public premiumTier: GuildPremiumTier;
  public presences: PresenceManager;
  public get publicUpdatesChannel(): TextChannel | null;
  public publicUpdatesChannelId: Snowflake | null;
  public roles: RoleManager;
  public get rulesChannel(): TextChannel | null;
  public rulesChannelId: Snowflake | null;
  public get safetyAlertsChannel(): TextChannel | null;
  public safetyAlertsChannelId: Snowflake | null;
  public scheduledEvents: GuildScheduledEventManager;
  public shardId: number;
  public soundboardSounds: GuildSoundboardSoundManager;
  public stageInstances: StageInstanceManager;
  public stickers: GuildStickerManager;
  public incidentsData: IncidentActions | null;
  public get systemChannel(): TextChannel | null;
  public systemChannelFlags: Readonly<SystemChannelFlagsBitField>;
  public systemChannelId: Snowflake | null;
  public vanityURLUses: number | null;
  public get voiceAdapterCreator(): InternalDiscordGatewayAdapterCreator;
  public voiceStates: VoiceStateManager;
  public get widgetChannel():
    | AnnouncementChannel
    | ForumChannel
    | MediaChannel
    | TextChannel
    | VoiceBasedChannel
    | null;
  public widgetChannelId: Snowflake | null;
  public widgetEnabled: boolean | null;
  public get maximumBitrate(): number;
  public createTemplate(name: string, description?: string): Promise<GuildTemplate>;
  public discoverySplashURL(options?: ImageURLOptions): string | null;
  public edit(options: GuildEditOptions): Promise<Guild>;
  public editOnboarding(options: GuildOnboardingEditOptions): Promise<GuildOnboarding>;
  public editWelcomeScreen(options: WelcomeScreenEditOptions): Promise<WelcomeScreen>;
  public equals(guild: Guild): boolean;
  public fetchAuditLogs<Event extends GuildAuditLogsResolvable = AuditLogEvent>(
    options?: GuildAuditLogsFetchOptions<Event>,
  ): Promise<GuildAuditLogs<Event extends null ? AuditLogEvent : Event>>;
  public fetchIntegrations(): Promise<Collection<Snowflake | string, Integration>>;
  public fetchOnboarding(): Promise<GuildOnboarding>;
  public fetchOwner(options?: BaseFetchOptions): Promise<GuildMember>;
  public fetchPreview(): Promise<GuildPreview>;
  public fetchTemplates(): Promise<Collection<GuildTemplate['code'], GuildTemplate>>;
  public fetchVanityData(): Promise<Vanity>;
  public fetchWebhooks(): Promise<Collection<Snowflake, Webhook<WebhookType.ChannelFollower | WebhookType.Incoming>>>;
  public fetchWelcomeScreen(): Promise<WelcomeScreen>;
  public fetchWidget(): Promise<Widget>;
  public fetchWidgetSettings(): Promise<GuildWidgetSettings>;
  public widgetImageURL(style?: GuildWidgetStyle): string;
  public leave(): Promise<Guild>;
  public disableInvites(disabled?: boolean): Promise<Guild>;
  public setIncidentActions(incidentActions: IncidentActionsEditOptions): Promise<IncidentActions>;
  public setAFKChannel(afkChannel: VoiceChannelResolvable | null, reason?: string): Promise<Guild>;
  public setAFKTimeout(afkTimeout: number, reason?: string): Promise<Guild>;
  public setBanner(banner: Base64Resolvable | BufferResolvable | null, reason?: string): Promise<Guild>;
  public setDefaultMessageNotifications(
    defaultMessageNotifications: GuildDefaultMessageNotifications | null,
    reason?: string,
  ): Promise<Guild>;
  public setDiscoverySplash(
    discoverySplash: Base64Resolvable | BufferResolvable | null,
    reason?: string,
  ): Promise<Guild>;
  public setExplicitContentFilter(
    explicitContentFilter: GuildExplicitContentFilter | null,
    reason?: string,
  ): Promise<Guild>;
  public setIcon(icon: Base64Resolvable | BufferResolvable | null, reason?: string): Promise<Guild>;
  public setName(name: string, reason?: string): Promise<Guild>;
  public setPreferredLocale(preferredLocale: Locale | null, reason?: string): Promise<Guild>;
  public setPublicUpdatesChannel(publicUpdatesChannel: TextChannelResolvable | null, reason?: string): Promise<Guild>;
  public setRulesChannel(rulesChannel: TextChannelResolvable | null, reason?: string): Promise<Guild>;
  public setSafetyAlertsChannel(safetyAlertsChannel: TextChannelResolvable | null, reason?: string): Promise<Guild>;
  public setSplash(splash: Base64Resolvable | BufferResolvable | null, reason?: string): Promise<Guild>;
  public setSystemChannel(systemChannel: TextChannelResolvable | null, reason?: string): Promise<Guild>;
  public setSystemChannelFlags(systemChannelFlags: SystemChannelFlagsResolvable, reason?: string): Promise<Guild>;
  public setVerificationLevel(verificationLevel: GuildVerificationLevel | null, reason?: string): Promise<Guild>;
  public setPremiumProgressBarEnabled(enabled?: boolean, reason?: string): Promise<Guild>;
  public setWidgetSettings(settings: GuildWidgetSettingsData, reason?: string): Promise<Guild>;
  public toJSON(): unknown;
}

export class GuildAuditLogs<Event extends AuditLogEvent = AuditLogEvent> {
  private constructor(guild: Guild, data: APIAuditLog);
  private readonly applicationCommands: Collection<Snowflake, ApplicationCommand>;
  private readonly webhooks: Collection<Snowflake, Webhook<WebhookType.ChannelFollower | WebhookType.Incoming>>;
  private readonly integrations: Collection<Snowflake | string, Integration>;
  private readonly guildScheduledEvents: Collection<Snowflake, GuildScheduledEvent>;
  private readonly autoModerationRules: Collection<Snowflake, AutoModerationRule>;
  public entries: Collection<Snowflake, GuildAuditLogsEntry<Event>>;
  public toJSON(): unknown;
}

export class GuildAuditLogsEntry<
  TAction extends AuditLogEvent = AuditLogEvent,
  TActionType extends GuildAuditLogsActionType = TAction extends keyof GuildAuditLogsTypes
    ? GuildAuditLogsTypes[TAction][1]
    : 'All',
  TTargetType extends GuildAuditLogsTargetType = TAction extends keyof GuildAuditLogsTypes
    ? GuildAuditLogsTypes[TAction][0]
    : 'Unknown',
> {
  private constructor(guild: Guild, data: APIAuditLogEntry, logs?: GuildAuditLogs);
  public static Targets: GuildAuditLogsTargets;
  public action: TAction;
  public actionType: TActionType;
  public changes: AuditLogChange[];
  public get createdAt(): Date;
  public get createdTimestamp(): number;
  public executorId: Snowflake | null;
  public executor: PartialUser | User | null;
  public extra: TAction extends keyof GuildAuditLogsEntryExtraField ? GuildAuditLogsEntryExtraField[TAction] : null;
  public id: Snowflake;
  public reason: string | null;
  public targetId: Snowflake | null;
  public target: TTargetType extends keyof GuildAuditLogsEntryTargetField<TAction>
    ? GuildAuditLogsEntryTargetField<TAction>[TTargetType]
    : { [x: string]: unknown; id: Snowflake | undefined } | null;
  public targetType: TTargetType;
  public static actionType(action: AuditLogEvent): GuildAuditLogsActionType;
  public static targetType(target: AuditLogEvent): GuildAuditLogsTargetType;
  public isAction<TCheckAction extends TAction>(
    action: TCheckAction,
  ): this is GuildAuditLogsEntry<
    TCheckAction,
    TCheckAction extends keyof GuildAuditLogsTypes ? GuildAuditLogsTypes[TCheckAction][1] : 'All',
    TCheckAction extends keyof GuildAuditLogsTypes ? GuildAuditLogsTypes[TCheckAction][0] : 'Unknown'
  >;
  public toJSON(): unknown;
}

export class GuildBan extends Base {
  private constructor(client: Client<true>, data: unknown, guild: Guild);
  public guild: Guild;
  public user: User;
  public get partial(): boolean;
  public reason?: string | null;
  public fetch(force?: boolean): Promise<GuildBan>;
}

export abstract class GuildChannel extends BaseChannel {
  public constructor(guild: Guild, data?: RawGuildChannelData, client?: Client<true>, immediatePatch?: boolean);
  private memberPermissions(member: GuildMember, checkAdmin: boolean): Readonly<PermissionsBitField>;
  private rolePermissions(role: Role, checkAdmin: boolean): Readonly<PermissionsBitField>;
  public get createdAt(): Date;
  public get createdTimestamp(): number;
  public get deletable(): boolean;
  public flags: Readonly<ChannelFlagsBitField>;
  public guild: Guild;
  public guildId: Snowflake;
  public get manageable(): boolean;
  public get members(): Collection<Snowflake, GuildMember>;
  public name: string;
  public get parent(): CategoryChannel | null;
  public parentId: Snowflake | null;
  public permissionOverwrites: PermissionOverwriteManager;
  public get permissionsLocked(): boolean | null;
  public get position(): number;
  public rawPosition: number;
  public type: GuildChannelTypes;
  public get viewable(): boolean;
  public clone(options?: GuildChannelCloneOptions): Promise<this>;
  public delete(reason?: string): Promise<this>;
  public edit(options: GuildChannelEditOptions): Promise<this>;
  public equals(channel: GuildChannel): boolean;
  public lockPermissions(): Promise<this>;
  public permissionsFor(memberOrRole: GuildMember | Role, checkAdmin?: boolean): Readonly<PermissionsBitField>;
  public permissionsFor(
    memberOrRole: RoleResolvable | UserResolvable,
    checkAdmin?: boolean,
  ): Readonly<PermissionsBitField> | null;
  public setName(name: string, reason?: string): Promise<this>;
  public setParent(channel: CategoryChannelResolvable | null, options?: SetParentOptions): Promise<this>;
  public setPosition(position: number, options?: SetChannelPositionOptions): Promise<this>;
  public isTextBased(): this is GuildBasedChannel & TextBasedChannel;
  public toString(): ChannelMention;
}

export class GuildEmoji extends BaseGuildEmoji {
  private constructor(client: Client<true>, data: APIEmoji, guild: Guild);
  private readonly _roles: Snowflake[];

  public get deletable(): boolean;
  public guild: Guild;
  public author: User | null;
  public get roles(): GuildEmojiRoleManager;
  public delete(reason?: string): Promise<GuildEmoji>;
  public edit(options: GuildEmojiEditOptions): Promise<GuildEmoji>;
  public equals(other: GuildEmoji | unknown): boolean;
  public fetchAuthor(): Promise<User>;
  public setName(name: string, reason?: string): Promise<GuildEmoji>;
}

export type GuildMemberFlagsString = keyof typeof GuildMemberFlags;

export type GuildMemberFlagsResolvable = BitFieldResolvable<GuildMemberFlagsString, number>;

export class GuildMemberFlagsBitField extends BitField<GuildMemberFlagsString> {
  public static Flags: GuildMemberFlags;
  public static resolve(bit?: BitFieldResolvable<GuildMemberFlagsString, GuildMemberFlags>): number;
}

export interface GuildMember extends SendMethod<false> {}
export class GuildMember extends Base {
  private constructor(client: Client<true>, data: unknown, guild: Guild);
  private readonly _roles: Snowflake[];
  public avatar: string | null;
  public avatarDecorationData: AvatarDecorationData | null;
  public banner: string | null;
  public get bannable(): boolean;
  public get dmChannel(): DMChannel | null;
  public get displayColor(): number;
  public get displayHexColor(): HexColorString;
  public get displayName(): string;
  public guild: Guild;
  public get id(): Snowflake;
  public pending: boolean;
  public get communicationDisabledUntil(): Date | null;
  public communicationDisabledUntilTimestamp: number | null;
  public flags: Readonly<GuildMemberFlagsBitField>;
  public get joinedAt(): Date;
  public joinedTimestamp: number;
  public get kickable(): boolean;
  public get manageable(): boolean;
  public get moderatable(): boolean;
  public nickname: string | null;
  public get partial(): false;
  public get permissions(): Readonly<PermissionsBitField>;
  public get premiumSince(): Date | null;
  public premiumSinceTimestamp: number | null;
  public get presence(): Presence | null;
  public get roles(): GuildMemberRoleManager;
  public user: User;
  public get voice(): VoiceState;
  public avatarURL(options?: ImageURLOptions): string | null;
  public avatarDecorationURL(): string | null;
  public bannerURL(options?: ImageURLOptions): string | null;
  public ban(options?: BanOptions): Promise<void>;
  public disableCommunicationUntil(timeout: DateResolvable | null, reason?: string): Promise<GuildMember>;
  public timeout(timeout: number | null, reason?: string): Promise<GuildMember>;
  public fetch(force?: boolean): Promise<GuildMember>;
  public createDM(force?: boolean): Promise<DMChannel>;
  public deleteDM(): Promise<DMChannel>;
  public displayAvatarURL(options?: ImageURLOptions): string;
  public displayBannerURL(options?: ImageURLOptions): string | null;
  public displayAvatarDecorationURL(): string | null;
  public edit(options: GuildMemberEditOptions): Promise<GuildMember>;
  public isCommunicationDisabled(): this is GuildMember & {
    readonly communicationDisabledUntil: Date;
    communicationDisabledUntilTimestamp: number;
  };
  public kick(reason?: string): Promise<void>;
  public permissionsIn(channel: GuildChannelResolvable): Readonly<PermissionsBitField>;
  public setFlags(flags: GuildMemberFlagsResolvable, reason?: string): Promise<GuildMember>;
  public setNickname(nickname: string | null, reason?: string): Promise<GuildMember>;
  public toJSON(): unknown;
  public toString(): UserMention;
  public valueOf(): string;
}

export class GuildOnboarding extends Base {
  private constructor(client: Client, data: RESTGetAPIGuildOnboardingResult);
  public get guild(): Guild;
  public guildId: Snowflake;
  public prompts: Collection<Snowflake, GuildOnboardingPrompt>;
  public defaultChannels: Collection<Snowflake, GuildChannel>;
  public enabled: boolean;
  public mode: GuildOnboardingMode;
}

export class GuildOnboardingPrompt extends Base {
  private constructor(client: Client, data: APIGuildOnboardingPrompt, guildId: Snowflake);
  public id: Snowflake;
  public get guild(): Guild;
  public guildId: Snowflake;
  public options: Collection<Snowflake, GuildOnboardingPromptOption>;
  public title: string;
  public singleSelect: boolean;
  public required: boolean;
  public inOnboarding: boolean;
  public type: GuildOnboardingPromptType;
}

export class GuildOnboardingPromptOption extends Base {
  private constructor(client: Client, data: APIGuildOnboardingPromptOption, guildId: Snowflake);
  private readonly _emoji: APIPartialEmoji;

  public id: Snowflake;
  public get emoji(): Emoji | GuildEmoji | null;
  public get guild(): Guild;
  public guildId: Snowflake;
  public channels: Collection<Snowflake, GuildChannel>;
  public roles: Collection<Snowflake, Role>;
  public title: string;
  public description: string | null;
}

export class GuildPreview extends Base {
  private constructor(client: Client<true>, data: APIGuildPreview);
  public approximateMemberCount: number;
  public approximatePresenceCount: number;
  public get createdAt(): Date;
  public get createdTimestamp(): number;
  public description: string | null;
  public discoverySplash: string | null;
  public emojis: Collection<Snowflake, GuildPreviewEmoji>;
  public stickers: Collection<Snowflake, Sticker>;
  public features: `${GuildFeature}`[];
  public icon: string | null;
  public id: Snowflake;
  public name: string;
  public splash: string | null;
  public discoverySplashURL(options?: ImageURLOptions): string | null;
  public iconURL(options?: ImageURLOptions): string | null;
  public splashURL(options?: ImageURLOptions): string | null;
  public fetch(): Promise<GuildPreview>;
  public toJSON(): unknown;
  public toString(): string;
}

export class GuildScheduledEvent<Status extends GuildScheduledEventStatus = GuildScheduledEventStatus> extends Base {
  private constructor(client: Client<true>, data: APIGuildScheduledEvent);
  public id: Snowflake;
  public guildId: Snowflake;
  public channelId: Snowflake | null;
  public creatorId: Snowflake | null;
  public name: string;
  public description: string | null;
  public scheduledStartTimestamp: number | null;
  public scheduledEndTimestamp: number | null;
  public privacyLevel: GuildScheduledEventPrivacyLevel;
  public status: Status;
  public entityType: GuildScheduledEventEntityType;
  public entityId: Snowflake | null;
  public entityMetadata: GuildScheduledEventEntityMetadata | null;
  public userCount: number | null;
  public creator: User | null;
  public recurrenceRule: GuildScheduledEventRecurrenceRule | null;
  public get createdTimestamp(): number;
  public get createdAt(): Date;
  public get scheduledStartAt(): Date | null;
  public get scheduledEndAt(): Date | null;
  public get channel(): StageChannel | VoiceChannel | null;
  public get guild(): Guild | null;
  public get url(): string;
  public image: string | null;
  public get partial(): false;
  public coverImageURL(options?: Readonly<BaseImageURLOptions>): string | null;
  public createInviteURL(options?: GuildScheduledEventInviteURLCreateOptions): Promise<string>;
  public edit<AcceptableStatus extends GuildScheduledEventSetStatusArg<Status>>(
    options: GuildScheduledEventEditOptions<Status, AcceptableStatus>,
  ): Promise<GuildScheduledEvent<AcceptableStatus>>;
  public fetch(force?: boolean): Promise<GuildScheduledEvent<Status>>;
  public delete(): Promise<GuildScheduledEvent<Status>>;
  public setName(name: string, reason?: string): Promise<GuildScheduledEvent<Status>>;
  public setScheduledStartTime(
    scheduledStartTime: DateResolvable,
    reason?: string,
  ): Promise<GuildScheduledEvent<Status>>;
  public setScheduledEndTime(scheduledEndTime: DateResolvable, reason?: string): Promise<GuildScheduledEvent<Status>>;
  public setDescription(description: string, reason?: string): Promise<GuildScheduledEvent<Status>>;
  public setStatus<AcceptableStatus extends GuildScheduledEventSetStatusArg<Status>>(
    status: AcceptableStatus,
    reason?: string,
  ): Promise<GuildScheduledEvent<AcceptableStatus>>;
  public setLocation(location: string, reason?: string): Promise<GuildScheduledEvent<Status>>;
  public fetchSubscribers<Options extends FetchGuildScheduledEventSubscribersOptions>(
    options?: Options,
  ): Promise<GuildScheduledEventManagerFetchSubscribersResult<Options>>;
  public toString(): string;
  public isActive(): this is GuildScheduledEvent<GuildScheduledEventStatus.Active>;
  public isCanceled(): this is GuildScheduledEvent<GuildScheduledEventStatus.Canceled>;
  public isCompleted(): this is GuildScheduledEvent<GuildScheduledEventStatus.Completed>;
  public isScheduled(): this is GuildScheduledEvent<GuildScheduledEventStatus.Scheduled>;
}

export interface GuildScheduledEventRecurrenceRule {
  byMonth: readonly GuildScheduledEventRecurrenceRuleMonth[] | null;
  byMonthDay: readonly number[] | null;
  byNWeekday: readonly GuildScheduledEventRecurrenceRuleNWeekday[] | null;
  byWeekday: readonly GuildScheduledEventRecurrenceRuleWeekday[] | null;
  byYearDay: readonly number[] | null;
  count: number | null;
  get endAt(): Date | null;
  endTimestamp: number | null;
  frequency: GuildScheduledEventRecurrenceRuleFrequency;
  interval: number;
  get startAt(): Date;
  startTimestamp: number;
}

export interface GuildScheduledEventRecurrenceRuleNWeekday {
  day: GuildScheduledEventRecurrenceRuleWeekday;
  n: number;
}

export class GuildTemplate extends Base {
  private constructor(client: Client<true>, data: APITemplate);
  public createdTimestamp: number;
  public updatedTimestamp: number;
  public get url(): string;
  public code: string;
  public name: string;
  public description: string | null;
  public usageCount: number;
  public creator: User;
  public creatorId: Snowflake;
  public get createdAt(): Date;
  public get updatedAt(): Date;
  public get guild(): Guild | null;
  public guildId: Snowflake;
  public serializedGuild: APITemplateSerializedSourceGuild;
  public unSynced: boolean | null;
  public delete(): Promise<GuildTemplate>;
  public edit(options?: GuildTemplateEditOptions): Promise<GuildTemplate>;
  public sync(): Promise<GuildTemplate>;
  public static GuildTemplatesPattern: RegExp;
}

export class GuildPreviewEmoji extends BaseGuildEmoji {
  private constructor(client: Client<true>, data: APIEmoji, guild: GuildPreview);
  public guild: GuildPreview;
  public roles: Snowflake[];
}

export class Integration extends Base {
  private constructor(client: Client<true>, data: APIGuildIntegration, guild: Guild);
  public account: IntegrationAccount;
  public application: IntegrationApplication | null;
  public enabled: boolean | null;
  public expireBehavior: IntegrationExpireBehavior | null;
  public expireGracePeriod: number | null;
  public guild: Guild;
  public id: Snowflake | string;
  public name: string;
  public role: Role | null;
  public enableEmoticons: boolean | null;
  public get roles(): Collection<Snowflake, Role>;
  public scopes: OAuth2Scopes[];
  public get syncedAt(): Date | null;
  public syncedTimestamp: number | null;
  public syncing: boolean | null;
  public type: IntegrationType;
  public user: User | null;
  public subscriberCount: number | null;
  public revoked: boolean | null;
  public delete(reason?: string): Promise<Integration>;
}

export class IntegrationApplication extends Application {
  private constructor(client: Client<true>, data: unknown);
  public bot: User | null;
  public termsOfServiceURL: string | null;
  public privacyPolicyURL: string | null;
  public rpcOrigins: string[];
  public cover: string | null;
  public verifyKey: string | null;
}

export type GatewayIntentsString = keyof typeof GatewayIntentBits;

export class IntentsBitField extends BitField<GatewayIntentsString> {
  public static Flags: typeof GatewayIntentBits;
  public static resolve(bit?: BitFieldResolvable<GatewayIntentsString, number>): number;
}

export type CacheType = 'cached' | 'raw' | undefined;

export type CacheTypeReducer<
  State extends CacheType,
  CachedType,
  RawType = CachedType,
  PresentType = CachedType | RawType,
  Fallback = PresentType | null,
> = [State] extends ['cached']
  ? CachedType
  : [State] extends ['raw']
    ? RawType
    : [State] extends ['cached' | 'raw']
      ? PresentType
      : Fallback;

export type Interaction<Cached extends CacheType = CacheType> =
  | AutocompleteInteraction<Cached>
  | ButtonInteraction<Cached>
  | ChatInputCommandInteraction<Cached>
  | MessageContextMenuCommandInteraction<Cached>
  | ModalSubmitInteraction<Cached>
  | PrimaryEntryPointCommandInteraction<Cached>
  | SelectMenuInteraction<Cached>
  | UserContextMenuCommandInteraction<Cached>;

export type RepliableInteraction<Cached extends CacheType = CacheType> = Exclude<
  Interaction<Cached>,
  AutocompleteInteraction<Cached>
>;

export class BaseInteraction<Cached extends CacheType = CacheType> extends Base {
  // This a technique used to brand different cached types. Or else we'll get `never` errors on typeguard checks.
  private readonly _cacheType: Cached;
  protected constructor(client: Client<true>, data: GatewayInteractionCreateDispatchData);
  public applicationId: Snowflake;
  public authorizingIntegrationOwners: APIAuthorizingIntegrationOwnersMap;
  public get channel(): CacheTypeReducer<
    Cached,
    GuildTextBasedChannel | null,
    GuildTextBasedChannel | null,
    GuildTextBasedChannel | null,
    TextBasedChannel | null
  >;
  public channelId: Snowflake | null;
  public context: InteractionContextType | null;
  public get createdAt(): Date;
  public get createdTimestamp(): number;
  public get guild(): CacheTypeReducer<Cached, Guild, null>;
  public guildId: CacheTypeReducer<Cached, Snowflake>;
  public id: Snowflake;
  public member: CacheTypeReducer<Cached, GuildMember, APIInteractionGuildMember>;
  public readonly token: string;
  public type: InteractionType;
  public user: User;
  public version: number;
  public appPermissions: Readonly<PermissionsBitField>;
  public memberPermissions: CacheTypeReducer<Cached, Readonly<PermissionsBitField>>;
  public locale: Locale;
  public guildLocale: CacheTypeReducer<Cached, Locale>;
  public entitlements: Collection<Snowflake, Entitlement>;
  public attachmentSizeLimit: number;
  public inGuild(): this is BaseInteraction<'cached' | 'raw'>;
  public inCachedGuild(): this is BaseInteraction<'cached'>;
  public inRawGuild(): this is BaseInteraction<'raw'>;
  public isButton(): this is ButtonInteraction<Cached>;
  public isAutocomplete(): this is AutocompleteInteraction<Cached>;
  public isChatInputCommand(): this is ChatInputCommandInteraction<Cached>;
  public isCommand(): this is CommandInteraction<Cached>;
  public isContextMenuCommand(): this is ContextMenuCommandInteraction<Cached>;
  public isPrimaryEntryPointCommand(): this is PrimaryEntryPointCommandInteraction<Cached>;
  public isMessageComponent(): this is MessageComponentInteraction<Cached>;
  public isMessageContextMenuCommand(): this is MessageContextMenuCommandInteraction<Cached>;
  public isModalSubmit(): this is ModalSubmitInteraction<Cached>;
  public isUserContextMenuCommand(): this is UserContextMenuCommandInteraction<Cached>;
  public isSelectMenu(): this is SelectMenuInteraction<Cached>;
  public isStringSelectMenu(): this is StringSelectMenuInteraction<Cached>;
  public isUserSelectMenu(): this is UserSelectMenuInteraction<Cached>;
  public isRoleSelectMenu(): this is RoleSelectMenuInteraction<Cached>;
  public isMentionableSelectMenu(): this is MentionableSelectMenuInteraction<Cached>;
  public isChannelSelectMenu(): this is ChannelSelectMenuInteraction<Cached>;
  public isRepliable(): this is RepliableInteraction<Cached>;
}

export class InteractionCallback {
  private constructor(client: Client<true>, data: RESTAPIInteractionCallbackObject);
  public activityInstanceId: string | null;
  public readonly client: Client<true>;
  public get createdAt(): Date;
  public get createdTimestamp(): number;
  public id: Snowflake;
  public responseMessageEphemeral: boolean | null;
  public responseMessageId: Snowflake | null;
  public responseMessageLoading: boolean | null;
  public type: InteractionType;
}

export class InteractionCallbackResponse<InGuild extends boolean = boolean> {
  private constructor(client: Client<true>, data: RESTPostAPIInteractionCallbackWithResponseResult);
  public readonly client: Client<true>;
  public interaction: InteractionCallback;
  public resource: InteractionCallbackResource<InGuild> | null;
}

export class InteractionCallbackResource<InGuild extends boolean = boolean> {
  private constructor(client: Client<true>, data: RESTAPIInteractionCallbackResourceObject);
  public activityInstance: RESTAPIInteractionCallbackActivityInstanceResource | null;
  public message: Message<InGuild> | null;
  public type: InteractionResponseType;
}

export class InteractionCollector<Interaction extends CollectedInteraction> extends Collector<Snowflake, Interaction> {
  public constructor(client: Client<true>, options?: InteractionCollectorOptions<Interaction>);
  private _handleMessageDeletion(message: Message): void;
  private _handleChannelDeletion(channel: NonThreadGuildBasedChannel): void;
  private _handleGuildDeletion(guild: Guild): void;

  public channelId: Snowflake | null;
  public componentType: ComponentType | null;
  public guildId: Snowflake | null;
  public interactionType: InteractionType | null;
  public messageId: Snowflake | null;
  public options: InteractionCollectorOptions<Interaction>;
  public total: number;
  public users: Collection<Snowflake, User>;

  public collect(interaction: Interaction): Snowflake;
  public empty(): void;
  public dispose(interaction: Interaction): Snowflake;
}

export interface InteractionWebhook extends PartialWebhookFields {}
export class InteractionWebhook {
  public constructor(client: Client<true>, id: Snowflake, token: string);
  public readonly client: Client<true>;
  public token: string;
  public send(options: InteractionReplyOptions | MessagePayload | string): Promise<Message>;
  public editMessage(
    message: MessageResolvable | '@original',
    options: MessagePayload | WebhookMessageEditOptions | string,
  ): Promise<Message>;
  public fetchMessage(message: Snowflake | '@original'): Promise<Message>;
}

export class BaseInvite<WithCounts extends boolean = boolean> extends Base {
  protected constructor(client: Client<true>, data: unknown);
  public readonly type: InviteType;
  public readonly code: string;
  public readonly inviterId: Snowflake | null;
  public get inviter(): User | null;
  public maxAge: number | null;
  public get createdAt(): Date | null;
  public createdTimestamp: number | null;
  public get expiresAt(): Date | null;
  public get expiresTimestamp(): number | null;
  public readonly channelId: Snowflake | null;
  public approximateMemberCount: WithCounts extends true ? number : null;
  public get url(): string;
  public static InvitesPattern: RegExp;
  public toString(): string;
  public toJSON(): unknown;
}

export class GuildInvite<WithCounts extends boolean = boolean> extends BaseInvite<WithCounts> {
  public readonly type: InviteType.Guild;
  public flags: Readonly<InviteFlagsBitField>;
  public guild: Guild | InviteGuild | null;
  public readonly guildId: Snowflake;
  public channel: NonThreadGuildBasedChannel | null;
  public targetType: InviteTargetType | null;
  public targetUser: User | null;
  public targetApplication: IntegrationApplication | null;
  public guildScheduledEvent: GuildScheduledEvent | null;
  public uses: number | null;
  public maxUses: number | null;
  public temporary: boolean | null;
  public approximatePresenceCount: WithCounts extends true ? number : null;
  public get deletable(): boolean;
  public delete(reason?: string): Promise<void>;
}

export type InviteFlagsString = keyof typeof InviteFlags;

export class InviteFlagsBitField extends BitField<InviteFlagsString> {
  public static Flags: typeof InviteFlags;
  public static resolve(bit?: BitFieldResolvable<InviteFlagsString, number>): number;
}

export class GroupDMInvite<WithCounts extends boolean = boolean> extends BaseInvite<WithCounts> {
  public readonly type: InviteType.GroupDM;
  public channel: PartialGroupDMChannel | null;
}

export type Invite<WithCounts extends boolean = boolean> = GroupDMInvite<WithCounts> | GuildInvite<WithCounts>;

export class InviteGuild extends AnonymousGuild {
  private constructor(client: Client<true>, data: APIPartialGuild);
  public welcomeScreen: WelcomeScreen | null;
}

export class LimitedCollection<Key, Value> extends Collection<Key, Value> {
  public constructor(options?: LimitedCollectionOptions<Key, Value>, iterable?: Iterable<readonly [Key, Value]>);
  public maxSize: number;
  public keepOverLimit: ((value: Value, key: Key, collection: this) => boolean) | null;
}

export interface MediaGalleryComponentData extends BaseComponentData {
  items: readonly MediaGalleryItemData[];
}
export class MediaGalleryComponent extends Component<APIMediaGalleryComponent> {
  private constructor(data: APIMediaGalleryComponent);
  public readonly items: MediaGalleryItem[];
}

export interface MediaGalleryItemData {
  description?: string;
  media: UnfurledMediaItemData;
  spoiler?: boolean;
}
export class MediaGalleryItem {
  private constructor(data: APIMediaGalleryItem);
  public readonly data: APIMediaGalleryItem;
  public readonly media: UnfurledMediaItem;
  public get description(): string | null;
  public get spoiler(): boolean;
}

export interface MessageCall {
  get endedAt(): Date | null;
  endedTimestamp: number | null;
  participants: readonly Snowflake[];
}

export type MessageComponentType =
  | ComponentType.Button
  | ComponentType.ChannelSelect
  | ComponentType.MentionableSelect
  | ComponentType.RoleSelect
  | ComponentType.StringSelect
  | ComponentType.UserSelect;

export interface MessageCollectorOptionsParams<
  ComponentType extends MessageComponentType,
  Cached extends boolean = boolean,
> extends MessageComponentCollectorOptions<MappedInteractionTypes<Cached>[ComponentType]> {
  componentType?: ComponentType;
}

export interface MessageChannelCollectorOptionsParams<
  ComponentType extends MessageComponentType,
  Cached extends boolean = boolean,
> extends MessageChannelComponentCollectorOptions<MappedInteractionTypes<Cached>[ComponentType]> {
  componentType?: ComponentType;
}

export interface AwaitMessageCollectorOptionsParams<
  ComponentType extends MessageComponentType,
  Cached extends boolean = boolean,
> extends AwaitMessageComponentOptions<MappedInteractionTypes<Cached>[ComponentType]> {
  componentType?: ComponentType;
}

export interface StringMappedInteractionTypes<Cached extends CacheType = CacheType> {
  ActionRow: MessageComponentInteraction<Cached>;
  Button: ButtonInteraction<Cached>;
  ChannelSelectMenu: ChannelSelectMenuInteraction<Cached>;
  MentionableSelectMenu: MentionableSelectMenuInteraction<Cached>;
  RoleSelectMenu: RoleSelectMenuInteraction<Cached>;
  StringSelectMenu: StringSelectMenuInteraction<Cached>;
  UserSelectMenu: UserSelectMenuInteraction<Cached>;
}

export type WrapBooleanCache<Cached extends boolean> = If<Cached, 'cached', CacheType>;

export interface MappedInteractionTypes<Cached extends boolean = boolean> {
  [ComponentType.Button]: ButtonInteraction<WrapBooleanCache<Cached>>;
  [ComponentType.StringSelect]: StringSelectMenuInteraction<WrapBooleanCache<Cached>>;
  [ComponentType.UserSelect]: UserSelectMenuInteraction<WrapBooleanCache<Cached>>;
  [ComponentType.RoleSelect]: RoleSelectMenuInteraction<WrapBooleanCache<Cached>>;
  [ComponentType.MentionableSelect]: MentionableSelectMenuInteraction<WrapBooleanCache<Cached>>;
  [ComponentType.ChannelSelect]: ChannelSelectMenuInteraction<WrapBooleanCache<Cached>>;
}

export class Message<InGuild extends boolean = boolean> extends Base {
  private readonly _cacheType: InGuild;
  private constructor(client: Client<true>, data: APIMessage);
  private _patch(data: APIMessage | GatewayMessageUpdateDispatchData): void;

  public activity: MessageActivity | null;
  public applicationId: Snowflake | null;
  public attachments: Collection<Snowflake, Attachment>;
  public author: User;
  public get bulkDeletable(): boolean;
  public get channel(): If<InGuild, GuildTextBasedChannel, TextBasedChannel>;
  public channelId: Snowflake;
  public get cleanContent(): string;
  public components: TopLevelComponent[];
  public content: string;
  public get createdAt(): Date;
  public createdTimestamp: number;
  public get crosspostable(): boolean;
  public get deletable(): boolean;
  public get editable(): boolean;
  public get editedAt(): Date | null;
  public editedTimestamp: number | null;
  public embeds: Embed[];
  public groupActivityApplication: ClientApplication | null;
  public guildId: If<InGuild, Snowflake>;
  public get guild(): If<InGuild, Guild>;
  public get hasThread(): boolean;
  public id: Snowflake;
  public interactionMetadata: MessageInteractionMetadata | null;
  public get member(): GuildMember | null;
  public mentions: MessageMentions<InGuild>;
  public nonce: number | string | null;
  public get partial(): false;
  public get pinnable(): boolean;
  public pinned: boolean;
  public reactions: ReactionManager;
  public stickers: Collection<Snowflake, Sticker>;
  public position: number | null;
  public roleSubscriptionData: RoleSubscriptionData | null;
  public resolved: CommandInteractionResolvedData | null;
  public system: boolean;
  public get thread(): AnyThreadChannel | null;
  public tts: boolean;
  public poll: Poll | null;
  public call: MessageCall | null;
  public type: MessageType;
  public get url(): string;
  public webhookId: Snowflake | null;
  public flags: Readonly<MessageFlagsBitField>;
  public reference: MessageReference | null;
  public messageSnapshots: Collection<Snowflake, MessageSnapshot>;
  public awaitMessageComponent<ComponentType extends MessageComponentType>(
    options?: AwaitMessageCollectorOptionsParams<ComponentType, InGuild>,
  ): Promise<MappedInteractionTypes<InGuild>[ComponentType]>;
  public awaitReactions(options?: AwaitReactionsOptions): Promise<Collection<Snowflake | string, MessageReaction>>;
  public createReactionCollector(options?: ReactionCollectorOptions): ReactionCollector;
  public createMessageComponentCollector<ComponentType extends MessageComponentType>(
    options?: MessageCollectorOptionsParams<ComponentType, InGuild>,
  ): InteractionCollector<MappedInteractionTypes<InGuild>[ComponentType]>;
  public delete(): Promise<OmitPartialGroupDMChannel<Message<InGuild>>>;
  public edit(
    content: MessageEditOptions | MessagePayload | string,
  ): Promise<OmitPartialGroupDMChannel<Message<InGuild>>>;
  public equals(message: Message, rawData: unknown): boolean;
  public fetchReference(): Promise<OmitPartialGroupDMChannel<Message<InGuild>>>;
  public fetchWebhook(): Promise<Webhook>;
  public crosspost(): Promise<OmitPartialGroupDMChannel<Message<InGuild>>>;
  public fetch(force?: boolean): Promise<OmitPartialGroupDMChannel<Message<InGuild>>>;
  public pin(reason?: string): Promise<OmitPartialGroupDMChannel<Message<InGuild>>>;
  public react(emoji: EmojiIdentifierResolvable): Promise<MessageReaction>;
  public removeAttachments(): Promise<OmitPartialGroupDMChannel<Message<InGuild>>>;
  public reply(
    options: MessagePayload | MessageReplyOptions | string,
  ): Promise<OmitPartialGroupDMChannel<Message<InGuild>>>;
  public forward(
    channel: Exclude<TextBasedChannelResolvable, PartialGroupDMChannel>,
  ): Promise<OmitPartialGroupDMChannel<Message>>;
  public resolveComponent(customId: string): MessageActionRowComponent | null;
  public startThread(options: StartThreadOptions): Promise<PublicThreadChannel<false>>;
  public suppressEmbeds(suppress?: boolean): Promise<OmitPartialGroupDMChannel<Message<InGuild>>>;
  public toJSON(): unknown;
  public toString(): string;
  public unpin(reason?: string): Promise<OmitPartialGroupDMChannel<Message<InGuild>>>;
  public inGuild(): this is Message<true>;
}

export class AttachmentBuilder {
  public constructor(attachment: BufferResolvable | Stream, data?: AttachmentData);
  public attachment: BufferResolvable | Stream;
  public description: string | null;
  public name: string | null;
  public title: string | null;
  public waveform: string | null;
  public duration: number | null;
  public get spoiler(): boolean;
  public setDescription(description: string): this;
  public setFile(attachment: BufferResolvable | Stream, name?: string): this;
  public setName(name: string): this;
  public setTitle(title: string): this;
  public setWaveform(waveform: string): this;
  public setDuration(duration: number): this;
  public setSpoiler(spoiler?: boolean): this;
  public toJSON(): unknown;
  public static from(other: JSONEncodable<AttachmentPayload>): AttachmentBuilder;
}

export class Attachment {
  private constructor(data: APIAttachment);
  private readonly attachment: BufferResolvable | Stream;
  public contentType: string | null;
  public description: string | null;
  public duration: number | null;
  public ephemeral: boolean;
  public flags: AttachmentFlagsBitField;
  public height: number | null;
  public id: Snowflake;
  public name: string;
  public proxyURL: string;
  public size: number;
  public get spoiler(): boolean;
  public title: string | null;
  public url: string;
  public waveform: string | null;
  public width: number | null;
  public toJSON(): unknown;
}

export type AttachmentFlagsString = keyof typeof AttachmentFlags;

export class AttachmentFlagsBitField extends BitField<AttachmentFlagsString> {
  public static Flags: Record<AttachmentFlagsString, number>;
  public static resolve(bit?: BitFieldResolvable<AttachmentFlagsString, number>): number;
}

export class MessageCollector extends Collector<Snowflake, Message, [Collection<Snowflake, Message>]> {
  public constructor(channel: TextBasedChannel, options?: MessageCollectorOptions);
  private _handleChannelDeletion(channel: NonThreadGuildBasedChannel): void;
  private _handleGuildDeletion(guild: Guild): void;

  public channel: TextBasedChannel;
  public options: MessageCollectorOptions;
  public received: number;

  public collect(message: Message): Snowflake | null;
  public dispose(message: Message): Snowflake | null;
}

export class MessageComponentInteraction<Cached extends CacheType = CacheType> extends BaseInteraction<Cached> {
  protected constructor(client: Client<true>, data: APIMessageComponentInteraction);
  public type: InteractionType.MessageComponent;
  public get component(): CacheTypeReducer<
    Cached,
    MessageActionRowComponent,
    APIComponentInMessageActionRow,
    APIComponentInMessageActionRow | MessageActionRowComponent,
    APIComponentInMessageActionRow | MessageActionRowComponent
  >;
  public componentType: MessageComponentType;
  public customId: string;
  public channelId: Snowflake;
  public deferred: boolean;
  public ephemeral: boolean | null;
  public message: Message<BooleanCache<Cached>>;
  public replied: boolean;
  public webhook: InteractionWebhook;
  public inGuild(): this is MessageComponentInteraction<'cached' | 'raw'>;
  public inCachedGuild(): this is MessageComponentInteraction<'cached'>;
  public inRawGuild(): this is MessageComponentInteraction<'raw'>;
  public deferReply(
    options: InteractionDeferReplyOptions & { withResponse: true },
  ): Promise<InteractionCallbackResponse<BooleanCache<Cached>>>;
  public deferReply(options?: InteractionDeferReplyOptions & { withResponse: false }): Promise<undefined>;
  public deferReply(
    options?: InteractionDeferReplyOptions,
  ): Promise<InteractionCallbackResponse<BooleanCache<Cached>> | undefined>;
  public deferUpdate(
    options: InteractionDeferUpdateOptions & { withResponse: true },
  ): Promise<InteractionCallbackResponse<BooleanCache<Cached>>>;
  public deferUpdate(options?: InteractionDeferUpdateOptions & { withResponse: false }): Promise<undefined>;
  public deferUpdate(
    options?: InteractionDeferUpdateOptions,
  ): Promise<InteractionCallbackResponse<BooleanCache<Cached>> | undefined>;
  public deleteReply(message?: MessageResolvable | '@original'): Promise<void>;
  public editReply(
    options: InteractionEditReplyOptions | MessagePayload | string,
  ): Promise<Message<BooleanCache<Cached>>>;
  public fetchReply(message?: Snowflake | '@original'): Promise<Message<BooleanCache<Cached>>>;
  public followUp(options: InteractionReplyOptions | MessagePayload | string): Promise<Message<BooleanCache<Cached>>>;
  public reply(
    options: InteractionReplyOptions & { withResponse: true },
  ): Promise<InteractionCallbackResponse<BooleanCache<Cached>>>;
  public reply(options: InteractionReplyOptions & { withResponse: false }): Promise<undefined>;
  public reply(
    options: InteractionReplyOptions | MessagePayload | string,
  ): Promise<InteractionCallbackResponse<BooleanCache<Cached>> | undefined>;
  public update(
    options: InteractionUpdateOptions & { withResponse: true },
  ): Promise<InteractionCallbackResponse<BooleanCache<Cached>>>;
  public update(options?: InteractionUpdateOptions & { withResponse: false }): Promise<undefined>;
  public update(
    options?: InteractionUpdateOptions | MessagePayload | string,
  ): Promise<InteractionCallbackResponse<BooleanCache<Cached>> | undefined>;
  public launchActivity(
    options: LaunchActivityOptions & { withResponse: true },
  ): Promise<InteractionCallbackResponse<BooleanCache<Cached>>>;
  public launchActivity(options?: LaunchActivityOptions & { withResponse?: false }): Promise<undefined>;
  public launchActivity(
    options?: LaunchActivityOptions,
  ): Promise<InteractionCallbackResponse<BooleanCache<Cached>> | undefined>;
  public showModal(
    modal:
      | APIModalInteractionResponseCallbackData
      | JSONEncodable<APIModalInteractionResponseCallbackData>
      | ModalComponentData,
    options: ShowModalOptions & { withResponse: true },
  ): Promise<InteractionCallbackResponse<BooleanCache<Cached>>>;
  public showModal(
    modal:
      | APIModalInteractionResponseCallbackData
      | JSONEncodable<APIModalInteractionResponseCallbackData>
      | ModalComponentData,
    options?: ShowModalOptions & { withResponse: false },
  ): Promise<undefined>;
  public showModal(
    modal:
      | APIModalInteractionResponseCallbackData
      | JSONEncodable<APIModalInteractionResponseCallbackData>
      | ModalComponentData,
    options?: ShowModalOptions,
  ): Promise<InteractionCallbackResponse<BooleanCache<Cached>> | undefined>;
  public awaitModalSubmit(options: AwaitModalSubmitOptions): Promise<ModalSubmitInteraction<Cached>>;
}

export class MessageContextMenuCommandInteraction<
  Cached extends CacheType = CacheType,
> extends ContextMenuCommandInteraction<Cached> {
  public commandType: ApplicationCommandType.Message;
  public options: Omit<
    CommandInteractionOptionResolver<Cached>,
    | 'getAttachment'
    | 'getBoolean'
    | 'getChannel'
    | 'getFocused'
    | 'getInteger'
    | 'getMentionable'
    | 'getNumber'
    | 'getRole'
    | 'getString'
    | 'getSubcommand'
    | 'getSubcommandGroup'
    | 'getUser'
  >;
  public get targetMessage(): NonNullable<CommandInteractionOption<Cached>['message']>;
  public inGuild(): this is MessageContextMenuCommandInteraction<'cached' | 'raw'>;
  public inCachedGuild(): this is MessageContextMenuCommandInteraction<'cached'>;
  public inRawGuild(): this is MessageContextMenuCommandInteraction<'raw'>;
}

export type MessageFlagsString = keyof typeof MessageFlags;

export class MessageFlagsBitField extends BitField<MessageFlagsString> {
  public static Flags: typeof MessageFlags;
  public static resolve(bit?: BitFieldResolvable<MessageFlagsString, number>): number;
}

export class MessageMentions<InGuild extends boolean = boolean> {
  private constructor(
    message: Message,
    users: ReadonlyCollection<Snowflake, User> | readonly APIUser[],
    roles: ReadonlyCollection<Snowflake, Role> | readonly Snowflake[],
    everyone: boolean,
    repliedUser?: APIUser | User,
  );
  private readonly _channels: Collection<Snowflake, Channel> | null;
  private readonly _content: string;
  private readonly _members: Collection<Snowflake, GuildMember> | null;
  private readonly _parsedUsers: Collection<Snowflake, User> | null;

  public get channels(): Collection<Snowflake, Channel>;
  public readonly client: Client;
  public everyone: boolean;
  public readonly guild: If<InGuild, Guild>;
  public has(data: ChannelResolvable | RoleResolvable | UserResolvable, options?: MessageMentionsHasOptions): boolean;
  public get members(): If<InGuild, Collection<Snowflake, GuildMember>>;
  public get parsedUsers(): Collection<Snowflake, User>;
  public repliedUser: User | null;
  public roles: Collection<Snowflake, Role>;
  public users: Collection<Snowflake, User>;
  public crosspostedChannels: Collection<Snowflake, CrosspostedChannel>;
  public toJSON(): unknown;

  private static readonly GlobalChannelsPattern: RegExp;
  private static readonly GlobalUsersPattern: RegExp;
  public static ChannelsPattern: typeof FormattingPatterns.Channel;
  public static EveryonePattern: RegExp;
  public static RolesPattern: typeof FormattingPatterns.Role;
  public static UsersPattern: typeof FormattingPatterns.User;
}

export type MessagePayloadOption =
  | InteractionReplyOptions
  | InteractionUpdateOptions
  | MessageCreateOptions
  | MessageEditOptions
  | WebhookMessageCreateOptions
  | WebhookMessageEditOptions;

export class MessagePayload {
  public constructor(target: MessageTarget, options: MessagePayloadOption);
  public body: RawMessagePayloadData | null;
  public get isUser(): boolean;
  public get isWebhook(): boolean;
  public get isMessage(): boolean;
  public get isMessageManager(): boolean;
  public files: RawFile[] | null;
  public options: MessagePayloadOption;
  public target: MessageTarget;

  public static create(
    target: MessageTarget,
    options: MessagePayloadOption | string,
    extra?: MessagePayloadOption,
  ): MessagePayload;
  public static resolveFile(
    fileLike: AttachmentPayload | BufferResolvable | JSONEncodable<AttachmentPayload> | Stream,
  ): Promise<RawFile>;

  public makeContent(): string | undefined;
  public resolveBody(): this;
  public resolveFiles(): Promise<this>;
}

export type RawMessagePayloadData =
  | RESTPatchAPIChannelMessageJSONBody
  | RESTPatchAPIInteractionFollowupJSONBody
  | RESTPatchAPIInteractionOriginalResponseJSONBody
  | RESTPatchAPIWebhookWithTokenJSONBody
  | RESTPostAPIChannelMessageJSONBody
  | RESTPostAPIInteractionCallbackFormDataBody
  | RESTPostAPIInteractionFollowupJSONBody
  | RESTPostAPIWebhookWithTokenJSONBody;

export class MessageReaction {
  private constructor(client: Client<true>, data: unknown, message: Message);
  private readonly _emoji: ApplicationEmoji | GuildEmoji | ReactionEmoji;

  public burstColors: string[] | null;
  public readonly client: Client<true>;
  public count: number;
  public countDetails: ReactionCountDetailsData;
  public get emoji(): ApplicationEmoji | GuildEmoji | ReactionEmoji;
  public me: boolean;
  public meBurst: boolean;
  public message: Message | PartialMessage;
  public get partial(): false;
  public users: ReactionUserManager;
  public react(): Promise<MessageReaction>;
  public remove(): Promise<MessageReaction>;
  public fetch(): Promise<MessageReaction>;
  public toJSON(): unknown;
  public valueOf(): Snowflake | string;
}

export interface MessageReactionEventDetails {
  burst: boolean;
  type: ReactionType;
}

export interface ModalComponentData {
  components: readonly LabelData[];
  customId: string;
  title: string;
}

export interface BaseModalData<Type extends ComponentType> {
  customId: string;
  id: number;
  type: Type;
}

export interface TextInputModalData extends BaseModalData<ComponentType.TextInput> {
  value: string;
}

export interface StringSelectModalData extends BaseModalData<ComponentType.StringSelect> {
  values: readonly string[];
}

export type ModalData = StringSelectModalData | TextInputModalData;

export interface LabelModalData {
  component: readonly ModalData[];
  id: number;
  type: ComponentType.Label;
}
export interface ActionRowModalData {
  components: readonly TextInputModalData[];
  type: ComponentType.ActionRow;
}

export class ModalSubmitFields {
  private constructor(components: readonly (ActionRowModalData | LabelModalData)[]);
  public components: (ActionRowModalData | LabelModalData)[];
  public fields: Collection<string, StringSelectModalData | TextInputModalData>;
  public getField<Type extends ComponentType>(
    customId: string,
    type: Type,
  ): { type: Type } & (StringSelectModalData | TextInputModalData);
  public getField(customId: string, type?: ComponentType): StringSelectModalData | TextInputModalData;
  public getTextInputValue(customId: string): string;
  public getStringSelectValues(customId: string): readonly string[];
}

export interface ModalMessageModalSubmitInteraction<Cached extends CacheType = CacheType>
  extends ModalSubmitInteraction<Cached> {
  channelId: Snowflake;
  inCachedGuild(): this is ModalMessageModalSubmitInteraction<'cached'>;
  inGuild(): this is ModalMessageModalSubmitInteraction<'cached' | 'raw'>;
  inRawGuild(): this is ModalMessageModalSubmitInteraction<'raw'>;
  message: Message<BooleanCache<Cached>>;
  update(
    options: InteractionUpdateOptions & { withResponse: true },
  ): Promise<InteractionCallbackResponse<BooleanCache<Cached>>>;
  update(
    options: InteractionUpdateOptions | MessagePayload | string,
  ): Promise<InteractionCallbackResponse<BooleanCache<Cached>> | undefined>;
  update(options: InteractionUpdateOptions & { withResponse: false }): Promise<undefined>;
}

export class ModalSubmitInteraction<Cached extends CacheType = CacheType> extends BaseInteraction<Cached> {
  private constructor(client: Client<true>, data: APIModalSubmitInteraction);
  public type: InteractionType.ModalSubmit;
  public readonly customId: string;
  public readonly components: (ActionRowModalData | LabelModalData)[];
  public readonly fields: ModalSubmitFields;
  public deferred: boolean;
  public ephemeral: boolean | null;
  public message: Message<BooleanCache<Cached>> | null;
  public replied: boolean;
  public readonly webhook: InteractionWebhook;
  public reply(
    options: InteractionReplyOptions & { withResponse: true },
  ): Promise<InteractionCallbackResponse<BooleanCache<Cached>>>;
  public reply(options: InteractionReplyOptions & { withResponse: false }): Promise<undefined>;
  public reply(
    options: InteractionReplyOptions | MessagePayload | string,
  ): Promise<InteractionCallbackResponse<BooleanCache<Cached>> | undefined>;
  public deleteReply(message?: MessageResolvable | '@original'): Promise<void>;
  public editReply(
    options: InteractionEditReplyOptions | MessagePayload | string,
  ): Promise<Message<BooleanCache<Cached>>>;
  public deferReply(
    options: InteractionDeferReplyOptions & { withResponse: true },
  ): Promise<InteractionCallbackResponse<BooleanCache<Cached>>>;
  public deferReply(options?: InteractionDeferReplyOptions & { withResponse: false }): Promise<undefined>;
  public deferReply(
    options?: InteractionDeferReplyOptions,
  ): Promise<InteractionCallbackResponse<BooleanCache<Cached>> | undefined>;
  public fetchReply(message?: Snowflake | '@original'): Promise<Message<BooleanCache<Cached>>>;
  public followUp(options: InteractionReplyOptions | MessagePayload | string): Promise<Message<BooleanCache<Cached>>>;
  public deferUpdate(
    options: InteractionDeferUpdateOptions & { withResponse: true },
  ): Promise<InteractionCallbackResponse<BooleanCache<Cached>>>;
  public deferUpdate(options?: InteractionDeferUpdateOptions & { withResponse: false }): Promise<undefined>;
  public deferUpdate(
    options?: InteractionDeferUpdateOptions,
  ): Promise<InteractionCallbackResponse<BooleanCache<Cached>> | undefined>;
  public launchActivity(
    options: LaunchActivityOptions & { withResponse: true },
  ): Promise<InteractionCallbackResponse<BooleanCache<Cached>>>;
  public launchActivity(options?: LaunchActivityOptions & { withResponse?: false }): Promise<undefined>;
  public launchActivity(
    options?: LaunchActivityOptions,
  ): Promise<InteractionCallbackResponse<BooleanCache<Cached>> | undefined>;
  public inGuild(): this is ModalSubmitInteraction<'cached' | 'raw'>;
  public inCachedGuild(): this is ModalSubmitInteraction<'cached'>;
  public inRawGuild(): this is ModalSubmitInteraction<'raw'>;
  public isFromMessage(): this is ModalMessageModalSubmitInteraction<Cached>;
}

export class AnnouncementChannel extends BaseGuildTextChannel {
  public threads: GuildTextThreadManager<AllowedThreadTypeForAnnouncementChannel>;
  public type: ChannelType.GuildAnnouncement;
  public addFollower(channel: TextChannelResolvable, reason?: string): Promise<FollowedChannelData>;
}

export type AnnouncementChannelResolvable = AnnouncementChannel | Snowflake;

export class OAuth2Guild extends BaseGuild {
  private constructor(client: Client<true>, data: RESTAPIPartialCurrentUserGuild);
  public owner: boolean;
  public permissions: Readonly<PermissionsBitField>;
}

export interface PartialGroupDMChannel extends TextBasedChannelFields<false, false>, PinnableChannelFields {}
export class PartialGroupDMChannel extends BaseChannel {
  private constructor(client: Client<true>, data: RawPartialGroupDMChannelData);
  public type: ChannelType.GroupDM;
  public flags: null;
  public name: string | null;
  public icon: string | null;
  public recipients: PartialRecipient[];
  public ownerId: Snowflake | null;
  public iconURL(options?: ImageURLOptions): string | null;
  public fetchOwner(options?: BaseFetchOptions): Promise<User>;
  public toString(): ChannelMention;
}

export interface GuildForumTagEmoji {
  id: Snowflake | null;
  name: string | null;
}

export interface GuildForumTag {
  emoji: GuildForumTagEmoji | null;
  id: Snowflake;
  moderated: boolean;
  name: string;
}

export interface GuildForumTagData extends Partial<GuildForumTag> {
  name: string;
}

export interface DefaultReactionEmoji {
  id: Snowflake | null;
  name: string | null;
}

export interface ThreadOnlyChannel extends WebhookChannelFields, SetRateLimitPerUserMethod {}
export abstract class ThreadOnlyChannel extends GuildChannel {
  public type: ChannelType.GuildForum | ChannelType.GuildMedia;
  public threads: GuildForumThreadManager;
  public availableTags: GuildForumTag[];
  public defaultReactionEmoji: DefaultReactionEmoji | null;
  public defaultThreadRateLimitPerUser: number | null;
  public rateLimitPerUser: number | null;
  public defaultAutoArchiveDuration: ThreadAutoArchiveDuration | null;
  public nsfw: boolean;
  public topic: string | null;
  public defaultSortOrder: SortOrderType | null;
  public setAvailableTags(tags: readonly GuildForumTagData[], reason?: string): Promise<this>;
  public setDefaultReactionEmoji(emojiId: DefaultReactionEmoji | null, reason?: string): Promise<this>;
  public setDefaultThreadRateLimitPerUser(rateLimit: number, reason?: string): Promise<this>;
  public createInvite(options?: InviteCreateOptions): Promise<GuildInvite>;
  public fetchInvites(cache?: boolean): Promise<Collection<string, GuildInvite>>;
  public setDefaultAutoArchiveDuration(
    defaultAutoArchiveDuration: ThreadAutoArchiveDuration,
    reason?: string,
  ): Promise<this>;
  public setTopic(topic: string | null, reason?: string): Promise<this>;
  public setDefaultSortOrder(defaultSortOrder: SortOrderType | null, reason?: string): Promise<this>;
}

export class ForumChannel extends ThreadOnlyChannel {
  public type: ChannelType.GuildForum;
  public defaultForumLayout: ForumLayoutType;
  public setDefaultForumLayout(defaultForumLayout: ForumLayoutType, reason?: string): Promise<this>;
}

export class MediaChannel extends ThreadOnlyChannel {
  public type: ChannelType.GuildMedia;
}

export class PermissionOverwrites extends Base {
  private constructor(client: Client<true>, data: unknown, channel: NonThreadGuildBasedChannel);
  public allow: Readonly<PermissionsBitField>;
  public readonly channel: NonThreadGuildBasedChannel;
  public deny: Readonly<PermissionsBitField>;
  public id: Snowflake;
  public type: OverwriteType;
  public edit(options: PermissionOverwriteOptions, reason?: string): Promise<PermissionOverwrites>;
  public delete(reason?: string): Promise<PermissionOverwrites>;
  public toJSON(): unknown;
  public static resolveOverwriteOptions(
    options: PermissionOverwriteOptions,
    initialPermissions: { allow?: PermissionResolvable; deny?: PermissionResolvable },
  ): ResolvedOverwriteOptions;
  public static resolve(overwrite: OverwriteResolvable, guild: Guild): APIOverwrite;
}

export type PermissionsString = keyof typeof PermissionFlagsBits;

export class PermissionsBitField extends BitField<PermissionsString, bigint> {
  public any(permission: PermissionResolvable, checkAdmin?: boolean): boolean;
  public has(permission: PermissionResolvable, checkAdmin?: boolean): boolean;
  public missing(bits: BitFieldResolvable<PermissionsString, bigint>, checkAdmin?: boolean): PermissionsString[];
  public serialize(checkAdmin?: boolean): Record<PermissionsString, boolean>;
  public toArray(): PermissionsString[];

  public static All: bigint;
  public static Default: bigint;
  public static StageModerator: bigint;
  public static Flags: typeof PermissionFlagsBits;
  public static resolve(permission?: PermissionResolvable): bigint;
}

export class Presence extends Base {
  protected constructor(client: Client<true>, data?: GatewayPresenceUpdate);
  public activities: Activity[];
  public clientStatus: ClientPresenceStatusData | null;
  public guild: Guild | null;
  public get member(): GuildMember | PartialGuildMember | null;
  public status: PresenceStatus;
  public get user(): User | null;
  public userId: Snowflake;
  public equals(presence: Presence): boolean;
}

export interface PollQuestionMedia {
  text: string | null;
}

export interface BaseFetchPollAnswerVotersOptions {
  after?: Snowflake;
  limit?: number;
}

export class PollAnswerVoterManager extends CachedManager<Snowflake, User, UserResolvable> {
  private constructor(answer: PollAnswer);
  public answer: PollAnswer;
  public fetch(options?: BaseFetchPollAnswerVotersOptions): Promise<Collection<Snowflake, User>>;
}

export class Poll extends Base {
  private constructor(client: Client<true>, data: APIPoll, message: Message, channel: TextBasedChannel);
  public readonly channel: TextBasedChannel;
  public channelId: Snowflake;
  public readonly message: Message;
  public messageId: Snowflake;
  public question: PollQuestionMedia;
  public answers: Collection<number, PartialPollAnswer | PollAnswer>;
  public expiresTimestamp: number | null;
  public get expiresAt(): Date | null;
  public allowMultiselect: boolean;
  public layoutType: PollLayoutType;
  public resultsFinalized: boolean;
  public get partial(): false;
  public fetch(): Promise<this>;
  public end(): Promise<Message>;
}

export class PollAnswer extends Base {
  private constructor(client: Client<true>, data: APIPollAnswer & { count?: number }, poll: Poll);
  private readonly _emoji: APIPartialEmoji | null;
  public readonly poll: PartialPoll | Poll;
  public id: number;
  public text: string | null;
  public voteCount: number;
  public voters: PollAnswerVoterManager;
  public get emoji(): Emoji | GuildEmoji | null;
  public get partial(): false;
}

export interface ReactionCollectorEventTypes extends CollectorEventTypes<Snowflake | string, MessageReaction, [User]> {
  remove: [reaction: MessageReaction, user: User];
}

export class ReactionCollector extends Collector<
  Snowflake | string,
  MessageReaction,
  [User],
  ReactionCollectorEventTypes
> {
  public constructor(message: Message, options?: ReactionCollectorOptions);
  private _handleChannelDeletion(channel: NonThreadGuildBasedChannel): void;
  private _handleGuildDeletion(guild: Guild): void;
  private _handleMessageDeletion(message: Message): void;

  public message: Message;
  public options: ReactionCollectorOptions;
  public total: number;
  public users: Collection<Snowflake, User>;

  public static key(reaction: MessageReaction): Snowflake | string;

  public collect(reaction: MessageReaction, user: User): Snowflake | string | null;
  public dispose(reaction: MessageReaction, user: User): Snowflake | string | null;
  public empty(): void;
}

export class ReactionEmoji extends Emoji {
  private constructor(reaction: MessageReaction, emoji: unknown);
  public reaction: MessageReaction;
  public toJSON(): unknown;
}

export class RichPresenceAssets {
  private constructor(activity: Activity, assets: GatewayActivityAssets);
  public readonly activity: Activity;
  public largeImage: Snowflake | null;
  public largeText: string | null;
  public smallImage: Snowflake | null;
  public smallText: string | null;
  public largeImageURL(options?: ImageURLOptions): string | null;
  public smallImageURL(options?: ImageURLOptions): string | null;
}

export interface RoleColors {
  primaryColor: number;
  secondaryColor: number | null;
  tertiaryColor: number | null;
}

export interface RoleColorsResolvable {
  primaryColor: ColorResolvable;
  secondaryColor?: ColorResolvable;
  tertiaryColor?: ColorResolvable;
}

export class Role extends Base {
  private constructor(client: Client<true>, data: APIRole, guild: Guild);
  public colors: RoleColors;
  public get createdAt(): Date;
  public get createdTimestamp(): number;
  public get editable(): boolean;
  public flags: RoleFlagsBitField;
  public guild: Guild;
  public get hexColor(): HexColorString;
  public hoist: boolean;
  public id: Snowflake;
  public managed: boolean;
  public get members(): Collection<Snowflake, GuildMember>;
  public mentionable: boolean;
  public name: string;
  public permissions: Readonly<PermissionsBitField>;
  public get position(): number;
  public rawPosition: number;
  public tags: RoleTagData | null;
  public comparePositionTo(role: RoleResolvable): number;
  public icon: string | null;
  public unicodeEmoji: string | null;
  public delete(reason?: string): Promise<Role>;
  public edit(options: RoleEditOptions): Promise<Role>;
  public equals(role: Role): boolean;
  public iconURL(options?: ImageURLOptions): string | null;
  public permissionsIn(
    channel: NonThreadGuildBasedChannel | Snowflake,
    checkAdmin?: boolean,
  ): Readonly<PermissionsBitField>;
  public setColors(colors: RoleColorsResolvable, reason?: string): Promise<Role>;
  public setHoist(hoist?: boolean, reason?: string): Promise<Role>;
  public setMentionable(mentionable?: boolean, reason?: string): Promise<Role>;
  public setName(name: string, reason?: string): Promise<Role>;
  public setPermissions(permissions: PermissionResolvable, reason?: string): Promise<Role>;
  public setIcon(icon: Base64Resolvable | BufferResolvable | EmojiResolvable | null, reason?: string): Promise<Role>;
  public setPosition(position: number, options?: SetRolePositionOptions): Promise<Role>;
  public setUnicodeEmoji(unicodeEmoji: string | null, reason?: string): Promise<Role>;
  public toJSON(): unknown;
  public toString(): RoleMention;
}

export type RoleFlagsString = keyof typeof RoleFlags;

export class RoleFlagsBitField extends BitField<RoleFlagsString> {
  public static Flags: typeof RoleFlags;
  public static resolve(bit?: BitFieldResolvable<RoleFlagsString, number>): number;
}

export interface SectionComponentData extends BaseComponentData {
  accessory: ButtonComponentData | ThumbnailComponentData;
  components: readonly TextDisplayComponentData[];
}

export class SectionComponent<
  AccessoryType extends ButtonComponent | ThumbnailComponent = ButtonComponent | ThumbnailComponent,
> extends Component<APISectionComponent> {
  private constructor(data: APISectionComponent);
  public readonly accessory: AccessoryType;
  public readonly components: TextDisplayComponent[];
  public toJSON(): APISectionComponent;
}

export class StringSelectMenuInteraction<
  Cached extends CacheType = CacheType,
> extends MessageComponentInteraction<Cached> {
  public constructor(client: Client<true>, data: APIMessageStringSelectInteractionData);
  public get component(): CacheTypeReducer<
    Cached,
    StringSelectMenuComponent,
    APIStringSelectComponent,
    APIStringSelectComponent | StringSelectMenuComponent,
    APIStringSelectComponent | StringSelectMenuComponent
  >;
  public componentType: ComponentType.StringSelect;
  public values: string[];
  public inGuild(): this is StringSelectMenuInteraction<'cached' | 'raw'>;
  public inCachedGuild(): this is StringSelectMenuInteraction<'cached'>;
  public inRawGuild(): this is StringSelectMenuInteraction<'raw'>;
}

export class UserSelectMenuInteraction<
  Cached extends CacheType = CacheType,
> extends MessageComponentInteraction<Cached> {
  public constructor(client: Client<true>, data: APIMessageUserSelectInteractionData);
  public get component(): CacheTypeReducer<
    Cached,
    UserSelectMenuComponent,
    APIUserSelectComponent,
    APIUserSelectComponent | UserSelectMenuComponent,
    APIUserSelectComponent | UserSelectMenuComponent
  >;
  public componentType: ComponentType.UserSelect;
  public values: Snowflake[];
  public users: Collection<Snowflake, User>;
  public members: Collection<
    Snowflake,
    CacheTypeReducer<Cached, GuildMember, APIGuildMember, APIGuildMember | GuildMember, APIGuildMember | GuildMember>
  >;
  public inGuild(): this is UserSelectMenuInteraction<'cached' | 'raw'>;
  public inCachedGuild(): this is UserSelectMenuInteraction<'cached'>;
  public inRawGuild(): this is UserSelectMenuInteraction<'raw'>;
}

export class RoleSelectMenuInteraction<
  Cached extends CacheType = CacheType,
> extends MessageComponentInteraction<Cached> {
  public constructor(client: Client<true>, data: APIMessageRoleSelectInteractionData);
  public get component(): CacheTypeReducer<
    Cached,
    RoleSelectMenuComponent,
    APIRoleSelectComponent,
    APIRoleSelectComponent | RoleSelectMenuComponent,
    APIRoleSelectComponent | RoleSelectMenuComponent
  >;
  public componentType: ComponentType.RoleSelect;
  public values: Snowflake[];
  public roles: Collection<Snowflake, CacheTypeReducer<Cached, Role, APIRole, APIRole | Role, APIRole | Role>>;
  public inGuild(): this is RoleSelectMenuInteraction<'cached' | 'raw'>;
  public inCachedGuild(): this is RoleSelectMenuInteraction<'cached'>;
  public inRawGuild(): this is RoleSelectMenuInteraction<'raw'>;
}

export class MentionableSelectMenuInteraction<
  Cached extends CacheType = CacheType,
> extends MessageComponentInteraction<Cached> {
  public constructor(client: Client<true>, data: APIMessageMentionableSelectInteractionData);
  public get component(): CacheTypeReducer<
    Cached,
    MentionableSelectMenuComponent,
    APIMentionableSelectComponent,
    APIMentionableSelectComponent | MentionableSelectMenuComponent,
    APIMentionableSelectComponent | MentionableSelectMenuComponent
  >;
  public componentType: ComponentType.MentionableSelect;
  public values: Snowflake[];
  public users: Collection<Snowflake, User>;
  public members: Collection<
    Snowflake,
    CacheTypeReducer<Cached, GuildMember, APIGuildMember, APIGuildMember | GuildMember, APIGuildMember | GuildMember>
  >;
  public roles: Collection<Snowflake, CacheTypeReducer<Cached, Role, APIRole, APIRole | Role, APIRole | Role>>;
  public inGuild(): this is MentionableSelectMenuInteraction<'cached' | 'raw'>;
  public inCachedGuild(): this is MentionableSelectMenuInteraction<'cached'>;
  public inRawGuild(): this is MentionableSelectMenuInteraction<'raw'>;
}

export class ChannelSelectMenuInteraction<
  Cached extends CacheType = CacheType,
> extends MessageComponentInteraction<Cached> {
  public constructor(client: Client<true>, data: APIMessageChannelSelectInteractionData);
  public get component(): CacheTypeReducer<
    Cached,
    ChannelSelectMenuComponent,
    APIChannelSelectComponent,
    APIChannelSelectComponent | ChannelSelectMenuComponent,
    APIChannelSelectComponent | ChannelSelectMenuComponent
  >;
  public componentType: ComponentType.ChannelSelect;
  public values: Snowflake[];
  public channels: Collection<
    Snowflake,
    CacheTypeReducer<Cached, Channel, APIChannel, APIChannel | Channel, APIChannel | Channel>
  >;
  public inGuild(): this is ChannelSelectMenuInteraction<'cached' | 'raw'>;
  public inCachedGuild(): this is ChannelSelectMenuInteraction<'cached'>;
  public inRawGuild(): this is ChannelSelectMenuInteraction<'raw'>;
}

export type SelectMenuInteraction<Cached extends CacheType = CacheType> =
  | ChannelSelectMenuInteraction<Cached>
  | MentionableSelectMenuInteraction<Cached>
  | RoleSelectMenuInteraction<Cached>
  | StringSelectMenuInteraction<Cached>
  | UserSelectMenuInteraction<Cached>;

export type SelectMenuType = APISelectMenuComponent['type'];

export interface SeparatorComponentData extends BaseComponentData {
  divider?: boolean;
  spacing?: SeparatorSpacingSize;
}
export class SeparatorComponent extends Component<APISeparatorComponent> {
  private constructor(data: APISeparatorComponent);
  public get spacing(): SeparatorSpacingSize;
  public get divider(): boolean;
}

export interface ShardEventTypes {
  death: [process: ChildProcess | Worker];
  disconnect: [];
  error: [error: Error];
  message: [message: any];
  ready: [];
  reconnecting: [];
  resume: [];
  spawn: [process: ChildProcess | Worker];
}

export class Shard extends AsyncEventEmitter<ShardEventTypes> {
  private constructor(manager: ShardingManager, id: number);
  private readonly _evals: Map<string, Promise<unknown>>;
  private readonly _exitListener: (...args: any[]) => void;
  private readonly _fetches: Map<string, Promise<unknown>>;
  private _handleExit(respawn?: boolean, timeout?: number): void;
  private _handleMessage(message: unknown): void;
  private incrementMaxListeners(emitter: ChildProcess | Worker): void;
  private decrementMaxListeners(emitter: ChildProcess | Worker): void;

  public args: string[];
  public execArgv: string[];
  public env: unknown;
  public id: number;
  public manager: ShardingManager;
  public process: ChildProcess | null;
  public ready: boolean;
  public silent: boolean;
  public worker: Worker | null;
  public eval(script: string): Promise<unknown>;
  public eval<Result>(fn: (client: Client) => Result): Promise<Result>;
  public eval<Result, Context>(
    fn: (client: Client<true>, context: Serialized<Context>) => Result,
    context: Context,
  ): Promise<Result>;
  public fetchClientValue(prop: string): Promise<unknown>;
  public kill(): void;
  public respawn(options?: { delay?: number; timeout?: number }): Promise<ChildProcess>;
  public send(message: unknown): Promise<Shard>;
  public spawn(timeout?: number): Promise<ChildProcess>;
}

export class ShardClientUtil {
  private constructor(client: Client<true>, mode: ShardingManagerMode);
  private _handleMessage(message: unknown): void;
  private _respond(type: string, message: unknown): void;
  private incrementMaxListeners(emitter: ChildProcess | Worker): void;
  private decrementMaxListeners(emitter: ChildProcess | Worker): void;

  public client: Client;
  public mode: ShardingManagerMode;
  public parentPort: MessagePort | null;
  public broadcastEval<Result>(fn: (client: Client) => Awaitable<Result>): Promise<Serialized<Result>[]>;
  public broadcastEval<Result>(
    fn: (client: Client) => Awaitable<Result>,
    options: { shard: number },
  ): Promise<Serialized<Result>>;
  public broadcastEval<Result, Context>(
    fn: (client: Client<true>, context: Serialized<Context>) => Awaitable<Result>,
    options: { context: Context },
  ): Promise<Serialized<Result>[]>;
  public broadcastEval<Result, Context>(
    fn: (client: Client<true>, context: Serialized<Context>) => Awaitable<Result>,
    options: { context: Context; shard: number },
  ): Promise<Serialized<Result>>;
  public fetchClientValues(prop: string): Promise<unknown[]>;
  public fetchClientValues(prop: string, shard: number): Promise<unknown>;
  public respawnAll(options?: MultipleShardRespawnOptions): Promise<void>;
  public send(message: unknown): Promise<void>;

  public static singleton(client: Client<true>, mode: ShardingManagerMode): ShardClientUtil;
  public static shardIdForGuildId(guildId: Snowflake, shardCount: number): number;
}

export interface ShardingManagerEventTypes {
  shardCreate: [shard: Shard];
}

export class ShardingManager extends AsyncEventEmitter<ShardingManagerEventTypes> {
  public constructor(file: string, options?: ShardingManagerOptions);
  private _performOnShards(method: string, args: readonly unknown[]): Promise<unknown[]>;
  private _performOnShards(method: string, args: readonly unknown[], shard: number): Promise<unknown>;

  public file: string;
  public respawn: boolean;
  public silent: boolean;
  public shardArgs: string[];
  public shards: Collection<number, Shard>;
  public token: string | null;
  public totalShards: number | 'auto';
  public shardList: number[] | 'auto';
  public broadcast(message: unknown): Promise<Shard[]>;
  public broadcastEval<Result>(fn: (client: Client) => Awaitable<Result>): Promise<Serialized<Result>[]>;
  public broadcastEval<Result>(
    fn: (client: Client) => Awaitable<Result>,
    options: { shard: number },
  ): Promise<Serialized<Result>>;
  public broadcastEval<Result, Context>(
    fn: (client: Client<true>, context: Serialized<Context>) => Awaitable<Result>,
    options: { context: Context },
  ): Promise<Serialized<Result>[]>;
  public broadcastEval<Result, Context>(
    fn: (client: Client<true>, context: Serialized<Context>) => Awaitable<Result>,
    options: { context: Context; shard: number },
  ): Promise<Serialized<Result>>;
  public createShard(id: number): Shard;
  public fetchClientValues(prop: string): Promise<unknown[]>;
  public fetchClientValues(prop: string, shard: number): Promise<unknown>;
  public respawnAll(options?: MultipleShardRespawnOptions): Promise<Collection<number, Shard>>;
  public spawn(options?: MultipleShardSpawnOptions): Promise<Collection<number, Shard>>;
}

export interface FetchRecommendedShardCountOptions {
  guildsPerShard?: number;
  multipleOf?: number;
}

export {
  DiscordSnowflake as SnowflakeUtil,
  type SnowflakeGenerateOptions,
  type DeconstructedSnowflake,
} from '@sapphire/snowflake';

export class SKU extends Base {
  private constructor(client: Client<true>, data: APISKU);
  public id: Snowflake;
  public type: SKUType;
  public applicationId: Snowflake;
  public name: string;
  public slug: string;
  public flags: Readonly<SKUFlagsBitField>;
}

export type SKUFlagsString = keyof typeof SKUFlags;

export class SKUFlagsBitField extends BitField<SKUFlagsString> {
  public static FLAGS: typeof SKUFlags;
  public static resolve(bit?: BitFieldResolvable<SKUFlagsString, number>): number;
}

export class Subscription extends Base {
  private constructor(client: Client<true>, data: APISubscription);
  public id: Snowflake;
  public userId: Snowflake;
  public skuIds: Snowflake[];
  public entitlementIds: Snowflake[];
  public renewalSkuIds: Snowflake[] | null;
  public currentPeriodStartTimestamp: number;
  public currentPeriodEndTimestamp: number;
  public status: SubscriptionStatus;
  public canceledTimestamp: number | null;
  public country: string | null;
  public get canceledAt(): Date | null;
  public get currentPeriodStartAt(): Date;
  public get currentPeriodEndAt(): Date;
}

export class StageChannel extends BaseGuildVoiceChannel {
  public get stageInstance(): StageInstance | null;
  public topic: string | null;
  public type: ChannelType.GuildStageVoice;
  public createStageInstance(options: StageInstanceCreateOptions): Promise<StageInstance>;
  public setTopic(topic: string): Promise<StageChannel>;
}

export class DirectoryChannel extends BaseChannel {
  public flags: Readonly<ChannelFlagsBitField>;
  public guild: InviteGuild;
  public guildId: Snowflake;
  public name: string;
  public toString(): ChannelMention;
}

export class StageInstance extends Base {
  private constructor(client: Client<true>, data: unknown, channel: StageChannel);
  public id: Snowflake;
  public guildId: Snowflake;
  public channelId: Snowflake;
  public topic: string;
  public privacyLevel: StageInstancePrivacyLevel;
  public guildScheduledEventId?: Snowflake;
  public get channel(): StageChannel | null;
  public get guild(): Guild | null;
  public get guildScheduledEvent(): GuildScheduledEvent | null;
  public edit(options: StageInstanceEditOptions): Promise<StageInstance>;
  public delete(): Promise<StageInstance>;
  public setTopic(topic: string): Promise<StageInstance>;
  public get createdTimestamp(): number;
  public get createdAt(): Date;
}

export class Sticker extends Base {
  private constructor(client: Client<true>, data: unknown);
  public get createdTimestamp(): number;
  public get createdAt(): Date;
  public available: boolean | null;
  public description: string | null;
  public format: StickerFormatType;
  public get guild(): Guild | null;
  public guildId: Snowflake | null;
  public id: Snowflake;
  public name: string;
  public packId: Snowflake | null;
  public get partial(): boolean;
  public sortValue: number | null;
  public tags: string | null;
  public type: StickerType | null;
  public user: User | null;
  public get url(): string;
  public fetch(): Promise<Sticker>;
  public fetchPack(): Promise<StickerPack | null>;
  public fetchUser(): Promise<User | null>;
  public edit(options?: GuildStickerEditOptions): Promise<Sticker>;
  public delete(reason?: string): Promise<Sticker>;
  public equals(other: Sticker | unknown): boolean;
}

export class StickerPack extends Base {
  private constructor(client: Client<true>, data: APIStickerPack);
  public get createdTimestamp(): number;
  public get createdAt(): Date;
  public bannerId: Snowflake | null;
  public get coverSticker(): Sticker | null;
  public coverStickerId: Snowflake | null;
  public description: string;
  public id: Snowflake;
  public name: string;
  public skuId: Snowflake;
  public stickers: Collection<Snowflake, Sticker>;
  public bannerURL(options?: ImageURLOptions): string | null;
}

export class Sweepers {
  public constructor(client: Client<true>, options: SweeperOptions);
  public readonly client: Client;
  public intervals: Record<SweeperKey, NodeJS.Timeout | null>;
  public options: SweeperOptions;

  public sweepApplicationCommands(
    filter: CollectionSweepFilter<
      SweeperDefinitions['applicationCommands'][0],
      SweeperDefinitions['applicationCommands'][1]
    >,
  ): number;
  public sweepAutoModerationRules(
    filter: CollectionSweepFilter<
      SweeperDefinitions['autoModerationRules'][0],
      SweeperDefinitions['autoModerationRules'][1]
    >,
  ): number;
  public sweepBans(filter: CollectionSweepFilter<SweeperDefinitions['bans'][0], SweeperDefinitions['bans'][1]>): number;
  public sweepEmojis(
    filter: CollectionSweepFilter<SweeperDefinitions['emojis'][0], SweeperDefinitions['emojis'][1]>,
  ): number;
  public sweepEntitlements(
    filter: CollectionSweepFilter<SweeperDefinitions['entitlements'][0], SweeperDefinitions['entitlements'][1]>,
  ): number;
  public sweepInvites(
    filter: CollectionSweepFilter<SweeperDefinitions['invites'][0], SweeperDefinitions['invites'][1]>,
  ): number;
  public sweepGuildMembers(
    filter: CollectionSweepFilter<SweeperDefinitions['guildMembers'][0], SweeperDefinitions['guildMembers'][1]>,
  ): number;
  public sweepMessages(
    filter: CollectionSweepFilter<SweeperDefinitions['messages'][0], SweeperDefinitions['messages'][1]>,
  ): number;
  public sweepPresences(
    filter: CollectionSweepFilter<SweeperDefinitions['presences'][0], SweeperDefinitions['presences'][1]>,
  ): number;
  public sweepReactions(
    filter: CollectionSweepFilter<SweeperDefinitions['reactions'][0], SweeperDefinitions['reactions'][1]>,
  ): number;
  public sweepStageInstances(
    filter: CollectionSweepFilter<SweeperDefinitions['stageInstances'][0], SweeperDefinitions['stageInstances'][1]>,
  ): number;
  public sweepStickers(
    filter: CollectionSweepFilter<SweeperDefinitions['stickers'][0], SweeperDefinitions['stickers'][1]>,
  ): number;
  public sweepThreadMembers(
    filter: CollectionSweepFilter<SweeperDefinitions['threadMembers'][0], SweeperDefinitions['threadMembers'][1]>,
  ): number;
  public sweepThreads(
    filter: CollectionSweepFilter<SweeperDefinitions['threads'][0], SweeperDefinitions['threads'][1]>,
  ): number;
  public sweepUsers(
    filter: CollectionSweepFilter<SweeperDefinitions['users'][0], SweeperDefinitions['users'][1]>,
  ): number;
  public sweepVoiceStates(
    filter: CollectionSweepFilter<SweeperDefinitions['voiceStates'][0], SweeperDefinitions['voiceStates'][1]>,
  ): number;

  public static archivedThreadSweepFilter(
    lifetime?: number,
  ): GlobalSweepFilter<SweeperDefinitions['threads'][0], SweeperDefinitions['threads'][1]>;
  public static expiredInviteSweepFilter(
    lifetime?: number,
  ): GlobalSweepFilter<SweeperDefinitions['invites'][0], SweeperDefinitions['invites'][1]>;
  public static filterByLifetime<Key, Value>(
    options?: LifetimeFilterOptions<Key, Value>,
  ): GlobalSweepFilter<Key, Value>;
  public static outdatedMessageSweepFilter(
    lifetime?: number,
  ): GlobalSweepFilter<SweeperDefinitions['messages'][0], SweeperDefinitions['messages'][1]>;
}

export type SystemChannelFlagsString = keyof typeof GuildSystemChannelFlags;

export class SystemChannelFlagsBitField extends BitField<SystemChannelFlagsString> {
  public static Flags: typeof GuildSystemChannelFlags;
  public static resolve(bit?: BitFieldResolvable<SystemChannelFlagsString, number>): number;
}

export class Team extends Base {
  private constructor(client: Client<true>, data: APITeam);
  public id: Snowflake;
  public name: string;
  public icon: string | null;
  public ownerId: Snowflake | null;
  public members: Collection<Snowflake, TeamMember>;
  public get owner(): TeamMember | null;
  public get createdAt(): Date;
  public get createdTimestamp(): number;

  public iconURL(options?: ImageURLOptions): string | null;
  public toJSON(): unknown;
  public toString(): string;
}

export class TeamMember extends Base {
  private constructor(team: Team, data: APITeamMember);
  public team: Team;
  public get id(): Snowflake;
  public membershipState: TeamMemberMembershipState;
  public user: User;
  public role: TeamMemberRole;

  public toString(): UserMention;
}

export class TextChannel extends BaseGuildTextChannel {
  public rateLimitPerUser: number;
  public threads: GuildTextThreadManager<AllowedThreadTypeForTextChannel>;
  public type: ChannelType.GuildText;
}

export interface TextDisplayComponentData extends BaseComponentData {
  content: string;
}

export class TextDisplayComponent extends Component<APITextDisplayComponent> {
  private constructor(data: APITextDisplayComponent);
  public get content(): string;
}

export type ForumThreadChannel = PublicThreadChannel<true>;
export type TextThreadChannel = PrivateThreadChannel | PublicThreadChannel<false>;
export type AnyThreadChannel = ForumThreadChannel | TextThreadChannel;

export interface PublicThreadChannel<Forum extends boolean = boolean> extends ThreadChannel<Forum> {
  type: ChannelType.AnnouncementThread | ChannelType.PublicThread;
}

export interface PrivateThreadChannel extends ThreadChannel<false> {
  get createdAt(): Date;
  get createdTimestamp(): number;
  type: ChannelType.PrivateThread;
}

export interface ThreadChannel<ThreadOnly extends boolean = boolean>
  extends TextBasedChannelFields<true>,
    PinnableChannelFields,
    BulkDeleteMethod,
    SetRateLimitPerUserMethod,
    MessageChannelFields,
    SendMethod<true> {}
export class ThreadChannel<ThreadOnly extends boolean = boolean> extends BaseChannel {
  private constructor(guild: Guild, data?: RawThreadChannelData, client?: Client<true>);
  public archived: boolean | null;
  public get archivedAt(): Date | null;
  public archiveTimestamp: number | null;
  public get createdAt(): Date | null;
  private readonly _createdTimestamp: number | null;
  public get createdTimestamp(): number | null;
  public autoArchiveDuration: ThreadAutoArchiveDuration | null;
  public get editable(): boolean;
  public flags: Readonly<ChannelFlagsBitField>;
  public guild: Guild;
  public guildId: Snowflake;
  public get guildMembers(): Collection<Snowflake, GuildMember>;
  public invitable: boolean | null;
  public get joinable(): boolean;
  public get joined(): boolean;
  public locked: boolean | null;
  public get manageable(): boolean;
  public get viewable(): boolean;
  public get sendable(): boolean;
  public memberCount: number | null;
  public messageCount: number | null;
  public appliedTags: Snowflake[];
  public totalMessageSent: number | null;
  public members: ThreadMemberManager;
  public name: string;
  public ownerId: Snowflake;
  public get parent(): If<ThreadOnly, ForumChannel | MediaChannel, AnnouncementChannel | TextChannel> | null;
  public parentId: Snowflake | null;
  public rateLimitPerUser: number | null;
  public type: ThreadChannelType;
  public get unarchivable(): boolean;
  public delete(reason?: string): Promise<this>;
  public edit(options: ThreadEditOptions): Promise<this>;
  public join(): Promise<this>;
  public leave(): Promise<this>;
  public permissionsFor(memberOrRole: GuildMember | Role, checkAdmin?: boolean): Readonly<PermissionsBitField>;
  public permissionsFor(
    memberOrRole: RoleResolvable | UserResolvable,
    checkAdmin?: boolean,
  ): Readonly<PermissionsBitField> | null;
  public fetchOwner(options?: FetchThreadOwnerOptions): Promise<ThreadMember>;
  public fetchStarterMessage(options?: BaseFetchOptions): Promise<Message<true> | null>;
  public setArchived(archived?: boolean, reason?: string): Promise<this>;
  public setAutoArchiveDuration(autoArchiveDuration: ThreadAutoArchiveDuration, reason?: string): Promise<this>;
  public setInvitable(invitable?: boolean, reason?: string): Promise<this>;
  public setLocked(locked?: boolean, reason?: string): Promise<this>;
  public setName(name: string, reason?: string): Promise<this>;
  // The following 3 methods can only be run on forum threads.
  public setAppliedTags(appliedTags: readonly Snowflake[], reason?: string): Promise<If<ThreadOnly, this, never>>;
  public pin(reason?: string): Promise<If<ThreadOnly, this, never>>;
  public unpin(reason?: string): Promise<If<ThreadOnly, this, never>>;
  public toString(): ChannelMention;
}

export class ThreadMember<HasMemberData extends boolean = boolean> extends Base {
  private constructor(thread: ThreadChannel, data: APIThreadMember, extra?: unknown);
  public flags: ThreadMemberFlagsBitField;
  private readonly member: If<HasMemberData, GuildMember>;
  public get guildMember(): HasMemberData extends true ? GuildMember : GuildMember | null;
  public id: Snowflake;
  public get joinedAt(): Date | null;
  public joinedTimestamp: number | null;
  public get manageable(): boolean;
  public thread: AnyThreadChannel;
  public get user(): User | null;
  public get partial(): false;
  public remove(): Promise<ThreadMember>;
}

export type ThreadMemberFlagsString = keyof typeof ThreadMemberFlags;

export class ThreadMemberFlagsBitField extends BitField<ThreadMemberFlagsString> {
  public static Flags: typeof ThreadMemberFlags;
  public static resolve(bit?: BitFieldResolvable<ThreadMemberFlagsString, number>): number;
}

export interface ThumbnailComponentData extends BaseComponentData {
  description?: string;
  media: UnfurledMediaItemData;
  spoiler?: boolean;
}

export class ThumbnailComponent extends Component<APIThumbnailComponent> {
  private constructor(data: APIThumbnailComponent);
  public readonly media: UnfurledMediaItem;
  public get description(): string | null;
  public get spoiler(): boolean;
}

export class Typing extends Base {
  private constructor(channel: TextBasedChannel, user: PartialUser, data?: GatewayTypingStartDispatchData);
  public channel: TextBasedChannel;
  public user: PartialUser | User;
  public startedTimestamp: number;
  public get startedAt(): Date;
  public get guild(): Guild | null;
  public get member(): GuildMember | null;
  public inGuild(): this is this & {
    channel: AnnouncementChannel | TextChannel | ThreadChannel;
    get guild(): Guild;
  };
}

export interface AvatarDecorationData {
  asset: string;
  skuId: Snowflake;
}

export interface Collectibles {
  nameplate: NameplateData | null;
}

export interface UserPrimaryGuild {
  badge: string | null;
  identityEnabled: boolean | null;
  identityGuildId: Snowflake | null;
  tag: string | null;
}

export interface NameplateData {
  asset: string;
  label: string;
  palette: NameplatePalette;
  skuId: Snowflake;
}

export interface UnfurledMediaItemData {
  url: string;
}

export class UnfurledMediaItem {
  private constructor(data: APIUnfurledMediaItem);
  public readonly data: APIUnfurledMediaItem;
  public get url(): string;
}

export interface User extends SendMethod<false> {}
export class User extends Base {
  protected constructor(client: Client<true>, data: unknown);
  private _equals(user: APIUser): boolean;

  public accentColor: number | null | undefined;
  public avatar: string | null;
  public avatarDecorationData: AvatarDecorationData | null;
  public banner: string | null | undefined;
  public bot: boolean;
  public get createdAt(): Date;
  public get createdTimestamp(): number;
  public collectibles: Collectibles | null;
  public discriminator: string;
  public get displayName(): string;
  public get defaultAvatarURL(): string;
  public get dmChannel(): DMChannel | null;
  public flags: Readonly<UserFlagsBitField> | null;
  public globalName: string | null;
  public get hexAccentColor(): HexColorString | null | undefined;
  public id: Snowflake;
  public get partial(): false;
  public primaryGuild: UserPrimaryGuild | null;
  public system: boolean;
  public get tag(): string;
  public username: string;
  public avatarURL(options?: ImageURLOptions): string | null;
  public avatarDecorationURL(): string | null;
  public bannerURL(options?: ImageURLOptions): string | null | undefined;
  public guildTagBadgeURL(options?: ImageURLOptions): string | null;
  public createDM(force?: boolean): Promise<DMChannel>;
  public deleteDM(): Promise<DMChannel>;
  public displayAvatarURL(options?: ImageURLOptions): string;
  public equals(user: User): boolean;
  public fetch(force?: boolean): Promise<User>;
  public toString(): UserMention;
}

export class UserContextMenuCommandInteraction<
  Cached extends CacheType = CacheType,
> extends ContextMenuCommandInteraction<Cached> {
  public commandType: ApplicationCommandType.User;
  public options: Omit<
    CommandInteractionOptionResolver<Cached>,
    | 'getAttachment'
    | 'getBoolean'
    | 'getChannel'
    | 'getFocused'
    | 'getInteger'
    | 'getMentionable'
    | 'getMessage'
    | 'getNumber'
    | 'getRole'
    | 'getString'
    | 'getSubcommand'
    | 'getSubcommandGroup'
  >;
  public get targetUser(): User;
  public get targetMember(): CacheTypeReducer<Cached, GuildMember, APIInteractionGuildMember> | null;
  public inGuild(): this is UserContextMenuCommandInteraction<'cached' | 'raw'>;
  public inCachedGuild(): this is UserContextMenuCommandInteraction<'cached'>;
  public inRawGuild(): this is UserContextMenuCommandInteraction<'raw'>;
}

export type UserFlagsString = keyof typeof UserFlags;

export class UserFlagsBitField extends BitField<UserFlagsString> {
  public static Flags: typeof UserFlags;
  public static resolve(bit?: BitFieldResolvable<UserFlagsString, number>): number;
}

export function cleanCodeBlockContent(text: string): string;
export function cleanContent(str: string, channel: TextBasedChannel): string;
export function discordSort<Key, Value extends { id: Snowflake; rawPosition: number }>(
  collection: ReadonlyCollection<Key, Value>,
): Collection<Key, Value>;
export function fetchRecommendedShardCount(token: string, options?: FetchRecommendedShardCountOptions): Promise<number>;
export function flatten(obj: unknown, ...props: Record<string, boolean | string>[]): unknown;

export function parseEmoji(text: string): PartialEmoji | null;
export function parseWebhookURL(url: string): WebhookClientDataIdWithToken | null;
export function resolveColor(color: ColorResolvable): number;
export function resolveSKUId(resolvable: SKUResolvable): Snowflake | null;
export function verifyString(data: string, error?: typeof Error, errorMessage?: string, allowEmpty?: boolean): string;

export type ComponentData =
  | ComponentInContainerData
  | ComponentInLabelData
  | ContainerComponentData
  | LabelData
  | MessageActionRowComponentData
  | ThumbnailComponentData;

export interface SendSoundboardSoundOptions {
  guildId?: Snowflake;
  soundId: Snowflake;
}

export class VoiceChannel extends BaseGuildVoiceChannel {
  public get speakable(): boolean;
  public type: ChannelType.GuildVoice;
  public sendSoundboardSound(sound: SendSoundboardSoundOptions | SoundboardSound): Promise<void>;
}

export class VoiceChannelEffect {
  private constructor(data: GatewayVoiceChannelEffectSendDispatchData, guild: Guild);
  public guild: Guild;
  public channelId: Snowflake;
  public userId: Snowflake;
  public emoji: Emoji | null;
  public animationType: VoiceChannelEffectSendAnimationType | null;
  public animationId: number | null;
  public soundId: Snowflake | number | null;
  public soundVolume: number | null;
  public get channel(): VoiceChannel | null;
  public get soundboardSound(): GuildSoundboardSound | null;
}

export class VoiceRegion {
  private constructor(data: APIVoiceRegion);
  public custom: boolean;
  public deprecated: boolean;
  public id: string;
  public name: string;
  public optimal: boolean;
  public toJSON(): unknown;
}

export class VoiceState extends Base {
  private constructor(guild: Guild, data: unknown);
  public get channel(): VoiceBasedChannel | null;
  public channelId: Snowflake | null;
  public get deaf(): boolean | null;
  public guild: Guild;
  public id: Snowflake;
  public get member(): GuildMember | null;
  public get mute(): boolean | null;
  public selfDeaf: boolean | null;
  public selfMute: boolean | null;
  public serverDeaf: boolean | null;
  public serverMute: boolean | null;
  public sessionId: string | null;
  public streaming: boolean | null;
  public selfVideo: boolean | null;
  public suppress: boolean | null;
  public requestToSpeakTimestamp: number | null;

  public setDeaf(deaf?: boolean, reason?: string): Promise<GuildMember>;
  public setMute(mute?: boolean, reason?: string): Promise<GuildMember>;
  public disconnect(reason?: string): Promise<GuildMember>;
  public setChannel(channel: GuildVoiceChannelResolvable | null, reason?: string): Promise<GuildMember>;
  public setRequestToSpeak(request?: boolean): Promise<this>;
  public setSuppressed(suppressed?: boolean): Promise<this>;
  public edit(options: VoiceStateEditOptions): Promise<this>;
  public fetch(force?: boolean): Promise<VoiceState>;
}

export interface Webhook<Type extends WebhookType = WebhookType> extends WebhookFields {}
export class Webhook<Type extends WebhookType = WebhookType> {
  private constructor(client: Client<true>, data?: unknown);
  public avatar: string | null;
  public avatarURL(options?: ImageURLOptions): string | null;
  public channelId: Snowflake;
  public readonly client: Client;
  public guildId: Snowflake;
  public name: string;
  public owner: Type extends WebhookType.Incoming ? APIUser | User | null : APIUser | User;
  public sourceGuild: Type extends WebhookType.ChannelFollower ? APIPartialGuild | Guild : null;
  public sourceChannel: Type extends WebhookType.ChannelFollower ? AnnouncementChannel | APIPartialChannel : null;
  public token: Type extends WebhookType.Incoming
    ? string
    : Type extends WebhookType.ChannelFollower
      ? null
      : string | null;
  public type: Type;
  public applicationId: Type extends WebhookType.Application ? Snowflake : null;
  public get channel():
    | AnnouncementChannel
    | ForumChannel
    | MediaChannel
    | StageChannel
    | TextChannel
    | VoiceChannel
    | null;
  public isUserCreated(): this is Webhook<WebhookType.Incoming> & {
    owner: APIUser | User;
  };
  public isApplicationCreated(): this is Webhook<WebhookType.Application>;
  public isIncoming(): this is Webhook<WebhookType.Incoming>;
  public isChannelFollower(): this is Webhook<WebhookType.ChannelFollower>;

  public editMessage(
    message: MessageResolvable,
    options: MessagePayload | WebhookMessageEditOptions | string,
  ): Promise<Message>;
  public fetchMessage(message: Snowflake, options?: WebhookFetchMessageOptions): Promise<Message>;
  public send(options: MessagePayload | WebhookMessageCreateOptions | string): Promise<Message>;
}

export interface WebhookClient extends WebhookFields, BaseClient<{}> {}
export class WebhookClient extends BaseClient<{}> {
  public constructor(data: WebhookClientData, options?: WebhookClientOptions);
  public readonly client: this;
  public options: WebhookClientOptions;
  public token: string;
  public editMessage(
    message: MessageResolvable,
    options: MessagePayload | WebhookMessageEditOptions | string,
  ): Promise<APIMessage>;
  public fetchMessage(message: Snowflake, options?: WebhookFetchMessageOptions): Promise<APIMessage>;
  public send(options: MessagePayload | WebhookMessageCreateOptions | string): Promise<APIMessage>;
}

export class Widget extends Base {
  private constructor(client: Client<true>, data: APIGuildWidget);
  private _patch(data: APIGuildWidget): void;
  public fetch(): Promise<Widget>;
  public imageURL(style?: GuildWidgetStyle): string;
  public id: Snowflake;
  public name: string;
  public instantInvite?: string;
  public channels: Collection<Snowflake, WidgetChannel>;
  public members: Collection<string, WidgetMember>;
  public presenceCount: number;
}

export class WidgetMember extends Base {
  private constructor(client: Client<true>, data: APIGuildWidgetMember);
  public id: string;
  public username: string;
  public discriminator: string;
  public avatar: string | null;
  public status: PresenceStatus;
  public deaf: boolean | null;
  public mute: boolean | null;
  public selfDeaf: boolean | null;
  public selfMute: boolean | null;
  public suppress: boolean | null;
  public channelId: Snowflake | null;
  public avatarURL: string;
  public activity: WidgetActivity | null;
}

export type SoundboardSoundResolvable = Snowflake | SoundboardSound | string;

export class SoundboardSound extends Base {
  private constructor(client: Client<true>, data: APISoundboardSound);
  public name: string;
  public soundId: Snowflake | string;
  public volume: number;
  private readonly _emoji: Omit<APIEmoji, 'animated'> | null;
  public guildId: Snowflake | null;
  public available: boolean;
  public user: User | null;
  public get createdAt(): Date;
  public get createdTimestamp(): number;
  public get emoji(): Emoji | null;
  public get guild(): Guild | null;
  public get url(): string;
  public edit(options?: GuildSoundboardSoundEditOptions): Promise<GuildSoundboardSound>;
  public delete(reason?: string): Promise<GuildSoundboardSound>;
  public equals(other: APISoundboardSound | SoundboardSound): boolean;
}

export type DefaultSoundboardSound = SoundboardSound & { get guild(): null; guildId: null; soundId: string };
export type GuildSoundboardSound = SoundboardSound & { get guild(): Guild; guildId: Snowflake; soundId: Snowflake };

export class WelcomeChannel extends Base {
  private constructor(guild: Guild, data: APIGuildWelcomeScreenChannel);
  private readonly _emoji: Omit<APIEmoji, 'animated'>;
  public channelId: Snowflake;
  public guild: Guild | InviteGuild;
  public description: string;
  public get channel(): AnnouncementChannel | ForumChannel | MediaChannel | TextChannel | null;
  public get emoji(): Emoji | GuildEmoji;
}

export class WelcomeScreen extends Base {
  private constructor(guild: Guild, data: APIGuildWelcomeScreen);
  public get enabled(): boolean;
  public guild: Guild | InviteGuild;
  public description: string | null;
  public welcomeChannels: Collection<Snowflake, WelcomeChannel>;
}

// #endregion

// #region Constants

export type NonSystemMessageType =
  | MessageType.ChatInputCommand
  | MessageType.ContextMenuCommand
  | MessageType.Default
  | MessageType.Reply;

export type UndeletableMessageType =
  | MessageType.Call
  | MessageType.ChannelIconChange
  | MessageType.ChannelNameChange
  | MessageType.RecipientAdd
  | MessageType.RecipientRemove
  | MessageType.ThreadStarterMessage;

export const Constants: {
  GuildTextBasedChannelTypes: GuildTextBasedChannelTypes[];
  HolographicStyle: {
    Primary: 11_127_295;
    Secondary: 16_759_788;
    Tertiary: 16_761_760;
  };
  MaxBulkDeletableMessageAge: 1_209_600_000;
  NonSystemMessageTypes: NonSystemMessageType[];
  SelectMenuTypes: SelectMenuType[];
  SendableChannels: SendableChannelTypes[];
  StickerFormatExtensionMap: Record<StickerFormatType, ImageFormat>;
  SweeperKeys: SweeperKey[];
  TextBasedChannelTypes: TextBasedChannelTypes[];
  ThreadChannelTypes: ThreadChannelType[];
  UndeletableMessageTypes: UndeletableMessageType[];
  VoiceBasedChannelTypes: VoiceBasedChannelTypes[];
};

export const version: string;

// #endregion

// #region Errors
/* eslint-disable typescript-sort-keys/string-enum */
export enum DiscordjsErrorCodes {
  ClientInvalidOption = 'ClientInvalidOption',
  ClientInvalidProvidedShards = 'ClientInvalidProvidedShards',
  ClientMissingIntents = 'ClientMissingIntents',
  ClientNotReady = 'ClientNotReady',

  TokenInvalid = 'TokenInvalid',
  TokenMissing = 'TokenMissing',
  ApplicationCommandPermissionsTokenMissing = 'ApplicationCommandPermissionsTokenMissing',

  BitFieldInvalid = 'BitFieldInvalid',

  ShardingNoShards = 'ShardingNoShards',
  ShardingInProcess = 'ShardingInProcess',
  ShardingInvalidEvalBroadcast = 'ShardingInvalidEvalBroadcast',
  ShardingShardNotFound = 'ShardingShardNotFound',
  ShardingAlreadySpawned = 'ShardingAlreadySpawned',
  ShardingProcessExists = 'ShardingProcessExists',
  ShardingWorkerExists = 'ShardingWorkerExists',
  ShardingReadyTimeout = 'ShardingReadyTimeout',
  ShardingReadyDisconnected = 'ShardingReadyDisconnected',
  ShardingReadyDied = 'ShardingReadyDied',
  ShardingNoChildExists = 'ShardingNoChildExists',
  ShardingShardMiscalculation = 'ShardingShardMiscalculation',

  ColorRange = 'ColorRange',
  ColorConvert = 'ColorConvert',

  InviteOptionsMissingChannel = 'InviteOptionsMissingChannel',

  InteractionCollectorError = 'InteractionCollectorError',

  FileNotFound = 'FileNotFound',

  UserNoDMChannel = 'UserNoDMChannel',

  VoiceNotStageChannel = 'VoiceNotStageChannel',

  VoiceStateNotOwn = 'VoiceStateNotOwn',
  VoiceStateInvalidType = 'VoiceStateInvalidType',

  ReqResourceType = 'ReqResourceType',

  MessageBulkDeleteType = 'MessageBulkDeleteType',
  MessageContentType = 'MessageContentType',
  MessageNonceRequired = 'MessageNonceRequired',
  MessageNonceType = 'MessageNonceType',

  BanResolveId = 'BanResolveId',
  FetchBanResolveId = 'FetchBanResolveId',

  PruneDaysType = 'PruneDaysType',

  GuildChannelResolve = 'GuildChannelResolve',
  GuildVoiceChannelResolve = 'GuildVoiceChannelResolve',
  GuildChannelOrphan = 'GuildChannelOrphan',
  GuildChannelUnowned = 'GuildChannelUnowned',
  GuildOwned = 'GuildOwned',
  GuildMembersTimeout = 'GuildMembersTimeout',
  GuildSoundboardSoundsTimeout = 'GuildSoundboardSoundsTimeout',
  GuildUncachedMe = 'GuildUncachedMe',
  ChannelNotCached = 'ChannelNotCached',
  StageChannelResolve = 'StageChannelResolve',
  GuildScheduledEventResolve = 'GuildScheduledEventResolve',
  FetchOwnerId = 'FetchOwnerId',

  InvalidType = 'InvalidType',
  InvalidElement = 'InvalidElement',

  MessageThreadParent = 'MessageThreadParent',
  MessageExistingThread = 'MessageExistingThread',
  ThreadInvitableType = 'ThreadInvitableType',

  WebhookMessage = 'WebhookMessage',
  WebhookTokenUnavailable = 'WebhookTokenUnavailable',
  WebhookURLInvalid = 'WebhookURLInvalid',
  WebhookApplication = 'WebhookApplication',

  MessageReferenceMissing = 'MessageReferenceMissing',

  EmojiType = 'EmojiType',
  EmojiManaged = 'EmojiManaged',
  MissingManageGuildExpressionsPermission = 'MissingManageGuildExpressionsPermission',

  NotGuildSoundboardSound = 'NotGuildSoundboardSound',
  NotGuildSticker = 'NotGuildSticker',

  ReactionResolveUser = 'ReactionResolveUser',

  InviteResolveCode = 'InviteResolveCode',
  InviteNotFound = 'InviteNotFound',

  DeleteGroupDMChannel = 'DeleteGroupDMChannel',
  FetchGroupDMChannel = 'FetchGroupDMChannel',

  MemberFetchNonceLength = 'MemberFetchNonceLength',

  GlobalCommandPermissions = 'GlobalCommandPermissions',
  GuildUncachedEntityResolve = 'GuildUncachedEntityResolve',

  InteractionAlreadyReplied = 'InteractionAlreadyReplied',
  InteractionNotReplied = 'InteractionNotReplied',

  CommandInteractionOptionNotFound = 'CommandInteractionOptionNotFound',
  CommandInteractionOptionType = 'CommandInteractionOptionType',
  CommandInteractionOptionEmpty = 'CommandInteractionOptionEmpty',
  CommandInteractionOptionNoSubcommand = 'CommandInteractionOptionNoSubcommand',
  CommandInteractionOptionNoSubcommandGroup = 'CommandInteractionOptionNoSubcommandGroup',
  AutocompleteInteractionOptionNoFocusedOption = 'AutocompleteInteractionOptionNoFocusedOption',

  ModalSubmitInteractionFieldNotFound = 'ModalSubmitInteractionFieldNotFound',
  ModalSubmitInteractionFieldType = 'ModalSubmitInteractionFieldType',

  InvalidMissingScopes = 'InvalidMissingScopes',
  InvalidScopesWithPermissions = 'InvalidScopesWithPermissions',

  NotImplemented = 'NotImplemented',

  SweepFilterReturn = 'SweepFilterReturn',

  GuildForumMessageRequired = 'GuildForumMessageRequired',

  EntitlementCreateInvalidOwner = 'EntitlementCreateInvalidOwner',

  BulkBanUsersOptionEmpty = 'BulkBanUsersOptionEmpty',

  PollAlreadyExpired = 'PollAlreadyExpired',
}
/* eslint-enable typescript-sort-keys/string-enum */

export class DiscordjsError extends Error {
  private constructor(code: DiscordjsErrorCodes, ...args: unknown[]);
  public readonly code: DiscordjsErrorCodes;
  public get name(): `Error [${DiscordjsErrorCodes}]`;
}

export class DiscordjsTypeError extends TypeError {
  private constructor(code: DiscordjsErrorCodes, ...args: unknown[]);
  public readonly code: DiscordjsErrorCodes;
  public get name(): `TypeError [${DiscordjsErrorCodes}]`;
}

export class DiscordjsRangeError extends RangeError {
  private constructor(code: DiscordjsErrorCodes, ...args: unknown[]);
  public readonly code: DiscordjsErrorCodes;
  public get name(): `RangeError [${DiscordjsErrorCodes}]`;
}

// #endregion

// #region Managers

export abstract class BaseManager {
  protected constructor(client: Client);
  public readonly client: Client;
}

export abstract class DataManager<Key, Holds, Resolvable> extends BaseManager {
  protected constructor(client: Client<true>, holds: Constructable<Holds>);
  public readonly holds: Constructable<Holds>;
  public get cache(): Collection<Key, Holds>;
  public resolve(resolvable: Holds): Holds;
  public resolve(resolvable: Resolvable): Holds | null;
  public resolveId(resolvable: Holds | Key): Key;
  public resolveId(resolvable: Resolvable): Key | null;
  public valueOf(): Collection<Key, Holds>;
}

export abstract class CachedManager<Key, Holds, Resolvable> extends DataManager<Key, Holds, Resolvable> {
  protected constructor(client: Client<true>, holds: Constructable<Holds>, iterable?: Iterable<Holds>);
  private readonly _cache: Collection<Key, Holds>;
  private _add(data: unknown, cache?: boolean, { id, extras }?: { extras: unknown[]; id: Key }): Holds;
}

export type ApplicationCommandDataResolvable =
  | ApplicationCommandData
  | JSONEncodable<RESTPostAPIApplicationCommandsJSONBody>
  | RESTPostAPIApplicationCommandsJSONBody;

export class ApplicationCommandManager<
  ApplicationCommandScope = ApplicationCommand<{ guild: GuildResolvable }>,
  PermissionsOptionsExtras = { guild: GuildResolvable },
  PermissionsGuildType = null,
> extends CachedManager<Snowflake, ApplicationCommandScope, ApplicationCommandResolvable> {
  protected constructor(client: Client<true>, iterable?: Iterable<unknown>);
  public permissions: ApplicationCommandPermissionsManager<
    PermissionsOptionsExtras & { command?: ApplicationCommandResolvable },
    PermissionsOptionsExtras & { command: ApplicationCommandResolvable },
    PermissionsGuildType,
    null
  >;
  private commandPath({ id, guildId }: { guildId?: Snowflake; id?: Snowflake }): string;
  public create(command: ApplicationCommandDataResolvable, guildId?: Snowflake): Promise<ApplicationCommandScope>;
  public delete(command: ApplicationCommandResolvable, guildId?: Snowflake): Promise<ApplicationCommandScope | null>;
  public edit(
    command: ApplicationCommandResolvable,
    data: Partial<ApplicationCommandDataResolvable>,
  ): Promise<ApplicationCommandScope>;
  public edit(
    command: ApplicationCommandResolvable,
    data: Partial<ApplicationCommandDataResolvable>,
    guildId: Snowflake,
  ): Promise<ApplicationCommand>;
  public fetch(
    options: Snowflake | (FetchGuildApplicationCommandFetchOptions & { id: Snowflake }),
  ): Promise<ApplicationCommandScope>;
  public fetch(
    options: FetchApplicationCommandOptions & { guildId: Snowflake; id: Snowflake },
  ): Promise<ApplicationCommand>;
  public fetch(
    options?: Omit<FetchApplicationCommandOptions, 'id'>,
  ): Promise<Collection<Snowflake, ApplicationCommandScope>>;
  public set(
    commands: readonly ApplicationCommandDataResolvable[],
  ): Promise<Collection<Snowflake, ApplicationCommandScope>>;
  public set(
    commands: readonly ApplicationCommandDataResolvable[],
    guildId: Snowflake,
  ): Promise<Collection<Snowflake, ApplicationCommand>>;
  private static transformCommand(command: ApplicationCommandDataResolvable): RESTPostAPIApplicationCommandsJSONBody;
}

export class ApplicationCommandPermissionsManager<
  BaseOptions,
  FetchSingleOptions,
  GuildType,
  CommandIdType,
> extends BaseManager {
  private constructor(manager: ApplicationCommand | ApplicationCommandManager | GuildApplicationCommandManager);
  private readonly manager: ApplicationCommand | ApplicationCommandManager | GuildApplicationCommandManager;

  public commandId: CommandIdType;
  public guild: GuildType;
  public guildId: Snowflake | null;
  public add(
    options: EditApplicationCommandPermissionsMixin & FetchSingleOptions,
  ): Promise<ApplicationCommandPermissions[]>;
  public has(
    options: FetchSingleOptions & {
      permissionId: ApplicationCommandPermissionIdResolvable;
      permissionType?: ApplicationCommandPermissionType;
    },
  ): Promise<boolean>;
  public fetch(options: FetchSingleOptions): Promise<ApplicationCommandPermissions[]>;
  public fetch(options: BaseOptions): Promise<Collection<Snowflake, ApplicationCommandPermissions[]>>;
  public remove(
    options:
      | (FetchSingleOptions & {
          channels: readonly (ChannelPermissionConstant | GuildChannelResolvable)[];
          roles?: readonly (RolePermissionConstant | RoleResolvable)[];
          token: string;
          users?: readonly UserResolvable[];
        })
      | (FetchSingleOptions & {
          channels?: readonly (ChannelPermissionConstant | GuildChannelResolvable)[];
          roles: readonly (RolePermissionConstant | RoleResolvable)[];
          token: string;
          users?: readonly UserResolvable[];
        })
      | (FetchSingleOptions & {
          channels?: readonly (ChannelPermissionConstant | GuildChannelResolvable)[];
          roles?: readonly (RolePermissionConstant | RoleResolvable)[];
          token: string;
          users: readonly UserResolvable[];
        }),
  ): Promise<ApplicationCommandPermissions[]>;
  public set(
    options: EditApplicationCommandPermissionsMixin & FetchSingleOptions,
  ): Promise<ApplicationCommandPermissions[]>;
  private permissionsPath(guildId: Snowflake, commandId?: Snowflake): string;
}

export class AutoModerationRuleManager extends CachedManager<
  Snowflake,
  AutoModerationRule,
  AutoModerationRuleResolvable
> {
  private constructor(guild: Guild, iterable: unknown);
  public guild: Guild;
  public create(options: AutoModerationRuleCreateOptions): Promise<AutoModerationRule>;
  public edit(
    autoModerationRule: AutoModerationRuleResolvable,
    options: AutoModerationRuleEditOptions,
  ): Promise<AutoModerationRule>;
  public fetch(options: AutoModerationRuleResolvable | FetchAutoModerationRuleOptions): Promise<AutoModerationRule>;
  public fetch(options?: FetchAutoModerationRulesOptions): Promise<Collection<Snowflake, AutoModerationRule>>;
  public delete(autoModerationRule: AutoModerationRuleResolvable, reason?: string): Promise<void>;
}

export class CategoryChannelChildManager extends DataManager<Snowflake, CategoryChildChannel, GuildChannelResolvable> {
  private constructor(channel: CategoryChannel);

  public channel: CategoryChannel;
  public get guild(): Guild;
  public create<Type extends CategoryChannelChildTypes>(
    options: CategoryCreateChannelOptions & { type: Type },
  ): Promise<MappedChannelCategoryTypes[Type]>;
  public create(options: CategoryCreateChannelOptions): Promise<TextChannel>;
}

export class ChannelManager extends CachedManager<Snowflake, Channel, ChannelResolvable> {
  private constructor(client: Client<true>, iterable: Iterable<RawChannelData>);
  public createMessage(
    channel: Exclude<TextBasedChannelResolvable, PartialGroupDMChannel>,
    options: MessageCreateOptions | MessagePayload | string,
  ): Promise<OmitPartialGroupDMChannel<Message>>;
  public fetch(id: Snowflake, options?: FetchChannelOptions): Promise<Channel | null>;
}

export type EntitlementResolvable = Entitlement | Snowflake;
export type SKUResolvable = SKU | Snowflake;
export type SubscriptionResolvable = Snowflake | Subscription;

export interface GuildEntitlementCreateOptions {
  guild: GuildResolvable;
  sku: SKUResolvable;
}

export interface UserEntitlementCreateOptions {
  sku: SKUResolvable;
  user: UserResolvable;
}

export interface FetchEntitlementOptions extends BaseFetchOptions {
  entitlement: EntitlementResolvable;
}

export interface FetchEntitlementsOptions {
  after?: Snowflake;
  before?: Snowflake;
  cache?: boolean;
  excludeDeleted?: boolean;
  excludeEnded?: boolean;
  guild?: GuildResolvable;
  limit?: number;
  skus?: readonly SKUResolvable[];
  user?: UserResolvable;
}

export class EntitlementManager extends CachedManager<Snowflake, Entitlement, EntitlementResolvable> {
  private constructor(client: Client<true>, iterable: Iterable<APIEntitlement>);
  public fetch(options: EntitlementResolvable | FetchEntitlementOptions): Promise<Entitlement>;
  public fetch(options?: FetchEntitlementsOptions): Promise<Collection<Snowflake, Entitlement>>;
  public createTest(options: GuildEntitlementCreateOptions | UserEntitlementCreateOptions): Promise<Entitlement>;
  public deleteTest(entitlement: EntitlementResolvable): Promise<void>;
  public consume(entitlementId: Snowflake): Promise<void>;
}

export interface FetchSubscriptionOptions extends BaseFetchOptions {
  sku: SKUResolvable;
  subscriptionId: Snowflake;
}

export interface FetchSubscriptionsOptions {
  after?: Snowflake;
  before?: Snowflake;
  limit?: number;
  sku: SKUResolvable;
  user: UserResolvable;
}

export class SubscriptionManager extends CachedManager<Snowflake, Subscription, SubscriptionResolvable> {
  private constructor(client: Client<true>, iterable?: Iterable<APISubscription>);
  public fetch(options: FetchSubscriptionOptions): Promise<Subscription>;
  public fetch(options: FetchSubscriptionsOptions): Promise<Collection<Snowflake, Subscription>>;
}

export interface FetchGuildApplicationCommandFetchOptions extends BaseFetchOptions {
  id?: Snowflake;
  locale?: Locale;
  withLocalizations?: boolean;
}

export class GuildApplicationCommandManager extends ApplicationCommandManager<ApplicationCommand, {}, Guild> {
  private constructor(guild: Guild, iterable?: Iterable<APIApplicationCommand>);
  public guild: Guild;
  public create(command: ApplicationCommandDataResolvable): Promise<ApplicationCommand>;
  public delete(command: ApplicationCommandResolvable): Promise<ApplicationCommand | null>;
  public edit(
    command: ApplicationCommandResolvable,
    data: Partial<ApplicationCommandDataResolvable>,
  ): Promise<ApplicationCommand>;
  public fetch(
    options: Snowflake | (FetchGuildApplicationCommandFetchOptions & { id: Snowflake }),
  ): Promise<ApplicationCommand>;
  public fetch(
    options?: Omit<FetchGuildApplicationCommandFetchOptions, 'id'>,
  ): Promise<Collection<Snowflake, ApplicationCommand>>;
  public set(commands: readonly ApplicationCommandDataResolvable[]): Promise<Collection<Snowflake, ApplicationCommand>>;
}

export interface FollowedChannelData {
  channelId: Snowflake;
  webhookId: Snowflake;
}

export type MappedGuildChannelTypes = MappedChannelCategoryTypes & {
  [ChannelType.GuildCategory]: CategoryChannel;
};

export type GuildChannelTypes = CategoryChannelChildTypes | ChannelType.GuildCategory;

export class GuildChannelManager extends CachedManager<Snowflake, GuildBasedChannel, GuildChannelResolvable> {
  private constructor(guild: Guild, iterable?: Iterable<RawGuildChannelData>);
  public get channelCountWithoutThreads(): number;
  public guild: Guild;

  public addFollower(
    channel: AnnouncementChannelResolvable,
    targetChannel: TextChannelResolvable,
    reason?: string,
  ): Promise<FollowedChannelData>;
  public create<Type extends GuildChannelTypes>(
    options: GuildChannelCreateOptions & { type: Type },
  ): Promise<MappedGuildChannelTypes[Type]>;
  public create(options: GuildChannelCreateOptions): Promise<TextChannel>;
  public createWebhook(options: WebhookCreateOptions): Promise<Webhook<WebhookType.Incoming>>;
  public edit(channel: GuildChannelResolvable, data: GuildChannelEditOptions): Promise<GuildChannel>;
  public fetch(id: Snowflake, options?: BaseFetchOptions): Promise<GuildBasedChannel | null>;
  public fetch(
    id?: undefined,
    options?: BaseFetchOptions,
  ): Promise<Collection<Snowflake, NonThreadGuildBasedChannel | null>>;
  public fetchWebhooks(
    channel: GuildChannelResolvable,
  ): Promise<Collection<Snowflake, Webhook<WebhookType.ChannelFollower | WebhookType.Incoming>>>;
  public setPosition(
    channel: GuildChannelResolvable,
    position: number,
    options?: SetChannelPositionOptions,
  ): Promise<GuildChannel>;
  public setPositions(channelPositions: readonly ChannelPosition[]): Promise<Guild>;
  public fetchActiveThreads(cache?: boolean): Promise<FetchedThreads>;
  private rawFetchGuildActiveThreads(): Promise<RESTGetAPIGuildThreadsResult>;
  public delete(channel: GuildChannelResolvable, reason?: string): Promise<void>;
}

export class GuildEmojiManager extends CachedManager<Snowflake, GuildEmoji, EmojiResolvable> {
  private constructor(guild: Guild, iterable?: Iterable<APIEmoji>);
  public guild: Guild;
  public create(options: GuildEmojiCreateOptions): Promise<GuildEmoji>;
  public fetch(id: Snowflake, options?: BaseFetchOptions): Promise<GuildEmoji>;
  public fetch(id?: undefined, options?: BaseFetchOptions): Promise<Collection<Snowflake, GuildEmoji>>;
  public fetchAuthor(emoji: EmojiResolvable): Promise<User>;
  public delete(emoji: EmojiResolvable, reason?: string): Promise<void>;
  public edit(emoji: EmojiResolvable, options: GuildEmojiEditOptions): Promise<GuildEmoji>;
  public resolveIdentifier(emoji: EmojiIdentifierResolvable): string | null;
}

export class GuildEmojiRoleManager extends DataManager<Snowflake, Role, RoleResolvable> {
  private constructor(emoji: GuildEmoji);
  public emoji: GuildEmoji;
  public guild: Guild;
  public add(
    roleOrRoles: ReadonlyCollection<Snowflake, Role> | RoleResolvable | readonly RoleResolvable[],
  ): Promise<GuildEmoji>;
  public set(roles: ReadonlyCollection<Snowflake, Role> | readonly RoleResolvable[]): Promise<GuildEmoji>;
  public remove(
    roleOrRoles: ReadonlyCollection<Snowflake, Role> | RoleResolvable | readonly RoleResolvable[],
  ): Promise<GuildEmoji>;
}

export interface FetchSoundboardSoundsOptions {
  guildIds: readonly Snowflake[];
  time?: number;
}

export class GuildManager extends CachedManager<Snowflake, Guild, GuildResolvable> {
  private constructor(client: Client<true>, iterable?: Iterable<APIGuild | APIUnavailableGuild>);
  public fetch(options: FetchGuildOptions | Snowflake): Promise<Guild>;
  public fetch(options?: FetchGuildsOptions): Promise<Collection<Snowflake, OAuth2Guild>>;
  public fetchSoundboardSounds(
    options: FetchSoundboardSoundsOptions,
  ): Promise<Collection<Snowflake, Collection<Snowflake, GuildSoundboardSound>>>;
  public setIncidentActions(
    guild: GuildResolvable,
    incidentActions: IncidentActionsEditOptions,
  ): Promise<IncidentActions>;
  public widgetImageURL(guild: GuildResolvable, style?: GuildWidgetStyle): string;
}

export interface AddOrRemoveGuildMemberRoleOptions {
  reason?: string;
  role: RoleResolvable;
  user: UserResolvable;
}

export class GuildMemberManager extends CachedManager<Snowflake, GuildMember, UserResolvable> {
  private constructor(guild: Guild, iterable?: Iterable<unknown>);
  public guild: Guild;
  public get me(): GuildMember | PartialGuildMember | null;
  public add(
    user: UserResolvable,
    options: AddGuildMemberOptions & { fetchWhenExisting: false },
  ): Promise<GuildMember | null>;
  public add(user: UserResolvable, options: AddGuildMemberOptions): Promise<GuildMember>;
  public ban(user: UserResolvable, options?: BanOptions): Promise<void>;
  public bulkBan(
    users: ReadonlyCollection<Snowflake, UserResolvable> | readonly UserResolvable[],
    options?: BanOptions,
  ): Promise<BulkBanResult>;
  public edit(user: UserResolvable, options: GuildMemberEditOptions): Promise<GuildMember>;
  public fetch(
    options: FetchMemberOptions | UserResolvable | (FetchMembersOptions & { user: UserResolvable }),
  ): Promise<GuildMember>;
  public fetch(options?: FetchMembersOptions): Promise<Collection<Snowflake, GuildMember>>;
  public fetchMe(options?: BaseFetchOptions): Promise<GuildMember>;
  public kick(user: UserResolvable, reason?: string): Promise<void>;
  public list(options?: GuildListMembersOptions): Promise<Collection<Snowflake, GuildMember>>;
  public prune(options: GuildPruneMembersOptions & { count: false; dry?: false }): Promise<null>;
  public prune(options?: GuildPruneMembersOptions): Promise<number>;
  public search(options: GuildSearchMembersOptions): Promise<Collection<Snowflake, GuildMember>>;
  public unban(user: UserResolvable, reason?: string): Promise<void>;
  public addRole(options: AddOrRemoveGuildMemberRoleOptions): Promise<void>;
  public removeRole(options: AddOrRemoveGuildMemberRoleOptions): Promise<void>;
}

export class GuildBanManager extends CachedManager<Snowflake, GuildBan, GuildBanResolvable> {
  private constructor(guild: Guild, iterable?: Iterable<unknown>);
  public guild: Guild;
  public create(user: UserResolvable, options?: BanOptions): Promise<void>;
  public fetch(options: FetchBanOptions | UserResolvable): Promise<GuildBan>;
  public fetch(options?: FetchBansOptions): Promise<Collection<Snowflake, GuildBan>>;
  public remove(user: UserResolvable, reason?: string): Promise<void>;
  public bulkCreate(
    users: ReadonlyCollection<Snowflake, UserResolvable> | readonly UserResolvable[],
    options?: BanOptions,
  ): Promise<BulkBanResult>;
}

export class GuildInviteManager extends DataManager<string, GuildInvite, GuildInviteResolvable> {
  private constructor(guild: Guild, iterable?: Iterable<unknown>);
  public guild: Guild;
  public create(channel: GuildInvitableChannelResolvable, options?: InviteCreateOptions): Promise<GuildInvite>;
  public fetch(options: FetchInviteOptions | InviteResolvable): Promise<GuildInvite>;
  public fetch(options?: FetchInvitesOptions): Promise<Collection<string, GuildInvite>>;
  public delete(invite: InviteResolvable, reason?: string): Promise<void>;
}

export class GuildScheduledEventManager extends CachedManager<
  Snowflake,
  GuildScheduledEvent,
  GuildScheduledEventResolvable
> {
  private constructor(guild: Guild, iterable?: Iterable<APIGuildScheduledEvent>);
  public guild: Guild;
  public create(options: GuildScheduledEventCreateOptions): Promise<GuildScheduledEvent>;
  public fetch(): Promise<Collection<Snowflake, GuildScheduledEvent>>;
  public fetch<
    Options extends FetchGuildScheduledEventOptions | FetchGuildScheduledEventsOptions | GuildScheduledEventResolvable,
  >(options?: Options): Promise<GuildScheduledEventManagerFetchResult<Options>>;
  public edit<
    Status extends GuildScheduledEventStatus,
    AcceptableStatus extends GuildScheduledEventSetStatusArg<Status>,
  >(
    guildScheduledEvent: GuildScheduledEventResolvable,
    options: GuildScheduledEventEditOptions<Status, AcceptableStatus>,
  ): Promise<GuildScheduledEvent<AcceptableStatus>>;
  public delete(guildScheduledEvent: GuildScheduledEventResolvable): Promise<void>;
  public fetchSubscribers<Options extends FetchGuildScheduledEventSubscribersOptions>(
    guildScheduledEvent: GuildScheduledEventResolvable,
    options?: Options,
  ): Promise<GuildScheduledEventManagerFetchSubscribersResult<Options>>;
}

export interface GuildSoundboardSoundCreateOptions {
  contentType?: string;
  emojiId?: Snowflake;
  emojiName?: string;
  file: BufferResolvable | Stream;
  name: string;
  reason?: string;
  volume?: number;
}

export interface GuildSoundboardSoundEditOptions {
  emojiId?: Snowflake | null;
  emojiName?: string | null;
  name?: string;
  reason?: string;
  volume?: number | null;
}

export interface FetchGuildSoundboardSoundOptions extends BaseFetchOptions {
  soundboardSound: SoundboardSoundResolvable;
}

export interface FetchGuildSoundboardSoundsOptions {
  cache?: boolean;
}

export class GuildSoundboardSoundManager extends CachedManager<Snowflake, SoundboardSound, SoundboardSoundResolvable> {
  private constructor(guild: Guild, iterable?: Iterable<APISoundboardSound>);
  public guild: Guild;
  public create(options: GuildSoundboardSoundCreateOptions): Promise<GuildSoundboardSound>;
  public edit(
    soundboardSound: SoundboardSoundResolvable,
    options: GuildSoundboardSoundEditOptions,
  ): Promise<GuildSoundboardSound>;
  public delete(soundboardSound: SoundboardSoundResolvable): Promise<void>;
  public fetch(id: Snowflake, options?: BaseFetchOptions): Promise<GuildSoundboardSound>;
  public fetch(options?: BaseFetchOptions): Promise<Collection<Snowflake, GuildSoundboardSound>>;
}

export class GuildStickerManager extends CachedManager<Snowflake, Sticker, StickerResolvable> {
  private constructor(guild: Guild, iterable?: Iterable<unknown>);
  public guild: Guild;
  public create(options: GuildStickerCreateOptions): Promise<Sticker>;
  public edit(sticker: StickerResolvable, data?: GuildStickerEditOptions): Promise<Sticker>;
  public delete(sticker: StickerResolvable, reason?: string): Promise<void>;
  public fetch(id: Snowflake, options?: BaseFetchOptions): Promise<Sticker>;
  public fetch(id?: Snowflake, options?: BaseFetchOptions): Promise<Collection<Snowflake, Sticker>>;
  public fetchUser(sticker: StickerResolvable): Promise<User | null>;
}

export class GuildMemberRoleManager extends DataManager<Snowflake, Role, RoleResolvable> {
  private constructor(member: GuildMember);
  public get hoist(): Role | null;
  public get icon(): Role | null;
  public get color(): Role | null;
  public get highest(): Role;
  public get premiumSubscriberRole(): Role | null;
  public get botRole(): Role | null;
  public get partial(): false;
  public member: GuildMember;
  public guild: Guild;

  public add(
    roleOrRoles: ReadonlyCollection<Snowflake, Role> | RoleResolvable | readonly RoleResolvable[],
    reason?: string,
  ): Promise<GuildMember>;
  public set(
    roles: ReadonlyCollection<Snowflake, Role> | readonly RoleResolvable[],
    reason?: string,
  ): Promise<GuildMember>;
  public remove(
    roleOrRoles: ReadonlyCollection<Snowflake, Role> | RoleResolvable | readonly RoleResolvable[],
    reason?: string,
  ): Promise<GuildMember>;
}

export interface PartialGuildMemberRoleManager extends Partialize<GuildMemberRoleManager, null, null, 'member'> {
  get partial(): true;
  member: PartialGuildMember;
}

export interface FetchPollAnswerVotersOptions extends BaseFetchPollAnswerVotersOptions {
  answerId: number;
  messageId: Snowflake;
}

export abstract class MessageManager<InGuild extends boolean = boolean> extends CachedManager<
  Snowflake,
  Message<InGuild>,
  MessageResolvable
> {
  protected constructor(channel: TextBasedChannel, iterable?: Iterable<APIMessage>);
  public channel: TextBasedChannel;
  public delete(message: MessageResolvable): Promise<void>;
  public edit(
    message: MessageResolvable,
    options: MessageEditOptions | MessagePayload | string,
  ): Promise<Message<InGuild>>;
  public fetch(options: FetchMessageOptions | MessageResolvable): Promise<Message<InGuild>>;
  public fetch(options?: FetchMessagesOptions): Promise<Collection<Snowflake, Message<InGuild>>>;
  public fetchPins(options?: FetchPinnedMessagesOptions): Promise<FetchPinnedMessagesResponse<InGuild>>;
  public react(message: MessageResolvable, emoji: EmojiIdentifierResolvable): Promise<void>;
  public pin(message: MessageResolvable, reason?: string): Promise<void>;
  public unpin(message: MessageResolvable, reason?: string): Promise<void>;
  public endPoll(messageId: Snowflake): Promise<Message>;
  public fetchPollAnswerVoters(options: FetchPollAnswerVotersOptions): Promise<Collection<Snowflake, User>>;
}

export class DMMessageManager extends MessageManager {
  public channel: DMChannel;
}

export class PartialGroupDMMessageManager extends MessageManager {
  public channel: PartialGroupDMChannel;
}

export class GuildMessageManager extends MessageManager<true> {
  public channel: GuildTextBasedChannel;
  public crosspost(message: MessageResolvable): Promise<Message<true>>;
}

export class PermissionOverwriteManager extends CachedManager<
  Snowflake,
  PermissionOverwrites,
  PermissionOverwriteResolvable
> {
  private constructor(client: Client<true>, iterable?: Iterable<unknown>);
  public set(
    overwrites: ReadonlyCollection<Snowflake, OverwriteResolvable> | readonly OverwriteResolvable[],
    reason?: string,
  ): Promise<NonThreadGuildBasedChannel>;
  private upsert(
    userOrRole: RoleResolvable | UserResolvable,
    options: PermissionOverwriteOptions,
    overwriteOptions?: GuildChannelOverwriteOptions,
    existing?: PermissionOverwrites,
  ): Promise<NonThreadGuildBasedChannel>;
  public create(
    userOrRole: RoleResolvable | UserResolvable,
    options: PermissionOverwriteOptions,
    overwriteOptions?: GuildChannelOverwriteOptions,
  ): Promise<NonThreadGuildBasedChannel>;
  public edit(
    userOrRole: RoleResolvable | UserResolvable,
    options: PermissionOverwriteOptions,
    overwriteOptions?: GuildChannelOverwriteOptions,
  ): Promise<NonThreadGuildBasedChannel>;
  public delete(userOrRole: RoleResolvable | UserResolvable, reason?: string): Promise<NonThreadGuildBasedChannel>;
}

export class PresenceManager extends CachedManager<Snowflake, Presence, PresenceResolvable> {
  private constructor(client: Client<true>, iterable?: Iterable<GatewayPresenceUpdate>);
}

export class ReactionManager extends CachedManager<Snowflake | string, MessageReaction, MessageReactionResolvable> {
  private constructor(message: Message, iterable?: Iterable<unknown>);
  public message: Message;
  public removeAll(): Promise<Message>;
}

export class ReactionUserManager extends CachedManager<Snowflake, User, UserResolvable> {
  private constructor(reaction: MessageReaction, iterable?: Iterable<unknown>);
  public reaction: MessageReaction;
  public fetch(options?: FetchReactionUsersOptions): Promise<Collection<Snowflake, User>>;
  public remove(user?: UserResolvable): Promise<MessageReaction>;
}

export class RoleManager extends CachedManager<Snowflake, Role, RoleResolvable> {
  private constructor(guild: Guild, iterable?: Iterable<APIRole>);
  public get everyone(): Role;
  public get highest(): Role;
  public guild: Guild;
  public get premiumSubscriberRole(): Role | null;
  public botRoleFor(user: UserResolvable): Role | null;
  public fetch(id: Snowflake, options?: BaseFetchOptions): Promise<Role>;
  public fetch(id?: undefined, options?: BaseFetchOptions): Promise<Collection<Snowflake, Role>>;
  public create(options?: RoleCreateOptions): Promise<Role>;
  public edit(role: RoleResolvable, options: RoleEditOptions): Promise<Role>;
  public delete(role: RoleResolvable, reason?: string): Promise<void>;
  public setPosition(role: RoleResolvable, position: number, options?: SetRolePositionOptions): Promise<Role>;
  public setPositions(rolePositions: readonly RolePosition[]): Promise<Guild>;
  public comparePositions(role1: RoleResolvable, role2: RoleResolvable): number;
}

export class StageInstanceManager extends CachedManager<Snowflake, StageInstance, StageInstanceResolvable> {
  private constructor(guild: Guild, iterable?: Iterable<unknown>);
  public guild: Guild;
  public create(channel: StageChannelResolvable, options: StageInstanceCreateOptions): Promise<StageInstance>;
  public fetch(channel: StageChannelResolvable, options?: BaseFetchOptions): Promise<StageInstance>;
  public edit(channel: StageChannelResolvable, options: StageInstanceEditOptions): Promise<StageInstance>;
  public delete(channel: StageChannelResolvable): Promise<void>;
}

export class ThreadManager<ThreadOnly extends boolean = boolean> extends CachedManager<
  Snowflake,
  If<ThreadOnly, ForumThreadChannel, TextThreadChannel>,
  ThreadChannelResolvable
> {
  protected constructor(
    channel: AnnouncementChannel | ForumChannel | MediaChannel | TextChannel,
    iterable?: Iterable<RawThreadChannelData>,
  );
  public channel: If<ThreadOnly, ForumChannel | MediaChannel, AnnouncementChannel | TextChannel>;
  public fetch(
    options: ThreadChannelResolvable,
    cacheOptions?: BaseFetchOptions,
  ): Promise<If<ThreadOnly, ForumThreadChannel, TextThreadChannel> | null>;
  public fetch(
    options: FetchThreadsOptions & { archived: FetchArchivedThreadOptions },
    cacheOptions?: { cache?: boolean },
  ): Promise<FetchedThreadsMore>;
  public fetch(options?: FetchThreadsOptions, cacheOptions?: { cache?: boolean }): Promise<FetchedThreads>;
  public fetchArchived(options?: FetchArchivedThreadOptions, cache?: boolean): Promise<FetchedThreadsMore>;
  public fetchActive(cache?: boolean): Promise<FetchedThreads>;
}

export class GuildTextThreadManager<AllowedThreadType> extends ThreadManager<false> {
  public create(
    options: GuildTextThreadCreateOptions<AllowedThreadType>,
  ): Promise<AllowedThreadType extends ChannelType.PrivateThread ? PrivateThreadChannel : PublicThreadChannel<false>>;
}

export class GuildForumThreadManager extends ThreadManager<true> {
  public create(options: GuildForumThreadCreateOptions): Promise<ForumThreadChannel>;
}

export class ThreadMemberManager extends CachedManager<Snowflake, ThreadMember, ThreadMemberResolvable> {
  private constructor(thread: ThreadChannel, iterable?: Iterable<APIThreadMember>);
  public thread: AnyThreadChannel;
  public get me(): ThreadMember | null;
  public add(member: UserResolvable | '@me'): Promise<Snowflake>;

  public fetch(
    options: ThreadMember<true> | ({ member: ThreadMember<true> } | (FetchThreadMemberOptions & { withMember: true })),
  ): Promise<ThreadMember<true>>;

  public fetch(options: FetchThreadMemberOptions | ThreadMemberResolvable): Promise<ThreadMember>;

  public fetch(
    options: FetchThreadMembersWithGuildMemberDataOptions,
  ): Promise<Collection<Snowflake, ThreadMember<true>>>;

  public fetch(options?: FetchThreadMembersWithoutGuildMemberDataOptions): Promise<Collection<Snowflake, ThreadMember>>;
  public fetchMe(options?: BaseFetchOptions): Promise<ThreadMember>;
  public remove(member: UserResolvable | '@me'): Promise<Snowflake>;
}

export class UserManager extends CachedManager<Snowflake, User, UserResolvable> {
  private constructor(client: Client<true>, iterable?: Iterable<unknown>);
  private dmChannel(userId: Snowflake): DMChannel | null;
  public createDM(user: UserResolvable, options?: BaseFetchOptions): Promise<DMChannel>;
  public deleteDM(user: UserResolvable): Promise<DMChannel>;
  public fetch(user: UserResolvable, options?: BaseFetchOptions): Promise<User>;
  public send(user: UserResolvable, options: MessageCreateOptions | MessagePayload | string): Promise<Message>;
}

export class VoiceStateManager extends CachedManager<Snowflake, VoiceState, typeof VoiceState> {
  private constructor(guild: Guild, iterable?: Iterable<unknown>);
  public guild: Guild;
  public fetch(member: UserResolvable | '@me', options?: BaseFetchOptions): Promise<VoiceState>;
}

// #endregion

// #region Mixins

// Model the TextBasedChannel mixin system, allowing application of these fields
// to the classes that use these methods without having to manually add them
// to each of those classes

export type Constructable<Entity> = abstract new (...args: any[]) => Entity;

export interface SendMethod<InGuild extends boolean = boolean> {
  send(options: MessageCreateOptions | MessagePayload | string): Promise<Message<InGuild>>;
}

export interface PinnableChannelFields {
  get lastPinAt(): Date | null;
  lastPinTimestamp: number | null;
}

export interface BulkDeleteMethod {
  bulkDelete(
    messages: Collection<Snowflake, Message> | number | readonly MessageResolvable[],
    filterOld?: boolean,
  ): Promise<Snowflake[]>;
}

export interface SetRateLimitPerUserMethod {
  setRateLimitPerUser(rateLimitPerUser: number, reason?: string): Promise<this>;
}

export interface WebhookChannelFields {
  createWebhook(options: ChannelWebhookCreateOptions): Promise<Webhook<WebhookType.Incoming>>;
  fetchWebhooks(): Promise<Collection<Snowflake, Webhook<WebhookType.ChannelFollower | WebhookType.Incoming>>>;
  setNSFW(nsfw?: boolean, reason?: string): Promise<this>;
}

export interface MessageChannelFields {
  awaitMessages(options?: AwaitMessagesOptions): Promise<Collection<Snowflake, Message>>;
  createMessageCollector(options?: MessageCollectorOptions): MessageCollector;
  sendTyping(): Promise<void>;
}

export interface TextBasedChannelFields<InGuild extends boolean = boolean, InDM extends boolean = boolean> {
  awaitMessageComponent<ComponentType extends MessageComponentType>(
    options?: AwaitMessageCollectorOptionsParams<ComponentType, true>,
  ): Promise<MappedInteractionTypes[ComponentType]>;
  createMessageComponentCollector<ComponentType extends MessageComponentType>(
    options?: MessageChannelCollectorOptionsParams<ComponentType, true>,
  ): InteractionCollector<MappedInteractionTypes[ComponentType]>;
  get lastMessage(): Message | null;
  lastMessageId: Snowflake | null;
  messages: If<InGuild, GuildMessageManager, If<InDM, DMMessageManager, PartialGroupDMMessageManager>>;
}

export interface PartialWebhookFields {
  deleteMessage(message: APIMessage | MessageResolvable | '@original', threadId?: Snowflake): Promise<void>;
  editMessage(
    message: MessageResolvable | '@original',
    options: MessagePayload | WebhookMessageEditOptions | string,
  ): Promise<APIMessage | Message>;
  fetchMessage(message: Snowflake | '@original', options?: WebhookFetchMessageOptions): Promise<APIMessage | Message>;
  id: Snowflake;
  send(
    options: InteractionReplyOptions | MessagePayload | WebhookMessageCreateOptions | string,
  ): Promise<APIMessage | Message>;
  get url(): string;
}

export interface WebhookFields extends PartialWebhookFields {
  get createdAt(): Date;
  get createdTimestamp(): number;
  delete(reason?: string): Promise<void>;
  edit(options: WebhookEditOptions): Promise<this>;
  sendSlackMessage(body: unknown): Promise<boolean>;
}

// #endregion

// #region Typedefs

export interface ActivitiesOptions {
  name: string;
  state?: string;
  type?: ActivityType;
  url?: string;
}

export interface ActivityOptions extends ActivitiesOptions {
  shardId?: number | readonly number[];
}

export interface AddGuildMemberOptions {
  accessToken: string;
  deaf?: boolean;
  fetchWhenExisting?: boolean;
  force?: boolean;
  mute?: boolean;
  nick?: string;
  roles?: ReadonlyCollection<Snowflake, Role> | readonly RoleResolvable[];
}

export type AllowedPartial =
  | Channel
  | GuildMember
<<<<<<< HEAD
  | GuildMemberRoleManager
=======
  | GuildScheduledEvent
>>>>>>> b66f52f9
  | Message
  | MessageReaction
  | Poll
  | PollAnswer
  | SoundboardSound
  | ThreadMember
  | User;

export type AllowedThreadTypeForAnnouncementChannel = ChannelType.AnnouncementThread;

export type AllowedThreadTypeForTextChannel = ChannelType.PrivateThread | ChannelType.PublicThread;

export interface BaseApplicationCommandData {
  contexts?: readonly InteractionContextType[];
  defaultMemberPermissions?: PermissionResolvable | null;
  integrationTypes?: readonly ApplicationIntegrationType[];
  name: string;
  nameLocalizations?: LocalizationMap;
  nsfw?: boolean;
}

export interface AttachmentData {
  description?: string;
  duration?: number;
  name?: string;
  title?: string;
  waveform?: string;
}

export type CommandOptionDataTypeResolvable = ApplicationCommandOptionType;

export type CommandOptionChannelResolvableType = ApplicationCommandOptionType.Channel;

export type CommandOptionChoiceResolvableType =
  | ApplicationCommandOptionType.String
  | CommandOptionNumericResolvableType;

export type CommandOptionNumericResolvableType =
  | ApplicationCommandOptionType.Integer
  | ApplicationCommandOptionType.Number;

export type CommandOptionSubOptionResolvableType =
  | ApplicationCommandOptionType.Subcommand
  | ApplicationCommandOptionType.SubcommandGroup;

export type CommandOptionNonChoiceResolvableType = Exclude<
  CommandOptionDataTypeResolvable,
  CommandOptionChannelResolvableType | CommandOptionChoiceResolvableType | CommandOptionSubOptionResolvableType
>;

export interface CommonBaseApplicationCommandOptionsData {
  description: string;
  descriptionLocalizations?: LocalizationMap;
  name: string;
  nameLocalizations?: LocalizationMap;
}
export interface BaseApplicationCommandOptionsData extends CommonBaseApplicationCommandOptionsData {
  required?: boolean;
}

export interface UserApplicationCommandData extends BaseApplicationCommandData {
  type: ApplicationCommandType.User;
}

export interface MessageApplicationCommandData extends BaseApplicationCommandData {
  type: ApplicationCommandType.Message;
}

export interface ChatInputApplicationCommandData extends BaseApplicationCommandData {
  description: string;
  descriptionLocalizations?: LocalizationMap;
  options?: readonly ApplicationCommandOptionData[];
  type?: ApplicationCommandType.ChatInput;
}

export interface PrimaryEntryPointCommandData extends BaseApplicationCommandData {
  description?: string;
  descriptionLocalizations?: LocalizationMap;
  handler?: EntryPointCommandHandlerType;
  type: ApplicationCommandType.PrimaryEntryPoint;
}

export type ApplicationCommandData =
  | ChatInputApplicationCommandData
  | MessageApplicationCommandData
  | PrimaryEntryPointCommandData
  | UserApplicationCommandData;

export interface ApplicationCommandChannelOptionData extends BaseApplicationCommandOptionsData {
  channelTypes?: readonly ApplicationCommandOptionAllowedChannelType[];
  channel_types?: readonly ApplicationCommandOptionAllowedChannelType[];
  type: CommandOptionChannelResolvableType;
}

export interface ApplicationCommandChannelOption extends BaseApplicationCommandOptionsData {
  channelTypes?: readonly ApplicationCommandOptionAllowedChannelType[];
  type: ApplicationCommandOptionType.Channel;
}

export interface ApplicationCommandRoleOptionData extends BaseApplicationCommandOptionsData {
  type: ApplicationCommandOptionType.Role;
}

export interface ApplicationCommandRoleOption extends BaseApplicationCommandOptionsData {
  type: ApplicationCommandOptionType.Role;
}

export interface ApplicationCommandUserOptionData extends BaseApplicationCommandOptionsData {
  type: ApplicationCommandOptionType.User;
}

export interface ApplicationCommandUserOption extends BaseApplicationCommandOptionsData {
  type: ApplicationCommandOptionType.User;
}

export interface ApplicationCommandMentionableOptionData extends BaseApplicationCommandOptionsData {
  type: ApplicationCommandOptionType.Mentionable;
}

export interface ApplicationCommandMentionableOption extends BaseApplicationCommandOptionsData {
  type: ApplicationCommandOptionType.Mentionable;
}

export interface ApplicationCommandAttachmentOption extends BaseApplicationCommandOptionsData {
  type: ApplicationCommandOptionType.Attachment;
}

export interface ApplicationCommandAutocompleteNumericOption extends BaseApplicationCommandOptionsData {
  autocomplete: true;
  maxValue?: number;
  minValue?: number;
  type: CommandOptionNumericResolvableType;
}

export interface ApplicationCommandAutocompleteStringOption extends BaseApplicationCommandOptionsData {
  autocomplete: true;
  maxLength?: number;
  minLength?: number;
  type: ApplicationCommandOptionType.String;
}

export interface ApplicationCommandAutocompleteNumericOptionData extends BaseApplicationCommandOptionsData {
  autocomplete: true;
  maxValue?: number;
  max_value?: number;
  minValue?: number;
  min_value?: number;
  type: CommandOptionNumericResolvableType;
}

export interface ApplicationCommandAutocompleteStringOptionData extends BaseApplicationCommandOptionsData {
  autocomplete: true;
  maxLength?: number;
  max_length?: number;
  minLength?: number;
  min_length?: number;
  type: ApplicationCommandOptionType.String;
}

export interface ApplicationCommandChoicesData<Type extends number | string = number | string>
  extends BaseApplicationCommandOptionsData {
  autocomplete?: false;
  choices?: readonly ApplicationCommandOptionChoiceData<Type>[];
  type: CommandOptionChoiceResolvableType;
}

export interface ApplicationCommandChoicesOption<Type extends number | string = number | string>
  extends BaseApplicationCommandOptionsData {
  autocomplete?: false;
  choices?: readonly ApplicationCommandOptionChoiceData<Type>[];
  type: CommandOptionChoiceResolvableType;
}

export interface ApplicationCommandNumericOptionData extends ApplicationCommandChoicesData<number> {
  maxValue?: number;
  max_value?: number;
  minValue?: number;
  min_value?: number;
  type: CommandOptionNumericResolvableType;
}

export interface ApplicationCommandStringOptionData extends ApplicationCommandChoicesData<string> {
  maxLength?: number;
  max_length?: number;
  minLength?: number;
  min_length?: number;
  type: ApplicationCommandOptionType.String;
}

export interface ApplicationCommandBooleanOptionData extends BaseApplicationCommandOptionsData {
  type: ApplicationCommandOptionType.Boolean;
}

export interface ApplicationCommandNumericOption extends ApplicationCommandChoicesOption<number> {
  maxValue?: number;
  minValue?: number;
  type: CommandOptionNumericResolvableType;
}

export interface ApplicationCommandStringOption extends ApplicationCommandChoicesOption<string> {
  maxLength?: number;
  minLength?: number;
  type: ApplicationCommandOptionType.String;
}

export interface ApplicationCommandBooleanOption extends BaseApplicationCommandOptionsData {
  type: ApplicationCommandOptionType.Boolean;
}

export interface ApplicationCommandSubGroupData extends CommonBaseApplicationCommandOptionsData {
  options: readonly ApplicationCommandSubCommandData[];
  type: ApplicationCommandOptionType.SubcommandGroup;
}

export interface ApplicationCommandSubGroup extends CommonBaseApplicationCommandOptionsData {
  options?: readonly ApplicationCommandSubCommand[];
  type: ApplicationCommandOptionType.SubcommandGroup;
}

export interface ApplicationCommandSubCommandData extends CommonBaseApplicationCommandOptionsData {
  options?: readonly Exclude<
    ApplicationCommandOptionData,
    ApplicationCommandSubCommandData | ApplicationCommandSubGroupData
  >[];
  type: ApplicationCommandOptionType.Subcommand;
}

export interface ApplicationCommandSubCommand extends CommonBaseApplicationCommandOptionsData {
  options?: readonly Exclude<ApplicationCommandOption, ApplicationCommandSubCommand | ApplicationCommandSubGroup>[];
  type: ApplicationCommandOptionType.Subcommand;
}

export interface ApplicationCommandNonOptionsData extends BaseApplicationCommandOptionsData {
  type: CommandOptionNonChoiceResolvableType;
}

export interface ApplicationCommandNonOptions extends BaseApplicationCommandOptionsData {
  type: Exclude<CommandOptionNonChoiceResolvableType, ApplicationCommandOptionType>;
}

export type ApplicationCommandOptionData =
  | ApplicationCommandAutocompleteNumericOptionData
  | ApplicationCommandAutocompleteStringOptionData
  | ApplicationCommandBooleanOptionData
  | ApplicationCommandChannelOptionData
  | ApplicationCommandMentionableOptionData
  | ApplicationCommandNonOptionsData
  | ApplicationCommandNumericOptionData
  | ApplicationCommandRoleOptionData
  | ApplicationCommandStringOptionData
  | ApplicationCommandSubCommandData
  | ApplicationCommandSubGroupData
  | ApplicationCommandUserOptionData;

export type ApplicationCommandOption =
  | ApplicationCommandAttachmentOption
  | ApplicationCommandAutocompleteNumericOption
  | ApplicationCommandAutocompleteStringOption
  | ApplicationCommandBooleanOption
  | ApplicationCommandChannelOption
  | ApplicationCommandMentionableOption
  | ApplicationCommandNonOptions
  | ApplicationCommandNumericOption
  | ApplicationCommandRoleOption
  | ApplicationCommandStringOption
  | ApplicationCommandSubCommand
  | ApplicationCommandSubGroup
  | ApplicationCommandUserOption;

export interface ApplicationCommandOptionChoiceData<Value extends number | string = number | string> {
  name: string;
  nameLocalizations?: LocalizationMap;
  value: Value;
}

export interface ApplicationCommandPermissions {
  id: Snowflake;
  permission: boolean;
  type: ApplicationCommandPermissionType;
}

export interface ApplicationCommandPermissionsUpdateData {
  applicationId: Snowflake;
  guildId: Snowflake;
  id: Snowflake;
  permissions: readonly ApplicationCommandPermissions[];
}

export interface EditApplicationCommandPermissionsMixin {
  permissions: readonly ApplicationCommandPermissions[];
  token: string;
}

export type ChannelPermissionConstant = Snowflake;

export type RolePermissionConstant = Snowflake;

export type ApplicationCommandPermissionIdResolvable =
  | ChannelPermissionConstant
  | GuildChannelResolvable
  | RolePermissionConstant
  | RoleResolvable
  | UserResolvable;

export type ApplicationCommandResolvable = ApplicationCommand | Snowflake;

export type ApplicationFlagsString = keyof typeof ApplicationFlags;

export interface ApplicationRoleConnectionMetadataEditOptions {
  description: string;
  descriptionLocalizations?: LocalizationMap | null;
  key: string;
  name: string;
  nameLocalizations?: LocalizationMap | null;
  type: ApplicationRoleConnectionMetadataType;
}

export type AuditLogChange = {
  [SourceElement in APIAuditLogChange as SourceElement['key']]: {
    key: SourceElement['key'];
    new?: SourceElement['new_value'];
    old?: SourceElement['old_value'];
  };
}[APIAuditLogChange['key']];

export interface AutoModerationAction {
  metadata: AutoModerationActionMetadata;
  type: AutoModerationActionType;
}

export interface BaseAutoModerationActionMetadata {
  customMessage?: string | null;
  durationSeconds?: number | null;
}

export interface AutoModerationActionMetadata extends BaseAutoModerationActionMetadata {
  channelId: Snowflake | null;
  customMessage: string | null;
  durationSeconds: number | null;
}

export interface AutoModerationTriggerMetadata {
  allowList: readonly string[];
  keywordFilter: readonly string[];
  mentionRaidProtectionEnabled: boolean;
  mentionTotalLimit: number | null;
  presets: readonly AutoModerationRuleKeywordPresetType[];
  regexPatterns: readonly string[];
}

export interface AwaitMessageComponentOptions<Interaction extends CollectedMessageInteraction>
  extends CollectorOptions<[Interaction, Collection<Snowflake, Interaction>]> {
  componentType?: ComponentType;
}

export interface AwaitModalSubmitOptions
  extends CollectorOptions<[ModalSubmitInteraction, Collection<Snowflake, ModalSubmitInteraction>]> {
  time: number;
}

export interface AwaitMessagesOptions extends MessageCollectorOptions {
  errors?: readonly string[];
}

export interface AwaitReactionsOptions extends ReactionCollectorOptions {
  errors?: readonly string[];
}

export interface BanOptions {
  deleteMessageSeconds?: number;
  reason?: string;
}

export interface BulkBanResult {
  bannedUsers: readonly Snowflake[];
  failedUsers: readonly Snowflake[];
}

export interface PollData {
  allowMultiselect: boolean;
  answers: readonly PollAnswerData[];
  duration: number;
  layoutType?: PollLayoutType;
  question: PollQuestionMedia;
}

export interface PollAnswerData {
  emoji?: EmojiIdentifierResolvable;
  text: string;
}

export type Base64Resolvable = Base64String | Buffer;

export type Base64String = string;

export interface BaseFetchOptions {
  cache?: boolean;
  force?: boolean;
}

export type BitFieldResolvable<Flags extends string, Type extends bigint | number> =
  | Flags
  | Readonly<BitField<Flags, Type>>
  | RecursiveReadonlyArray<Flags | Readonly<BitField<Flags, Type>> | Type | `${bigint}`>
  | Type
  | `${bigint}`;

export type BufferResolvable = Buffer | string;

export interface Caches {
  ApplicationCommandManager: [manager: typeof ApplicationCommandManager, holds: typeof ApplicationCommand];
  ApplicationEmojiManager: [manager: typeof ApplicationEmojiManager, holds: typeof ApplicationEmoji];
  AutoModerationRuleManager: [manager: typeof AutoModerationRuleManager, holds: typeof AutoModerationRule];
  // TODO: ChannelManager: [manager: typeof ChannelManager, holds: typeof Channel];
  DMMessageManager: [manager: typeof MessageManager, holds: typeof Message<false>];
  EntitlementManager: [manager: typeof EntitlementManager, holds: typeof Entitlement];
  GuildBanManager: [manager: typeof GuildBanManager, holds: typeof GuildBan];
  // TODO: GuildChannelManager: [manager: typeof GuildChannelManager, holds: typeof GuildChannel];
  GuildEmojiManager: [manager: typeof GuildEmojiManager, holds: typeof GuildEmoji];
  GuildForumThreadManager: [manager: typeof GuildForumThreadManager, holds: typeof ThreadChannel<true>];
  GuildInviteManager: [manager: typeof GuildInviteManager, holds: typeof GuildInvite];
  // TODO: GuildManager: [manager: typeof GuildManager, holds: typeof Guild];
  GuildMemberManager: [manager: typeof GuildMemberManager, holds: typeof GuildMember];
  GuildMessageManager: [manager: typeof GuildMessageManager, holds: typeof Message<true>];
  GuildScheduledEventManager: [manager: typeof GuildScheduledEventManager, holds: typeof GuildScheduledEvent];
  GuildStickerManager: [manager: typeof GuildStickerManager, holds: typeof Sticker];
  GuildTextThreadManager: [manager: typeof GuildTextThreadManager, holds: typeof ThreadChannel<false>];
  MessageManager: [manager: typeof MessageManager, holds: typeof Message];
  // TODO: PermissionOverwriteManager: [manager: typeof PermissionOverwriteManager, holds: typeof PermissionOverwrites];
  PresenceManager: [manager: typeof PresenceManager, holds: typeof Presence];
  ReactionManager: [manager: typeof ReactionManager, holds: typeof MessageReaction];
  ReactionUserManager: [manager: typeof ReactionUserManager, holds: typeof User];
  // TODO: RoleManager: [manager: typeof RoleManager, holds: typeof Role];
  StageInstanceManager: [manager: typeof StageInstanceManager, holds: typeof StageInstance];
  ThreadManager: [manager: typeof ThreadManager, holds: typeof ThreadChannel];
  ThreadMemberManager: [manager: typeof ThreadMemberManager, holds: typeof ThreadMember];
  UserManager: [manager: typeof UserManager, holds: typeof User];
  VoiceStateManager: [manager: typeof VoiceStateManager, holds: typeof VoiceState];
}

export type CacheConstructors = {
  [Cache in keyof Caches]: Caches[Cache][0] & { name: Cache };
};

export type OverriddenCaches =
  | 'DMMessageManager'
  | 'GuildForumThreadManager'
  | 'GuildMessageManager'
  | 'GuildTextThreadManager';

// This doesn't actually work the way it looks 😢.
// Narrowing the type of `manager.name` doesn't propagate type information to `holds` and the return type.
export type CacheFactory = (
  managerType: CacheConstructors[Exclude<keyof Caches, OverriddenCaches>],
  holds: Caches[(typeof manager)['name']][1],
  manager: CacheConstructors[keyof Caches],
) => (typeof manager)['prototype'] extends DataManager<infer Key, infer Value, any> ? Collection<Key, Value> : never;

export type CacheWithLimitsOptions = {
  [K in keyof Caches]?: Caches[K][0]['prototype'] extends DataManager<infer Key, infer Value, any>
    ? LimitedCollectionOptions<Key, Value> | number
    : never;
};

export interface CategoryCreateChannelOptions {
  availableTags?: readonly GuildForumTagData[];
  bitrate?: number;
  defaultAutoArchiveDuration?: ThreadAutoArchiveDuration;
  defaultForumLayout?: ForumLayoutType;
  defaultReactionEmoji?: DefaultReactionEmoji;
  defaultSortOrder?: SortOrderType;
  defaultThreadRateLimitPerUser?: number;
  name: string;
  nsfw?: boolean;
  permissionOverwrites?: ReadonlyCollection<Snowflake, OverwriteResolvable> | readonly OverwriteResolvable[];
  position?: number;
  rateLimitPerUser?: number;
  reason?: string;
  rtcRegion?: string;
  topic?: string;
  type?: CategoryChannelChildTypes;
  userLimit?: number;
  videoQualityMode?: VideoQualityMode;
}

export interface ChannelCreationOverwrites {
  allow?: PermissionResolvable;
  deny?: PermissionResolvable;
  id: RoleResolvable | UserResolvable;
}

export type ChannelMention = `<#${Snowflake}>`;

export interface ChannelPosition {
  channel: NonThreadGuildBasedChannel | Snowflake;
  lockPermissions?: boolean;
  parent?: CategoryChannelResolvable | null;
  position?: number;
}

export type GuildTextChannelResolvable = AnnouncementChannel | Snowflake | TextChannel;
export type ChannelResolvable = Channel | Snowflake;

export interface ChannelWebhookCreateOptions {
  avatar?: Base64Resolvable | BufferResolvable | null;
  name: string;
  reason?: string;
}

export interface WebhookCreateOptions extends ChannelWebhookCreateOptions {
  channel: AnnouncementChannel | ForumChannel | MediaChannel | Snowflake | StageChannel | TextChannel | VoiceChannel;
}

export interface GuildMembersChunk {
  count: number;
  index: number;
  nonce: string | undefined;
  notFound: readonly unknown[];
}

export type OmitPartialGroupDMChannel<Structure extends { channel: Channel }> = Structure & {
  channel: Exclude<Structure['channel'], PartialGroupDMChannel>;
};

export interface ClientEventTypes {
  applicationCommandPermissionsUpdate: [data: ApplicationCommandPermissionsUpdateData];
  autoModerationActionExecution: [autoModerationActionExecution: AutoModerationActionExecution];
  autoModerationRuleCreate: [autoModerationRule: AutoModerationRule];
  autoModerationRuleDelete: [autoModerationRule: AutoModerationRule];
  autoModerationRuleUpdate: [
    oldAutoModerationRule: AutoModerationRule | null,
    newAutoModerationRule: AutoModerationRule,
  ];
  cacheSweep: [message: string];
  channelCreate: [channel: NonThreadGuildBasedChannel];
  channelDelete: [channel: DMChannel | NonThreadGuildBasedChannel];
  channelPinsUpdate: [channel: TextBasedChannel, date: Date];
  channelUpdate: [
    oldChannel: DMChannel | NonThreadGuildBasedChannel,
    newChannel: DMChannel | NonThreadGuildBasedChannel,
  ];
  clientReady: [client: Client<true>];
  debug: [message: string];
  emojiCreate: [emoji: GuildEmoji];
  emojiDelete: [emoji: GuildEmoji];
  emojiUpdate: [oldEmoji: GuildEmoji, newEmoji: GuildEmoji];
  entitlementCreate: [entitlement: Entitlement];
  entitlementDelete: [entitlement: Entitlement];
  entitlementUpdate: [oldEntitlement: Entitlement | null, newEntitlement: Entitlement];
  error: [error: Error];
  guildAuditLogEntryCreate: [auditLogEntry: GuildAuditLogsEntry, guild: Guild];
  guildAvailable: [guild: Guild];
  guildBanAdd: [ban: GuildBan];
  guildBanRemove: [ban: GuildBan];
  guildCreate: [guild: Guild];
  guildDelete: [guild: Guild];
  guildIntegrationsUpdate: [guild: Guild];
  guildMemberAdd: [member: GuildMember];
  guildMemberAvailable: [member: GuildMember | PartialGuildMember];
  guildMemberRemove: [member: GuildMember | PartialGuildMember];
  guildMemberUpdate: [oldMember: GuildMember | PartialGuildMember, newMember: GuildMember];
  guildMembersChunk: [members: ReadonlyCollection<Snowflake, GuildMember>, guild: Guild, data: GuildMembersChunk];
  guildScheduledEventCreate: [guildScheduledEvent: GuildScheduledEvent];
  guildScheduledEventDelete: [guildScheduledEvent: GuildScheduledEvent | PartialGuildScheduledEvent];
  guildScheduledEventUpdate: [
    oldGuildScheduledEvent: GuildScheduledEvent | PartialGuildScheduledEvent | null,
    newGuildScheduledEvent: GuildScheduledEvent,
  ];
  guildScheduledEventUserAdd: [guildScheduledEvent: GuildScheduledEvent | PartialGuildScheduledEvent, user: User];
  guildScheduledEventUserRemove: [guildScheduledEvent: GuildScheduledEvent | PartialGuildScheduledEvent, user: User];
  guildSoundboardSoundCreate: [soundboardSound: GuildSoundboardSound];
  guildSoundboardSoundDelete: [soundboardSound: GuildSoundboardSound | PartialSoundboardSound];
  guildSoundboardSoundUpdate: [
    oldSoundboardSound: GuildSoundboardSound | null,
    newSoundboardSound: GuildSoundboardSound,
  ];
  guildSoundboardSoundsUpdate: [soundboardSounds: ReadonlyCollection<Snowflake, GuildSoundboardSound>, guild: Guild];
  guildUnavailable: [guild: Guild];
  guildUpdate: [oldGuild: Guild, newGuild: Guild];
  interactionCreate: [interaction: Interaction];
  invalidated: [];
  inviteCreate: [invite: GuildInvite];
  inviteDelete: [invite: GuildInvite];
  messageCreate: [message: OmitPartialGroupDMChannel<Message>];
  messageDelete: [message: OmitPartialGroupDMChannel<Message | PartialMessage>];
  messageDeleteBulk: [
    messages: ReadonlyCollection<Snowflake, OmitPartialGroupDMChannel<Message | PartialMessage>>,
    channel: GuildTextBasedChannel,
  ];
  messagePollVoteAdd: [pollAnswer: PartialPollAnswer | PollAnswer, userId: Snowflake];
  messagePollVoteRemove: [pollAnswer: PartialPollAnswer | PollAnswer, userId: Snowflake];
  messageReactionAdd: [
    reaction: MessageReaction | PartialMessageReaction,
    user: PartialUser | User,
    details: MessageReactionEventDetails,
  ];
  messageReactionRemove: [
    reaction: MessageReaction | PartialMessageReaction,
    user: PartialUser | User,
    details: MessageReactionEventDetails,
  ];
  messageReactionRemoveAll: [
    message: OmitPartialGroupDMChannel<Message | PartialMessage>,
    reactions: ReadonlyCollection<Snowflake | string, MessageReaction>,
  ];
  messageReactionRemoveEmoji: [reaction: MessageReaction | PartialMessageReaction];
  messageUpdate: [
    oldMessage: OmitPartialGroupDMChannel<Message | PartialMessage>,
    newMessage: OmitPartialGroupDMChannel<Message>,
  ];
  presenceUpdate: [oldPresence: Presence | null, newPresence: Presence];
  roleCreate: [role: Role];
  roleDelete: [role: Role];
  roleUpdate: [oldRole: Role, newRole: Role];
  soundboardSounds: [soundboardSounds: ReadonlyCollection<Snowflake, GuildSoundboardSound>, guild: Guild];
  stageInstanceCreate: [stageInstance: StageInstance];
  stageInstanceDelete: [stageInstance: StageInstance];
  stageInstanceUpdate: [oldStageInstance: StageInstance | null, newStageInstance: StageInstance];
  stickerCreate: [sticker: Sticker];
  stickerDelete: [sticker: Sticker];
  stickerUpdate: [oldSticker: Sticker, newSticker: Sticker];
  subscriptionCreate: [subscription: Subscription];
  subscriptionDelete: [subscription: Subscription];
  subscriptionUpdate: [oldSubscription: Subscription | null, newSubscription: Subscription];
  threadCreate: [thread: AnyThreadChannel, newlyCreated: boolean];
  threadDelete: [thread: AnyThreadChannel];
  threadListSync: [threads: ReadonlyCollection<Snowflake, AnyThreadChannel>, guild: Guild];
  threadMemberUpdate: [oldMember: ThreadMember, newMember: ThreadMember];
  threadMembersUpdate: [
    addedMembers: ReadonlyCollection<Snowflake, ThreadMember>,
    removedMembers: ReadonlyCollection<Snowflake, PartialThreadMember | ThreadMember>,
    thread: AnyThreadChannel,
  ];
  threadUpdate: [oldThread: AnyThreadChannel, newThread: AnyThreadChannel];
  typingStart: [typing: Typing];
  userUpdate: [oldUser: PartialUser | User, newUser: User];
  voiceChannelEffectSend: [voiceChannelEffect: VoiceChannelEffect];
  voiceStateUpdate: [oldState: VoiceState, newState: VoiceState];
  warn: [message: string];
  webhooksUpdate: [channel: AnnouncementChannel | ForumChannel | MediaChannel | TextChannel | VoiceChannel];
}

export interface ClientFetchInviteOptions {
  guildScheduledEventId?: Snowflake;
  withCounts?: boolean;
}

export interface ClientOptions extends WebhookClientOptions {
  closeTimeout?: number;
  enforceNonce?: boolean;
  failIfNotExists?: boolean;
  intents: BitFieldResolvable<GatewayIntentsString, number>;
  jsonTransformer?(obj: unknown): unknown;
  makeCache?: CacheFactory;
  partials?: readonly Partials[];
  presence?: PresenceData;
  sweepers?: SweeperOptions;
  waitGuildTimeout?: number;
  ws?: Partial<WebSocketManagerOptions>;
}

export type ClientPresenceStatus = 'dnd' | 'idle' | 'online';

export interface ClientPresenceStatusData {
  desktop?: ClientPresenceStatus;
  mobile?: ClientPresenceStatus;
  web?: ClientPresenceStatus;
}

export interface ClientUserEditOptions {
  avatar?: Base64Resolvable | BufferResolvable | null;
  banner?: Base64Resolvable | BufferResolvable | null;
  username?: string;
}

export type CollectorFilter<Arguments extends unknown[]> = (...args: Arguments) => Awaitable<boolean>;

export interface CollectorOptions<FilterArguments extends unknown[]> {
  dispose?: boolean;
  filter?: CollectorFilter<FilterArguments>;
  idle?: number;
  time?: number;
}

export interface CollectorResetTimerOptions {
  idle?: number;
  time?: number;
}

export type ColorResolvable =
  | HexColorString
  | number
  | keyof typeof Colors
  | readonly [red: number, green: number, blue: number]
  | 'Random';

export interface CommandInteractionOption<Cached extends CacheType = CacheType> {
  attachment?: Attachment;
  autocomplete?: boolean;
  channel?: CacheTypeReducer<Cached, GuildBasedChannel, APIInteractionDataResolvedChannel>;
  focused?: boolean;
  member?: CacheTypeReducer<Cached, GuildMember, APIInteractionDataResolvedGuildMember>;
  message?: Message<BooleanCache<Cached>>;
  name: string;
  options?: readonly CommandInteractionOption[];
  role?: CacheTypeReducer<Cached, Role, APIRole>;
  type: ApplicationCommandOptionType;
  user?: User;
  value?: boolean | number | string;
}

export interface CommandInteractionResolvedData<Cached extends CacheType = CacheType> {
  attachments?: ReadonlyCollection<Snowflake, Attachment>;
  channels?: ReadonlyCollection<Snowflake, CacheTypeReducer<Cached, Channel, APIInteractionDataResolvedChannel>>;
  members?: ReadonlyCollection<Snowflake, CacheTypeReducer<Cached, GuildMember, APIInteractionDataResolvedGuildMember>>;
  messages?: ReadonlyCollection<Snowflake, CacheTypeReducer<Cached, Message, APIMessage>>;
  roles?: ReadonlyCollection<Snowflake, CacheTypeReducer<Cached, Role, APIRole>>;
  users?: ReadonlyCollection<Snowflake, User>;
}

export interface AutocompleteFocusedOption {
  focused: true;
  name: string;
  type:
    | ApplicationCommandOptionType.Integer
    | ApplicationCommandOptionType.Number
    | ApplicationCommandOptionType.String;
  value: string;
}

export declare const Colors: {
  Aqua: 0x1abc9c;
  Blue: 0x3498db;
  Blurple: 0x5865f2;
  DarkAqua: 0x11806a;
  DarkBlue: 0x206694;
  DarkButNotBlack: 0x2c2f33;
  DarkGold: 0xc27c0e;
  DarkGreen: 0x1f8b4c;
  DarkGrey: 0x979c9f;
  DarkNavy: 0x2c3e50;
  DarkOrange: 0xa84300;
  DarkPurple: 0x71368a;
  DarkRed: 0x992d22;
  DarkVividPink: 0xad1457;
  DarkerGrey: 0x7f8c8d;
  Default: 0x000000;
  Fuchsia: 0xeb459e;
  Gold: 0xf1c40f;
  Green: 0x57f287;
  Grey: 0x95a5a6;
  Greyple: 0x99aab5;
  LightGrey: 0xbcc0c0;
  LuminousVividPink: 0xe91e63;
  Navy: 0x34495e;
  NotQuiteBlack: 0x23272a;
  Orange: 0xe67e22;
  Purple: 0x9b59b6;
  Red: 0xed4245;
  White: 0xffffff;
  Yellow: 0xfee75c;
};

export enum Events {
  ApplicationCommandPermissionsUpdate = 'applicationCommandPermissionsUpdate',
  AutoModerationActionExecution = 'autoModerationActionExecution',
  AutoModerationRuleCreate = 'autoModerationRuleCreate',
  AutoModerationRuleDelete = 'autoModerationRuleDelete',
  AutoModerationRuleUpdate = 'autoModerationRuleUpdate',
  CacheSweep = 'cacheSweep',
  ChannelCreate = 'channelCreate',
  ChannelDelete = 'channelDelete',
  ChannelPinsUpdate = 'channelPinsUpdate',
  ChannelUpdate = 'channelUpdate',
  ClientReady = 'clientReady',
  Debug = 'debug',
  EntitlementCreate = 'entitlementCreate',
  EntitlementDelete = 'entitlementDelete',
  EntitlementUpdate = 'entitlementUpdate',
  Error = 'error',
  GuildAuditLogEntryCreate = 'guildAuditLogEntryCreate',
  GuildAvailable = 'guildAvailable',
  GuildBanAdd = 'guildBanAdd',
  GuildBanRemove = 'guildBanRemove',
  GuildCreate = 'guildCreate',
  GuildDelete = 'guildDelete',
  GuildEmojiCreate = 'emojiCreate',
  GuildEmojiDelete = 'emojiDelete',
  GuildEmojiUpdate = 'emojiUpdate',
  GuildIntegrationsUpdate = 'guildIntegrationsUpdate',
  GuildMemberAdd = 'guildMemberAdd',
  GuildMemberAvailable = 'guildMemberAvailable',
  GuildMemberRemove = 'guildMemberRemove',
  GuildMemberUpdate = 'guildMemberUpdate',
  GuildMembersChunk = 'guildMembersChunk',
  GuildRoleCreate = 'roleCreate',
  GuildRoleDelete = 'roleDelete',
  GuildRoleUpdate = 'roleUpdate',
  GuildScheduledEventCreate = 'guildScheduledEventCreate',
  GuildScheduledEventDelete = 'guildScheduledEventDelete',
  GuildScheduledEventUpdate = 'guildScheduledEventUpdate',
  GuildScheduledEventUserAdd = 'guildScheduledEventUserAdd',
  GuildScheduledEventUserRemove = 'guildScheduledEventUserRemove',
  GuildSoundboardSoundCreate = 'guildSoundboardSoundCreate',
  GuildSoundboardSoundDelete = 'guildSoundboardSoundDelete',
  GuildSoundboardSoundUpdate = 'guildSoundboardSoundUpdate',
  GuildSoundboardSoundsUpdate = 'guildSoundboardSoundsUpdate',
  GuildStickerCreate = 'stickerCreate',
  GuildStickerDelete = 'stickerDelete',
  GuildStickerUpdate = 'stickerUpdate',
  GuildUnavailable = 'guildUnavailable',
  GuildUpdate = 'guildUpdate',
  InteractionCreate = 'interactionCreate',
  Invalidated = 'invalidated',
  InviteCreate = 'inviteCreate',
  InviteDelete = 'inviteDelete',
  MessageBulkDelete = 'messageDeleteBulk',
  MessageCreate = 'messageCreate',
  MessageDelete = 'messageDelete',
  MessagePollVoteAdd = 'messagePollVoteAdd',
  MessagePollVoteRemove = 'messagePollVoteRemove',
  MessageReactionAdd = 'messageReactionAdd',
  MessageReactionRemove = 'messageReactionRemove',
  MessageReactionRemoveAll = 'messageReactionRemoveAll',
  MessageReactionRemoveEmoji = 'messageReactionRemoveEmoji',
  MessageUpdate = 'messageUpdate',
  PresenceUpdate = 'presenceUpdate',
  SoundboardSounds = 'soundboardSounds',
  StageInstanceCreate = 'stageInstanceCreate',
  StageInstanceDelete = 'stageInstanceDelete',
  StageInstanceUpdate = 'stageInstanceUpdate',
  SubscriptionCreate = 'subscriptionCreate',
  SubscriptionDelete = 'subscriptionDelete',
  SubscriptionUpdate = 'subscriptionUpdate',
  ThreadCreate = 'threadCreate',
  ThreadDelete = 'threadDelete',
  ThreadListSync = 'threadListSync',
  ThreadMemberUpdate = 'threadMemberUpdate',
  ThreadMembersUpdate = 'threadMembersUpdate',
  ThreadUpdate = 'threadUpdate',
  TypingStart = 'typingStart',
  UserUpdate = 'userUpdate',
  VoiceChannelEffectSend = 'voiceChannelEffectSend',
  VoiceServerUpdate = 'voiceServerUpdate',
  VoiceStateUpdate = 'voiceStateUpdate',
  Warn = 'warn',
  WebhooksUpdate = 'webhooksUpdate',
}

export enum ShardEvents {
  Death = 'death',
  Disconnect = 'disconnect',
  Error = 'error',
  Message = 'message',
  Ready = 'ready',
  Resume = 'resume',
  Spawn = 'spawn',
}

export enum Status {
  Ready = 0,
  Connecting = 1,
  Reconnecting = 2,
  Idle = 3,
  Nearly = 4,
  Disconnected = 5,
  WaitingForGuilds = 6,
  Identifying = 7,
  Resuming = 8,
}

export interface GuildScheduledEventInviteURLCreateOptions extends InviteCreateOptions {
  channel?: GuildInvitableChannelResolvable;
}

export interface RoleCreateOptions extends RoleData {
  reason?: string;
}

export interface RoleEditOptions extends RoleData {
  reason?: string;
}

export interface StageInstanceCreateOptions {
  guildScheduledEvent?: GuildScheduledEventResolvable;
  privacyLevel?: StageInstancePrivacyLevel;
  sendStartNotification?: boolean;
  topic: string;
}

export interface CrosspostedChannel {
  channelId: Snowflake;
  guildId: Snowflake;
  name: string;
  type: ChannelType;
}

export type DateResolvable = Date | number | string;

export interface GuildTemplateEditOptions {
  description?: string;
  name?: string;
}

export interface EmbedField {
  inline: boolean;
  name: string;
  value: string;
}

export type EmojiIdentifierResolvable =
  | EmojiResolvable
  | string
  | `<${'' | 'a'}:${string}:${Snowflake}>`
  | `${'' | 'a:'}${string}:${Snowflake}`;

export type EmojiResolvable = ApplicationEmoji | GuildEmoji | ReactionEmoji | Snowflake;

export interface FetchApplicationCommandOptions extends FetchGuildApplicationCommandFetchOptions {
  guildId?: Snowflake;
}

export interface FetchArchivedThreadOptions {
  before?: DateResolvable | ThreadChannelResolvable;
  fetchAll?: boolean;
  limit?: number;
  type?: 'private' | 'public';
}

export interface FetchAutoModerationRuleOptions extends BaseFetchOptions {
  autoModerationRule: AutoModerationRuleResolvable;
}

export interface FetchAutoModerationRulesOptions {
  cache?: boolean;
}

export interface FetchBanOptions extends BaseFetchOptions {
  user: UserResolvable;
}

export interface FetchBansOptions {
  after?: Snowflake;
  before?: Snowflake;
  cache?: boolean;
  limit?: number;
}

export interface FetchChannelOptions extends BaseFetchOptions {
  allowUnknownGuild?: boolean;
}

export interface FetchedThreads {
  members: ReadonlyCollection<Snowflake, ThreadMember>;
  threads: ReadonlyCollection<Snowflake, AnyThreadChannel>;
}

export interface FetchedThreadsMore extends FetchedThreads {
  hasMore: boolean;
}

export interface FetchGuildOptions extends BaseFetchOptions {
  guild: GuildResolvable;
  withCounts?: boolean;
}

export interface FetchGuildsOptions {
  after?: Snowflake;
  before?: Snowflake;
  limit?: number;
}

export interface FetchGuildScheduledEventOptions extends BaseFetchOptions {
  guildScheduledEvent: GuildScheduledEventResolvable;
  withUserCount?: boolean;
}

export interface FetchGuildScheduledEventsOptions {
  cache?: boolean;
  withUserCount?: boolean;
}

export interface FetchGuildScheduledEventSubscribersOptions {
  limit?: number;
  withMember?: boolean;
}

export interface FetchInviteOptions extends BaseFetchOptions {
  code: string;
}

export interface FetchInvitesOptions {
  cache?: boolean;
  channelId?: GuildInvitableChannelResolvable;
}

export interface FetchMemberOptions extends BaseFetchOptions {
  user: UserResolvable;
}

export interface FetchMembersOptions {
  limit?: number;
  nonce?: string;
  query?: string;
  time?: number;
  user?: UserResolvable | readonly UserResolvable[];
  withPresences?: boolean;
}

export interface FetchMessageOptions extends BaseFetchOptions {
  message: MessageResolvable;
}

export interface FetchMessagesOptions {
  after?: Snowflake;
  around?: Snowflake;
  before?: Snowflake;
  cache?: boolean;
  limit?: number;
}

export interface FetchPinnedMessagesOptions {
  before?: DateResolvable;
  cache?: boolean;
  limit?: number;
}

export interface FetchPinnedMessagesResponse<InGuild extends boolean = boolean> {
  hasMore: boolean;
  items: readonly MessagePin<InGuild>[];
}

export interface MessagePin<InGuild extends boolean = boolean> {
  message: Message<InGuild>;
  get pinnedAt(): Date;
  pinnedTimestamp: number;
}

export interface FetchReactionUsersOptions {
  after?: Snowflake;
  limit?: number;
  type?: ReactionType;
}

export interface FetchThreadMemberOptions extends BaseFetchOptions {
  member: ThreadMemberResolvable;
  withMember?: boolean;
}

export interface FetchThreadOwnerOptions extends BaseFetchOptions {
  withMember?: boolean;
}

export interface FetchThreadMembersWithGuildMemberDataOptions {
  after?: Snowflake;
  cache?: boolean;
  limit?: number;
  withMember: true;
}

export interface FetchThreadMembersWithoutGuildMemberDataOptions {
  cache?: boolean;
  withMember?: false;
}

export type FetchThreadMembersOptions =
  | FetchThreadMembersWithGuildMemberDataOptions
  | FetchThreadMembersWithoutGuildMemberDataOptions;

export interface FetchThreadsOptions {
  archived?: FetchArchivedThreadOptions;
}

export interface AttachmentPayload {
  attachment: BufferResolvable | Stream;
  description?: string;
  duration?: number;
  name?: string;
  title?: string;
  waveform?: string;
}

export type GlobalSweepFilter<Key, Value> = () =>
  | ((value: Value, key: Key, collection: Collection<Key, Value>) => boolean)
  | null;

export interface GuildAuditLogsTypes {
  [AuditLogEvent.GuildUpdate]: ['Guild', 'Update'];
  [AuditLogEvent.ChannelCreate]: ['Channel', 'Create'];
  [AuditLogEvent.ChannelUpdate]: ['Channel', 'Update'];
  [AuditLogEvent.ChannelDelete]: ['Channel', 'Delete'];
  [AuditLogEvent.ChannelOverwriteCreate]: ['Channel', 'Create'];
  [AuditLogEvent.ChannelOverwriteUpdate]: ['Channel', 'Update'];
  [AuditLogEvent.ChannelOverwriteDelete]: ['Channel', 'Delete'];
  [AuditLogEvent.MemberKick]: ['User', 'Delete'];
  [AuditLogEvent.MemberPrune]: ['User', 'Delete'];
  [AuditLogEvent.MemberBanAdd]: ['User', 'Delete'];
  [AuditLogEvent.MemberBanRemove]: ['User', 'Create'];
  [AuditLogEvent.MemberUpdate]: ['User', 'Update'];
  [AuditLogEvent.MemberRoleUpdate]: ['User', 'Update'];
  [AuditLogEvent.MemberMove]: ['User', 'Update'];
  [AuditLogEvent.MemberDisconnect]: ['User', 'Delete'];
  [AuditLogEvent.BotAdd]: ['User', 'Create'];
  [AuditLogEvent.RoleCreate]: ['Role', 'Create'];
  [AuditLogEvent.RoleUpdate]: ['Role', 'Update'];
  [AuditLogEvent.RoleDelete]: ['Role', 'Delete'];
  [AuditLogEvent.InviteCreate]: ['Invite', 'Create'];
  [AuditLogEvent.InviteUpdate]: ['Invite', 'Update'];
  [AuditLogEvent.InviteDelete]: ['Invite', 'Delete'];
  [AuditLogEvent.WebhookCreate]: ['Webhook', 'Create'];
  [AuditLogEvent.WebhookUpdate]: ['Webhook', 'Update'];
  [AuditLogEvent.WebhookDelete]: ['Webhook', 'Delete'];
  [AuditLogEvent.EmojiCreate]: ['Emoji', 'Create'];
  [AuditLogEvent.EmojiUpdate]: ['Emoji', 'Update'];
  [AuditLogEvent.EmojiDelete]: ['Emoji', 'Delete'];
  [AuditLogEvent.MessageDelete]: ['Message', 'Delete'];
  [AuditLogEvent.MessageBulkDelete]: ['Message', 'Delete'];
  [AuditLogEvent.MessagePin]: ['Message', 'Create'];
  [AuditLogEvent.MessageUnpin]: ['Message', 'Delete'];
  [AuditLogEvent.IntegrationCreate]: ['Integration', 'Create'];
  [AuditLogEvent.IntegrationUpdate]: ['Integration', 'Update'];
  [AuditLogEvent.IntegrationDelete]: ['Integration', 'Delete'];
  [AuditLogEvent.StageInstanceCreate]: ['StageInstance', 'Create'];
  [AuditLogEvent.StageInstanceUpdate]: ['StageInstance', 'Update'];
  [AuditLogEvent.StageInstanceDelete]: ['StageInstance', 'Delete'];
  [AuditLogEvent.StickerCreate]: ['Sticker', 'Create'];
  [AuditLogEvent.StickerUpdate]: ['Sticker', 'Update'];
  [AuditLogEvent.StickerDelete]: ['Sticker', 'Delete'];
  [AuditLogEvent.GuildScheduledEventCreate]: ['GuildScheduledEvent', 'Create'];
  [AuditLogEvent.GuildScheduledEventUpdate]: ['GuildScheduledEvent', 'Update'];
  [AuditLogEvent.GuildScheduledEventDelete]: ['GuildScheduledEvent', 'Delete'];
  [AuditLogEvent.ThreadCreate]: ['Thread', 'Create'];
  [AuditLogEvent.ThreadUpdate]: ['Thread', 'Update'];
  [AuditLogEvent.ThreadDelete]: ['Thread', 'Delete'];
  [AuditLogEvent.ApplicationCommandPermissionUpdate]: ['ApplicationCommand', 'Update'];
  [AuditLogEvent.SoundboardSoundCreate]: ['SoundboardSound', 'Create'];
  [AuditLogEvent.SoundboardSoundUpdate]: ['SoundboardSound', 'Update'];
  [AuditLogEvent.SoundboardSoundDelete]: ['SoundboardSound', 'Delete'];
  [AuditLogEvent.AutoModerationRuleCreate]: ['AutoModeration', 'Create'];
  [AuditLogEvent.AutoModerationRuleUpdate]: ['AutoModeration', 'Update'];
  [AuditLogEvent.AutoModerationRuleDelete]: ['AutoModeration', 'Delete'];
  [AuditLogEvent.AutoModerationBlockMessage]: ['User', 'Update'];
  [AuditLogEvent.AutoModerationFlagToChannel]: ['User', 'Update'];
  [AuditLogEvent.AutoModerationUserCommunicationDisabled]: ['User', 'Update'];
  [AuditLogEvent.OnboardingPromptCreate]: ['GuildOnboardingPrompt', 'Create'];
  [AuditLogEvent.OnboardingPromptUpdate]: ['GuildOnboardingPrompt', 'Update'];
  [AuditLogEvent.OnboardingPromptDelete]: ['GuildOnboardingPrompt', 'Delete'];
  // Never have a target: CreatorMonetizationRequestCreated, CreatorMonetizationTermsAccepted, OnboardingCreate, OnboardingUpdate, HomeSettingsCreate, HomeSettingsUpdate
}

export type GuildAuditLogsActionType = GuildAuditLogsTypes[keyof GuildAuditLogsTypes][1] | 'All';

export interface GuildAuditLogsEntryExtraField {
  [AuditLogEvent.MemberKick]: { integrationType: string } | null;
  [AuditLogEvent.MemberRoleUpdate]: { integrationType: string } | null;
  [AuditLogEvent.MemberPrune]: { days: number; removed: number };
  [AuditLogEvent.MemberMove]: { channel: VoiceBasedChannel | { id: Snowflake }; count: number };
  [AuditLogEvent.MessageDelete]: { channel: GuildTextBasedChannel | { id: Snowflake }; count: number };
  [AuditLogEvent.MessageBulkDelete]: { count: number };
  [AuditLogEvent.MessagePin]: { channel: GuildTextBasedChannel | { id: Snowflake }; messageId: Snowflake };
  [AuditLogEvent.MessageUnpin]: { channel: GuildTextBasedChannel | { id: Snowflake }; messageId: Snowflake };
  [AuditLogEvent.MemberDisconnect]: { count: number };
  [AuditLogEvent.ChannelOverwriteCreate]:
    | GuildMember
    | Role
    | { id: Snowflake; name: string; type: AuditLogOptionsType.Role }
    | { id: Snowflake; type: AuditLogOptionsType.Member };
  [AuditLogEvent.ChannelOverwriteUpdate]:
    | GuildMember
    | Role
    | { id: Snowflake; name: string; type: AuditLogOptionsType.Role }
    | { id: Snowflake; type: AuditLogOptionsType.Member };
  [AuditLogEvent.ChannelOverwriteDelete]:
    | GuildMember
    | Role
    | { id: Snowflake; name: string; type: AuditLogOptionsType.Role }
    | { id: Snowflake; type: AuditLogOptionsType.Member };
  [AuditLogEvent.StageInstanceCreate]: StageChannel | { id: Snowflake };
  [AuditLogEvent.StageInstanceDelete]: StageChannel | { id: Snowflake };
  [AuditLogEvent.StageInstanceUpdate]: StageChannel | { id: Snowflake };
  [AuditLogEvent.ApplicationCommandPermissionUpdate]: { applicationId: Snowflake };
  [AuditLogEvent.AutoModerationBlockMessage]: {
    autoModerationRuleName: string;
    autoModerationRuleTriggerType: AuditLogRuleTriggerType;
    channel: GuildTextBasedChannel | { id: Snowflake };
  };
  [AuditLogEvent.AutoModerationFlagToChannel]: {
    autoModerationRuleName: string;
    autoModerationRuleTriggerType: AuditLogRuleTriggerType;
    channel: GuildTextBasedChannel | { id: Snowflake };
  };
  [AuditLogEvent.AutoModerationUserCommunicationDisabled]: {
    autoModerationRuleName: string;
    autoModerationRuleTriggerType: AuditLogRuleTriggerType;
    channel: GuildTextBasedChannel | { id: Snowflake };
  };
}

export interface GuildAuditLogsEntryTargetField<TAction extends AuditLogEvent> {
  ApplicationCommand: ApplicationCommand | { id: Snowflake };
  AutoModeration: AutoModerationRule;
  Channel: NonThreadGuildBasedChannel | { [x: string]: unknown; id: Snowflake };
  Emoji: GuildEmoji | { id: Snowflake };
  Guild: Guild;
  GuildOnboardingPrompt: GuildOnboardingPrompt | { [x: string]: unknown; id: Snowflake };
  GuildScheduledEvent: GuildScheduledEvent;
  Integration: Integration;
  Invite: GuildInvite;
  Message: TAction extends AuditLogEvent.MessageBulkDelete ? GuildTextBasedChannel | { id: Snowflake } : User | null;
  Role: Role | { id: Snowflake };
  SoundboardSound: SoundboardSound | { id: Snowflake };
  StageInstance: StageInstance;
  Sticker: Sticker;
  Thread: AnyThreadChannel | { [x: string]: unknown; id: Snowflake };
  User: PartialUser | User | null;
  Webhook: Webhook<WebhookType.ChannelFollower | WebhookType.Incoming>;
}

export interface GuildAuditLogsFetchOptions<Event extends GuildAuditLogsResolvable> {
  after?: GuildAuditLogsEntry | Snowflake;
  before?: GuildAuditLogsEntry | Snowflake;
  limit?: number;
  type?: Event;
  user?: UserResolvable;
}

export type GuildAuditLogsResolvable = AuditLogEvent | null;

export type GuildAuditLogsTargetType = GuildAuditLogsTypes[keyof GuildAuditLogsTypes][0] | 'Unknown';

export type GuildAuditLogsTargets = {
  [Key in GuildAuditLogsTargetType]: Key;
};

export type GuildBanResolvable = GuildBan | UserResolvable;

export type GuildChannelResolvable = GuildBasedChannel | Snowflake;

export interface AutoModerationRuleCreateOptions extends AutoModerationRuleEditOptions {
  actions: readonly AutoModerationActionOptions[];
  eventType: AutoModerationRuleEventType;
  name: string;
  triggerType: AutoModerationRuleTriggerType;
}

export interface AutoModerationRuleEditOptions {
  actions?: readonly AutoModerationActionOptions[];
  enabled?: boolean;
  eventType?: AutoModerationRuleEventType;
  exemptChannels?: ReadonlyCollection<Snowflake, GuildBasedChannel> | readonly GuildChannelResolvable[];
  exemptRoles?: ReadonlyCollection<Snowflake, Role> | readonly RoleResolvable[];
  name?: string;
  reason?: string;
  triggerMetadata?: AutoModerationTriggerMetadataOptions;
}

export interface AutoModerationTriggerMetadataOptions extends AutoModerationTriggerMetadata {}

export interface AutoModerationActionOptions {
  metadata?: AutoModerationActionMetadataOptions;
  type: AutoModerationActionType;
}

export interface AutoModerationActionMetadataOptions extends BaseAutoModerationActionMetadata {
  channel?: GuildTextChannelResolvable | ThreadChannel;
}

export interface GuildChannelCreateOptions extends Omit<CategoryCreateChannelOptions, 'type'> {
  parent?: CategoryChannelResolvable | null;
  type?: Exclude<
    ChannelType,
    | ChannelType.AnnouncementThread
    | ChannelType.DM
    | ChannelType.GroupDM
    | ChannelType.PrivateThread
    | ChannelType.PublicThread
  >;
}

export interface GuildChannelCloneOptions extends Omit<GuildChannelCreateOptions, 'name'> {
  name?: string;
}

export interface GuildChannelEditOptions {
  availableTags?: readonly GuildForumTagData[];
  bitrate?: number;
  defaultAutoArchiveDuration?: ThreadAutoArchiveDuration;
  defaultForumLayout?: ForumLayoutType;
  defaultReactionEmoji?: DefaultReactionEmoji | null;
  defaultSortOrder?: SortOrderType | null;
  defaultThreadRateLimitPerUser?: number;
  flags?: ChannelFlagsResolvable;
  lockPermissions?: boolean;
  name?: string;
  nsfw?: boolean;
  parent?: CategoryChannelResolvable | null;
  permissionOverwrites?: ReadonlyCollection<Snowflake, OverwriteResolvable> | readonly OverwriteResolvable[];
  position?: number;
  rateLimitPerUser?: number;
  reason?: string;
  rtcRegion?: string | null;
  topic?: string | null;
  type?: ChannelType.GuildAnnouncement | ChannelType.GuildText;
  userLimit?: number;
  videoQualityMode?: VideoQualityMode | null;
}

export interface GuildChannelOverwriteOptions {
  reason?: string;
  type?: OverwriteType;
}

export interface GuildWidgetSettings {
  channel: AnnouncementChannel | ForumChannel | MediaChannel | TextChannel | VoiceBasedChannel | null;
  enabled: boolean;
}

export interface GuildEditOptions {
  afkChannel?: VoiceChannelResolvable | null;
  afkTimeout?: number;
  banner?: Base64Resolvable | BufferResolvable | null;
  defaultMessageNotifications?: GuildDefaultMessageNotifications | null;
  description?: string | null;
  discoverySplash?: Base64Resolvable | BufferResolvable | null;
  explicitContentFilter?: GuildExplicitContentFilter | null;
  features?: readonly `${GuildFeature}`[];
  icon?: Base64Resolvable | BufferResolvable | null;
  name?: string;
  preferredLocale?: Locale | null;
  premiumProgressBarEnabled?: boolean;
  publicUpdatesChannel?: TextChannelResolvable | null;
  reason?: string;
  rulesChannel?: TextChannelResolvable | null;
  safetyAlertsChannel?: TextChannelResolvable | null;
  splash?: Base64Resolvable | BufferResolvable | null;
  systemChannel?: TextChannelResolvable | null;
  systemChannelFlags?: SystemChannelFlagsResolvable;
  verificationLevel?: GuildVerificationLevel | null;
}

export interface GuildEmojiCreateOptions {
  attachment: Base64Resolvable | BufferResolvable;
  name: string;
  reason?: string;
  roles?: ReadonlyCollection<Snowflake, Role> | readonly RoleResolvable[];
}

export interface GuildEmojiEditOptions {
  name?: string;
  reason?: string;
  roles?: ReadonlyCollection<Snowflake, Role> | readonly RoleResolvable[];
}

export interface GuildStickerCreateOptions {
  description?: string | null;
  file: AttachmentPayload | BufferResolvable | JSONEncodable<AttachmentBuilder> | Stream;
  name: string;
  reason?: string;
  tags: string;
}

export interface GuildStickerEditOptions {
  description?: string | null;
  name?: string;
  reason?: string;
  tags?: string;
}

export interface GuildMemberEditOptions {
  channel?: GuildVoiceChannelResolvable | null;
  communicationDisabledUntil?: DateResolvable | null;
  deaf?: boolean;
  flags?: GuildMemberFlagsResolvable;
  mute?: boolean;
  nick?: string | null;
  reason?: string;
  roles?: ReadonlyCollection<Snowflake, Role> | readonly RoleResolvable[];
}

export type GuildResolvable =
  | Guild
<<<<<<< HEAD
  | NonThreadGuildBasedChannel
  | GuildMember
  | PartialGuildMember
  | GuildEmoji
  | Invite
=======
  | GuildEmoji
  | GuildInvite
  | GuildMember
  | NonThreadGuildBasedChannel
>>>>>>> b66f52f9
  | Role
  | Snowflake;

export interface GuildPruneMembersOptions {
  count?: boolean;
  days?: number;
  dry?: boolean;
  reason?: string;
  roles?: readonly RoleResolvable[];
}

export interface GuildWidgetSettingsData {
  channel: AnnouncementChannel | ForumChannel | MediaChannel | Snowflake | TextChannel | VoiceBasedChannel | null;
  enabled: boolean;
}

export interface GuildSearchMembersOptions {
  cache?: boolean;
  limit?: number;
  query: string;
}

export interface GuildListMembersOptions {
  after?: Snowflake;
  cache?: boolean;
  limit?: number;
}

// TODO: use conditional types for better TS support
export interface GuildScheduledEventCreateOptions {
  channel?: GuildVoiceChannelResolvable;
  description?: string;
  entityMetadata?: GuildScheduledEventEntityMetadataOptions;
  entityType: GuildScheduledEventEntityType;
  image?: Base64Resolvable | BufferResolvable | null;
  name: string;
  privacyLevel: GuildScheduledEventPrivacyLevel;
  reason?: string;
  recurrenceRule?: GuildScheduledEventRecurrenceRuleOptions;
  scheduledEndTime?: DateResolvable;
  scheduledStartTime: DateResolvable;
}

export type GuildScheduledEventRecurrenceRuleOptions =
  | BaseGuildScheduledEventRecurrenceRuleOptions<
      GuildScheduledEventRecurrenceRuleFrequency.Daily | GuildScheduledEventRecurrenceRuleFrequency.Weekly,
      {
        byWeekday: readonly GuildScheduledEventRecurrenceRuleWeekday[];
      }
    >
  | BaseGuildScheduledEventRecurrenceRuleOptions<
      GuildScheduledEventRecurrenceRuleFrequency.Monthly,
      {
        byNWeekday: readonly GuildScheduledEventRecurrenceRuleNWeekday[];
      }
    >
  | BaseGuildScheduledEventRecurrenceRuleOptions<
      GuildScheduledEventRecurrenceRuleFrequency.Yearly,
      {
        byMonth: readonly GuildScheduledEventRecurrenceRuleMonth[];
        byMonthDay: readonly number[];
      }
    >;

export type BaseGuildScheduledEventRecurrenceRuleOptions<
  Frequency extends GuildScheduledEventRecurrenceRuleFrequency,
  Extra extends {},
> = Extra & {
  frequency: Frequency;
  interval: number;
  startAt: DateResolvable;
};

export interface GuildScheduledEventEditOptions<
  Status extends GuildScheduledEventStatus,
  AcceptableStatus extends GuildScheduledEventSetStatusArg<Status>,
> extends Omit<Partial<GuildScheduledEventCreateOptions>, 'channel' | 'recurrenceRule'> {
  channel?: GuildVoiceChannelResolvable | null;
  recurrenceRule?: GuildScheduledEventRecurrenceRuleOptions | null;
  status?: AcceptableStatus;
}

export interface GuildScheduledEventEntityMetadata {
  location: string | null;
}

export interface GuildScheduledEventEntityMetadataOptions {
  location?: string;
}

export type GuildScheduledEventManagerFetchResult<
  Options extends FetchGuildScheduledEventOptions | FetchGuildScheduledEventsOptions | GuildScheduledEventResolvable,
> = Options extends FetchGuildScheduledEventOptions | GuildScheduledEventResolvable
  ? GuildScheduledEvent
  : Collection<Snowflake, GuildScheduledEvent>;

export type GuildScheduledEventManagerFetchSubscribersResult<
  Options extends FetchGuildScheduledEventSubscribersOptions,
> = Options extends { withMember: true }
  ? Collection<Snowflake, GuildScheduledEventUser<true>>
  : Collection<Snowflake, GuildScheduledEventUser<false>>;

export type GuildScheduledEventResolvable = GuildScheduledEvent | Snowflake;

export type GuildScheduledEventSetStatusArg<Status extends GuildScheduledEventStatus> =
  Status extends GuildScheduledEventStatus.Scheduled
    ? GuildScheduledEventStatus.Active | GuildScheduledEventStatus.Canceled
    : Status extends GuildScheduledEventStatus.Active
      ? GuildScheduledEventStatus.Completed
      : never;

export interface GuildScheduledEventUser<WithMember> {
  guildScheduledEventId: Snowflake;
  member: WithMember extends true ? GuildMember : null;
  user: User;
}

export type GuildTemplateResolvable = string;

export type GuildVoiceChannelResolvable = Snowflake | VoiceBasedChannel;

export interface GuildOnboardingEditOptions {
  defaultChannels?: ReadonlyCollection<Snowflake, GuildChannel> | readonly ChannelResolvable[];
  enabled?: boolean;
  mode?: GuildOnboardingMode;
  prompts?: ReadonlyCollection<Snowflake, GuildOnboardingPrompt> | readonly GuildOnboardingPromptData[];
  reason?: string;
}

export interface GuildOnboardingPromptData {
  id?: Snowflake;
  inOnboarding?: boolean;
  options: ReadonlyCollection<Snowflake, GuildOnboardingPromptOption> | readonly GuildOnboardingPromptOptionData[];
  required?: boolean;
  singleSelect?: boolean;
  title: string;
  type?: GuildOnboardingPromptType;
}

export interface GuildOnboardingPromptOptionData {
  channels?: ReadonlyCollection<Snowflake, GuildChannel> | readonly ChannelResolvable[];
  description?: string | null;
  emoji?: Emoji | EmojiIdentifierResolvable | null;
  id?: Snowflake | null;
  roles?: ReadonlyCollection<Snowflake, Role> | readonly RoleResolvable[];
  title: string;
}

export type HexColorString = `#${string}`;

export interface IncidentActions {
  dmSpamDetectedAt: Date | null;
  dmsDisabledUntil: Date | null;
  invitesDisabledUntil: Date | null;
  raidDetectedAt: Date | null;
}

export interface IncidentActionsEditOptions {
  dmsDisabledUntil?: DateResolvable | null | undefined;
  invitesDisabledUntil?: DateResolvable | null | undefined;
}

export interface IntegrationAccount {
  id: Snowflake | string;
  name: string;
}

export type IntegrationType = 'discord' | 'guild_subscription' | 'twitch' | 'youtube';

export type IntegrationTypesConfigurationParameters = ClientApplicationInstallParams;

export interface IntegrationTypesConfigurationContext {
  oauth2InstallParams: IntegrationTypesConfigurationParameters | null;
}

export type IntegrationTypesConfiguration = Partial<
  Record<ApplicationIntegrationType, IntegrationTypesConfigurationContext>
>;

export type CollectedInteraction<Cached extends CacheType = CacheType> =
  | ButtonInteraction<Cached>
  | ChannelSelectMenuInteraction<Cached>
  | MentionableSelectMenuInteraction<Cached>
  | ModalSubmitInteraction<Cached>
  | RoleSelectMenuInteraction<Cached>
  | StringSelectMenuInteraction<Cached>
  | UserSelectMenuInteraction<Cached>;

export interface InteractionCollectorOptions<
  Interaction extends CollectedInteraction,
  Cached extends CacheType = CacheType,
> extends CollectorOptions<[Interaction]> {
  channel?: TextBasedChannelResolvable;
  componentType?: ComponentType;
  guild?: GuildResolvable;
  interactionType?: InteractionType;
  max?: number;
  maxComponents?: number;
  maxUsers?: number;
  message?: CacheTypeReducer<Cached, Message, APIMessage>;
}

export interface InteractionDeferReplyOptions {
  flags?: BitFieldResolvable<Extract<MessageFlagsString, 'Ephemeral'>, MessageFlags.Ephemeral> | undefined;
  withResponse?: boolean;
}

export interface InteractionDeferUpdateOptions {
  withResponse?: boolean;
}

export interface InteractionReplyOptions extends BaseMessageOptions, MessageOptionsPoll {
  flags?:
    | BitFieldResolvable<
        Extract<
          MessageFlagsString,
          'Ephemeral' | 'IsComponentsV2' | 'IsVoiceMessage' | 'SuppressEmbeds' | 'SuppressNotifications'
        >,
        | MessageFlags.Ephemeral
        | MessageFlags.IsComponentsV2
        | MessageFlags.IsVoiceMessage
        | MessageFlags.SuppressEmbeds
        | MessageFlags.SuppressNotifications
      >
    | undefined;
  tts?: boolean;
  withResponse?: boolean;
}

export interface InteractionUpdateOptions extends MessageEditOptions {
  withResponse?: boolean;
}

export interface InviteGenerationOptions {
  disableGuildSelect?: boolean;
  guild?: GuildResolvable;
  permissions?: PermissionResolvable;
  scopes: readonly OAuth2Scopes[];
}

export type GuildInvitableChannel = AnnouncementChannel | ForumChannel | MediaChannel | TextChannel | VoiceChannel;

export type GuildInvitableChannelResolvable = GuildInvitableChannel | Snowflake;

export interface InviteCreateOptions {
  maxAge?: number;
  maxUses?: number;
  reason?: string;
  targetApplication?: ApplicationResolvable;
  targetType?: InviteTargetType;
  targetUser?: UserResolvable;
  temporary?: boolean;
  unique?: boolean;
}

export type InviteResolvable = string;
export type GuildInviteResolvable = string;

export interface LifetimeFilterOptions<Key, Value> {
  excludeFromSweep?(value: Value, key: Key, collection: LimitedCollection<Key, Value>): boolean;
  getComparisonTimestamp?(value: Value, key: Key, collection: LimitedCollection<Key, Value>): number;
  lifetime?: number;
}

export type ActionRowComponentOptions =
  | ButtonComponentData
  | ChannelSelectMenuComponentData
  | MentionableSelectMenuComponentData
  | RoleSelectMenuComponentData
  | StringSelectMenuComponentData
  | UserSelectMenuComponentData;

export type MessageActionRowComponentResolvable = ActionRowComponentOptions | MessageActionRowComponent;

export interface MessageActivity {
  partyId?: string;
  type: MessageActivityType;
}

export interface BaseButtonComponentData extends BaseComponentData {
  disabled?: boolean;
  emoji?: ComponentEmojiResolvable;
  label?: string;
  style: ButtonStyle;
  type: ComponentType.Button;
}

export interface LinkButtonComponentData extends BaseButtonComponentData {
  style: ButtonStyle.Link;
  url: string;
}

export interface InteractionButtonComponentData extends BaseButtonComponentData {
  customId: string;
  style: Exclude<ButtonStyle, ButtonStyle.Link>;
}

export type ButtonComponentData = InteractionButtonComponentData | LinkButtonComponentData;

export interface MessageCollectorOptions extends CollectorOptions<[Message, Collection<Snowflake, Message>]> {
  max?: number;
  maxProcessed?: number;
}

export type CollectedMessageInteraction<Cached extends CacheType = CacheType> = Exclude<
  CollectedInteraction<Cached>,
  ModalSubmitInteraction
>;

export interface MessageComponentCollectorOptions<Interaction extends CollectedMessageInteraction>
  extends AwaitMessageComponentOptions<Interaction> {
  max?: number;
  maxComponents?: number;
  maxUsers?: number;
}

export interface MessageChannelComponentCollectorOptions<
  Interaction extends CollectedMessageInteraction,
  Cached extends CacheType = CacheType,
> extends MessageComponentCollectorOptions<Interaction> {
  message?: CacheTypeReducer<Cached, Message, APIMessage>;
}

export interface MessageInteractionMetadata {
  authorizingIntegrationOwners: APIAuthorizingIntegrationOwnersMap;
  id: Snowflake;
  interactedMessageId: Snowflake | null;
  originalResponseMessageId: Snowflake | null;
  triggeringInteractionMetadata: MessageInteractionMetadata | null;
  type: InteractionType;
  user: User;
}

export interface MessageMentionsHasOptions {
  ignoreDirect?: boolean;
  ignoreEveryone?: boolean;
  ignoreRepliedUser?: boolean;
  ignoreRoles?: boolean;
}

export interface MessageMentionOptions {
  parse?: readonly MessageMentionTypes[];
  repliedUser?: boolean;
  roles?: readonly Snowflake[];
  users?: readonly Snowflake[];
}

export type MessageMentionTypes = 'everyone' | 'roles' | 'users';

export interface MessageSnapshot
  extends Partialize<
    Message,
    null,
    Exclude<
      keyof Message,
      | 'attachments'
      | 'client'
      | 'components'
      | 'content'
      | 'createdTimestamp'
      | 'editedTimestamp'
      | 'embeds'
      | 'flags'
      | 'mentions'
      | 'stickers'
      | 'type'
    >
  > {}

export interface BaseMessageOptions {
  allowedMentions?: MessageMentionOptions;
  components?: readonly (
    | ActionRowData<MessageActionRowComponentBuilder | MessageActionRowComponentData>
    | APIMessageTopLevelComponent
    | JSONEncodable<APIActionRowComponent<APIComponentInActionRow>>
    | JSONEncodable<APIMessageTopLevelComponent>
    | TopLevelComponentData
  )[];
  content?: string;
  embeds?: readonly (APIEmbed | JSONEncodable<APIEmbed>)[];
  files?: readonly (
    | Attachment
    | AttachmentBuilder
    | AttachmentPayload
    | BufferResolvable
    | JSONEncodable<APIAttachment>
    | Stream
  )[];
}

export interface MessageOptionsPoll {
  poll?: JSONEncodable<RESTAPIPoll> | PollData;
}

export interface MessageOptionsFlags {
  flags?:
    | BitFieldResolvable<
        Extract<MessageFlagsString, 'IsComponentsV2' | 'IsVoiceMessage' | 'SuppressEmbeds' | 'SuppressNotifications'>,
        | MessageFlags.IsComponentsV2
        | MessageFlags.IsVoiceMessage
        | MessageFlags.SuppressEmbeds
        | MessageFlags.SuppressNotifications
      >
    | undefined;
}

export interface MessageOptionsTTS {
  tts?: boolean;
}

export interface MessageOptionsStickers {
  stickers?: readonly StickerResolvable[];
}

export interface BaseMessageCreateOptions
  extends BaseMessageOptions,
    MessageOptionsPoll,
    MessageOptionsFlags,
    MessageOptionsTTS,
    MessageOptionsStickers {
  enforceNonce?: boolean;
  nonce?: number | string;
}

export interface MessageCreateOptions extends BaseMessageCreateOptions {
  messageReference?: MessageReferenceOptions;
}

export interface GuildForumThreadMessageCreateOptions
  extends BaseMessageOptions,
    MessageOptionsFlags,
    MessageOptionsStickers {}

export interface MessageEditAttachmentData {
  id: Snowflake;
}

export interface MessageEditOptions extends Omit<BaseMessageOptions, 'content'> {
  attachments?: readonly (Attachment | MessageEditAttachmentData)[];
  content?: string | null;
  flags?:
    | BitFieldResolvable<
        Extract<MessageFlagsString, 'IsComponentsV2' | 'SuppressEmbeds'>,
        MessageFlags.IsComponentsV2 | MessageFlags.SuppressEmbeds
      >
    | undefined;
}

export type MessageReactionResolvable = MessageReaction | Snowflake | string;

export interface MessageReference {
  channelId: Snowflake;
  guildId: Snowflake | undefined;
  messageId: Snowflake | undefined;
  type: MessageReferenceType;
}

export interface MessageReferenceOptions extends MessageReference {
  failIfNotExists?: boolean;
}

export type MessageResolvable = Message | Snowflake;

export interface BaseSelectMenuComponentData extends BaseComponentData {
  customId: string;
  disabled?: boolean;
  maxValues?: number;
  minValues?: number;
  placeholder?: string;
}

export interface StringSelectMenuComponentData extends BaseSelectMenuComponentData {
  options: readonly SelectMenuComponentOptionData[];
  required?: boolean;
  type: ComponentType.StringSelect;
}

export interface UserSelectMenuComponentData extends BaseSelectMenuComponentData {
  defaultValues?: readonly APISelectMenuDefaultValue<SelectMenuDefaultValueType.User>[];
  type: ComponentType.UserSelect;
}

export interface RoleSelectMenuComponentData extends BaseSelectMenuComponentData {
  defaultValues?: readonly APISelectMenuDefaultValue<SelectMenuDefaultValueType.Role>[];
  type: ComponentType.RoleSelect;
}

export interface MentionableSelectMenuComponentData extends BaseSelectMenuComponentData {
  defaultValues?: readonly APISelectMenuDefaultValue<
    SelectMenuDefaultValueType.Role | SelectMenuDefaultValueType.User
  >[];
  type: ComponentType.MentionableSelect;
}

export interface ChannelSelectMenuComponentData extends BaseSelectMenuComponentData {
  channelTypes?: readonly ChannelType[];
  defaultValues?: readonly APISelectMenuDefaultValue<SelectMenuDefaultValueType.Channel>[];
  type: ComponentType.ChannelSelect;
}

export interface MessageSelectOption {
  default: boolean;
  description: string | null;
  emoji: APIPartialEmoji | null;
  label: string;
  value: string;
}

export interface ReactionCountDetailsData {
  burst: number;
  normal: number;
}

export interface SelectMenuComponentOptionData {
  default?: boolean;
  description?: string;
  emoji?: ComponentEmojiResolvable;
  label: string;
  value: string;
}

export interface TextInputComponentData extends BaseComponentData {
  customId: string;
  maxLength?: number;
  minLength?: number;
  placeholder?: string;
  required?: boolean;
  style: TextInputStyle;
  type: ComponentType.TextInput;
  value?: string;
}

export type MessageTarget =
  | ChannelManager
  | Interaction
  | InteractionWebhook
  | Message
  | MessageManager
  | TextBasedChannel
  | Webhook<WebhookType.Incoming>
  | WebhookClient;

export interface MultipleShardRespawnOptions {
  respawnDelay?: number;
  shardDelay?: number;
  timeout?: number;
}

export interface MultipleShardSpawnOptions {
  amount?: number | 'auto';
  delay?: number;
  timeout?: number;
}

export interface BaseOverwriteData {
  allow?: PermissionResolvable;
  deny?: PermissionResolvable;
  id: RoleResolvable | UserResolvable;
  type?: OverwriteType;
}

export interface OverwriteDataWithMandatoryType extends BaseOverwriteData {
  type: OverwriteType;
}

export interface OverwriteDataWithOptionalType extends BaseOverwriteData {
  id: Exclude<RoleResolvable | UserResolvable, Snowflake>;
}

export type OverwriteData = OverwriteDataWithMandatoryType | OverwriteDataWithOptionalType;

export type OverwriteResolvable = OverwriteData | PermissionOverwrites;

export type PermissionFlags = Record<keyof typeof PermissionFlagsBits, bigint>;

export type PermissionOverwriteOptions = Partial<Record<keyof typeof PermissionFlagsBits, boolean | null>>;

export type PermissionResolvable = BitFieldResolvable<keyof typeof PermissionFlagsBits, bigint>;

export type PermissionOverwriteResolvable = PermissionOverwrites | RoleResolvable | UserResolvable;

export interface RecursiveReadonlyArray<ItemType> extends ReadonlyArray<ItemType | RecursiveReadonlyArray<ItemType>> {}

export interface PartialRecipient {
  username: string;
}

export interface PresenceData {
  activities?: readonly ActivitiesOptions[];
  afk?: boolean;
  shardId?: number | readonly number[];
  status?: PresenceStatusData;
}

export type PresenceResolvable = Presence | Snowflake | UserResolvable;

export interface PartialEmoji {
  animated: boolean;
  id: Snowflake | undefined;
  name: string;
}

export interface PartialEmojiOnlyId {
  id: Snowflake;
}

export type Partialize<
  PartialType extends AllowedPartial,
  NulledKeys extends keyof PartialType | null = null,
  NullableKeys extends keyof PartialType | null = null,
  OverridableKeys extends keyof PartialType | '' = '',
> = {
  [K in keyof Omit<PartialType, OverridableKeys>]: K extends 'partial'
    ? true
    : K extends NulledKeys
      ? null
      : K extends NullableKeys
        ? PartialType[K] | null
        : PartialType[K];
};

export interface PartialDMChannel extends Partialize<DMChannel, null, null, 'lastMessageId'> {
  lastMessageId: undefined;
}

export interface PartialGuildMember
  extends Partialize<GuildMember, 'joinedAt' | 'joinedTimestamp' | 'pending', null, 'roles'> {
  get partial(): true;
  get roles(): PartialGuildMemberRoleManager;
}

export interface PartialMessage
  extends Partialize<Message, 'pinned' | 'system' | 'tts' | 'type', 'author' | 'cleanContent' | 'content'> {}

export interface PartialMessageReaction extends Partialize<MessageReaction, 'count'> {}

export interface PartialPoll
  extends Partialize<
    Poll,
    'allowMultiselect' | 'expiresTimestamp' | 'layoutType',
    null,
    'answers' | 'message' | 'question'
  > {
  // eslint-disable-next-line no-restricted-syntax
  answers: Collection<number, PartialPollAnswer>;
  message: PartialMessage;
  question: { text: null };
}

export interface PartialPollAnswer extends Partialize<PollAnswer, 'emoji' | 'text', null, 'poll'> {
  readonly poll: PartialPoll;
}

export interface PartialGuildScheduledEvent
  extends Partialize<GuildScheduledEvent, 'userCount', 'entityType' | 'name' | 'privacyLevel' | 'status'> {}

export interface PartialThreadMember extends Partialize<ThreadMember, 'flags' | 'joinedAt' | 'joinedTimestamp'> {}

export interface PartialSoundboardSound extends Partialize<SoundboardSound, 'available' | 'name' | 'volume'> {}

export enum Partials {
  User,
  Channel,
  GuildMember,
  Message,
  Reaction,
  GuildScheduledEvent,
  ThreadMember,
  Poll,
  PollAnswer,
  SoundboardSound,
}

export interface PartialUser extends Partialize<User, 'discriminator' | 'tag' | 'username'> {}

export type PresenceStatusData = ClientPresenceStatus | 'invisible';

export type PresenceStatus = PresenceStatusData | 'offline';

export interface ReactionCollectorOptions extends CollectorOptions<[MessageReaction, User]> {
  max?: number;
  maxEmojis?: number;
  maxUsers?: number;
}

export interface MessageReplyOptions extends BaseMessageCreateOptions {
  failIfNotExists?: boolean;
}

export interface ResolvedOverwriteOptions {
  allow: PermissionsBitField;
  deny: PermissionsBitField;
}

export interface RoleData {
  colors?: RoleColorsResolvable;
  hoist?: boolean;
  icon?: Base64Resolvable | BufferResolvable | EmojiResolvable | null;
  mentionable?: boolean;
  name?: string;
  permissions?: PermissionResolvable;
  position?: number;
  unicodeEmoji?: string | null;
}

export type RoleMention = '@everyone' | `<@&${Snowflake}>`;

export interface RolePosition {
  position: number;
  role: RoleResolvable;
}

export type RoleResolvable = Role | Snowflake;

export interface RoleSubscriptionData {
  isRenewal: boolean;
  roleSubscriptionListingId: Snowflake;
  tierName: string;
  totalMonthsSubscribed: number;
}

export interface RoleTagData {
  availableForPurchase?: true;
  botId?: Snowflake;
  guildConnections?: true;
  integrationId?: Snowflake;
  premiumSubscriberRole?: true;
  subscriptionListingId?: Snowflake;
}

export interface SetChannelPositionOptions {
  reason?: string;
  relative?: boolean;
}

export interface SetParentOptions {
  lockPermissions?: boolean;
  reason?: string;
}

export interface SetRolePositionOptions {
  reason?: string;
  relative?: boolean;
}

export type ShardingManagerMode = 'process' | 'worker';

export interface ShardingManagerOptions {
  execArgv?: readonly string[];
  mode?: ShardingManagerMode;
  respawn?: boolean;
  shardArgs?: readonly string[];
  shardList?: readonly number[] | 'auto';
  silent?: boolean;
  token?: string;
  totalShards?: number | 'auto';
}

export interface ShowModalOptions {
  withResponse?: boolean;
}

export interface LaunchActivityOptions {
  withResponse?: boolean;
}

export type StageInstanceResolvable = Snowflake | StageInstance;

export interface StartThreadOptions {
  autoArchiveDuration?: ThreadAutoArchiveDuration;
  name: string;
  rateLimitPerUser?: number;
  reason?: string;
}

export type ClientStatus = number;

export type StickerResolvable = Snowflake | Sticker;

export type SystemChannelFlagsResolvable = BitFieldResolvable<SystemChannelFlagsString, number>;

export type StageChannelResolvable = Snowflake | StageChannel;

export interface StageInstanceEditOptions {
  privacyLevel?: StageInstancePrivacyLevel;
  topic?: string;
}

export type SweeperKey = keyof SweeperDefinitions;

export type CollectionSweepFilter<Key, Value> = (value: Value, key: Key, collection: Collection<Key, Value>) => boolean;

export interface SweepOptions<Key, Value> {
  filter: GlobalSweepFilter<Key, Value>;
  interval: number;
}

export interface LifetimeSweepOptions {
  filter?: never;
  interval: number;
  lifetime: number;
}

export interface SweeperDefinitions {
  applicationCommands: [Snowflake, ApplicationCommand];
  autoModerationRules: [Snowflake, AutoModerationRule];
  bans: [Snowflake, GuildBan];
  emojis: [Snowflake, GuildEmoji];
  entitlements: [Snowflake, Entitlement];
  guildMembers: [Snowflake, GuildMember];
  invites: [string, GuildInvite, true];
  messages: [Snowflake, Message, true];
  presences: [Snowflake, Presence];
  reactions: [Snowflake | string, MessageReaction];
  stageInstances: [Snowflake, StageInstance];
  stickers: [Snowflake, Sticker];
  threadMembers: [Snowflake, ThreadMember];
  threads: [Snowflake, AnyThreadChannel, true];
  users: [Snowflake, User];
  voiceStates: [Snowflake, VoiceState];
}

export type SweeperOptions = {
  [Key in keyof SweeperDefinitions]?: SweeperDefinitions[Key][2] extends true
    ? LifetimeSweepOptions | SweepOptions<SweeperDefinitions[Key][0], SweeperDefinitions[Key][1]>
    : SweepOptions<SweeperDefinitions[Key][0], SweeperDefinitions[Key][1]>;
};

export interface LimitedCollectionOptions<Key, Value> {
  keepOverLimit?(value: Value, key: Key, collection: LimitedCollection<Key, Value>): boolean;
  maxSize?: number;
}

export type Channel =
  | AnnouncementChannel
  | CategoryChannel
  | DMChannel
  | ForumChannel
  | MediaChannel
  | PartialDMChannel
  | PartialGroupDMChannel
  | PrivateThreadChannel
  | PublicThreadChannel
  | StageChannel
  | TextChannel
  | VoiceChannel;

export type TextBasedChannel = Exclude<Extract<Channel, { type: TextChannelType }>, ForumChannel | MediaChannel>;

export type TextBasedChannels = TextBasedChannel;

export type TextBasedChannelTypes = TextBasedChannel['type'];

export type GuildTextBasedChannelTypes = Exclude<TextBasedChannelTypes, ChannelType.DM | ChannelType.GroupDM>;

export type VoiceBasedChannel = Extract<Channel, { bitrate: number }>;

export type GuildBasedChannel = Extract<Channel, { guild: Guild }>;

export type SendableChannels = Extract<Channel, { send(...args: any[]): any }>;

export type CategoryChildChannel = Exclude<Extract<Channel, { parent: CategoryChannel | null }>, CategoryChannel>;

export type NonThreadGuildBasedChannel = Exclude<GuildBasedChannel, AnyThreadChannel>;

export type GuildTextBasedChannel = Extract<GuildBasedChannel, TextBasedChannel>;

export type SendableChannelTypes = SendableChannels['type'];

export type TextChannelResolvable = Snowflake | TextChannel;

export type TextBasedChannelResolvable = Snowflake | TextBasedChannel;

export type ThreadChannelResolvable = Snowflake | ThreadChannel;

export interface GuildTextThreadCreateOptions<AllowedThreadType> extends StartThreadOptions {
  invitable?: AllowedThreadType extends ChannelType.PrivateThread ? boolean : never;
  startMessage?: MessageResolvable;
  type?: AllowedThreadType;
}

export interface GuildForumThreadCreateOptions extends StartThreadOptions {
  appliedTags?: readonly Snowflake[];
  message: GuildForumThreadMessageCreateOptions | MessagePayload;
}

export interface ThreadEditOptions {
  appliedTags?: readonly Snowflake[];
  archived?: boolean;
  autoArchiveDuration?: ThreadAutoArchiveDuration;
  flags?: ChannelFlagsResolvable;
  invitable?: boolean;
  locked?: boolean;
  name?: string;
  rateLimitPerUser?: number;
  reason?: string;
}

export type ThreadMemberResolvable = ThreadMember | UserResolvable;

export type UserMention = `<@${Snowflake}>`;

<<<<<<< HEAD
export type UserResolvable = User | Snowflake | Message | GuildMember | PartialGuildMember | ThreadMember;
=======
export type UserResolvable = GuildMember | Message | Snowflake | ThreadMember | User;
>>>>>>> b66f52f9

export interface Vanity {
  code: string | null;
  uses: number;
}

export type VoiceBasedChannelTypes = VoiceBasedChannel['type'];

export type VoiceChannelResolvable = Snowflake | VoiceChannel;

export interface VoiceStateEditOptions {
  requestToSpeak?: boolean;
  suppressed?: boolean;
}

export type WebhookClientData = WebhookClientDataIdWithToken | WebhookClientDataURL;

export interface WebhookClientDataIdWithToken {
  id: Snowflake;
  token: string;
}

export interface WebhookClientDataURL {
  url: string;
}

export interface WebhookClientOptions {
  allowedMentions?: MessageMentionOptions;
  rest?: Partial<RESTOptions>;
}

export interface WebhookDeleteOptions {
  reason?: string;
  token?: string;
}

export interface WebhookEditOptions {
  avatar?: BufferResolvable | null;
  channel?: ForumChannel | GuildTextChannelResolvable | MediaChannel | StageChannel | VoiceChannel;
  name?: string;
  reason?: string;
}

export interface WebhookMessageEditOptions extends MessageEditOptions {
  threadId?: Snowflake;
  withComponents?: boolean;
}

export interface InteractionEditReplyOptions extends WebhookMessageEditOptions, MessageOptionsPoll {
  message?: MessageResolvable | '@original';
}

export interface WebhookFetchMessageOptions {
  threadId?: Snowflake;
}

export interface WebhookMessageCreateOptions
  extends BaseMessageOptions,
    MessageOptionsPoll,
    MessageOptionsFlags,
    MessageOptionsTTS {
  appliedTags?: readonly Snowflake[];
  avatarURL?: string;
  threadId?: Snowflake;
  threadName?: string;
  username?: string;
  withComponents?: boolean;
}

export interface WidgetActivity {
  name: string;
}

export interface WidgetChannel {
  id: Snowflake;
  name: string;
  position: number;
}

export interface WelcomeChannelData {
  channel: AnnouncementChannel | ForumChannel | MediaChannel | Snowflake | TextChannel;
  description: string;
  emoji?: EmojiIdentifierResolvable;
}

export interface WelcomeScreenEditOptions {
  description?: string;
  enabled?: boolean;
  welcomeChannels?: readonly WelcomeChannelData[];
}

export interface ClientApplicationEditOptions {
  coverImage?: Base64Resolvable | BufferResolvable | null;
  customInstallURL?: string;
  description?: string;
  eventWebhooksStatus?: ApplicationWebhookEventStatus.Disabled | ApplicationWebhookEventStatus.Enabled;
  eventWebhooksTypes?: readonly ApplicationWebhookEventType[];
  eventWebhooksURL?: string;
  flags?: ApplicationFlagsResolvable;
  icon?: Base64Resolvable | BufferResolvable | null;
  installParams?: ClientApplicationInstallParams;
  interactionsEndpointURL?: string;
  roleConnectionsVerificationURL?: string;
  tags?: readonly string[];
}

export interface ClientApplicationInstallParams {
  permissions: Readonly<PermissionsBitField>;
  scopes: readonly OAuth2Scopes[];
}

export type Serialized<Value> = Value extends bigint | symbol | (() => any)
  ? never
  : Value extends boolean | number | string | undefined
    ? Value
    : Value extends JSONEncodable<infer JSONResult>
      ? JSONResult
      : Value extends readonly (infer ItemType)[]
        ? Serialized<ItemType>[]
        : Value extends ReadonlyMap<unknown, unknown> | ReadonlySet<unknown>
          ? {}
          : { [K in keyof Value]: Serialized<Value[K]> };

// #endregion

// #region Voice

/**
 * @remarks
 * Use `DiscordGatewayAdapterLibraryMethods` from `@discordjs/voice` instead.
 */
export interface InternalDiscordGatewayAdapterLibraryMethods {
  destroy(): void;
  onVoiceServerUpdate(data: GatewayVoiceServerUpdateDispatchData): void;
  onVoiceStateUpdate(data: GatewayVoiceStateUpdateDispatchData): void;
}

/**
 * @remarks
 * Use `DiscordGatewayAdapterImplementerMethods` from `@discordjs/voice` instead.
 */
export interface InternalDiscordGatewayAdapterImplementerMethods {
  destroy(): void;
  sendPayload(payload: unknown): boolean;
}

/**
 * @remarks
 * Use `DiscordGatewayAdapterCreator` from `@discordjs/voice` instead.
 */
export type InternalDiscordGatewayAdapterCreator = (
  methods: InternalDiscordGatewayAdapterLibraryMethods,
) => InternalDiscordGatewayAdapterImplementerMethods;

// #endregion

// External
export * from '@discordjs/builders';
export * from '@discordjs/formatters';
export * from '@discordjs/rest';
export * from '@discordjs/util';
export * from '@discordjs/ws';
export * from 'discord-api-types/v10';<|MERGE_RESOLUTION|>--- conflicted
+++ resolved
@@ -4842,11 +4842,8 @@
 export type AllowedPartial =
   | Channel
   | GuildMember
-<<<<<<< HEAD
   | GuildMemberRoleManager
-=======
   | GuildScheduledEvent
->>>>>>> b66f52f9
   | Message
   | MessageReaction
   | Poll
@@ -6228,18 +6225,11 @@
 
 export type GuildResolvable =
   | Guild
-<<<<<<< HEAD
-  | NonThreadGuildBasedChannel
-  | GuildMember
-  | PartialGuildMember
-  | GuildEmoji
-  | Invite
-=======
   | GuildEmoji
   | GuildInvite
   | GuildMember
+  | PartialGuildMember
   | NonThreadGuildBasedChannel
->>>>>>> b66f52f9
   | Role
   | Snowflake;
 
@@ -7142,11 +7132,7 @@
 
 export type UserMention = `<@${Snowflake}>`;
 
-<<<<<<< HEAD
-export type UserResolvable = User | Snowflake | Message | GuildMember | PartialGuildMember | ThreadMember;
-=======
-export type UserResolvable = GuildMember | Message | Snowflake | ThreadMember | User;
->>>>>>> b66f52f9
+export type UserResolvable = GuildMember | PartialGuildMember | Message | Snowflake | ThreadMember | User;
 
 export interface Vanity {
   code: string | null;
