<<<<<<< HEAD
import { Buffer } from 'node:buffer';
import { ChildProcess } from 'node:child_process';
import { Stream } from 'node:stream';
import { MessagePort, Worker } from 'node:worker_threads';
=======
>>>>>>> 78d512c3
import { ApplicationCommandOptionAllowedChannelTypes, MessageActionRowComponentBuilder } from '@discordjs/builders';
import { Collection, ReadonlyCollection } from '@discordjs/collection';
import { BaseImageURLOptions, ImageURLOptions, RawFile, REST, RESTOptions } from '@discordjs/rest';
import { Awaitable, JSONEncodable } from '@discordjs/util';
import { WebSocketManager, WebSocketManagerOptions } from '@discordjs/ws';
import { AsyncEventEmitter } from '@vladfrangu/async_event_emitter';
import {
  ActivityFlags,
  ActivityType,
  APIActionRowComponent,
  APIApplicationCommand,
  APIApplicationCommandInteractionData,
  APIApplicationCommandOption,
  APIApplicationRoleConnectionMetadata,
  APIAttachment,
  APIAuditLog,
  APIAuditLogChange,
  APIAuditLogEntry,
  APIAuthorizingIntegrationOwnersMap,
  APIAutoModerationRule,
  APIButtonComponent,
  APIChannel,
  APIChannelSelectComponent,
  APIComponentInActionRow,
  APIComponentInContainer,
  APIComponentInMessageActionRow,
  APIComponentInModalActionRow,
  APIContainerComponent,
  APIEmbed,
  APIEmbedAuthor,
  APIEmbedField,
  APIEmbedFooter,
  APIEmbedImage,
  APIEmbedProvider,
  APIEmoji,
  APIEntitlement,
  APIFileComponent,
  APIGuild,
  APIGuildIntegration,
  APIGuildMember,
  APIGuildOnboardingPrompt,
  APIGuildOnboardingPromptOption,
  APIGuildPreview,
  APIGuildScheduledEvent,
  APIGuildWelcomeScreen,
  APIGuildWelcomeScreenChannel,
  APIGuildWidget,
  APIGuildWidgetMember,
  APIInteractionDataResolvedChannel,
  APIInteractionDataResolvedGuildMember,
  APIInteractionGuildMember,
  APIMediaGalleryComponent,
  APIMediaGalleryItem,
  APIMentionableSelectComponent,
  APIMessage,
  APIMessageButtonInteractionData,
  APIMessageChannelSelectInteractionData,
  APIMessageComponent,
  APIMessageComponentEmoji,
  APIMessageComponentInteraction,
  APIMessageMentionableSelectInteractionData,
  APIMessageRoleSelectInteractionData,
  APIMessageStringSelectInteractionData,
  APIMessageTopLevelComponent,
  APIMessageUserSelectInteractionData,
  APIModalComponent,
  APIModalInteractionResponseCallbackData,
  APIModalSubmitInteraction,
  APIOverwrite,
  APIPartialChannel,
  APIPartialEmoji,
  APIPartialGuild,
  APIPoll,
  APIPollAnswer,
  APIRole,
  APIRoleSelectComponent,
  APISectionComponent,
  APISelectMenuComponent,
  APISelectMenuDefaultValue,
  APISelectMenuOption,
  APISeparatorComponent,
  APISKU,
  APISoundboardSound,
  APIStickerPack,
  APIStringSelectComponent,
  APISubscription,
  APITeam,
  APITeamMember,
  APITemplate,
  APITemplateSerializedSourceGuild,
  APITextDisplayComponent,
  APITextInputComponent,
  APIThreadMember,
  APIThumbnailComponent,
  APIUnavailableGuild,
  APIUnfurledMediaItem,
  APIUser,
  APIUserSelectComponent,
  APIVoiceRegion,
  ApplicationCommandOptionType,
  ApplicationCommandPermissionType,
  ApplicationCommandType,
  ApplicationFlags,
  ApplicationIntegrationType,
  ApplicationRoleConnectionMetadataType,
  ApplicationWebhookEventStatus,
  ApplicationWebhookEventType,
  AttachmentFlags,
  AuditLogEvent,
  AuditLogOptionsType,
  AuditLogRuleTriggerType,
  AutoModerationActionType,
  AutoModerationRuleEventType,
  AutoModerationRuleKeywordPresetType,
  AutoModerationRuleTriggerType,
  ButtonStyle,
  ChannelFlags,
  ChannelType,
  ComponentType,
  EmbedType,
  EntitlementType,
  EntryPointCommandHandlerType,
  FormattingPatterns,
  ForumLayoutType,
  GatewayActivity,
  GatewayActivityAssets,
  GatewayAutoModerationActionExecutionDispatchData,
  GatewayDispatchPayload,
  GatewayIntentBits,
  GatewayInteractionCreateDispatchData,
  GatewayMessageUpdateDispatchData,
  GatewayPresenceUpdate,
  GatewaySendPayload,
  GatewayTypingStartDispatchData,
  GatewayVoiceChannelEffectSendDispatchData,
  GatewayVoiceServerUpdateDispatchData,
  GatewayVoiceStateUpdateDispatchData,
  GuildDefaultMessageNotifications,
  GuildExplicitContentFilter,
  GuildFeature,
  GuildMemberFlags,
  GuildMFALevel,
  GuildNSFWLevel,
  GuildOnboardingMode,
  GuildOnboardingPromptType,
  GuildPremiumTier,
  GuildScheduledEventEntityType,
  GuildScheduledEventPrivacyLevel,
  GuildScheduledEventRecurrenceRuleFrequency,
  GuildScheduledEventRecurrenceRuleMonth,
  GuildScheduledEventRecurrenceRuleWeekday,
  GuildScheduledEventStatus,
  GuildSystemChannelFlags,
  GuildVerificationLevel,
  GuildWidgetStyle,
  ImageFormat,
  IntegrationExpireBehavior,
  InteractionContextType,
  InteractionResponseType,
  InteractionType,
  InviteTargetType,
  InviteType,
  Locale,
  LocalizationMap,
  MessageActivityType,
  MessageFlags,
  MessageReferenceType,
  MessageType,
  OAuth2Scopes,
  OverwriteType,
  PermissionFlagsBits,
  PollLayoutType,
  ReactionType,
  RESTAPIInteractionCallbackActivityInstanceResource,
  RESTAPIInteractionCallbackObject,
  RESTAPIInteractionCallbackResourceObject,
  RESTAPIPartialCurrentUserGuild,
  RESTAPIPoll,
  RESTGetAPIGuildOnboardingResult,
  RESTGetAPIGuildThreadsResult,
  RESTPatchAPIChannelMessageJSONBody,
  RESTPatchAPIInteractionFollowupJSONBody,
  RESTPatchAPIInteractionOriginalResponseJSONBody,
  RESTPatchAPIWebhookWithTokenJSONBody,
  RESTPostAPIApplicationCommandsJSONBody,
  RESTPostAPIChannelMessageJSONBody,
  RESTPostAPIInteractionCallbackFormDataBody,
  RESTPostAPIInteractionCallbackWithResponseResult,
  RESTPostAPIInteractionFollowupJSONBody,
  RESTPostAPIWebhookWithTokenJSONBody,
  RoleFlags,
  SelectMenuDefaultValueType,
  SeparatorSpacingSize,
  SKUFlags,
  SKUType,
  Snowflake,
  SortOrderType,
  StageInstancePrivacyLevel,
  StickerFormatType,
  StickerType,
  SubscriptionStatus,
  TeamMemberMembershipState,
  TeamMemberRole,
  TextChannelType,
  TextInputStyle,
  ThreadAutoArchiveDuration,
  ThreadChannelType,
  ThreadMemberFlags,
  UserFlags,
  VideoQualityMode,
  VoiceChannelEffectSendAnimationType,
  WebhookType,
} from 'discord-api-types/v10';
<<<<<<< HEAD
import {
  RawActivityData,
  RawAnonymousGuildData,
  RawApplicationCommandData,
  RawApplicationData,
  RawApplicationEmojiData,
  RawBaseGuildData,
  RawChannelData,
  RawClientApplicationData,
  RawDMChannelData,
  RawEmojiData,
  RawGuildAuditLogData,
  RawGuildAuditLogEntryData,
  RawGuildBanData,
  RawGuildChannelData,
  RawGuildData,
  RawGuildEmojiData,
  RawGuildMemberData,
  RawGuildPreviewData,
  RawGuildScheduledEventData,
  RawGuildTemplateData,
  RawIntegrationApplicationData,
  RawIntegrationData,
  RawInteractionData,
  RawInviteData,
  RawInviteGuildData,
  RawMessageButtonInteractionData,
  RawMessageComponentInteractionData,
  RawMessageData,
  RawMessagePayloadData,
  RawMessageReactionData,
  RawOAuth2GuildData,
  RawPartialGroupDMChannelData,
  RawPartialMessageData,
  RawPermissionOverwriteData,
  RawPresenceData,
  RawReactionEmojiData,
  RawRichPresenceAssets,
  RawRoleData,
  RawStageInstanceData,
  RawStickerData,
  RawStickerPackData,
  RawTeamData,
  RawTeamMemberData,
  RawThreadChannelData,
  RawThreadMemberData,
  RawTypingData,
  RawUserData,
  RawVoiceRegionData,
  RawVoiceStateData,
  RawWebhookData,
  RawWelcomeChannelData,
  RawWelcomeScreenData,
  RawWidgetData,
  RawWidgetMemberData,
} from './rawDataTypes.js';
=======
import { ChildProcess } from 'node:child_process';
import { Stream } from 'node:stream';
import { MessagePort, Worker } from 'node:worker_threads';
>>>>>>> 78d512c3

// #region Classes

export class Activity {
  private constructor(presence: Presence, data?: GatewayActivity);
  public readonly presence: Presence;
  public applicationId: Snowflake | null;
  public assets: RichPresenceAssets | null;
  public buttons: string[];
  public get createdAt(): Date;
  public createdTimestamp: number;
  public details: string | null;
  public emoji: Emoji | null;
  public flags: Readonly<ActivityFlagsBitField>;
  public name: string;
  public party: {
    id: string | null;
    size: [number, number];
  } | null;
  public state: string | null;
  public syncId: string | null;
  public timestamps: {
    end: Date | null;
    start: Date | null;
  } | null;
  public type: ActivityType;
  public url: string | null;
  public equals(activity: Activity): boolean;
  public toString(): string;
}

export type ActivityFlagsString = keyof typeof ActivityFlags;

export interface BaseComponentData {
  type: ComponentType;
}

export type MessageActionRowComponentData =
  | ButtonComponentData
  | ChannelSelectMenuComponentData
  | JSONEncodable<APIComponentInMessageActionRow>
  | MentionableSelectMenuComponentData
  | RoleSelectMenuComponentData
  | StringSelectMenuComponentData
  | UserSelectMenuComponentData;

export type ModalActionRowComponentData = JSONEncodable<APIComponentInModalActionRow> | TextInputComponentData;

export type ActionRowComponentData = MessageActionRowComponentData | ModalActionRowComponentData;

export type ActionRowComponent = MessageActionRowComponent | ModalActionRowComponent;

export interface ActionRowData<ComponentType extends ActionRowComponentData | JSONEncodable<APIComponentInActionRow>>
  extends BaseComponentData {
  components: readonly ComponentType[];
}

export type MessageActionRowComponent =
  | ButtonComponent
  | ChannelSelectMenuComponent
  | MentionableSelectMenuComponent
  | RoleSelectMenuComponent
  | StringSelectMenuComponent
  | UserSelectMenuComponent;
export type ModalActionRowComponent = TextInputComponent;

export class ActionRow<ComponentType extends MessageActionRowComponent | ModalActionRowComponent> extends Component<
  APIActionRowComponent<APIComponentInMessageActionRow | APIComponentInModalActionRow>
> {
  private constructor(data: APIActionRowComponent<APIComponentInMessageActionRow | APIComponentInModalActionRow>);
  public readonly components: ComponentType[];
  public toJSON(): APIActionRowComponent<ReturnType<ComponentType['toJSON']>>;
}

export class ActivityFlagsBitField extends BitField<ActivityFlagsString> {
  public static Flags: typeof ActivityFlags;
  public static resolve(bit?: BitFieldResolvable<ActivityFlagsString, number>): number;
}

export abstract class AnonymousGuild extends BaseGuild {
  protected constructor(client: Client<true>, data: unknown, immediatePatch?: boolean);
  public banner: string | null;
  public description: string | null;
  public nsfwLevel: GuildNSFWLevel;
  public premiumSubscriptionCount: number | null;
  public splash: string | null;
  public vanityURLCode: string | null;
  public verificationLevel: GuildVerificationLevel;
  public bannerURL(options?: ImageURLOptions): string | null;
  public splashURL(options?: ImageURLOptions): string | null;
}

export class AutoModerationActionExecution {
  private constructor(data: GatewayAutoModerationActionExecutionDispatchData, guild: Guild);
  public guild: Guild;
  public action: AutoModerationAction;
  public ruleId: Snowflake;
  public ruleTriggerType: AutoModerationRuleTriggerType;
  public get user(): User | null;
  public userId: Snowflake;
  public get channel(): ForumChannel | GuildTextBasedChannel | MediaChannel | null;
  public channelId: Snowflake | null;
  public get member(): GuildMember | null;
  public messageId: Snowflake | null;
  public alertSystemMessageId: Snowflake | null;
  public content: string;
  public matchedKeyword: string | null;
  public matchedContent: string | null;
  public get autoModerationRule(): AutoModerationRule | null;
}

export class AutoModerationRule extends Base {
  private constructor(client: Client<true>, data: APIAutoModerationRule, guild: Guild);
  public id: Snowflake;
  public guild: Guild;
  public name: string;
  public creatorId: Snowflake;
  public eventType: AutoModerationRuleEventType;
  public triggerType: AutoModerationRuleTriggerType;
  public triggerMetadata: AutoModerationTriggerMetadata;
  public actions: AutoModerationAction[];
  public enabled: boolean;
  public exemptRoles: Collection<Snowflake, Role>;
  public exemptChannels: Collection<Snowflake, GuildBasedChannel>;
  public edit(options: AutoModerationRuleEditOptions): Promise<AutoModerationRule>;
  public delete(reason?: string): Promise<void>;
  public setName(name: string, reason?: string): Promise<AutoModerationRule>;
  public setEventType(eventType: AutoModerationRuleEventType, reason?: string): Promise<AutoModerationRule>;
  public setKeywordFilter(keywordFilter: readonly string[], reason?: string): Promise<AutoModerationRule>;
  public setRegexPatterns(regexPatterns: readonly string[], reason?: string): Promise<AutoModerationRule>;
  public setPresets(
    presets: readonly AutoModerationRuleKeywordPresetType[],
    reason?: string,
  ): Promise<AutoModerationRule>;
  public setAllowList(allowList: readonly string[], reason?: string): Promise<AutoModerationRule>;
  public setMentionTotalLimit(mentionTotalLimit: number, reason?: string): Promise<AutoModerationRule>;
  public setMentionRaidProtectionEnabled(
    mentionRaidProtectionEnabled: boolean,
    reason?: string,
  ): Promise<AutoModerationRule>;
  public setActions(actions: readonly AutoModerationActionOptions[], reason?: string): Promise<AutoModerationRule>;
  public setEnabled(enabled?: boolean, reason?: string): Promise<AutoModerationRule>;
  public setExemptRoles(
    roles: ReadonlyCollection<Snowflake, Role> | readonly RoleResolvable[],
    reason?: string,
  ): Promise<AutoModerationRule>;
  public setExemptChannels(
    channels: ReadonlyCollection<Snowflake, GuildBasedChannel> | readonly GuildChannelResolvable[],
    reason?: string,
  ): Promise<AutoModerationRule>;
}

export abstract class Application extends Base {
  protected constructor(client: Client<true>, data: unknown);
  public get createdAt(): Date;
  public get createdTimestamp(): number;
  public description: string | null;
  public icon: string | null;
  public id: Snowflake;
  public name: string | null;
  public termsOfServiceURL: string | null;
  public privacyPolicyURL: string | null;
  public rpcOrigins: string[];
  public cover: string | null;
  public verifyKey: string | null;
  public coverURL(options?: ImageURLOptions): string | null;
  public iconURL(options?: ImageURLOptions): string | null;
  public toJSON(): unknown;
  public toString(): string | null;
}

export class ApplicationCommand<PermissionsFetchType = {}> extends Base {
  private constructor(client: Client<true>, data: APIApplicationCommand, guild?: Guild, guildId?: Snowflake);
  public applicationId: Snowflake;
  public contexts: InteractionContextType[] | null;
  public get createdAt(): Date;
  public get createdTimestamp(): number;
  public defaultMemberPermissions: Readonly<PermissionsBitField> | null;
  public description: string;
  public descriptionLocalizations: LocalizationMap | null;
  public descriptionLocalized: string | null;
  public guild: Guild | null;
  public guildId: Snowflake | null;
  public get manager(): ApplicationCommandManager;
  public id: Snowflake;
  public integrationTypes: ApplicationIntegrationType[] | null;
  public handler: EntryPointCommandHandlerType | null;
  public name: string;
  public nameLocalizations: LocalizationMap | null;
  public nameLocalized: string | null;
  public options: (ApplicationCommandOption & { descriptionLocalized?: string; nameLocalized?: string })[];
  public permissions: ApplicationCommandPermissionsManager<
    PermissionsFetchType,
    PermissionsFetchType,
    Guild | null,
    Snowflake
  >;
  public type: ApplicationCommandType;
  public version: Snowflake;
  public nsfw: boolean;
  public delete(): Promise<ApplicationCommand<PermissionsFetchType>>;
  public edit(data: Partial<ApplicationCommandData>): Promise<ApplicationCommand<PermissionsFetchType>>;
  public setName(name: string): Promise<ApplicationCommand<PermissionsFetchType>>;
  public setNameLocalizations(nameLocalizations: LocalizationMap): Promise<ApplicationCommand<PermissionsFetchType>>;
  public setDescription(description: string): Promise<ApplicationCommand<PermissionsFetchType>>;
  public setDescriptionLocalizations(
    descriptionLocalizations: LocalizationMap,
  ): Promise<ApplicationCommand<PermissionsFetchType>>;
  public setDefaultMemberPermissions(
    defaultMemberPermissions: PermissionResolvable | null,
  ): Promise<ApplicationCommand<PermissionsFetchType>>;
  public setOptions(
    options: readonly ApplicationCommandOptionData[],
  ): Promise<ApplicationCommand<PermissionsFetchType>>;
  public equals(
    command: ApplicationCommand | ApplicationCommandData | APIApplicationCommand,
    enforceOptionOrder?: boolean,
  ): boolean;
  public static optionsEqual(
    existing: readonly ApplicationCommandOption[],
    options:
      | readonly APIApplicationCommandOption[]
      | readonly ApplicationCommandOption[]
      | readonly ApplicationCommandOptionData[],
    enforceOptionOrder?: boolean,
  ): boolean;
  private static _optionEquals(
    existing: ApplicationCommandOption,
    options: APIApplicationCommandOption | ApplicationCommandOption | ApplicationCommandOptionData,
    enforceOptionOrder?: boolean,
  ): boolean;
  private static transformOption(option: ApplicationCommandOptionData, received?: boolean): unknown;
  private static transformCommand(command: ApplicationCommandData): RESTPostAPIApplicationCommandsJSONBody;
  private static isAPICommandData(command: object): command is RESTPostAPIApplicationCommandsJSONBody;
}

export class ApplicationRoleConnectionMetadata {
  private constructor(data: APIApplicationRoleConnectionMetadata);
  public name: string;
  public nameLocalizations: LocalizationMap | null;
  public description: string;
  public descriptionLocalizations: LocalizationMap | null;
  public key: string;
  public type: ApplicationRoleConnectionMetadataType;
}

export type ApplicationResolvable = Activity | Application | Snowflake;

export class ApplicationFlagsBitField extends BitField<ApplicationFlagsString> {
  public static Flags: typeof ApplicationFlags;
  public static resolve(bit?: BitFieldResolvable<ApplicationFlagsString, number>): number;
}

export type ApplicationFlagsResolvable = BitFieldResolvable<ApplicationFlagsString, number>;

export type AutoModerationRuleResolvable = AutoModerationRule | Snowflake;

export abstract class Base {
  public constructor(client: Client<true>);
  public readonly client: Client<true>;
  public toJSON(...props: Record<string, boolean | string>[]): unknown;
  public valueOf(): string;
}

export class BaseClient<Events extends {}> extends AsyncEventEmitter<Events> implements AsyncDisposable {
  public constructor(options?: ClientOptions | WebhookClientOptions);
  private decrementMaxListeners(): void;
  private incrementMaxListeners(): void;

  public options: ClientOptions | WebhookClientOptions;
  public rest: REST;
  public destroy(): void;
  public toJSON(...props: Record<string, boolean | string>[]): unknown;
  public [Symbol.asyncDispose](): Promise<void>;
}

export type GuildCacheMessage<Cached extends CacheType> = CacheTypeReducer<
  Cached,
  Message<true>,
  APIMessage,
  APIMessage | Message,
  APIMessage | Message
>;

export type BooleanCache<Cached extends CacheType> = Cached extends 'cached' ? true : false;

export abstract class CommandInteraction<Cached extends CacheType = CacheType> extends BaseInteraction<Cached> {
  public type: InteractionType.ApplicationCommand;
  public get command(): ApplicationCommand | ApplicationCommand<{ guild: GuildResolvable }> | null;
  public channelId: Snowflake;
  public commandId: Snowflake;
  public commandName: string;
  public commandType: ApplicationCommandType;
  public commandGuildId: Snowflake | null;
  public deferred: boolean;
  public ephemeral: boolean | null;
  public replied: boolean;
  public webhook: InteractionWebhook;
  public inGuild(): this is CommandInteraction<'cached' | 'raw'>;
  public inCachedGuild(): this is CommandInteraction<'cached'>;
  public inRawGuild(): this is CommandInteraction<'raw'>;
  public deferReply(
    options: InteractionDeferReplyOptions & { withResponse: true },
  ): Promise<InteractionCallbackResponse<BooleanCache<Cached>>>;
  public deferReply(options?: InteractionDeferReplyOptions & { withResponse: false }): Promise<undefined>;
  public deferReply(
    options?: InteractionDeferReplyOptions,
  ): Promise<InteractionCallbackResponse<BooleanCache<Cached>> | undefined>;
  public deleteReply(message?: MessageResolvable | '@original'): Promise<void>;
  public editReply(
    options: InteractionEditReplyOptions | MessagePayload | string,
  ): Promise<Message<BooleanCache<Cached>>>;
  public fetchReply(message?: Snowflake | '@original'): Promise<Message<BooleanCache<Cached>>>;
  public followUp(options: InteractionReplyOptions | MessagePayload | string): Promise<Message<BooleanCache<Cached>>>;
  public reply(
    options: InteractionReplyOptions & { withResponse: true },
  ): Promise<InteractionCallbackResponse<BooleanCache<Cached>>>;
  public reply(options: InteractionReplyOptions & { withResponse: false }): Promise<undefined>;
  public reply(
    options: InteractionReplyOptions | MessagePayload | string,
  ): Promise<InteractionCallbackResponse<BooleanCache<Cached>> | undefined>;
  public launchActivity(
    options: LaunchActivityOptions & { withResponse: true },
  ): Promise<InteractionCallbackResponse<BooleanCache<Cached>>>;
  public launchActivity(options?: LaunchActivityOptions & { withResponse?: false }): Promise<undefined>;
  public launchActivity(
    options?: LaunchActivityOptions,
  ): Promise<InteractionCallbackResponse<BooleanCache<Cached>> | undefined>;
  public showModal(
    modal:
      | APIModalInteractionResponseCallbackData
      | JSONEncodable<APIModalInteractionResponseCallbackData>
      | ModalComponentData,
    options: ShowModalOptions & { withResponse: true },
  ): Promise<InteractionCallbackResponse<BooleanCache<Cached>>>;
  public showModal(
    modal:
      | APIModalInteractionResponseCallbackData
      | JSONEncodable<APIModalInteractionResponseCallbackData>
      | ModalComponentData,
    options?: ShowModalOptions & { withResponse: false },
  ): Promise<undefined>;
  public showModal(
    modal:
      | APIModalInteractionResponseCallbackData
      | JSONEncodable<APIModalInteractionResponseCallbackData>
      | ModalComponentData,
    options?: ShowModalOptions,
  ): Promise<InteractionCallbackResponse<BooleanCache<Cached>> | undefined>;
  public awaitModalSubmit(
    options: AwaitModalSubmitOptions<ModalSubmitInteraction>,
  ): Promise<ModalSubmitInteraction<Cached>>;
  private transformOption(
    option: APIApplicationCommandOption,
    resolved: Extract<APIApplicationCommandInteractionData, { resolved: any }>['resolved'],
  ): CommandInteractionOption<Cached>;
}

export abstract class BaseGuild extends Base {
  protected constructor(client: Client<true>, data: unknown);
  public get createdAt(): Date;
  public get createdTimestamp(): number;
  public features: `${GuildFeature}`[];
  public icon: string | null;
  public id: Snowflake;
  public name: string;
  public get nameAcronym(): string;
  public get partnered(): boolean;
  public get verified(): boolean;
  public fetch(): Promise<Guild>;
  public iconURL(options?: ImageURLOptions): string | null;
  public toString(): string;
}

export class BaseGuildEmoji extends Emoji {
  protected constructor(client: Client<true>, data: APIEmoji, guild: Guild | GuildPreview);
  public imageURL(options?: ImageURLOptions): string;
  public get url(): string;
  public available: boolean | null;
  public get createdAt(): Date;
  public get createdTimestamp(): number;
  public guild: Guild | GuildPreview;
  public id: Snowflake;
  public managed: boolean | null;
  public requiresColons: boolean | null;
}

export interface BaseGuildTextChannel extends TextBasedChannelFields<true> {}
export class BaseGuildTextChannel extends GuildChannel {
  protected constructor(guild: Guild, data?: RawGuildChannelData, client?: Client<true>, immediatePatch?: boolean);
  public defaultAutoArchiveDuration?: ThreadAutoArchiveDuration;
  public defaultThreadRateLimitPerUser: number | null;
  public rateLimitPerUser: number | null;
  public nsfw: boolean;
  public threads: GuildTextThreadManager<AllowedThreadTypeForAnnouncementChannel | AllowedThreadTypeForTextChannel>;
  public topic: string | null;
  public createInvite(options?: InviteCreateOptions): Promise<Invite>;
  public fetchInvites(cache?: boolean): Promise<Collection<string, Invite>>;
  public setDefaultAutoArchiveDuration(
    defaultAutoArchiveDuration: ThreadAutoArchiveDuration,
    reason?: string,
  ): Promise<this>;
  public setTopic(topic: string | null, reason?: string): Promise<this>;
  public setType(type: ChannelType.GuildText, reason?: string): Promise<TextChannel>;
  public setType(type: ChannelType.GuildAnnouncement, reason?: string): Promise<AnnouncementChannel>;
}

export interface BaseGuildVoiceChannel extends Omit<TextBasedChannelFields<true>, 'lastPinAt' | 'lastPinTimestamp'> {}
export class BaseGuildVoiceChannel extends GuildChannel {
  public constructor(guild: Guild, data?: RawGuildChannelData);
  public bitrate: number;
  public get full(): boolean;
  public get joinable(): boolean;
  public get members(): Collection<Snowflake, GuildMember>;
  public nsfw: boolean;
  public rateLimitPerUser: number | null;
  public rtcRegion: string | null;
  public userLimit: number;
  public videoQualityMode: VideoQualityMode | null;
  public createInvite(options?: InviteCreateOptions): Promise<Invite>;
  public fetchInvites(cache?: boolean): Promise<Collection<string, Invite>>;
  public setBitrate(bitrate: number, reason?: string): Promise<this>;
  public setRTCRegion(rtcRegion: string | null, reason?: string): Promise<this>;
  public setUserLimit(userLimit: number, reason?: string): Promise<this>;
  public setVideoQualityMode(videoQualityMode: VideoQualityMode, reason?: string): Promise<this>;
}

export type EnumLike<Enum, Value> = Record<keyof Enum, Value>;

export class BitField<Flags extends string, Type extends bigint | number = number> {
  public constructor(bits?: BitFieldResolvable<Flags, Type>);
  public bitfield: Type;
  public add(...bits: BitFieldResolvable<Flags, Type>[]): BitField<Flags, Type>;
  public any(bit: BitFieldResolvable<Flags, Type>): boolean;
  public equals(bit: BitFieldResolvable<Flags, Type>): boolean;
  public freeze(): Readonly<BitField<Flags, Type>>;
  public has(bit: BitFieldResolvable<Flags, Type>): boolean;
  public missing(bits: BitFieldResolvable<Flags, Type>, ...hasParams: readonly unknown[]): Flags[];
  public remove(...bits: BitFieldResolvable<Flags, Type>[]): BitField<Flags, Type>;
  public serialize(...hasParams: readonly unknown[]): Record<Flags, boolean>;
  public toArray(...hasParams: readonly unknown[]): Flags[];
  public toJSON(): Type extends number ? number : string;
  public valueOf(): Type;
  public [Symbol.iterator](): IterableIterator<Flags>;
  public static Flags: EnumLike<unknown, bigint | number>;
  public static resolve(bit?: BitFieldResolvable<string, bigint | number>): bigint | number;
}

export class ButtonInteraction<Cached extends CacheType = CacheType> extends MessageComponentInteraction<Cached> {
  private constructor(client: Client<true>, data: APIMessageButtonInteractionData);
  public componentType: ComponentType.Button;
  public get component(): CacheTypeReducer<
    Cached,
    ButtonComponent,
    APIButtonComponent,
    APIButtonComponent | ButtonComponent,
    APIButtonComponent | ButtonComponent
  >;
  public inGuild(): this is ButtonInteraction<'cached' | 'raw'>;
  public inCachedGuild(): this is ButtonInteraction<'cached'>;
  public inRawGuild(): this is ButtonInteraction<'raw'>;
}

export type AnyComponent =
  | AnyComponentV2
  | APIActionRowComponent<APIComponentInMessageActionRow | APIComponentInModalActionRow>
  | APIMessageComponent
  | APIModalComponent;

export class Component<RawComponentData extends AnyComponent = AnyComponent> {
  public readonly data: Readonly<RawComponentData>;
  public get id(): RawComponentData['id'];
  public get type(): RawComponentData['type'];
  public toJSON(): RawComponentData;
  public equals(other: RawComponentData | this): boolean;
}

export type AnyComponentV2 = APIComponentInContainer | APIContainerComponent | APIThumbnailComponent;

export type TopLevelComponent =
  | ActionRow<MessageActionRowComponent>
  | ContainerComponent
  | FileComponent
  | MediaGalleryComponent
  | SectionComponent
  | SeparatorComponent
  | TextDisplayComponent;

export type TopLevelComponentData =
  | ActionRowData<MessageActionRowComponentData>
  | ContainerComponentData
  | FileComponentData
  | MediaGalleryComponentData
  | SectionComponentData
  | SeparatorComponentData
  | TextDisplayComponentData;

export class ButtonComponent extends Component<APIButtonComponent> {
  private constructor(data: APIButtonComponent);
  public get style(): ButtonStyle;
  public get label(): string | null;
  public get emoji(): APIMessageComponentEmoji | null;
  public get disabled(): boolean;
  public get customId(): string | null;
  public get url(): string | null;
}

export type ComponentEmojiResolvable = APIMessageComponentEmoji | string;

export class TextInputComponent extends Component<APITextInputComponent> {
  public get customId(): string;
  public get value(): string;
}

export class BaseSelectMenuComponent<Data extends APISelectMenuComponent> extends Component<Data> {
  protected constructor(data: Data);
  public get placeholder(): string | null;
  public get maxValues(): number | null;
  public get minValues(): number | null;
  public get customId(): string;
  public get disabled(): boolean;
}

export class StringSelectMenuComponent extends BaseSelectMenuComponent<APIStringSelectComponent> {
  public get options(): APISelectMenuOption[];
}

export class UserSelectMenuComponent extends BaseSelectMenuComponent<APIUserSelectComponent> {}

export class RoleSelectMenuComponent extends BaseSelectMenuComponent<APIRoleSelectComponent> {}

export class MentionableSelectMenuComponent extends BaseSelectMenuComponent<APIMentionableSelectComponent> {}

export class ChannelSelectMenuComponent extends BaseSelectMenuComponent<APIChannelSelectComponent> {
  public getChannelTypes(): ChannelType[] | null;
}

export interface EmbedData {
  author?: EmbedAuthorData;
  color?: number;
  description?: string;
  fields?: readonly APIEmbedField[];
  footer?: EmbedFooterData;
  image?: EmbedAssetData;
  provider?: APIEmbedProvider;
  thumbnail?: EmbedAssetData;
  timestamp?: Date | number | string;
  title?: string;
  type?: EmbedType;
  url?: string;
  video?: EmbedAssetData;
}

export interface IconData {
  iconURL?: string;
  proxyIconURL?: string;
}

export interface EmbedAuthorData extends Omit<APIEmbedAuthor, 'icon_url' | 'proxy_icon_url'>, IconData {}

export interface EmbedFooterData extends Omit<APIEmbedFooter, 'icon_url' | 'proxy_icon_url'>, IconData {}

export interface EmbedAssetData extends Omit<APIEmbedImage, 'proxy_url'> {
  proxyURL?: string;
}

export class Embed {
  private constructor(data: APIEmbed);
  public readonly data: Readonly<APIEmbed>;
  public get fields(): APIEmbedField[];
  public get footer(): EmbedFooterData | null;
  public get title(): string | null;
  public get description(): string | null;
  public get url(): string | null;
  public get color(): number | null;
  public get hexColor(): string | null;
  public get timestamp(): string | null;
  public get thumbnail(): EmbedAssetData | null;
  public get image(): EmbedAssetData | null;
  public get author(): EmbedAuthorData | null;
  public get provider(): APIEmbedProvider | null;
  public get video(): EmbedAssetData | null;
  public get length(): number;
  public equals(other: APIEmbed | Embed): boolean;
  public toJSON(): APIEmbed;
}

export interface MappedChannelCategoryTypes {
  [ChannelType.GuildAnnouncement]: AnnouncementChannel;
  [ChannelType.GuildVoice]: VoiceChannel;
  [ChannelType.GuildText]: TextChannel;
  [ChannelType.GuildStageVoice]: StageChannel;
  [ChannelType.GuildForum]: ForumChannel;
  [ChannelType.GuildMedia]: MediaChannel;
}

export type CategoryChannelChildTypes =
  | ChannelType.GuildAnnouncement
  | ChannelType.GuildForum
  | ChannelType.GuildMedia
  | ChannelType.GuildStageVoice
  | ChannelType.GuildText
  | ChannelType.GuildVoice;

export class CategoryChannel extends GuildChannel {
  public get children(): CategoryChannelChildManager;
  public type: ChannelType.GuildCategory;
  public get parent(): null;
  public parentId: null;
}

export type CategoryChannelResolvable = CategoryChannel | Snowflake;

export type ChannelFlagsString = keyof typeof ChannelFlags;

export type ChannelFlagsResolvable = BitFieldResolvable<ChannelFlagsString, number>;

export class ChannelFlagsBitField extends BitField<ChannelFlagsString> {
  public static Flags: typeof ChannelFlags;
  public static resolve(bit?: BitFieldResolvable<ChannelFlagsString, ChannelFlags>): number;
}

export abstract class BaseChannel extends Base {
  public constructor(client: Client<true>, data?: RawChannelData, immediatePatch?: boolean);
  public get createdAt(): Date | null;
  public get createdTimestamp(): number | null;
  public id: Snowflake;
  public flags: Readonly<ChannelFlagsBitField> | null;
  public get partial(): false;
  public type: ChannelType;
  public get url(): string;
  public delete(): Promise<this>;
  public fetch(force?: boolean): Promise<this>;
  public isThread(): this is AnyThreadChannel;
  public isTextBased(): this is TextBasedChannel;
  public isDMBased(): this is DMChannel | PartialDMChannel | PartialGroupDMChannel;
  public isVoiceBased(): this is VoiceBasedChannel;
  public isThreadOnly(): this is ThreadOnlyChannel;
  public isSendable(): this is SendableChannels;
  public toString(): ChannelMention | UserMention;
}

export type RawChannelData =
  | RawGuildChannelData
  | RawThreadChannelData
  | RawDMChannelData
  | RawPartialGroupDMChannelData;

export type RawGuildChannelData = APIChannel | APIInteractionDataResolvedChannel | Required<APIPartialChannel>;
export type RawThreadChannelData = APIChannel | APIInteractionDataResolvedChannel;
export type RawDMChannelData = APIChannel | APIInteractionDataResolvedChannel;
export type RawPartialGroupDMChannelData = APIChannel | Required<APIPartialChannel>;

export type If<Value extends boolean, TrueResult, FalseResult = null> = Value extends true
  ? TrueResult
  : Value extends false
    ? FalseResult
    : FalseResult | TrueResult;

export class Client<Ready extends boolean = boolean> extends BaseClient<ClientEventTypes> {
  public constructor(options: ClientOptions);
  private readonly actions: unknown;
  private readonly expectedGuilds: Set<Snowflake>;
  private readonly packetQueue: unknown[];
  private readonly presence: ClientPresence;
  private readonly pings: Collection<number, number>;
  private readonly readyTimeout: NodeJS.Timeout | null;
  private _broadcast(packet: GatewaySendPayload): void;
  private _eval(script: string): unknown;
  private _handlePacket(packet?: GatewayDispatchPayload, shardId?: number): boolean;
  private _checkReady(): void;
  private _triggerClientReady(): void;
  private _validateOptions(options: ClientOptions): void;
  private get _censoredToken(): string | null;
  // This a technique used to brand the ready state. Or else we'll get `never` errors on typeguard checks.
  private readonly _ready: Ready;

  public application: If<Ready, ClientApplication>;
  public channels: ChannelManager;
  public guilds: GuildManager;
  public lastPingTimestamps: ReadonlyCollection<number, number>;
  public options: Omit<ClientOptions, 'intents'> & { intents: IntentsBitField };
  public get ping(): number | null;
  public get readyAt(): If<Ready, Date>;
  public readyTimestamp: If<Ready, number>;
  public sweepers: Sweepers;
  public shard: ShardClientUtil | null;
  public status: Status;
  public token: If<Ready, string, string | null>;
  public get uptime(): If<Ready, number>;
  public user: If<Ready, ClientUser>;
  public users: UserManager;
  public voice: ClientVoiceManager;
  public ws: WebSocketManager;

  public destroy(): Promise<void>;
  public deleteWebhook(id: Snowflake, options?: WebhookDeleteOptions): Promise<void>;
  public fetchGuildPreview(guild: GuildResolvable): Promise<GuildPreview>;
  public fetchInvite(invite: InviteResolvable, options?: ClientFetchInviteOptions): Promise<Invite>;
  public fetchGuildTemplate(template: GuildTemplateResolvable): Promise<GuildTemplate>;
  public fetchVoiceRegions(): Promise<Collection<string, VoiceRegion>>;
  public fetchSticker(id: Snowflake): Promise<Sticker>;
  public fetchStickerPacks(options: { packId: Snowflake }): Promise<StickerPack>;
  public fetchStickerPacks(options?: StickerPackFetchOptions): Promise<Collection<Snowflake, StickerPack>>;
  public fetchDefaultSoundboardSounds(): Promise<Collection<string, DefaultSoundboardSound>>;
  public fetchWebhook(id: Snowflake, token?: string): Promise<Webhook>;
  public fetchGuildWidget(guild: GuildResolvable): Promise<Widget>;
  public generateInvite(options?: InviteGenerationOptions): string;
  public login(token?: string): Promise<string>;
  public isReady(): this is Client<true>;
  public toJSON(): unknown;
}

export interface StickerPackFetchOptions {
  packId?: Snowflake;
}

export class ClientApplication extends Application {
  private constructor(client: Client<true>, data: unknown);
  public botPublic: boolean | null;
  public botRequireCodeGrant: boolean | null;
  public bot: User | null;
  public commands: ApplicationCommandManager;
  public emojis: ApplicationEmojiManager;
  public entitlements: EntitlementManager;
  public subscriptions: SubscriptionManager;
  public guildId: Snowflake | null;
  public get guild(): Guild | null;
  public flags: Readonly<ApplicationFlagsBitField>;
  public approximateGuildCount: number | null;
  public approximateUserInstallCount: number | null;
  public tags: string[];
  public installParams: ClientApplicationInstallParams | null;
  public integrationTypesConfig: IntegrationTypesConfiguration | null;
  public customInstallURL: string | null;
  public owner: Team | User | null;
  public get partial(): boolean;
  public interactionsEndpointURL: string | null;
  public eventWebhooksURL: string | null;
  public eventWebhooksStatus: ApplicationWebhookEventStatus | null;
  public eventWebhooksTypes: ApplicationWebhookEventType[] | null;
  public roleConnectionsVerificationURL: string | null;
  public edit(options: ClientApplicationEditOptions): Promise<ClientApplication>;
  public fetch(): Promise<ClientApplication>;
  public fetchRoleConnectionMetadataRecords(): Promise<ApplicationRoleConnectionMetadata[]>;
  public fetchSKUs(): Promise<Collection<Snowflake, SKU>>;
  public editRoleConnectionMetadataRecords(
    records: readonly ApplicationRoleConnectionMetadataEditOptions[],
  ): Promise<ApplicationRoleConnectionMetadata[]>;
}

export class ClientPresence extends Presence {
  private constructor(client: Client<true>, data: GatewayPresenceUpdate);
  private _parse(data: PresenceData): GatewayPresenceUpdate;

  public set(presence: PresenceData): ClientPresence;
}

export class ClientUser extends User {
  public mfaEnabled: boolean;
  public get presence(): ClientPresence;
  public verified: boolean;
  public edit(options: ClientUserEditOptions): Promise<this>;
  public setActivity(options?: ActivityOptions): ClientPresence;
  public setActivity(name: string, options?: Omit<ActivityOptions, 'name'>): ClientPresence;
  public setAFK(afk?: boolean, shardId?: number | readonly number[]): ClientPresence;
  public setAvatar(avatar: Base64Resolvable | BufferResolvable | null): Promise<this>;
  public setBanner(banner: Base64Resolvable | BufferResolvable | null): Promise<this>;
  public setPresence(data: PresenceData): ClientPresence;
  public setStatus(status: PresenceStatusData, shardId?: number | readonly number[]): ClientPresence;
  public setUsername(username: string): Promise<this>;
}

export class Options extends null {
  private constructor();
  private static readonly userAgentAppendix: string;
  public static get DefaultMakeCacheSettings(): CacheWithLimitsOptions;
  public static get DefaultSweeperSettings(): SweeperOptions;
  public static createDefault(): ClientOptions;
  public static cacheWithLimits(settings?: CacheWithLimitsOptions): CacheFactory;
  public static cacheEverything(): CacheFactory;
}

export class ClientVoiceManager {
  private constructor(client: Client);
  public readonly client: Client;
  public adapters: Map<Snowflake, InternalDiscordGatewayAdapterLibraryMethods>;
}

export type ComponentInContainer =
  | ActionRow<MessageActionRowComponent>
  | FileComponent
  | MediaGalleryComponent
  | SectionComponent
  | SeparatorComponent
  | TextDisplayComponent;

export type ComponentInContainerData =
  | ActionRowData<ActionRowComponentData>
  | FileComponentData
  | MediaGalleryComponentData
  | SectionComponentData
  | SeparatorComponentData
  | TextDisplayComponentData;

export interface ContainerComponentData<
  ComponentType extends ComponentInContainerData | JSONEncodable<APIComponentInContainer> =
    | ComponentInContainerData
    | JSONEncodable<APIComponentInContainer>,
> extends BaseComponentData {
  accentColor?: number;
  components: readonly ComponentType[];
  spoiler?: boolean;
}

export class ContainerComponent extends Component<APIContainerComponent> {
  private constructor(data: APIContainerComponent);
  public get accentColor(): number;
  public get hexAccentColor(): HexColorString;
  public get spoiler(): boolean;
  public readonly components: ComponentInContainer[];
}

export { Collection, type ReadonlyCollection } from '@discordjs/collection';

export interface CollectorEventTypes<Key, Value, Extras extends unknown[] = []> {
  collect: [Value, ...Extras];
  dispose: [Value, ...Extras];
  end: [collected: ReadonlyCollection<Key, Value>, reason: string];
  ignore: [Value, ...Extras];
}

export abstract class Collector<
  Key,
  Value,
  Extras extends unknown[] = [],
  EventTypes extends {} = CollectorEventTypes<Key, Value, Extras>,
> extends AsyncEventEmitter<EventTypes> {
  protected constructor(client: Client<true>, options?: CollectorOptions<[Value, ...Extras]>);
  private readonly _timeout: NodeJS.Timeout | null;
  private readonly _idletimeout: NodeJS.Timeout | null;
  private readonly _endReason: string | null;

  public readonly client: Client;
  public collected: Collection<Key, Value>;
  public lastCollectedTimestamp: number | null;
  public get lastCollectedAt(): Date | null;
  public ended: boolean;
  public get endReason(): string | null;
  public filter: CollectorFilter<[Value, ...Extras]>;
  public get next(): Promise<Value>;
  public options: CollectorOptions<[Value, ...Extras]>;
  public checkEnd(): boolean;
  public handleCollect(...args: unknown[]): Promise<void>;
  public handleDispose(...args: unknown[]): Promise<void>;
  public stop(reason?: string): void;
  public resetTimer(options?: CollectorResetTimerOptions): void;
  public [Symbol.asyncIterator](): AsyncIterableIterator<[Value, ...Extras]>;
  public toJSON(): unknown;

  protected listener: (...args: any[]) => void;
  public abstract collect(...args: unknown[]): Awaitable<Key | null>;
  public abstract dispose(...args: unknown[]): Key | null;
}

export class ChatInputCommandInteraction<Cached extends CacheType = CacheType> extends CommandInteraction<Cached> {
  public commandType: ApplicationCommandType.ChatInput;
  public options: Omit<CommandInteractionOptionResolver<Cached>, 'getFocused' | 'getMessage'>;
  public inGuild(): this is ChatInputCommandInteraction<'cached' | 'raw'>;
  public inCachedGuild(): this is ChatInputCommandInteraction<'cached'>;
  public inRawGuild(): this is ChatInputCommandInteraction<'raw'>;
  public toString(): string;
}

export class AutocompleteInteraction<Cached extends CacheType = CacheType> extends BaseInteraction<Cached> {
  public type: InteractionType.ApplicationCommandAutocomplete;
  public get command(): ApplicationCommand | ApplicationCommand<{ guild: GuildResolvable }> | null;
  public channelId: Snowflake;
  public commandId: Snowflake;
  public commandName: string;
  public commandType: ApplicationCommandType.ChatInput;
  public commandGuildId: Snowflake | null;
  public responded: boolean;
  public options: Omit<
    CommandInteractionOptionResolver<Cached>,
    'getAttachment' | 'getChannel' | 'getMember' | 'getMentionable' | 'getMessage' | 'getRole' | 'getUser'
  >;
  public inGuild(): this is AutocompleteInteraction<'cached' | 'raw'>;
  public inCachedGuild(): this is AutocompleteInteraction<'cached'>;
  public inRawGuild(): this is AutocompleteInteraction<'raw'>;
  public respond(options: readonly ApplicationCommandOptionChoiceData[]): Promise<void>;
}

export class CommandInteractionOptionResolver<Cached extends CacheType = CacheType> {
  private constructor(
    client: Client<true>,
    options: readonly CommandInteractionOption[],
    resolved: CommandInteractionResolvedData,
  );
  public readonly client: Client;
  public readonly data: readonly CommandInteractionOption<Cached>[];
  public readonly resolved: Readonly<CommandInteractionResolvedData<Cached>> | null;
  private readonly _group: string | null;
  private readonly _hoistedOptions: CommandInteractionOption<Cached>[];
  private readonly _subcommand: string | null;
  private _getTypedOption(
    name: string,
    allowedTypes: readonly ApplicationCommandOptionType[],
    properties: readonly (keyof ApplicationCommandOption)[],
    required: true,
  ): CommandInteractionOption<Cached>;
  private _getTypedOption(
    name: string,
    allowedTypes: readonly ApplicationCommandOptionType[],
    properties: readonly (keyof ApplicationCommandOption)[],
    required: boolean,
  ): CommandInteractionOption<Cached> | null;

  public get(name: string, required: true): CommandInteractionOption<Cached>;
  public get(name: string, required?: boolean): CommandInteractionOption<Cached> | null;

  public getSubcommand(required?: true): string;
  public getSubcommand(required: boolean): string | null;
  public getSubcommandGroup(required: true): string;
  public getSubcommandGroup(required?: boolean): string | null;
  public getBoolean(name: string, required: true): boolean;
  public getBoolean(name: string, required?: boolean): boolean | null;
  /**
   * @privateRemarks
   * The ternary in the return type is required.
   * The `type` property of the {@link PublicThreadChannel} interface is typed as `ChannelType.PublicThread | ChannelType.AnnouncementThread`.
   * If the user were to pass only one of those channel types, the `Extract<>` would resolve to `never`.
   */
  public getChannel<const Type extends ChannelType = ChannelType>(
    name: string,
    required: true,
    channelTypes?: readonly Type[],
  ): Extract<
    NonNullable<CommandInteractionOption<Cached>['channel']>,
    {
      type: Type extends ChannelType.AnnouncementThread | ChannelType.PublicThread
        ? ChannelType.AnnouncementThread | ChannelType.PublicThread
        : Type;
    }
  >;
  /**
   * @privateRemarks
   * The ternary in the return type is required.
   * The `type` property of the {@link PublicThreadChannel} interface is typed as `ChannelType.PublicThread | ChannelType.AnnouncementThread`.
   * If the user were to pass only one of those channel types, the `Extract<>` would resolve to `never`.
   */
  public getChannel<const Type extends ChannelType = ChannelType>(
    name: string,
    required?: boolean,
    channelTypes?: readonly Type[],
  ): Extract<
    NonNullable<CommandInteractionOption<Cached>['channel']>,
    {
      type: Type extends ChannelType.AnnouncementThread | ChannelType.PublicThread
        ? ChannelType.AnnouncementThread | ChannelType.PublicThread
        : Type;
    }
  > | null;
  public getString(name: string, required: true): string;
  public getString(name: string, required?: boolean): string | null;
  public getInteger(name: string, required: true): number;
  public getInteger(name: string, required?: boolean): number | null;
  public getNumber(name: string, required: true): number;
  public getNumber(name: string, required?: boolean): number | null;
  public getUser(name: string, required: true): NonNullable<CommandInteractionOption<Cached>['user']>;
  public getUser(name: string, required?: boolean): NonNullable<CommandInteractionOption<Cached>['user']> | null;
  public getMember(name: string): NonNullable<CommandInteractionOption<Cached>['member']> | null;
  public getRole(name: string, required: true): NonNullable<CommandInteractionOption<Cached>['role']>;
  public getRole(name: string, required?: boolean): NonNullable<CommandInteractionOption<Cached>['role']> | null;
  public getAttachment(name: string, required: true): NonNullable<CommandInteractionOption<Cached>['attachment']>;
  public getAttachment(
    name: string,
    required?: boolean,
  ): NonNullable<CommandInteractionOption<Cached>['attachment']> | null;
  public getMentionable(
    name: string,
    required: true,
  ): NonNullable<CommandInteractionOption<Cached>['member' | 'role' | 'user']>;
  public getMentionable(
    name: string,
    required?: boolean,
  ): NonNullable<CommandInteractionOption<Cached>['member' | 'role' | 'user']> | null;
  public getMessage(name: string, required: true): NonNullable<CommandInteractionOption<Cached>['message']>;
  public getMessage(name: string, required?: boolean): NonNullable<CommandInteractionOption<Cached>['message']> | null;
  public getFocused(): AutocompleteFocusedOption;
}

export class ContextMenuCommandInteraction<Cached extends CacheType = CacheType> extends CommandInteraction<Cached> {
  public options: Omit<
    CommandInteractionOptionResolver<Cached>,
    | 'getAttachment'
    | 'getBoolean'
    | 'getChannel'
    | 'getFocused'
    | 'getInteger'
    | 'getMember'
    | 'getMentionable'
    | 'getMessage'
    | 'getNumber'
    | 'getRole'
    | 'getString'
    | 'getSubcommand'
    | 'getSubcommandGroup'
    | 'getUser'
  >;
  public commandType: ApplicationCommandType.Message | ApplicationCommandType.User;
  public targetId: Snowflake;
  public inGuild(): this is ContextMenuCommandInteraction<'cached' | 'raw'>;
  public inCachedGuild(): this is ContextMenuCommandInteraction<'cached'>;
  public inRawGuild(): this is ContextMenuCommandInteraction<'raw'>;
  private resolveContextMenuOptions(data: APIApplicationCommandInteractionData): CommandInteractionOption<Cached>[];
}

export class PrimaryEntryPointCommandInteraction<
  Cached extends CacheType = CacheType,
> extends CommandInteraction<Cached> {
  public commandType: ApplicationCommandType.PrimaryEntryPoint;
  public inGuild(): this is PrimaryEntryPointCommandInteraction<'cached' | 'raw'>;
  public inCachedGuild(): this is PrimaryEntryPointCommandInteraction<'cached'>;
  public inRawGuild(): this is PrimaryEntryPointCommandInteraction<'raw'>;
}

export interface DMChannel
  extends Omit<
    TextBasedChannelFields<false, true>,
    'bulkDelete' | 'createWebhook' | 'fetchWebhooks' | 'setNSFW' | 'setRateLimitPerUser'
  > {}
export class DMChannel extends BaseChannel {
  private constructor(client: Client<true>, data?: RawDMChannelData);
  public flags: Readonly<ChannelFlagsBitField>;
  public recipientId: Snowflake;
  public get recipient(): User | null;
  public type: ChannelType.DM;
  public fetch(force?: boolean): Promise<this>;
  public toString(): UserMention;
}

export class Emoji extends Base {
  protected constructor(client: Client<true>, emoji: unknown);
  public animated: boolean | null;
  public get createdAt(): Date | null;
  public get createdTimestamp(): number | null;
  public id: Snowflake | null;
  public name: string | null;
  public get identifier(): string;
  public imageURL(options?: ImageURLOptions): string | null;
  public get url(): string | null;
  public toJSON(): unknown;
  public toString(): string;
}

export interface ApplicationEmojiCreateOptions {
  attachment: Base64Resolvable | BufferResolvable;
  name: string;
}

export interface ApplicationEmojiEditOptions {
  name?: string;
}

export class ApplicationEmoji extends Emoji {
  private constructor(client: Client<true>, data: APIEmoji, application: ClientApplication);

  public application: ClientApplication;
  public author: User | null;
  public id: Snowflake;
  public managed: boolean | null;
  public requiresColons: boolean | null;
  public delete(): Promise<ApplicationEmoji>;
  public edit(options: ApplicationEmojiEditOptions): Promise<ApplicationEmoji>;
  public equals(other: ApplicationEmoji | unknown): boolean;
  public fetchAuthor(): Promise<User>;
  public setName(name: string): Promise<ApplicationEmoji>;
}

export class ApplicationEmojiManager extends CachedManager<Snowflake, ApplicationEmoji, EmojiResolvable> {
  private constructor(application: ClientApplication, iterable?: Iterable<APIEmoji>);
  public application: ClientApplication;
  public create(options: ApplicationEmojiCreateOptions): Promise<ApplicationEmoji>;
  public fetch(id: Snowflake, options?: BaseFetchOptions): Promise<ApplicationEmoji>;
  public fetch(id?: undefined, options?: BaseFetchOptions): Promise<Collection<Snowflake, ApplicationEmoji>>;
  public fetchAuthor(emoji: EmojiResolvable): Promise<User>;
  public delete(emoji: EmojiResolvable): Promise<void>;
  public edit(emoji: EmojiResolvable, options: ApplicationEmojiEditOptions): Promise<ApplicationEmoji>;
}

export class Entitlement extends Base {
  private constructor(client: Client<true>, data: APIEntitlement);
  public id: Snowflake;
  public skuId: Snowflake;
  public userId: Snowflake;
  public guildId: Snowflake | null;
  public applicationId: Snowflake;
  public type: EntitlementType;
  public consumed: boolean;
  public deleted: boolean;
  public startsTimestamp: number | null;
  public endsTimestamp: number | null;
  public get guild(): Guild | null;
  public get startsAt(): Date | null;
  public get endsAt(): Date | null;
  public consume(): Promise<void>;
  public fetchUser(): Promise<User>;
  public isActive(): boolean;
  public isTest(): this is this & {
    get endsAt(): null;
    endsTimestamp: null;
    get startsAt(): null;
    startsTimestamp: null;
  };
  public isUserSubscription(): this is this & { get guild(): null; guildId: null };
  public isGuildSubscription(): this is this & { guild: Guild; guildId: Snowflake };
}

export interface FileComponentData extends BaseComponentData {
  file: UnfurledMediaItemData;
  spoiler?: boolean;
}
export class FileComponent extends Component<APIFileComponent> {
  private constructor(data: APIFileComponent);
  public readonly file: UnfurledMediaItem;
  public get spoiler(): boolean;
}

export class Guild extends AnonymousGuild {
  private constructor(client: Client<true>, data: APIGuild | APIUnavailableGuild);
  private _sortedRoles(): Collection<Snowflake, Role>;
  private _sortedChannels(channel: NonThreadGuildBasedChannel): Collection<Snowflake, NonThreadGuildBasedChannel>;

  public get afkChannel(): VoiceChannel | null;
  public afkChannelId: Snowflake | null;
  public afkTimeout: number;
  public applicationId: Snowflake | null;
  public maxVideoChannelUsers: number | null;
  public approximateMemberCount: number | null;
  public approximatePresenceCount: number | null;
  public autoModerationRules: AutoModerationRuleManager;
  public available: boolean;
  public bans: GuildBanManager;
  public channels: GuildChannelManager;
  public commands: GuildApplicationCommandManager;
  public defaultMessageNotifications: GuildDefaultMessageNotifications;
  public discoverySplash: string | null;
  public emojis: GuildEmojiManager;
  public explicitContentFilter: GuildExplicitContentFilter;
  public invites: GuildInviteManager;
  public get joinedAt(): Date;
  public joinedTimestamp: number;
  public large: boolean;
  public maximumMembers: number | null;
  public maximumPresences: number | null;
  public maxStageVideoChannelUsers: number | null;
  public memberCount: number;
  public members: GuildMemberManager;
  public mfaLevel: GuildMFALevel;
  public ownerId: Snowflake;
  public preferredLocale: Locale;
  public premiumProgressBarEnabled: boolean;
  public premiumTier: GuildPremiumTier;
  public presences: PresenceManager;
  public get publicUpdatesChannel(): TextChannel | null;
  public publicUpdatesChannelId: Snowflake | null;
  public roles: RoleManager;
  public get rulesChannel(): TextChannel | null;
  public rulesChannelId: Snowflake | null;
  public get safetyAlertsChannel(): TextChannel | null;
  public safetyAlertsChannelId: Snowflake | null;
  public scheduledEvents: GuildScheduledEventManager;
  public shardId: number;
  public soundboardSounds: GuildSoundboardSoundManager;
  public stageInstances: StageInstanceManager;
  public stickers: GuildStickerManager;
  public incidentsData: IncidentActions | null;
  public get systemChannel(): TextChannel | null;
  public systemChannelFlags: Readonly<SystemChannelFlagsBitField>;
  public systemChannelId: Snowflake | null;
  public vanityURLUses: number | null;
  public get voiceAdapterCreator(): InternalDiscordGatewayAdapterCreator;
  public voiceStates: VoiceStateManager;
  public get widgetChannel():
    | AnnouncementChannel
    | ForumChannel
    | MediaChannel
    | TextChannel
    | VoiceBasedChannel
    | null;
  public widgetChannelId: Snowflake | null;
  public widgetEnabled: boolean | null;
  public get maximumBitrate(): number;
  public createTemplate(name: string, description?: string): Promise<GuildTemplate>;
  public delete(): Promise<Guild>;
  public discoverySplashURL(options?: ImageURLOptions): string | null;
  public edit(options: GuildEditOptions): Promise<Guild>;
  public editOnboarding(options: GuildOnboardingEditOptions): Promise<GuildOnboarding>;
  public editWelcomeScreen(options: WelcomeScreenEditOptions): Promise<WelcomeScreen>;
  public equals(guild: Guild): boolean;
  public fetchAuditLogs<Event extends GuildAuditLogsResolvable = AuditLogEvent>(
    options?: GuildAuditLogsFetchOptions<Event>,
  ): Promise<GuildAuditLogs<Event extends null ? AuditLogEvent : Event>>;
  public fetchIntegrations(): Promise<Collection<Snowflake | string, Integration>>;
  public fetchOnboarding(): Promise<GuildOnboarding>;
  public fetchOwner(options?: BaseFetchOptions): Promise<GuildMember>;
  public fetchPreview(): Promise<GuildPreview>;
  public fetchTemplates(): Promise<Collection<GuildTemplate['code'], GuildTemplate>>;
  public fetchVanityData(): Promise<Vanity>;
  public fetchWebhooks(): Promise<Collection<Snowflake, Webhook<WebhookType.ChannelFollower | WebhookType.Incoming>>>;
  public fetchWelcomeScreen(): Promise<WelcomeScreen>;
  public fetchWidget(): Promise<Widget>;
  public fetchWidgetSettings(): Promise<GuildWidgetSettings>;
  public widgetImageURL(style?: GuildWidgetStyle): string;
  public leave(): Promise<Guild>;
  public disableInvites(disabled?: boolean): Promise<Guild>;
  public setIncidentActions(incidentActions: IncidentActionsEditOptions): Promise<IncidentActions>;
  public setAFKChannel(afkChannel: VoiceChannelResolvable | null, reason?: string): Promise<Guild>;
  public setAFKTimeout(afkTimeout: number, reason?: string): Promise<Guild>;
  public setBanner(banner: Base64Resolvable | BufferResolvable | null, reason?: string): Promise<Guild>;
  public setDefaultMessageNotifications(
    defaultMessageNotifications: GuildDefaultMessageNotifications | null,
    reason?: string,
  ): Promise<Guild>;
  public setDiscoverySplash(
    discoverySplash: Base64Resolvable | BufferResolvable | null,
    reason?: string,
  ): Promise<Guild>;
  public setExplicitContentFilter(
    explicitContentFilter: GuildExplicitContentFilter | null,
    reason?: string,
  ): Promise<Guild>;
  public setIcon(icon: Base64Resolvable | BufferResolvable | null, reason?: string): Promise<Guild>;
  public setName(name: string, reason?: string): Promise<Guild>;
  public setOwner(owner: UserResolvable, reason?: string): Promise<Guild>;
  public setPreferredLocale(preferredLocale: Locale | null, reason?: string): Promise<Guild>;
  public setPublicUpdatesChannel(publicUpdatesChannel: TextChannelResolvable | null, reason?: string): Promise<Guild>;
  public setRulesChannel(rulesChannel: TextChannelResolvable | null, reason?: string): Promise<Guild>;
  public setSafetyAlertsChannel(safetyAlertsChannel: TextChannelResolvable | null, reason?: string): Promise<Guild>;
  public setSplash(splash: Base64Resolvable | BufferResolvable | null, reason?: string): Promise<Guild>;
  public setSystemChannel(systemChannel: TextChannelResolvable | null, reason?: string): Promise<Guild>;
  public setSystemChannelFlags(systemChannelFlags: SystemChannelFlagsResolvable, reason?: string): Promise<Guild>;
  public setVerificationLevel(verificationLevel: GuildVerificationLevel | null, reason?: string): Promise<Guild>;
  public setPremiumProgressBarEnabled(enabled?: boolean, reason?: string): Promise<Guild>;
  public setWidgetSettings(settings: GuildWidgetSettingsData, reason?: string): Promise<Guild>;
  public setMFALevel(level: GuildMFALevel, reason?: string): Promise<Guild>;
  public toJSON(): unknown;
}

export class GuildAuditLogs<Event extends AuditLogEvent = AuditLogEvent> {
<<<<<<< HEAD
  private constructor(guild: Guild, data: RawGuildAuditLogData);
  private readonly applicationCommands: Collection<Snowflake, ApplicationCommand>;
  private readonly webhooks: Collection<Snowflake, Webhook<WebhookType.ChannelFollower | WebhookType.Incoming>>;
  private readonly integrations: Collection<Snowflake | string, Integration>;
  private readonly guildScheduledEvents: Collection<Snowflake, GuildScheduledEvent>;
  private readonly autoModerationRules: Collection<Snowflake, AutoModerationRule>;
=======
  private constructor(guild: Guild, data: APIAuditLog);
  private applicationCommands: Collection<Snowflake, ApplicationCommand>;
  private webhooks: Collection<Snowflake, Webhook<WebhookType.ChannelFollower | WebhookType.Incoming>>;
  private integrations: Collection<Snowflake | string, Integration>;
  private guildScheduledEvents: Collection<Snowflake, GuildScheduledEvent>;
  private autoModerationRules: Collection<Snowflake, AutoModerationRule>;
>>>>>>> 78d512c3
  public entries: Collection<Snowflake, GuildAuditLogsEntry<Event>>;
  public toJSON(): unknown;
}

export class GuildAuditLogsEntry<
  TAction extends AuditLogEvent = AuditLogEvent,
  TActionType extends GuildAuditLogsActionType = TAction extends keyof GuildAuditLogsTypes
    ? GuildAuditLogsTypes[TAction][1]
    : 'All',
  TTargetType extends GuildAuditLogsTargetType = TAction extends keyof GuildAuditLogsTypes
    ? GuildAuditLogsTypes[TAction][0]
    : 'Unknown',
> {
  private constructor(guild: Guild, data: APIAuditLogEntry, logs?: GuildAuditLogs);
  public static Targets: GuildAuditLogsTargets;
  public action: TAction;
  public actionType: TActionType;
  public changes: AuditLogChange[];
  public get createdAt(): Date;
  public get createdTimestamp(): number;
  public executorId: Snowflake | null;
  public executor: PartialUser | User | null;
  public extra: TAction extends keyof GuildAuditLogsEntryExtraField ? GuildAuditLogsEntryExtraField[TAction] : null;
  public id: Snowflake;
  public reason: string | null;
  public targetId: Snowflake | null;
  public target: TTargetType extends keyof GuildAuditLogsEntryTargetField<TAction>
    ? GuildAuditLogsEntryTargetField<TAction>[TTargetType]
    : { [x: string]: unknown; id: Snowflake | undefined } | null;
  public targetType: TTargetType;
  public static actionType(action: AuditLogEvent): GuildAuditLogsActionType;
  public static targetType(target: AuditLogEvent): GuildAuditLogsTargetType;
  public isAction<TCheckAction extends TAction>(
    action: TCheckAction,
  ): this is GuildAuditLogsEntry<
    TCheckAction,
    TCheckAction extends keyof GuildAuditLogsTypes ? GuildAuditLogsTypes[TCheckAction][1] : 'All',
    TCheckAction extends keyof GuildAuditLogsTypes ? GuildAuditLogsTypes[TCheckAction][0] : 'Unknown'
  >;
  public toJSON(): unknown;
}

export class GuildBan extends Base {
  private constructor(client: Client<true>, data: unknown, guild: Guild);
  public guild: Guild;
  public user: User;
  public get partial(): boolean;
  public reason?: string | null;
  public fetch(force?: boolean): Promise<GuildBan>;
}

export abstract class GuildChannel extends BaseChannel {
  public constructor(guild: Guild, data?: RawGuildChannelData, client?: Client<true>, immediatePatch?: boolean);
  private memberPermissions(member: GuildMember, checkAdmin: boolean): Readonly<PermissionsBitField>;
  private rolePermissions(role: Role, checkAdmin: boolean): Readonly<PermissionsBitField>;
  public get createdAt(): Date;
  public get createdTimestamp(): number;
  public get deletable(): boolean;
  public flags: Readonly<ChannelFlagsBitField>;
  public guild: Guild;
  public guildId: Snowflake;
  public get manageable(): boolean;
  public get members(): Collection<Snowflake, GuildMember>;
  public name: string;
  public get parent(): CategoryChannel | null;
  public parentId: Snowflake | null;
  public permissionOverwrites: PermissionOverwriteManager;
  public get permissionsLocked(): boolean | null;
  public get position(): number;
  public rawPosition: number;
  public type: GuildChannelTypes;
  public get viewable(): boolean;
  public clone(options?: GuildChannelCloneOptions): Promise<this>;
  public delete(reason?: string): Promise<this>;
  public edit(options: GuildChannelEditOptions): Promise<this>;
  public equals(channel: GuildChannel): boolean;
  public lockPermissions(): Promise<this>;
  public permissionsFor(memberOrRole: GuildMember | Role, checkAdmin?: boolean): Readonly<PermissionsBitField>;
  public permissionsFor(
    memberOrRole: RoleResolvable | UserResolvable,
    checkAdmin?: boolean,
  ): Readonly<PermissionsBitField> | null;
  public setName(name: string, reason?: string): Promise<this>;
  public setParent(channel: CategoryChannelResolvable | null, options?: SetParentOptions): Promise<this>;
  public setPosition(position: number, options?: SetChannelPositionOptions): Promise<this>;
  public isTextBased(): this is GuildBasedChannel & TextBasedChannel;
  public toString(): ChannelMention;
}

export class GuildEmoji extends BaseGuildEmoji {
<<<<<<< HEAD
  private constructor(client: Client<true>, data: RawGuildEmojiData, guild: Guild);
  private readonly _roles: Snowflake[];
=======
  private constructor(client: Client<true>, data: APIEmoji, guild: Guild);
  private _roles: Snowflake[];
>>>>>>> 78d512c3

  public get deletable(): boolean;
  public guild: Guild;
  public author: User | null;
  public get roles(): GuildEmojiRoleManager;
  public delete(reason?: string): Promise<GuildEmoji>;
  public edit(options: GuildEmojiEditOptions): Promise<GuildEmoji>;
  public equals(other: GuildEmoji | unknown): boolean;
  public fetchAuthor(): Promise<User>;
  public setName(name: string, reason?: string): Promise<GuildEmoji>;
}

export type GuildMemberFlagsString = keyof typeof GuildMemberFlags;

export type GuildMemberFlagsResolvable = BitFieldResolvable<GuildMemberFlagsString, number>;

export class GuildMemberFlagsBitField extends BitField<GuildMemberFlagsString> {
  public static Flags: GuildMemberFlags;
  public static resolve(bit?: BitFieldResolvable<GuildMemberFlagsString, GuildMemberFlags>): number;
}

export interface GuildMember extends PartialTextBasedChannelFields<false> {}
export class GuildMember extends Base {
<<<<<<< HEAD
  private constructor(client: Client<true>, data: RawGuildMemberData, guild: Guild);
  private readonly _roles: Snowflake[];
=======
  private constructor(client: Client<true>, data: unknown, guild: Guild);
  private _roles: Snowflake[];
>>>>>>> 78d512c3
  public avatar: string | null;
  public banner: string | null;
  public get bannable(): boolean;
  public get dmChannel(): DMChannel | null;
  public get displayColor(): number;
  public get displayHexColor(): HexColorString;
  public get displayName(): string;
  public guild: Guild;
  public get id(): Snowflake;
  public pending: boolean;
  public get communicationDisabledUntil(): Date | null;
  public communicationDisabledUntilTimestamp: number | null;
  public flags: Readonly<GuildMemberFlagsBitField>;
  public get joinedAt(): Date | null;
  public joinedTimestamp: number | null;
  public get kickable(): boolean;
  public get manageable(): boolean;
  public get moderatable(): boolean;
  public nickname: string | null;
  public get partial(): false;
  public get permissions(): Readonly<PermissionsBitField>;
  public get premiumSince(): Date | null;
  public premiumSinceTimestamp: number | null;
  public get presence(): Presence | null;
  public get roles(): GuildMemberRoleManager;
  public user: User;
  public get voice(): VoiceState;
  public avatarURL(options?: ImageURLOptions): string | null;
  public bannerURL(options?: ImageURLOptions): string | null;
  public ban(options?: BanOptions): Promise<void>;
  public disableCommunicationUntil(timeout: DateResolvable | null, reason?: string): Promise<GuildMember>;
  public timeout(timeout: number | null, reason?: string): Promise<GuildMember>;
  public fetch(force?: boolean): Promise<GuildMember>;
  public createDM(force?: boolean): Promise<DMChannel>;
  public deleteDM(): Promise<DMChannel>;
  public displayAvatarURL(options?: ImageURLOptions): string;
  public displayBannerURL(options?: ImageURLOptions): string | null;
  public edit(options: GuildMemberEditOptions): Promise<GuildMember>;
  public isCommunicationDisabled(): this is GuildMember & {
    readonly communicationDisabledUntil: Date;
    communicationDisabledUntilTimestamp: number;
  };
  public kick(reason?: string): Promise<void>;
  public permissionsIn(channel: GuildChannelResolvable): Readonly<PermissionsBitField>;
  public setFlags(flags: GuildMemberFlagsResolvable, reason?: string): Promise<GuildMember>;
  public setNickname(nickname: string | null, reason?: string): Promise<GuildMember>;
  public toJSON(): unknown;
  public toString(): UserMention;
  public valueOf(): string;
}

export class GuildOnboarding extends Base {
  private constructor(client: Client, data: RESTGetAPIGuildOnboardingResult);
  public get guild(): Guild;
  public guildId: Snowflake;
  public prompts: Collection<Snowflake, GuildOnboardingPrompt>;
  public defaultChannels: Collection<Snowflake, GuildChannel>;
  public enabled: boolean;
  public mode: GuildOnboardingMode;
}

export class GuildOnboardingPrompt extends Base {
  private constructor(client: Client, data: APIGuildOnboardingPrompt, guildId: Snowflake);
  public id: Snowflake;
  public get guild(): Guild;
  public guildId: Snowflake;
  public options: Collection<Snowflake, GuildOnboardingPromptOption>;
  public title: string;
  public singleSelect: boolean;
  public required: boolean;
  public inOnboarding: boolean;
  public type: GuildOnboardingPromptType;
}

export class GuildOnboardingPromptOption extends Base {
  private constructor(client: Client, data: APIGuildOnboardingPromptOption, guildId: Snowflake);
  private readonly _emoji: APIPartialEmoji;

  public id: Snowflake;
  public get emoji(): Emoji | GuildEmoji | null;
  public get guild(): Guild;
  public guildId: Snowflake;
  public channels: Collection<Snowflake, GuildChannel>;
  public roles: Collection<Snowflake, Role>;
  public title: string;
  public description: string | null;
}

export class GuildPreview extends Base {
  private constructor(client: Client<true>, data: APIGuildPreview);
  public approximateMemberCount: number;
  public approximatePresenceCount: number;
  public get createdAt(): Date;
  public get createdTimestamp(): number;
  public description: string | null;
  public discoverySplash: string | null;
  public emojis: Collection<Snowflake, GuildPreviewEmoji>;
  public stickers: Collection<Snowflake, Sticker>;
  public features: `${GuildFeature}`[];
  public icon: string | null;
  public id: Snowflake;
  public name: string;
  public splash: string | null;
  public discoverySplashURL(options?: ImageURLOptions): string | null;
  public iconURL(options?: ImageURLOptions): string | null;
  public splashURL(options?: ImageURLOptions): string | null;
  public fetch(): Promise<GuildPreview>;
  public toJSON(): unknown;
  public toString(): string;
}

export class GuildScheduledEvent<Status extends GuildScheduledEventStatus = GuildScheduledEventStatus> extends Base {
  private constructor(client: Client<true>, data: APIGuildScheduledEvent);
  public id: Snowflake;
  public guildId: Snowflake;
  public channelId: Snowflake | null;
  public creatorId: Snowflake | null;
  public name: string;
  public description: string | null;
  public scheduledStartTimestamp: number | null;
  public scheduledEndTimestamp: number | null;
  public privacyLevel: GuildScheduledEventPrivacyLevel;
  public status: Status;
  public entityType: GuildScheduledEventEntityType;
  public entityId: Snowflake | null;
  public entityMetadata: GuildScheduledEventEntityMetadata | null;
  public userCount: number | null;
  public creator: User | null;
  public recurrenceRule: GuildScheduledEventRecurrenceRule | null;
  public get createdTimestamp(): number;
  public get createdAt(): Date;
  public get scheduledStartAt(): Date | null;
  public get scheduledEndAt(): Date | null;
  public get channel(): StageChannel | VoiceChannel | null;
  public get guild(): Guild | null;
  public get url(): string;
  public image: string | null;
  public get partial(): false;
  public coverImageURL(options?: Readonly<BaseImageURLOptions>): string | null;
  public createInviteURL(options?: GuildScheduledEventInviteURLCreateOptions): Promise<string>;
  public edit<AcceptableStatus extends GuildScheduledEventSetStatusArg<Status>>(
    options: GuildScheduledEventEditOptions<Status, AcceptableStatus>,
  ): Promise<GuildScheduledEvent<AcceptableStatus>>;
  public fetch(force?: boolean): Promise<GuildScheduledEvent<Status>>;
  public delete(): Promise<GuildScheduledEvent<Status>>;
  public setName(name: string, reason?: string): Promise<GuildScheduledEvent<Status>>;
  public setScheduledStartTime(
    scheduledStartTime: DateResolvable,
    reason?: string,
  ): Promise<GuildScheduledEvent<Status>>;
  public setScheduledEndTime(scheduledEndTime: DateResolvable, reason?: string): Promise<GuildScheduledEvent<Status>>;
  public setDescription(description: string, reason?: string): Promise<GuildScheduledEvent<Status>>;
  public setStatus<AcceptableStatus extends GuildScheduledEventSetStatusArg<Status>>(
    status: AcceptableStatus,
    reason?: string,
  ): Promise<GuildScheduledEvent<AcceptableStatus>>;
  public setLocation(location: string, reason?: string): Promise<GuildScheduledEvent<Status>>;
  public fetchSubscribers<Options extends FetchGuildScheduledEventSubscribersOptions>(
    options?: Options,
  ): Promise<GuildScheduledEventManagerFetchSubscribersResult<Options>>;
  public toString(): string;
  public isActive(): this is GuildScheduledEvent<GuildScheduledEventStatus.Active>;
  public isCanceled(): this is GuildScheduledEvent<GuildScheduledEventStatus.Canceled>;
  public isCompleted(): this is GuildScheduledEvent<GuildScheduledEventStatus.Completed>;
  public isScheduled(): this is GuildScheduledEvent<GuildScheduledEventStatus.Scheduled>;
}

export interface GuildScheduledEventRecurrenceRule {
  byMonth: readonly GuildScheduledEventRecurrenceRuleMonth[] | null;
  byMonthDay: readonly number[] | null;
  byNWeekday: readonly GuildScheduledEventRecurrenceRuleNWeekday[] | null;
  byWeekday: readonly GuildScheduledEventRecurrenceRuleWeekday[] | null;
  byYearDay: readonly number[] | null;
  count: number | null;
  get endAt(): Date | null;
  endTimestamp: number | null;
  frequency: GuildScheduledEventRecurrenceRuleFrequency;
  interval: number;
  get startAt(): Date;
  startTimestamp: number;
}

export interface GuildScheduledEventRecurrenceRuleNWeekday {
  day: GuildScheduledEventRecurrenceRuleWeekday;
  n: number;
}

export class GuildTemplate extends Base {
  private constructor(client: Client<true>, data: APITemplate);
  public createdTimestamp: number;
  public updatedTimestamp: number;
  public get url(): string;
  public code: string;
  public name: string;
  public description: string | null;
  public usageCount: number;
  public creator: User;
  public creatorId: Snowflake;
  public get createdAt(): Date;
  public get updatedAt(): Date;
  public get guild(): Guild | null;
  public guildId: Snowflake;
  public serializedGuild: APITemplateSerializedSourceGuild;
  public unSynced: boolean | null;
  public createGuild(name: string, icon?: Base64Resolvable | BufferResolvable): Promise<Guild>;
  public delete(): Promise<GuildTemplate>;
  public edit(options?: GuildTemplateEditOptions): Promise<GuildTemplate>;
  public sync(): Promise<GuildTemplate>;
  public static GuildTemplatesPattern: RegExp;
}

export class GuildPreviewEmoji extends BaseGuildEmoji {
  private constructor(client: Client<true>, data: APIEmoji, guild: GuildPreview);
  public guild: GuildPreview;
  public roles: Snowflake[];
}

export class Integration extends Base {
  private constructor(client: Client<true>, data: APIGuildIntegration, guild: Guild);
  public account: IntegrationAccount;
  public application: IntegrationApplication | null;
  public enabled: boolean | null;
  public expireBehavior: IntegrationExpireBehavior | null;
  public expireGracePeriod: number | null;
  public guild: Guild;
  public id: Snowflake | string;
  public name: string;
  public role: Role | null;
  public enableEmoticons: boolean | null;
  public get roles(): Collection<Snowflake, Role>;
  public scopes: OAuth2Scopes[];
  public get syncedAt(): Date | null;
  public syncedTimestamp: number | null;
  public syncing: boolean | null;
  public type: IntegrationType;
  public user: User | null;
  public subscriberCount: number | null;
  public revoked: boolean | null;
  public delete(reason?: string): Promise<Integration>;
}

export class IntegrationApplication extends Application {
  private constructor(client: Client<true>, data: unknown);
  public bot: User | null;
  public termsOfServiceURL: string | null;
  public privacyPolicyURL: string | null;
  public rpcOrigins: string[];
  public cover: string | null;
  public verifyKey: string | null;
}

export type GatewayIntentsString = keyof typeof GatewayIntentBits;

export class IntentsBitField extends BitField<GatewayIntentsString> {
  public static Flags: typeof GatewayIntentBits;
  public static resolve(bit?: BitFieldResolvable<GatewayIntentsString, number>): number;
}

export type CacheType = 'cached' | 'raw' | undefined;

export type CacheTypeReducer<
  State extends CacheType,
  CachedType,
  RawType = CachedType,
  PresentType = CachedType | RawType,
  Fallback = PresentType | null,
> = [State] extends ['cached']
  ? CachedType
  : [State] extends ['raw']
    ? RawType
    : [State] extends ['cached' | 'raw']
      ? PresentType
      : Fallback;

export type Interaction<Cached extends CacheType = CacheType> =
  | AutocompleteInteraction<Cached>
  | ButtonInteraction<Cached>
  | ChatInputCommandInteraction<Cached>
  | MessageContextMenuCommandInteraction<Cached>
  | ModalSubmitInteraction<Cached>
  | PrimaryEntryPointCommandInteraction<Cached>
  | SelectMenuInteraction<Cached>
  | UserContextMenuCommandInteraction<Cached>;

export type RepliableInteraction<Cached extends CacheType = CacheType> = Exclude<
  Interaction<Cached>,
  AutocompleteInteraction<Cached>
>;

export class BaseInteraction<Cached extends CacheType = CacheType> extends Base {
  // This a technique used to brand different cached types. Or else we'll get `never` errors on typeguard checks.
  private readonly _cacheType: Cached;
  protected constructor(client: Client<true>, data: GatewayInteractionCreateDispatchData);
  public applicationId: Snowflake;
  public authorizingIntegrationOwners: APIAuthorizingIntegrationOwnersMap;
  public get channel(): CacheTypeReducer<
    Cached,
    GuildTextBasedChannel | null,
    GuildTextBasedChannel | null,
    GuildTextBasedChannel | null,
    TextBasedChannel | null
  >;
  public channelId: Snowflake | null;
  public context: InteractionContextType | null;
  public get createdAt(): Date;
  public get createdTimestamp(): number;
  public get guild(): CacheTypeReducer<Cached, Guild, null>;
  public guildId: CacheTypeReducer<Cached, Snowflake>;
  public id: Snowflake;
  public member: CacheTypeReducer<Cached, GuildMember, APIInteractionGuildMember>;
  public readonly token: string;
  public type: InteractionType;
  public user: User;
  public version: number;
  public appPermissions: Readonly<PermissionsBitField>;
  public memberPermissions: CacheTypeReducer<Cached, Readonly<PermissionsBitField>>;
  public locale: Locale;
  public guildLocale: CacheTypeReducer<Cached, Locale>;
  public entitlements: Collection<Snowflake, Entitlement>;
  public attachmentSizeLimit: number;
  public inGuild(): this is BaseInteraction<'cached' | 'raw'>;
  public inCachedGuild(): this is BaseInteraction<'cached'>;
  public inRawGuild(): this is BaseInteraction<'raw'>;
  public isButton(): this is ButtonInteraction<Cached>;
  public isAutocomplete(): this is AutocompleteInteraction<Cached>;
  public isChatInputCommand(): this is ChatInputCommandInteraction<Cached>;
  public isCommand(): this is CommandInteraction<Cached>;
  public isContextMenuCommand(): this is ContextMenuCommandInteraction<Cached>;
  public isPrimaryEntryPointCommand(): this is PrimaryEntryPointCommandInteraction<Cached>;
  public isMessageComponent(): this is MessageComponentInteraction<Cached>;
  public isMessageContextMenuCommand(): this is MessageContextMenuCommandInteraction<Cached>;
  public isModalSubmit(): this is ModalSubmitInteraction<Cached>;
  public isUserContextMenuCommand(): this is UserContextMenuCommandInteraction<Cached>;
  public isSelectMenu(): this is SelectMenuInteraction<Cached>;
  public isStringSelectMenu(): this is StringSelectMenuInteraction<Cached>;
  public isUserSelectMenu(): this is UserSelectMenuInteraction<Cached>;
  public isRoleSelectMenu(): this is RoleSelectMenuInteraction<Cached>;
  public isMentionableSelectMenu(): this is MentionableSelectMenuInteraction<Cached>;
  public isChannelSelectMenu(): this is ChannelSelectMenuInteraction<Cached>;
  public isRepliable(): this is RepliableInteraction<Cached>;
}

export class InteractionCallback {
  private constructor(client: Client<true>, data: RESTAPIInteractionCallbackObject);
  public activityInstanceId: string | null;
  public readonly client: Client<true>;
  public get createdAt(): Date;
  public get createdTimestamp(): number;
  public id: Snowflake;
  public responseMessageEphemeral: boolean | null;
  public responseMessageId: Snowflake | null;
  public responseMessageLoading: boolean | null;
  public type: InteractionType;
}

export class InteractionCallbackResponse<InGuild extends boolean = boolean> {
  private constructor(client: Client<true>, data: RESTPostAPIInteractionCallbackWithResponseResult);
  public readonly client: Client<true>;
  public interaction: InteractionCallback;
  public resource: InteractionCallbackResource<InGuild> | null;
}

export class InteractionCallbackResource<InGuild extends boolean = boolean> {
  private constructor(client: Client<true>, data: RESTAPIInteractionCallbackResourceObject);
  public activityInstance: RESTAPIInteractionCallbackActivityInstanceResource | null;
  public message: Message<InGuild> | null;
  public type: InteractionResponseType;
}

export class InteractionCollector<Interaction extends CollectedInteraction> extends Collector<Snowflake, Interaction> {
  public constructor(client: Client<true>, options?: InteractionCollectorOptions<Interaction>);
  private _handleMessageDeletion(message: Message): void;
  private _handleChannelDeletion(channel: NonThreadGuildBasedChannel): void;
  private _handleGuildDeletion(guild: Guild): void;

  public channelId: Snowflake | null;
  public componentType: ComponentType | null;
  public guildId: Snowflake | null;
  public interactionType: InteractionType | null;
  public messageId: Snowflake | null;
  public options: InteractionCollectorOptions<Interaction>;
  public total: number;
  public users: Collection<Snowflake, User>;

  public collect(interaction: Interaction): Snowflake;
  public empty(): void;
  public dispose(interaction: Interaction): Snowflake;
}

export interface InteractionWebhook extends PartialWebhookFields {}
export class InteractionWebhook {
  public constructor(client: Client<true>, id: Snowflake, token: string);
  public readonly client: Client<true>;
  public token: string;
  public send(options: InteractionReplyOptions | MessagePayload | string): Promise<Message>;
  public editMessage(
    message: MessageResolvable | '@original',
    options: MessagePayload | WebhookMessageEditOptions | string,
  ): Promise<Message>;
  public fetchMessage(message: Snowflake | '@original'): Promise<Message>;
}

export class Invite extends Base {
  private constructor(client: Client<true>, data: unknown);
  public channel: NonThreadGuildBasedChannel | PartialGroupDMChannel | null;
  public channelId: Snowflake | null;
  public code: string;
  public get deletable(): boolean;
  public get createdAt(): Date | null;
  public createdTimestamp: number | null;
  public get expiresAt(): Date | null;
  public get expiresTimestamp(): number | null;
  public guild: Guild | InviteGuild | null;
  public get inviter(): User | null;
  public inviterId: Snowflake | null;
  public maxAge: number | null;
  public maxUses: number | null;
  public memberCount: number;
  public presenceCount: number;
  public targetApplication: IntegrationApplication | null;
  public targetUser: User | null;
  public targetType: InviteTargetType | null;
  public temporary: boolean | null;
  public type: InviteType;
  public get url(): string;
  public uses: number | null;
  public delete(reason?: string): Promise<Invite>;
  public toJSON(): unknown;
  public toString(): string;
  public static InvitesPattern: RegExp;
  public guildScheduledEvent: GuildScheduledEvent | null;
}

export class InviteGuild extends AnonymousGuild {
  private constructor(client: Client<true>, data: APIPartialGuild);
  public welcomeScreen: WelcomeScreen | null;
}

export class LimitedCollection<Key, Value> extends Collection<Key, Value> {
  public constructor(options?: LimitedCollectionOptions<Key, Value>, iterable?: Iterable<readonly [Key, Value]>);
  public maxSize: number;
  public keepOverLimit: ((value: Value, key: Key, collection: this) => boolean) | null;
}

export interface MediaGalleryComponentData extends BaseComponentData {
  items: readonly MediaGalleryItemData[];
}
export class MediaGalleryComponent extends Component<APIMediaGalleryComponent> {
  private constructor(data: APIMediaGalleryComponent);
  public readonly items: MediaGalleryItem[];
}

export interface MediaGalleryItemData {
  description?: string;
  media: UnfurledMediaItemData;
  spoiler?: boolean;
}
export class MediaGalleryItem {
  private constructor(data: APIMediaGalleryItem);
  public readonly data: APIMediaGalleryItem;
  public readonly media: UnfurledMediaItem;
  public get description(): string | null;
  public get spoiler(): boolean;
}

export interface MessageCall {
  get endedAt(): Date | null;
  endedTimestamp: number | null;
  participants: readonly Snowflake[];
}

export type MessageComponentType =
  | ComponentType.Button
  | ComponentType.ChannelSelect
  | ComponentType.MentionableSelect
  | ComponentType.RoleSelect
  | ComponentType.StringSelect
  | ComponentType.UserSelect;

export interface MessageCollectorOptionsParams<
  ComponentType extends MessageComponentType,
  Cached extends boolean = boolean,
> extends MessageComponentCollectorOptions<MappedInteractionTypes<Cached>[ComponentType]> {
  componentType?: ComponentType;
}

export interface MessageChannelCollectorOptionsParams<
  ComponentType extends MessageComponentType,
  Cached extends boolean = boolean,
> extends MessageChannelComponentCollectorOptions<MappedInteractionTypes<Cached>[ComponentType]> {
  componentType?: ComponentType;
}

export interface AwaitMessageCollectorOptionsParams<
  ComponentType extends MessageComponentType,
  Cached extends boolean = boolean,
> extends Pick<
    InteractionCollectorOptions<MappedInteractionTypes<Cached>[ComponentType]>,
    keyof AwaitMessageComponentOptions<any>
  > {
  componentType?: ComponentType;
}

export interface StringMappedInteractionTypes<Cached extends CacheType = CacheType> {
  ActionRow: MessageComponentInteraction<Cached>;
  Button: ButtonInteraction<Cached>;
  ChannelSelectMenu: ChannelSelectMenuInteraction<Cached>;
  MentionableSelectMenu: MentionableSelectMenuInteraction<Cached>;
  RoleSelectMenu: RoleSelectMenuInteraction<Cached>;
  StringSelectMenu: StringSelectMenuInteraction<Cached>;
  UserSelectMenu: UserSelectMenuInteraction<Cached>;
}

export type WrapBooleanCache<Cached extends boolean> = If<Cached, 'cached', CacheType>;

export interface MappedInteractionTypes<Cached extends boolean = boolean> {
  [ComponentType.Button]: ButtonInteraction<WrapBooleanCache<Cached>>;
  [ComponentType.StringSelect]: StringSelectMenuInteraction<WrapBooleanCache<Cached>>;
  [ComponentType.UserSelect]: UserSelectMenuInteraction<WrapBooleanCache<Cached>>;
  [ComponentType.RoleSelect]: RoleSelectMenuInteraction<WrapBooleanCache<Cached>>;
  [ComponentType.MentionableSelect]: MentionableSelectMenuInteraction<WrapBooleanCache<Cached>>;
  [ComponentType.ChannelSelect]: ChannelSelectMenuInteraction<WrapBooleanCache<Cached>>;
}

export class Message<InGuild extends boolean = boolean> extends Base {
  private readonly _cacheType: InGuild;
<<<<<<< HEAD
  private constructor(client: Client<true>, data: RawMessageData);
  private _patch(data: RawMessageData | RawPartialMessageData): void;
=======
  private constructor(client: Client<true>, data: APIMessage);
  private _patch(data: GatewayMessageUpdateDispatchData | APIMessage): void;
>>>>>>> 78d512c3

  public activity: MessageActivity | null;
  public applicationId: Snowflake | null;
  public attachments: Collection<Snowflake, Attachment>;
  public author: User;
  public get bulkDeletable(): boolean;
  public get channel(): If<InGuild, GuildTextBasedChannel, TextBasedChannel>;
  public channelId: Snowflake;
  public get cleanContent(): string;
  public components: TopLevelComponent[];
  public content: string;
  public get createdAt(): Date;
  public createdTimestamp: number;
  public get crosspostable(): boolean;
  public get deletable(): boolean;
  public get editable(): boolean;
  public get editedAt(): Date | null;
  public editedTimestamp: number | null;
  public embeds: Embed[];
  public groupActivityApplication: ClientApplication | null;
  public guildId: If<InGuild, Snowflake>;
  public get guild(): If<InGuild, Guild>;
  public get hasThread(): boolean;
  public id: Snowflake;
  public interactionMetadata: MessageInteractionMetadata | null;
  public get member(): GuildMember | null;
  public mentions: MessageMentions<InGuild>;
  public nonce: number | string | null;
  public get partial(): false;
  public get pinnable(): boolean;
  public pinned: boolean;
  public reactions: ReactionManager;
  public stickers: Collection<Snowflake, Sticker>;
  public position: number | null;
  public roleSubscriptionData: RoleSubscriptionData | null;
  public resolved: CommandInteractionResolvedData | null;
  public system: boolean;
  public get thread(): AnyThreadChannel | null;
  public tts: boolean;
  public poll: Poll | null;
  public call: MessageCall | null;
  public type: MessageType;
  public get url(): string;
  public webhookId: Snowflake | null;
  public flags: Readonly<MessageFlagsBitField>;
  public reference: MessageReference | null;
  public messageSnapshots: Collection<Snowflake, MessageSnapshot>;
  public awaitMessageComponent<ComponentType extends MessageComponentType>(
    options?: AwaitMessageCollectorOptionsParams<ComponentType, InGuild>,
  ): Promise<MappedInteractionTypes<InGuild>[ComponentType]>;
  public awaitReactions(options?: AwaitReactionsOptions): Promise<Collection<Snowflake | string, MessageReaction>>;
  public createReactionCollector(options?: ReactionCollectorOptions): ReactionCollector;
  public createMessageComponentCollector<ComponentType extends MessageComponentType>(
    options?: MessageCollectorOptionsParams<ComponentType, InGuild>,
  ): InteractionCollector<MappedInteractionTypes<InGuild>[ComponentType]>;
  public delete(): Promise<OmitPartialGroupDMChannel<Message<InGuild>>>;
  public edit(
    content: MessageEditOptions | MessagePayload | string,
  ): Promise<OmitPartialGroupDMChannel<Message<InGuild>>>;
  public equals(message: Message, rawData: unknown): boolean;
  public fetchReference(): Promise<OmitPartialGroupDMChannel<Message<InGuild>>>;
  public fetchWebhook(): Promise<Webhook>;
  public crosspost(): Promise<OmitPartialGroupDMChannel<Message<InGuild>>>;
  public fetch(force?: boolean): Promise<OmitPartialGroupDMChannel<Message<InGuild>>>;
  public pin(reason?: string): Promise<OmitPartialGroupDMChannel<Message<InGuild>>>;
  public react(emoji: EmojiIdentifierResolvable): Promise<MessageReaction>;
  public removeAttachments(): Promise<OmitPartialGroupDMChannel<Message<InGuild>>>;
  public reply(
    options: MessagePayload | MessageReplyOptions | string,
  ): Promise<OmitPartialGroupDMChannel<Message<InGuild>>>;
  public forward(
    channel: Exclude<TextBasedChannelResolvable, PartialGroupDMChannel>,
  ): Promise<OmitPartialGroupDMChannel<Message>>;
  public resolveComponent(customId: string): MessageActionRowComponent | null;
  public startThread(options: StartThreadOptions): Promise<PublicThreadChannel<false>>;
  public suppressEmbeds(suppress?: boolean): Promise<OmitPartialGroupDMChannel<Message<InGuild>>>;
  public toJSON(): unknown;
  public toString(): string;
  public unpin(reason?: string): Promise<OmitPartialGroupDMChannel<Message<InGuild>>>;
  public inGuild(): this is Message<true>;
}

export class AttachmentBuilder {
  public constructor(attachment: BufferResolvable | Stream, data?: AttachmentData);
  public attachment: BufferResolvable | Stream;
  public description: string | null;
  public name: string | null;
  public get spoiler(): boolean;
  public setDescription(description: string): this;
  public setFile(attachment: BufferResolvable | Stream, name?: string): this;
  public setName(name: string): this;
  public setSpoiler(spoiler?: boolean): this;
  public toJSON(): unknown;
  public static from(other: JSONEncodable<AttachmentPayload>): AttachmentBuilder;
}

export class Attachment {
  private constructor(data: APIAttachment);
  private readonly attachment: BufferResolvable | Stream;
  public contentType: string | null;
  public description: string | null;
  public duration: number | null;
  public ephemeral: boolean;
  public flags: AttachmentFlagsBitField;
  public height: number | null;
  public id: Snowflake;
  public name: string;
  public proxyURL: string;
  public size: number;
  public get spoiler(): boolean;
  public title: string | null;
  public url: string;
  public waveform: string | null;
  public width: number | null;
  public toJSON(): unknown;
}

export type AttachmentFlagsString = keyof typeof AttachmentFlags;

export class AttachmentFlagsBitField extends BitField<AttachmentFlagsString> {
  public static Flags: Record<AttachmentFlagsString, number>;
  public static resolve(bit?: BitFieldResolvable<AttachmentFlagsString, number>): number;
}

export class MessageCollector extends Collector<Snowflake, Message, [Collection<Snowflake, Message>]> {
  public constructor(channel: TextBasedChannel, options?: MessageCollectorOptions);
  private _handleChannelDeletion(channel: NonThreadGuildBasedChannel): void;
  private _handleGuildDeletion(guild: Guild): void;

  public channel: TextBasedChannel;
  public options: MessageCollectorOptions;
  public received: number;

  public collect(message: Message): Snowflake | null;
  public dispose(message: Message): Snowflake | null;
}

export class MessageComponentInteraction<Cached extends CacheType = CacheType> extends BaseInteraction<Cached> {
  protected constructor(client: Client<true>, data: APIMessageComponentInteraction);
  public type: InteractionType.MessageComponent;
  public get component(): CacheTypeReducer<
    Cached,
    MessageActionRowComponent,
    APIComponentInMessageActionRow,
    APIComponentInMessageActionRow | MessageActionRowComponent,
    APIComponentInMessageActionRow | MessageActionRowComponent
  >;
  public componentType: MessageComponentType;
  public customId: string;
  public channelId: Snowflake;
  public deferred: boolean;
  public ephemeral: boolean | null;
  public message: Message<BooleanCache<Cached>>;
  public replied: boolean;
  public webhook: InteractionWebhook;
  public inGuild(): this is MessageComponentInteraction<'cached' | 'raw'>;
  public inCachedGuild(): this is MessageComponentInteraction<'cached'>;
  public inRawGuild(): this is MessageComponentInteraction<'raw'>;
  public deferReply(
    options: InteractionDeferReplyOptions & { withResponse: true },
  ): Promise<InteractionCallbackResponse<BooleanCache<Cached>>>;
  public deferReply(options?: InteractionDeferReplyOptions & { withResponse: false }): Promise<undefined>;
  public deferReply(
    options?: InteractionDeferReplyOptions,
  ): Promise<InteractionCallbackResponse<BooleanCache<Cached>> | undefined>;
  public deferUpdate(
    options: InteractionDeferUpdateOptions & { withResponse: true },
  ): Promise<InteractionCallbackResponse<BooleanCache<Cached>>>;
  public deferUpdate(options?: InteractionDeferUpdateOptions & { withResponse: false }): Promise<undefined>;
  public deferUpdate(
    options?: InteractionDeferUpdateOptions,
  ): Promise<InteractionCallbackResponse<BooleanCache<Cached>> | undefined>;
  public deleteReply(message?: MessageResolvable | '@original'): Promise<void>;
  public editReply(
    options: InteractionEditReplyOptions | MessagePayload | string,
  ): Promise<Message<BooleanCache<Cached>>>;
  public fetchReply(message?: Snowflake | '@original'): Promise<Message<BooleanCache<Cached>>>;
  public followUp(options: InteractionReplyOptions | MessagePayload | string): Promise<Message<BooleanCache<Cached>>>;
  public reply(
    options: InteractionReplyOptions & { withResponse: true },
  ): Promise<InteractionCallbackResponse<BooleanCache<Cached>>>;
  public reply(options: InteractionReplyOptions & { withResponse: false }): Promise<undefined>;
  public reply(
    options: InteractionReplyOptions | MessagePayload | string,
  ): Promise<InteractionCallbackResponse<BooleanCache<Cached>> | undefined>;
  public update(
    options: InteractionUpdateOptions & { withResponse: true },
  ): Promise<InteractionCallbackResponse<BooleanCache<Cached>>>;
  public update(options?: InteractionUpdateOptions & { withResponse: false }): Promise<undefined>;
  public update(
    options?: InteractionUpdateOptions | MessagePayload | string,
  ): Promise<InteractionCallbackResponse<BooleanCache<Cached>> | undefined>;
  public launchActivity(
    options: LaunchActivityOptions & { withResponse: true },
  ): Promise<InteractionCallbackResponse<BooleanCache<Cached>>>;
  public launchActivity(options?: LaunchActivityOptions & { withResponse?: false }): Promise<undefined>;
  public launchActivity(
    options?: LaunchActivityOptions,
  ): Promise<InteractionCallbackResponse<BooleanCache<Cached>> | undefined>;
  public showModal(
    modal:
      | APIModalInteractionResponseCallbackData
      | JSONEncodable<APIModalInteractionResponseCallbackData>
      | ModalComponentData,
    options: ShowModalOptions & { withResponse: true },
  ): Promise<InteractionCallbackResponse<BooleanCache<Cached>>>;
  public showModal(
    modal:
      | APIModalInteractionResponseCallbackData
      | JSONEncodable<APIModalInteractionResponseCallbackData>
      | ModalComponentData,
    options?: ShowModalOptions & { withResponse: false },
  ): Promise<undefined>;
  public showModal(
    modal:
      | APIModalInteractionResponseCallbackData
      | JSONEncodable<APIModalInteractionResponseCallbackData>
      | ModalComponentData,
    options?: ShowModalOptions,
  ): Promise<InteractionCallbackResponse<BooleanCache<Cached>> | undefined>;
  public awaitModalSubmit(
    options: AwaitModalSubmitOptions<ModalSubmitInteraction>,
  ): Promise<ModalSubmitInteraction<Cached>>;
}

export class MessageContextMenuCommandInteraction<
  Cached extends CacheType = CacheType,
> extends ContextMenuCommandInteraction<Cached> {
  public commandType: ApplicationCommandType.Message;
  public options: Omit<
    CommandInteractionOptionResolver<Cached>,
    | 'getAttachment'
    | 'getBoolean'
    | 'getChannel'
    | 'getFocused'
    | 'getInteger'
    | 'getMentionable'
    | 'getNumber'
    | 'getRole'
    | 'getString'
    | 'getSubcommand'
    | 'getSubcommandGroup'
    | 'getUser'
  >;
  public get targetMessage(): NonNullable<CommandInteractionOption<Cached>['message']>;
  public inGuild(): this is MessageContextMenuCommandInteraction<'cached' | 'raw'>;
  public inCachedGuild(): this is MessageContextMenuCommandInteraction<'cached'>;
  public inRawGuild(): this is MessageContextMenuCommandInteraction<'raw'>;
}

export type MessageFlagsString = keyof typeof MessageFlags;

export class MessageFlagsBitField extends BitField<MessageFlagsString> {
  public static Flags: typeof MessageFlags;
  public static resolve(bit?: BitFieldResolvable<MessageFlagsString, number>): number;
}

export class MessageMentions<InGuild extends boolean = boolean> {
  private constructor(
    message: Message,
    users: ReadonlyCollection<Snowflake, User> | readonly APIUser[],
    roles: ReadonlyCollection<Snowflake, Role> | readonly Snowflake[],
    everyone: boolean,
    repliedUser?: APIUser | User,
  );
  private readonly _channels: Collection<Snowflake, Channel> | null;
  private readonly _content: string;
  private readonly _members: Collection<Snowflake, GuildMember> | null;
  private readonly _parsedUsers: Collection<Snowflake, User> | null;

  public get channels(): Collection<Snowflake, Channel>;
  public readonly client: Client;
  public everyone: boolean;
  public readonly guild: If<InGuild, Guild>;
  public has(data: ChannelResolvable | RoleResolvable | UserResolvable, options?: MessageMentionsHasOptions): boolean;
  public get members(): If<InGuild, Collection<Snowflake, GuildMember>>;
  public get parsedUsers(): Collection<Snowflake, User>;
  public repliedUser: User | null;
  public roles: Collection<Snowflake, Role>;
  public users: Collection<Snowflake, User>;
  public crosspostedChannels: Collection<Snowflake, CrosspostedChannel>;
  public toJSON(): unknown;

  private static readonly GlobalChannelsPattern: RegExp;
  private static readonly GlobalUsersPattern: RegExp;
  public static ChannelsPattern: typeof FormattingPatterns.Channel;
  public static EveryonePattern: RegExp;
  public static RolesPattern: typeof FormattingPatterns.Role;
  public static UsersPattern: typeof FormattingPatterns.User;
}

export type MessagePayloadOption =
  | InteractionReplyOptions
  | InteractionUpdateOptions
  | MessageCreateOptions
  | MessageEditOptions
  | WebhookMessageCreateOptions
  | WebhookMessageEditOptions;

export class MessagePayload {
  public constructor(target: MessageTarget, options: MessagePayloadOption);
  public body: RawMessagePayloadData | null;
  public get isUser(): boolean;
  public get isWebhook(): boolean;
  public get isMessage(): boolean;
  public get isMessageManager(): boolean;
  public files: RawFile[] | null;
  public options: MessagePayloadOption;
  public target: MessageTarget;

  public static create(
    target: MessageTarget,
    options: MessagePayloadOption | string,
    extra?: MessagePayloadOption,
  ): MessagePayload;
  public static resolveFile(
    fileLike: AttachmentPayload | BufferResolvable | JSONEncodable<AttachmentPayload> | Stream,
  ): Promise<RawFile>;

  public makeContent(): string | undefined;
  public resolveBody(): this;
  public resolveFiles(): Promise<this>;
}

export type RawMessagePayloadData =
  | RESTPostAPIChannelMessageJSONBody
  | RESTPatchAPIChannelMessageJSONBody
  | RESTPostAPIWebhookWithTokenJSONBody
  | RESTPatchAPIWebhookWithTokenJSONBody
  | RESTPostAPIInteractionCallbackFormDataBody
  | RESTPatchAPIInteractionOriginalResponseJSONBody
  | RESTPostAPIInteractionFollowupJSONBody
  | RESTPatchAPIInteractionFollowupJSONBody;

export class MessageReaction {
<<<<<<< HEAD
  private constructor(client: Client<true>, data: RawMessageReactionData, message: Message);
  private readonly _emoji: ApplicationEmoji | GuildEmoji | ReactionEmoji;
=======
  private constructor(client: Client<true>, data: unknown, message: Message);
  private _emoji: GuildEmoji | ReactionEmoji | ApplicationEmoji;
>>>>>>> 78d512c3

  public burstColors: string[] | null;
  public readonly client: Client<true>;
  public count: number;
  public countDetails: ReactionCountDetailsData;
  public get emoji(): ApplicationEmoji | GuildEmoji | ReactionEmoji;
  public me: boolean;
  public meBurst: boolean;
  public message: Message | PartialMessage;
  public get partial(): false;
  public users: ReactionUserManager;
  public react(): Promise<MessageReaction>;
  public remove(): Promise<MessageReaction>;
  public fetch(): Promise<MessageReaction>;
  public toJSON(): unknown;
  public valueOf(): Snowflake | string;
}

export interface MessageReactionEventDetails {
  burst: boolean;
  type: ReactionType;
}

export interface ModalComponentData {
  components: readonly (
    | ActionRowData<ModalActionRowComponentData>
    | JSONEncodable<APIActionRowComponent<APIComponentInModalActionRow>>
  )[];
  customId: string;
  title: string;
}

export interface BaseModalData {
  customId: string;
  type: ComponentType;
}

export interface TextInputModalData extends BaseModalData {
  type: ComponentType.TextInput;
  value: string;
}

export interface ActionRowModalData {
  components: readonly TextInputModalData[];
  type: ComponentType.ActionRow;
}

export class ModalSubmitFields {
  private constructor(components: readonly (readonly ModalActionRowComponent[])[]);
  public components: ActionRowModalData[];
  public fields: Collection<string, TextInputModalData>;
  public getField<Type extends ComponentType>(customId: string, type: Type): TextInputModalData & { type: Type };
  public getField(customId: string, type?: ComponentType): TextInputModalData;
  public getTextInputValue(customId: string): string;
}

export interface ModalMessageModalSubmitInteraction<Cached extends CacheType = CacheType>
  extends ModalSubmitInteraction<Cached> {
  channelId: Snowflake;
  inCachedGuild(): this is ModalMessageModalSubmitInteraction<'cached'>;
  inGuild(): this is ModalMessageModalSubmitInteraction<'cached' | 'raw'>;
  inRawGuild(): this is ModalMessageModalSubmitInteraction<'raw'>;
  message: Message<BooleanCache<Cached>>;
  update(
    options: InteractionUpdateOptions & { withResponse: true },
  ): Promise<InteractionCallbackResponse<BooleanCache<Cached>>>;
  update(
    options: InteractionUpdateOptions | MessagePayload | string,
  ): Promise<InteractionCallbackResponse<BooleanCache<Cached>> | undefined>;
  update(options: InteractionUpdateOptions & { withResponse: false }): Promise<undefined>;
}

export class ModalSubmitInteraction<Cached extends CacheType = CacheType> extends BaseInteraction<Cached> {
  private constructor(client: Client<true>, data: APIModalSubmitInteraction);
  public type: InteractionType.ModalSubmit;
  public readonly customId: string;
  public readonly components: ActionRowModalData[];
  public readonly fields: ModalSubmitFields;
  public deferred: boolean;
  public ephemeral: boolean | null;
  public message: Message<BooleanCache<Cached>> | null;
  public replied: boolean;
  public readonly webhook: InteractionWebhook;
  public reply(
    options: InteractionReplyOptions & { withResponse: true },
  ): Promise<InteractionCallbackResponse<BooleanCache<Cached>>>;
  public reply(options: InteractionReplyOptions & { withResponse: false }): Promise<undefined>;
  public reply(
    options: InteractionReplyOptions | MessagePayload | string,
  ): Promise<InteractionCallbackResponse<BooleanCache<Cached>> | undefined>;
  public deleteReply(message?: MessageResolvable | '@original'): Promise<void>;
  public editReply(
    options: InteractionEditReplyOptions | MessagePayload | string,
  ): Promise<Message<BooleanCache<Cached>>>;
  public deferReply(
    options: InteractionDeferReplyOptions & { withResponse: true },
  ): Promise<InteractionCallbackResponse<BooleanCache<Cached>>>;
  public deferReply(options?: InteractionDeferReplyOptions & { withResponse: false }): Promise<undefined>;
  public deferReply(
    options?: InteractionDeferReplyOptions,
  ): Promise<InteractionCallbackResponse<BooleanCache<Cached>> | undefined>;
  public fetchReply(message?: Snowflake | '@original'): Promise<Message<BooleanCache<Cached>>>;
  public followUp(options: InteractionReplyOptions | MessagePayload | string): Promise<Message<BooleanCache<Cached>>>;
  public deferUpdate(
    options: InteractionDeferUpdateOptions & { withResponse: true },
  ): Promise<InteractionCallbackResponse<BooleanCache<Cached>>>;
  public deferUpdate(options?: InteractionDeferUpdateOptions & { withResponse: false }): Promise<undefined>;
  public deferUpdate(
    options?: InteractionDeferUpdateOptions,
  ): Promise<InteractionCallbackResponse<BooleanCache<Cached>> | undefined>;
  public launchActivity(
    options: LaunchActivityOptions & { withResponse: true },
  ): Promise<InteractionCallbackResponse<BooleanCache<Cached>>>;
  public launchActivity(options?: LaunchActivityOptions & { withResponse?: false }): Promise<undefined>;
  public launchActivity(
    options?: LaunchActivityOptions,
  ): Promise<InteractionCallbackResponse<BooleanCache<Cached>> | undefined>;
  public inGuild(): this is ModalSubmitInteraction<'cached' | 'raw'>;
  public inCachedGuild(): this is ModalSubmitInteraction<'cached'>;
  public inRawGuild(): this is ModalSubmitInteraction<'raw'>;
  public isFromMessage(): this is ModalMessageModalSubmitInteraction<Cached>;
}

export class AnnouncementChannel extends BaseGuildTextChannel {
  public threads: GuildTextThreadManager<AllowedThreadTypeForAnnouncementChannel>;
  public type: ChannelType.GuildAnnouncement;
  public addFollower(channel: TextChannelResolvable, reason?: string): Promise<FollowedChannelData>;
}

export type AnnouncementChannelResolvable = AnnouncementChannel | Snowflake;

export class OAuth2Guild extends BaseGuild {
  private constructor(client: Client<true>, data: RESTAPIPartialCurrentUserGuild);
  public owner: boolean;
  public permissions: Readonly<PermissionsBitField>;
}

export interface PartialGroupDMChannel
  extends Omit<
    TextBasedChannelFields<false, false>,
    | 'awaitMessages'
    | 'bulkDelete'
    | 'createMessageCollector'
    | 'createWebhook'
    | 'fetchWebhooks'
    | 'send'
    | 'sendTyping'
    | 'setNSFW'
    | 'setRateLimitPerUser'
  > {}
export class PartialGroupDMChannel extends BaseChannel {
  private constructor(client: Client<true>, data: RawPartialGroupDMChannelData);
  public type: ChannelType.GroupDM;
  public flags: null;
  public name: string | null;
  public icon: string | null;
  public recipients: PartialRecipient[];
  public ownerId: Snowflake | null;
  public iconURL(options?: ImageURLOptions): string | null;
  public fetchOwner(options?: BaseFetchOptions): Promise<User>;
  public toString(): ChannelMention;
}

export interface GuildForumTagEmoji {
  id: Snowflake | null;
  name: string | null;
}

export interface GuildForumTag {
  emoji: GuildForumTagEmoji | null;
  id: Snowflake;
  moderated: boolean;
  name: string;
}

export interface GuildForumTagData extends Partial<GuildForumTag> {
  name: string;
}

export interface DefaultReactionEmoji {
  id: Snowflake | null;
  name: string | null;
}

export interface ThreadOnlyChannel
  extends Omit<
    TextBasedChannelFields,
    | 'awaitMessageComponent'
    | 'awaitMessages'
    | 'bulkDelete'
    | 'createMessageCollector'
    | 'createMessageComponentCollector'
    | 'lastMessage'
    | 'lastPinAt'
    | 'messages'
    | 'send'
    | 'sendTyping'
  > {}
export abstract class ThreadOnlyChannel extends GuildChannel {
  public type: ChannelType.GuildForum | ChannelType.GuildMedia;
  public threads: GuildForumThreadManager;
  public availableTags: GuildForumTag[];
  public defaultReactionEmoji: DefaultReactionEmoji | null;
  public defaultThreadRateLimitPerUser: number | null;
  public rateLimitPerUser: number | null;
  public defaultAutoArchiveDuration: ThreadAutoArchiveDuration | null;
  public nsfw: boolean;
  public topic: string | null;
  public defaultSortOrder: SortOrderType | null;
  public setAvailableTags(tags: readonly GuildForumTagData[], reason?: string): Promise<this>;
  public setDefaultReactionEmoji(emojiId: DefaultReactionEmoji | null, reason?: string): Promise<this>;
  public setDefaultThreadRateLimitPerUser(rateLimit: number, reason?: string): Promise<this>;
  public createInvite(options?: InviteCreateOptions): Promise<Invite>;
  public fetchInvites(cache?: boolean): Promise<Collection<string, Invite>>;
  public setDefaultAutoArchiveDuration(
    defaultAutoArchiveDuration: ThreadAutoArchiveDuration,
    reason?: string,
  ): Promise<this>;
  public setTopic(topic: string | null, reason?: string): Promise<this>;
  public setDefaultSortOrder(defaultSortOrder: SortOrderType | null, reason?: string): Promise<this>;
}

export class ForumChannel extends ThreadOnlyChannel {
  public type: ChannelType.GuildForum;
  public defaultForumLayout: ForumLayoutType;
  public setDefaultForumLayout(defaultForumLayout: ForumLayoutType, reason?: string): Promise<this>;
}

export class MediaChannel extends ThreadOnlyChannel {
  public type: ChannelType.GuildMedia;
}

export class PermissionOverwrites extends Base {
  private constructor(client: Client<true>, data: unknown, channel: NonThreadGuildBasedChannel);
  public allow: Readonly<PermissionsBitField>;
  public readonly channel: NonThreadGuildBasedChannel;
  public deny: Readonly<PermissionsBitField>;
  public id: Snowflake;
  public type: OverwriteType;
  public edit(options: PermissionOverwriteOptions, reason?: string): Promise<PermissionOverwrites>;
  public delete(reason?: string): Promise<PermissionOverwrites>;
  public toJSON(): unknown;
  public static resolveOverwriteOptions(
    options: PermissionOverwriteOptions,
    initialPermissions: { allow?: PermissionResolvable; deny?: PermissionResolvable },
  ): ResolvedOverwriteOptions;
  public static resolve(overwrite: OverwriteResolvable, guild: Guild): APIOverwrite;
}

export type PermissionsString = keyof typeof PermissionFlagsBits;

export class PermissionsBitField extends BitField<PermissionsString, bigint> {
  public any(permission: PermissionResolvable, checkAdmin?: boolean): boolean;
  public has(permission: PermissionResolvable, checkAdmin?: boolean): boolean;
  public missing(bits: BitFieldResolvable<PermissionsString, bigint>, checkAdmin?: boolean): PermissionsString[];
  public serialize(checkAdmin?: boolean): Record<PermissionsString, boolean>;
  public toArray(): PermissionsString[];

  public static All: bigint;
  public static Default: bigint;
  public static StageModerator: bigint;
  public static Flags: typeof PermissionFlagsBits;
  public static resolve(permission?: PermissionResolvable): bigint;
}

export class Presence extends Base {
  protected constructor(client: Client<true>, data?: GatewayPresenceUpdate);
  public activities: Activity[];
  public clientStatus: ClientPresenceStatusData | null;
  public guild: Guild | null;
  public get member(): GuildMember | null;
  public status: PresenceStatus;
  public get user(): User | null;
  public userId: Snowflake;
  public equals(presence: Presence): boolean;
}

export interface PollQuestionMedia {
  text: string | null;
}

export class PollAnswerVoterManager extends CachedManager<Snowflake, User, UserResolvable> {
  private constructor(answer: PollAnswer);
  public answer: PollAnswer;
  public fetch(options?: BaseFetchPollAnswerVotersOptions): Promise<Collection<Snowflake, User>>;
}

export class Poll extends Base {
  private constructor(client: Client<true>, data: APIPoll, message: Message, channel: TextBasedChannel);
  public readonly channel: TextBasedChannel;
  public channelId: Snowflake;
  public readonly message: Message;
  public messageId: Snowflake;
  public question: PollQuestionMedia;
  public answers: Collection<number, PartialPollAnswer | PollAnswer>;
  public expiresTimestamp: number | null;
  public get expiresAt(): Date | null;
  public allowMultiselect: boolean;
  public layoutType: PollLayoutType;
  public resultsFinalized: boolean;
  public get partial(): false;
  public fetch(): Promise<this>;
  public end(): Promise<Message>;
}

export interface BaseFetchPollAnswerVotersOptions {
  after?: Snowflake;
  limit?: number;
}

export class PollAnswer extends Base {
  private constructor(client: Client<true>, data: APIPollAnswer & { count?: number }, poll: Poll);
  private readonly _emoji: APIPartialEmoji | null;
  public readonly poll: PartialPoll | Poll;
  public id: number;
  public text: string | null;
  public voteCount: number;
  public voters: PollAnswerVoterManager;
  public get emoji(): Emoji | GuildEmoji | null;
  public get partial(): false;
  /**
   * @deprecated Use {@link PollAnswerVoterManager.fetch} instead
   */
  public fetchVoters(options?: BaseFetchPollAnswerVotersOptions): Promise<Collection<Snowflake, User>>;
}

export interface ReactionCollectorEventTypes extends CollectorEventTypes<Snowflake | string, MessageReaction, [User]> {
  remove: [reaction: MessageReaction, user: User];
}

export class ReactionCollector extends Collector<
  Snowflake | string,
  MessageReaction,
  [User],
  ReactionCollectorEventTypes
> {
  public constructor(message: Message, options?: ReactionCollectorOptions);
  private _handleChannelDeletion(channel: NonThreadGuildBasedChannel): void;
  private _handleGuildDeletion(guild: Guild): void;
  private _handleMessageDeletion(message: Message): void;

  public message: Message;
  public options: ReactionCollectorOptions;
  public total: number;
  public users: Collection<Snowflake, User>;

  public static key(reaction: MessageReaction): Snowflake | string;

  public collect(reaction: MessageReaction, user: User): Snowflake | string | null;
  public dispose(reaction: MessageReaction, user: User): Snowflake | string | null;
  public empty(): void;
}

export class ReactionEmoji extends Emoji {
  private constructor(reaction: MessageReaction, emoji: unknown);
  public reaction: MessageReaction;
  public toJSON(): unknown;
}

export class RichPresenceAssets {
  private constructor(activity: Activity, assets: GatewayActivityAssets);
  public readonly activity: Activity;
  public largeImage: Snowflake | null;
  public largeText: string | null;
  public smallImage: Snowflake | null;
  public smallText: string | null;
  public largeImageURL(options?: ImageURLOptions): string | null;
  public smallImageURL(options?: ImageURLOptions): string | null;
}

export class Role extends Base {
  private constructor(client: Client<true>, data: APIRole, guild: Guild);
  public color: number;
  public get createdAt(): Date;
  public get createdTimestamp(): number;
  public get editable(): boolean;
  public flags: RoleFlagsBitField;
  public guild: Guild;
  public get hexColor(): HexColorString;
  public hoist: boolean;
  public id: Snowflake;
  public managed: boolean;
  public get members(): Collection<Snowflake, GuildMember>;
  public mentionable: boolean;
  public name: string;
  public permissions: Readonly<PermissionsBitField>;
  public get position(): number;
  public rawPosition: number;
  public tags: RoleTagData | null;
  public comparePositionTo(role: RoleResolvable): number;
  public icon: string | null;
  public unicodeEmoji: string | null;
  public delete(reason?: string): Promise<Role>;
  public edit(options: RoleEditOptions): Promise<Role>;
  public equals(role: Role): boolean;
  public iconURL(options?: ImageURLOptions): string | null;
  public permissionsIn(
    channel: NonThreadGuildBasedChannel | Snowflake,
    checkAdmin?: boolean,
  ): Readonly<PermissionsBitField>;
  public setColor(color: ColorResolvable, reason?: string): Promise<Role>;
  public setHoist(hoist?: boolean, reason?: string): Promise<Role>;
  public setMentionable(mentionable?: boolean, reason?: string): Promise<Role>;
  public setName(name: string, reason?: string): Promise<Role>;
  public setPermissions(permissions: PermissionResolvable, reason?: string): Promise<Role>;
  public setIcon(icon: Base64Resolvable | BufferResolvable | EmojiResolvable | null, reason?: string): Promise<Role>;
  public setPosition(position: number, options?: SetRolePositionOptions): Promise<Role>;
  public setUnicodeEmoji(unicodeEmoji: string | null, reason?: string): Promise<Role>;
  public toJSON(): unknown;
  public toString(): RoleMention;
}

export type RoleFlagsString = keyof typeof RoleFlags;

export class RoleFlagsBitField extends BitField<RoleFlagsString> {
  public static Flags: typeof RoleFlags;
  public static resolve(bit?: BitFieldResolvable<RoleFlagsString, number>): number;
}

export interface SectionComponentData extends BaseComponentData {
  accessory: ButtonComponentData | ThumbnailComponentData;
  components: readonly TextDisplayComponentData[];
}

export class SectionComponent<
  AccessoryType extends ButtonComponent | ThumbnailComponent = ButtonComponent | ThumbnailComponent,
> extends Component<APISectionComponent> {
  private constructor(data: APISectionComponent);
  public readonly accessory: AccessoryType;
  public readonly components: TextDisplayComponent[];
  public toJSON(): APISectionComponent;
}

export class StringSelectMenuInteraction<
  Cached extends CacheType = CacheType,
> extends MessageComponentInteraction<Cached> {
  public constructor(client: Client<true>, data: APIMessageStringSelectInteractionData);
  public get component(): CacheTypeReducer<
    Cached,
    StringSelectMenuComponent,
    APIStringSelectComponent,
    APIStringSelectComponent | StringSelectMenuComponent,
    APIStringSelectComponent | StringSelectMenuComponent
  >;
  public componentType: ComponentType.StringSelect;
  public values: string[];
  public inGuild(): this is StringSelectMenuInteraction<'cached' | 'raw'>;
  public inCachedGuild(): this is StringSelectMenuInteraction<'cached'>;
  public inRawGuild(): this is StringSelectMenuInteraction<'raw'>;
}

export class UserSelectMenuInteraction<
  Cached extends CacheType = CacheType,
> extends MessageComponentInteraction<Cached> {
  public constructor(client: Client<true>, data: APIMessageUserSelectInteractionData);
  public get component(): CacheTypeReducer<
    Cached,
    UserSelectMenuComponent,
    APIUserSelectComponent,
    APIUserSelectComponent | UserSelectMenuComponent,
    APIUserSelectComponent | UserSelectMenuComponent
  >;
  public componentType: ComponentType.UserSelect;
  public values: Snowflake[];
  public users: Collection<Snowflake, User>;
  public members: Collection<
    Snowflake,
    CacheTypeReducer<Cached, GuildMember, APIGuildMember, APIGuildMember | GuildMember, APIGuildMember | GuildMember>
  >;
  public inGuild(): this is UserSelectMenuInteraction<'cached' | 'raw'>;
  public inCachedGuild(): this is UserSelectMenuInteraction<'cached'>;
  public inRawGuild(): this is UserSelectMenuInteraction<'raw'>;
}

export class RoleSelectMenuInteraction<
  Cached extends CacheType = CacheType,
> extends MessageComponentInteraction<Cached> {
  public constructor(client: Client<true>, data: APIMessageRoleSelectInteractionData);
  public get component(): CacheTypeReducer<
    Cached,
    RoleSelectMenuComponent,
    APIRoleSelectComponent,
    APIRoleSelectComponent | RoleSelectMenuComponent,
    APIRoleSelectComponent | RoleSelectMenuComponent
  >;
  public componentType: ComponentType.RoleSelect;
  public values: Snowflake[];
  public roles: Collection<Snowflake, CacheTypeReducer<Cached, Role, APIRole, APIRole | Role, APIRole | Role>>;
  public inGuild(): this is RoleSelectMenuInteraction<'cached' | 'raw'>;
  public inCachedGuild(): this is RoleSelectMenuInteraction<'cached'>;
  public inRawGuild(): this is RoleSelectMenuInteraction<'raw'>;
}

export class MentionableSelectMenuInteraction<
  Cached extends CacheType = CacheType,
> extends MessageComponentInteraction<Cached> {
  public constructor(client: Client<true>, data: APIMessageMentionableSelectInteractionData);
  public get component(): CacheTypeReducer<
    Cached,
    MentionableSelectMenuComponent,
    APIMentionableSelectComponent,
    APIMentionableSelectComponent | MentionableSelectMenuComponent,
    APIMentionableSelectComponent | MentionableSelectMenuComponent
  >;
  public componentType: ComponentType.MentionableSelect;
  public values: Snowflake[];
  public users: Collection<Snowflake, User>;
  public members: Collection<
    Snowflake,
    CacheTypeReducer<Cached, GuildMember, APIGuildMember, APIGuildMember | GuildMember, APIGuildMember | GuildMember>
  >;
  public roles: Collection<Snowflake, CacheTypeReducer<Cached, Role, APIRole, APIRole | Role, APIRole | Role>>;
  public inGuild(): this is MentionableSelectMenuInteraction<'cached' | 'raw'>;
  public inCachedGuild(): this is MentionableSelectMenuInteraction<'cached'>;
  public inRawGuild(): this is MentionableSelectMenuInteraction<'raw'>;
}

export class ChannelSelectMenuInteraction<
  Cached extends CacheType = CacheType,
> extends MessageComponentInteraction<Cached> {
  public constructor(client: Client<true>, data: APIMessageChannelSelectInteractionData);
  public get component(): CacheTypeReducer<
    Cached,
    ChannelSelectMenuComponent,
    APIChannelSelectComponent,
    APIChannelSelectComponent | ChannelSelectMenuComponent,
    APIChannelSelectComponent | ChannelSelectMenuComponent
  >;
  public componentType: ComponentType.ChannelSelect;
  public values: Snowflake[];
  public channels: Collection<
    Snowflake,
    CacheTypeReducer<Cached, Channel, APIChannel, APIChannel | Channel, APIChannel | Channel>
  >;
  public inGuild(): this is ChannelSelectMenuInteraction<'cached' | 'raw'>;
  public inCachedGuild(): this is ChannelSelectMenuInteraction<'cached'>;
  public inRawGuild(): this is ChannelSelectMenuInteraction<'raw'>;
}

export type SelectMenuInteraction<Cached extends CacheType = CacheType> =
  | ChannelSelectMenuInteraction<Cached>
  | MentionableSelectMenuInteraction<Cached>
  | RoleSelectMenuInteraction<Cached>
  | StringSelectMenuInteraction<Cached>
  | UserSelectMenuInteraction<Cached>;

export type SelectMenuType = APISelectMenuComponent['type'];

export interface SeparatorComponentData extends BaseComponentData {
  divider?: boolean;
  spacing?: SeparatorSpacingSize;
}
export class SeparatorComponent extends Component<APISeparatorComponent> {
  private constructor(data: APISeparatorComponent);
  public get spacing(): SeparatorSpacingSize;
  public get divider(): boolean;
}

export interface ShardEventTypes {
  death: [process: ChildProcess | Worker];
  disconnect: [];
  error: [error: Error];
  message: [message: any];
  ready: [];
  reconnecting: [];
  resume: [];
  spawn: [process: ChildProcess | Worker];
}

export class Shard extends AsyncEventEmitter<ShardEventTypes> {
  private constructor(manager: ShardingManager, id: number);
  private readonly _evals: Map<string, Promise<unknown>>;
  private readonly _exitListener: (...args: any[]) => void;
  private readonly _fetches: Map<string, Promise<unknown>>;
  private _handleExit(respawn?: boolean, timeout?: number): void;
  private _handleMessage(message: unknown): void;
  private incrementMaxListeners(emitter: ChildProcess | Worker): void;
  private decrementMaxListeners(emitter: ChildProcess | Worker): void;

  public args: string[];
  public execArgv: string[];
  public env: unknown;
  public id: number;
  public manager: ShardingManager;
  public process: ChildProcess | null;
  public ready: boolean;
  public silent: boolean;
  public worker: Worker | null;
  public eval(script: string): Promise<unknown>;
  public eval<Result>(fn: (client: Client) => Result): Promise<Result>;
  public eval<Result, Context>(
    fn: (client: Client<true>, context: Serialized<Context>) => Result,
    context: Context,
  ): Promise<Result>;
  public fetchClientValue(prop: string): Promise<unknown>;
  public kill(): void;
  public respawn(options?: { delay?: number; timeout?: number }): Promise<ChildProcess>;
  public send(message: unknown): Promise<Shard>;
  public spawn(timeout?: number): Promise<ChildProcess>;
}

export class ShardClientUtil {
  private constructor(client: Client<true>, mode: ShardingManagerMode);
  private _handleMessage(message: unknown): void;
  private _respond(type: string, message: unknown): void;
  private incrementMaxListeners(emitter: ChildProcess | Worker): void;
  private decrementMaxListeners(emitter: ChildProcess | Worker): void;

  public client: Client;
  public mode: ShardingManagerMode;
  public parentPort: MessagePort | null;
  public broadcastEval<Result>(fn: (client: Client) => Awaitable<Result>): Promise<Serialized<Result>[]>;
  public broadcastEval<Result>(
    fn: (client: Client) => Awaitable<Result>,
    options: { shard: number },
  ): Promise<Serialized<Result>>;
  public broadcastEval<Result, Context>(
    fn: (client: Client<true>, context: Serialized<Context>) => Awaitable<Result>,
    options: { context: Context },
  ): Promise<Serialized<Result>[]>;
  public broadcastEval<Result, Context>(
    fn: (client: Client<true>, context: Serialized<Context>) => Awaitable<Result>,
    options: { context: Context; shard: number },
  ): Promise<Serialized<Result>>;
  public fetchClientValues(prop: string): Promise<unknown[]>;
  public fetchClientValues(prop: string, shard: number): Promise<unknown>;
  public respawnAll(options?: MultipleShardRespawnOptions): Promise<void>;
  public send(message: unknown): Promise<void>;

  public static singleton(client: Client<true>, mode: ShardingManagerMode): ShardClientUtil;
  public static shardIdForGuildId(guildId: Snowflake, shardCount: number): number;
}

export interface ShardingManagerEventTypes {
  shardCreate: [shard: Shard];
}

export class ShardingManager extends AsyncEventEmitter<ShardingManagerEventTypes> {
  public constructor(file: string, options?: ShardingManagerOptions);
  private _performOnShards(method: string, args: readonly unknown[]): Promise<unknown[]>;
  private _performOnShards(method: string, args: readonly unknown[], shard: number): Promise<unknown>;

  public file: string;
  public respawn: boolean;
  public silent: boolean;
  public shardArgs: string[];
  public shards: Collection<number, Shard>;
  public token: string | null;
  public totalShards: number | 'auto';
  public shardList: number[] | 'auto';
  public broadcast(message: unknown): Promise<Shard[]>;
  public broadcastEval<Result>(fn: (client: Client) => Awaitable<Result>): Promise<Serialized<Result>[]>;
  public broadcastEval<Result>(
    fn: (client: Client) => Awaitable<Result>,
    options: { shard: number },
  ): Promise<Serialized<Result>>;
  public broadcastEval<Result, Context>(
    fn: (client: Client<true>, context: Serialized<Context>) => Awaitable<Result>,
    options: { context: Context },
  ): Promise<Serialized<Result>[]>;
  public broadcastEval<Result, Context>(
    fn: (client: Client<true>, context: Serialized<Context>) => Awaitable<Result>,
    options: { context: Context; shard: number },
  ): Promise<Serialized<Result>>;
  public createShard(id: number): Shard;
  public fetchClientValues(prop: string): Promise<unknown[]>;
  public fetchClientValues(prop: string, shard: number): Promise<unknown>;
  public respawnAll(options?: MultipleShardRespawnOptions): Promise<Collection<number, Shard>>;
  public spawn(options?: MultipleShardSpawnOptions): Promise<Collection<number, Shard>>;
}

export interface FetchRecommendedShardCountOptions {
  guildsPerShard?: number;
  multipleOf?: number;
}

export {
<<<<<<< HEAD
  DiscordSnowflake as SnowflakeUtil,
  type SnowflakeGenerateOptions,
  type DeconstructedSnowflake,
=======
  DeconstructedSnowflake,
  SnowflakeGenerateOptions,
  DiscordSnowflake as SnowflakeUtil,
>>>>>>> 78d512c3
} from '@sapphire/snowflake';

export class SKU extends Base {
  private constructor(client: Client<true>, data: APISKU);
  public id: Snowflake;
  public type: SKUType;
  public applicationId: Snowflake;
  public name: string;
  public slug: string;
  public flags: Readonly<SKUFlagsBitField>;
}

export type SKUFlagsString = keyof typeof SKUFlags;

export class SKUFlagsBitField extends BitField<SKUFlagsString> {
  public static FLAGS: typeof SKUFlags;
  public static resolve(bit?: BitFieldResolvable<SKUFlagsString, number>): number;
}

export class Subscription extends Base {
  private constructor(client: Client<true>, data: APISubscription);
  public id: Snowflake;
  public userId: Snowflake;
  public skuIds: Snowflake[];
  public entitlementIds: Snowflake[];
  public renewalSkuIds: Snowflake[] | null;
  public currentPeriodStartTimestamp: number;
  public currentPeriodEndTimestamp: number;
  public status: SubscriptionStatus;
  public canceledTimestamp: number | null;
  public country: string | null;
  public get canceledAt(): Date | null;
  public get currentPeriodStartAt(): Date;
  public get currentPeriodEndAt(): Date;
}

export class StageChannel extends BaseGuildVoiceChannel {
  public get stageInstance(): StageInstance | null;
  public topic: string | null;
  public type: ChannelType.GuildStageVoice;
  public createStageInstance(options: StageInstanceCreateOptions): Promise<StageInstance>;
  public setTopic(topic: string): Promise<StageChannel>;
}

export class DirectoryChannel extends BaseChannel {
  public flags: Readonly<ChannelFlagsBitField>;
  public guild: InviteGuild;
  public guildId: Snowflake;
  public name: string;
  public toString(): ChannelMention;
}

export class StageInstance extends Base {
  private constructor(client: Client<true>, data: unknown, channel: StageChannel);
  public id: Snowflake;
  public guildId: Snowflake;
  public channelId: Snowflake;
  public topic: string;
  public privacyLevel: StageInstancePrivacyLevel;
  public guildScheduledEventId?: Snowflake;
  public get channel(): StageChannel | null;
  public get guild(): Guild | null;
  public get guildScheduledEvent(): GuildScheduledEvent | null;
  public edit(options: StageInstanceEditOptions): Promise<StageInstance>;
  public delete(): Promise<StageInstance>;
  public setTopic(topic: string): Promise<StageInstance>;
  public get createdTimestamp(): number;
  public get createdAt(): Date;
}

export class Sticker extends Base {
  private constructor(client: Client<true>, data: unknown);
  public get createdTimestamp(): number;
  public get createdAt(): Date;
  public available: boolean | null;
  public description: string | null;
  public format: StickerFormatType;
  public get guild(): Guild | null;
  public guildId: Snowflake | null;
  public id: Snowflake;
  public name: string;
  public packId: Snowflake | null;
  public get partial(): boolean;
  public sortValue: number | null;
  public tags: string | null;
  public type: StickerType | null;
  public user: User | null;
  public get url(): string;
  public fetch(): Promise<Sticker>;
  public fetchPack(): Promise<StickerPack | null>;
  public fetchUser(): Promise<User | null>;
  public edit(options?: GuildStickerEditOptions): Promise<Sticker>;
  public delete(reason?: string): Promise<Sticker>;
  public equals(other: Sticker | unknown): boolean;
}

export class StickerPack extends Base {
  private constructor(client: Client<true>, data: APIStickerPack);
  public get createdTimestamp(): number;
  public get createdAt(): Date;
  public bannerId: Snowflake | null;
  public get coverSticker(): Sticker | null;
  public coverStickerId: Snowflake | null;
  public description: string;
  public id: Snowflake;
  public name: string;
  public skuId: Snowflake;
  public stickers: Collection<Snowflake, Sticker>;
  public bannerURL(options?: ImageURLOptions): string | null;
}

export class Sweepers {
  public constructor(client: Client<true>, options: SweeperOptions);
  public readonly client: Client;
  public intervals: Record<SweeperKey, NodeJS.Timeout | null>;
  public options: SweeperOptions;

  public sweepApplicationCommands(
    filter: CollectionSweepFilter<
      SweeperDefinitions['applicationCommands'][0],
      SweeperDefinitions['applicationCommands'][1]
    >,
  ): number;
  public sweepAutoModerationRules(
    filter: CollectionSweepFilter<
      SweeperDefinitions['autoModerationRules'][0],
      SweeperDefinitions['autoModerationRules'][1]
    >,
  ): number;
  public sweepBans(filter: CollectionSweepFilter<SweeperDefinitions['bans'][0], SweeperDefinitions['bans'][1]>): number;
  public sweepEmojis(
    filter: CollectionSweepFilter<SweeperDefinitions['emojis'][0], SweeperDefinitions['emojis'][1]>,
  ): number;
  public sweepEntitlements(
    filter: CollectionSweepFilter<SweeperDefinitions['entitlements'][0], SweeperDefinitions['entitlements'][1]>,
  ): number;
  public sweepInvites(
    filter: CollectionSweepFilter<SweeperDefinitions['invites'][0], SweeperDefinitions['invites'][1]>,
  ): number;
  public sweepGuildMembers(
    filter: CollectionSweepFilter<SweeperDefinitions['guildMembers'][0], SweeperDefinitions['guildMembers'][1]>,
  ): number;
  public sweepMessages(
    filter: CollectionSweepFilter<SweeperDefinitions['messages'][0], SweeperDefinitions['messages'][1]>,
  ): number;
  public sweepPresences(
    filter: CollectionSweepFilter<SweeperDefinitions['presences'][0], SweeperDefinitions['presences'][1]>,
  ): number;
  public sweepReactions(
    filter: CollectionSweepFilter<SweeperDefinitions['reactions'][0], SweeperDefinitions['reactions'][1]>,
  ): number;
  public sweepStageInstances(
    filter: CollectionSweepFilter<SweeperDefinitions['stageInstances'][0], SweeperDefinitions['stageInstances'][1]>,
  ): number;
  public sweepStickers(
    filter: CollectionSweepFilter<SweeperDefinitions['stickers'][0], SweeperDefinitions['stickers'][1]>,
  ): number;
  public sweepThreadMembers(
    filter: CollectionSweepFilter<SweeperDefinitions['threadMembers'][0], SweeperDefinitions['threadMembers'][1]>,
  ): number;
  public sweepThreads(
    filter: CollectionSweepFilter<SweeperDefinitions['threads'][0], SweeperDefinitions['threads'][1]>,
  ): number;
  public sweepUsers(
    filter: CollectionSweepFilter<SweeperDefinitions['users'][0], SweeperDefinitions['users'][1]>,
  ): number;
  public sweepVoiceStates(
    filter: CollectionSweepFilter<SweeperDefinitions['voiceStates'][0], SweeperDefinitions['voiceStates'][1]>,
  ): number;

  public static archivedThreadSweepFilter(
    lifetime?: number,
  ): GlobalSweepFilter<SweeperDefinitions['threads'][0], SweeperDefinitions['threads'][1]>;
  public static expiredInviteSweepFilter(
    lifetime?: number,
  ): GlobalSweepFilter<SweeperDefinitions['invites'][0], SweeperDefinitions['invites'][1]>;
  public static filterByLifetime<Key, Value>(
    options?: LifetimeFilterOptions<Key, Value>,
  ): GlobalSweepFilter<Key, Value>;
  public static outdatedMessageSweepFilter(
    lifetime?: number,
  ): GlobalSweepFilter<SweeperDefinitions['messages'][0], SweeperDefinitions['messages'][1]>;
}

export type SystemChannelFlagsString = keyof typeof GuildSystemChannelFlags;

export class SystemChannelFlagsBitField extends BitField<SystemChannelFlagsString> {
  public static Flags: typeof GuildSystemChannelFlags;
  public static resolve(bit?: BitFieldResolvable<SystemChannelFlagsString, number>): number;
}

export class Team extends Base {
  private constructor(client: Client<true>, data: APITeam);
  public id: Snowflake;
  public name: string;
  public icon: string | null;
  public ownerId: Snowflake | null;
  public members: Collection<Snowflake, TeamMember>;
  public get owner(): TeamMember | null;
  public get createdAt(): Date;
  public get createdTimestamp(): number;

  public iconURL(options?: ImageURLOptions): string | null;
  public toJSON(): unknown;
  public toString(): string;
}

export class TeamMember extends Base {
  private constructor(team: Team, data: APITeamMember);
  public team: Team;
  public get id(): Snowflake;
  public membershipState: TeamMemberMembershipState;
  public user: User;
  public role: TeamMemberRole;

  public toString(): UserMention;
}

export class TextChannel extends BaseGuildTextChannel {
  public rateLimitPerUser: number;
  public threads: GuildTextThreadManager<AllowedThreadTypeForTextChannel>;
  public type: ChannelType.GuildText;
}

export interface TextDisplayComponentData extends BaseComponentData {
  content: string;
}

export class TextDisplayComponent extends Component<APITextDisplayComponent> {
  private constructor(data: APITextDisplayComponent);
  public get content(): string;
}

export type ForumThreadChannel = PublicThreadChannel<true>;
export type TextThreadChannel = PrivateThreadChannel | PublicThreadChannel<false>;
export type AnyThreadChannel = ForumThreadChannel | TextThreadChannel;

export interface PublicThreadChannel<Forum extends boolean = boolean> extends ThreadChannel<Forum> {
  type: ChannelType.AnnouncementThread | ChannelType.PublicThread;
}

export interface PrivateThreadChannel extends ThreadChannel<false> {
  get createdAt(): Date;
  get createdTimestamp(): number;
  type: ChannelType.PrivateThread;
}

export interface ThreadChannel<ThreadOnly extends boolean = boolean>
  extends Omit<TextBasedChannelFields<true>, 'createWebhook' | 'fetchWebhooks' | 'setNSFW'> {}
export class ThreadChannel<ThreadOnly extends boolean = boolean> extends BaseChannel {
  private constructor(guild: Guild, data?: RawThreadChannelData, client?: Client<true>);
  public archived: boolean | null;
  public get archivedAt(): Date | null;
  public archiveTimestamp: number | null;
  public get createdAt(): Date | null;
  private readonly _createdTimestamp: number | null;
  public get createdTimestamp(): number | null;
  public autoArchiveDuration: ThreadAutoArchiveDuration | null;
  public get editable(): boolean;
  public flags: Readonly<ChannelFlagsBitField>;
  public guild: Guild;
  public guildId: Snowflake;
  public get guildMembers(): Collection<Snowflake, GuildMember>;
  public invitable: boolean | null;
  public get joinable(): boolean;
  public get joined(): boolean;
  public locked: boolean | null;
  public get manageable(): boolean;
  public get viewable(): boolean;
  public get sendable(): boolean;
  public memberCount: number | null;
  public messageCount: number | null;
  public appliedTags: Snowflake[];
  public totalMessageSent: number | null;
  public members: ThreadMemberManager;
  public name: string;
  public ownerId: Snowflake;
  public get parent(): If<ThreadOnly, ForumChannel | MediaChannel, AnnouncementChannel | TextChannel> | null;
  public parentId: Snowflake | null;
  public rateLimitPerUser: number | null;
  public type: ThreadChannelType;
  public get unarchivable(): boolean;
  public delete(reason?: string): Promise<this>;
  public edit(options: ThreadEditOptions): Promise<this>;
  public join(): Promise<this>;
  public leave(): Promise<this>;
  public permissionsFor(memberOrRole: GuildMember | Role, checkAdmin?: boolean): Readonly<PermissionsBitField>;
  public permissionsFor(
    memberOrRole: RoleResolvable | UserResolvable,
    checkAdmin?: boolean,
  ): Readonly<PermissionsBitField> | null;
  public fetchOwner(options?: FetchThreadOwnerOptions): Promise<ThreadMember>;
  public fetchStarterMessage(options?: BaseFetchOptions): Promise<Message<true> | null>;
  public setArchived(archived?: boolean, reason?: string): Promise<this>;
  public setAutoArchiveDuration(autoArchiveDuration: ThreadAutoArchiveDuration, reason?: string): Promise<this>;
  public setInvitable(invitable?: boolean, reason?: string): Promise<this>;
  public setLocked(locked?: boolean, reason?: string): Promise<this>;
  public setName(name: string, reason?: string): Promise<this>;
  // The following 3 methods can only be run on forum threads.
  public setAppliedTags(appliedTags: readonly Snowflake[], reason?: string): Promise<If<ThreadOnly, this, never>>;
  public pin(reason?: string): Promise<If<ThreadOnly, this, never>>;
  public unpin(reason?: string): Promise<If<ThreadOnly, this, never>>;
  public toString(): ChannelMention;
}

export class ThreadMember<HasMemberData extends boolean = boolean> extends Base {
  private constructor(thread: ThreadChannel, data: APIThreadMember, extra?: unknown);
  public flags: ThreadMemberFlagsBitField;
  private readonly member: If<HasMemberData, GuildMember>;
  public get guildMember(): HasMemberData extends true ? GuildMember : GuildMember | null;
  public id: Snowflake;
  public get joinedAt(): Date | null;
  public joinedTimestamp: number | null;
  public get manageable(): boolean;
  public thread: AnyThreadChannel;
  public get user(): User | null;
  public get partial(): false;
  public remove(): Promise<ThreadMember>;
}

export type ThreadMemberFlagsString = keyof typeof ThreadMemberFlags;

export class ThreadMemberFlagsBitField extends BitField<ThreadMemberFlagsString> {
  public static Flags: typeof ThreadMemberFlags;
  public static resolve(bit?: BitFieldResolvable<ThreadMemberFlagsString, number>): number;
}

export interface ThumbnailComponentData extends BaseComponentData {
  description?: string;
  media: UnfurledMediaItemData;
  spoiler?: boolean;
}

export class ThumbnailComponent extends Component<APIThumbnailComponent> {
  private constructor(data: APIThumbnailComponent);
  public readonly media: UnfurledMediaItem;
  public get description(): string | null;
  public get spoiler(): boolean;
}

export class Typing extends Base {
  private constructor(channel: TextBasedChannel, user: PartialUser, data?: GatewayTypingStartDispatchData);
  public channel: TextBasedChannel;
  public user: PartialUser | User;
  public startedTimestamp: number;
  public get startedAt(): Date;
  public get guild(): Guild | null;
  public get member(): GuildMember | null;
  public inGuild(): this is this & {
    channel: AnnouncementChannel | TextChannel | ThreadChannel;
    get guild(): Guild;
  };
}

export interface AvatarDecorationData {
  asset: string;
  skuId: Snowflake;
}

export interface UnfurledMediaItemData {
  url: string;
}

export class UnfurledMediaItem {
  private constructor(data: APIUnfurledMediaItem);
  public readonly data: APIUnfurledMediaItem;
  public get url(): string;
}

export interface User extends PartialTextBasedChannelFields<false> {}
export class User extends Base {
  protected constructor(client: Client<true>, data: unknown);
  private _equals(user: APIUser): boolean;

  public accentColor: number | null | undefined;
  public avatar: string | null;
  public avatarDecorationData: AvatarDecorationData | null;
  public banner: string | null | undefined;
  public bot: boolean;
  public get createdAt(): Date;
  public get createdTimestamp(): number;
  public discriminator: string;
  public get displayName(): string;
  public get defaultAvatarURL(): string;
  public get dmChannel(): DMChannel | null;
  public flags: Readonly<UserFlagsBitField> | null;
  public globalName: string | null;
  public get hexAccentColor(): HexColorString | null | undefined;
  public id: Snowflake;
  public get partial(): false;
  public system: boolean;
  public get tag(): string;
  public username: string;
  public avatarURL(options?: ImageURLOptions): string | null;
  public avatarDecorationURL(options?: BaseImageURLOptions): string | null;
  public bannerURL(options?: ImageURLOptions): string | null | undefined;
  public createDM(force?: boolean): Promise<DMChannel>;
  public deleteDM(): Promise<DMChannel>;
  public displayAvatarURL(options?: ImageURLOptions): string;
  public equals(user: User): boolean;
  public fetch(force?: boolean): Promise<User>;
  public toString(): UserMention;
}

export class UserContextMenuCommandInteraction<
  Cached extends CacheType = CacheType,
> extends ContextMenuCommandInteraction<Cached> {
  public commandType: ApplicationCommandType.User;
  public options: Omit<
    CommandInteractionOptionResolver<Cached>,
    | 'getAttachment'
    | 'getBoolean'
    | 'getChannel'
    | 'getFocused'
    | 'getInteger'
    | 'getMentionable'
    | 'getMessage'
    | 'getNumber'
    | 'getRole'
    | 'getString'
    | 'getSubcommand'
    | 'getSubcommandGroup'
  >;
  public get targetUser(): User;
  public get targetMember(): CacheTypeReducer<Cached, GuildMember, APIInteractionGuildMember> | null;
  public inGuild(): this is UserContextMenuCommandInteraction<'cached' | 'raw'>;
  public inCachedGuild(): this is UserContextMenuCommandInteraction<'cached'>;
  public inRawGuild(): this is UserContextMenuCommandInteraction<'raw'>;
}

export type UserFlagsString = keyof typeof UserFlags;

export class UserFlagsBitField extends BitField<UserFlagsString> {
  public static Flags: typeof UserFlags;
  public static resolve(bit?: BitFieldResolvable<UserFlagsString, number>): number;
}

<<<<<<< HEAD
/**
 * @internal
 */
export function basename(path: string, ext?: string): string;
=======
export function cleanCodeBlockContent(text: string): string;
>>>>>>> 78d512c3
export function cleanContent(str: string, channel: TextBasedChannel): string;
export function discordSort<Key, Value extends { id: Snowflake; rawPosition: number }>(
  collection: ReadonlyCollection<Key, Value>,
): Collection<Key, Value>;
export function fetchRecommendedShardCount(token: string, options?: FetchRecommendedShardCountOptions): Promise<number>;
export function flatten(obj: unknown, ...props: Record<string, boolean | string>[]): unknown;
<<<<<<< HEAD

/**
 * @internal
 */
export function makeError(obj: MakeErrorOptions): Error;
/**
 * @internal
 */
export function makePlainError(err: Error): MakeErrorOptions;
/**
 * @internal
 */
export function moveElementInArray(
  // eslint-disable-next-line no-restricted-syntax
  array: unknown[],
  element: unknown,
  newIndex: number,
  offset?: boolean,
): number;
export function parseEmoji(text: string): PartialEmoji | null;
export function resolveColor(color: ColorResolvable): number;
export function resolvePartialEmoji(emoji: Snowflake): PartialEmojiOnlyId;
export function resolvePartialEmoji(emoji: Emoji | EmojiIdentifierResolvable): PartialEmoji | null;
/**
 * @internal
 */
export function resolveGuildEmoji(client: Client, emojiId: Snowflake): GuildEmoji | null;
export function verifyString(data: string, error?: typeof Error, errorMessage?: string, allowEmpty?: boolean): string;
/**
 * @internal
 */
export function setPosition<Item extends Channel | Role>(
  item: Item,
  position: number,
  relative: boolean,
  sorted: ReadonlyCollection<Snowflake, Item>,
  client: Client<true>,
  route: string,
  reason?: string,
): Promise<{ id: Snowflake; position: number }[]>;
export function parseWebhookURL(url: string): WebhookClientDataIdWithToken | null;
/**
 * @internal
 */
export function transformResolved<Cached extends CacheType>(
  supportingData: SupportingInteractionResolvedData,
  data?: Extract<APIApplicationCommandInteractionData, { resolved: any }>['resolved'],
): CommandInteractionResolvedData<Cached>;
export function resolveSKUId(resolvable: SKUResolvable): Snowflake | null;

/**
 * @internal
 */
export interface CreateChannelOptions {
  allowFromUnknownGuild?: boolean;
}

/**
 * @internal
 */
export function createChannel(
  client: Client<true>,
  data: APIChannel,
  guild?: Guild,
  extras?: CreateChannelOptions,
): Channel;
=======
export function parseEmoji(text: string): PartialEmoji | null;
export function parseWebhookURL(url: string): WebhookClientDataIdWithToken | null;
export function resolveColor(color: ColorResolvable): number;
export function resolveSKUId(resolvable: SKUResolvable): Snowflake | null;
export function verifyString(data: string, error?: typeof Error, errorMessage?: string, allowEmpty?: boolean): string;
>>>>>>> 78d512c3

export type ComponentData =
  | ComponentInContainerData
  | ContainerComponentData
  | MessageActionRowComponentData
  | ModalActionRowComponentData
  | ThumbnailComponentData;

export interface SendSoundboardSoundOptions {
  guildId?: Snowflake;
  soundId: Snowflake;
}

export class VoiceChannel extends BaseGuildVoiceChannel {
  public get speakable(): boolean;
  public type: ChannelType.GuildVoice;
  public sendSoundboardSound(sound: SendSoundboardSoundOptions | SoundboardSound): Promise<void>;
}

export class VoiceChannelEffect {
  private constructor(data: GatewayVoiceChannelEffectSendDispatchData, guild: Guild);
  public guild: Guild;
  public channelId: Snowflake;
  public userId: Snowflake;
  public emoji: Emoji | null;
  public animationType: VoiceChannelEffectSendAnimationType | null;
  public animationId: number | null;
  public soundId: Snowflake | number | null;
  public soundVolume: number | null;
  public get channel(): VoiceChannel | null;
  public get soundboardSound(): GuildSoundboardSound | null;
}

export class VoiceRegion {
  private constructor(data: APIVoiceRegion);
  public custom: boolean;
  public deprecated: boolean;
  public id: string;
  public name: string;
  public optimal: boolean;
  public toJSON(): unknown;
}

export class VoiceState extends Base {
  private constructor(guild: Guild, data: unknown);
  public get channel(): VoiceBasedChannel | null;
  public channelId: Snowflake | null;
  public get deaf(): boolean | null;
  public guild: Guild;
  public id: Snowflake;
  public get member(): GuildMember | null;
  public get mute(): boolean | null;
  public selfDeaf: boolean | null;
  public selfMute: boolean | null;
  public serverDeaf: boolean | null;
  public serverMute: boolean | null;
  public sessionId: string | null;
  public streaming: boolean | null;
  public selfVideo: boolean | null;
  public suppress: boolean | null;
  public requestToSpeakTimestamp: number | null;

  public setDeaf(deaf?: boolean, reason?: string): Promise<GuildMember>;
  public setMute(mute?: boolean, reason?: string): Promise<GuildMember>;
  public disconnect(reason?: string): Promise<GuildMember>;
  public setChannel(channel: GuildVoiceChannelResolvable | null, reason?: string): Promise<GuildMember>;
  public setRequestToSpeak(request?: boolean): Promise<this>;
  public setSuppressed(suppressed?: boolean): Promise<this>;
  public edit(options: VoiceStateEditOptions): Promise<this>;
  public fetch(force?: boolean): Promise<VoiceState>;
}

export interface Webhook<Type extends WebhookType = WebhookType> extends WebhookFields {}
export class Webhook<Type extends WebhookType = WebhookType> {
  private constructor(client: Client<true>, data?: unknown);
  public avatar: string | null;
  public avatarURL(options?: ImageURLOptions): string | null;
  public channelId: Snowflake;
  public readonly client: Client;
  public guildId: Snowflake;
  public name: string;
  public owner: Type extends WebhookType.Incoming ? APIUser | User | null : APIUser | User;
  public sourceGuild: Type extends WebhookType.ChannelFollower ? APIPartialGuild | Guild : null;
  public sourceChannel: Type extends WebhookType.ChannelFollower ? AnnouncementChannel | APIPartialChannel : null;
  public token: Type extends WebhookType.Incoming
    ? string
    : Type extends WebhookType.ChannelFollower
      ? null
      : string | null;
  public type: Type;
  public applicationId: Type extends WebhookType.Application ? Snowflake : null;
  public get channel():
    | AnnouncementChannel
    | ForumChannel
    | MediaChannel
    | StageChannel
    | TextChannel
    | VoiceChannel
    | null;
  public isUserCreated(): this is Webhook<WebhookType.Incoming> & {
    owner: APIUser | User;
  };
  public isApplicationCreated(): this is Webhook<WebhookType.Application>;
  public isIncoming(): this is Webhook<WebhookType.Incoming>;
  public isChannelFollower(): this is Webhook<WebhookType.ChannelFollower>;

  public editMessage(
    message: MessageResolvable,
    options: MessagePayload | WebhookMessageEditOptions | string,
  ): Promise<Message>;
  public fetchMessage(message: Snowflake, options?: WebhookFetchMessageOptions): Promise<Message>;
  public send(options: MessagePayload | WebhookMessageCreateOptions | string): Promise<Message>;
}

export interface WebhookClient extends WebhookFields, BaseClient<{}> {}
export class WebhookClient extends BaseClient<{}> {
  public constructor(data: WebhookClientData, options?: WebhookClientOptions);
  public readonly client: this;
  public options: WebhookClientOptions;
  public token: string;
  public editMessage(
    message: MessageResolvable,
    options: MessagePayload | WebhookMessageEditOptions | string,
  ): Promise<APIMessage>;
  public fetchMessage(message: Snowflake, options?: WebhookFetchMessageOptions): Promise<APIMessage>;
  public send(options: MessagePayload | WebhookMessageCreateOptions | string): Promise<APIMessage>;
}

export class Widget extends Base {
  private constructor(client: Client<true>, data: APIGuildWidget);
  private _patch(data: APIGuildWidget): void;
  public fetch(): Promise<Widget>;
  public imageURL(style?: GuildWidgetStyle): string;
  public id: Snowflake;
  public name: string;
  public instantInvite?: string;
  public channels: Collection<Snowflake, WidgetChannel>;
  public members: Collection<string, WidgetMember>;
  public presenceCount: number;
}

export class WidgetMember extends Base {
  private constructor(client: Client<true>, data: APIGuildWidgetMember);
  public id: string;
  public username: string;
  public discriminator: string;
  public avatar: string | null;
  public status: PresenceStatus;
  public deaf: boolean | null;
  public mute: boolean | null;
  public selfDeaf: boolean | null;
  public selfMute: boolean | null;
  public suppress: boolean | null;
  public channelId: Snowflake | null;
  public avatarURL: string;
  public activity: WidgetActivity | null;
}

export type SoundboardSoundResolvable = Snowflake | SoundboardSound | string;

export class SoundboardSound extends Base {
  private constructor(client: Client<true>, data: APISoundboardSound);
  public name: string;
  public soundId: Snowflake | string;
  public volume: number;
  private readonly _emoji: Omit<APIEmoji, 'animated'> | null;
  public guildId: Snowflake | null;
  public available: boolean;
  public user: User | null;
  public get createdAt(): Date;
  public get createdTimestamp(): number;
  public get emoji(): Emoji | null;
  public get guild(): Guild | null;
  public get url(): string;
  public edit(options?: GuildSoundboardSoundEditOptions): Promise<GuildSoundboardSound>;
  public delete(reason?: string): Promise<GuildSoundboardSound>;
  public equals(other: APISoundboardSound | SoundboardSound): boolean;
}

export type DefaultSoundboardSound = SoundboardSound & { get guild(): null; guildId: null; soundId: string };
export type GuildSoundboardSound = SoundboardSound & { get guild(): Guild; guildId: Snowflake; soundId: Snowflake };

export class WelcomeChannel extends Base {
<<<<<<< HEAD
  private constructor(guild: Guild, data: RawWelcomeChannelData);
  private readonly _emoji: Omit<APIEmoji, 'animated'>;
=======
  private constructor(guild: Guild, data: APIGuildWelcomeScreenChannel);
  private _emoji: Omit<APIEmoji, 'animated'>;
>>>>>>> 78d512c3
  public channelId: Snowflake;
  public guild: Guild | InviteGuild;
  public description: string;
  public get channel(): AnnouncementChannel | ForumChannel | MediaChannel | TextChannel | null;
  public get emoji(): Emoji | GuildEmoji;
}

export class WelcomeScreen extends Base {
  private constructor(guild: Guild, data: APIGuildWelcomeScreen);
  public get enabled(): boolean;
  public guild: Guild | InviteGuild;
  public description: string | null;
  public welcomeChannels: Collection<Snowflake, WelcomeChannel>;
}

// #endregion

// #region Constants

export type NonSystemMessageType =
  | MessageType.ChatInputCommand
  | MessageType.ContextMenuCommand
  | MessageType.Default
  | MessageType.Reply;

export type UndeletableMessageType =
  | MessageType.Call
  | MessageType.ChannelIconChange
  | MessageType.ChannelNameChange
  | MessageType.RecipientAdd
  | MessageType.RecipientRemove
  | MessageType.ThreadStarterMessage;

export const Constants: {
  GuildTextBasedChannelTypes: GuildTextBasedChannelTypes[];
  MaxBulkDeletableMessageAge: 1_209_600_000;
  NonSystemMessageTypes: NonSystemMessageType[];
  SelectMenuTypes: SelectMenuType[];
  SendableChannels: SendableChannelTypes[];
  StickerFormatExtensionMap: Record<StickerFormatType, ImageFormat>;
  SweeperKeys: SweeperKey[];
  TextBasedChannelTypes: TextBasedChannelTypes[];
  ThreadChannelTypes: ThreadChannelType[];
  UndeletableMessageTypes: UndeletableMessageType[];
  VoiceBasedChannelTypes: VoiceBasedChannelTypes[];
};

export const version: string;

// #endregion

// #region Errors
/* eslint-disable typescript-sort-keys/string-enum */
export enum DiscordjsErrorCodes {
  ClientInvalidOption = 'ClientInvalidOption',
  ClientInvalidProvidedShards = 'ClientInvalidProvidedShards',
  ClientMissingIntents = 'ClientMissingIntents',
  ClientNotReady = 'ClientNotReady',

  TokenInvalid = 'TokenInvalid',
  TokenMissing = 'TokenMissing',
  ApplicationCommandPermissionsTokenMissing = 'ApplicationCommandPermissionsTokenMissing',

  BitFieldInvalid = 'BitFieldInvalid',

  ShardingNoShards = 'ShardingNoShards',
  ShardingInProcess = 'ShardingInProcess',
  ShardingInvalidEvalBroadcast = 'ShardingInvalidEvalBroadcast',
  ShardingShardNotFound = 'ShardingShardNotFound',
  ShardingAlreadySpawned = 'ShardingAlreadySpawned',
  ShardingProcessExists = 'ShardingProcessExists',
  ShardingWorkerExists = 'ShardingWorkerExists',
  ShardingReadyTimeout = 'ShardingReadyTimeout',
  ShardingReadyDisconnected = 'ShardingReadyDisconnected',
  ShardingReadyDied = 'ShardingReadyDied',
  ShardingNoChildExists = 'ShardingNoChildExists',
  ShardingShardMiscalculation = 'ShardingShardMiscalculation',

  ColorRange = 'ColorRange',
  ColorConvert = 'ColorConvert',

  InviteOptionsMissingChannel = 'InviteOptionsMissingChannel',

  InteractionCollectorError = 'InteractionCollectorError',

  FileNotFound = 'FileNotFound',

  UserNoDMChannel = 'UserNoDMChannel',

  VoiceNotStageChannel = 'VoiceNotStageChannel',

  VoiceStateNotOwn = 'VoiceStateNotOwn',
  VoiceStateInvalidType = 'VoiceStateInvalidType',

  ReqResourceType = 'ReqResourceType',

  MessageBulkDeleteType = 'MessageBulkDeleteType',
  MessageContentType = 'MessageContentType',
  MessageNonceRequired = 'MessageNonceRequired',
  MessageNonceType = 'MessageNonceType',

  BanResolveId = 'BanResolveId',
  FetchBanResolveId = 'FetchBanResolveId',

  PruneDaysType = 'PruneDaysType',

  GuildChannelResolve = 'GuildChannelResolve',
  GuildVoiceChannelResolve = 'GuildVoiceChannelResolve',
  GuildChannelOrphan = 'GuildChannelOrphan',
  GuildChannelUnowned = 'GuildChannelUnowned',
  GuildOwned = 'GuildOwned',
  GuildMembersTimeout = 'GuildMembersTimeout',
  GuildSoundboardSoundsTimeout = 'GuildSoundboardSoundsTimeout',
  GuildUncachedMe = 'GuildUncachedMe',
  ChannelNotCached = 'ChannelNotCached',
  StageChannelResolve = 'StageChannelResolve',
  GuildScheduledEventResolve = 'GuildScheduledEventResolve',
  FetchOwnerId = 'FetchOwnerId',

  InvalidType = 'InvalidType',
  InvalidElement = 'InvalidElement',

  MessageThreadParent = 'MessageThreadParent',
  MessageExistingThread = 'MessageExistingThread',
  ThreadInvitableType = 'ThreadInvitableType',

  WebhookMessage = 'WebhookMessage',
  WebhookTokenUnavailable = 'WebhookTokenUnavailable',
  WebhookURLInvalid = 'WebhookURLInvalid',
  WebhookApplication = 'WebhookApplication',

  MessageReferenceMissing = 'MessageReferenceMissing',

  EmojiType = 'EmojiType',
  EmojiManaged = 'EmojiManaged',
  MissingManageGuildExpressionsPermission = 'MissingManageGuildExpressionsPermission',

  NotGuildSoundboardSound = 'NotGuildSoundboardSound',
  NotGuildSticker = 'NotGuildSticker',

  ReactionResolveUser = 'ReactionResolveUser',

  InviteResolveCode = 'InviteResolveCode',
  InviteNotFound = 'InviteNotFound',

  DeleteGroupDMChannel = 'DeleteGroupDMChannel',
  FetchGroupDMChannel = 'FetchGroupDMChannel',

  MemberFetchNonceLength = 'MemberFetchNonceLength',

  GlobalCommandPermissions = 'GlobalCommandPermissions',
  GuildUncachedEntityResolve = 'GuildUncachedEntityResolve',

  InteractionAlreadyReplied = 'InteractionAlreadyReplied',
  InteractionNotReplied = 'InteractionNotReplied',

  CommandInteractionOptionNotFound = 'CommandInteractionOptionNotFound',
  CommandInteractionOptionType = 'CommandInteractionOptionType',
  CommandInteractionOptionEmpty = 'CommandInteractionOptionEmpty',
  CommandInteractionOptionNoSubcommand = 'CommandInteractionOptionNoSubcommand',
  CommandInteractionOptionNoSubcommandGroup = 'CommandInteractionOptionNoSubcommandGroup',
  AutocompleteInteractionOptionNoFocusedOption = 'AutocompleteInteractionOptionNoFocusedOption',

  ModalSubmitInteractionFieldNotFound = 'ModalSubmitInteractionFieldNotFound',
  ModalSubmitInteractionFieldType = 'ModalSubmitInteractionFieldType',

  InvalidMissingScopes = 'InvalidMissingScopes',
  InvalidScopesWithPermissions = 'InvalidScopesWithPermissions',

  NotImplemented = 'NotImplemented',

  SweepFilterReturn = 'SweepFilterReturn',

  GuildForumMessageRequired = 'GuildForumMessageRequired',

  EntitlementCreateInvalidOwner = 'EntitlementCreateInvalidOwner',

  BulkBanUsersOptionEmpty = 'BulkBanUsersOptionEmpty',

  PollAlreadyExpired = 'PollAlreadyExpired',
}
/* eslint-enable typescript-sort-keys/string-enum */

export class DiscordjsError extends Error {
  private constructor(code: DiscordjsErrorCodes, ...args: unknown[]);
  public readonly code: DiscordjsErrorCodes;
  public get name(): `Error [${DiscordjsErrorCodes}]`;
}

export class DiscordjsTypeError extends TypeError {
  private constructor(code: DiscordjsErrorCodes, ...args: unknown[]);
  public readonly code: DiscordjsErrorCodes;
  public get name(): `TypeError [${DiscordjsErrorCodes}]`;
}

export class DiscordjsRangeError extends RangeError {
  private constructor(code: DiscordjsErrorCodes, ...args: unknown[]);
  public readonly code: DiscordjsErrorCodes;
  public get name(): `RangeError [${DiscordjsErrorCodes}]`;
}

// #endregion

// #region Managers

export abstract class BaseManager {
  protected constructor(client: Client);
  public readonly client: Client;
}

export abstract class DataManager<Key, Holds, Resolvable> extends BaseManager {
  protected constructor(client: Client<true>, holds: Constructable<Holds>);
  public readonly holds: Constructable<Holds>;
  public get cache(): Collection<Key, Holds>;
  public resolve(resolvable: Holds): Holds;
  public resolve(resolvable: Resolvable): Holds | null;
  public resolveId(resolvable: Holds | Key): Key;
  public resolveId(resolvable: Resolvable): Key | null;
  public valueOf(): Collection<Key, Holds>;
}

export abstract class CachedManager<Key, Holds, Resolvable> extends DataManager<Key, Holds, Resolvable> {
  protected constructor(client: Client<true>, holds: Constructable<Holds>, iterable?: Iterable<Holds>);
  private readonly _cache: Collection<Key, Holds>;
  private _add(data: unknown, cache?: boolean, { id, extras }?: { extras: unknown[]; id: Key }): Holds;
}

export type ApplicationCommandDataResolvable =
  | ApplicationCommandData
  | JSONEncodable<RESTPostAPIApplicationCommandsJSONBody>
  | RESTPostAPIApplicationCommandsJSONBody;

export class ApplicationCommandManager<
  ApplicationCommandScope = ApplicationCommand<{ guild: GuildResolvable }>,
  PermissionsOptionsExtras = { guild: GuildResolvable },
  PermissionsGuildType = null,
> extends CachedManager<Snowflake, ApplicationCommandScope, ApplicationCommandResolvable> {
  protected constructor(client: Client<true>, iterable?: Iterable<unknown>);
  public permissions: ApplicationCommandPermissionsManager<
    PermissionsOptionsExtras & { command?: ApplicationCommandResolvable },
    PermissionsOptionsExtras & { command: ApplicationCommandResolvable },
    PermissionsGuildType,
    null
  >;
  private commandPath({ id, guildId }: { guildId?: Snowflake; id?: Snowflake }): string;
  public create(command: ApplicationCommandDataResolvable, guildId?: Snowflake): Promise<ApplicationCommandScope>;
  public delete(command: ApplicationCommandResolvable, guildId?: Snowflake): Promise<ApplicationCommandScope | null>;
  public edit(
    command: ApplicationCommandResolvable,
    data: Partial<ApplicationCommandDataResolvable>,
  ): Promise<ApplicationCommandScope>;
  public edit(
    command: ApplicationCommandResolvable,
    data: Partial<ApplicationCommandDataResolvable>,
    guildId: Snowflake,
  ): Promise<ApplicationCommand>;
  public fetch(
    options: Snowflake | (Omit<FetchApplicationCommandOptions, 'guildId'> & { id: Snowflake }),
  ): Promise<ApplicationCommandScope>;
  public fetch(
    options: FetchApplicationCommandOptions & { guildId: Snowflake; id: Snowflake },
  ): Promise<ApplicationCommand>;
  public fetch(
    options?: Omit<FetchApplicationCommandOptions, 'id'>,
  ): Promise<Collection<Snowflake, ApplicationCommandScope>>;
  public set(
    commands: readonly ApplicationCommandDataResolvable[],
  ): Promise<Collection<Snowflake, ApplicationCommandScope>>;
  public set(
    commands: readonly ApplicationCommandDataResolvable[],
    guildId: Snowflake,
  ): Promise<Collection<Snowflake, ApplicationCommand>>;
  private static transformCommand(command: ApplicationCommandDataResolvable): RESTPostAPIApplicationCommandsJSONBody;
}

export class ApplicationCommandPermissionsManager<
  BaseOptions,
  FetchSingleOptions,
  GuildType,
  CommandIdType,
> extends BaseManager {
  private constructor(manager: ApplicationCommand | ApplicationCommandManager | GuildApplicationCommandManager);
  private readonly manager: ApplicationCommand | ApplicationCommandManager | GuildApplicationCommandManager;

  public commandId: CommandIdType;
  public guild: GuildType;
  public guildId: Snowflake | null;
  public add(
    options: EditApplicationCommandPermissionsMixin & FetchSingleOptions,
  ): Promise<ApplicationCommandPermissions[]>;
  public has(
    options: FetchSingleOptions & {
      permissionId: ApplicationCommandPermissionIdResolvable;
      permissionType?: ApplicationCommandPermissionType;
    },
  ): Promise<boolean>;
  public fetch(options: FetchSingleOptions): Promise<ApplicationCommandPermissions[]>;
  public fetch(options: BaseOptions): Promise<Collection<Snowflake, ApplicationCommandPermissions[]>>;
  public remove(
    options:
      | (FetchSingleOptions & {
          channels: readonly (ChannelPermissionConstant | GuildChannelResolvable)[];
          roles?: readonly (RolePermissionConstant | RoleResolvable)[];
          token: string;
          users?: readonly UserResolvable[];
        })
      | (FetchSingleOptions & {
          channels?: readonly (ChannelPermissionConstant | GuildChannelResolvable)[];
          roles: readonly (RolePermissionConstant | RoleResolvable)[];
          token: string;
          users?: readonly UserResolvable[];
        })
      | (FetchSingleOptions & {
          channels?: readonly (ChannelPermissionConstant | GuildChannelResolvable)[];
          roles?: readonly (RolePermissionConstant | RoleResolvable)[];
          token: string;
          users: readonly UserResolvable[];
        }),
  ): Promise<ApplicationCommandPermissions[]>;
  public set(
    options: EditApplicationCommandPermissionsMixin & FetchSingleOptions,
  ): Promise<ApplicationCommandPermissions[]>;
  private permissionsPath(guildId: Snowflake, commandId?: Snowflake): string;
}

export class AutoModerationRuleManager extends CachedManager<
  Snowflake,
  AutoModerationRule,
  AutoModerationRuleResolvable
> {
  private constructor(guild: Guild, iterable: unknown);
  public guild: Guild;
  public create(options: AutoModerationRuleCreateOptions): Promise<AutoModerationRule>;
  public edit(
    autoModerationRule: AutoModerationRuleResolvable,
    options: AutoModerationRuleEditOptions,
  ): Promise<AutoModerationRule>;
  public fetch(options: AutoModerationRuleResolvable | FetchAutoModerationRuleOptions): Promise<AutoModerationRule>;
  public fetch(options?: FetchAutoModerationRulesOptions): Promise<Collection<Snowflake, AutoModerationRule>>;
  public delete(autoModerationRule: AutoModerationRuleResolvable, reason?: string): Promise<void>;
}

export class CategoryChannelChildManager extends DataManager<Snowflake, CategoryChildChannel, GuildChannelResolvable> {
  private constructor(channel: CategoryChannel);

  public channel: CategoryChannel;
  public get guild(): Guild;
  public create<Type extends CategoryChannelChildTypes>(
    options: CategoryCreateChannelOptions & { type: Type },
  ): Promise<MappedChannelCategoryTypes[Type]>;
  public create(options: CategoryCreateChannelOptions): Promise<TextChannel>;
}

export class ChannelManager extends CachedManager<Snowflake, Channel, ChannelResolvable> {
  private constructor(client: Client<true>, iterable: Iterable<RawChannelData>);
  public createMessage(
    channel: Exclude<TextBasedChannelResolvable, PartialGroupDMChannel>,
    options: MessageCreateOptions | MessagePayload | string,
  ): Promise<OmitPartialGroupDMChannel<Message>>;
  public fetch(id: Snowflake, options?: FetchChannelOptions): Promise<Channel | null>;
}

export type EntitlementResolvable = Entitlement | Snowflake;
export type SKUResolvable = SKU | Snowflake;
export type SubscriptionResolvable = Snowflake | Subscription;

export interface GuildEntitlementCreateOptions {
  guild: GuildResolvable;
  sku: SKUResolvable;
}

export interface UserEntitlementCreateOptions {
  sku: SKUResolvable;
  user: UserResolvable;
}

export interface FetchEntitlementOptions extends BaseFetchOptions {
  entitlement: EntitlementResolvable;
}

export interface FetchEntitlementsOptions {
  after?: Snowflake;
  before?: Snowflake;
  cache?: boolean;
  excludeDeleted?: boolean;
  excludeEnded?: boolean;
  guild?: GuildResolvable;
  limit?: number;
  skus?: readonly SKUResolvable[];
  user?: UserResolvable;
}

export class EntitlementManager extends CachedManager<Snowflake, Entitlement, EntitlementResolvable> {
  private constructor(client: Client<true>, iterable: Iterable<APIEntitlement>);
  public fetch(options: EntitlementResolvable | FetchEntitlementOptions): Promise<Entitlement>;
  public fetch(options?: FetchEntitlementsOptions): Promise<Collection<Snowflake, Entitlement>>;
  public createTest(options: GuildEntitlementCreateOptions | UserEntitlementCreateOptions): Promise<Entitlement>;
  public deleteTest(entitlement: EntitlementResolvable): Promise<void>;
  public consume(entitlementId: Snowflake): Promise<void>;
}

export interface FetchSubscriptionOptions extends BaseFetchOptions {
  sku: SKUResolvable;
  subscriptionId: Snowflake;
}

export interface FetchSubscriptionsOptions {
  after?: Snowflake;
  before?: Snowflake;
  limit?: number;
  sku: SKUResolvable;
  user: UserResolvable;
}

export class SubscriptionManager extends CachedManager<Snowflake, Subscription, SubscriptionResolvable> {
  private constructor(client: Client<true>, iterable?: Iterable<APISubscription>);
  public fetch(options: FetchSubscriptionOptions): Promise<Subscription>;
  public fetch(options: FetchSubscriptionsOptions): Promise<Collection<Snowflake, Subscription>>;
}

export interface FetchGuildApplicationCommandFetchOptions extends Omit<FetchApplicationCommandOptions, 'guildId'> {}

export class GuildApplicationCommandManager extends ApplicationCommandManager<ApplicationCommand, {}, Guild> {
  private constructor(guild: Guild, iterable?: Iterable<APIApplicationCommand>);
  public guild: Guild;
  public create(command: ApplicationCommandDataResolvable): Promise<ApplicationCommand>;
  public delete(command: ApplicationCommandResolvable): Promise<ApplicationCommand | null>;
  public edit(
    command: ApplicationCommandResolvable,
    data: Partial<ApplicationCommandDataResolvable>,
  ): Promise<ApplicationCommand>;
  public fetch(
    options: Snowflake | (FetchGuildApplicationCommandFetchOptions & { id: Snowflake }),
  ): Promise<ApplicationCommand>;
  public fetch(
    options?: Omit<FetchGuildApplicationCommandFetchOptions, 'id'>,
  ): Promise<Collection<Snowflake, ApplicationCommand>>;
  public set(commands: readonly ApplicationCommandDataResolvable[]): Promise<Collection<Snowflake, ApplicationCommand>>;
}

export interface FollowedChannelData {
  channelId: Snowflake;
  webhookId: Snowflake;
}

export type MappedGuildChannelTypes = MappedChannelCategoryTypes & {
  [ChannelType.GuildCategory]: CategoryChannel;
};

export type GuildChannelTypes = CategoryChannelChildTypes | ChannelType.GuildCategory;

export class GuildChannelManager extends CachedManager<Snowflake, GuildBasedChannel, GuildChannelResolvable> {
  private constructor(guild: Guild, iterable?: Iterable<RawGuildChannelData>);
  public get channelCountWithoutThreads(): number;
  public guild: Guild;

  public addFollower(
    channel: AnnouncementChannelResolvable,
    targetChannel: TextChannelResolvable,
    reason?: string,
  ): Promise<FollowedChannelData>;
  public create<Type extends GuildChannelTypes>(
    options: GuildChannelCreateOptions & { type: Type },
  ): Promise<MappedGuildChannelTypes[Type]>;
  public create(options: GuildChannelCreateOptions): Promise<TextChannel>;
  public createWebhook(options: WebhookCreateOptions): Promise<Webhook<WebhookType.Incoming>>;
  public edit(channel: GuildChannelResolvable, data: GuildChannelEditOptions): Promise<GuildChannel>;
  public fetch(id: Snowflake, options?: BaseFetchOptions): Promise<GuildBasedChannel | null>;
  public fetch(
    id?: undefined,
    options?: BaseFetchOptions,
  ): Promise<Collection<Snowflake, NonThreadGuildBasedChannel | null>>;
  public fetchWebhooks(
    channel: GuildChannelResolvable,
  ): Promise<Collection<Snowflake, Webhook<WebhookType.ChannelFollower | WebhookType.Incoming>>>;
  public setPosition(
    channel: GuildChannelResolvable,
    position: number,
    options?: SetChannelPositionOptions,
  ): Promise<GuildChannel>;
  public setPositions(channelPositions: readonly ChannelPosition[]): Promise<Guild>;
  public fetchActiveThreads(cache?: boolean): Promise<FetchedThreads>;
  private rawFetchGuildActiveThreads(): Promise<RESTGetAPIGuildThreadsResult>;
  public delete(channel: GuildChannelResolvable, reason?: string): Promise<void>;
}

export class GuildEmojiManager extends CachedManager<Snowflake, GuildEmoji, EmojiResolvable> {
  private constructor(guild: Guild, iterable?: Iterable<APIEmoji>);
  public guild: Guild;
  public create(options: GuildEmojiCreateOptions): Promise<GuildEmoji>;
  public fetch(id: Snowflake, options?: BaseFetchOptions): Promise<GuildEmoji>;
  public fetch(id?: undefined, options?: BaseFetchOptions): Promise<Collection<Snowflake, GuildEmoji>>;
  public fetchAuthor(emoji: EmojiResolvable): Promise<User>;
  public delete(emoji: EmojiResolvable, reason?: string): Promise<void>;
  public edit(emoji: EmojiResolvable, options: GuildEmojiEditOptions): Promise<GuildEmoji>;
  public resolveIdentifier(emoji: EmojiIdentifierResolvable): string | null;
}

export class GuildEmojiRoleManager extends DataManager<Snowflake, Role, RoleResolvable> {
  private constructor(emoji: GuildEmoji);
  public emoji: GuildEmoji;
  public guild: Guild;
  public add(
    roleOrRoles: ReadonlyCollection<Snowflake, Role> | RoleResolvable | readonly RoleResolvable[],
  ): Promise<GuildEmoji>;
  public set(roles: ReadonlyCollection<Snowflake, Role> | readonly RoleResolvable[]): Promise<GuildEmoji>;
  public remove(
    roleOrRoles: ReadonlyCollection<Snowflake, Role> | RoleResolvable | readonly RoleResolvable[],
  ): Promise<GuildEmoji>;
}

export interface FetchSoundboardSoundsOptions {
  guildIds: readonly Snowflake[];
  time?: number;
}

export class GuildManager extends CachedManager<Snowflake, Guild, GuildResolvable> {
  private constructor(client: Client<true>, iterable?: Iterable<APIGuild | APIUnavailableGuild>);
  public create(options: GuildCreateOptions): Promise<Guild>;
  public fetch(options: FetchGuildOptions | Snowflake): Promise<Guild>;
  public fetch(options?: FetchGuildsOptions): Promise<Collection<Snowflake, OAuth2Guild>>;
  public fetchSoundboardSounds(
    options: FetchSoundboardSoundsOptions,
  ): Promise<Collection<Snowflake, Collection<Snowflake, GuildSoundboardSound>>>;
  public setIncidentActions(
    guild: GuildResolvable,
    incidentActions: IncidentActionsEditOptions,
  ): Promise<IncidentActions>;
  public widgetImageURL(guild: GuildResolvable, style?: GuildWidgetStyle): string;
}

export interface AddOrRemoveGuildMemberRoleOptions {
  reason?: string;
  role: RoleResolvable;
  user: UserResolvable;
}

export class GuildMemberManager extends CachedManager<Snowflake, GuildMember, UserResolvable> {
  private constructor(guild: Guild, iterable?: Iterable<unknown>);
  public guild: Guild;
  public get me(): GuildMember | null;
  public add(
    user: UserResolvable,
    options: AddGuildMemberOptions & { fetchWhenExisting: false },
  ): Promise<GuildMember | null>;
  public add(user: UserResolvable, options: AddGuildMemberOptions): Promise<GuildMember>;
  public ban(user: UserResolvable, options?: BanOptions): Promise<void>;
  public bulkBan(
    users: ReadonlyCollection<Snowflake, UserResolvable> | readonly UserResolvable[],
    options?: BanOptions,
  ): Promise<BulkBanResult>;
  public edit(user: UserResolvable, options: GuildMemberEditOptions): Promise<GuildMember>;
  public fetch(
    options: FetchMemberOptions | UserResolvable | (FetchMembersOptions & { user: UserResolvable }),
  ): Promise<GuildMember>;
  public fetch(options?: FetchMembersOptions): Promise<Collection<Snowflake, GuildMember>>;
  public fetchMe(options?: BaseFetchOptions): Promise<GuildMember>;
  public kick(user: UserResolvable, reason?: string): Promise<void>;
  public list(options?: GuildListMembersOptions): Promise<Collection<Snowflake, GuildMember>>;
  public prune(options: GuildPruneMembersOptions & { count: false; dry?: false }): Promise<null>;
  public prune(options?: GuildPruneMembersOptions): Promise<number>;
  public search(options: GuildSearchMembersOptions): Promise<Collection<Snowflake, GuildMember>>;
  public unban(user: UserResolvable, reason?: string): Promise<void>;
  public addRole(options: AddOrRemoveGuildMemberRoleOptions): Promise<void>;
  public removeRole(options: AddOrRemoveGuildMemberRoleOptions): Promise<void>;
}

export class GuildBanManager extends CachedManager<Snowflake, GuildBan, GuildBanResolvable> {
  private constructor(guild: Guild, iterable?: Iterable<unknown>);
  public guild: Guild;
  public create(user: UserResolvable, options?: BanOptions): Promise<void>;
  public fetch(options: FetchBanOptions | UserResolvable): Promise<GuildBan>;
  public fetch(options?: FetchBansOptions): Promise<Collection<Snowflake, GuildBan>>;
  public remove(user: UserResolvable, reason?: string): Promise<void>;
  public bulkCreate(
    users: ReadonlyCollection<Snowflake, UserResolvable> | readonly UserResolvable[],
    options?: BanOptions,
  ): Promise<BulkBanResult>;
}

export class GuildInviteManager extends DataManager<string, Invite, InviteResolvable> {
  private constructor(guild: Guild, iterable?: Iterable<unknown>);
  public guild: Guild;
  public create(channel: GuildInvitableChannelResolvable, options?: InviteCreateOptions): Promise<Invite>;
  public fetch(options: FetchInviteOptions | InviteResolvable): Promise<Invite>;
  public fetch(options?: FetchInvitesOptions): Promise<Collection<string, Invite>>;
  public delete(invite: InviteResolvable, reason?: string): Promise<Invite>;
}

export class GuildScheduledEventManager extends CachedManager<
  Snowflake,
  GuildScheduledEvent,
  GuildScheduledEventResolvable
> {
  private constructor(guild: Guild, iterable?: Iterable<APIGuildScheduledEvent>);
  public guild: Guild;
  public create(options: GuildScheduledEventCreateOptions): Promise<GuildScheduledEvent>;
  public fetch(): Promise<Collection<Snowflake, GuildScheduledEvent>>;
  public fetch<
    Options extends FetchGuildScheduledEventOptions | FetchGuildScheduledEventsOptions | GuildScheduledEventResolvable,
  >(options?: Options): Promise<GuildScheduledEventManagerFetchResult<Options>>;
  public edit<
    Status extends GuildScheduledEventStatus,
    AcceptableStatus extends GuildScheduledEventSetStatusArg<Status>,
  >(
    guildScheduledEvent: GuildScheduledEventResolvable,
    options: GuildScheduledEventEditOptions<Status, AcceptableStatus>,
  ): Promise<GuildScheduledEvent<AcceptableStatus>>;
  public delete(guildScheduledEvent: GuildScheduledEventResolvable): Promise<void>;
  public fetchSubscribers<Options extends FetchGuildScheduledEventSubscribersOptions>(
    guildScheduledEvent: GuildScheduledEventResolvable,
    options?: Options,
  ): Promise<GuildScheduledEventManagerFetchSubscribersResult<Options>>;
}

export interface GuildSoundboardSoundCreateOptions {
  contentType?: string;
  emojiId?: Snowflake;
  emojiName?: string;
  file: BufferResolvable | Stream;
  name: string;
  reason?: string;
  volume?: number;
}

export interface GuildSoundboardSoundEditOptions {
  emojiId?: Snowflake | null;
  emojiName?: string | null;
  name?: string;
  reason?: string;
  volume?: number | null;
}

export interface FetchGuildSoundboardSoundOptions extends BaseFetchOptions {
  soundboardSound: SoundboardSoundResolvable;
}

export interface FetchGuildSoundboardSoundsOptions extends Pick<BaseFetchOptions, 'cache'> {}

export class GuildSoundboardSoundManager extends CachedManager<Snowflake, SoundboardSound, SoundboardSoundResolvable> {
  private constructor(guild: Guild, iterable?: Iterable<APISoundboardSound>);
  public guild: Guild;
  public create(options: GuildSoundboardSoundCreateOptions): Promise<GuildSoundboardSound>;
  public edit(
    soundboardSound: SoundboardSoundResolvable,
    options: GuildSoundboardSoundEditOptions,
  ): Promise<GuildSoundboardSound>;
  public delete(soundboardSound: SoundboardSoundResolvable): Promise<void>;
  public fetch(id: Snowflake, options?: BaseFetchOptions): Promise<GuildSoundboardSound>;
  public fetch(options?: BaseFetchOptions): Promise<Collection<Snowflake, GuildSoundboardSound>>;
}

export class GuildStickerManager extends CachedManager<Snowflake, Sticker, StickerResolvable> {
  private constructor(guild: Guild, iterable?: Iterable<unknown>);
  public guild: Guild;
  public create(options: GuildStickerCreateOptions): Promise<Sticker>;
  public edit(sticker: StickerResolvable, data?: GuildStickerEditOptions): Promise<Sticker>;
  public delete(sticker: StickerResolvable, reason?: string): Promise<void>;
  public fetch(id: Snowflake, options?: BaseFetchOptions): Promise<Sticker>;
  public fetch(id?: Snowflake, options?: BaseFetchOptions): Promise<Collection<Snowflake, Sticker>>;
  public fetchUser(sticker: StickerResolvable): Promise<User | null>;
}

export class GuildMemberRoleManager extends DataManager<Snowflake, Role, RoleResolvable> {
  private constructor(member: GuildMember);
  public get hoist(): Role | null;
  public get icon(): Role | null;
  public get color(): Role | null;
  public get highest(): Role;
  public get premiumSubscriberRole(): Role | null;
  public get botRole(): Role | null;
  public member: GuildMember;
  public guild: Guild;

  public add(
    roleOrRoles: ReadonlyCollection<Snowflake, Role> | RoleResolvable | readonly RoleResolvable[],
    reason?: string,
  ): Promise<GuildMember>;
  public set(
    roles: ReadonlyCollection<Snowflake, Role> | readonly RoleResolvable[],
    reason?: string,
  ): Promise<GuildMember>;
  public remove(
    roleOrRoles: ReadonlyCollection<Snowflake, Role> | RoleResolvable | readonly RoleResolvable[],
    reason?: string,
  ): Promise<GuildMember>;
}

export interface FetchPollAnswerVotersOptions extends BaseFetchPollAnswerVotersOptions {
  answerId: number;
  messageId: Snowflake;
}

export abstract class MessageManager<InGuild extends boolean = boolean> extends CachedManager<
  Snowflake,
  Message<InGuild>,
  MessageResolvable
> {
  protected constructor(channel: TextBasedChannel, iterable?: Iterable<APIMessage>);
  public channel: TextBasedChannel;
  public delete(message: MessageResolvable): Promise<void>;
  public edit(
    message: MessageResolvable,
    options: MessageEditOptions | MessagePayload | string,
  ): Promise<Message<InGuild>>;
  public fetch(options: FetchMessageOptions | MessageResolvable): Promise<Message<InGuild>>;
  public fetch(options?: FetchMessagesOptions): Promise<Collection<Snowflake, Message<InGuild>>>;
  public fetchPinned(cache?: boolean): Promise<Collection<Snowflake, Message<InGuild>>>;
  public react(message: MessageResolvable, emoji: EmojiIdentifierResolvable): Promise<void>;
  public pin(message: MessageResolvable, reason?: string): Promise<void>;
  public unpin(message: MessageResolvable, reason?: string): Promise<void>;
  public endPoll(messageId: Snowflake): Promise<Message>;
  public fetchPollAnswerVoters(options: FetchPollAnswerVotersOptions): Promise<Collection<Snowflake, User>>;
}

export class DMMessageManager extends MessageManager {
  public channel: DMChannel;
}

export class PartialGroupDMMessageManager extends MessageManager {
  public channel: PartialGroupDMChannel;
}

export class GuildMessageManager extends MessageManager<true> {
  public channel: GuildTextBasedChannel;
  public crosspost(message: MessageResolvable): Promise<Message<true>>;
}

export class PermissionOverwriteManager extends CachedManager<
  Snowflake,
  PermissionOverwrites,
  PermissionOverwriteResolvable
> {
  private constructor(client: Client<true>, iterable?: Iterable<unknown>);
  public set(
    overwrites: ReadonlyCollection<Snowflake, OverwriteResolvable> | readonly OverwriteResolvable[],
    reason?: string,
  ): Promise<NonThreadGuildBasedChannel>;
  private upsert(
    userOrRole: RoleResolvable | UserResolvable,
    options: PermissionOverwriteOptions,
    overwriteOptions?: GuildChannelOverwriteOptions,
    existing?: PermissionOverwrites,
  ): Promise<NonThreadGuildBasedChannel>;
  public create(
    userOrRole: RoleResolvable | UserResolvable,
    options: PermissionOverwriteOptions,
    overwriteOptions?: GuildChannelOverwriteOptions,
  ): Promise<NonThreadGuildBasedChannel>;
  public edit(
    userOrRole: RoleResolvable | UserResolvable,
    options: PermissionOverwriteOptions,
    overwriteOptions?: GuildChannelOverwriteOptions,
  ): Promise<NonThreadGuildBasedChannel>;
  public delete(userOrRole: RoleResolvable | UserResolvable, reason?: string): Promise<NonThreadGuildBasedChannel>;
}

export class PresenceManager extends CachedManager<Snowflake, Presence, PresenceResolvable> {
  private constructor(client: Client<true>, iterable?: Iterable<GatewayPresenceUpdate>);
}

export class ReactionManager extends CachedManager<Snowflake | string, MessageReaction, MessageReactionResolvable> {
  private constructor(message: Message, iterable?: Iterable<unknown>);
  public message: Message;
  public removeAll(): Promise<Message>;
}

export class ReactionUserManager extends CachedManager<Snowflake, User, UserResolvable> {
  private constructor(reaction: MessageReaction, iterable?: Iterable<unknown>);
  public reaction: MessageReaction;
  public fetch(options?: FetchReactionUsersOptions): Promise<Collection<Snowflake, User>>;
  public remove(user?: UserResolvable): Promise<MessageReaction>;
}

export class RoleManager extends CachedManager<Snowflake, Role, RoleResolvable> {
  private constructor(guild: Guild, iterable?: Iterable<APIRole>);
  public get everyone(): Role;
  public get highest(): Role;
  public guild: Guild;
  public get premiumSubscriberRole(): Role | null;
  public botRoleFor(user: UserResolvable): Role | null;
  public fetch(id: Snowflake, options?: BaseFetchOptions): Promise<Role>;
  public fetch(id?: undefined, options?: BaseFetchOptions): Promise<Collection<Snowflake, Role>>;
  public create(options?: RoleCreateOptions): Promise<Role>;
  public edit(role: RoleResolvable, options: RoleEditOptions): Promise<Role>;
  public delete(role: RoleResolvable, reason?: string): Promise<void>;
  public setPosition(role: RoleResolvable, position: number, options?: SetRolePositionOptions): Promise<Role>;
  public setPositions(rolePositions: readonly RolePosition[]): Promise<Guild>;
  public comparePositions(role1: RoleResolvable, role2: RoleResolvable): number;
}

export class StageInstanceManager extends CachedManager<Snowflake, StageInstance, StageInstanceResolvable> {
  private constructor(guild: Guild, iterable?: Iterable<unknown>);
  public guild: Guild;
  public create(channel: StageChannelResolvable, options: StageInstanceCreateOptions): Promise<StageInstance>;
  public fetch(channel: StageChannelResolvable, options?: BaseFetchOptions): Promise<StageInstance>;
  public edit(channel: StageChannelResolvable, options: StageInstanceEditOptions): Promise<StageInstance>;
  public delete(channel: StageChannelResolvable): Promise<void>;
}

export class ThreadManager<ThreadOnly extends boolean = boolean> extends CachedManager<
  Snowflake,
  If<ThreadOnly, ForumThreadChannel, TextThreadChannel>,
  ThreadChannelResolvable
> {
  protected constructor(
    channel: AnnouncementChannel | ForumChannel | MediaChannel | TextChannel,
    iterable?: Iterable<RawThreadChannelData>,
  );
  public channel: If<ThreadOnly, ForumChannel | MediaChannel, AnnouncementChannel | TextChannel>;
  public fetch(
    options: ThreadChannelResolvable,
    cacheOptions?: BaseFetchOptions,
  ): Promise<If<ThreadOnly, ForumThreadChannel, TextThreadChannel> | null>;
  public fetch(
    options: FetchThreadsOptions & { archived: FetchArchivedThreadOptions },
    cacheOptions?: { cache?: boolean },
  ): Promise<FetchedThreadsMore>;
  public fetch(options?: FetchThreadsOptions, cacheOptions?: { cache?: boolean }): Promise<FetchedThreads>;
  public fetchArchived(options?: FetchArchivedThreadOptions, cache?: boolean): Promise<FetchedThreadsMore>;
  public fetchActive(cache?: boolean): Promise<FetchedThreads>;
}

export class GuildTextThreadManager<AllowedThreadType> extends ThreadManager<false> {
  public create(
    options: GuildTextThreadCreateOptions<AllowedThreadType>,
  ): Promise<AllowedThreadType extends ChannelType.PrivateThread ? PrivateThreadChannel : PublicThreadChannel<false>>;
}

export class GuildForumThreadManager extends ThreadManager<true> {
  public create(options: GuildForumThreadCreateOptions): Promise<ForumThreadChannel>;
}

export class ThreadMemberManager extends CachedManager<Snowflake, ThreadMember, ThreadMemberResolvable> {
  private constructor(thread: ThreadChannel, iterable?: Iterable<APIThreadMember>);
  public thread: AnyThreadChannel;
  public get me(): ThreadMember | null;
  public add(member: UserResolvable | '@me'): Promise<Snowflake>;

  public fetch(
    options: ThreadMember<true> | ({ member: ThreadMember<true> } | (FetchThreadMemberOptions & { withMember: true })),
  ): Promise<ThreadMember<true>>;

  public fetch(options: FetchThreadMemberOptions | ThreadMemberResolvable): Promise<ThreadMember>;

  public fetch(
    options: FetchThreadMembersWithGuildMemberDataOptions,
  ): Promise<Collection<Snowflake, ThreadMember<true>>>;

  public fetch(options?: FetchThreadMembersWithoutGuildMemberDataOptions): Promise<Collection<Snowflake, ThreadMember>>;
  public fetchMe(options?: BaseFetchOptions): Promise<ThreadMember>;
  public remove(member: UserResolvable | '@me'): Promise<Snowflake>;
}

export class UserManager extends CachedManager<Snowflake, User, UserResolvable> {
  private constructor(client: Client<true>, iterable?: Iterable<unknown>);
  private dmChannel(userId: Snowflake): DMChannel | null;
  public createDM(user: UserResolvable, options?: BaseFetchOptions): Promise<DMChannel>;
  public deleteDM(user: UserResolvable): Promise<DMChannel>;
  public fetch(user: UserResolvable, options?: BaseFetchOptions): Promise<User>;
  public send(user: UserResolvable, options: MessageCreateOptions | MessagePayload | string): Promise<Message>;
}

export class VoiceStateManager extends CachedManager<Snowflake, VoiceState, typeof VoiceState> {
  private constructor(guild: Guild, iterable?: Iterable<unknown>);
  public guild: Guild;
  public fetch(member: UserResolvable | '@me', options?: BaseFetchOptions): Promise<VoiceState>;
}

// #endregion

// #region Mixins

// Model the TextBasedChannel mixin system, allowing application of these fields
// to the classes that use these methods without having to manually add them
// to each of those classes

export type Constructable<Entity> = abstract new (...args: any[]) => Entity;

export interface PartialTextBasedChannelFields<InGuild extends boolean = boolean> {
  send(options: MessageCreateOptions | MessagePayload | string): Promise<Message<InGuild>>;
}

export interface TextBasedChannelFields<InGuild extends boolean = boolean, InDM extends boolean = boolean>
  extends PartialTextBasedChannelFields<InGuild> {
  awaitMessageComponent<ComponentType extends MessageComponentType>(
    options?: AwaitMessageCollectorOptionsParams<ComponentType, true>,
  ): Promise<MappedInteractionTypes[ComponentType]>;
  awaitMessages(options?: AwaitMessagesOptions): Promise<Collection<Snowflake, Message>>;
  bulkDelete(
    messages: Collection<Snowflake, Message> | number | readonly MessageResolvable[],
    filterOld?: boolean,
  ): Promise<Snowflake[]>;
  createMessageCollector(options?: MessageCollectorOptions): MessageCollector;
  createMessageComponentCollector<ComponentType extends MessageComponentType>(
    options?: MessageChannelCollectorOptionsParams<ComponentType, true>,
  ): InteractionCollector<MappedInteractionTypes[ComponentType]>;
  createWebhook(options: ChannelWebhookCreateOptions): Promise<Webhook<WebhookType.Incoming>>;
  fetchWebhooks(): Promise<Collection<Snowflake, Webhook<WebhookType.ChannelFollower | WebhookType.Incoming>>>;
  get lastMessage(): Message | null;
  lastMessageId: Snowflake | null;
  get lastPinAt(): Date | null;
  lastPinTimestamp: number | null;
  messages: If<InGuild, GuildMessageManager, If<InDM, DMMessageManager, PartialGroupDMMessageManager>>;
  sendTyping(): Promise<void>;
  setNSFW(nsfw?: boolean, reason?: string): Promise<this>;
  setRateLimitPerUser(rateLimitPerUser: number, reason?: string): Promise<this>;
}

<<<<<<< HEAD
/**
 * @internal
 */
=======
>>>>>>> 78d512c3
export interface PartialWebhookFields {
  deleteMessage(message: APIMessage | MessageResolvable | '@original', threadId?: Snowflake): Promise<void>;
  editMessage(
    message: MessageResolvable | '@original',
    options: MessagePayload | WebhookMessageEditOptions | string,
  ): Promise<APIMessage | Message>;
  fetchMessage(message: Snowflake | '@original', options?: WebhookFetchMessageOptions): Promise<APIMessage | Message>;
  id: Snowflake;
  send(
    options: InteractionReplyOptions | MessagePayload | WebhookMessageCreateOptions | string,
  ): Promise<APIMessage | Message>;
  get url(): string;
}

<<<<<<< HEAD
/**
 * @internal
 */
=======
>>>>>>> 78d512c3
export interface WebhookFields extends PartialWebhookFields {
  get createdAt(): Date;
  get createdTimestamp(): number;
  delete(reason?: string): Promise<void>;
  edit(options: WebhookEditOptions): Promise<this>;
  sendSlackMessage(body: unknown): Promise<boolean>;
}

// #endregion

// #region Typedefs

export interface ActivitiesOptions extends Omit<ActivityOptions, 'shardId'> {}

export interface ActivityOptions {
  name: string;
  shardId?: number | readonly number[];
  state?: string;
  type?: ActivityType;
  url?: string;
}

export interface AddGuildMemberOptions {
  accessToken: string;
  deaf?: boolean;
  fetchWhenExisting?: boolean;
  force?: boolean;
  mute?: boolean;
  nick?: string;
  roles?: ReadonlyCollection<Snowflake, Role> | readonly RoleResolvable[];
}

export type AllowedPartial =
  | Channel
  | GuildMember
  | GuildScheduledEvent
  | Message
  | MessageReaction
  | Poll
  | PollAnswer
  | SoundboardSound
  | ThreadMember
  | User;

export type AllowedThreadTypeForAnnouncementChannel = ChannelType.AnnouncementThread;

export type AllowedThreadTypeForTextChannel = ChannelType.PrivateThread | ChannelType.PublicThread;

export interface BaseApplicationCommandData {
  contexts?: readonly InteractionContextType[];
  defaultMemberPermissions?: PermissionResolvable | null;
  integrationTypes?: readonly ApplicationIntegrationType[];
  name: string;
  nameLocalizations?: LocalizationMap;
  nsfw?: boolean;
}

export interface AttachmentData {
  description?: string;
  name?: string;
}

export type CommandOptionDataTypeResolvable = ApplicationCommandOptionType;

export type CommandOptionChannelResolvableType = ApplicationCommandOptionType.Channel;

export type CommandOptionChoiceResolvableType =
  | ApplicationCommandOptionType.String
  | CommandOptionNumericResolvableType;

export type CommandOptionNumericResolvableType =
  | ApplicationCommandOptionType.Integer
  | ApplicationCommandOptionType.Number;

export type CommandOptionSubOptionResolvableType =
  | ApplicationCommandOptionType.Subcommand
  | ApplicationCommandOptionType.SubcommandGroup;

export type CommandOptionNonChoiceResolvableType = Exclude<
  CommandOptionDataTypeResolvable,
  CommandOptionChannelResolvableType | CommandOptionChoiceResolvableType | CommandOptionSubOptionResolvableType
>;

export interface BaseApplicationCommandOptionsData {
  autocomplete?: never;
  description: string;
  descriptionLocalizations?: LocalizationMap;
  name: string;
  nameLocalizations?: LocalizationMap;
  required?: boolean;
}

export interface UserApplicationCommandData extends BaseApplicationCommandData {
  type: ApplicationCommandType.User;
}

export interface MessageApplicationCommandData extends BaseApplicationCommandData {
  type: ApplicationCommandType.Message;
}

export interface ChatInputApplicationCommandData extends BaseApplicationCommandData {
  description: string;
  descriptionLocalizations?: LocalizationMap;
  options?: readonly ApplicationCommandOptionData[];
  type?: ApplicationCommandType.ChatInput;
}

export interface PrimaryEntryPointCommandData extends BaseApplicationCommandData {
  description?: string;
  descriptionLocalizations?: LocalizationMap;
  handler?: EntryPointCommandHandlerType;
  type: ApplicationCommandType.PrimaryEntryPoint;
}

export type ApplicationCommandData =
  | ChatInputApplicationCommandData
  | MessageApplicationCommandData
  | PrimaryEntryPointCommandData
  | UserApplicationCommandData;

export interface ApplicationCommandChannelOptionData extends BaseApplicationCommandOptionsData {
  channelTypes?: readonly ApplicationCommandOptionAllowedChannelTypes[];
  channel_types?: readonly ApplicationCommandOptionAllowedChannelTypes[];
  type: CommandOptionChannelResolvableType;
}

export interface ApplicationCommandChannelOption extends BaseApplicationCommandOptionsData {
  channelTypes?: readonly ApplicationCommandOptionAllowedChannelTypes[];
  type: ApplicationCommandOptionType.Channel;
}

export interface ApplicationCommandRoleOptionData extends BaseApplicationCommandOptionsData {
  type: ApplicationCommandOptionType.Role;
}

export interface ApplicationCommandRoleOption extends BaseApplicationCommandOptionsData {
  type: ApplicationCommandOptionType.Role;
}

export interface ApplicationCommandUserOptionData extends BaseApplicationCommandOptionsData {
  type: ApplicationCommandOptionType.User;
}

export interface ApplicationCommandUserOption extends BaseApplicationCommandOptionsData {
  type: ApplicationCommandOptionType.User;
}

export interface ApplicationCommandMentionableOptionData extends BaseApplicationCommandOptionsData {
  type: ApplicationCommandOptionType.Mentionable;
}

export interface ApplicationCommandMentionableOption extends BaseApplicationCommandOptionsData {
  type: ApplicationCommandOptionType.Mentionable;
}

export interface ApplicationCommandAttachmentOption extends BaseApplicationCommandOptionsData {
  type: ApplicationCommandOptionType.Attachment;
}

export interface ApplicationCommandAutocompleteNumericOption
  extends Omit<BaseApplicationCommandOptionsData, 'autocomplete'> {
  autocomplete: true;
  maxValue?: number;
  minValue?: number;
  type: CommandOptionNumericResolvableType;
}

export interface ApplicationCommandAutocompleteStringOption
  extends Omit<BaseApplicationCommandOptionsData, 'autocomplete'> {
  autocomplete: true;
  maxLength?: number;
  minLength?: number;
  type: ApplicationCommandOptionType.String;
}

export interface ApplicationCommandAutocompleteNumericOptionData
  extends Omit<BaseApplicationCommandOptionsData, 'autocomplete'> {
  autocomplete: true;
  maxValue?: number;
  max_value?: number;
  minValue?: number;
  min_value?: number;
  type: CommandOptionNumericResolvableType;
}

export interface ApplicationCommandAutocompleteStringOptionData
  extends Omit<BaseApplicationCommandOptionsData, 'autocomplete'> {
  autocomplete: true;
  maxLength?: number;
  max_length?: number;
  minLength?: number;
  min_length?: number;
  type: ApplicationCommandOptionType.String;
}

export interface ApplicationCommandChoicesData<Type extends number | string = number | string>
  extends Omit<BaseApplicationCommandOptionsData, 'autocomplete'> {
  autocomplete?: false;
  choices?: readonly ApplicationCommandOptionChoiceData<Type>[];
  type: CommandOptionChoiceResolvableType;
}

export interface ApplicationCommandChoicesOption<Type extends number | string = number | string>
  extends Omit<BaseApplicationCommandOptionsData, 'autocomplete'> {
  autocomplete?: false;
  choices?: readonly ApplicationCommandOptionChoiceData<Type>[];
  type: CommandOptionChoiceResolvableType;
}

export interface ApplicationCommandNumericOptionData extends ApplicationCommandChoicesData<number> {
  maxValue?: number;
  max_value?: number;
  minValue?: number;
  min_value?: number;
  type: CommandOptionNumericResolvableType;
}

export interface ApplicationCommandStringOptionData extends ApplicationCommandChoicesData<string> {
  maxLength?: number;
  max_length?: number;
  minLength?: number;
  min_length?: number;
  type: ApplicationCommandOptionType.String;
}

export interface ApplicationCommandBooleanOptionData extends BaseApplicationCommandOptionsData {
  type: ApplicationCommandOptionType.Boolean;
}

export interface ApplicationCommandNumericOption extends ApplicationCommandChoicesOption<number> {
  maxValue?: number;
  minValue?: number;
  type: CommandOptionNumericResolvableType;
}

export interface ApplicationCommandStringOption extends ApplicationCommandChoicesOption<string> {
  maxLength?: number;
  minLength?: number;
  type: ApplicationCommandOptionType.String;
}

export interface ApplicationCommandBooleanOption extends BaseApplicationCommandOptionsData {
  type: ApplicationCommandOptionType.Boolean;
}

export interface ApplicationCommandSubGroupData extends Omit<BaseApplicationCommandOptionsData, 'required'> {
  options: readonly ApplicationCommandSubCommandData[];
  type: ApplicationCommandOptionType.SubcommandGroup;
}

export interface ApplicationCommandSubGroup extends Omit<BaseApplicationCommandOptionsData, 'required'> {
  options?: readonly ApplicationCommandSubCommand[];
  type: ApplicationCommandOptionType.SubcommandGroup;
}

export interface ApplicationCommandSubCommandData extends Omit<BaseApplicationCommandOptionsData, 'required'> {
  options?: readonly Exclude<
    ApplicationCommandOptionData,
    ApplicationCommandSubCommandData | ApplicationCommandSubGroupData
  >[];
  type: ApplicationCommandOptionType.Subcommand;
}

export interface ApplicationCommandSubCommand extends Omit<BaseApplicationCommandOptionsData, 'required'> {
  options?: readonly Exclude<ApplicationCommandOption, ApplicationCommandSubCommand | ApplicationCommandSubGroup>[];
  type: ApplicationCommandOptionType.Subcommand;
}

export interface ApplicationCommandNonOptionsData extends BaseApplicationCommandOptionsData {
  type: CommandOptionNonChoiceResolvableType;
}

export interface ApplicationCommandNonOptions extends BaseApplicationCommandOptionsData {
  type: Exclude<CommandOptionNonChoiceResolvableType, ApplicationCommandOptionType>;
}

export type ApplicationCommandOptionData =
  | ApplicationCommandAutocompleteNumericOptionData
  | ApplicationCommandAutocompleteStringOptionData
  | ApplicationCommandBooleanOptionData
  | ApplicationCommandChannelOptionData
  | ApplicationCommandMentionableOptionData
  | ApplicationCommandNonOptionsData
  | ApplicationCommandNumericOptionData
  | ApplicationCommandRoleOptionData
  | ApplicationCommandStringOptionData
  | ApplicationCommandSubCommandData
  | ApplicationCommandSubGroupData
  | ApplicationCommandUserOptionData;

export type ApplicationCommandOption =
  | ApplicationCommandAttachmentOption
  | ApplicationCommandAutocompleteNumericOption
  | ApplicationCommandAutocompleteStringOption
  | ApplicationCommandBooleanOption
  | ApplicationCommandChannelOption
  | ApplicationCommandMentionableOption
  | ApplicationCommandNonOptions
  | ApplicationCommandNumericOption
  | ApplicationCommandRoleOption
  | ApplicationCommandStringOption
  | ApplicationCommandSubCommand
  | ApplicationCommandSubGroup
  | ApplicationCommandUserOption;

export interface ApplicationCommandOptionChoiceData<Value extends number | string = number | string> {
  name: string;
  nameLocalizations?: LocalizationMap;
  value: Value;
}

export interface ApplicationCommandPermissions {
  id: Snowflake;
  permission: boolean;
  type: ApplicationCommandPermissionType;
}

export interface ApplicationCommandPermissionsUpdateData {
  applicationId: Snowflake;
  guildId: Snowflake;
  id: Snowflake;
  permissions: readonly ApplicationCommandPermissions[];
}

export interface EditApplicationCommandPermissionsMixin {
  permissions: readonly ApplicationCommandPermissions[];
  token: string;
}

export type ChannelPermissionConstant = Snowflake;

export type RolePermissionConstant = Snowflake;

export type ApplicationCommandPermissionIdResolvable =
  | ChannelPermissionConstant
  | GuildChannelResolvable
  | RolePermissionConstant
  | RoleResolvable
  | UserResolvable;

export type ApplicationCommandResolvable = ApplicationCommand | Snowflake;

export type ApplicationFlagsString = keyof typeof ApplicationFlags;

export interface ApplicationRoleConnectionMetadataEditOptions {
  description: string;
  descriptionLocalizations?: LocalizationMap | null;
  key: string;
  name: string;
  nameLocalizations?: LocalizationMap | null;
  type: ApplicationRoleConnectionMetadataType;
}

export type AuditLogChange = {
  [SourceElement in APIAuditLogChange as SourceElement['key']]: {
    key: SourceElement['key'];
    new?: SourceElement['new_value'];
    old?: SourceElement['old_value'];
  };
}[APIAuditLogChange['key']];

export interface AutoModerationAction {
  metadata: AutoModerationActionMetadata;
  type: AutoModerationActionType;
}

export interface AutoModerationActionMetadata {
  channelId: Snowflake | null;
  customMessage: string | null;
  durationSeconds: number | null;
}

export interface AutoModerationTriggerMetadata {
  allowList: readonly string[];
  keywordFilter: readonly string[];
  mentionRaidProtectionEnabled: boolean;
  mentionTotalLimit: number | null;
  presets: readonly AutoModerationRuleKeywordPresetType[];
  regexPatterns: readonly string[];
}

export interface AwaitMessageComponentOptions<Interaction extends CollectedMessageInteraction>
  extends Omit<MessageComponentCollectorOptions<Interaction>, 'max' | 'maxComponents' | 'maxUsers'> {}

export interface ModalSubmitInteractionCollectorOptions<Interaction extends ModalSubmitInteraction>
  extends Omit<InteractionCollectorOptions<Interaction>, 'channel' | 'guild' | 'interactionType' | 'message'> {}

export interface AwaitModalSubmitOptions<Interaction extends ModalSubmitInteraction>
  extends Omit<ModalSubmitInteractionCollectorOptions<Interaction>, 'max' | 'maxComponents' | 'maxUsers'> {
  time: number;
}

export interface AwaitMessagesOptions extends MessageCollectorOptions {
  errors?: readonly string[];
}

export interface AwaitReactionsOptions extends ReactionCollectorOptions {
  errors?: readonly string[];
}

export interface BanOptions {
  deleteMessageSeconds?: number;
  reason?: string;
}

export interface BulkBanResult {
  bannedUsers: readonly Snowflake[];
  failedUsers: readonly Snowflake[];
}

export interface PollData {
  allowMultiselect: boolean;
  answers: readonly PollAnswerData[];
  duration: number;
  layoutType?: PollLayoutType;
  question: PollQuestionMedia;
}

export interface PollAnswerData {
  emoji?: EmojiIdentifierResolvable;
  text: string;
}

export type Base64Resolvable = Base64String | Buffer;

export type Base64String = string;

export interface BaseFetchOptions {
  cache?: boolean;
  force?: boolean;
}

export type BitFieldResolvable<Flags extends string, Type extends bigint | number> =
  | Flags
  | Readonly<BitField<Flags, Type>>
  | RecursiveReadonlyArray<Flags | Readonly<BitField<Flags, Type>> | Type | `${bigint}`>
  | Type
  | `${bigint}`;

export type BufferResolvable = Buffer | string;

export interface Caches {
  ApplicationCommandManager: [manager: typeof ApplicationCommandManager, holds: typeof ApplicationCommand];
  ApplicationEmojiManager: [manager: typeof ApplicationEmojiManager, holds: typeof ApplicationEmoji];
  AutoModerationRuleManager: [manager: typeof AutoModerationRuleManager, holds: typeof AutoModerationRule];
  // TODO: ChannelManager: [manager: typeof ChannelManager, holds: typeof Channel];
  DMMessageManager: [manager: typeof MessageManager, holds: typeof Message<false>];
  EntitlementManager: [manager: typeof EntitlementManager, holds: typeof Entitlement];
  GuildBanManager: [manager: typeof GuildBanManager, holds: typeof GuildBan];
  // TODO: GuildChannelManager: [manager: typeof GuildChannelManager, holds: typeof GuildChannel];
  GuildEmojiManager: [manager: typeof GuildEmojiManager, holds: typeof GuildEmoji];
  GuildForumThreadManager: [manager: typeof GuildForumThreadManager, holds: typeof ThreadChannel<true>];
  GuildInviteManager: [manager: typeof GuildInviteManager, holds: typeof Invite];
  // TODO: GuildManager: [manager: typeof GuildManager, holds: typeof Guild];
  GuildMemberManager: [manager: typeof GuildMemberManager, holds: typeof GuildMember];
  GuildMessageManager: [manager: typeof GuildMessageManager, holds: typeof Message<true>];
  GuildScheduledEventManager: [manager: typeof GuildScheduledEventManager, holds: typeof GuildScheduledEvent];
  GuildStickerManager: [manager: typeof GuildStickerManager, holds: typeof Sticker];
  GuildTextThreadManager: [manager: typeof GuildTextThreadManager, holds: typeof ThreadChannel<false>];
  MessageManager: [manager: typeof MessageManager, holds: typeof Message];
  // TODO: PermissionOverwriteManager: [manager: typeof PermissionOverwriteManager, holds: typeof PermissionOverwrites];
  PresenceManager: [manager: typeof PresenceManager, holds: typeof Presence];
  ReactionManager: [manager: typeof ReactionManager, holds: typeof MessageReaction];
  ReactionUserManager: [manager: typeof ReactionUserManager, holds: typeof User];
  // TODO: RoleManager: [manager: typeof RoleManager, holds: typeof Role];
  StageInstanceManager: [manager: typeof StageInstanceManager, holds: typeof StageInstance];
  ThreadManager: [manager: typeof ThreadManager, holds: typeof ThreadChannel];
  ThreadMemberManager: [manager: typeof ThreadMemberManager, holds: typeof ThreadMember];
  UserManager: [manager: typeof UserManager, holds: typeof User];
  VoiceStateManager: [manager: typeof VoiceStateManager, holds: typeof VoiceState];
}

export type CacheConstructors = {
  [Cache in keyof Caches]: Caches[Cache][0] & { name: Cache };
};

export type OverriddenCaches =
  | 'DMMessageManager'
  | 'GuildForumThreadManager'
  | 'GuildMessageManager'
  | 'GuildTextThreadManager';

// This doesn't actually work the way it looks 😢.
// Narrowing the type of `manager.name` doesn't propagate type information to `holds` and the return type.
export type CacheFactory = (
  managerType: CacheConstructors[Exclude<keyof Caches, OverriddenCaches>],
  holds: Caches[(typeof manager)['name']][1],
  manager: CacheConstructors[keyof Caches],
) => (typeof manager)['prototype'] extends DataManager<infer Key, infer Value, any> ? Collection<Key, Value> : never;

export type CacheWithLimitsOptions = {
  [K in keyof Caches]?: Caches[K][0]['prototype'] extends DataManager<infer Key, infer Value, any>
    ? LimitedCollectionOptions<Key, Value> | number
    : never;
};

export interface CategoryCreateChannelOptions {
  availableTags?: readonly GuildForumTagData[];
  bitrate?: number;
  defaultAutoArchiveDuration?: ThreadAutoArchiveDuration;
  defaultForumLayout?: ForumLayoutType;
  defaultReactionEmoji?: DefaultReactionEmoji;
  defaultSortOrder?: SortOrderType;
  defaultThreadRateLimitPerUser?: number;
  name: string;
  nsfw?: boolean;
  permissionOverwrites?: ReadonlyCollection<Snowflake, OverwriteResolvable> | readonly OverwriteResolvable[];
  position?: number;
  rateLimitPerUser?: number;
  reason?: string;
  rtcRegion?: string;
  topic?: string;
  type?: CategoryChannelChildTypes;
  userLimit?: number;
  videoQualityMode?: VideoQualityMode;
}

export interface ChannelCreationOverwrites {
  allow?: PermissionResolvable;
  deny?: PermissionResolvable;
  id: RoleResolvable | UserResolvable;
}

export type ChannelMention = `<#${Snowflake}>`;

export interface ChannelPosition {
  channel: NonThreadGuildBasedChannel | Snowflake;
  lockPermissions?: boolean;
  parent?: CategoryChannelResolvable | null;
  position?: number;
}

export type GuildTextChannelResolvable = AnnouncementChannel | Snowflake | TextChannel;
export type ChannelResolvable = Channel | Snowflake;

export interface ChannelWebhookCreateOptions {
  avatar?: Base64Resolvable | BufferResolvable | null;
  name: string;
  reason?: string;
}

export interface WebhookCreateOptions extends ChannelWebhookCreateOptions {
  channel: AnnouncementChannel | ForumChannel | MediaChannel | Snowflake | StageChannel | TextChannel | VoiceChannel;
}

export interface GuildMembersChunk {
  count: number;
  index: number;
  nonce: string | undefined;
  notFound: readonly unknown[];
}

export type OmitPartialGroupDMChannel<Structure extends { channel: Channel }> = Structure & {
  channel: Exclude<Structure['channel'], PartialGroupDMChannel>;
};

export interface ClientEventTypes {
  applicationCommandPermissionsUpdate: [data: ApplicationCommandPermissionsUpdateData];
  autoModerationActionExecution: [autoModerationActionExecution: AutoModerationActionExecution];
  autoModerationRuleCreate: [autoModerationRule: AutoModerationRule];
  autoModerationRuleDelete: [autoModerationRule: AutoModerationRule];
  autoModerationRuleUpdate: [
    oldAutoModerationRule: AutoModerationRule | null,
    newAutoModerationRule: AutoModerationRule,
  ];
  cacheSweep: [message: string];
  channelCreate: [channel: NonThreadGuildBasedChannel];
  channelDelete: [channel: DMChannel | NonThreadGuildBasedChannel];
  channelPinsUpdate: [channel: TextBasedChannel, date: Date];
  channelUpdate: [
    oldChannel: DMChannel | NonThreadGuildBasedChannel,
    newChannel: DMChannel | NonThreadGuildBasedChannel,
  ];
  clientReady: [client: Client<true>];
  debug: [message: string];
  emojiCreate: [emoji: GuildEmoji];
  emojiDelete: [emoji: GuildEmoji];
  emojiUpdate: [oldEmoji: GuildEmoji, newEmoji: GuildEmoji];
  entitlementCreate: [entitlement: Entitlement];
  entitlementDelete: [entitlement: Entitlement];
  entitlementUpdate: [oldEntitlement: Entitlement | null, newEntitlement: Entitlement];
  error: [error: Error];
  guildAuditLogEntryCreate: [auditLogEntry: GuildAuditLogsEntry, guild: Guild];
  guildAvailable: [guild: Guild];
  guildBanAdd: [ban: GuildBan];
  guildBanRemove: [ban: GuildBan];
  guildCreate: [guild: Guild];
  guildDelete: [guild: Guild];
  guildIntegrationsUpdate: [guild: Guild];
  guildMemberAdd: [member: GuildMember];
  guildMemberAvailable: [member: GuildMember | PartialGuildMember];
  guildMemberRemove: [member: GuildMember | PartialGuildMember];
  guildMemberUpdate: [oldMember: GuildMember | PartialGuildMember, newMember: GuildMember];
  guildMembersChunk: [members: ReadonlyCollection<Snowflake, GuildMember>, guild: Guild, data: GuildMembersChunk];
  guildScheduledEventCreate: [guildScheduledEvent: GuildScheduledEvent];
  guildScheduledEventDelete: [guildScheduledEvent: GuildScheduledEvent | PartialGuildScheduledEvent];
  guildScheduledEventUpdate: [
    oldGuildScheduledEvent: GuildScheduledEvent | PartialGuildScheduledEvent | null,
    newGuildScheduledEvent: GuildScheduledEvent,
  ];
  guildScheduledEventUserAdd: [guildScheduledEvent: GuildScheduledEvent | PartialGuildScheduledEvent, user: User];
  guildScheduledEventUserRemove: [guildScheduledEvent: GuildScheduledEvent | PartialGuildScheduledEvent, user: User];
  guildSoundboardSoundCreate: [soundboardSound: SoundboardSound];
  guildSoundboardSoundDelete: [soundboardSound: PartialSoundboardSound | SoundboardSound];
  guildSoundboardSoundUpdate: [oldSoundboardSound: SoundboardSound | null, newSoundboardSound: SoundboardSound];
  guildUnavailable: [guild: Guild];
  guildUpdate: [oldGuild: Guild, newGuild: Guild];
  interactionCreate: [interaction: Interaction];
  invalidated: [];
  inviteCreate: [invite: Invite];
  inviteDelete: [invite: Invite];
  messageCreate: [message: OmitPartialGroupDMChannel<Message>];
  messageDelete: [message: OmitPartialGroupDMChannel<Message | PartialMessage>];
  messageDeleteBulk: [
    messages: ReadonlyCollection<Snowflake, OmitPartialGroupDMChannel<Message | PartialMessage>>,
    channel: GuildTextBasedChannel,
  ];
  messagePollVoteAdd: [pollAnswer: PartialPollAnswer | PollAnswer, userId: Snowflake];
  messagePollVoteRemove: [pollAnswer: PartialPollAnswer | PollAnswer, userId: Snowflake];
  messageReactionAdd: [
    reaction: MessageReaction | PartialMessageReaction,
    user: PartialUser | User,
    details: MessageReactionEventDetails,
  ];
  messageReactionRemove: [
    reaction: MessageReaction | PartialMessageReaction,
    user: PartialUser | User,
    details: MessageReactionEventDetails,
  ];
  messageReactionRemoveAll: [
    message: OmitPartialGroupDMChannel<Message | PartialMessage>,
    reactions: ReadonlyCollection<Snowflake | string, MessageReaction>,
  ];
  messageReactionRemoveEmoji: [reaction: MessageReaction | PartialMessageReaction];
  messageUpdate: [
    oldMessage: OmitPartialGroupDMChannel<Message | PartialMessage>,
    newMessage: OmitPartialGroupDMChannel<Message>,
  ];
  presenceUpdate: [oldPresence: Presence | null, newPresence: Presence];
  roleCreate: [role: Role];
  roleDelete: [role: Role];
  roleUpdate: [oldRole: Role, newRole: Role];
  soundboardSounds: [soundboardSounds: ReadonlyCollection<Snowflake, SoundboardSound>, guild: Guild];
  stageInstanceCreate: [stageInstance: StageInstance];
  stageInstanceDelete: [stageInstance: StageInstance];
  stageInstanceUpdate: [oldStageInstance: StageInstance | null, newStageInstance: StageInstance];
  stickerCreate: [sticker: Sticker];
  stickerDelete: [sticker: Sticker];
  stickerUpdate: [oldSticker: Sticker, newSticker: Sticker];
  subscriptionCreate: [subscription: Subscription];
  subscriptionDelete: [subscription: Subscription];
  subscriptionUpdate: [oldSubscription: Subscription | null, newSubscription: Subscription];
  threadCreate: [thread: AnyThreadChannel, newlyCreated: boolean];
  threadDelete: [thread: AnyThreadChannel];
  threadListSync: [threads: ReadonlyCollection<Snowflake, AnyThreadChannel>, guild: Guild];
  threadMemberUpdate: [oldMember: ThreadMember, newMember: ThreadMember];
  threadMembersUpdate: [
    addedMembers: ReadonlyCollection<Snowflake, ThreadMember>,
    removedMembers: ReadonlyCollection<Snowflake, PartialThreadMember | ThreadMember>,
    thread: AnyThreadChannel,
  ];
  threadUpdate: [oldThread: AnyThreadChannel, newThread: AnyThreadChannel];
  typingStart: [typing: Typing];
  userUpdate: [oldUser: PartialUser | User, newUser: User];
  voiceChannelEffectSend: [voiceChannelEffect: VoiceChannelEffect];
  voiceStateUpdate: [oldState: VoiceState, newState: VoiceState];
  warn: [message: string];
  webhooksUpdate: [channel: AnnouncementChannel | ForumChannel | MediaChannel | TextChannel | VoiceChannel];
}

export interface ClientFetchInviteOptions {
  guildScheduledEventId?: Snowflake;
}

export interface ClientOptions {
  allowedMentions?: MessageMentionOptions;
  closeTimeout?: number;
  enforceNonce?: boolean;
  failIfNotExists?: boolean;
  intents: BitFieldResolvable<GatewayIntentsString, number>;
  jsonTransformer?(obj: unknown): unknown;
  makeCache?: CacheFactory;
  partials?: readonly Partials[];
  presence?: PresenceData;
  rest?: Partial<RESTOptions>;
  sweepers?: SweeperOptions;
  waitGuildTimeout?: number;
  ws?: Partial<WebSocketManagerOptions>;
}

export type ClientPresenceStatus = 'dnd' | 'idle' | 'online';

export interface ClientPresenceStatusData {
  desktop?: ClientPresenceStatus;
  mobile?: ClientPresenceStatus;
  web?: ClientPresenceStatus;
}

export interface ClientUserEditOptions {
  avatar?: Base64Resolvable | BufferResolvable | null;
  banner?: Base64Resolvable | BufferResolvable | null;
  username?: string;
}

export type CollectorFilter<Arguments extends unknown[]> = (...args: Arguments) => Awaitable<boolean>;

export interface CollectorOptions<FilterArguments extends unknown[]> {
  dispose?: boolean;
  filter?: CollectorFilter<FilterArguments>;
  idle?: number;
  time?: number;
}

export interface CollectorResetTimerOptions {
  idle?: number;
  time?: number;
}

export type ColorResolvable =
  | HexColorString
  | number
  | keyof typeof Colors
  | readonly [red: number, green: number, blue: number]
  | 'Random';

export interface CommandInteractionOption<Cached extends CacheType = CacheType> {
  attachment?: Attachment;
  autocomplete?: boolean;
  channel?: CacheTypeReducer<Cached, GuildBasedChannel, APIInteractionDataResolvedChannel>;
  focused?: boolean;
  member?: CacheTypeReducer<Cached, GuildMember, APIInteractionDataResolvedGuildMember>;
  message?: Message<BooleanCache<Cached>>;
  name: string;
  options?: readonly CommandInteractionOption[];
  role?: CacheTypeReducer<Cached, Role, APIRole>;
  type: ApplicationCommandOptionType;
  user?: User;
  value?: boolean | number | string;
}

export interface CommandInteractionResolvedData<Cached extends CacheType = CacheType> {
  attachments?: ReadonlyCollection<Snowflake, Attachment>;
  channels?: ReadonlyCollection<Snowflake, CacheTypeReducer<Cached, Channel, APIInteractionDataResolvedChannel>>;
  members?: ReadonlyCollection<Snowflake, CacheTypeReducer<Cached, GuildMember, APIInteractionDataResolvedGuildMember>>;
  messages?: ReadonlyCollection<Snowflake, CacheTypeReducer<Cached, Message, APIMessage>>;
  roles?: ReadonlyCollection<Snowflake, CacheTypeReducer<Cached, Role, APIRole>>;
  users?: ReadonlyCollection<Snowflake, User>;
}

export interface AutocompleteFocusedOption extends Pick<CommandInteractionOption, 'name'> {
  focused: true;
  type:
    | ApplicationCommandOptionType.Integer
    | ApplicationCommandOptionType.Number
    | ApplicationCommandOptionType.String;
  value: string;
}

export declare const Colors: {
  Aqua: 0x1abc9c;
  Blue: 0x3498db;
  Blurple: 0x5865f2;
  DarkAqua: 0x11806a;
  DarkBlue: 0x206694;
  DarkButNotBlack: 0x2c2f33;
  DarkGold: 0xc27c0e;
  DarkGreen: 0x1f8b4c;
  DarkGrey: 0x979c9f;
  DarkNavy: 0x2c3e50;
  DarkOrange: 0xa84300;
  DarkPurple: 0x71368a;
  DarkRed: 0x992d22;
  DarkVividPink: 0xad1457;
  DarkerGrey: 0x7f8c8d;
  Default: 0x000000;
  Fuchsia: 0xeb459e;
  Gold: 0xf1c40f;
  Green: 0x57f287;
  Grey: 0x95a5a6;
  Greyple: 0x99aab5;
  LightGrey: 0xbcc0c0;
  LuminousVividPink: 0xe91e63;
  Navy: 0x34495e;
  NotQuiteBlack: 0x23272a;
  Orange: 0xe67e22;
  Purple: 0x9b59b6;
  Red: 0xed4245;
  White: 0xffffff;
  Yellow: 0xfee75c;
};

export enum Events {
  ApplicationCommandPermissionsUpdate = 'applicationCommandPermissionsUpdate',
  AutoModerationActionExecution = 'autoModerationActionExecution',
  AutoModerationRuleCreate = 'autoModerationRuleCreate',
  AutoModerationRuleDelete = 'autoModerationRuleDelete',
  AutoModerationRuleUpdate = 'autoModerationRuleUpdate',
  CacheSweep = 'cacheSweep',
  ChannelCreate = 'channelCreate',
  ChannelDelete = 'channelDelete',
  ChannelPinsUpdate = 'channelPinsUpdate',
  ChannelUpdate = 'channelUpdate',
  ClientReady = 'clientReady',
  Debug = 'debug',
  EntitlementCreate = 'entitlementCreate',
  EntitlementDelete = 'entitlementDelete',
  EntitlementUpdate = 'entitlementUpdate',
  Error = 'error',
  GuildAuditLogEntryCreate = 'guildAuditLogEntryCreate',
  GuildAvailable = 'guildAvailable',
  GuildBanAdd = 'guildBanAdd',
  GuildBanRemove = 'guildBanRemove',
  GuildCreate = 'guildCreate',
  GuildDelete = 'guildDelete',
  GuildEmojiCreate = 'emojiCreate',
  GuildEmojiDelete = 'emojiDelete',
  GuildEmojiUpdate = 'emojiUpdate',
  GuildIntegrationsUpdate = 'guildIntegrationsUpdate',
  GuildMemberAdd = 'guildMemberAdd',
  GuildMemberAvailable = 'guildMemberAvailable',
  GuildMemberRemove = 'guildMemberRemove',
  GuildMemberUpdate = 'guildMemberUpdate',
  GuildMembersChunk = 'guildMembersChunk',
  GuildRoleCreate = 'roleCreate',
  GuildRoleDelete = 'roleDelete',
  GuildRoleUpdate = 'roleUpdate',
  GuildScheduledEventCreate = 'guildScheduledEventCreate',
  GuildScheduledEventDelete = 'guildScheduledEventDelete',
  GuildScheduledEventUpdate = 'guildScheduledEventUpdate',
  GuildScheduledEventUserAdd = 'guildScheduledEventUserAdd',
  GuildScheduledEventUserRemove = 'guildScheduledEventUserRemove',
  GuildSoundboardSoundCreate = 'guildSoundboardSoundCreate',
  GuildSoundboardSoundDelete = 'guildSoundboardSoundDelete',
  GuildSoundboardSoundUpdate = 'guildSoundboardSoundUpdate',
  GuildSoundboardSoundsUpdate = 'guildSoundboardSoundsUpdate',
  GuildStickerCreate = 'stickerCreate',
  GuildStickerDelete = 'stickerDelete',
  GuildStickerUpdate = 'stickerUpdate',
  GuildUnavailable = 'guildUnavailable',
  GuildUpdate = 'guildUpdate',
  InteractionCreate = 'interactionCreate',
  Invalidated = 'invalidated',
  InviteCreate = 'inviteCreate',
  InviteDelete = 'inviteDelete',
  MessageBulkDelete = 'messageDeleteBulk',
  MessageCreate = 'messageCreate',
  MessageDelete = 'messageDelete',
  MessagePollVoteAdd = 'messagePollVoteAdd',
  MessagePollVoteRemove = 'messagePollVoteRemove',
  MessageReactionAdd = 'messageReactionAdd',
  MessageReactionRemove = 'messageReactionRemove',
  MessageReactionRemoveAll = 'messageReactionRemoveAll',
  MessageReactionRemoveEmoji = 'messageReactionRemoveEmoji',
  MessageUpdate = 'messageUpdate',
  PresenceUpdate = 'presenceUpdate',
  SoundboardSounds = 'soundboardSounds',
  StageInstanceCreate = 'stageInstanceCreate',
  StageInstanceDelete = 'stageInstanceDelete',
  StageInstanceUpdate = 'stageInstanceUpdate',
  SubscriptionCreate = 'subscriptionCreate',
  SubscriptionDelete = 'subscriptionDelete',
  SubscriptionUpdate = 'subscriptionUpdate',
  ThreadCreate = 'threadCreate',
  ThreadDelete = 'threadDelete',
  ThreadListSync = 'threadListSync',
  ThreadMemberUpdate = 'threadMemberUpdate',
  ThreadMembersUpdate = 'threadMembersUpdate',
  ThreadUpdate = 'threadUpdate',
  TypingStart = 'typingStart',
  UserUpdate = 'userUpdate',
  VoiceChannelEffectSend = 'voiceChannelEffectSend',
  VoiceServerUpdate = 'voiceServerUpdate',
  VoiceStateUpdate = 'voiceStateUpdate',
  Warn = 'warn',
  WebhooksUpdate = 'webhooksUpdate',
}

export enum ShardEvents {
  Death = 'death',
  Disconnect = 'disconnect',
  Error = 'error',
  Message = 'message',
  Ready = 'ready',
  Resume = 'resume',
  Spawn = 'spawn',
}

export enum Status {
  Ready = 0,
  Connecting = 1,
  Reconnecting = 2,
  Idle = 3,
  Nearly = 4,
  Disconnected = 5,
  WaitingForGuilds = 6,
  Identifying = 7,
  Resuming = 8,
}

export interface GuildScheduledEventInviteURLCreateOptions extends InviteCreateOptions {
  channel?: GuildInvitableChannelResolvable;
}

export interface RoleCreateOptions extends RoleData {
  reason?: string;
}

export interface RoleEditOptions extends RoleData {
  reason?: string;
}

export interface StageInstanceCreateOptions {
  guildScheduledEvent?: GuildScheduledEventResolvable;
  privacyLevel?: StageInstancePrivacyLevel;
  sendStartNotification?: boolean;
  topic: string;
}

export interface CrosspostedChannel {
  channelId: Snowflake;
  guildId: Snowflake;
  name: string;
  type: ChannelType;
}

export type DateResolvable = Date | number | string;

export interface GuildTemplateEditOptions {
  description?: string;
  name?: string;
}

export interface EmbedField {
  inline: boolean;
  name: string;
  value: string;
}

export type EmojiIdentifierResolvable =
  | EmojiResolvable
  | string
  | `<${'' | 'a'}:${string}:${Snowflake}>`
  | `${'' | 'a:'}${string}:${Snowflake}`;

export type EmojiResolvable = ApplicationEmoji | GuildEmoji | ReactionEmoji | Snowflake;

export interface FetchApplicationCommandOptions extends BaseFetchOptions {
  guildId?: Snowflake;
  id?: Snowflake;
  locale?: Locale;
  withLocalizations?: boolean;
}

export interface FetchArchivedThreadOptions {
  before?: DateResolvable | ThreadChannelResolvable;
  fetchAll?: boolean;
  limit?: number;
  type?: 'private' | 'public';
}

export interface FetchAutoModerationRuleOptions extends BaseFetchOptions {
  autoModerationRule: AutoModerationRuleResolvable;
}

export interface FetchAutoModerationRulesOptions {
  cache?: boolean;
}

export interface FetchBanOptions extends BaseFetchOptions {
  user: UserResolvable;
}

export interface FetchBansOptions {
  after?: Snowflake;
  before?: Snowflake;
  cache?: boolean;
  limit?: number;
}

export interface FetchChannelOptions extends BaseFetchOptions {
  allowUnknownGuild?: boolean;
}

export interface FetchedThreads {
  members: ReadonlyCollection<Snowflake, ThreadMember>;
  threads: ReadonlyCollection<Snowflake, AnyThreadChannel>;
}

export interface FetchedThreadsMore extends FetchedThreads {
  hasMore: boolean;
}

export interface FetchGuildOptions extends BaseFetchOptions {
  guild: GuildResolvable;
  withCounts?: boolean;
}

export interface FetchGuildsOptions {
  after?: Snowflake;
  before?: Snowflake;
  limit?: number;
}

export interface FetchGuildScheduledEventOptions extends BaseFetchOptions {
  guildScheduledEvent: GuildScheduledEventResolvable;
  withUserCount?: boolean;
}

export interface FetchGuildScheduledEventsOptions {
  cache?: boolean;
  withUserCount?: boolean;
}

export interface FetchGuildScheduledEventSubscribersOptions {
  limit?: number;
  withMember?: boolean;
}

export interface FetchInviteOptions extends BaseFetchOptions {
  code: string;
}

export interface FetchInvitesOptions {
  cache?: boolean;
  channelId?: GuildInvitableChannelResolvable;
}

export interface FetchMemberOptions extends BaseFetchOptions {
  user: UserResolvable;
}

export interface FetchMembersOptions {
  limit?: number;
  nonce?: string;
  query?: string;
  time?: number;
  user?: UserResolvable | readonly UserResolvable[];
  withPresences?: boolean;
}

export interface FetchMessageOptions extends BaseFetchOptions {
  message: MessageResolvable;
}

export interface FetchMessagesOptions {
  after?: Snowflake;
  around?: Snowflake;
  before?: Snowflake;
  cache?: boolean;
  limit?: number;
}

export interface FetchReactionUsersOptions {
  after?: Snowflake;
  limit?: number;
  type?: ReactionType;
}

export interface FetchThreadMemberOptions extends BaseFetchOptions {
  member: ThreadMemberResolvable;
  withMember?: boolean;
}

export interface FetchThreadOwnerOptions extends BaseFetchOptions {
  withMember?: boolean;
}

export interface FetchThreadMembersWithGuildMemberDataOptions {
  after?: Snowflake;
  cache?: boolean;
  limit?: number;
  withMember: true;
}

export interface FetchThreadMembersWithoutGuildMemberDataOptions {
  cache?: boolean;
  withMember?: false;
}

export type FetchThreadMembersOptions =
  | FetchThreadMembersWithGuildMemberDataOptions
  | FetchThreadMembersWithoutGuildMemberDataOptions;

export interface FetchThreadsOptions {
  archived?: FetchArchivedThreadOptions;
}

export interface AttachmentPayload {
  attachment: BufferResolvable | Stream;
  description?: string;
  name?: string;
}

export type GlobalSweepFilter<Key, Value> = () =>
  | ((value: Value, key: Key, collection: Collection<Key, Value>) => boolean)
  | null;

export interface GuildAuditLogsTypes {
  [AuditLogEvent.GuildUpdate]: ['Guild', 'Update'];
  [AuditLogEvent.ChannelCreate]: ['Channel', 'Create'];
  [AuditLogEvent.ChannelUpdate]: ['Channel', 'Update'];
  [AuditLogEvent.ChannelDelete]: ['Channel', 'Delete'];
  [AuditLogEvent.ChannelOverwriteCreate]: ['Channel', 'Create'];
  [AuditLogEvent.ChannelOverwriteUpdate]: ['Channel', 'Update'];
  [AuditLogEvent.ChannelOverwriteDelete]: ['Channel', 'Delete'];
  [AuditLogEvent.MemberKick]: ['User', 'Delete'];
  [AuditLogEvent.MemberPrune]: ['User', 'Delete'];
  [AuditLogEvent.MemberBanAdd]: ['User', 'Delete'];
  [AuditLogEvent.MemberBanRemove]: ['User', 'Create'];
  [AuditLogEvent.MemberUpdate]: ['User', 'Update'];
  [AuditLogEvent.MemberRoleUpdate]: ['User', 'Update'];
  [AuditLogEvent.MemberMove]: ['User', 'Update'];
  [AuditLogEvent.MemberDisconnect]: ['User', 'Delete'];
  [AuditLogEvent.BotAdd]: ['User', 'Create'];
  [AuditLogEvent.RoleCreate]: ['Role', 'Create'];
  [AuditLogEvent.RoleUpdate]: ['Role', 'Update'];
  [AuditLogEvent.RoleDelete]: ['Role', 'Delete'];
  [AuditLogEvent.InviteCreate]: ['Invite', 'Create'];
  [AuditLogEvent.InviteUpdate]: ['Invite', 'Update'];
  [AuditLogEvent.InviteDelete]: ['Invite', 'Delete'];
  [AuditLogEvent.WebhookCreate]: ['Webhook', 'Create'];
  [AuditLogEvent.WebhookUpdate]: ['Webhook', 'Update'];
  [AuditLogEvent.WebhookDelete]: ['Webhook', 'Delete'];
  [AuditLogEvent.EmojiCreate]: ['Emoji', 'Create'];
  [AuditLogEvent.EmojiUpdate]: ['Emoji', 'Update'];
  [AuditLogEvent.EmojiDelete]: ['Emoji', 'Delete'];
  [AuditLogEvent.MessageDelete]: ['Message', 'Delete'];
  [AuditLogEvent.MessageBulkDelete]: ['Message', 'Delete'];
  [AuditLogEvent.MessagePin]: ['Message', 'Create'];
  [AuditLogEvent.MessageUnpin]: ['Message', 'Delete'];
  [AuditLogEvent.IntegrationCreate]: ['Integration', 'Create'];
  [AuditLogEvent.IntegrationUpdate]: ['Integration', 'Update'];
  [AuditLogEvent.IntegrationDelete]: ['Integration', 'Delete'];
  [AuditLogEvent.StageInstanceCreate]: ['StageInstance', 'Create'];
  [AuditLogEvent.StageInstanceUpdate]: ['StageInstance', 'Update'];
  [AuditLogEvent.StageInstanceDelete]: ['StageInstance', 'Delete'];
  [AuditLogEvent.StickerCreate]: ['Sticker', 'Create'];
  [AuditLogEvent.StickerUpdate]: ['Sticker', 'Update'];
  [AuditLogEvent.StickerDelete]: ['Sticker', 'Delete'];
  [AuditLogEvent.GuildScheduledEventCreate]: ['GuildScheduledEvent', 'Create'];
  [AuditLogEvent.GuildScheduledEventUpdate]: ['GuildScheduledEvent', 'Update'];
  [AuditLogEvent.GuildScheduledEventDelete]: ['GuildScheduledEvent', 'Delete'];
  [AuditLogEvent.ThreadCreate]: ['Thread', 'Create'];
  [AuditLogEvent.ThreadUpdate]: ['Thread', 'Update'];
  [AuditLogEvent.ThreadDelete]: ['Thread', 'Delete'];
  [AuditLogEvent.ApplicationCommandPermissionUpdate]: ['ApplicationCommand', 'Update'];
  [AuditLogEvent.SoundboardSoundCreate]: ['SoundboardSound', 'Create'];
  [AuditLogEvent.SoundboardSoundUpdate]: ['SoundboardSound', 'Update'];
  [AuditLogEvent.SoundboardSoundDelete]: ['SoundboardSound', 'Delete'];
  [AuditLogEvent.AutoModerationRuleCreate]: ['AutoModeration', 'Create'];
  [AuditLogEvent.AutoModerationRuleUpdate]: ['AutoModeration', 'Update'];
  [AuditLogEvent.AutoModerationRuleDelete]: ['AutoModeration', 'Delete'];
  [AuditLogEvent.AutoModerationBlockMessage]: ['User', 'Update'];
  [AuditLogEvent.AutoModerationFlagToChannel]: ['User', 'Update'];
  [AuditLogEvent.AutoModerationUserCommunicationDisabled]: ['User', 'Update'];
  [AuditLogEvent.OnboardingPromptCreate]: ['GuildOnboardingPrompt', 'Create'];
  [AuditLogEvent.OnboardingPromptUpdate]: ['GuildOnboardingPrompt', 'Update'];
  [AuditLogEvent.OnboardingPromptDelete]: ['GuildOnboardingPrompt', 'Delete'];
  // Never have a target: CreatorMonetizationRequestCreated, CreatorMonetizationTermsAccepted, OnboardingCreate, OnboardingUpdate, HomeSettingsCreate, HomeSettingsUpdate
}

export type GuildAuditLogsActionType = GuildAuditLogsTypes[keyof GuildAuditLogsTypes][1] | 'All';

export interface GuildAuditLogsEntryExtraField {
  [AuditLogEvent.MemberKick]: { integrationType: string } | null;
  [AuditLogEvent.MemberRoleUpdate]: { integrationType: string } | null;
  [AuditLogEvent.MemberPrune]: { days: number; removed: number };
  [AuditLogEvent.MemberMove]: { channel: VoiceBasedChannel | { id: Snowflake }; count: number };
  [AuditLogEvent.MessageDelete]: { channel: GuildTextBasedChannel | { id: Snowflake }; count: number };
  [AuditLogEvent.MessageBulkDelete]: { count: number };
  [AuditLogEvent.MessagePin]: { channel: GuildTextBasedChannel | { id: Snowflake }; messageId: Snowflake };
  [AuditLogEvent.MessageUnpin]: { channel: GuildTextBasedChannel | { id: Snowflake }; messageId: Snowflake };
  [AuditLogEvent.MemberDisconnect]: { count: number };
  [AuditLogEvent.ChannelOverwriteCreate]:
    | GuildMember
    | Role
    | { id: Snowflake; name: string; type: AuditLogOptionsType.Role }
    | { id: Snowflake; type: AuditLogOptionsType.Member };
  [AuditLogEvent.ChannelOverwriteUpdate]:
    | GuildMember
    | Role
    | { id: Snowflake; name: string; type: AuditLogOptionsType.Role }
    | { id: Snowflake; type: AuditLogOptionsType.Member };
  [AuditLogEvent.ChannelOverwriteDelete]:
    | GuildMember
    | Role
    | { id: Snowflake; name: string; type: AuditLogOptionsType.Role }
    | { id: Snowflake; type: AuditLogOptionsType.Member };
  [AuditLogEvent.StageInstanceCreate]: StageChannel | { id: Snowflake };
  [AuditLogEvent.StageInstanceDelete]: StageChannel | { id: Snowflake };
  [AuditLogEvent.StageInstanceUpdate]: StageChannel | { id: Snowflake };
  [AuditLogEvent.ApplicationCommandPermissionUpdate]: { applicationId: Snowflake };
  [AuditLogEvent.AutoModerationBlockMessage]: {
    autoModerationRuleName: string;
    autoModerationRuleTriggerType: AuditLogRuleTriggerType;
    channel: GuildTextBasedChannel | { id: Snowflake };
  };
  [AuditLogEvent.AutoModerationFlagToChannel]: {
    autoModerationRuleName: string;
    autoModerationRuleTriggerType: AuditLogRuleTriggerType;
    channel: GuildTextBasedChannel | { id: Snowflake };
  };
  [AuditLogEvent.AutoModerationUserCommunicationDisabled]: {
    autoModerationRuleName: string;
    autoModerationRuleTriggerType: AuditLogRuleTriggerType;
    channel: GuildTextBasedChannel | { id: Snowflake };
  };
}

export interface GuildAuditLogsEntryTargetField<TAction extends AuditLogEvent> {
  ApplicationCommand: ApplicationCommand | { id: Snowflake };
  AutoModeration: AutoModerationRule;
  Channel: NonThreadGuildBasedChannel | { [x: string]: unknown; id: Snowflake };
  Emoji: GuildEmoji | { id: Snowflake };
  Guild: Guild;
  GuildOnboardingPrompt: GuildOnboardingPrompt | { [x: string]: unknown; id: Snowflake };
  GuildScheduledEvent: GuildScheduledEvent;
  Integration: Integration;
  Invite: Invite;
  Message: TAction extends AuditLogEvent.MessageBulkDelete ? GuildTextBasedChannel | { id: Snowflake } : User | null;
  Role: Role | { id: Snowflake };
  SoundboardSound: SoundboardSound | { id: Snowflake };
  StageInstance: StageInstance;
  Sticker: Sticker;
  Thread: AnyThreadChannel | { [x: string]: unknown; id: Snowflake };
  User: PartialUser | User | null;
  Webhook: Webhook<WebhookType.ChannelFollower | WebhookType.Incoming>;
}

export interface GuildAuditLogsFetchOptions<Event extends GuildAuditLogsResolvable> {
  after?: GuildAuditLogsEntry | Snowflake;
  before?: GuildAuditLogsEntry | Snowflake;
  limit?: number;
  type?: Event;
  user?: UserResolvable;
}

export type GuildAuditLogsResolvable = AuditLogEvent | null;

export type GuildAuditLogsTargetType = GuildAuditLogsTypes[keyof GuildAuditLogsTypes][0] | 'Unknown';

export type GuildAuditLogsTargets = {
  [Key in GuildAuditLogsTargetType]: Key;
};

export type GuildBanResolvable = GuildBan | UserResolvable;

export type GuildChannelResolvable = GuildBasedChannel | Snowflake;

export interface AutoModerationRuleCreateOptions {
  actions: readonly AutoModerationActionOptions[];
  enabled?: boolean;
  eventType: AutoModerationRuleEventType;
  exemptChannels?: ReadonlyCollection<Snowflake, GuildBasedChannel> | readonly GuildChannelResolvable[];
  exemptRoles?: ReadonlyCollection<Snowflake, Role> | readonly RoleResolvable[];
  name: string;
  reason?: string;
  triggerMetadata?: AutoModerationTriggerMetadataOptions;
  triggerType: AutoModerationRuleTriggerType;
}

export interface AutoModerationRuleEditOptions extends Partial<Omit<AutoModerationRuleCreateOptions, 'triggerType'>> {}

export interface AutoModerationTriggerMetadataOptions extends Partial<AutoModerationTriggerMetadata> {}

export interface AutoModerationActionOptions {
  metadata?: AutoModerationActionMetadataOptions;
  type: AutoModerationActionType;
}

export interface AutoModerationActionMetadataOptions extends Partial<Omit<AutoModerationActionMetadata, 'channelId'>> {
  channel?: GuildTextChannelResolvable | ThreadChannel;
}

export interface GuildChannelCreateOptions extends Omit<CategoryCreateChannelOptions, 'type'> {
  parent?: CategoryChannelResolvable | null;
  type?: Exclude<
    ChannelType,
    | ChannelType.AnnouncementThread
    | ChannelType.DM
    | ChannelType.GroupDM
    | ChannelType.PrivateThread
    | ChannelType.PublicThread
  >;
}

export interface GuildChannelCloneOptions extends Omit<GuildChannelCreateOptions, 'name'> {
  name?: string;
}

export interface GuildChannelEditOptions {
  availableTags?: readonly GuildForumTagData[];
  bitrate?: number;
  defaultAutoArchiveDuration?: ThreadAutoArchiveDuration;
  defaultForumLayout?: ForumLayoutType;
  defaultReactionEmoji?: DefaultReactionEmoji | null;
  defaultSortOrder?: SortOrderType | null;
  defaultThreadRateLimitPerUser?: number;
  flags?: ChannelFlagsResolvable;
  lockPermissions?: boolean;
  name?: string;
  nsfw?: boolean;
  parent?: CategoryChannelResolvable | null;
  permissionOverwrites?: ReadonlyCollection<Snowflake, OverwriteResolvable> | readonly OverwriteResolvable[];
  position?: number;
  rateLimitPerUser?: number;
  reason?: string;
  rtcRegion?: string | null;
  topic?: string | null;
  type?: ChannelType.GuildAnnouncement | ChannelType.GuildText;
  userLimit?: number;
  videoQualityMode?: VideoQualityMode | null;
}

export interface GuildChannelOverwriteOptions {
  reason?: string;
  type?: OverwriteType;
}

export interface GuildCreateOptions {
  afkChannelId?: Snowflake | number;
  afkTimeout?: number;
  channels?: readonly PartialChannelData[];
  defaultMessageNotifications?: GuildDefaultMessageNotifications;
  explicitContentFilter?: GuildExplicitContentFilter;
  icon?: Base64Resolvable | BufferResolvable | null;
  name: string;
  roles?: readonly PartialRoleData[];
  systemChannelFlags?: SystemChannelFlagsResolvable;
  systemChannelId?: Snowflake | number;
  verificationLevel?: GuildVerificationLevel;
}

export interface GuildWidgetSettings {
  channel: AnnouncementChannel | ForumChannel | MediaChannel | TextChannel | VoiceBasedChannel | null;
  enabled: boolean;
}

export interface GuildEditOptions {
  afkChannel?: VoiceChannelResolvable | null;
  afkTimeout?: number;
  banner?: Base64Resolvable | BufferResolvable | null;
  defaultMessageNotifications?: GuildDefaultMessageNotifications | null;
  description?: string | null;
  discoverySplash?: Base64Resolvable | BufferResolvable | null;
  explicitContentFilter?: GuildExplicitContentFilter | null;
  features?: readonly `${GuildFeature}`[];
  icon?: Base64Resolvable | BufferResolvable | null;
  name?: string;
  owner?: UserResolvable;
  preferredLocale?: Locale | null;
  premiumProgressBarEnabled?: boolean;
  publicUpdatesChannel?: TextChannelResolvable | null;
  reason?: string;
  rulesChannel?: TextChannelResolvable | null;
  safetyAlertsChannel?: TextChannelResolvable | null;
  splash?: Base64Resolvable | BufferResolvable | null;
  systemChannel?: TextChannelResolvable | null;
  systemChannelFlags?: SystemChannelFlagsResolvable;
  verificationLevel?: GuildVerificationLevel | null;
}

export interface GuildEmojiCreateOptions {
  attachment: Base64Resolvable | BufferResolvable;
  name: string;
  reason?: string;
  roles?: ReadonlyCollection<Snowflake, Role> | readonly RoleResolvable[];
}

export interface GuildEmojiEditOptions {
  name?: string;
  reason?: string;
  roles?: ReadonlyCollection<Snowflake, Role> | readonly RoleResolvable[];
}

export interface GuildStickerCreateOptions {
  description?: string | null;
  file: AttachmentPayload | BufferResolvable | JSONEncodable<AttachmentBuilder> | Stream;
  name: string;
  reason?: string;
  tags: string;
}

export interface GuildStickerEditOptions {
  description?: string | null;
  name?: string;
  reason?: string;
  tags?: string;
}

export interface GuildMemberEditOptions {
  channel?: GuildVoiceChannelResolvable | null;
  communicationDisabledUntil?: DateResolvable | null;
  deaf?: boolean;
  flags?: GuildMemberFlagsResolvable;
  mute?: boolean;
  nick?: string | null;
  reason?: string;
  roles?: ReadonlyCollection<Snowflake, Role> | readonly RoleResolvable[];
}

export type GuildResolvable = Guild | GuildEmoji | GuildMember | Invite | NonThreadGuildBasedChannel | Role | Snowflake;

export interface GuildPruneMembersOptions {
  count?: boolean;
  days?: number;
  dry?: boolean;
  reason?: string;
  roles?: readonly RoleResolvable[];
}

export interface GuildWidgetSettingsData {
  channel: AnnouncementChannel | ForumChannel | MediaChannel | Snowflake | TextChannel | VoiceBasedChannel | null;
  enabled: boolean;
}

export interface GuildSearchMembersOptions {
  cache?: boolean;
  limit?: number;
  query: string;
}

export interface GuildListMembersOptions {
  after?: Snowflake;
  cache?: boolean;
  limit?: number;
}

// TODO: use conditional types for better TS support
export interface GuildScheduledEventCreateOptions {
  channel?: GuildVoiceChannelResolvable;
  description?: string;
  entityMetadata?: GuildScheduledEventEntityMetadataOptions;
  entityType: GuildScheduledEventEntityType;
  image?: Base64Resolvable | BufferResolvable | null;
  name: string;
  privacyLevel: GuildScheduledEventPrivacyLevel;
  reason?: string;
  recurrenceRule?: GuildScheduledEventRecurrenceRuleOptions;
  scheduledEndTime?: DateResolvable;
  scheduledStartTime: DateResolvable;
}

export type GuildScheduledEventRecurrenceRuleOptions =
  | BaseGuildScheduledEventRecurrenceRuleOptions<
      GuildScheduledEventRecurrenceRuleFrequency.Daily | GuildScheduledEventRecurrenceRuleFrequency.Weekly,
      {
        byWeekday: readonly GuildScheduledEventRecurrenceRuleWeekday[];
      }
    >
  | BaseGuildScheduledEventRecurrenceRuleOptions<
      GuildScheduledEventRecurrenceRuleFrequency.Monthly,
      {
        byNWeekday: readonly GuildScheduledEventRecurrenceRuleNWeekday[];
      }
    >
  | BaseGuildScheduledEventRecurrenceRuleOptions<
      GuildScheduledEventRecurrenceRuleFrequency.Yearly,
      {
        byMonth: readonly GuildScheduledEventRecurrenceRuleMonth[];
        byMonthDay: readonly number[];
      }
    >;

export type BaseGuildScheduledEventRecurrenceRuleOptions<
  Frequency extends GuildScheduledEventRecurrenceRuleFrequency,
  Extra extends {},
> = Extra & {
  frequency: Frequency;
  interval: number;
  startAt: DateResolvable;
};

export interface GuildScheduledEventEditOptions<
  Status extends GuildScheduledEventStatus,
  AcceptableStatus extends GuildScheduledEventSetStatusArg<Status>,
> extends Omit<Partial<GuildScheduledEventCreateOptions>, 'channel' | 'recurrenceRule'> {
  channel?: GuildVoiceChannelResolvable | null;
  recurrenceRule?: GuildScheduledEventRecurrenceRuleOptions | null;
  status?: AcceptableStatus;
}

export interface GuildScheduledEventEntityMetadata {
  location: string | null;
}

export interface GuildScheduledEventEntityMetadataOptions {
  location?: string;
}

export type GuildScheduledEventManagerFetchResult<
  Options extends FetchGuildScheduledEventOptions | FetchGuildScheduledEventsOptions | GuildScheduledEventResolvable,
> = Options extends FetchGuildScheduledEventOptions | GuildScheduledEventResolvable
  ? GuildScheduledEvent
  : Collection<Snowflake, GuildScheduledEvent>;

export type GuildScheduledEventManagerFetchSubscribersResult<
  Options extends FetchGuildScheduledEventSubscribersOptions,
> = Options extends { withMember: true }
  ? Collection<Snowflake, GuildScheduledEventUser<true>>
  : Collection<Snowflake, GuildScheduledEventUser<false>>;

export type GuildScheduledEventResolvable = GuildScheduledEvent | Snowflake;

export type GuildScheduledEventSetStatusArg<Status extends GuildScheduledEventStatus> =
  Status extends GuildScheduledEventStatus.Scheduled
    ? GuildScheduledEventStatus.Active | GuildScheduledEventStatus.Canceled
    : Status extends GuildScheduledEventStatus.Active
      ? GuildScheduledEventStatus.Completed
      : never;

export interface GuildScheduledEventUser<WithMember> {
  guildScheduledEventId: Snowflake;
  member: WithMember extends true ? GuildMember : null;
  user: User;
}

export type GuildTemplateResolvable = string;

export type GuildVoiceChannelResolvable = Snowflake | VoiceBasedChannel;

export interface GuildOnboardingEditOptions {
  defaultChannels?: ReadonlyCollection<Snowflake, GuildChannel> | readonly ChannelResolvable[];
  enabled?: boolean;
  mode?: GuildOnboardingMode;
  prompts?: ReadonlyCollection<Snowflake, GuildOnboardingPrompt> | readonly GuildOnboardingPromptData[];
  reason?: string;
}

export interface GuildOnboardingPromptData {
  id?: Snowflake;
  inOnboarding?: boolean;
  options: ReadonlyCollection<Snowflake, GuildOnboardingPromptOption> | readonly GuildOnboardingPromptOptionData[];
  required?: boolean;
  singleSelect?: boolean;
  title: string;
  type?: GuildOnboardingPromptType;
}

export interface GuildOnboardingPromptOptionData {
  channels?: ReadonlyCollection<Snowflake, GuildChannel> | readonly ChannelResolvable[];
  description?: string | null;
  emoji?: Emoji | EmojiIdentifierResolvable | null;
  id?: Snowflake | null;
  roles?: ReadonlyCollection<Snowflake, Role> | readonly RoleResolvable[];
  title: string;
}

export type HexColorString = `#${string}`;

export interface IncidentActions {
  dmSpamDetectedAt: Date | null;
  dmsDisabledUntil: Date | null;
  invitesDisabledUntil: Date | null;
  raidDetectedAt: Date | null;
}

export interface IncidentActionsEditOptions {
  dmsDisabledUntil?: DateResolvable | null | undefined;
  invitesDisabledUntil?: DateResolvable | null | undefined;
}

export interface IntegrationAccount {
  id: Snowflake | string;
  name: string;
}

export type IntegrationType = 'discord' | 'guild_subscription' | 'twitch' | 'youtube';

export type IntegrationTypesConfigurationParameters = ClientApplicationInstallParams;

export interface IntegrationTypesConfigurationContext {
  oauth2InstallParams: IntegrationTypesConfigurationParameters | null;
}

export type IntegrationTypesConfiguration = Partial<
  Record<ApplicationIntegrationType, IntegrationTypesConfigurationContext>
>;

export type CollectedInteraction<Cached extends CacheType = CacheType> =
  | ButtonInteraction<Cached>
  | ChannelSelectMenuInteraction<Cached>
  | MentionableSelectMenuInteraction<Cached>
  | ModalSubmitInteraction<Cached>
  | RoleSelectMenuInteraction<Cached>
  | StringSelectMenuInteraction<Cached>
  | UserSelectMenuInteraction<Cached>;

export interface InteractionCollectorOptions<
  Interaction extends CollectedInteraction,
  Cached extends CacheType = CacheType,
> extends CollectorOptions<[Interaction]> {
  channel?: TextBasedChannelResolvable;
  componentType?: ComponentType;
  guild?: GuildResolvable;
  interactionType?: InteractionType;
  max?: number;
  maxComponents?: number;
  maxUsers?: number;
  message?: CacheTypeReducer<Cached, Message, APIMessage>;
}

export interface InteractionDeferReplyOptions {
  flags?: BitFieldResolvable<Extract<MessageFlagsString, 'Ephemeral'>, MessageFlags.Ephemeral> | undefined;
  withResponse?: boolean;
}

export interface InteractionDeferUpdateOptions {
  withResponse?: boolean;
}

export interface InteractionReplyOptions extends BaseMessageOptionsWithPoll {
  flags?:
    | BitFieldResolvable<
        Extract<MessageFlagsString, 'Ephemeral' | 'IsComponentsV2' | 'SuppressEmbeds' | 'SuppressNotifications'>,
        | MessageFlags.Ephemeral
        | MessageFlags.IsComponentsV2
        | MessageFlags.SuppressEmbeds
        | MessageFlags.SuppressNotifications
      >
    | undefined;
  tts?: boolean;
  withResponse?: boolean;
}

export interface InteractionUpdateOptions extends MessageEditOptions {
  withResponse?: boolean;
}

export interface InviteGenerationOptions {
  disableGuildSelect?: boolean;
  guild?: GuildResolvable;
  permissions?: PermissionResolvable;
  scopes: readonly OAuth2Scopes[];
}

export type GuildInvitableChannelResolvable =
  | AnnouncementChannel
  | ForumChannel
  | MediaChannel
  | Snowflake
  | StageChannel
  | TextChannel
  | VoiceChannel;

export interface InviteCreateOptions {
  maxAge?: number;
  maxUses?: number;
  reason?: string;
  targetApplication?: ApplicationResolvable;
  targetType?: InviteTargetType;
  targetUser?: UserResolvable;
  temporary?: boolean;
  unique?: boolean;
}

export type InviteResolvable = string;

export interface LifetimeFilterOptions<Key, Value> {
  excludeFromSweep?(value: Value, key: Key, collection: LimitedCollection<Key, Value>): boolean;
  getComparisonTimestamp?(value: Value, key: Key, collection: LimitedCollection<Key, Value>): number;
  lifetime?: number;
}

<<<<<<< HEAD
/**
 * @internal
 */
export interface MakeErrorOptions {
  message: string;
  name: string;
  stack: string;
}

=======
>>>>>>> 78d512c3
export type ActionRowComponentOptions =
  | ButtonComponentData
  | ChannelSelectMenuComponentData
  | MentionableSelectMenuComponentData
  | RoleSelectMenuComponentData
  | StringSelectMenuComponentData
  | UserSelectMenuComponentData;

export type MessageActionRowComponentResolvable = ActionRowComponentOptions | MessageActionRowComponent;

export interface MessageActivity {
  partyId?: string;
  type: MessageActivityType;
}

export interface BaseButtonComponentData extends BaseComponentData {
  disabled?: boolean;
  emoji?: ComponentEmojiResolvable;
  label?: string;
  style: ButtonStyle;
  type: ComponentType.Button;
}

export interface LinkButtonComponentData extends BaseButtonComponentData {
  style: ButtonStyle.Link;
  url: string;
}

export interface InteractionButtonComponentData extends BaseButtonComponentData {
  customId: string;
  style: Exclude<ButtonStyle, ButtonStyle.Link>;
}

export type ButtonComponentData = InteractionButtonComponentData | LinkButtonComponentData;

export interface MessageCollectorOptions extends CollectorOptions<[Message, Collection<Snowflake, Message>]> {
  max?: number;
  maxProcessed?: number;
}

export type CollectedMessageInteraction<Cached extends CacheType = CacheType> = Exclude<
  CollectedInteraction<Cached>,
  ModalSubmitInteraction
>;

export interface MessageComponentCollectorOptions<Interaction extends CollectedMessageInteraction>
  extends Omit<InteractionCollectorOptions<Interaction>, 'channel' | 'guild' | 'interactionType' | 'message'> {}

export interface MessageChannelComponentCollectorOptions<Interaction extends CollectedMessageInteraction>
  extends Omit<InteractionCollectorOptions<Interaction>, 'channel' | 'guild' | 'interactionType'> {}

export interface MessageInteractionMetadata {
  authorizingIntegrationOwners: APIAuthorizingIntegrationOwnersMap;
  id: Snowflake;
  interactedMessageId: Snowflake | null;
  originalResponseMessageId: Snowflake | null;
  triggeringInteractionMetadata: MessageInteractionMetadata | null;
  type: InteractionType;
  user: User;
}

export interface MessageMentionsHasOptions {
  ignoreDirect?: boolean;
  ignoreEveryone?: boolean;
  ignoreRepliedUser?: boolean;
  ignoreRoles?: boolean;
}

export interface MessageMentionOptions {
  parse?: readonly MessageMentionTypes[];
  repliedUser?: boolean;
  roles?: readonly Snowflake[];
  users?: readonly Snowflake[];
}

export type MessageMentionTypes = 'everyone' | 'roles' | 'users';

export interface MessageSnapshot
  extends Partialize<
    Message,
    null,
    Exclude<
      keyof Message,
      | 'attachments'
      | 'client'
      | 'components'
      | 'content'
      | 'createdTimestamp'
      | 'editedTimestamp'
      | 'embeds'
      | 'flags'
      | 'mentions'
      | 'stickers'
      | 'type'
    >
  > {}

export interface BaseMessageOptions {
  allowedMentions?: MessageMentionOptions;
  components?: readonly (
    | ActionRowData<MessageActionRowComponentBuilder | MessageActionRowComponentData>
    | APIMessageTopLevelComponent
    | JSONEncodable<APIActionRowComponent<APIComponentInActionRow>>
    | JSONEncodable<APIMessageTopLevelComponent>
    | TopLevelComponentData
  )[];
  content?: string;
  embeds?: readonly (APIEmbed | JSONEncodable<APIEmbed>)[];
  files?: readonly (
    | Attachment
    | AttachmentBuilder
    | AttachmentPayload
    | BufferResolvable
    | JSONEncodable<APIAttachment>
    | Stream
  )[];
}

export interface BaseMessageOptionsWithPoll extends BaseMessageOptions {
  poll?: JSONEncodable<RESTAPIPoll> | PollData;
}

export interface BaseMessageCreateOptions extends BaseMessageOptionsWithPoll {
  enforceNonce?: boolean;
  flags?:
    | BitFieldResolvable<
        Extract<MessageFlagsString, 'IsComponentsV2' | 'SuppressEmbeds' | 'SuppressNotifications'>,
        MessageFlags.IsComponentsV2 | MessageFlags.SuppressEmbeds | MessageFlags.SuppressNotifications
      >
    | undefined;
  nonce?: number | string;
  stickers?: readonly StickerResolvable[];
  tts?: boolean;
}

export interface MessageCreateOptions extends BaseMessageCreateOptions {
  messageReference?: MessageReferenceOptions;
}

export interface GuildForumThreadMessageCreateOptions
  extends BaseMessageOptions,
    Pick<BaseMessageCreateOptions, 'flags' | 'stickers'> {}

export interface MessageEditAttachmentData {
  id: Snowflake;
}

export interface MessageEditOptions extends Omit<BaseMessageOptions, 'content'> {
  attachments?: readonly (Attachment | MessageEditAttachmentData)[];
  content?: string | null;
  flags?:
    | BitFieldResolvable<
        Extract<MessageFlagsString, 'IsComponentsV2' | 'SuppressEmbeds'>,
        MessageFlags.IsComponentsV2 | MessageFlags.SuppressEmbeds
      >
    | undefined;
}

export type MessageReactionResolvable = MessageReaction | Snowflake | string;

export interface MessageReference {
  channelId: Snowflake;
  guildId: Snowflake | undefined;
  messageId: Snowflake | undefined;
  type: MessageReferenceType;
}

export interface MessageReferenceOptions extends MessageReference {
  failIfNotExists?: boolean;
}

export type MessageResolvable = Message | Snowflake;

export interface BaseSelectMenuComponentData extends BaseComponentData {
  customId: string;
  disabled?: boolean;
  maxValues?: number;
  minValues?: number;
  placeholder?: string;
}

export interface StringSelectMenuComponentData extends BaseSelectMenuComponentData {
  options: readonly SelectMenuComponentOptionData[];
  type: ComponentType.StringSelect;
}

export interface UserSelectMenuComponentData extends BaseSelectMenuComponentData {
  defaultValues?: readonly APISelectMenuDefaultValue<SelectMenuDefaultValueType.User>[];
  type: ComponentType.UserSelect;
}

export interface RoleSelectMenuComponentData extends BaseSelectMenuComponentData {
  defaultValues?: readonly APISelectMenuDefaultValue<SelectMenuDefaultValueType.Role>[];
  type: ComponentType.RoleSelect;
}

export interface MentionableSelectMenuComponentData extends BaseSelectMenuComponentData {
  defaultValues?: readonly APISelectMenuDefaultValue<
    SelectMenuDefaultValueType.Role | SelectMenuDefaultValueType.User
  >[];
  type: ComponentType.MentionableSelect;
}

export interface ChannelSelectMenuComponentData extends BaseSelectMenuComponentData {
  channelTypes?: readonly ChannelType[];
  defaultValues?: readonly APISelectMenuDefaultValue<SelectMenuDefaultValueType.Channel>[];
  type: ComponentType.ChannelSelect;
}

export interface MessageSelectOption {
  default: boolean;
  description: string | null;
  emoji: APIPartialEmoji | null;
  label: string;
  value: string;
}

export interface ReactionCountDetailsData {
  burst: number;
  normal: number;
}

export interface SelectMenuComponentOptionData {
  default?: boolean;
  description?: string;
  emoji?: ComponentEmojiResolvable;
  label: string;
  value: string;
}

export interface TextInputComponentData extends BaseComponentData {
  customId: string;
  label: string;
  maxLength?: number;
  minLength?: number;
  placeholder?: string;
  required?: boolean;
  style: TextInputStyle;
  type: ComponentType.TextInput;
  value?: string;
}

export type MessageTarget =
  | ChannelManager
  | Interaction
  | InteractionWebhook
  | Message
  | MessageManager
  | TextBasedChannel
  | Webhook<WebhookType.Incoming>
  | WebhookClient;

export interface MultipleShardRespawnOptions {
  respawnDelay?: number;
  shardDelay?: number;
  timeout?: number;
}

export interface MultipleShardSpawnOptions {
  amount?: number | 'auto';
  delay?: number;
  timeout?: number;
}

export interface BaseOverwriteData {
  allow?: PermissionResolvable;
  deny?: PermissionResolvable;
  id: RoleResolvable | UserResolvable;
  type?: OverwriteType;
}

export interface OverwriteDataWithMandatoryType extends BaseOverwriteData {
  type: OverwriteType;
}

export interface OverwriteDataWithOptionalType extends BaseOverwriteData {
  id: Exclude<RoleResolvable | UserResolvable, Snowflake>;
}

export type OverwriteData = OverwriteDataWithMandatoryType | OverwriteDataWithOptionalType;

export type OverwriteResolvable = OverwriteData | PermissionOverwrites;

export type PermissionFlags = Record<keyof typeof PermissionFlagsBits, bigint>;

export type PermissionOverwriteOptions = Partial<Record<keyof typeof PermissionFlagsBits, boolean | null>>;

export type PermissionResolvable = BitFieldResolvable<keyof typeof PermissionFlagsBits, bigint>;

export type PermissionOverwriteResolvable = PermissionOverwrites | RoleResolvable | UserResolvable;

export interface RecursiveReadonlyArray<ItemType> extends ReadonlyArray<ItemType | RecursiveReadonlyArray<ItemType>> {}

export interface PartialRecipient {
  username: string;
}

export interface PresenceData {
  activities?: readonly ActivitiesOptions[];
  afk?: boolean;
  shardId?: number | readonly number[];
  status?: PresenceStatusData;
}

export type PresenceResolvable = Presence | Snowflake | UserResolvable;

export interface PartialChannelData {
  bitrate?: number;
  id?: Snowflake | number;
  name: string;
  nsfw?: boolean;
  parentId?: Snowflake | number;
  permissionOverwrites?: readonly PartialOverwriteData[];
  rateLimitPerUser?: number;
  rtcRegion?: string | null;
  topic?: string | null;
  type?: ChannelType.GuildCategory | ChannelType.GuildText | ChannelType.GuildVoice;
  userLimit?: number;
  videoQualityMode?: VideoQualityMode;
}

export interface PartialEmoji {
  animated: boolean;
  id: Snowflake | undefined;
  name: string;
}

export interface PartialEmojiOnlyId {
  id: Snowflake;
}

export type Partialize<
  PartialType extends AllowedPartial,
  NulledKeys extends keyof PartialType | null = null,
  NullableKeys extends keyof PartialType | null = null,
  OverridableKeys extends keyof PartialType | '' = '',
> = {
  [K in keyof Omit<PartialType, OverridableKeys>]: K extends 'partial'
    ? true
    : K extends NulledKeys
      ? null
      : K extends NullableKeys
        ? PartialType[K] | null
        : PartialType[K];
};

export interface PartialDMChannel extends Partialize<DMChannel, null, null, 'lastMessageId'> {
  lastMessageId: undefined;
}

export interface PartialGuildMember extends Partialize<GuildMember, 'joinedAt' | 'joinedTimestamp' | 'pending'> {}

export interface PartialMessage
  extends Partialize<Message, 'pinned' | 'system' | 'tts' | 'type', 'author' | 'cleanContent' | 'content'> {}

export interface PartialMessageReaction extends Partialize<MessageReaction, 'count'> {}

export interface PartialPoll
  extends Partialize<
    Poll,
    'allowMultiselect' | 'expiresTimestamp' | 'layoutType',
    null,
    'answers' | 'message' | 'question'
  > {
  // eslint-disable-next-line no-restricted-syntax
  answers: Collection<number, PartialPollAnswer>;
  message: PartialMessage;
  question: { text: null };
}

export interface PartialPollAnswer extends Partialize<PollAnswer, 'emoji' | 'text', null, 'poll'> {
  readonly poll: PartialPoll;
}

export interface PartialGuildScheduledEvent
  extends Partialize<GuildScheduledEvent, 'userCount', 'entityType' | 'name' | 'privacyLevel' | 'status'> {}

export interface PartialThreadMember extends Partialize<ThreadMember, 'flags' | 'joinedAt' | 'joinedTimestamp'> {}

export interface PartialSoundboardSound extends Partialize<SoundboardSound, 'available' | 'name' | 'volume'> {}

export interface PartialOverwriteData {
  allow?: PermissionResolvable;
  deny?: PermissionResolvable;
  id: Snowflake | number;
  type?: OverwriteType;
}

export interface PartialRoleData extends RoleData {
  id?: Snowflake | number;
}

export enum Partials {
  User,
  Channel,
  GuildMember,
  Message,
  Reaction,
  GuildScheduledEvent,
  ThreadMember,
  Poll,
  PollAnswer,
  SoundboardSound,
}

export interface PartialUser extends Partialize<User, 'discriminator' | 'tag' | 'username'> {}

export type PresenceStatusData = ClientPresenceStatus | 'invisible';

export type PresenceStatus = PresenceStatusData | 'offline';

export interface ReactionCollectorOptions extends CollectorOptions<[MessageReaction, User]> {
  max?: number;
  maxEmojis?: number;
  maxUsers?: number;
}

export interface MessageReplyOptions extends BaseMessageCreateOptions {
  failIfNotExists?: boolean;
}

export interface ResolvedOverwriteOptions {
  allow: PermissionsBitField;
  deny: PermissionsBitField;
}

export interface RoleData {
  color?: ColorResolvable;
  hoist?: boolean;
  icon?: Base64Resolvable | BufferResolvable | EmojiResolvable | null;
  mentionable?: boolean;
  name?: string;
  permissions?: PermissionResolvable;
  position?: number;
  unicodeEmoji?: string | null;
}

export type RoleMention = '@everyone' | `<@&${Snowflake}>`;

export interface RolePosition {
  position: number;
  role: RoleResolvable;
}

export type RoleResolvable = Role | Snowflake;

export interface RoleSubscriptionData {
  isRenewal: boolean;
  roleSubscriptionListingId: Snowflake;
  tierName: string;
  totalMonthsSubscribed: number;
}

export interface RoleTagData {
  availableForPurchase?: true;
  botId?: Snowflake;
  guildConnections?: true;
  integrationId?: Snowflake;
  premiumSubscriberRole?: true;
  subscriptionListingId?: Snowflake;
}

export interface SetChannelPositionOptions {
  reason?: string;
  relative?: boolean;
}

export interface SetParentOptions {
  lockPermissions?: boolean;
  reason?: string;
}

export interface SetRolePositionOptions {
  reason?: string;
  relative?: boolean;
}

export type ShardingManagerMode = 'process' | 'worker';

export interface ShardingManagerOptions {
  execArgv?: readonly string[];
  mode?: ShardingManagerMode;
  respawn?: boolean;
  shardArgs?: readonly string[];
  shardList?: readonly number[] | 'auto';
  silent?: boolean;
  token?: string;
  totalShards?: number | 'auto';
}

export interface ShowModalOptions {
  withResponse?: boolean;
}

export interface LaunchActivityOptions {
  withResponse?: boolean;
}

export type StageInstanceResolvable = Snowflake | StageInstance;

export interface StartThreadOptions {
  autoArchiveDuration?: ThreadAutoArchiveDuration;
  name: string;
  rateLimitPerUser?: number;
  reason?: string;
}

export type ClientStatus = number;

export type StickerResolvable = Snowflake | Sticker;

export type SystemChannelFlagsResolvable = BitFieldResolvable<SystemChannelFlagsString, number>;

export type StageChannelResolvable = Snowflake | StageChannel;

export interface StageInstanceEditOptions {
  privacyLevel?: StageInstancePrivacyLevel;
  topic?: string;
}

<<<<<<< HEAD
/**
 * @internal
 */
export interface SupportingInteractionResolvedData {
  channel?: GuildTextBasedChannel;
  client: Client;
  guild?: Guild;
}

=======
>>>>>>> 78d512c3
export type SweeperKey = keyof SweeperDefinitions;

export type CollectionSweepFilter<Key, Value> = (value: Value, key: Key, collection: Collection<Key, Value>) => boolean;

export interface SweepOptions<Key, Value> {
  filter: GlobalSweepFilter<Key, Value>;
  interval: number;
}

export interface LifetimeSweepOptions {
  filter?: never;
  interval: number;
  lifetime: number;
}

export interface SweeperDefinitions {
  applicationCommands: [Snowflake, ApplicationCommand];
  autoModerationRules: [Snowflake, AutoModerationRule];
  bans: [Snowflake, GuildBan];
  emojis: [Snowflake, GuildEmoji];
  entitlements: [Snowflake, Entitlement];
  guildMembers: [Snowflake, GuildMember];
  invites: [string, Invite, true];
  messages: [Snowflake, Message, true];
  presences: [Snowflake, Presence];
  reactions: [Snowflake | string, MessageReaction];
  stageInstances: [Snowflake, StageInstance];
  stickers: [Snowflake, Sticker];
  threadMembers: [Snowflake, ThreadMember];
  threads: [Snowflake, AnyThreadChannel, true];
  users: [Snowflake, User];
  voiceStates: [Snowflake, VoiceState];
}

export type SweeperOptions = {
  [Key in keyof SweeperDefinitions]?: SweeperDefinitions[Key][2] extends true
    ? LifetimeSweepOptions | SweepOptions<SweeperDefinitions[Key][0], SweeperDefinitions[Key][1]>
    : SweepOptions<SweeperDefinitions[Key][0], SweeperDefinitions[Key][1]>;
};

export interface LimitedCollectionOptions<Key, Value> {
  keepOverLimit?(value: Value, key: Key, collection: LimitedCollection<Key, Value>): boolean;
  maxSize?: number;
}

export type Channel =
  | AnnouncementChannel
  | CategoryChannel
  | DMChannel
  | ForumChannel
  | MediaChannel
  | PartialDMChannel
  | PartialGroupDMChannel
  | PrivateThreadChannel
  | PublicThreadChannel
  | StageChannel
  | TextChannel
  | VoiceChannel;

export type TextBasedChannel = Exclude<Extract<Channel, { type: TextChannelType }>, ForumChannel | MediaChannel>;

export type TextBasedChannels = TextBasedChannel;

export type TextBasedChannelTypes = TextBasedChannel['type'];

export type GuildTextBasedChannelTypes = Exclude<TextBasedChannelTypes, ChannelType.DM | ChannelType.GroupDM>;

export type VoiceBasedChannel = Extract<Channel, { bitrate: number }>;

export type GuildBasedChannel = Extract<Channel, { guild: Guild }>;

export type SendableChannels = Extract<Channel, { send(...args: any[]): any }>;

export type CategoryChildChannel = Exclude<Extract<Channel, { parent: CategoryChannel | null }>, CategoryChannel>;

export type NonThreadGuildBasedChannel = Exclude<GuildBasedChannel, AnyThreadChannel>;

export type GuildTextBasedChannel = Extract<GuildBasedChannel, TextBasedChannel>;

export type SendableChannelTypes = SendableChannels['type'];

export type TextChannelResolvable = Snowflake | TextChannel;

export type TextBasedChannelResolvable = Snowflake | TextBasedChannel;

export type ThreadChannelResolvable = Snowflake | ThreadChannel;

<<<<<<< HEAD
export type ThreadChannelType = ChannelType.AnnouncementThread | ChannelType.PrivateThread | ChannelType.PublicThread;

=======
>>>>>>> 78d512c3
export interface GuildTextThreadCreateOptions<AllowedThreadType> extends StartThreadOptions {
  invitable?: AllowedThreadType extends ChannelType.PrivateThread ? boolean : never;
  startMessage?: MessageResolvable;
  type?: AllowedThreadType;
}

export interface GuildForumThreadCreateOptions extends StartThreadOptions {
  appliedTags?: readonly Snowflake[];
  message: GuildForumThreadMessageCreateOptions | MessagePayload;
}

export interface ThreadEditOptions {
  appliedTags?: readonly Snowflake[];
  archived?: boolean;
  autoArchiveDuration?: ThreadAutoArchiveDuration;
  flags?: ChannelFlagsResolvable;
  invitable?: boolean;
  locked?: boolean;
  name?: string;
  rateLimitPerUser?: number;
  reason?: string;
}

export type ThreadMemberResolvable = ThreadMember | UserResolvable;

export type UserMention = `<@${Snowflake}>`;

export type UserResolvable = GuildMember | Message | Snowflake | ThreadMember | User;

export interface Vanity {
  code: string | null;
  uses: number;
}

export type VoiceBasedChannelTypes = VoiceBasedChannel['type'];

export type VoiceChannelResolvable = Snowflake | VoiceChannel;

export interface VoiceStateEditOptions {
  requestToSpeak?: boolean;
  suppressed?: boolean;
}

export type WebhookClientData = WebhookClientDataIdWithToken | WebhookClientDataURL;

export interface WebhookClientDataIdWithToken {
  id: Snowflake;
  token: string;
}

export interface WebhookClientDataURL {
  url: string;
}

export interface WebhookClientOptions extends Pick<ClientOptions, 'allowedMentions' | 'rest'> {}

export interface WebhookDeleteOptions {
  reason?: string;
  token?: string;
}

export interface WebhookEditOptions {
  avatar?: BufferResolvable | null;
  channel?: ForumChannel | GuildTextChannelResolvable | MediaChannel | StageChannel | VoiceChannel;
  name?: string;
  reason?: string;
}

export interface WebhookMessageEditOptions extends MessageEditOptions {
  threadId?: Snowflake;
  withComponents?: boolean;
}

export interface InteractionEditReplyOptions
  extends WebhookMessageEditOptions,
    Pick<BaseMessageOptionsWithPoll, 'poll'> {
  message?: MessageResolvable | '@original';
}

export interface WebhookFetchMessageOptions {
  threadId?: Snowflake;
}

export interface WebhookMessageCreateOptions extends Omit<BaseMessageCreateOptions, 'nonce' | 'stickers'> {
  appliedTags?: readonly Snowflake[];
  avatarURL?: string;
  threadId?: Snowflake;
  threadName?: string;
  username?: string;
  withComponents?: boolean;
}

export interface WidgetActivity {
  name: string;
}

export interface WidgetChannel {
  id: Snowflake;
  name: string;
  position: number;
}

export interface WelcomeChannelData {
  channel: AnnouncementChannel | ForumChannel | MediaChannel | Snowflake | TextChannel;
  description: string;
  emoji?: EmojiIdentifierResolvable;
}

export interface WelcomeScreenEditOptions {
  description?: string;
  enabled?: boolean;
  welcomeChannels?: readonly WelcomeChannelData[];
}

export interface ClientApplicationEditOptions {
  coverImage?: Base64Resolvable | BufferResolvable | null;
  customInstallURL?: string;
  description?: string;
  eventWebhooksStatus?: ApplicationWebhookEventStatus.Disabled | ApplicationWebhookEventStatus.Enabled;
  eventWebhooksTypes?: readonly ApplicationWebhookEventType[];
  eventWebhooksURL?: string;
  flags?: ApplicationFlagsResolvable;
  icon?: Base64Resolvable | BufferResolvable | null;
  installParams?: ClientApplicationInstallParams;
  interactionsEndpointURL?: string;
  roleConnectionsVerificationURL?: string;
  tags?: readonly string[];
}

export interface ClientApplicationInstallParams {
  permissions: Readonly<PermissionsBitField>;
  scopes: readonly OAuth2Scopes[];
}

export type Serialized<Value> = Value extends bigint | symbol | (() => any)
  ? never
  : Value extends boolean | number | string | undefined
    ? Value
    : Value extends JSONEncodable<infer JSONResult>
      ? JSONResult
      : Value extends readonly (infer ItemType)[]
        ? Serialized<ItemType>[]
        : Value extends ReadonlyMap<unknown, unknown> | ReadonlySet<unknown>
          ? {}
          : { [K in keyof Value]: Serialized<Value[K]> };

// #endregion

// #region Voice

/**
<<<<<<< HEAD
 * Use `DiscordGatewayAdapterLibraryMethods` from `@discordjs/voice` instead.
 *
 * @internal
=======
 * @remarks
 * Use `DiscordGatewayAdapterLibraryMethods` from `@discordjs/voice` instead.
>>>>>>> 78d512c3
 */
export interface InternalDiscordGatewayAdapterLibraryMethods {
  destroy(): void;
  onVoiceServerUpdate(data: GatewayVoiceServerUpdateDispatchData): void;
  onVoiceStateUpdate(data: GatewayVoiceStateUpdateDispatchData): void;
}

/**
<<<<<<< HEAD
 * Use `DiscordGatewayAdapterImplementerMethods` from `@discordjs/voice` instead.
 *
 * @internal
=======
 * @remarks
 * Use `DiscordGatewayAdapterImplementerMethods` from `@discordjs/voice` instead.
>>>>>>> 78d512c3
 */
export interface InternalDiscordGatewayAdapterImplementerMethods {
  destroy(): void;
  sendPayload(payload: unknown): boolean;
}

/**
<<<<<<< HEAD
 * Use `DiscordGatewayAdapterCreator` from `@discordjs/voice` instead.
 *
 * @internal
=======
 * @remarks
 * Use `DiscordGatewayAdapterCreator` from `@discordjs/voice` instead.
>>>>>>> 78d512c3
 */
export type InternalDiscordGatewayAdapterCreator = (
  methods: InternalDiscordGatewayAdapterLibraryMethods,
) => InternalDiscordGatewayAdapterImplementerMethods;

// #endregion

// External
export * from '@discordjs/builders';
export * from '@discordjs/formatters';
export * from '@discordjs/rest';
export * from '@discordjs/util';
export * from '@discordjs/ws';
<<<<<<< HEAD

export type { Snowflake } from 'discord-api-types/v10';
=======
export * from 'discord-api-types/v10';
>>>>>>> 78d512c3
<|MERGE_RESOLUTION|>--- conflicted
+++ resolved
@@ -1,10 +1,7 @@
-<<<<<<< HEAD
 import { Buffer } from 'node:buffer';
 import { ChildProcess } from 'node:child_process';
 import { Stream } from 'node:stream';
 import { MessagePort, Worker } from 'node:worker_threads';
-=======
->>>>>>> 78d512c3
 import { ApplicationCommandOptionAllowedChannelTypes, MessageActionRowComponentBuilder } from '@discordjs/builders';
 import { Collection, ReadonlyCollection } from '@discordjs/collection';
 import { BaseImageURLOptions, ImageURLOptions, RawFile, REST, RESTOptions } from '@discordjs/rest';
@@ -218,68 +215,6 @@
   VoiceChannelEffectSendAnimationType,
   WebhookType,
 } from 'discord-api-types/v10';
-<<<<<<< HEAD
-import {
-  RawActivityData,
-  RawAnonymousGuildData,
-  RawApplicationCommandData,
-  RawApplicationData,
-  RawApplicationEmojiData,
-  RawBaseGuildData,
-  RawChannelData,
-  RawClientApplicationData,
-  RawDMChannelData,
-  RawEmojiData,
-  RawGuildAuditLogData,
-  RawGuildAuditLogEntryData,
-  RawGuildBanData,
-  RawGuildChannelData,
-  RawGuildData,
-  RawGuildEmojiData,
-  RawGuildMemberData,
-  RawGuildPreviewData,
-  RawGuildScheduledEventData,
-  RawGuildTemplateData,
-  RawIntegrationApplicationData,
-  RawIntegrationData,
-  RawInteractionData,
-  RawInviteData,
-  RawInviteGuildData,
-  RawMessageButtonInteractionData,
-  RawMessageComponentInteractionData,
-  RawMessageData,
-  RawMessagePayloadData,
-  RawMessageReactionData,
-  RawOAuth2GuildData,
-  RawPartialGroupDMChannelData,
-  RawPartialMessageData,
-  RawPermissionOverwriteData,
-  RawPresenceData,
-  RawReactionEmojiData,
-  RawRichPresenceAssets,
-  RawRoleData,
-  RawStageInstanceData,
-  RawStickerData,
-  RawStickerPackData,
-  RawTeamData,
-  RawTeamMemberData,
-  RawThreadChannelData,
-  RawThreadMemberData,
-  RawTypingData,
-  RawUserData,
-  RawVoiceRegionData,
-  RawVoiceStateData,
-  RawWebhookData,
-  RawWelcomeChannelData,
-  RawWelcomeScreenData,
-  RawWidgetData,
-  RawWidgetMemberData,
-} from './rawDataTypes.js';
-=======
-import { ChildProcess } from 'node:child_process';
-import { Stream } from 'node:stream';
-import { MessagePort, Worker } from 'node:worker_threads';
->>>>>>> 78d512c3
 
 // #region Classes
 
@@ -495,7 +430,7 @@
     options: readonly ApplicationCommandOptionData[],
   ): Promise<ApplicationCommand<PermissionsFetchType>>;
   public equals(
-    command: ApplicationCommand | ApplicationCommandData | APIApplicationCommand,
+    command: APIApplicationCommand | ApplicationCommand | ApplicationCommandData,
     enforceOptionOrder?: boolean,
   ): boolean;
   public static optionsEqual(
@@ -923,10 +858,10 @@
 }
 
 export type RawChannelData =
+  | RawDMChannelData
   | RawGuildChannelData
-  | RawThreadChannelData
-  | RawDMChannelData
-  | RawPartialGroupDMChannelData;
+  | RawPartialGroupDMChannelData
+  | RawThreadChannelData;
 
 export type RawGuildChannelData = APIChannel | APIInteractionDataResolvedChannel | Required<APIPartialChannel>;
 export type RawThreadChannelData = APIChannel | APIInteractionDataResolvedChannel;
@@ -1531,21 +1466,12 @@
 }
 
 export class GuildAuditLogs<Event extends AuditLogEvent = AuditLogEvent> {
-<<<<<<< HEAD
-  private constructor(guild: Guild, data: RawGuildAuditLogData);
+  private constructor(guild: Guild, data: APIAuditLog);
   private readonly applicationCommands: Collection<Snowflake, ApplicationCommand>;
   private readonly webhooks: Collection<Snowflake, Webhook<WebhookType.ChannelFollower | WebhookType.Incoming>>;
   private readonly integrations: Collection<Snowflake | string, Integration>;
   private readonly guildScheduledEvents: Collection<Snowflake, GuildScheduledEvent>;
   private readonly autoModerationRules: Collection<Snowflake, AutoModerationRule>;
-=======
-  private constructor(guild: Guild, data: APIAuditLog);
-  private applicationCommands: Collection<Snowflake, ApplicationCommand>;
-  private webhooks: Collection<Snowflake, Webhook<WebhookType.ChannelFollower | WebhookType.Incoming>>;
-  private integrations: Collection<Snowflake | string, Integration>;
-  private guildScheduledEvents: Collection<Snowflake, GuildScheduledEvent>;
-  private autoModerationRules: Collection<Snowflake, AutoModerationRule>;
->>>>>>> 78d512c3
   public entries: Collection<Snowflake, GuildAuditLogsEntry<Event>>;
   public toJSON(): unknown;
 }
@@ -1636,13 +1562,8 @@
 }
 
 export class GuildEmoji extends BaseGuildEmoji {
-<<<<<<< HEAD
-  private constructor(client: Client<true>, data: RawGuildEmojiData, guild: Guild);
+  private constructor(client: Client<true>, data: APIEmoji, guild: Guild);
   private readonly _roles: Snowflake[];
-=======
-  private constructor(client: Client<true>, data: APIEmoji, guild: Guild);
-  private _roles: Snowflake[];
->>>>>>> 78d512c3
 
   public get deletable(): boolean;
   public guild: Guild;
@@ -1666,13 +1587,8 @@
 
 export interface GuildMember extends PartialTextBasedChannelFields<false> {}
 export class GuildMember extends Base {
-<<<<<<< HEAD
-  private constructor(client: Client<true>, data: RawGuildMemberData, guild: Guild);
+  private constructor(client: Client<true>, data: unknown, guild: Guild);
   private readonly _roles: Snowflake[];
-=======
-  private constructor(client: Client<true>, data: unknown, guild: Guild);
-  private _roles: Snowflake[];
->>>>>>> 78d512c3
   public avatar: string | null;
   public banner: string | null;
   public get bannable(): boolean;
@@ -2199,13 +2115,8 @@
 
 export class Message<InGuild extends boolean = boolean> extends Base {
   private readonly _cacheType: InGuild;
-<<<<<<< HEAD
-  private constructor(client: Client<true>, data: RawMessageData);
-  private _patch(data: RawMessageData | RawPartialMessageData): void;
-=======
   private constructor(client: Client<true>, data: APIMessage);
-  private _patch(data: GatewayMessageUpdateDispatchData | APIMessage): void;
->>>>>>> 78d512c3
+  private _patch(data: APIMessage | GatewayMessageUpdateDispatchData): void;
 
   public activity: MessageActivity | null;
   public applicationId: Snowflake | null;
@@ -2531,23 +2442,18 @@
 }
 
 export type RawMessagePayloadData =
+  | RESTPatchAPIChannelMessageJSONBody
+  | RESTPatchAPIInteractionFollowupJSONBody
+  | RESTPatchAPIInteractionOriginalResponseJSONBody
+  | RESTPatchAPIWebhookWithTokenJSONBody
   | RESTPostAPIChannelMessageJSONBody
-  | RESTPatchAPIChannelMessageJSONBody
-  | RESTPostAPIWebhookWithTokenJSONBody
-  | RESTPatchAPIWebhookWithTokenJSONBody
   | RESTPostAPIInteractionCallbackFormDataBody
-  | RESTPatchAPIInteractionOriginalResponseJSONBody
   | RESTPostAPIInteractionFollowupJSONBody
-  | RESTPatchAPIInteractionFollowupJSONBody;
+  | RESTPostAPIWebhookWithTokenJSONBody;
 
 export class MessageReaction {
-<<<<<<< HEAD
-  private constructor(client: Client<true>, data: RawMessageReactionData, message: Message);
+  private constructor(client: Client<true>, data: unknown, message: Message);
   private readonly _emoji: ApplicationEmoji | GuildEmoji | ReactionEmoji;
-=======
-  private constructor(client: Client<true>, data: unknown, message: Message);
-  private _emoji: GuildEmoji | ReactionEmoji | ApplicationEmoji;
->>>>>>> 78d512c3
 
   public burstColors: string[] | null;
   public readonly client: Client<true>;
@@ -3225,15 +3131,9 @@
 }
 
 export {
-<<<<<<< HEAD
   DiscordSnowflake as SnowflakeUtil,
   type SnowflakeGenerateOptions,
   type DeconstructedSnowflake,
-=======
-  DeconstructedSnowflake,
-  SnowflakeGenerateOptions,
-  DiscordSnowflake as SnowflakeUtil,
->>>>>>> 78d512c3
 } from '@sapphire/snowflake';
 
 export class SKU extends Base {
@@ -3671,94 +3571,19 @@
   public static resolve(bit?: BitFieldResolvable<UserFlagsString, number>): number;
 }
 
-<<<<<<< HEAD
-/**
- * @internal
- */
-export function basename(path: string, ext?: string): string;
-=======
 export function cleanCodeBlockContent(text: string): string;
->>>>>>> 78d512c3
 export function cleanContent(str: string, channel: TextBasedChannel): string;
 export function discordSort<Key, Value extends { id: Snowflake; rawPosition: number }>(
   collection: ReadonlyCollection<Key, Value>,
 ): Collection<Key, Value>;
 export function fetchRecommendedShardCount(token: string, options?: FetchRecommendedShardCountOptions): Promise<number>;
 export function flatten(obj: unknown, ...props: Record<string, boolean | string>[]): unknown;
-<<<<<<< HEAD
-
-/**
- * @internal
- */
-export function makeError(obj: MakeErrorOptions): Error;
-/**
- * @internal
- */
-export function makePlainError(err: Error): MakeErrorOptions;
-/**
- * @internal
- */
-export function moveElementInArray(
-  // eslint-disable-next-line no-restricted-syntax
-  array: unknown[],
-  element: unknown,
-  newIndex: number,
-  offset?: boolean,
-): number;
-export function parseEmoji(text: string): PartialEmoji | null;
-export function resolveColor(color: ColorResolvable): number;
-export function resolvePartialEmoji(emoji: Snowflake): PartialEmojiOnlyId;
-export function resolvePartialEmoji(emoji: Emoji | EmojiIdentifierResolvable): PartialEmoji | null;
-/**
- * @internal
- */
-export function resolveGuildEmoji(client: Client, emojiId: Snowflake): GuildEmoji | null;
-export function verifyString(data: string, error?: typeof Error, errorMessage?: string, allowEmpty?: boolean): string;
-/**
- * @internal
- */
-export function setPosition<Item extends Channel | Role>(
-  item: Item,
-  position: number,
-  relative: boolean,
-  sorted: ReadonlyCollection<Snowflake, Item>,
-  client: Client<true>,
-  route: string,
-  reason?: string,
-): Promise<{ id: Snowflake; position: number }[]>;
-export function parseWebhookURL(url: string): WebhookClientDataIdWithToken | null;
-/**
- * @internal
- */
-export function transformResolved<Cached extends CacheType>(
-  supportingData: SupportingInteractionResolvedData,
-  data?: Extract<APIApplicationCommandInteractionData, { resolved: any }>['resolved'],
-): CommandInteractionResolvedData<Cached>;
-export function resolveSKUId(resolvable: SKUResolvable): Snowflake | null;
-
-/**
- * @internal
- */
-export interface CreateChannelOptions {
-  allowFromUnknownGuild?: boolean;
-}
-
-/**
- * @internal
- */
-export function createChannel(
-  client: Client<true>,
-  data: APIChannel,
-  guild?: Guild,
-  extras?: CreateChannelOptions,
-): Channel;
-=======
+
 export function parseEmoji(text: string): PartialEmoji | null;
 export function parseWebhookURL(url: string): WebhookClientDataIdWithToken | null;
 export function resolveColor(color: ColorResolvable): number;
 export function resolveSKUId(resolvable: SKUResolvable): Snowflake | null;
 export function verifyString(data: string, error?: typeof Error, errorMessage?: string, allowEmpty?: boolean): string;
->>>>>>> 78d512c3
 
 export type ComponentData =
   | ComponentInContainerData
@@ -3942,13 +3767,8 @@
 export type GuildSoundboardSound = SoundboardSound & { get guild(): Guild; guildId: Snowflake; soundId: Snowflake };
 
 export class WelcomeChannel extends Base {
-<<<<<<< HEAD
-  private constructor(guild: Guild, data: RawWelcomeChannelData);
+  private constructor(guild: Guild, data: APIGuildWelcomeScreenChannel);
   private readonly _emoji: Omit<APIEmoji, 'animated'>;
-=======
-  private constructor(guild: Guild, data: APIGuildWelcomeScreenChannel);
-  private _emoji: Omit<APIEmoji, 'animated'>;
->>>>>>> 78d512c3
   public channelId: Snowflake;
   public guild: Guild | InviteGuild;
   public description: string;
@@ -4858,12 +4678,6 @@
   setRateLimitPerUser(rateLimitPerUser: number, reason?: string): Promise<this>;
 }
 
-<<<<<<< HEAD
-/**
- * @internal
- */
-=======
->>>>>>> 78d512c3
 export interface PartialWebhookFields {
   deleteMessage(message: APIMessage | MessageResolvable | '@original', threadId?: Snowflake): Promise<void>;
   editMessage(
@@ -4878,12 +4692,6 @@
   get url(): string;
 }
 
-<<<<<<< HEAD
-/**
- * @internal
- */
-=======
->>>>>>> 78d512c3
 export interface WebhookFields extends PartialWebhookFields {
   get createdAt(): Date;
   get createdTimestamp(): number;
@@ -6548,18 +6356,6 @@
   lifetime?: number;
 }
 
-<<<<<<< HEAD
-/**
- * @internal
- */
-export interface MakeErrorOptions {
-  message: string;
-  name: string;
-  stack: string;
-}
-
-=======
->>>>>>> 78d512c3
 export type ActionRowComponentOptions =
   | ButtonComponentData
   | ChannelSelectMenuComponentData
@@ -7080,18 +6876,6 @@
   topic?: string;
 }
 
-<<<<<<< HEAD
-/**
- * @internal
- */
-export interface SupportingInteractionResolvedData {
-  channel?: GuildTextBasedChannel;
-  client: Client;
-  guild?: Guild;
-}
-
-=======
->>>>>>> 78d512c3
 export type SweeperKey = keyof SweeperDefinitions;
 
 export type CollectionSweepFilter<Key, Value> = (value: Value, key: Key, collection: Collection<Key, Value>) => boolean;
@@ -7179,11 +6963,6 @@
 
 export type ThreadChannelResolvable = Snowflake | ThreadChannel;
 
-<<<<<<< HEAD
-export type ThreadChannelType = ChannelType.AnnouncementThread | ChannelType.PrivateThread | ChannelType.PublicThread;
-
-=======
->>>>>>> 78d512c3
 export interface GuildTextThreadCreateOptions<AllowedThreadType> extends StartThreadOptions {
   invitable?: AllowedThreadType extends ChannelType.PrivateThread ? boolean : never;
   startMessage?: MessageResolvable;
@@ -7335,14 +7114,8 @@
 // #region Voice
 
 /**
-<<<<<<< HEAD
- * Use `DiscordGatewayAdapterLibraryMethods` from `@discordjs/voice` instead.
- *
- * @internal
-=======
  * @remarks
  * Use `DiscordGatewayAdapterLibraryMethods` from `@discordjs/voice` instead.
->>>>>>> 78d512c3
  */
 export interface InternalDiscordGatewayAdapterLibraryMethods {
   destroy(): void;
@@ -7351,14 +7124,8 @@
 }
 
 /**
-<<<<<<< HEAD
- * Use `DiscordGatewayAdapterImplementerMethods` from `@discordjs/voice` instead.
- *
- * @internal
-=======
  * @remarks
  * Use `DiscordGatewayAdapterImplementerMethods` from `@discordjs/voice` instead.
->>>>>>> 78d512c3
  */
 export interface InternalDiscordGatewayAdapterImplementerMethods {
   destroy(): void;
@@ -7366,14 +7133,8 @@
 }
 
 /**
-<<<<<<< HEAD
- * Use `DiscordGatewayAdapterCreator` from `@discordjs/voice` instead.
- *
- * @internal
-=======
  * @remarks
  * Use `DiscordGatewayAdapterCreator` from `@discordjs/voice` instead.
->>>>>>> 78d512c3
  */
 export type InternalDiscordGatewayAdapterCreator = (
   methods: InternalDiscordGatewayAdapterLibraryMethods,
@@ -7387,9 +7148,4 @@
 export * from '@discordjs/rest';
 export * from '@discordjs/util';
 export * from '@discordjs/ws';
-<<<<<<< HEAD
-
-export type { Snowflake } from 'discord-api-types/v10';
-=======
-export * from 'discord-api-types/v10';
->>>>>>> 78d512c3
+export * from 'discord-api-types/v10';