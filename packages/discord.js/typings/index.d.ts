--- conflicted
+++ resolved
@@ -3178,12 +3178,8 @@
   private sequence: number;
   private closeSequence: number;
   private sessionId: string | null;
-<<<<<<< HEAD
+  private resumeURL: string | null;
   public lastPingTimestamp: number;
-=======
-  private resumeURL: string | null;
-  private lastPingTimestamp: number;
->>>>>>> 5152abf7
   private lastHeartbeatAcked: boolean;
   private readonly ratelimit: {
     queue: unknown[];
