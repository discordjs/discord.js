--- conflicted
+++ resolved
@@ -590,12 +590,7 @@
 
 export class BaseGuildEmoji extends Emoji {
   protected constructor(client: Client<true>, data: APIEmoji, guild: Guild | GuildPreview);
-<<<<<<< HEAD
-  public imageURL(options?: ImageURLOptions): string;
-=======
   public imageURL(options?: EmojiURLOptions): string;
-  public get url(): string;
->>>>>>> 2c35084e
   public available: boolean | null;
   public get createdAt(): Date;
   public get createdTimestamp(): number;
