import {
  ActionRowBuilder as BuilderActionRow,
  MessageActionRowComponentBuilder,
  ButtonBuilder as BuilderButtonComponent,
  EmbedBuilder as BuildersEmbed,
  ChannelSelectMenuBuilder as BuilderChannelSelectMenuComponent,
  MentionableSelectMenuBuilder as BuilderMentionableSelectMenuComponent,
  RoleSelectMenuBuilder as BuilderRoleSelectMenuComponent,
  StringSelectMenuBuilder as BuilderStringSelectMenuComponent,
  UserSelectMenuBuilder as BuilderUserSelectMenuComponent,
  TextInputBuilder as BuilderTextInputComponent,
  SelectMenuOptionBuilder as BuildersSelectMenuOption,
  ModalActionRowComponentBuilder,
  ModalBuilder as BuildersModal,
  AnyComponentBuilder,
  ComponentBuilder,
  type RestOrArray,
  ApplicationCommandOptionAllowedChannelTypes,
} from '@discordjs/builders';
import {
  blockQuote,
  bold,
  channelMention,
  codeBlock,
  formatEmoji,
  hideLinkEmbed,
  hyperlink,
  inlineCode,
  italic,
  quote,
  roleMention,
  spoiler,
  strikethrough,
  time,
  TimestampStyles,
  underscore,
  userMention,
} from '@discordjs/formatters';
import { Awaitable, JSONEncodable } from '@discordjs/util';
import { Collection, ReadonlyCollection } from '@discordjs/collection';
import { BaseImageURLOptions, ImageURLOptions, RawFile, REST, RESTOptions } from '@discordjs/rest';
import {
  WebSocketManager as WSWebSocketManager,
  IShardingStrategy,
  IIdentifyThrottler,
  SessionInfo,
} from '@discordjs/ws';
import {
  APIActionRowComponent,
  APIApplicationCommandInteractionData,
  APIApplicationCommandOption,
  APIAuditLogChange,
  APIButtonComponent,
  APIEmbed,
  APIEmoji,
  APIInteractionDataResolvedChannel,
  APIInteractionDataResolvedGuildMember,
  APIInteractionGuildMember,
  APIMessage,
  APIMessageComponent,
  APIOverwrite,
  APIPartialChannel,
  APIPartialEmoji,
  APIPartialGuild,
  APIRole,
  APISelectMenuComponent,
  APITemplateSerializedSourceGuild,
  APIUser,
  ButtonStyle,
  ChannelType,
  ComponentType,
  GatewayDispatchEvents,
  GatewayVoiceServerUpdateDispatchData,
  GatewayVoiceStateUpdateDispatchData,
  GuildFeature,
  GuildMFALevel,
  GuildNSFWLevel,
  GuildPremiumTier,
  GuildVerificationLevel,
  Locale,
  InteractionType,
  InviteTargetType,
  MessageType,
  OAuth2Scopes,
  RESTPostAPIApplicationCommandsJSONBody,
  Snowflake,
  StageInstancePrivacyLevel,
  StickerFormatType,
  StickerType,
  TeamMemberMembershipState,
  WebhookType,
  OverwriteType,
  GuildExplicitContentFilter,
  GuildDefaultMessageNotifications,
  ApplicationCommandPermissionType,
  ApplicationCommandOptionType,
  ApplicationCommandType,
  ActivityType,
  GuildScheduledEventEntityType,
  GuildScheduledEventPrivacyLevel,
  GuildScheduledEventStatus,
  IntegrationExpireBehavior,
  ApplicationFlags,
  PermissionFlagsBits,
  ThreadMemberFlags,
  UserFlags,
  MessageFlags,
  GuildSystemChannelFlags,
  GatewayIntentBits,
  ActivityFlags,
  AuditLogEvent,
  APIMessageComponentEmoji,
  EmbedType,
  APIActionRowComponentTypes,
  APIModalInteractionResponseCallbackData,
  APIModalSubmitInteraction,
  APIMessageActionRowComponent,
  TextInputStyle,
  APITextInputComponent,
  APIModalActionRowComponent,
  APIModalComponent,
  APISelectMenuOption,
  APIEmbedField,
  APIEmbedAuthor,
  APIEmbedFooter,
  APIEmbedImage,
  VideoQualityMode,
  LocalizationMap,
  LocaleString,
  MessageActivityType,
  APIAttachment,
  APIChannel,
  ThreadAutoArchiveDuration,
  FormattingPatterns,
  APIEmbedProvider,
  AuditLogOptionsType,
  TextChannelType,
  ChannelFlags,
  SortOrderType,
  APIMessageStringSelectInteractionData,
  APIMessageUserSelectInteractionData,
  APIStringSelectComponent,
  APIUserSelectComponent,
  APIRoleSelectComponent,
  APIMentionableSelectComponent,
  APIChannelSelectComponent,
  APIGuildMember,
  APIMessageRoleSelectInteractionData,
  APIMessageMentionableSelectInteractionData,
  APIMessageChannelSelectInteractionData,
  AutoModerationRuleKeywordPresetType,
  AutoModerationActionType,
  AutoModerationRuleEventType,
  AutoModerationRuleTriggerType,
  AuditLogRuleTriggerType,
  GatewayAutoModerationActionExecutionDispatchData,
  APIAutoModerationRule,
  ForumLayoutType,
  ApplicationRoleConnectionMetadataType,
  APIApplicationRoleConnectionMetadata,
  ImageFormat,
  GuildMemberFlags,
  RESTGetAPIGuildThreadsResult,
  RESTGetAPIGuildOnboardingResult,
  APIGuildOnboardingPrompt,
  APIGuildOnboardingPromptOption,
  GuildOnboardingPromptType,
  AttachmentFlags,
  RoleFlags,
  TeamMemberRole,
  GuildWidgetStyle,
  GuildOnboardingMode,
  APISKU,
  SKUFlags,
  SKUType,
  APIEntitlement,
  EntitlementType,
<<<<<<< HEAD
  ApplicationIntegrationType,
  InteractionContextType,
  APIAuthorizingIntegrationOwnersMap,
=======
  APIPoll,
  PollLayoutType,
  APIPollAnswer,
>>>>>>> c78af13c
} from 'discord-api-types/v10';
import { ChildProcess } from 'node:child_process';
import { EventEmitter } from 'node:events';
import { Stream } from 'node:stream';
import { MessagePort, Worker } from 'node:worker_threads';
import {
  RawActivityData,
  RawAnonymousGuildData,
  RawApplicationCommandData,
  RawApplicationData,
  RawBaseGuildData,
  RawChannelData,
  RawClientApplicationData,
  RawDMChannelData,
  RawEmojiData,
  RawGuildAuditLogData,
  RawGuildAuditLogEntryData,
  RawGuildBanData,
  RawGuildChannelData,
  RawGuildData,
  RawGuildEmojiData,
  RawGuildMemberData,
  RawGuildPreviewData,
  RawGuildScheduledEventData,
  RawGuildTemplateData,
  RawIntegrationApplicationData,
  RawIntegrationData,
  RawInteractionData,
  RawInviteData,
  RawInviteGuildData,
  RawInviteStageInstance,
  RawMessageButtonInteractionData,
  RawMessageComponentInteractionData,
  RawMessageData,
  RawMessagePayloadData,
  RawMessageReactionData,
  RawOAuth2GuildData,
  RawPartialGroupDMChannelData,
  RawPartialMessageData,
  RawPermissionOverwriteData,
  RawPresenceData,
  RawReactionEmojiData,
  RawRichPresenceAssets,
  RawRoleData,
  RawStageInstanceData,
  RawStickerData,
  RawStickerPackData,
  RawTeamData,
  RawTeamMemberData,
  RawThreadChannelData,
  RawThreadMemberData,
  RawTypingData,
  RawUserData,
  RawVoiceRegionData,
  RawVoiceStateData,
  RawWebhookData,
  RawWelcomeChannelData,
  RawWelcomeScreenData,
  RawWidgetData,
  RawWidgetMemberData,
} from './rawDataTypes.js';

declare module 'node:events' {
  class EventEmitter {
    // Add type overloads for client events.
    public static once<Emitter extends EventEmitter, Event extends keyof ClientEvents>(
      eventEmitter: Emitter,
      eventName: Emitter extends Client ? Event : string,
    ): Promise<Emitter extends Client ? ClientEvents[Event] : any[]>;
    public static on<Emitter extends EventEmitter, Events extends keyof ClientEvents>(
      eventEmitter: Emitter,
      eventName: Emitter extends Client ? Events : string,
    ): AsyncIterableIterator<Emitter extends Client ? ClientEvents[Events] : any>;
  }
}

//#region Classes

export class Activity {
  private constructor(presence: Presence, data?: RawActivityData);
  public readonly presence: Presence;
  public applicationId: Snowflake | null;
  public assets: RichPresenceAssets | null;
  public buttons: string[];
  public get createdAt(): Date;
  public createdTimestamp: number;
  public details: string | null;
  public emoji: Emoji | null;
  public flags: Readonly<ActivityFlagsBitField>;
  public name: string;
  public party: {
    id: string | null;
    size: [number, number];
  } | null;
  public state: string | null;
  public syncId: string | null;
  public timestamps: {
    start: Date | null;
    end: Date | null;
  } | null;
  public type: ActivityType;
  public url: string | null;
  public equals(activity: Activity): boolean;
  public toString(): string;
}

export type ActivityFlagsString = keyof typeof ActivityFlags;

export interface BaseComponentData {
  type: ComponentType;
}

export type MessageActionRowComponentData =
  | JSONEncodable<APIMessageActionRowComponent>
  | ButtonComponentData
  | StringSelectMenuComponentData
  | UserSelectMenuComponentData
  | RoleSelectMenuComponentData
  | MentionableSelectMenuComponentData
  | ChannelSelectMenuComponentData;

export type ModalActionRowComponentData = JSONEncodable<APIModalActionRowComponent> | TextInputComponentData;

export type ActionRowComponentData = MessageActionRowComponentData | ModalActionRowComponentData;

export type ActionRowComponent = MessageActionRowComponent | ModalActionRowComponent;

export interface ActionRowData<ComponentType extends JSONEncodable<APIActionRowComponentTypes> | ActionRowComponentData>
  extends BaseComponentData {
  components: readonly ComponentType[];
}

export class ActionRowBuilder<
  ComponentType extends AnyComponentBuilder = AnyComponentBuilder,
> extends BuilderActionRow<ComponentType> {
  public constructor(
    data?: Partial<
      | ActionRowData<ActionRowComponentData | JSONEncodable<APIActionRowComponentTypes>>
      | APIActionRowComponent<APIMessageActionRowComponent | APIModalActionRowComponent>
    >,
  );
  public static from<ComponentType extends AnyComponentBuilder = AnyComponentBuilder>(
    other:
      | JSONEncodable<APIActionRowComponent<ReturnType<ComponentType['toJSON']>>>
      | APIActionRowComponent<ReturnType<ComponentType['toJSON']>>,
  ): ActionRowBuilder<ComponentType>;
}

export type MessageActionRowComponent =
  | ButtonComponent
  | StringSelectMenuComponent
  | UserSelectMenuComponent
  | RoleSelectMenuComponent
  | MentionableSelectMenuComponent
  | ChannelSelectMenuComponent;
export type ModalActionRowComponent = TextInputComponent;

export class ActionRow<ComponentType extends MessageActionRowComponent | ModalActionRowComponent> extends Component<
  APIActionRowComponent<APIMessageActionRowComponent | APIModalActionRowComponent>
> {
  private constructor(data: APIActionRowComponent<APIMessageActionRowComponent | APIModalActionRowComponent>);
  public readonly components: ComponentType[];
  public toJSON(): APIActionRowComponent<ReturnType<ComponentType['toJSON']>>;
}

export class ActivityFlagsBitField extends BitField<ActivityFlagsString> {
  public static Flags: typeof ActivityFlags;
  public static resolve(bit?: BitFieldResolvable<ActivityFlagsString, number>): number;
}

export abstract class AnonymousGuild extends BaseGuild {
  protected constructor(client: Client<true>, data: RawAnonymousGuildData, immediatePatch?: boolean);
  public banner: string | null;
  public description: string | null;
  public nsfwLevel: GuildNSFWLevel;
  public premiumSubscriptionCount: number | null;
  public splash: string | null;
  public vanityURLCode: string | null;
  public verificationLevel: GuildVerificationLevel;
  public bannerURL(options?: ImageURLOptions): string | null;
  public splashURL(options?: ImageURLOptions): string | null;
}

export class AutoModerationActionExecution {
  private constructor(data: GatewayAutoModerationActionExecutionDispatchData, guild: Guild);
  public guild: Guild;
  public action: AutoModerationAction;
  public ruleId: Snowflake;
  public ruleTriggerType: AutoModerationRuleTriggerType;
  public get user(): User | null;
  public userId: Snowflake;
  public get channel(): GuildTextBasedChannel | ForumChannel | MediaChannel | null;
  public channelId: Snowflake | null;
  public get member(): GuildMember | null;
  public messageId: Snowflake | null;
  public alertSystemMessageId: Snowflake | null;
  public content: string;
  public matchedKeyword: string | null;
  public matchedContent: string | null;
  public get autoModerationRule(): AutoModerationRule | null;
}

export class AutoModerationRule extends Base {
  private constructor(client: Client<true>, data: APIAutoModerationRule, guild: Guild);
  public id: Snowflake;
  public guild: Guild;
  public name: string;
  public creatorId: Snowflake;
  public eventType: AutoModerationRuleEventType;
  public triggerType: AutoModerationRuleTriggerType;
  public triggerMetadata: AutoModerationTriggerMetadata;
  public actions: AutoModerationAction[];
  public enabled: boolean;
  public exemptRoles: Collection<Snowflake, Role>;
  public exemptChannels: Collection<Snowflake, GuildBasedChannel>;
  public edit(options: AutoModerationRuleEditOptions): Promise<AutoModerationRule>;
  public delete(reason?: string): Promise<void>;
  public setName(name: string, reason?: string): Promise<AutoModerationRule>;
  public setEventType(eventType: AutoModerationRuleEventType, reason?: string): Promise<AutoModerationRule>;
  public setKeywordFilter(keywordFilter: readonly string[], reason?: string): Promise<AutoModerationRule>;
  public setRegexPatterns(regexPatterns: readonly string[], reason?: string): Promise<AutoModerationRule>;
  public setPresets(
    presets: readonly AutoModerationRuleKeywordPresetType[],
    reason?: string,
  ): Promise<AutoModerationRule>;
  public setAllowList(allowList: readonly string[], reason?: string): Promise<AutoModerationRule>;
  public setMentionTotalLimit(mentionTotalLimit: number, reason?: string): Promise<AutoModerationRule>;
  public setMentionRaidProtectionEnabled(
    mentionRaidProtectionEnabled: boolean,
    reason?: string,
  ): Promise<AutoModerationRule>;
  public setActions(actions: readonly AutoModerationActionOptions[], reason?: string): Promise<AutoModerationRule>;
  public setEnabled(enabled?: boolean, reason?: string): Promise<AutoModerationRule>;
  public setExemptRoles(
    roles: ReadonlyCollection<Snowflake, Role> | readonly RoleResolvable[],
    reason?: string,
  ): Promise<AutoModerationRule>;
  public setExemptChannels(
    channels: ReadonlyCollection<Snowflake, GuildBasedChannel> | readonly GuildChannelResolvable[],
    reason?: string,
  ): Promise<AutoModerationRule>;
}

export abstract class Application extends Base {
  protected constructor(client: Client<true>, data: RawApplicationData);
  public get createdAt(): Date;
  public get createdTimestamp(): number;
  public description: string | null;
  public icon: string | null;
  public id: Snowflake;
  public name: string | null;
  public coverURL(options?: ImageURLOptions): string | null;
  public iconURL(options?: ImageURLOptions): string | null;
  public toJSON(): unknown;
  public toString(): string | null;
}

export class ApplicationCommand<PermissionsFetchType = {}> extends Base {
  private constructor(client: Client<true>, data: RawApplicationCommandData, guild?: Guild, guildId?: Snowflake);
  public applicationId: Snowflake;
  public contexts: InteractionContextType[] | null;
  public get createdAt(): Date;
  public get createdTimestamp(): number;
  public defaultMemberPermissions: Readonly<PermissionsBitField> | null;
  public description: string;
  public descriptionLocalizations: LocalizationMap | null;
  public descriptionLocalized: string | null;
  /** @deprecated Use {@link ApplicationCommand.contexts} instead */
  public dmPermission: boolean | null;
  public guild: Guild | null;
  public guildId: Snowflake | null;
  public get manager(): ApplicationCommandManager;
  public id: Snowflake;
  public integrationTypes: ApplicationIntegrationType[] | null;
  public name: string;
  public nameLocalizations: LocalizationMap | null;
  public nameLocalized: string | null;
  public options: (ApplicationCommandOption & { nameLocalized?: string; descriptionLocalized?: string })[];
  public permissions: ApplicationCommandPermissionsManager<
    PermissionsFetchType,
    PermissionsFetchType,
    Guild | null,
    Snowflake
  >;
  public type: ApplicationCommandType;
  public version: Snowflake;
  public nsfw: boolean;
  public delete(): Promise<ApplicationCommand<PermissionsFetchType>>;
  public edit(data: Partial<ApplicationCommandData>): Promise<ApplicationCommand<PermissionsFetchType>>;
  public setName(name: string): Promise<ApplicationCommand<PermissionsFetchType>>;
  public setNameLocalizations(nameLocalizations: LocalizationMap): Promise<ApplicationCommand<PermissionsFetchType>>;
  public setDescription(description: string): Promise<ApplicationCommand<PermissionsFetchType>>;
  public setDescriptionLocalizations(
    descriptionLocalizations: LocalizationMap,
  ): Promise<ApplicationCommand<PermissionsFetchType>>;
  public setDefaultMemberPermissions(
    defaultMemberPermissions: PermissionResolvable | null,
  ): Promise<ApplicationCommand<PermissionsFetchType>>;
  public setDMPermission(dmPermission?: boolean): Promise<ApplicationCommand<PermissionsFetchType>>;
  public setOptions(
    options: readonly ApplicationCommandOptionData[],
  ): Promise<ApplicationCommand<PermissionsFetchType>>;
  public equals(
    command: ApplicationCommand | ApplicationCommandData | RawApplicationCommandData,
    enforceOptionOrder?: boolean,
  ): boolean;
  public static optionsEqual(
    existing: readonly ApplicationCommandOption[],
    options:
      | readonly ApplicationCommandOption[]
      | readonly ApplicationCommandOptionData[]
      | readonly APIApplicationCommandOption[],
    enforceOptionOrder?: boolean,
  ): boolean;
  private static _optionEquals(
    existing: ApplicationCommandOption,
    options: ApplicationCommandOption | ApplicationCommandOptionData | APIApplicationCommandOption,
    enforceOptionOrder?: boolean,
  ): boolean;
  private static transformOption(option: ApplicationCommandOptionData, received?: boolean): unknown;
  private static transformCommand(command: ApplicationCommandData): RESTPostAPIApplicationCommandsJSONBody;
  private static isAPICommandData(command: object): command is RESTPostAPIApplicationCommandsJSONBody;
}

export class ApplicationRoleConnectionMetadata {
  private constructor(data: APIApplicationRoleConnectionMetadata);
  public name: string;
  public nameLocalizations: LocalizationMap | null;
  public description: string;
  public descriptionLocalizations: LocalizationMap | null;
  public key: string;
  public type: ApplicationRoleConnectionMetadataType;
}

export type ApplicationResolvable = Application | Activity | Snowflake;

export class ApplicationFlagsBitField extends BitField<ApplicationFlagsString> {
  public static Flags: typeof ApplicationFlags;
  public static resolve(bit?: BitFieldResolvable<ApplicationFlagsString, number>): number;
}

export type ApplicationFlagsResolvable = BitFieldResolvable<ApplicationFlagsString, number>;

export type AutoModerationRuleResolvable = AutoModerationRule | Snowflake;

export abstract class Base {
  public constructor(client: Client<true>);
  public readonly client: Client<true>;
  public toJSON(...props: Record<string, boolean | string>[]): unknown;
  public valueOf(): string;
}

export class BaseClient extends EventEmitter implements AsyncDisposable {
  public constructor(options?: ClientOptions | WebhookClientOptions);
  private decrementMaxListeners(): void;
  private incrementMaxListeners(): void;

  public options: ClientOptions | WebhookClientOptions;
  public rest: REST;
  public destroy(): void;
  public toJSON(...props: Record<string, boolean | string>[]): unknown;
  public [Symbol.asyncDispose](): Promise<void>;
}

export type GuildCacheMessage<Cached extends CacheType> = CacheTypeReducer<
  Cached,
  Message<true>,
  APIMessage,
  Message | APIMessage,
  Message | APIMessage
>;

export type BooleanCache<Cached extends CacheType> = Cached extends 'cached' ? true : false;

export abstract class CommandInteraction<Cached extends CacheType = CacheType> extends BaseInteraction<Cached> {
  public authorizingIntegrationOwners: APIAuthorizingIntegrationOwnersMap;
  public type: InteractionType.ApplicationCommand;
  public get command(): ApplicationCommand | ApplicationCommand<{ guild: GuildResolvable }> | null;
  public options: Omit<
    CommandInteractionOptionResolver<Cached>,
    | 'getMessage'
    | 'getFocused'
    | 'getMentionable'
    | 'getRole'
    | 'getUser'
    | 'getMember'
    | 'getAttachment'
    | 'getNumber'
    | 'getInteger'
    | 'getString'
    | 'getChannel'
    | 'getBoolean'
    | 'getSubcommandGroup'
    | 'getSubcommand'
  >;
  public channelId: Snowflake;
  public commandId: Snowflake;
  public commandName: string;
  public commandType: ApplicationCommandType;
  public commandGuildId: Snowflake | null;
  public context: InteractionContextType | null;
  public deferred: boolean;
  public ephemeral: boolean | null;
  public replied: boolean;
  public webhook: InteractionWebhook;
  public inGuild(): this is CommandInteraction<'raw' | 'cached'>;
  public inCachedGuild(): this is CommandInteraction<'cached'>;
  public inRawGuild(): this is CommandInteraction<'raw'>;
  public deferReply(
    options: InteractionDeferReplyOptions & { fetchReply: true },
  ): Promise<Message<BooleanCache<Cached>>>;
  public deferReply(options?: InteractionDeferReplyOptions): Promise<InteractionResponse<BooleanCache<Cached>>>;
  public deleteReply(message?: MessageResolvable | '@original'): Promise<void>;
  public editReply(
    options: string | MessagePayload | InteractionEditReplyOptions,
  ): Promise<Message<BooleanCache<Cached>>>;
  public fetchReply(message?: Snowflake | '@original'): Promise<Message<BooleanCache<Cached>>>;
  public followUp(options: string | MessagePayload | InteractionReplyOptions): Promise<Message<BooleanCache<Cached>>>;
  public reply(options: InteractionReplyOptions & { fetchReply: true }): Promise<Message<BooleanCache<Cached>>>;
  public reply(
    options: string | MessagePayload | InteractionReplyOptions,
  ): Promise<InteractionResponse<BooleanCache<Cached>>>;
  public showModal(
    modal:
      | JSONEncodable<APIModalInteractionResponseCallbackData>
      | ModalComponentData
      | APIModalInteractionResponseCallbackData,
  ): Promise<void>;
  public sendPremiumRequired(): Promise<void>;
  public awaitModalSubmit(
    options: AwaitModalSubmitOptions<ModalSubmitInteraction>,
  ): Promise<ModalSubmitInteraction<Cached>>;
  private transformOption(
    option: APIApplicationCommandOption,
    resolved: APIApplicationCommandInteractionData['resolved'],
  ): CommandInteractionOption<Cached>;
}

export class InteractionResponse<Cached extends boolean = boolean> {
  private constructor(interaction: Interaction, id?: Snowflake);
  public interaction: Interaction<WrapBooleanCache<Cached>>;
  public client: Client;
  public id: Snowflake;
  public get createdAt(): Date;
  public get createdTimestamp(): number;
  public awaitMessageComponent<ComponentType extends MessageComponentType>(
    options?: AwaitMessageCollectorOptionsParams<ComponentType, Cached>,
  ): Promise<MappedInteractionTypes<Cached>[ComponentType]>;
  public createMessageComponentCollector<ComponentType extends MessageComponentType>(
    options?: MessageCollectorOptionsParams<ComponentType, Cached>,
  ): InteractionCollector<MappedInteractionTypes<Cached>[ComponentType]>;
  public delete(): Promise<void>;
  public edit(options: string | MessagePayload | WebhookMessageEditOptions): Promise<Message>;
  public fetch(): Promise<Message>;
}

export abstract class BaseGuild extends Base {
  protected constructor(client: Client<true>, data: RawBaseGuildData);
  public get createdAt(): Date;
  public get createdTimestamp(): number;
  public features: `${GuildFeature}`[];
  public icon: string | null;
  public id: Snowflake;
  public name: string;
  public get nameAcronym(): string;
  public get partnered(): boolean;
  public get verified(): boolean;
  public fetch(): Promise<Guild>;
  public iconURL(options?: ImageURLOptions): string | null;
  public toString(): string;
}

export class BaseGuildEmoji extends Emoji {
  protected constructor(client: Client<true>, data: RawGuildEmojiData, guild: Guild | GuildPreview);
  public imageURL(options?: BaseImageURLOptions): string;
  public get url(): string;
  public available: boolean | null;
  public get createdAt(): Date;
  public get createdTimestamp(): number;
  public guild: Guild | GuildPreview;
  public id: Snowflake;
  public managed: boolean | null;
  public requiresColons: boolean | null;
}

// tslint:disable-next-line no-empty-interface
export interface BaseGuildTextChannel extends TextBasedChannelFields<true> {}
export class BaseGuildTextChannel extends GuildChannel {
  protected constructor(guild: Guild, data?: RawGuildChannelData, client?: Client<true>, immediatePatch?: boolean);
  public defaultAutoArchiveDuration?: ThreadAutoArchiveDuration;
  public defaultThreadRateLimitPerUser: number | null;
  public rateLimitPerUser: number | null;
  public nsfw: boolean;
  public threads: GuildTextThreadManager<AllowedThreadTypeForTextChannel | AllowedThreadTypeForNewsChannel>;
  public topic: string | null;
  public createInvite(options?: InviteCreateOptions): Promise<Invite>;
  public fetchInvites(cache?: boolean): Promise<Collection<string, Invite>>;
  public setDefaultAutoArchiveDuration(
    defaultAutoArchiveDuration: ThreadAutoArchiveDuration,
    reason?: string,
  ): Promise<this>;
  public setTopic(topic: string | null, reason?: string): Promise<this>;
  public setType(type: ChannelType.GuildText, reason?: string): Promise<TextChannel>;
  public setType(type: ChannelType.GuildAnnouncement, reason?: string): Promise<NewsChannel>;
}

// tslint:disable-next-line no-empty-interface
export interface BaseGuildVoiceChannel extends Omit<TextBasedChannelFields<true>, 'lastPinTimestamp' | 'lastPinAt'> {}
export class BaseGuildVoiceChannel extends GuildChannel {
  public constructor(guild: Guild, data?: RawGuildChannelData);
  public bitrate: number;
  public get full(): boolean;
  public get joinable(): boolean;
  public get members(): Collection<Snowflake, GuildMember>;
  public nsfw: boolean;
  public rateLimitPerUser: number | null;
  public rtcRegion: string | null;
  public userLimit: number;
  public videoQualityMode: VideoQualityMode | null;
  public createInvite(options?: InviteCreateOptions): Promise<Invite>;
  public fetchInvites(cache?: boolean): Promise<Collection<string, Invite>>;
  public setBitrate(bitrate: number, reason?: string): Promise<this>;
  public setRTCRegion(rtcRegion: string | null, reason?: string): Promise<this>;
  public setUserLimit(userLimit: number, reason?: string): Promise<this>;
  public setVideoQualityMode(videoQualityMode: VideoQualityMode, reason?: string): Promise<this>;
}

export type EnumLike<Enum, Value> = Record<keyof Enum, Value>;

export class BitField<Flags extends string, Type extends number | bigint = number> {
  public constructor(bits?: BitFieldResolvable<Flags, Type>);
  public bitfield: Type;
  public add(...bits: BitFieldResolvable<Flags, Type>[]): BitField<Flags, Type>;
  public any(bit: BitFieldResolvable<Flags, Type>): boolean;
  public equals(bit: BitFieldResolvable<Flags, Type>): boolean;
  public freeze(): Readonly<BitField<Flags, Type>>;
  public has(bit: BitFieldResolvable<Flags, Type>): boolean;
  public missing(bits: BitFieldResolvable<Flags, Type>, ...hasParams: readonly unknown[]): Flags[];
  public remove(...bits: BitFieldResolvable<Flags, Type>[]): BitField<Flags, Type>;
  public serialize(...hasParams: readonly unknown[]): Record<Flags, boolean>;
  public toArray(...hasParams: readonly unknown[]): Flags[];
  public toJSON(): Type extends number ? number : string;
  public valueOf(): Type;
  public [Symbol.iterator](): IterableIterator<Flags>;
  public static Flags: EnumLike<unknown, number | bigint>;
  public static resolve(bit?: BitFieldResolvable<string, number | bigint>): number | bigint;
}

export class ButtonInteraction<Cached extends CacheType = CacheType> extends MessageComponentInteraction<Cached> {
  private constructor(client: Client<true>, data: RawMessageButtonInteractionData);
  public componentType: ComponentType.Button;
  public get component(): CacheTypeReducer<
    Cached,
    ButtonComponent,
    APIButtonComponent,
    ButtonComponent | APIButtonComponent,
    ButtonComponent | APIButtonComponent
  >;
  public inGuild(): this is ButtonInteraction<'raw' | 'cached'>;
  public inCachedGuild(): this is ButtonInteraction<'cached'>;
  public inRawGuild(): this is ButtonInteraction<'raw'>;
}

export type AnyComponent =
  | APIMessageComponent
  | APIModalComponent
  | APIActionRowComponent<APIMessageActionRowComponent | APIModalActionRowComponent>;

export class Component<RawComponentData extends AnyComponent = AnyComponent> {
  public readonly data: Readonly<RawComponentData>;
  public get type(): RawComponentData['type'];
  public toJSON(): RawComponentData;
  public equals(other: this | RawComponentData): boolean;
}

export class ButtonComponent extends Component<APIButtonComponent> {
  private constructor(data: APIButtonComponent);
  public get style(): ButtonStyle;
  public get label(): string | null;
  public get emoji(): APIMessageComponentEmoji | null;
  public get disabled(): boolean;
  public get customId(): string | null;
  public get url(): string | null;
}

export type ComponentEmojiResolvable = APIMessageComponentEmoji | string;

export class ButtonBuilder extends BuilderButtonComponent {
  public constructor(data?: Partial<ButtonComponentData> | Partial<APIButtonComponent>);
  public static from(other: JSONEncodable<APIButtonComponent> | APIButtonComponent): ButtonBuilder;
  public override setEmoji(emoji: ComponentEmojiResolvable): this;
}

export class StringSelectMenuBuilder extends BuilderStringSelectMenuComponent {
  public constructor(data?: Partial<StringSelectMenuComponentData | APIStringSelectComponent>);
  private static normalizeEmoji(
    selectMenuOption: JSONEncodable<APISelectMenuOption> | SelectMenuComponentOptionData,
  ): (APISelectMenuOption | StringSelectMenuOptionBuilder)[];
  public override addOptions(
    ...options: RestOrArray<BuildersSelectMenuOption | SelectMenuComponentOptionData | APISelectMenuOption>
  ): this;
  public override setOptions(
    ...options: RestOrArray<BuildersSelectMenuOption | SelectMenuComponentOptionData | APISelectMenuOption>
  ): this;
  public static from(
    other: JSONEncodable<APIStringSelectComponent> | APIStringSelectComponent,
  ): StringSelectMenuBuilder;
}

export {
  /** @deprecated Use {@link StringSelectMenuBuilder} instead */
  StringSelectMenuBuilder as SelectMenuBuilder,
  /** @deprecated Use {@link StringSelectMenuOptionBuilder} instead */
  StringSelectMenuOptionBuilder as SelectMenuOptionBuilder,
};

export class UserSelectMenuBuilder extends BuilderUserSelectMenuComponent {
  public constructor(data?: Partial<UserSelectMenuComponentData | APIUserSelectComponent>);
  public static from(other: JSONEncodable<APIUserSelectComponent> | APIUserSelectComponent): UserSelectMenuBuilder;
}

export class RoleSelectMenuBuilder extends BuilderRoleSelectMenuComponent {
  public constructor(data?: Partial<RoleSelectMenuComponentData | APIRoleSelectComponent>);
  public static from(other: JSONEncodable<APIRoleSelectComponent> | APIRoleSelectComponent): RoleSelectMenuBuilder;
}

export class MentionableSelectMenuBuilder extends BuilderMentionableSelectMenuComponent {
  public constructor(data?: Partial<MentionableSelectMenuComponentData | APIMentionableSelectComponent>);
  public static from(
    other: JSONEncodable<APIMentionableSelectComponent> | APIMentionableSelectComponent,
  ): MentionableSelectMenuBuilder;
}

export class ChannelSelectMenuBuilder extends BuilderChannelSelectMenuComponent {
  public constructor(data?: Partial<ChannelSelectMenuComponentData | APIChannelSelectComponent>);
  public static from(
    other: JSONEncodable<APIChannelSelectComponent> | APIChannelSelectComponent,
  ): ChannelSelectMenuBuilder;
}

export class StringSelectMenuOptionBuilder extends BuildersSelectMenuOption {
  public constructor(data?: SelectMenuComponentOptionData | APISelectMenuOption);
  public override setEmoji(emoji: ComponentEmojiResolvable): this;
  public static from(other: JSONEncodable<APISelectMenuOption> | APISelectMenuOption): StringSelectMenuOptionBuilder;
}

export class ModalBuilder extends BuildersModal {
  public constructor(data?: Partial<ModalComponentData> | Partial<APIModalInteractionResponseCallbackData>);
  public static from(
    other: JSONEncodable<APIModalInteractionResponseCallbackData> | APIModalInteractionResponseCallbackData,
  ): ModalBuilder;
}

export class TextInputBuilder extends BuilderTextInputComponent {
  public constructor(data?: Partial<TextInputComponentData | APITextInputComponent>);
  public static from(other: JSONEncodable<APITextInputComponent> | APITextInputComponent): TextInputBuilder;
}

export class TextInputComponent extends Component<APITextInputComponent> {
  public get customId(): string;
  public get value(): string;
}

export class BaseSelectMenuComponent<Data extends APISelectMenuComponent> extends Component<Data> {
  protected constructor(data: Data);
  public get placeholder(): string | null;
  public get maxValues(): number | null;
  public get minValues(): number | null;
  public get customId(): string;
  public get disabled(): boolean;
}

export class StringSelectMenuComponent extends BaseSelectMenuComponent<APIStringSelectComponent> {
  public get options(): APISelectMenuOption[];
}

export {
  /** @deprecated Use {@link StringSelectMenuComponent} instead */
  StringSelectMenuComponent as SelectMenuComponent,
};

export class UserSelectMenuComponent extends BaseSelectMenuComponent<APIUserSelectComponent> {}

export class RoleSelectMenuComponent extends BaseSelectMenuComponent<APIRoleSelectComponent> {}

export class MentionableSelectMenuComponent extends BaseSelectMenuComponent<APIMentionableSelectComponent> {}

export class ChannelSelectMenuComponent extends BaseSelectMenuComponent<APIChannelSelectComponent> {
  public getChannelTypes(): ChannelType[] | null;
}

export interface EmbedData {
  title?: string;
  type?: EmbedType;
  description?: string;
  url?: string;
  timestamp?: string | number | Date;
  color?: number;
  footer?: EmbedFooterData;
  image?: EmbedAssetData;
  thumbnail?: EmbedAssetData;
  provider?: APIEmbedProvider;
  author?: EmbedAuthorData;
  fields?: readonly APIEmbedField[];
  video?: EmbedAssetData;
}

export interface IconData {
  iconURL?: string;
  proxyIconURL?: string;
}

export interface EmbedAuthorData extends Omit<APIEmbedAuthor, 'icon_url' | 'proxy_icon_url'>, IconData {}

export interface EmbedFooterData extends Omit<APIEmbedFooter, 'icon_url' | 'proxy_icon_url'>, IconData {}

export interface EmbedAssetData extends Omit<APIEmbedImage, 'proxy_url'> {
  proxyURL?: string;
}

export class EmbedBuilder extends BuildersEmbed {
  public constructor(data?: EmbedData | APIEmbed);
  public override setColor(color: ColorResolvable | null): this;
  public static from(other: JSONEncodable<APIEmbed> | APIEmbed): EmbedBuilder;
  public get length(): number;
}

export class Embed {
  private constructor(data: APIEmbed);
  public readonly data: Readonly<APIEmbed>;
  public get fields(): APIEmbedField[];
  public get footer(): EmbedFooterData | null;
  public get title(): string | null;
  public get description(): string | null;
  public get url(): string | null;
  public get color(): number | null;
  public get hexColor(): string | null;
  public get timestamp(): string | null;
  public get thumbnail(): EmbedAssetData | null;
  public get image(): EmbedAssetData | null;
  public get author(): EmbedAuthorData | null;
  public get provider(): APIEmbedProvider | null;
  public get video(): EmbedAssetData | null;
  public get length(): number;
  public equals(other: Embed | APIEmbed): boolean;
  public toJSON(): APIEmbed;
}

export interface MappedChannelCategoryTypes {
  [ChannelType.GuildAnnouncement]: NewsChannel;
  [ChannelType.GuildVoice]: VoiceChannel;
  [ChannelType.GuildText]: TextChannel;
  [ChannelType.GuildStageVoice]: StageChannel;
  [ChannelType.GuildForum]: ForumChannel;
  [ChannelType.GuildMedia]: MediaChannel;
}

export type CategoryChannelType = Exclude<
  ChannelType,
  | ChannelType.DM
  | ChannelType.GroupDM
  | ChannelType.PublicThread
  | ChannelType.AnnouncementThread
  | ChannelType.PrivateThread
  | ChannelType.GuildCategory
  | ChannelType.GuildDirectory
>;

export class CategoryChannel extends GuildChannel {
  public get children(): CategoryChannelChildManager;
  public type: ChannelType.GuildCategory;
  public get parent(): null;
  public parentId: null;
}

export type CategoryChannelResolvable = Snowflake | CategoryChannel;

export type ChannelFlagsString = keyof typeof ChannelFlags;

export type ChannelFlagsResolvable = BitFieldResolvable<ChannelFlagsString, number>;

export class ChannelFlagsBitField extends BitField<ChannelFlagsString> {
  public static Flags: typeof ChannelFlags;
  public static resolve(bit?: BitFieldResolvable<ChannelFlagsString, ChannelFlags>): number;
}

export abstract class BaseChannel extends Base {
  public constructor(client: Client<true>, data?: RawChannelData, immediatePatch?: boolean);
  public get createdAt(): Date | null;
  public get createdTimestamp(): number | null;
  public id: Snowflake;
  public flags: Readonly<ChannelFlagsBitField> | null;
  public get partial(): false;
  public type: ChannelType;
  public get url(): string;
  public delete(): Promise<this>;
  public fetch(force?: boolean): Promise<this>;
  public isThread(): this is AnyThreadChannel;
  public isTextBased(): this is TextBasedChannel;
  public isDMBased(): this is PartialGroupDMChannel | DMChannel | PartialDMChannel;
  public isVoiceBased(): this is VoiceBasedChannel;
  public isThreadOnly(): this is ThreadOnlyChannel;
  public toString(): ChannelMention | UserMention;
}

export type If<Value extends boolean, TrueResult, FalseResult = null> = Value extends true
  ? TrueResult
  : Value extends false
    ? FalseResult
    : TrueResult | FalseResult;

export class Client<Ready extends boolean = boolean> extends BaseClient {
  public constructor(options: ClientOptions);
  private actions: unknown;
  private presence: ClientPresence;
  private _eval(script: string): unknown;
  private _validateOptions(options: ClientOptions): void;
  private get _censoredToken(): string | null;
  // This a technique used to brand the ready state. Or else we'll get `never` errors on typeguard checks.
  private readonly _ready: Ready;

  public application: If<Ready, ClientApplication>;
  public channels: ChannelManager;
  public get emojis(): BaseGuildEmojiManager;
  public guilds: GuildManager;
  public options: Omit<ClientOptions, 'intents'> & { intents: IntentsBitField };
  public get readyAt(): If<Ready, Date>;
  public readyTimestamp: If<Ready, number>;
  public sweepers: Sweepers;
  public shard: ShardClientUtil | null;
  public token: If<Ready, string, string | null>;
  public get uptime(): If<Ready, number>;
  public user: If<Ready, ClientUser>;
  public users: UserManager;
  public voice: ClientVoiceManager;
  public ws: WebSocketManager;
  public destroy(): Promise<void>;
  public deleteWebhook(id: Snowflake, options?: WebhookDeleteOptions): Promise<void>;
  public fetchGuildPreview(guild: GuildResolvable): Promise<GuildPreview>;
  public fetchInvite(invite: InviteResolvable, options?: ClientFetchInviteOptions): Promise<Invite>;
  public fetchGuildTemplate(template: GuildTemplateResolvable): Promise<GuildTemplate>;
  public fetchVoiceRegions(): Promise<Collection<string, VoiceRegion>>;
  public fetchSticker(id: Snowflake): Promise<Sticker>;
  public fetchStickerPacks(): Promise<Collection<Snowflake, StickerPack>>;
  /** @deprecated Use {@link Client.fetchStickerPacks} instead. */
  public fetchPremiumStickerPacks(): ReturnType<Client['fetchStickerPacks']>;
  public fetchWebhook(id: Snowflake, token?: string): Promise<Webhook>;
  public fetchGuildWidget(guild: GuildResolvable): Promise<Widget>;
  public generateInvite(options?: InviteGenerationOptions): string;
  public login(token?: string): Promise<string>;
  public isReady(): this is Client<true>;
  public toJSON(): unknown;

  public on<Event extends keyof ClientEvents>(event: Event, listener: (...args: ClientEvents[Event]) => void): this;
  public on<Event extends string | symbol>(
    event: Exclude<Event, keyof ClientEvents>,
    listener: (...args: any[]) => void,
  ): this;

  public once<Event extends keyof ClientEvents>(event: Event, listener: (...args: ClientEvents[Event]) => void): this;
  public once<Event extends string | symbol>(
    event: Exclude<Event, keyof ClientEvents>,
    listener: (...args: any[]) => void,
  ): this;

  public emit<Event extends keyof ClientEvents>(event: Event, ...args: ClientEvents[Event]): boolean;
  public emit<Event extends string | symbol>(event: Exclude<Event, keyof ClientEvents>, ...args: unknown[]): boolean;

  public off<Event extends keyof ClientEvents>(event: Event, listener: (...args: ClientEvents[Event]) => void): this;
  public off<Event extends string | symbol>(
    event: Exclude<Event, keyof ClientEvents>,
    listener: (...args: any[]) => void,
  ): this;

  public removeAllListeners<Event extends keyof ClientEvents>(event?: Event): this;
  public removeAllListeners<Event extends string | symbol>(event?: Exclude<Event, keyof ClientEvents>): this;
}

export class ClientApplication extends Application {
  private constructor(client: Client<true>, data: RawClientApplicationData);
  public botPublic: boolean | null;
  public botRequireCodeGrant: boolean | null;
  public bot: User | null;
  public commands: ApplicationCommandManager;
  public entitlements: EntitlementManager;
  public guildId: Snowflake | null;
  public get guild(): Guild | null;
  public cover: string | null;
  public flags: Readonly<ApplicationFlagsBitField>;
  public approximateGuildCount: number | null;
  public tags: string[];
  public installParams: ClientApplicationInstallParams | null;
  public customInstallURL: string | null;
  public owner: User | Team | null;
  public get partial(): boolean;
  public interactionsEndpointURL: string | null;
  public roleConnectionsVerificationURL: string | null;
  public rpcOrigins: string[];
  public edit(options: ClientApplicationEditOptions): Promise<ClientApplication>;
  public fetch(): Promise<ClientApplication>;
  public fetchRoleConnectionMetadataRecords(): Promise<ApplicationRoleConnectionMetadata[]>;
  public fetchSKUs(): Promise<Collection<Snowflake, SKU>>;
  public editRoleConnectionMetadataRecords(
    records: readonly ApplicationRoleConnectionMetadataEditOptions[],
  ): Promise<ApplicationRoleConnectionMetadata[]>;
}

export class ClientPresence extends Presence {
  private constructor(client: Client<true>, data: RawPresenceData);
  private _parse(data: PresenceData): RawPresenceData;

  public set(presence: PresenceData): ClientPresence;
}

export class ClientUser extends User {
  public mfaEnabled: boolean;
  public get presence(): ClientPresence;
  public verified: boolean;
  public edit(options: ClientUserEditOptions): Promise<this>;
  public setActivity(options?: ActivityOptions): ClientPresence;
  public setActivity(name: string, options?: Omit<ActivityOptions, 'name'>): ClientPresence;
  public setAFK(afk?: boolean, shardId?: number | readonly number[]): ClientPresence;
  public setAvatar(avatar: BufferResolvable | Base64Resolvable | null): Promise<this>;
  public setBanner(banner: BufferResolvable | Base64Resolvable | null): Promise<this>;
  public setPresence(data: PresenceData): ClientPresence;
  public setStatus(status: PresenceStatusData, shardId?: number | readonly number[]): ClientPresence;
  public setUsername(username: string): Promise<this>;
}

export class Options extends null {
  private constructor();
  private static userAgentAppendix: string;
  public static get DefaultMakeCacheSettings(): CacheWithLimitsOptions;
  public static get DefaultSweeperSettings(): SweeperOptions;
  public static createDefault(): ClientOptions;
  public static cacheWithLimits(settings?: CacheWithLimitsOptions): CacheFactory;
  public static cacheEverything(): CacheFactory;
}

export class ClientVoiceManager {
  private constructor(client: Client);
  public readonly client: Client;
  public adapters: Map<Snowflake, InternalDiscordGatewayAdapterLibraryMethods>;
}

export { Collection, ReadonlyCollection } from '@discordjs/collection';

export interface CollectorEventTypes<Key, Value, Extras extends unknown[] = []> {
  collect: [Value, ...Extras];
  ignore: [Value, ...Extras];
  dispose: [Value, ...Extras];
  end: [collected: ReadonlyCollection<Key, Value>, reason: string];
}

export abstract class Collector<Key, Value, Extras extends unknown[] = []> extends EventEmitter {
  protected constructor(client: Client<true>, options?: CollectorOptions<[Value, ...Extras]>);
  private _timeout: NodeJS.Timeout | null;
  private _idletimeout: NodeJS.Timeout | null;
  private _endReason: string | null;

  public readonly client: Client;
  public collected: Collection<Key, Value>;
  public lastCollectedTimestamp: number | null;
  public get lastCollectedAt(): Date | null;
  public ended: boolean;
  public get endReason(): string | null;
  public filter: CollectorFilter<[Value, ...Extras]>;
  public get next(): Promise<Value>;
  public options: CollectorOptions<[Value, ...Extras]>;
  public checkEnd(): boolean;
  public handleCollect(...args: unknown[]): Promise<void>;
  public handleDispose(...args: unknown[]): Promise<void>;
  public stop(reason?: string): void;
  public resetTimer(options?: CollectorResetTimerOptions): void;
  public [Symbol.asyncIterator](): AsyncIterableIterator<[Value, ...Extras]>;
  public toJSON(): unknown;

  protected listener: (...args: any[]) => void;
  public abstract collect(...args: unknown[]): Awaitable<Key | null>;
  public abstract dispose(...args: unknown[]): Key | null;

  public on<EventKey extends keyof CollectorEventTypes<Key, Value, Extras>>(
    event: EventKey,
    listener: (...args: CollectorEventTypes<Key, Value, Extras>[EventKey]) => void,
  ): this;

  public once<EventKey extends keyof CollectorEventTypes<Key, Value, Extras>>(
    event: EventKey,
    listener: (...args: CollectorEventTypes<Key, Value, Extras>[EventKey]) => void,
  ): this;
}

export class ChatInputCommandInteraction<Cached extends CacheType = CacheType> extends CommandInteraction<Cached> {
  public commandType: ApplicationCommandType.ChatInput;
  public options: Omit<CommandInteractionOptionResolver<Cached>, 'getMessage' | 'getFocused'>;
  public inGuild(): this is ChatInputCommandInteraction<'raw' | 'cached'>;
  public inCachedGuild(): this is ChatInputCommandInteraction<'cached'>;
  public inRawGuild(): this is ChatInputCommandInteraction<'raw'>;
  public toString(): string;
}

export class AutocompleteInteraction<Cached extends CacheType = CacheType> extends BaseInteraction<Cached> {
  public type: InteractionType.ApplicationCommandAutocomplete;
  public get command(): ApplicationCommand | ApplicationCommand<{ guild: GuildResolvable }> | null;
  public channelId: Snowflake;
  public commandId: Snowflake;
  public commandName: string;
  public commandType: ApplicationCommandType.ChatInput;
  public commandGuildId: Snowflake | null;
  public responded: boolean;
  public options: Omit<
    CommandInteractionOptionResolver<Cached>,
    'getMessage' | 'getUser' | 'getAttachment' | 'getChannel' | 'getMember' | 'getMentionable' | 'getRole'
  >;
  public inGuild(): this is AutocompleteInteraction<'raw' | 'cached'>;
  public inCachedGuild(): this is AutocompleteInteraction<'cached'>;
  public inRawGuild(): this is AutocompleteInteraction<'raw'>;
  public respond(options: readonly ApplicationCommandOptionChoiceData[]): Promise<void>;
}

export class CommandInteractionOptionResolver<Cached extends CacheType = CacheType> {
  private constructor(
    client: Client<true>,
    options: readonly CommandInteractionOption[],
    resolved: CommandInteractionResolvedData,
  );
  public readonly client: Client;
  public readonly data: readonly CommandInteractionOption<Cached>[];
  public readonly resolved: Readonly<CommandInteractionResolvedData<Cached>> | null;
  private _group: string | null;
  private _hoistedOptions: CommandInteractionOption<Cached>[];
  private _subcommand: string | null;
  private _getTypedOption(
    name: string,
    allowedTypes: readonly ApplicationCommandOptionType[],
    properties: readonly (keyof ApplicationCommandOption)[],
    required: true,
  ): CommandInteractionOption<Cached>;
  private _getTypedOption(
    name: string,
    allowedTypes: readonly ApplicationCommandOptionType[],
    properties: readonly (keyof ApplicationCommandOption)[],
    required: boolean,
  ): CommandInteractionOption<Cached> | null;

  public get(name: string, required: true): CommandInteractionOption<Cached>;
  public get(name: string, required?: boolean): CommandInteractionOption<Cached> | null;

  public getSubcommand(required?: true): string;
  public getSubcommand(required: boolean): string | null;
  public getSubcommandGroup(required: true): string;
  public getSubcommandGroup(required?: boolean): string | null;
  public getBoolean(name: string, required: true): boolean;
  public getBoolean(name: string, required?: boolean): boolean | null;
  /**
   * @privateRemarks
   * The ternary in the return type is required.
   * The `type` property of the {@link PublicThreadChannel} interface is typed as `ChannelType.PublicThread | ChannelType.AnnouncementThread`.
   * If the user were to pass only one of those channel types, the `Extract<>` would resolve to `never`.
   */
  public getChannel<const Type extends ChannelType = ChannelType>(
    name: string,
    required: true,
    channelTypes?: readonly Type[],
  ): Extract<
    NonNullable<CommandInteractionOption<Cached>['channel']>,
    {
      type: Type extends ChannelType.PublicThread | ChannelType.AnnouncementThread
        ? ChannelType.PublicThread | ChannelType.AnnouncementThread
        : Type;
    }
  >;
  /**
   * @privateRemarks
   * The ternary in the return type is required.
   * The `type` property of the {@link PublicThreadChannel} interface is typed as `ChannelType.PublicThread | ChannelType.AnnouncementThread`.
   * If the user were to pass only one of those channel types, the `Extract<>` would resolve to `never`.
   */
  public getChannel<const Type extends ChannelType = ChannelType>(
    name: string,
    required?: boolean,
    channelTypes?: readonly Type[],
  ): Extract<
    NonNullable<CommandInteractionOption<Cached>['channel']>,
    {
      type: Type extends ChannelType.PublicThread | ChannelType.AnnouncementThread
        ? ChannelType.PublicThread | ChannelType.AnnouncementThread
        : Type;
    }
  > | null;
  public getString(name: string, required: true): string;
  public getString(name: string, required?: boolean): string | null;
  public getInteger(name: string, required: true): number;
  public getInteger(name: string, required?: boolean): number | null;
  public getNumber(name: string, required: true): number;
  public getNumber(name: string, required?: boolean): number | null;
  public getUser(name: string, required: true): NonNullable<CommandInteractionOption<Cached>['user']>;
  public getUser(name: string, required?: boolean): NonNullable<CommandInteractionOption<Cached>['user']> | null;
  public getMember(name: string): NonNullable<CommandInteractionOption<Cached>['member']> | null;
  public getRole(name: string, required: true): NonNullable<CommandInteractionOption<Cached>['role']>;
  public getRole(name: string, required?: boolean): NonNullable<CommandInteractionOption<Cached>['role']> | null;
  public getAttachment(name: string, required: true): NonNullable<CommandInteractionOption<Cached>['attachment']>;
  public getAttachment(
    name: string,
    required?: boolean,
  ): NonNullable<CommandInteractionOption<Cached>['attachment']> | null;
  public getMentionable(
    name: string,
    required: true,
  ): NonNullable<CommandInteractionOption<Cached>['member' | 'role' | 'user']>;
  public getMentionable(
    name: string,
    required?: boolean,
  ): NonNullable<CommandInteractionOption<Cached>['member' | 'role' | 'user']> | null;
  public getMessage(name: string, required: true): NonNullable<CommandInteractionOption<Cached>['message']>;
  public getMessage(name: string, required?: boolean): NonNullable<CommandInteractionOption<Cached>['message']> | null;
  public getFocused(getFull: true): AutocompleteFocusedOption;
  public getFocused(getFull?: boolean): string;
}

export class ContextMenuCommandInteraction<Cached extends CacheType = CacheType> extends CommandInteraction<Cached> {
  public commandType: ApplicationCommandType.Message | ApplicationCommandType.User;
  public targetId: Snowflake;
  public inGuild(): this is ContextMenuCommandInteraction<'raw' | 'cached'>;
  public inCachedGuild(): this is ContextMenuCommandInteraction<'cached'>;
  public inRawGuild(): this is ContextMenuCommandInteraction<'raw'>;
  private resolveContextMenuOptions(data: APIApplicationCommandInteractionData): CommandInteractionOption<Cached>[];
}

/** @internal */
export interface ResolvedFile {
  data: Buffer;
  contentType?: string;
}

// tslint:disable-next-line no-empty-interface
export interface DMChannel
  extends Omit<
    TextBasedChannelFields<false>,
    'bulkDelete' | 'fetchWebhooks' | 'createWebhook' | 'setRateLimitPerUser' | 'setNSFW'
  > {}
export class DMChannel extends BaseChannel {
  private constructor(client: Client<true>, data?: RawDMChannelData);
  public flags: Readonly<ChannelFlagsBitField>;
  public recipientId: Snowflake;
  public get recipient(): User | null;
  public type: ChannelType.DM;
  public fetch(force?: boolean): Promise<this>;
  public toString(): UserMention;
}

export class Emoji extends Base {
  protected constructor(client: Client<true>, emoji: RawEmojiData);
  public animated: boolean | null;
  public get createdAt(): Date | null;
  public get createdTimestamp(): number | null;
  public id: Snowflake | null;
  public name: string | null;
  public get identifier(): string;
  public imageURL(options?: BaseImageURLOptions): string | null;
  public get url(): string | null;
  public toJSON(): unknown;
  public toString(): string;
}

export class Entitlement extends Base {
  private constructor(client: Client<true>, data: APIEntitlement);
  public id: Snowflake;
  public skuId: Snowflake;
  public userId: Snowflake;
  public guildId: Snowflake | null;
  public applicationId: Snowflake;
  public type: EntitlementType;
  public consumed: boolean;
  public deleted: boolean;
  public startsTimestamp: number | null;
  public endsTimestamp: number | null;
  public get guild(): Guild | null;
  public get startsAt(): Date | null;
  public get endsAt(): Date | null;
  public consume(): Promise<void>;
  public fetchUser(): Promise<User>;
  public isActive(): boolean;
  public isTest(): this is this & {
    startsTimestamp: null;
    endsTimestamp: null;
    get startsAt(): null;
    get endsAt(): null;
  };
  public isUserSubscription(): this is this & { guildId: null; get guild(): null };
  public isGuildSubscription(): this is this & { guildId: Snowflake; guild: Guild };
}

export class Guild extends AnonymousGuild {
  private constructor(client: Client<true>, data: RawGuildData);
  private _sortedRoles(): Collection<Snowflake, Role>;
  private _sortedChannels(channel: NonThreadGuildBasedChannel): Collection<Snowflake, NonThreadGuildBasedChannel>;

  public get afkChannel(): VoiceChannel | null;
  public afkChannelId: Snowflake | null;
  public afkTimeout: number;
  public applicationId: Snowflake | null;
  public maxVideoChannelUsers: number | null;
  public approximateMemberCount: number | null;
  public approximatePresenceCount: number | null;
  public autoModerationRules: AutoModerationRuleManager;
  public available: boolean;
  public bans: GuildBanManager;
  public channels: GuildChannelManager;
  public commands: GuildApplicationCommandManager;
  public defaultMessageNotifications: GuildDefaultMessageNotifications;
  public discoverySplash: string | null;
  public emojis: GuildEmojiManager;
  public explicitContentFilter: GuildExplicitContentFilter;
  public invites: GuildInviteManager;
  public get joinedAt(): Date;
  public joinedTimestamp: number;
  public large: boolean;
  public maximumMembers: number | null;
  public maximumPresences: number | null;
  public maxStageVideoChannelUsers: number | null;
  public memberCount: number;
  public members: GuildMemberManager;
  public mfaLevel: GuildMFALevel;
  public ownerId: Snowflake;
  public preferredLocale: Locale;
  public premiumProgressBarEnabled: boolean;
  public premiumTier: GuildPremiumTier;
  public presences: PresenceManager;
  public get publicUpdatesChannel(): TextChannel | null;
  public publicUpdatesChannelId: Snowflake | null;
  public roles: RoleManager;
  public get rulesChannel(): TextChannel | null;
  public rulesChannelId: Snowflake | null;
  public get safetyAlertsChannel(): TextChannel | null;
  public safetyAlertsChannelId: Snowflake | null;
  public scheduledEvents: GuildScheduledEventManager;
  public get shard(): WebSocketShard;
  public shardId: number;
  public stageInstances: StageInstanceManager;
  public stickers: GuildStickerManager;
  public get systemChannel(): TextChannel | null;
  public systemChannelFlags: Readonly<SystemChannelFlagsBitField>;
  public systemChannelId: Snowflake | null;
  public vanityURLUses: number | null;
  public get voiceAdapterCreator(): InternalDiscordGatewayAdapterCreator;
  public voiceStates: VoiceStateManager;
  public get widgetChannel(): TextChannel | NewsChannel | VoiceBasedChannel | ForumChannel | MediaChannel | null;
  public widgetChannelId: Snowflake | null;
  public widgetEnabled: boolean | null;
  public get maximumBitrate(): number;
  public createTemplate(name: string, description?: string): Promise<GuildTemplate>;
  public delete(): Promise<Guild>;
  public discoverySplashURL(options?: ImageURLOptions): string | null;
  public edit(options: GuildEditOptions): Promise<Guild>;
  public editOnboarding(options: GuildOnboardingEditOptions): Promise<GuildOnboarding>;
  public editWelcomeScreen(options: WelcomeScreenEditOptions): Promise<WelcomeScreen>;
  public equals(guild: Guild): boolean;
  public fetchAuditLogs<Event extends GuildAuditLogsResolvable = null>(
    options?: GuildAuditLogsFetchOptions<Event>,
  ): Promise<GuildAuditLogs<Event>>;
  public fetchIntegrations(): Promise<Collection<Snowflake | string, Integration>>;
  public fetchOnboarding(): Promise<GuildOnboarding>;
  public fetchOwner(options?: BaseFetchOptions): Promise<GuildMember>;
  public fetchPreview(): Promise<GuildPreview>;
  public fetchTemplates(): Promise<Collection<GuildTemplate['code'], GuildTemplate>>;
  public fetchVanityData(): Promise<Vanity>;
  public fetchWebhooks(): Promise<Collection<Snowflake, Webhook<WebhookType.ChannelFollower | WebhookType.Incoming>>>;
  public fetchWelcomeScreen(): Promise<WelcomeScreen>;
  public fetchWidget(): Promise<Widget>;
  public fetchWidgetSettings(): Promise<GuildWidgetSettings>;
  public widgetImageURL(style?: GuildWidgetStyle): string;
  public leave(): Promise<Guild>;
  public disableInvites(disabled?: boolean): Promise<Guild>;
  public setAFKChannel(afkChannel: VoiceChannelResolvable | null, reason?: string): Promise<Guild>;
  public setAFKTimeout(afkTimeout: number, reason?: string): Promise<Guild>;
  public setBanner(banner: BufferResolvable | Base64Resolvable | null, reason?: string): Promise<Guild>;
  public setDefaultMessageNotifications(
    defaultMessageNotifications: GuildDefaultMessageNotifications | null,
    reason?: string,
  ): Promise<Guild>;
  public setDiscoverySplash(
    discoverySplash: BufferResolvable | Base64Resolvable | null,
    reason?: string,
  ): Promise<Guild>;
  public setExplicitContentFilter(
    explicitContentFilter: GuildExplicitContentFilter | null,
    reason?: string,
  ): Promise<Guild>;
  public setIcon(icon: BufferResolvable | Base64Resolvable | null, reason?: string): Promise<Guild>;
  public setName(name: string, reason?: string): Promise<Guild>;
  public setOwner(owner: GuildMemberResolvable, reason?: string): Promise<Guild>;
  public setPreferredLocale(preferredLocale: Locale | null, reason?: string): Promise<Guild>;
  public setPublicUpdatesChannel(publicUpdatesChannel: TextChannelResolvable | null, reason?: string): Promise<Guild>;
  public setRulesChannel(rulesChannel: TextChannelResolvable | null, reason?: string): Promise<Guild>;
  public setSafetyAlertsChannel(safetyAlertsChannel: TextChannelResolvable | null, reason?: string): Promise<Guild>;
  public setSplash(splash: BufferResolvable | Base64Resolvable | null, reason?: string): Promise<Guild>;
  public setSystemChannel(systemChannel: TextChannelResolvable | null, reason?: string): Promise<Guild>;
  public setSystemChannelFlags(systemChannelFlags: SystemChannelFlagsResolvable, reason?: string): Promise<Guild>;
  public setVerificationLevel(verificationLevel: GuildVerificationLevel | null, reason?: string): Promise<Guild>;
  public setPremiumProgressBarEnabled(enabled?: boolean, reason?: string): Promise<Guild>;
  public setWidgetSettings(settings: GuildWidgetSettingsData, reason?: string): Promise<Guild>;
  public setMFALevel(level: GuildMFALevel, reason?: string): Promise<Guild>;
  public toJSON(): unknown;
}

export class GuildAuditLogs<Event extends GuildAuditLogsResolvable = AuditLogEvent> {
  private constructor(guild: Guild, data: RawGuildAuditLogData);
  private applicationCommands: Collection<Snowflake, ApplicationCommand>;
  private webhooks: Collection<Snowflake, Webhook<WebhookType.ChannelFollower | WebhookType.Incoming>>;
  private integrations: Collection<Snowflake | string, Integration>;
  private guildScheduledEvents: Collection<Snowflake, GuildScheduledEvent>;
  private autoModerationRules: Collection<Snowflake, AutoModerationRule>;
  public entries: Collection<Snowflake, GuildAuditLogsEntry<Event>>;
  public toJSON(): unknown;
}

export class GuildAuditLogsEntry<
  TAction extends GuildAuditLogsResolvable = AuditLogEvent,
  TActionType extends GuildAuditLogsActionType = TAction extends keyof GuildAuditLogsTypes
    ? GuildAuditLogsTypes[TAction][1]
    : GuildAuditLogsActionType,
  TTargetType extends GuildAuditLogsTargetType = TAction extends keyof GuildAuditLogsTypes
    ? GuildAuditLogsTypes[TAction][0]
    : GuildAuditLogsTargetType,
  TResolvedType = TAction extends null ? AuditLogEvent : TAction,
> {
  private constructor(guild: Guild, data: RawGuildAuditLogEntryData, logs?: GuildAuditLogs);
  public static Targets: GuildAuditLogsTargets;
  public action: TResolvedType;
  public actionType: TActionType;
  public changes: AuditLogChange[];
  public get createdAt(): Date;
  public get createdTimestamp(): number;
  public executorId: Snowflake | null;
  public executor: User | null;
  public extra: TResolvedType extends keyof GuildAuditLogsEntryExtraField
    ? GuildAuditLogsEntryExtraField[TResolvedType]
    : null;
  public id: Snowflake;
  public reason: string | null;
  public targetId: Snowflake | null;
  public target: TTargetType extends keyof GuildAuditLogsEntryTargetField<TActionType>
    ? GuildAuditLogsEntryTargetField<TActionType>[TTargetType]
    : Role | GuildEmoji | { id: Snowflake } | null;
  public targetType: TTargetType;
  public static actionType(action: AuditLogEvent): GuildAuditLogsActionType;
  public static targetType(target: AuditLogEvent): GuildAuditLogsTargetType;
  public toJSON(): unknown;
}

export class GuildBan extends Base {
  private constructor(client: Client<true>, data: RawGuildBanData, guild: Guild);
  public guild: Guild;
  public user: User;
  public get partial(): boolean;
  public reason?: string | null;
  public fetch(force?: boolean): Promise<GuildBan>;
}

export abstract class GuildChannel extends BaseChannel {
  public constructor(guild: Guild, data?: RawGuildChannelData, client?: Client<true>, immediatePatch?: boolean);
  private memberPermissions(member: GuildMember, checkAdmin: boolean): Readonly<PermissionsBitField>;
  private rolePermissions(role: Role, checkAdmin: boolean): Readonly<PermissionsBitField>;
  public get createdAt(): Date;
  public get createdTimestamp(): number;
  public get deletable(): boolean;
  public flags: Readonly<ChannelFlagsBitField>;
  public guild: Guild;
  public guildId: Snowflake;
  public get manageable(): boolean;
  public get members(): Collection<Snowflake, GuildMember>;
  public name: string;
  public get parent(): CategoryChannel | null;
  public parentId: Snowflake | null;
  public permissionOverwrites: PermissionOverwriteManager;
  public get permissionsLocked(): boolean | null;
  public get position(): number;
  public rawPosition: number;
  public type: Exclude<ChannelType, ChannelType.DM | ChannelType.GroupDM>;
  public get viewable(): boolean;
  public clone(options?: GuildChannelCloneOptions): Promise<this>;
  public delete(reason?: string): Promise<this>;
  public edit(options: GuildChannelEditOptions): Promise<this>;
  public equals(channel: GuildChannel): boolean;
  public lockPermissions(): Promise<this>;
  public permissionsFor(memberOrRole: GuildMember | Role, checkAdmin?: boolean): Readonly<PermissionsBitField>;
  public permissionsFor(
    memberOrRole: GuildMemberResolvable | RoleResolvable,
    checkAdmin?: boolean,
  ): Readonly<PermissionsBitField> | null;
  public setName(name: string, reason?: string): Promise<this>;
  public setParent(channel: CategoryChannelResolvable | null, options?: SetParentOptions): Promise<this>;
  public setPosition(position: number, options?: SetChannelPositionOptions): Promise<this>;
  public isTextBased(): this is GuildBasedChannel & TextBasedChannel;
  public toString(): ChannelMention;
}

export class GuildEmoji extends BaseGuildEmoji {
  private constructor(client: Client<true>, data: RawGuildEmojiData, guild: Guild);
  private _roles: Snowflake[];

  public get deletable(): boolean;
  public guild: Guild;
  public author: User | null;
  public get roles(): GuildEmojiRoleManager;
  public delete(reason?: string): Promise<GuildEmoji>;
  public edit(options: GuildEmojiEditOptions): Promise<GuildEmoji>;
  public equals(other: GuildEmoji | unknown): boolean;
  public fetchAuthor(): Promise<User>;
  public setName(name: string, reason?: string): Promise<GuildEmoji>;
}

export type GuildMemberFlagsString = keyof typeof GuildMemberFlags;

export type GuildMemberFlagsResolvable = BitFieldResolvable<GuildMemberFlagsString, number>;

export class GuildMemberFlagsBitField extends BitField<GuildMemberFlagsString> {
  public static Flags: GuildMemberFlags;
  public static resolve(bit?: BitFieldResolvable<GuildMemberFlagsString, GuildMemberFlags>): number;
}

export interface GuildMember extends PartialTextBasedChannelFields<false> {}
export class GuildMember extends Base {
  private constructor(client: Client<true>, data: RawGuildMemberData, guild: Guild);
  private _roles: Snowflake[];
  public avatar: string | null;
  public get bannable(): boolean;
  public get dmChannel(): DMChannel | null;
  public get displayColor(): number;
  public get displayHexColor(): HexColorString;
  public get displayName(): string;
  public guild: Guild;
  public get id(): Snowflake;
  public pending: boolean;
  public get communicationDisabledUntil(): Date | null;
  public communicationDisabledUntilTimestamp: number | null;
  public flags: Readonly<GuildMemberFlagsBitField>;
  public get joinedAt(): Date | null;
  public joinedTimestamp: number | null;
  public get kickable(): boolean;
  public get manageable(): boolean;
  public get moderatable(): boolean;
  public nickname: string | null;
  public get partial(): false;
  public get permissions(): Readonly<PermissionsBitField>;
  public get premiumSince(): Date | null;
  public premiumSinceTimestamp: number | null;
  public get presence(): Presence | null;
  public get roles(): GuildMemberRoleManager;
  public user: User;
  public get voice(): VoiceState;
  public avatarURL(options?: ImageURLOptions): string | null;
  public ban(options?: BanOptions): Promise<GuildMember>;
  public disableCommunicationUntil(timeout: DateResolvable | null, reason?: string): Promise<GuildMember>;
  public timeout(timeout: number | null, reason?: string): Promise<GuildMember>;
  public fetch(force?: boolean): Promise<GuildMember>;
  public createDM(force?: boolean): Promise<DMChannel>;
  public deleteDM(): Promise<DMChannel>;
  public displayAvatarURL(options?: ImageURLOptions): string;
  public edit(options: GuildMemberEditOptions): Promise<GuildMember>;
  public isCommunicationDisabled(): this is GuildMember & {
    communicationDisabledUntilTimestamp: number;
    readonly communicationDisabledUntil: Date;
  };
  public kick(reason?: string): Promise<GuildMember>;
  public permissionsIn(channel: GuildChannelResolvable): Readonly<PermissionsBitField>;
  public setFlags(flags: GuildMemberFlagsResolvable, reason?: string): Promise<GuildMember>;
  public setNickname(nickname: string | null, reason?: string): Promise<GuildMember>;
  public toJSON(): unknown;
  public toString(): UserMention;
  public valueOf(): string;
}

export class GuildOnboarding extends Base {
  private constructor(client: Client, data: RESTGetAPIGuildOnboardingResult);
  public get guild(): Guild;
  public guildId: Snowflake;
  public prompts: Collection<Snowflake, GuildOnboardingPrompt>;
  public defaultChannels: Collection<Snowflake, GuildChannel>;
  public enabled: boolean;
  public mode: GuildOnboardingMode;
}

export class GuildOnboardingPrompt extends Base {
  private constructor(client: Client, data: APIGuildOnboardingPrompt, guildId: Snowflake);
  public id: Snowflake;
  public get guild(): Guild;
  public guildId: Snowflake;
  public options: Collection<Snowflake, GuildOnboardingPromptOption>;
  public title: string;
  public singleSelect: boolean;
  public required: boolean;
  public inOnboarding: boolean;
  public type: GuildOnboardingPromptType;
}

export class GuildOnboardingPromptOption extends Base {
  private constructor(client: Client, data: APIGuildOnboardingPromptOption, guildId: Snowflake);
  private _emoji: APIPartialEmoji;

  public id: Snowflake;
  public get emoji(): Emoji | GuildEmoji | null;
  public get guild(): Guild;
  public guildId: Snowflake;
  public channels: Collection<Snowflake, GuildChannel>;
  public roles: Collection<Snowflake, Role>;
  public title: string;
  public description: string | null;
}

export class GuildPreview extends Base {
  private constructor(client: Client<true>, data: RawGuildPreviewData);
  public approximateMemberCount: number;
  public approximatePresenceCount: number;
  public get createdAt(): Date;
  public get createdTimestamp(): number;
  public description: string | null;
  public discoverySplash: string | null;
  public emojis: Collection<Snowflake, GuildPreviewEmoji>;
  public stickers: Collection<Snowflake, Sticker>;
  public features: `${GuildFeature}`[];
  public icon: string | null;
  public id: Snowflake;
  public name: string;
  public splash: string | null;
  public discoverySplashURL(options?: ImageURLOptions): string | null;
  public iconURL(options?: ImageURLOptions): string | null;
  public splashURL(options?: ImageURLOptions): string | null;
  public fetch(): Promise<GuildPreview>;
  public toJSON(): unknown;
  public toString(): string;
}

export class GuildScheduledEvent<Status extends GuildScheduledEventStatus = GuildScheduledEventStatus> extends Base {
  private constructor(client: Client<true>, data: RawGuildScheduledEventData);
  public id: Snowflake;
  public guildId: Snowflake;
  public channelId: Snowflake | null;
  public creatorId: Snowflake | null;
  public name: string;
  public description: string | null;
  public scheduledStartTimestamp: number | null;
  public scheduledEndTimestamp: number | null;
  public privacyLevel: GuildScheduledEventPrivacyLevel;
  public status: Status;
  public entityType: GuildScheduledEventEntityType;
  public entityId: Snowflake | null;
  public entityMetadata: GuildScheduledEventEntityMetadata | null;
  public userCount: number | null;
  public creator: User | null;
  public get createdTimestamp(): number;
  public get createdAt(): Date;
  public get scheduledStartAt(): Date | null;
  public get scheduledEndAt(): Date | null;
  public get channel(): VoiceChannel | StageChannel | null;
  public get guild(): Guild | null;
  public get url(): string;
  public image: string | null;
  public get partial(): false;
  public coverImageURL(options?: Readonly<BaseImageURLOptions>): string | null;
  public createInviteURL(options?: GuildScheduledEventInviteURLCreateOptions): Promise<string>;
  public edit<AcceptableStatus extends GuildScheduledEventSetStatusArg<Status>>(
    options: GuildScheduledEventEditOptions<Status, AcceptableStatus>,
  ): Promise<GuildScheduledEvent<AcceptableStatus>>;
  public fetch(force?: boolean): Promise<GuildScheduledEvent<Status>>;
  public delete(): Promise<GuildScheduledEvent<Status>>;
  public setName(name: string, reason?: string): Promise<GuildScheduledEvent<Status>>;
  public setScheduledStartTime(
    scheduledStartTime: DateResolvable,
    reason?: string,
  ): Promise<GuildScheduledEvent<Status>>;
  public setScheduledEndTime(scheduledEndTime: DateResolvable, reason?: string): Promise<GuildScheduledEvent<Status>>;
  public setDescription(description: string, reason?: string): Promise<GuildScheduledEvent<Status>>;
  public setStatus<AcceptableStatus extends GuildScheduledEventSetStatusArg<Status>>(
    status: AcceptableStatus,
    reason?: string,
  ): Promise<GuildScheduledEvent<AcceptableStatus>>;
  public setLocation(location: string, reason?: string): Promise<GuildScheduledEvent<Status>>;
  public fetchSubscribers<Options extends FetchGuildScheduledEventSubscribersOptions>(
    options?: Options,
  ): Promise<GuildScheduledEventManagerFetchSubscribersResult<Options>>;
  public toString(): string;
  public isActive(): this is GuildScheduledEvent<GuildScheduledEventStatus.Active>;
  public isCanceled(): this is GuildScheduledEvent<GuildScheduledEventStatus.Canceled>;
  public isCompleted(): this is GuildScheduledEvent<GuildScheduledEventStatus.Completed>;
  public isScheduled(): this is GuildScheduledEvent<GuildScheduledEventStatus.Scheduled>;
}

export class GuildTemplate extends Base {
  private constructor(client: Client<true>, data: RawGuildTemplateData);
  public createdTimestamp: number;
  public updatedTimestamp: number;
  public get url(): string;
  public code: string;
  public name: string;
  public description: string | null;
  public usageCount: number;
  public creator: User;
  public creatorId: Snowflake;
  public get createdAt(): Date;
  public get updatedAt(): Date;
  public get guild(): Guild | null;
  public guildId: Snowflake;
  public serializedGuild: APITemplateSerializedSourceGuild;
  public unSynced: boolean | null;
  public createGuild(name: string, icon?: BufferResolvable | Base64Resolvable): Promise<Guild>;
  public delete(): Promise<GuildTemplate>;
  public edit(options?: GuildTemplateEditOptions): Promise<GuildTemplate>;
  public sync(): Promise<GuildTemplate>;
  public static GuildTemplatesPattern: RegExp;
}

export class GuildPreviewEmoji extends BaseGuildEmoji {
  private constructor(client: Client<true>, data: RawGuildEmojiData, guild: GuildPreview);
  public guild: GuildPreview;
  public roles: Snowflake[];
}

export class Integration extends Base {
  private constructor(client: Client<true>, data: RawIntegrationData, guild: Guild);
  public account: IntegrationAccount;
  public application: IntegrationApplication | null;
  public enabled: boolean | null;
  public expireBehavior: IntegrationExpireBehavior | null;
  public expireGracePeriod: number | null;
  public guild: Guild;
  public id: Snowflake | string;
  public name: string;
  public role: Role | null;
  public enableEmoticons: boolean | null;
  public get roles(): Collection<Snowflake, Role>;
  public scopes: OAuth2Scopes[];
  public get syncedAt(): Date | null;
  public syncedTimestamp: number | null;
  public syncing: boolean | null;
  public type: IntegrationType;
  public user: User | null;
  public subscriberCount: number | null;
  public revoked: boolean | null;
  public delete(reason?: string): Promise<Integration>;
}

export class IntegrationApplication extends Application {
  private constructor(client: Client<true>, data: RawIntegrationApplicationData);
  public bot: User | null;
  public termsOfServiceURL: string | null;
  public privacyPolicyURL: string | null;
  public rpcOrigins: string[];
  public hook: boolean | null;
  public cover: string | null;
  public verifyKey: string | null;
}

export type GatewayIntentsString = keyof typeof GatewayIntentBits;

export class IntentsBitField extends BitField<GatewayIntentsString> {
  public static Flags: typeof GatewayIntentBits;
  public static resolve(bit?: BitFieldResolvable<GatewayIntentsString, number>): number;
}

export type CacheType = 'cached' | 'raw' | undefined;

export type CacheTypeReducer<
  State extends CacheType,
  CachedType,
  RawType = CachedType,
  PresentType = CachedType | RawType,
  Fallback = PresentType | null,
> = [State] extends ['cached']
  ? CachedType
  : [State] extends ['raw']
    ? RawType
    : [State] extends ['raw' | 'cached']
      ? PresentType
      : Fallback;

export type Interaction<Cached extends CacheType = CacheType> =
  | ChatInputCommandInteraction<Cached>
  | MessageContextMenuCommandInteraction<Cached>
  | UserContextMenuCommandInteraction<Cached>
  | AnySelectMenuInteraction<Cached>
  | ButtonInteraction<Cached>
  | AutocompleteInteraction<Cached>
  | ModalSubmitInteraction<Cached>;

export type RepliableInteraction<Cached extends CacheType = CacheType> = Exclude<
  Interaction<Cached>,
  AutocompleteInteraction<Cached>
>;

export class BaseInteraction<Cached extends CacheType = CacheType> extends Base {
  // This a technique used to brand different cached types. Or else we'll get `never` errors on typeguard checks.
  private readonly _cacheType: Cached;
  protected constructor(client: Client<true>, data: RawInteractionData);
  public applicationId: Snowflake;
  public get channel(): CacheTypeReducer<
    Cached,
    GuildTextBasedChannel | null,
    GuildTextBasedChannel | null,
    GuildTextBasedChannel | null,
    TextBasedChannel | null
  >;
  public channelId: Snowflake | null;
  public get createdAt(): Date;
  public get createdTimestamp(): number;
  public get guild(): CacheTypeReducer<Cached, Guild, null>;
  public guildId: CacheTypeReducer<Cached, Snowflake>;
  public id: Snowflake;
  public member: CacheTypeReducer<Cached, GuildMember, APIInteractionGuildMember>;
  public readonly token: string;
  public type: InteractionType;
  public user: User;
  public version: number;
  public appPermissions: Readonly<PermissionsBitField>;
  public memberPermissions: CacheTypeReducer<Cached, Readonly<PermissionsBitField>>;
  public locale: Locale;
  public guildLocale: CacheTypeReducer<Cached, Locale>;
  public entitlements: Collection<Snowflake, Entitlement>;
  public inGuild(): this is BaseInteraction<'raw' | 'cached'>;
  public inCachedGuild(): this is BaseInteraction<'cached'>;
  public inRawGuild(): this is BaseInteraction<'raw'>;
  public isButton(): this is ButtonInteraction<Cached>;
  public isAutocomplete(): this is AutocompleteInteraction<Cached>;
  public isChatInputCommand(): this is ChatInputCommandInteraction<Cached>;
  public isCommand(): this is CommandInteraction<Cached>;
  public isContextMenuCommand(): this is ContextMenuCommandInteraction<Cached>;
  public isMessageComponent(): this is MessageComponentInteraction<Cached>;
  public isMessageContextMenuCommand(): this is MessageContextMenuCommandInteraction<Cached>;
  public isModalSubmit(): this is ModalSubmitInteraction<Cached>;
  public isUserContextMenuCommand(): this is UserContextMenuCommandInteraction<Cached>;
  /** @deprecated Use {@link BaseInteraction.isStringSelectMenu} instead. */
  public isSelectMenu(): this is StringSelectMenuInteraction<Cached>;
  public isAnySelectMenu(): this is AnySelectMenuInteraction<Cached>;
  public isStringSelectMenu(): this is StringSelectMenuInteraction<Cached>;
  public isUserSelectMenu(): this is UserSelectMenuInteraction<Cached>;
  public isRoleSelectMenu(): this is RoleSelectMenuInteraction<Cached>;
  public isMentionableSelectMenu(): this is MentionableSelectMenuInteraction<Cached>;
  public isChannelSelectMenu(): this is ChannelSelectMenuInteraction<Cached>;
  public isRepliable(): this is RepliableInteraction<Cached>;
}

export class InteractionCollector<Interaction extends CollectedInteraction> extends Collector<
  Snowflake,
  Interaction,
  [Collection<Snowflake, Interaction>]
> {
  public constructor(client: Client<true>, options?: InteractionCollectorOptions<Interaction>);
  private _handleMessageDeletion(message: Message): void;
  private _handleChannelDeletion(channel: NonThreadGuildBasedChannel): void;
  private _handleGuildDeletion(guild: Guild): void;

  public channelId: Snowflake | null;
  public messageInteractionId: Snowflake | null;
  public componentType: ComponentType | null;
  public guildId: Snowflake | null;
  public interactionType: InteractionType | null;
  public messageId: Snowflake | null;
  public options: InteractionCollectorOptions<Interaction>;
  public total: number;
  public users: Collection<Snowflake, User>;

  public collect(interaction: Interaction): Snowflake;
  public empty(): void;
  public dispose(interaction: Interaction): Snowflake;
  public on(event: 'collect' | 'dispose' | 'ignore', listener: (interaction: Interaction) => void): this;
  public on(
    event: 'end',
    listener: (collected: ReadonlyCollection<Snowflake, Interaction>, reason: string) => void,
  ): this;
  public on(event: string, listener: (...args: any[]) => void): this;

  public once(event: 'collect' | 'dispose' | 'ignore', listener: (interaction: Interaction) => void): this;
  public once(
    event: 'end',
    listener: (collected: ReadonlyCollection<Snowflake, Interaction>, reason: string) => void,
  ): this;
  public once(event: string, listener: (...args: any[]) => void): this;
}

// tslint:disable-next-line no-empty-interface
export interface InteractionWebhook extends PartialWebhookFields {}
export class InteractionWebhook {
  public constructor(client: Client<true>, id: Snowflake, token: string);
  public readonly client: Client<true>;
  public token: string;
  public send(options: string | MessagePayload | InteractionReplyOptions): Promise<Message>;
  public editMessage(
    message: MessageResolvable | '@original',
    options: string | MessagePayload | WebhookMessageEditOptions,
  ): Promise<Message>;
  public fetchMessage(message: Snowflake | '@original'): Promise<Message>;
}

export class Invite extends Base {
  private constructor(client: Client<true>, data: RawInviteData);
  public channel: NonThreadGuildBasedChannel | PartialGroupDMChannel | null;
  public channelId: Snowflake | null;
  public code: string;
  public get deletable(): boolean;
  public get createdAt(): Date | null;
  public createdTimestamp: number | null;
  public get expiresAt(): Date | null;
  public get expiresTimestamp(): number | null;
  public guild: InviteGuild | Guild | null;
  public get inviter(): User | null;
  public inviterId: Snowflake | null;
  public maxAge: number | null;
  public maxUses: number | null;
  public memberCount: number;
  public presenceCount: number;
  public targetApplication: IntegrationApplication | null;
  public targetUser: User | null;
  public targetType: InviteTargetType | null;
  public temporary: boolean | null;
  public get url(): string;
  public uses: number | null;
  public delete(reason?: string): Promise<Invite>;
  public toJSON(): unknown;
  public toString(): string;
  public static InvitesPattern: RegExp;
  /** @deprecated Public Stage Instances don't exist anymore  */
  public stageInstance: InviteStageInstance | null;
  public guildScheduledEvent: GuildScheduledEvent | null;
}

/** @deprecated Public Stage Instances don't exist anymore */
export class InviteStageInstance extends Base {
  private constructor(client: Client<true>, data: RawInviteStageInstance, channelId: Snowflake, guildId: Snowflake);
  public channelId: Snowflake;
  public guildId: Snowflake;
  public members: Collection<Snowflake, GuildMember>;
  public topic: string;
  public participantCount: number;
  public speakerCount: number;
  public get channel(): StageChannel | null;
  public get guild(): Guild | null;
}

export class InviteGuild extends AnonymousGuild {
  private constructor(client: Client<true>, data: RawInviteGuildData);
  public welcomeScreen: WelcomeScreen | null;
}

export class LimitedCollection<Key, Value> extends Collection<Key, Value> {
  public constructor(options?: LimitedCollectionOptions<Key, Value>, iterable?: Iterable<readonly [Key, Value]>);
  public maxSize: number;
  public keepOverLimit: ((value: Value, key: Key, collection: this) => boolean) | null;
}

export type MessageComponentType = Exclude<ComponentType, ComponentType.TextInput | ComponentType.ActionRow>;

export interface MessageCollectorOptionsParams<
  ComponentType extends MessageComponentType,
  Cached extends boolean = boolean,
> extends MessageComponentCollectorOptions<MappedInteractionTypes<Cached>[ComponentType]> {
  componentType?: ComponentType;
}

export interface MessageChannelCollectorOptionsParams<
  ComponentType extends MessageComponentType,
  Cached extends boolean = boolean,
> extends MessageChannelComponentCollectorOptions<MappedInteractionTypes<Cached>[ComponentType]> {
  componentType?: ComponentType;
}

export interface AwaitMessageCollectorOptionsParams<
  ComponentType extends MessageComponentType,
  Cached extends boolean = boolean,
> extends Pick<
    InteractionCollectorOptions<MappedInteractionTypes<Cached>[ComponentType]>,
    keyof AwaitMessageComponentOptions<any>
  > {
  componentType?: ComponentType;
}

export interface StringMappedInteractionTypes<Cached extends CacheType = CacheType> {
  Button: ButtonInteraction<Cached>;
  StringSelectMenu: StringSelectMenuInteraction<Cached>;
  UserSelectMenu: UserSelectMenuInteraction<Cached>;
  RoleSelectMenu: RoleSelectMenuInteraction<Cached>;
  MentionableSelectMenu: MentionableSelectMenuInteraction<Cached>;
  ChannelSelectMenu: ChannelSelectMenuInteraction<Cached>;
  ActionRow: MessageComponentInteraction<Cached>;
}

export type WrapBooleanCache<Cached extends boolean> = If<Cached, 'cached', CacheType>;

export interface MappedInteractionTypes<Cached extends boolean = boolean> {
  [ComponentType.Button]: ButtonInteraction<WrapBooleanCache<Cached>>;
  [ComponentType.StringSelect]: StringSelectMenuInteraction<WrapBooleanCache<Cached>>;
  [ComponentType.UserSelect]: UserSelectMenuInteraction<WrapBooleanCache<Cached>>;
  [ComponentType.RoleSelect]: RoleSelectMenuInteraction<WrapBooleanCache<Cached>>;
  [ComponentType.MentionableSelect]: MentionableSelectMenuInteraction<WrapBooleanCache<Cached>>;
  [ComponentType.ChannelSelect]: ChannelSelectMenuInteraction<WrapBooleanCache<Cached>>;
}

export class Message<InGuild extends boolean = boolean> extends Base {
  private readonly _cacheType: InGuild;
  private constructor(client: Client<true>, data: RawMessageData);
  private _patch(data: RawPartialMessageData | RawMessageData): void;

  public activity: MessageActivity | null;
  public applicationId: Snowflake | null;
  public attachments: Collection<Snowflake, Attachment>;
  public author: User;
  public get bulkDeletable(): boolean;
  public get channel(): If<InGuild, GuildTextBasedChannel, TextBasedChannel>;
  public channelId: Snowflake;
  public get cleanContent(): string;
  public components: ActionRow<MessageActionRowComponent>[];
  public content: string;
  public get createdAt(): Date;
  public createdTimestamp: number;
  public get crosspostable(): boolean;
  public get deletable(): boolean;
  public get editable(): boolean;
  public get editedAt(): Date | null;
  public editedTimestamp: number | null;
  public embeds: Embed[];
  public groupActivityApplication: ClientApplication | null;
  public guildId: If<InGuild, Snowflake>;
  public get guild(): If<InGuild, Guild>;
  public get hasThread(): boolean;
  public id: Snowflake;
  /** @deprecated Use {@link Message.interactionMetadata} instead */
  public interaction: MessageInteraction | null;
  public interactionMetadata: MessageInteractionMetadata | null;
  public get member(): GuildMember | null;
  public mentions: MessageMentions<InGuild>;
  public nonce: string | number | null;
  public get partial(): false;
  public get pinnable(): boolean;
  public pinned: boolean;
  public reactions: ReactionManager;
  public stickers: Collection<Snowflake, Sticker>;
  public position: number | null;
  public roleSubscriptionData: RoleSubscriptionData | null;
  public resolved: CommandInteractionResolvedData | null;
  public system: boolean;
  public get thread(): AnyThreadChannel | null;
  public tts: boolean;
  public poll: Poll | null;
  public type: MessageType;
  public get url(): string;
  public webhookId: Snowflake | null;
  public flags: Readonly<MessageFlagsBitField>;
  public reference: MessageReference | null;
  public awaitMessageComponent<ComponentType extends MessageComponentType>(
    options?: AwaitMessageCollectorOptionsParams<ComponentType, InGuild>,
  ): Promise<MappedInteractionTypes<InGuild>[ComponentType]>;
  public awaitReactions(options?: AwaitReactionsOptions): Promise<Collection<Snowflake | string, MessageReaction>>;
  public createReactionCollector(options?: ReactionCollectorOptions): ReactionCollector;
  public createMessageComponentCollector<ComponentType extends MessageComponentType>(
    options?: MessageCollectorOptionsParams<ComponentType, InGuild>,
  ): InteractionCollector<MappedInteractionTypes<InGuild>[ComponentType]>;
  public delete(): Promise<Message<InGuild>>;
  public edit(content: string | MessageEditOptions | MessagePayload): Promise<Message<InGuild>>;
  public equals(message: Message, rawData: unknown): boolean;
  public fetchReference(): Promise<Message<InGuild>>;
  public fetchWebhook(): Promise<Webhook>;
  public crosspost(): Promise<Message<InGuild>>;
  public fetch(force?: boolean): Promise<Message<InGuild>>;
  public pin(reason?: string): Promise<Message<InGuild>>;
  public react(emoji: EmojiIdentifierResolvable): Promise<MessageReaction>;
  public removeAttachments(): Promise<Message<InGuild>>;
  public reply(options: string | MessagePayload | MessageReplyOptions): Promise<Message<InGuild>>;
  public resolveComponent(customId: string): MessageActionRowComponent | null;
  public startThread(options: StartThreadOptions): Promise<AnyThreadChannel>;
  public suppressEmbeds(suppress?: boolean): Promise<Message<InGuild>>;
  public toJSON(): unknown;
  public toString(): string;
  public unpin(reason?: string): Promise<Message<InGuild>>;
  public inGuild(): this is Message<true>;
}

export class AttachmentBuilder {
  public constructor(attachment: BufferResolvable | Stream, data?: AttachmentData);
  public attachment: BufferResolvable | Stream;
  public description: string | null;
  public name: string | null;
  public get spoiler(): boolean;
  public setDescription(description: string): this;
  public setFile(attachment: BufferResolvable | Stream, name?: string): this;
  public setName(name: string): this;
  public setSpoiler(spoiler?: boolean): this;
  public toJSON(): unknown;
  public static from(other: JSONEncodable<AttachmentPayload>): AttachmentBuilder;
}

export class Attachment {
  private constructor(data: APIAttachment);
  private attachment: BufferResolvable | Stream;
  public contentType: string | null;
  public description: string | null;
  public duration: number | null;
  public ephemeral: boolean;
  public flags: AttachmentFlagsBitField;
  public height: number | null;
  public id: Snowflake;
  public name: string;
  public proxyURL: string;
  public size: number;
  public get spoiler(): boolean;
  public url: string;
  public waveform: string | null;
  public width: number | null;
  public toJSON(): unknown;
}

export type AttachmentFlagsString = keyof typeof AttachmentFlags;

export class AttachmentFlagsBitField extends BitField<AttachmentFlagsString> {
  public static Flags: Record<AttachmentFlagsString, number>;
  public static resolve(bit?: BitFieldResolvable<AttachmentFlagsString, number>): number;
}

export class MessageCollector extends Collector<Snowflake, Message, [Collection<Snowflake, Message>]> {
  public constructor(channel: TextBasedChannel, options?: MessageCollectorOptions);
  private _handleChannelDeletion(channel: NonThreadGuildBasedChannel): void;
  private _handleGuildDeletion(guild: Guild): void;

  public channel: TextBasedChannel;
  public options: MessageCollectorOptions;
  public received: number;

  public collect(message: Message): Snowflake | null;
  public dispose(message: Message): Snowflake | null;
}

export class MessageComponentInteraction<Cached extends CacheType = CacheType> extends BaseInteraction<Cached> {
  protected constructor(client: Client<true>, data: RawMessageComponentInteractionData);
  public type: InteractionType.MessageComponent;
  public get component(): CacheTypeReducer<
    Cached,
    MessageActionRowComponent,
    Exclude<APIMessageComponent, APIActionRowComponent<APIMessageActionRowComponent>>,
    MessageActionRowComponent | Exclude<APIMessageComponent, APIActionRowComponent<APIMessageActionRowComponent>>,
    MessageActionRowComponent | Exclude<APIMessageComponent, APIActionRowComponent<APIMessageActionRowComponent>>
  >;
  public componentType: Exclude<ComponentType, ComponentType.ActionRow | ComponentType.TextInput>;
  public customId: string;
  public channelId: Snowflake;
  public deferred: boolean;
  public ephemeral: boolean | null;
  public message: Message<BooleanCache<Cached>>;
  public replied: boolean;
  public webhook: InteractionWebhook;
  public inGuild(): this is MessageComponentInteraction<'raw' | 'cached'>;
  public inCachedGuild(): this is MessageComponentInteraction<'cached'>;
  public inRawGuild(): this is MessageComponentInteraction<'raw'>;
  public deferReply(
    options: InteractionDeferReplyOptions & { fetchReply: true },
  ): Promise<Message<BooleanCache<Cached>>>;
  public deferReply(options?: InteractionDeferReplyOptions): Promise<InteractionResponse<BooleanCache<Cached>>>;
  public deferUpdate(
    options: InteractionDeferUpdateOptions & { fetchReply: true },
  ): Promise<Message<BooleanCache<Cached>>>;
  public deferUpdate(options?: InteractionDeferUpdateOptions): Promise<InteractionResponse<BooleanCache<Cached>>>;
  public deleteReply(message?: MessageResolvable | '@original'): Promise<void>;
  public editReply(
    options: string | MessagePayload | InteractionEditReplyOptions,
  ): Promise<Message<BooleanCache<Cached>>>;
  public fetchReply(message?: Snowflake | '@original'): Promise<Message<BooleanCache<Cached>>>;
  public followUp(options: string | MessagePayload | InteractionReplyOptions): Promise<Message<BooleanCache<Cached>>>;
  public reply(options: InteractionReplyOptions & { fetchReply: true }): Promise<Message<BooleanCache<Cached>>>;
  public reply(
    options: string | MessagePayload | InteractionReplyOptions,
  ): Promise<InteractionResponse<BooleanCache<Cached>>>;
  public update(options: InteractionUpdateOptions & { fetchReply: true }): Promise<Message<BooleanCache<Cached>>>;
  public update(
    options: string | MessagePayload | InteractionUpdateOptions,
  ): Promise<InteractionResponse<BooleanCache<Cached>>>;
  public showModal(
    modal:
      | JSONEncodable<APIModalInteractionResponseCallbackData>
      | ModalComponentData
      | APIModalInteractionResponseCallbackData,
  ): Promise<void>;
  public sendPremiumRequired(): Promise<void>;
  public awaitModalSubmit(
    options: AwaitModalSubmitOptions<ModalSubmitInteraction>,
  ): Promise<ModalSubmitInteraction<Cached>>;
}

export class MessageContextMenuCommandInteraction<
  Cached extends CacheType = CacheType,
> extends ContextMenuCommandInteraction<Cached> {
  public commandType: ApplicationCommandType.Message;
  public options: Omit<
    CommandInteractionOptionResolver<Cached>,
    | 'getFocused'
    | 'getMentionable'
    | 'getRole'
    | 'getUser'
    | 'getNumber'
    | 'getAttachment'
    | 'getInteger'
    | 'getString'
    | 'getChannel'
    | 'getBoolean'
    | 'getSubcommandGroup'
    | 'getSubcommand'
  >;
  public get targetMessage(): NonNullable<CommandInteractionOption<Cached>['message']>;
  public inGuild(): this is MessageContextMenuCommandInteraction<'raw' | 'cached'>;
  public inCachedGuild(): this is MessageContextMenuCommandInteraction<'cached'>;
  public inRawGuild(): this is MessageContextMenuCommandInteraction<'raw'>;
}

export type MessageFlagsString = keyof typeof MessageFlags;

export class MessageFlagsBitField extends BitField<MessageFlagsString> {
  public static Flags: typeof MessageFlags;
  public static resolve(bit?: BitFieldResolvable<MessageFlagsString, number>): number;
}

export class MessageMentions<InGuild extends boolean = boolean> {
  private constructor(
    message: Message,
    users: readonly APIUser[] | ReadonlyCollection<Snowflake, User>,
    roles: readonly Snowflake[] | ReadonlyCollection<Snowflake, Role>,
    everyone: boolean,
    repliedUser?: APIUser | User,
  );
  private _channels: Collection<Snowflake, Channel> | null;
  private readonly _content: string;
  private _members: Collection<Snowflake, GuildMember> | null;
  private _parsedUsers: Collection<Snowflake, User> | null;

  public get channels(): Collection<Snowflake, Channel>;
  public readonly client: Client;
  public everyone: boolean;
  public readonly guild: If<InGuild, Guild>;
  public has(data: UserResolvable | RoleResolvable | ChannelResolvable, options?: MessageMentionsHasOptions): boolean;
  public get members(): If<InGuild, Collection<Snowflake, GuildMember>>;
  public get parsedUsers(): Collection<Snowflake, User>;
  public repliedUser: User | null;
  public roles: Collection<Snowflake, Role>;
  public users: Collection<Snowflake, User>;
  public crosspostedChannels: Collection<Snowflake, CrosspostedChannel>;
  public toJSON(): unknown;

  private static GlobalChannelsPattern: RegExp;
  private static GlobalUsersPattern: RegExp;
  public static ChannelsPattern: typeof FormattingPatterns.Channel;
  public static EveryonePattern: RegExp;
  public static RolesPattern: typeof FormattingPatterns.Role;
  public static UsersPattern: typeof FormattingPatterns.User;
}

export type MessagePayloadOption =
  | MessageCreateOptions
  | MessageEditOptions
  | WebhookMessageCreateOptions
  | WebhookMessageEditOptions
  | InteractionReplyOptions
  | InteractionUpdateOptions;

export class MessagePayload {
  public constructor(target: MessageTarget, options: MessagePayloadOption);
  public body: RawMessagePayloadData | null;
  public get isUser(): boolean;
  public get isWebhook(): boolean;
  public get isMessage(): boolean;
  public get isMessageManager(): boolean;
  public get isInteraction(): boolean;
  public files: RawFile[] | null;
  public options: MessagePayloadOption;
  public target: MessageTarget;

  public static create(
    target: MessageTarget,
    options: string | MessagePayloadOption,
    extra?: MessagePayloadOption,
  ): MessagePayload;
  public static resolveFile(
    fileLike: BufferResolvable | Stream | AttachmentPayload | JSONEncodable<AttachmentPayload>,
  ): Promise<RawFile>;

  public makeContent(): string | undefined;
  public resolveBody(): this;
  public resolveFiles(): Promise<this>;
}

export class MessageReaction {
  private constructor(client: Client<true>, data: RawMessageReactionData, message: Message);
  private _emoji: GuildEmoji | ReactionEmoji;

  public readonly client: Client<true>;
  public count: number;
  public get emoji(): GuildEmoji | ReactionEmoji;
  public me: boolean;
  public message: Message | PartialMessage;
  public get partial(): false;
  public users: ReactionUserManager;
  public react(): Promise<MessageReaction>;
  public remove(): Promise<MessageReaction>;
  public fetch(): Promise<MessageReaction>;
  public toJSON(): unknown;
  public valueOf(): Snowflake | string;
}

export interface ModalComponentData {
  customId: string;
  title: string;
  components: readonly (
    | JSONEncodable<APIActionRowComponent<APIModalActionRowComponent>>
    | ActionRowData<ModalActionRowComponentData>
  )[];
}

export interface BaseModalData {
  customId: string;
  type: ComponentType;
}

export interface TextInputModalData extends BaseModalData {
  type: ComponentType.TextInput;
  value: string;
}

export interface ActionRowModalData {
  type: ComponentType.ActionRow;
  components: readonly TextInputModalData[];
}

export class ModalSubmitFields {
  private constructor(components: readonly (readonly ModalActionRowComponent[])[]);
  public components: ActionRowModalData[];
  public fields: Collection<string, ModalActionRowComponent>;
  public getField<Type extends ComponentType>(customId: string, type: Type): { type: Type } & TextInputModalData;
  public getField(customId: string, type?: ComponentType): TextInputModalData;
  public getTextInputValue(customId: string): string;
}

export interface ModalMessageModalSubmitInteraction<Cached extends CacheType = CacheType>
  extends ModalSubmitInteraction<Cached> {
  message: Message<BooleanCache<Cached>>;
  channelId: Snowflake;
  update(options: InteractionUpdateOptions & { fetchReply: true }): Promise<Message>;
  update(
    options: string | MessagePayload | InteractionUpdateOptions,
  ): Promise<InteractionResponse<BooleanCache<Cached>>>;
  inGuild(): this is ModalMessageModalSubmitInteraction<'raw' | 'cached'>;
  inCachedGuild(): this is ModalMessageModalSubmitInteraction<'cached'>;
  inRawGuild(): this is ModalMessageModalSubmitInteraction<'raw'>;
}

export class ModalSubmitInteraction<Cached extends CacheType = CacheType> extends BaseInteraction<Cached> {
  private constructor(client: Client<true>, data: APIModalSubmitInteraction);
  public type: InteractionType.ModalSubmit;
  public readonly customId: string;
  public readonly components: ActionRowModalData[];
  public readonly fields: ModalSubmitFields;
  public deferred: boolean;
  public ephemeral: boolean | null;
  public message: Message<BooleanCache<Cached>> | null;
  public replied: boolean;
  public readonly webhook: InteractionWebhook;
  public reply(options: InteractionReplyOptions & { fetchReply: true }): Promise<Message<BooleanCache<Cached>>>;
  public reply(
    options: string | MessagePayload | InteractionReplyOptions,
  ): Promise<InteractionResponse<BooleanCache<Cached>>>;
  public deleteReply(message?: MessageResolvable | '@original'): Promise<void>;
  public editReply(
    options: string | MessagePayload | InteractionEditReplyOptions,
  ): Promise<Message<BooleanCache<Cached>>>;
  public deferReply(
    options: InteractionDeferReplyOptions & { fetchReply: true },
  ): Promise<Message<BooleanCache<Cached>>>;
  public deferReply(options?: InteractionDeferReplyOptions): Promise<InteractionResponse<BooleanCache<Cached>>>;
  public fetchReply(message?: Snowflake | '@original'): Promise<Message<BooleanCache<Cached>>>;
  public followUp(options: string | MessagePayload | InteractionReplyOptions): Promise<Message<BooleanCache<Cached>>>;
  public deferUpdate(
    options: InteractionDeferUpdateOptions & { fetchReply: true },
  ): Promise<Message<BooleanCache<Cached>>>;
  public deferUpdate(options?: InteractionDeferUpdateOptions): Promise<InteractionResponse<BooleanCache<Cached>>>;
  public sendPremiumRequired(): Promise<void>;
  public inGuild(): this is ModalSubmitInteraction<'raw' | 'cached'>;
  public inCachedGuild(): this is ModalSubmitInteraction<'cached'>;
  public inRawGuild(): this is ModalSubmitInteraction<'raw'>;
  public isFromMessage(): this is ModalMessageModalSubmitInteraction<Cached>;
}

export class NewsChannel extends BaseGuildTextChannel {
  public threads: GuildTextThreadManager<AllowedThreadTypeForNewsChannel>;
  public type: ChannelType.GuildAnnouncement;
  public addFollower(channel: TextChannelResolvable, reason?: string): Promise<NewsChannel>;
}

export class OAuth2Guild extends BaseGuild {
  private constructor(client: Client<true>, data: RawOAuth2GuildData);
  public owner: boolean;
  public permissions: Readonly<PermissionsBitField>;
}

export class PartialGroupDMChannel extends BaseChannel {
  private constructor(client: Client<true>, data: RawPartialGroupDMChannelData);
  public type: ChannelType.GroupDM;
  public flags: null;
  public name: string | null;
  public icon: string | null;
  public recipients: PartialRecipient[];
  public iconURL(options?: ImageURLOptions): string | null;
  public toString(): ChannelMention;
}

export interface GuildForumTagEmoji {
  id: Snowflake | null;
  name: string | null;
}

export interface GuildForumTag {
  id: Snowflake;
  name: string;
  moderated: boolean;
  emoji: GuildForumTagEmoji | null;
}

export interface GuildForumTagData extends Partial<GuildForumTag> {
  name: string;
}

export interface DefaultReactionEmoji {
  id: Snowflake | null;
  name: string | null;
}

export interface ThreadOnlyChannel
  extends Omit<
    TextBasedChannelFields,
    | 'send'
    | 'lastMessage'
    | 'lastPinAt'
    | 'bulkDelete'
    | 'sendTyping'
    | 'createMessageCollector'
    | 'awaitMessages'
    | 'createMessageComponentCollector'
    | 'awaitMessageComponent'
  > {}
export abstract class ThreadOnlyChannel extends GuildChannel {
  public type: ChannelType.GuildForum | ChannelType.GuildMedia;
  public threads: GuildForumThreadManager;
  public availableTags: GuildForumTag[];
  public defaultReactionEmoji: DefaultReactionEmoji | null;
  public defaultThreadRateLimitPerUser: number | null;
  public rateLimitPerUser: number | null;
  public defaultAutoArchiveDuration: ThreadAutoArchiveDuration | null;
  public nsfw: boolean;
  public topic: string | null;
  public defaultSortOrder: SortOrderType | null;
  public setAvailableTags(tags: readonly GuildForumTagData[], reason?: string): Promise<this>;
  public setDefaultReactionEmoji(emojiId: DefaultReactionEmoji | null, reason?: string): Promise<this>;
  public setDefaultThreadRateLimitPerUser(rateLimit: number, reason?: string): Promise<this>;
  public createInvite(options?: InviteCreateOptions): Promise<Invite>;
  public fetchInvites(cache?: boolean): Promise<Collection<string, Invite>>;
  public setDefaultAutoArchiveDuration(
    defaultAutoArchiveDuration: ThreadAutoArchiveDuration,
    reason?: string,
  ): Promise<this>;
  public setTopic(topic: string | null, reason?: string): Promise<this>;
  public setDefaultSortOrder(defaultSortOrder: SortOrderType | null, reason?: string): Promise<this>;
}

export class ForumChannel extends ThreadOnlyChannel {
  public type: ChannelType.GuildForum;
  public defaultForumLayout: ForumLayoutType;
  public setDefaultForumLayout(defaultForumLayout: ForumLayoutType, reason?: string): Promise<this>;
}

export class MediaChannel extends ThreadOnlyChannel {
  public type: ChannelType.GuildMedia;
}

export class PermissionOverwrites extends Base {
  private constructor(client: Client<true>, data: RawPermissionOverwriteData, channel: NonThreadGuildBasedChannel);
  public allow: Readonly<PermissionsBitField>;
  public readonly channel: NonThreadGuildBasedChannel;
  public deny: Readonly<PermissionsBitField>;
  public id: Snowflake;
  public type: OverwriteType;
  public edit(options: PermissionOverwriteOptions, reason?: string): Promise<PermissionOverwrites>;
  public delete(reason?: string): Promise<PermissionOverwrites>;
  public toJSON(): unknown;
  public static resolveOverwriteOptions(
    options: PermissionOverwriteOptions,
    initialPermissions: { allow?: PermissionResolvable; deny?: PermissionResolvable },
  ): ResolvedOverwriteOptions;
  public static resolve(overwrite: OverwriteResolvable, guild: Guild): APIOverwrite;
}

export type PermissionsString = keyof typeof PermissionFlagsBits;

export class PermissionsBitField extends BitField<PermissionsString, bigint> {
  public any(permission: PermissionResolvable, checkAdmin?: boolean): boolean;
  public has(permission: PermissionResolvable, checkAdmin?: boolean): boolean;
  public missing(bits: BitFieldResolvable<PermissionsString, bigint>, checkAdmin?: boolean): PermissionsString[];
  public serialize(checkAdmin?: boolean): Record<PermissionsString, boolean>;
  public toArray(): PermissionsString[];

  public static All: bigint;
  public static Default: bigint;
  public static StageModerator: bigint;
  public static Flags: typeof PermissionFlagsBits;
  public static resolve(permission?: PermissionResolvable): bigint;
}

export class Presence extends Base {
  protected constructor(client: Client<true>, data?: RawPresenceData);
  public activities: Activity[];
  public clientStatus: ClientPresenceStatusData | null;
  public guild: Guild | null;
  public get member(): GuildMember | null;
  public status: PresenceStatus;
  public get user(): User | null;
  public userId: Snowflake;
  public equals(presence: Presence): boolean;
}

export interface PollQuestionMedia {
  text: string;
}

export class Poll extends Base {
  private constructor(client: Client<true>, data: APIPoll, message: Message);
  public readonly message: Message;
  public question: PollQuestionMedia;
  public answers: Collection<number, PollAnswer>;
  public expiresTimestamp: number;
  public get expiresAt(): Date;
  public allowMultiselect: boolean;
  public layoutType: PollLayoutType;
  public resultsFinalized: boolean;
  public end(): Promise<Message>;
}

export interface BaseFetchPollAnswerVotersOptions {
  after?: Snowflake;
  limit?: number;
}

export class PollAnswer extends Base {
  private constructor(client: Client<true>, data: APIPollAnswer & { count?: number }, poll: Poll);
  private _emoji: APIPartialEmoji | null;
  public readonly poll: Poll;
  public id: number;
  public text: string | null;
  public voteCount: number;
  public get emoji(): GuildEmoji | Emoji | null;
  public fetchVoters(options?: BaseFetchPollAnswerVotersOptions): Promise<Collection<Snowflake, User>>;
}

export class ReactionCollector extends Collector<Snowflake | string, MessageReaction, [User]> {
  public constructor(message: Message, options?: ReactionCollectorOptions);
  private _handleChannelDeletion(channel: NonThreadGuildBasedChannel): void;
  private _handleGuildDeletion(guild: Guild): void;
  private _handleMessageDeletion(message: Message): void;

  public message: Message;
  public options: ReactionCollectorOptions;
  public total: number;
  public users: Collection<Snowflake, User>;

  public static key(reaction: MessageReaction): Snowflake | string;

  public collect(reaction: MessageReaction, user: User): Snowflake | string | null;
  public dispose(reaction: MessageReaction, user: User): Snowflake | string | null;
  public empty(): void;

  public on(
    event: 'collect' | 'dispose' | 'remove' | 'ignore',
    listener: (reaction: MessageReaction, user: User) => void,
  ): this;
  public on(
    event: 'end',
    listener: (collected: ReadonlyCollection<Snowflake, MessageReaction>, reason: string) => void,
  ): this;
  public on(event: string, listener: (...args: any[]) => void): this;

  public once(
    event: 'collect' | 'dispose' | 'remove' | 'ignore',
    listener: (reaction: MessageReaction, user: User) => void,
  ): this;
  public once(
    event: 'end',
    listener: (collected: ReadonlyCollection<Snowflake, MessageReaction>, reason: string) => void,
  ): this;
  public once(event: string, listener: (...args: any[]) => void): this;
}

export class ReactionEmoji extends Emoji {
  private constructor(reaction: MessageReaction, emoji: RawReactionEmojiData);
  public reaction: MessageReaction;
  public toJSON(): unknown;
}

export class RichPresenceAssets {
  private constructor(activity: Activity, assets: RawRichPresenceAssets);
  public readonly activity: Activity;
  public largeImage: Snowflake | null;
  public largeText: string | null;
  public smallImage: Snowflake | null;
  public smallText: string | null;
  public largeImageURL(options?: ImageURLOptions): string | null;
  public smallImageURL(options?: ImageURLOptions): string | null;
}

export class Role extends Base {
  private constructor(client: Client<true>, data: RawRoleData, guild: Guild);
  public color: number;
  public get createdAt(): Date;
  public get createdTimestamp(): number;
  public get editable(): boolean;
  public flags: RoleFlagsBitField;
  public guild: Guild;
  public get hexColor(): HexColorString;
  public hoist: boolean;
  public id: Snowflake;
  public managed: boolean;
  public get members(): Collection<Snowflake, GuildMember>;
  public mentionable: boolean;
  public name: string;
  public permissions: Readonly<PermissionsBitField>;
  public get position(): number;
  public rawPosition: number;
  public tags: RoleTagData | null;
  public comparePositionTo(role: RoleResolvable): number;
  public icon: string | null;
  public unicodeEmoji: string | null;
  public delete(reason?: string): Promise<Role>;
  public edit(options: RoleEditOptions): Promise<Role>;
  public equals(role: Role): boolean;
  public iconURL(options?: ImageURLOptions): string | null;
  public permissionsIn(
    channel: NonThreadGuildBasedChannel | Snowflake,
    checkAdmin?: boolean,
  ): Readonly<PermissionsBitField>;
  public setColor(color: ColorResolvable, reason?: string): Promise<Role>;
  public setHoist(hoist?: boolean, reason?: string): Promise<Role>;
  public setMentionable(mentionable?: boolean, reason?: string): Promise<Role>;
  public setName(name: string, reason?: string): Promise<Role>;
  public setPermissions(permissions: PermissionResolvable, reason?: string): Promise<Role>;
  public setIcon(icon: BufferResolvable | Base64Resolvable | EmojiResolvable | null, reason?: string): Promise<Role>;
  public setPosition(position: number, options?: SetRolePositionOptions): Promise<Role>;
  public setUnicodeEmoji(unicodeEmoji: string | null, reason?: string): Promise<Role>;
  public toJSON(): unknown;
  public toString(): RoleMention;
}

export type RoleFlagsString = keyof typeof RoleFlags;

export class RoleFlagsBitField extends BitField<RoleFlagsString> {
  public static Flags: typeof RoleFlags;
  public static resolve(bit?: BitFieldResolvable<RoleFlagsString, number>): number;
}

export class StringSelectMenuInteraction<
  Cached extends CacheType = CacheType,
> extends MessageComponentInteraction<Cached> {
  public constructor(client: Client<true>, data: APIMessageStringSelectInteractionData);
  public get component(): CacheTypeReducer<
    Cached,
    StringSelectMenuComponent,
    APIStringSelectComponent,
    StringSelectMenuComponent | APIStringSelectComponent,
    StringSelectMenuComponent | APIStringSelectComponent
  >;
  public componentType: ComponentType.StringSelect;
  public values: string[];
  public inGuild(): this is StringSelectMenuInteraction<'raw' | 'cached'>;
  public inCachedGuild(): this is StringSelectMenuInteraction<'cached'>;
  public inRawGuild(): this is StringSelectMenuInteraction<'raw'>;
}

export {
  /** @deprecated Use {@link StringSelectMenuInteraction} instead */
  StringSelectMenuInteraction as SelectMenuInteraction,
};

export class UserSelectMenuInteraction<
  Cached extends CacheType = CacheType,
> extends MessageComponentInteraction<Cached> {
  public constructor(client: Client<true>, data: APIMessageUserSelectInteractionData);
  public get component(): CacheTypeReducer<
    Cached,
    UserSelectMenuComponent,
    APIUserSelectComponent,
    UserSelectMenuComponent | APIUserSelectComponent,
    UserSelectMenuComponent | APIUserSelectComponent
  >;
  public componentType: ComponentType.UserSelect;
  public values: Snowflake[];
  public users: Collection<Snowflake, User>;
  public members: Collection<
    Snowflake,
    CacheTypeReducer<Cached, GuildMember, APIGuildMember, GuildMember | APIGuildMember, GuildMember | APIGuildMember>
  >;
  public inGuild(): this is UserSelectMenuInteraction<'raw' | 'cached'>;
  public inCachedGuild(): this is UserSelectMenuInteraction<'cached'>;
  public inRawGuild(): this is UserSelectMenuInteraction<'raw'>;
}

export class RoleSelectMenuInteraction<
  Cached extends CacheType = CacheType,
> extends MessageComponentInteraction<Cached> {
  public constructor(client: Client<true>, data: APIMessageRoleSelectInteractionData);
  public get component(): CacheTypeReducer<
    Cached,
    RoleSelectMenuComponent,
    APIRoleSelectComponent,
    RoleSelectMenuComponent | APIRoleSelectComponent,
    RoleSelectMenuComponent | APIRoleSelectComponent
  >;
  public componentType: ComponentType.RoleSelect;
  public values: Snowflake[];
  public roles: Collection<Snowflake, CacheTypeReducer<Cached, Role, APIRole, Role | APIRole, Role | APIRole>>;
  public inGuild(): this is RoleSelectMenuInteraction<'raw' | 'cached'>;
  public inCachedGuild(): this is RoleSelectMenuInteraction<'cached'>;
  public inRawGuild(): this is RoleSelectMenuInteraction<'raw'>;
}

export class MentionableSelectMenuInteraction<
  Cached extends CacheType = CacheType,
> extends MessageComponentInteraction<Cached> {
  public constructor(client: Client<true>, data: APIMessageMentionableSelectInteractionData);
  public get component(): CacheTypeReducer<
    Cached,
    MentionableSelectMenuComponent,
    APIMentionableSelectComponent,
    MentionableSelectMenuComponent | APIMentionableSelectComponent,
    MentionableSelectMenuComponent | APIMentionableSelectComponent
  >;
  public componentType: ComponentType.MentionableSelect;
  public values: Snowflake[];
  public users: Collection<Snowflake, User>;
  public members: Collection<
    Snowflake,
    CacheTypeReducer<Cached, GuildMember, APIGuildMember, GuildMember | APIGuildMember, GuildMember | APIGuildMember>
  >;
  public roles: Collection<Snowflake, CacheTypeReducer<Cached, Role, APIRole, Role | APIRole, Role | APIRole>>;
  public inGuild(): this is MentionableSelectMenuInteraction<'raw' | 'cached'>;
  public inCachedGuild(): this is MentionableSelectMenuInteraction<'cached'>;
  public inRawGuild(): this is MentionableSelectMenuInteraction<'raw'>;
}

export class ChannelSelectMenuInteraction<
  Cached extends CacheType = CacheType,
> extends MessageComponentInteraction<Cached> {
  public constructor(client: Client<true>, data: APIMessageChannelSelectInteractionData);
  public get component(): CacheTypeReducer<
    Cached,
    ChannelSelectMenuComponent,
    APIChannelSelectComponent,
    ChannelSelectMenuComponent | APIChannelSelectComponent,
    ChannelSelectMenuComponent | APIChannelSelectComponent
  >;
  public componentType: ComponentType.ChannelSelect;
  public values: Snowflake[];
  public channels: Collection<
    Snowflake,
    CacheTypeReducer<Cached, Channel, APIChannel, Channel | APIChannel, Channel | APIChannel>
  >;
  public inGuild(): this is ChannelSelectMenuInteraction<'raw' | 'cached'>;
  public inCachedGuild(): this is ChannelSelectMenuInteraction<'cached'>;
  public inRawGuild(): this is ChannelSelectMenuInteraction<'raw'>;
}

// Ideally this should be named SelectMenuInteraction, but that's the name of the "old" StringSelectMenuInteraction, meaning
// the type name is reserved as a re-export to prevent a breaking change from being made, as such:
// TODO: Rename this to SelectMenuInteraction in the next major
export type AnySelectMenuInteraction<Cached extends CacheType = CacheType> =
  | StringSelectMenuInteraction<Cached>
  | UserSelectMenuInteraction<Cached>
  | RoleSelectMenuInteraction<Cached>
  | MentionableSelectMenuInteraction<Cached>
  | ChannelSelectMenuInteraction<Cached>;

export type SelectMenuType = APISelectMenuComponent['type'];

export interface ShardEventTypes {
  death: [process: ChildProcess | Worker];
  disconnect: [];
  error: [error: Error];
  message: [message: any];
  ready: [];
  reconnecting: [];
  resume: [];
  spawn: [process: ChildProcess | Worker];
}

export class Shard extends EventEmitter {
  private constructor(manager: ShardingManager, id: number);
  private _evals: Map<string, Promise<unknown>>;
  private _exitListener: (...args: any[]) => void;
  private _fetches: Map<string, Promise<unknown>>;
  private _handleExit(respawn?: boolean, timeout?: number): void;
  private _handleMessage(message: unknown): void;
  private incrementMaxListeners(emitter: EventEmitter | ChildProcess): void;
  private decrementMaxListeners(emitter: EventEmitter | ChildProcess): void;

  public args: string[];
  public execArgv: string[];
  public env: unknown;
  public id: number;
  public manager: ShardingManager;
  public process: ChildProcess | null;
  public ready: boolean;
  public silent: boolean;
  public worker: Worker | null;
  public eval(script: string): Promise<unknown>;
  public eval<Result>(fn: (client: Client) => Result): Promise<Result>;
  public eval<Result, Context>(
    fn: (client: Client<true>, context: Serialized<Context>) => Result,
    context: Context,
  ): Promise<Result>;
  public fetchClientValue(prop: string): Promise<unknown>;
  public kill(): void;
  public respawn(options?: { delay?: number; timeout?: number }): Promise<ChildProcess>;
  public send(message: unknown): Promise<Shard>;
  public spawn(timeout?: number): Promise<ChildProcess>;

  public on<Event extends keyof ShardEventTypes>(
    event: Event,
    listener: (...args: ShardEventTypes[Event]) => void,
  ): this;

  public once<Event extends keyof ShardEventTypes>(
    event: Event,
    listener: (...args: ShardEventTypes[Event]) => void,
  ): this;
}

export class ShardClientUtil {
  private constructor(client: Client<true>, mode: ShardingManagerMode);
  private _handleMessage(message: unknown): void;
  private _respond(type: string, message: unknown): void;
  private incrementMaxListeners(emitter: EventEmitter | ChildProcess): void;
  private decrementMaxListeners(emitter: EventEmitter | ChildProcess): void;

  public client: Client;
  public get count(): number;
  public get ids(): number[];
  public mode: ShardingManagerMode;
  public parentPort: MessagePort | null;
  public broadcastEval<Result>(fn: (client: Client) => Awaitable<Result>): Promise<Serialized<Result>[]>;
  public broadcastEval<Result>(
    fn: (client: Client) => Awaitable<Result>,
    options: { shard: number },
  ): Promise<Serialized<Result>>;
  public broadcastEval<Result, Context>(
    fn: (client: Client<true>, context: Serialized<Context>) => Awaitable<Result>,
    options: { context: Context },
  ): Promise<Serialized<Result>[]>;
  public broadcastEval<Result, Context>(
    fn: (client: Client<true>, context: Serialized<Context>) => Awaitable<Result>,
    options: { context: Context; shard: number },
  ): Promise<Serialized<Result>>;
  public fetchClientValues(prop: string): Promise<unknown[]>;
  public fetchClientValues(prop: string, shard: number): Promise<unknown>;
  public respawnAll(options?: MultipleShardRespawnOptions): Promise<void>;
  public send(message: unknown): Promise<void>;

  public static singleton(client: Client<true>, mode: ShardingManagerMode): ShardClientUtil;
  public static shardIdForGuildId(guildId: Snowflake, shardCount: number): number;
}

export class ShardingManager extends EventEmitter {
  public constructor(file: string, options?: ShardingManagerOptions);
  private _performOnShards(method: string, args: readonly unknown[]): Promise<unknown[]>;
  private _performOnShards(method: string, args: readonly unknown[], shard: number): Promise<unknown>;

  public file: string;
  public respawn: boolean;
  public silent: boolean;
  public shardArgs: string[];
  public shards: Collection<number, Shard>;
  public token: string | null;
  public totalShards: number | 'auto';
  public shardList: number[] | 'auto';
  public broadcast(message: unknown): Promise<Shard[]>;
  public broadcastEval<Result>(fn: (client: Client) => Awaitable<Result>): Promise<Serialized<Result>[]>;
  public broadcastEval<Result>(
    fn: (client: Client) => Awaitable<Result>,
    options: { shard: number },
  ): Promise<Serialized<Result>>;
  public broadcastEval<Result, Context>(
    fn: (client: Client<true>, context: Serialized<Context>) => Awaitable<Result>,
    options: { context: Context },
  ): Promise<Serialized<Result>[]>;
  public broadcastEval<Result, Context>(
    fn: (client: Client<true>, context: Serialized<Context>) => Awaitable<Result>,
    options: { context: Context; shard: number },
  ): Promise<Serialized<Result>>;
  public createShard(id: number): Shard;
  public fetchClientValues(prop: string): Promise<unknown[]>;
  public fetchClientValues(prop: string, shard: number): Promise<unknown>;
  public respawnAll(options?: MultipleShardRespawnOptions): Promise<Collection<number, Shard>>;
  public spawn(options?: MultipleShardSpawnOptions): Promise<Collection<number, Shard>>;

  public on(event: 'shardCreate', listener: (shard: Shard) => void): this;

  public once(event: 'shardCreate', listener: (shard: Shard) => void): this;
}

export interface FetchRecommendedShardCountOptions {
  guildsPerShard?: number;
  multipleOf?: number;
}

export {
  DiscordSnowflake as SnowflakeUtil,
  SnowflakeGenerateOptions,
  DeconstructedSnowflake,
} from '@sapphire/snowflake';

export class SKU extends Base {
  private constructor(client: Client<true>, data: APISKU);
  public id: Snowflake;
  public type: SKUType;
  public applicationId: Snowflake;
  public name: string;
  public slug: string;
  public flags: Readonly<SKUFlagsBitField>;
}

export type SKUFlagsString = keyof typeof SKUFlags;

export class SKUFlagsBitField extends BitField<SKUFlagsString> {
  public static FLAGS: typeof SKUFlags;
  public static resolve(bit?: BitFieldResolvable<SKUFlagsString, number>): number;
}

export class StageChannel extends BaseGuildVoiceChannel {
  public get stageInstance(): StageInstance | null;
  public topic: string | null;
  public type: ChannelType.GuildStageVoice;
  public createStageInstance(options: StageInstanceCreateOptions): Promise<StageInstance>;
  public setTopic(topic: string): Promise<StageChannel>;
}

export class DirectoryChannel extends BaseChannel {
  public flags: Readonly<ChannelFlagsBitField>;
  public guild: InviteGuild;
  public guildId: Snowflake;
  public name: string;
  public toString(): ChannelMention;
}

export class StageInstance extends Base {
  private constructor(client: Client<true>, data: RawStageInstanceData, channel: StageChannel);
  public id: Snowflake;
  public guildId: Snowflake;
  public channelId: Snowflake;
  public topic: string;
  public privacyLevel: StageInstancePrivacyLevel;
  /** @deprecated See https://github.com/discord/discord-api-docs/pull/4296 for more information */
  public discoverableDisabled: boolean | null;
  public guildScheduledEventId?: Snowflake;
  public get channel(): StageChannel | null;
  public get guild(): Guild | null;
  public get guildScheduledEvent(): GuildScheduledEvent | null;
  public edit(options: StageInstanceEditOptions): Promise<StageInstance>;
  public delete(): Promise<StageInstance>;
  public setTopic(topic: string): Promise<StageInstance>;
  public get createdTimestamp(): number;
  public get createdAt(): Date;
}

export class Sticker extends Base {
  private constructor(client: Client<true>, data: RawStickerData);
  public get createdTimestamp(): number;
  public get createdAt(): Date;
  public available: boolean | null;
  public description: string | null;
  public format: StickerFormatType;
  public get guild(): Guild | null;
  public guildId: Snowflake | null;
  public id: Snowflake;
  public name: string;
  public packId: Snowflake | null;
  public get partial(): boolean;
  public sortValue: number | null;
  public tags: string | null;
  public type: StickerType | null;
  public user: User | null;
  public get url(): string;
  public fetch(): Promise<Sticker>;
  public fetchPack(): Promise<StickerPack | null>;
  public fetchUser(): Promise<User | null>;
  public edit(options?: GuildStickerEditOptions): Promise<Sticker>;
  public delete(reason?: string): Promise<Sticker>;
  public equals(other: Sticker | unknown): boolean;
}

export class StickerPack extends Base {
  private constructor(client: Client<true>, data: RawStickerPackData);
  public get createdTimestamp(): number;
  public get createdAt(): Date;
  public bannerId: Snowflake | null;
  public get coverSticker(): Sticker | null;
  public coverStickerId: Snowflake | null;
  public description: string;
  public id: Snowflake;
  public name: string;
  public skuId: Snowflake;
  public stickers: Collection<Snowflake, Sticker>;
  public bannerURL(options?: ImageURLOptions): string | null;
}

export class Sweepers {
  public constructor(client: Client<true>, options: SweeperOptions);
  public readonly client: Client;
  public intervals: Record<SweeperKey, NodeJS.Timeout | null>;
  public options: SweeperOptions;

  public sweepApplicationCommands(
    filter: CollectionSweepFilter<
      SweeperDefinitions['applicationCommands'][0],
      SweeperDefinitions['applicationCommands'][1]
    >,
  ): number;
  public sweepAutoModerationRules(
    filter: CollectionSweepFilter<
      SweeperDefinitions['autoModerationRules'][0],
      SweeperDefinitions['autoModerationRules'][1]
    >,
  ): number;
  public sweepBans(filter: CollectionSweepFilter<SweeperDefinitions['bans'][0], SweeperDefinitions['bans'][1]>): number;
  public sweepEmojis(
    filter: CollectionSweepFilter<SweeperDefinitions['emojis'][0], SweeperDefinitions['emojis'][1]>,
  ): number;
  public sweepEntitlements(
    filter: CollectionSweepFilter<SweeperDefinitions['entitlements'][0], SweeperDefinitions['entitlements'][1]>,
  ): number;
  public sweepInvites(
    filter: CollectionSweepFilter<SweeperDefinitions['invites'][0], SweeperDefinitions['invites'][1]>,
  ): number;
  public sweepGuildMembers(
    filter: CollectionSweepFilter<SweeperDefinitions['guildMembers'][0], SweeperDefinitions['guildMembers'][1]>,
  ): number;
  public sweepMessages(
    filter: CollectionSweepFilter<SweeperDefinitions['messages'][0], SweeperDefinitions['messages'][1]>,
  ): number;
  public sweepPresences(
    filter: CollectionSweepFilter<SweeperDefinitions['presences'][0], SweeperDefinitions['presences'][1]>,
  ): number;
  public sweepReactions(
    filter: CollectionSweepFilter<SweeperDefinitions['reactions'][0], SweeperDefinitions['reactions'][1]>,
  ): number;
  public sweepStageInstances(
    filter: CollectionSweepFilter<SweeperDefinitions['stageInstances'][0], SweeperDefinitions['stageInstances'][1]>,
  ): number;
  public sweepStickers(
    filter: CollectionSweepFilter<SweeperDefinitions['stickers'][0], SweeperDefinitions['stickers'][1]>,
  ): number;
  public sweepThreadMembers(
    filter: CollectionSweepFilter<SweeperDefinitions['threadMembers'][0], SweeperDefinitions['threadMembers'][1]>,
  ): number;
  public sweepThreads(
    filter: CollectionSweepFilter<SweeperDefinitions['threads'][0], SweeperDefinitions['threads'][1]>,
  ): number;
  public sweepUsers(
    filter: CollectionSweepFilter<SweeperDefinitions['users'][0], SweeperDefinitions['users'][1]>,
  ): number;
  public sweepVoiceStates(
    filter: CollectionSweepFilter<SweeperDefinitions['voiceStates'][0], SweeperDefinitions['voiceStates'][1]>,
  ): number;

  public static archivedThreadSweepFilter(
    lifetime?: number,
  ): GlobalSweepFilter<SweeperDefinitions['threads'][0], SweeperDefinitions['threads'][1]>;
  public static expiredInviteSweepFilter(
    lifetime?: number,
  ): GlobalSweepFilter<SweeperDefinitions['invites'][0], SweeperDefinitions['invites'][1]>;
  public static filterByLifetime<Key, Value>(
    options?: LifetimeFilterOptions<Key, Value>,
  ): GlobalSweepFilter<Key, Value>;
  public static outdatedMessageSweepFilter(
    lifetime?: number,
  ): GlobalSweepFilter<SweeperDefinitions['messages'][0], SweeperDefinitions['messages'][1]>;
}

export type SystemChannelFlagsString = keyof typeof GuildSystemChannelFlags;

export class SystemChannelFlagsBitField extends BitField<SystemChannelFlagsString> {
  public static Flags: typeof GuildSystemChannelFlags;
  public static resolve(bit?: BitFieldResolvable<SystemChannelFlagsString, number>): number;
}

export class Team extends Base {
  private constructor(client: Client<true>, data: RawTeamData);
  public id: Snowflake;
  public name: string;
  public icon: string | null;
  public ownerId: Snowflake | null;
  public members: Collection<Snowflake, TeamMember>;
  public get owner(): TeamMember | null;
  public get createdAt(): Date;
  public get createdTimestamp(): number;

  public iconURL(options?: ImageURLOptions): string | null;
  public toJSON(): unknown;
  public toString(): string;
}

export class TeamMember extends Base {
  private constructor(team: Team, data: RawTeamMemberData);
  public team: Team;
  public get id(): Snowflake;
  /** @deprecated Use {@link TeamMember.role} instead. */
  public permissions: string[];
  public membershipState: TeamMemberMembershipState;
  public user: User;
  public role: TeamMemberRole;

  public toString(): UserMention;
}

export class TextChannel extends BaseGuildTextChannel {
  public rateLimitPerUser: number;
  public threads: GuildTextThreadManager<AllowedThreadTypeForTextChannel>;
  public type: ChannelType.GuildText;
}

export type AnyThreadChannel<Forum extends boolean = boolean> = PublicThreadChannel<Forum> | PrivateThreadChannel;

export interface PublicThreadChannel<Forum extends boolean = boolean> extends ThreadChannel<Forum> {
  type: ChannelType.PublicThread | ChannelType.AnnouncementThread;
}

export interface PrivateThreadChannel extends ThreadChannel<false> {
  get createdTimestamp(): number;
  get createdAt(): Date;
  type: ChannelType.PrivateThread;
}

// tslint:disable-next-line no-empty-interface
export interface ThreadChannel<ThreadOnly extends boolean = boolean>
  extends Omit<TextBasedChannelFields<true>, 'fetchWebhooks' | 'createWebhook' | 'setNSFW'> {}
export class ThreadChannel<ThreadOnly extends boolean = boolean> extends BaseChannel {
  private constructor(guild: Guild, data?: RawThreadChannelData, client?: Client<true>);
  public archived: boolean | null;
  public get archivedAt(): Date | null;
  public archiveTimestamp: number | null;
  public get createdAt(): Date | null;
  private _createdTimestamp: number | null;
  public get createdTimestamp(): number | null;
  public autoArchiveDuration: ThreadAutoArchiveDuration | null;
  public get editable(): boolean;
  public flags: Readonly<ChannelFlagsBitField>;
  public guild: Guild;
  public guildId: Snowflake;
  public get guildMembers(): Collection<Snowflake, GuildMember>;
  public invitable: boolean | null;
  public get joinable(): boolean;
  public get joined(): boolean;
  public locked: boolean | null;
  public get manageable(): boolean;
  public get viewable(): boolean;
  public get sendable(): boolean;
  public memberCount: number | null;
  public messageCount: number | null;
  public appliedTags: Snowflake[];
  public totalMessageSent: number | null;
  public members: ThreadMemberManager;
  public name: string;
  public ownerId: Snowflake | null;
  public get parent(): If<ThreadOnly, ForumChannel | MediaChannel, TextChannel | NewsChannel> | null;
  public parentId: Snowflake | null;
  public rateLimitPerUser: number | null;
  public type: ThreadChannelType;
  public get unarchivable(): boolean;
  public delete(reason?: string): Promise<this>;
  public edit(options: ThreadEditOptions): Promise<AnyThreadChannel>;
  public join(): Promise<AnyThreadChannel>;
  public leave(): Promise<AnyThreadChannel>;
  public permissionsFor(memberOrRole: GuildMember | Role, checkAdmin?: boolean): Readonly<PermissionsBitField>;
  public permissionsFor(
    memberOrRole: GuildMemberResolvable | RoleResolvable,
    checkAdmin?: boolean,
  ): Readonly<PermissionsBitField> | null;
  public fetchOwner(options?: BaseFetchOptions): Promise<ThreadMember | null>;
  public fetchStarterMessage(options?: BaseFetchOptions): Promise<Message<true> | null>;
  public setArchived(archived?: boolean, reason?: string): Promise<AnyThreadChannel>;
  public setAutoArchiveDuration(
    autoArchiveDuration: ThreadAutoArchiveDuration,
    reason?: string,
  ): Promise<AnyThreadChannel>;
  public setInvitable(invitable?: boolean, reason?: string): Promise<AnyThreadChannel>;
  public setLocked(locked?: boolean, reason?: string): Promise<AnyThreadChannel>;
  public setName(name: string, reason?: string): Promise<AnyThreadChannel>;
  // The following 3 methods can only be run on forum threads.
  public setAppliedTags(appliedTags: readonly Snowflake[], reason?: string): Promise<ThreadChannel<true>>;
  public pin(reason?: string): Promise<ThreadChannel<true>>;
  public unpin(reason?: string): Promise<ThreadChannel<true>>;
  public toString(): ChannelMention;
}

export class ThreadMember<HasMemberData extends boolean = boolean> extends Base {
  private constructor(thread: ThreadChannel, data: RawThreadMemberData, extra?: unknown);
  public flags: ThreadMemberFlagsBitField;
  private member: If<HasMemberData, GuildMember>;
  public get guildMember(): HasMemberData extends true ? GuildMember : GuildMember | null;
  public id: Snowflake;
  public get joinedAt(): Date | null;
  public joinedTimestamp: number | null;
  public get manageable(): boolean;
  public thread: AnyThreadChannel;
  public get user(): User | null;
  public get partial(): false;
  public remove(reason?: string): Promise<ThreadMember>;
}

export type ThreadMemberFlagsString = keyof typeof ThreadMemberFlags;

export class ThreadMemberFlagsBitField extends BitField<ThreadMemberFlagsString> {
  public static Flags: typeof ThreadMemberFlags;
  public static resolve(bit?: BitFieldResolvable<ThreadMemberFlagsString, number>): number;
}

export class Typing extends Base {
  private constructor(channel: TextBasedChannel, user: PartialUser, data?: RawTypingData);
  public channel: TextBasedChannel;
  public user: User | PartialUser;
  public startedTimestamp: number;
  public get startedAt(): Date;
  public get guild(): Guild | null;
  public get member(): GuildMember | null;
  public inGuild(): this is this & {
    channel: TextChannel | NewsChannel | ThreadChannel;
    get guild(): Guild;
  };
}

// tslint:disable-next-line no-empty-interface
export interface User extends PartialTextBasedChannelFields<false> {}
export class User extends Base {
  protected constructor(client: Client<true>, data: RawUserData);
  private _equals(user: APIUser): boolean;

  public accentColor: number | null | undefined;
  public avatar: string | null;
  public avatarDecoration: string | null;
  public banner: string | null | undefined;
  public bot: boolean;
  public get createdAt(): Date;
  public get createdTimestamp(): number;
  public discriminator: string;
  public get displayName(): string;
  public get defaultAvatarURL(): string;
  public get dmChannel(): DMChannel | null;
  public flags: Readonly<UserFlagsBitField> | null;
  public globalName: string | null;
  public get hexAccentColor(): HexColorString | null | undefined;
  public id: Snowflake;
  public get partial(): false;
  public system: boolean;
  public get tag(): string;
  public username: string;
  public avatarURL(options?: ImageURLOptions): string | null;
  public avatarDecorationURL(options?: BaseImageURLOptions): string | null;
  public bannerURL(options?: ImageURLOptions): string | null | undefined;
  public createDM(force?: boolean): Promise<DMChannel>;
  public deleteDM(): Promise<DMChannel>;
  public displayAvatarURL(options?: ImageURLOptions): string;
  public equals(user: User): boolean;
  public fetch(force?: boolean): Promise<User>;
  public fetchFlags(force?: boolean): Promise<UserFlagsBitField>;
  public toString(): UserMention;
}

export class UserContextMenuCommandInteraction<
  Cached extends CacheType = CacheType,
> extends ContextMenuCommandInteraction<Cached> {
  public commandType: ApplicationCommandType.User;
  public options: Omit<
    CommandInteractionOptionResolver<Cached>,
    | 'getMessage'
    | 'getFocused'
    | 'getMentionable'
    | 'getRole'
    | 'getNumber'
    | 'getAttachment'
    | 'getInteger'
    | 'getString'
    | 'getChannel'
    | 'getBoolean'
    | 'getSubcommandGroup'
    | 'getSubcommand'
  >;
  public get targetUser(): User;
  public get targetMember(): CacheTypeReducer<Cached, GuildMember, APIInteractionGuildMember> | null;
  public inGuild(): this is UserContextMenuCommandInteraction<'raw' | 'cached'>;
  public inCachedGuild(): this is UserContextMenuCommandInteraction<'cached'>;
  public inRawGuild(): this is UserContextMenuCommandInteraction<'raw'>;
}

export type UserFlagsString = keyof typeof UserFlags;

export class UserFlagsBitField extends BitField<UserFlagsString> {
  public static Flags: typeof UserFlags;
  public static resolve(bit?: BitFieldResolvable<UserFlagsString, number>): number;
}

/** @internal */
export function basename(path: string, ext?: string): string;
export function cleanContent(str: string, channel: TextBasedChannel): string;
export function discordSort<Key, Value extends { rawPosition: number; id: Snowflake }>(
  collection: ReadonlyCollection<Key, Value>,
): Collection<Key, Value>;
export function cleanCodeBlockContent(text: string): string;
export function fetchRecommendedShardCount(token: string, options?: FetchRecommendedShardCountOptions): Promise<number>;
export function flatten(obj: unknown, ...props: Record<string, boolean | string>[]): unknown;
/** @internal */
export function makeError(obj: MakeErrorOptions): Error;
/** @internal */
export function makePlainError(err: Error): MakeErrorOptions;
/** @internal */
export function moveElementInArray(
  // eslint-disable-next-line no-restricted-syntax
  array: unknown[],
  element: unknown,
  newIndex: number,
  offset?: boolean,
): number;
export function parseEmoji(text: string): PartialEmoji | null;
export function resolveColor(color: ColorResolvable): number;
/** @internal */
export function resolvePartialEmoji(emoji: Snowflake): PartialEmojiOnlyId;
/** @internal */
export function resolvePartialEmoji(emoji: Emoji | EmojiIdentifierResolvable): PartialEmoji | null;
export function verifyString(data: string, error?: typeof Error, errorMessage?: string, allowEmpty?: boolean): string;
/** @internal */
export function setPosition<Item extends Channel | Role>(
  item: Item,
  position: number,
  relative: boolean,
  sorted: ReadonlyCollection<Snowflake, Item>,
  client: Client<true>,
  route: string,
  reason?: string,
): Promise<{ id: Snowflake; position: number }[]>;
export function parseWebhookURL(url: string): WebhookClientDataIdWithToken | null;
/** @internal */
export function transformResolved<Cached extends CacheType>(
  supportingData: SupportingInteractionResolvedData,
  data?: APIApplicationCommandInteractionData['resolved'],
): CommandInteractionResolvedData<Cached>;
export function resolveSKUId(resolvable: SKUResolvable): Snowflake | null;

export interface MappedComponentBuilderTypes {
  [ComponentType.Button]: ButtonBuilder;
  [ComponentType.StringSelect]: StringSelectMenuBuilder;
  [ComponentType.UserSelect]: UserSelectMenuBuilder;
  [ComponentType.RoleSelect]: RoleSelectMenuBuilder;
  [ComponentType.MentionableSelect]: MentionableSelectMenuBuilder;
  [ComponentType.ChannelSelect]: ChannelSelectMenuBuilder;
  [ComponentType.ActionRow]: ActionRowBuilder;
  [ComponentType.TextInput]: TextInputBuilder;
}

export interface MappedComponentTypes {
  [ComponentType.Button]: ButtonComponent;
  [ComponentType.StringSelect]: StringSelectMenuComponent;
  [ComponentType.UserSelect]: UserSelectMenuComponent;
  [ComponentType.RoleSelect]: RoleSelectMenuComponent;
  [ComponentType.MentionableSelect]: MentionableSelectMenuComponent;
  [ComponentType.ChannelSelect]: ChannelSelectMenuComponent;
  [ComponentType.ActionRow]: ActionRowComponent;
  [ComponentType.TextInput]: TextInputComponent;
}

/** @internal */
export interface CreateChannelOptions {
  allowFromUnknownGuild?: boolean;
}

/** @internal */
export function createChannel(
  client: Client<true>,
  data: APIChannel,
  guild?: Guild,
  extras?: CreateChannelOptions,
): Channel;

export function createComponent<Type extends keyof MappedComponentTypes>(
  data: APIMessageComponent & { type: Type },
): MappedComponentTypes[Type];
export function createComponent<Data extends Component>(data: Data): Data;
export function createComponent(data: APIMessageComponent | Component): Component;
export function createComponentBuilder<Type extends keyof MappedComponentBuilderTypes>(
  data: APIMessageComponent & { type: Type },
): MappedComponentBuilderTypes[Type];
export function createComponentBuilder<Data extends ComponentBuilder>(data: Data): Data;
export function createComponentBuilder(data: APIMessageComponent | ComponentBuilder): ComponentBuilder;

/** @deprecated This class is redundant as all methods of the class can be imported from discord.js directly. */
export class Formatters extends null {
  /** @deprecated Import this method directly from discord.js instead. */
  public static blockQuote: typeof blockQuote;
  /** @deprecated Import this method directly from discord.js instead. */
  public static bold: typeof bold;
  /** @deprecated Import this method directly from discord.js instead. */
  public static channelMention: typeof channelMention;
  /** @deprecated Import this method directly from discord.js instead. */
  public static codeBlock: typeof codeBlock;
  /** @deprecated Import this method directly from discord.js instead. */
  public static formatEmoji: typeof formatEmoji;
  /** @deprecated Import this method directly from discord.js instead. */
  public static hideLinkEmbed: typeof hideLinkEmbed;
  /** @deprecated Import this method directly from discord.js instead. */
  public static hyperlink: typeof hyperlink;
  /** @deprecated Import this method directly from discord.js instead. */
  public static inlineCode: typeof inlineCode;
  /** @deprecated Import this method directly from discord.js instead. */
  public static italic: typeof italic;
  /** @deprecated Import this method directly from discord.js instead. */
  public static quote: typeof quote;
  /** @deprecated Import this method directly from discord.js instead. */
  public static roleMention: typeof roleMention;
  /** @deprecated Import this method directly from discord.js instead. */
  public static spoiler: typeof spoiler;
  /** @deprecated Import this method directly from discord.js instead. */
  public static strikethrough: typeof strikethrough;
  /** @deprecated Import this method directly from discord.js instead. */
  public static time: typeof time;
  /** @deprecated Import this property directly from discord.js instead. */
  public static TimestampStyles: typeof TimestampStyles;
  /** @deprecated Import this method directly from discord.js instead. */
  public static underscore: typeof underscore;
  /** @deprecated Import this method directly from discord.js instead. */
  public static userMention: typeof userMention;
}

/** @internal */
export function resolveBase64(data: Base64Resolvable): string;
/** @internal */
export function resolveCode(data: string, regex: RegExp): string;
/** @internal */
export function resolveFile(resource: BufferResolvable | Stream): Promise<ResolvedFile>;
/** @internal */
export function resolveImage(resource: BufferResolvable | Base64Resolvable): Promise<string | null>;
/** @internal */
export function resolveInviteCode(data: InviteResolvable): string;
/** @internal */
export function resolveGuildTemplateCode(data: GuildTemplateResolvable): string;

export type ComponentData =
  | MessageActionRowComponentData
  | ModalActionRowComponentData
  | ActionRowData<MessageActionRowComponentData | ModalActionRowComponentData>;

export class VoiceChannel extends BaseGuildVoiceChannel {
  public get speakable(): boolean;
  public type: ChannelType.GuildVoice;
}

export class VoiceRegion {
  private constructor(data: RawVoiceRegionData);
  public custom: boolean;
  public deprecated: boolean;
  public id: string;
  public name: string;
  public optimal: boolean;
  public toJSON(): unknown;
}

export class VoiceState extends Base {
  private constructor(guild: Guild, data: RawVoiceStateData);
  public get channel(): VoiceBasedChannel | null;
  public channelId: Snowflake | null;
  public get deaf(): boolean | null;
  public guild: Guild;
  public id: Snowflake;
  public get member(): GuildMember | null;
  public get mute(): boolean | null;
  public selfDeaf: boolean | null;
  public selfMute: boolean | null;
  public serverDeaf: boolean | null;
  public serverMute: boolean | null;
  public sessionId: string | null;
  public streaming: boolean | null;
  public selfVideo: boolean | null;
  public suppress: boolean | null;
  public requestToSpeakTimestamp: number | null;

  public setDeaf(deaf?: boolean, reason?: string): Promise<GuildMember>;
  public setMute(mute?: boolean, reason?: string): Promise<GuildMember>;
  public disconnect(reason?: string): Promise<GuildMember>;
  public setChannel(channel: GuildVoiceChannelResolvable | null, reason?: string): Promise<GuildMember>;
  public setRequestToSpeak(request?: boolean): Promise<this>;
  public setSuppressed(suppressed?: boolean): Promise<this>;
  public edit(options: VoiceStateEditOptions): Promise<this>;
}

// tslint:disable-next-line no-empty-interface
export interface Webhook<Type extends WebhookType = WebhookType> extends WebhookFields {}
export class Webhook<Type extends WebhookType = WebhookType> {
  private constructor(client: Client<true>, data?: RawWebhookData);
  public avatar: string | null;
  public avatarURL(options?: ImageURLOptions): string | null;
  public channelId: Snowflake;
  public readonly client: Client;
  public guildId: Snowflake;
  public name: string;
  public owner: Type extends WebhookType.Incoming ? User | APIUser | null : User | APIUser;
  public sourceGuild: Type extends WebhookType.ChannelFollower ? Guild | APIPartialGuild : null;
  public sourceChannel: Type extends WebhookType.ChannelFollower ? NewsChannel | APIPartialChannel : null;
  public token: Type extends WebhookType.Incoming
    ? string
    : Type extends WebhookType.ChannelFollower
      ? null
      : string | null;
  public type: Type;
  public applicationId: Type extends WebhookType.Application ? Snowflake : null;
  public get channel(): TextChannel | VoiceChannel | NewsChannel | StageChannel | ForumChannel | MediaChannel | null;
  public isUserCreated(): this is Webhook<WebhookType.Incoming> & {
    owner: User | APIUser;
  };
  public isApplicationCreated(): this is Webhook<WebhookType.Application>;
  public isIncoming(): this is Webhook<WebhookType.Incoming>;
  public isChannelFollower(): this is Webhook<WebhookType.ChannelFollower>;

  public editMessage(
    message: MessageResolvable,
    options: string | MessagePayload | WebhookMessageEditOptions,
  ): Promise<Message>;
  public fetchMessage(message: Snowflake, options?: WebhookFetchMessageOptions): Promise<Message>;
  public send(options: string | MessagePayload | WebhookMessageCreateOptions): Promise<Message>;
}

// tslint:disable-next-line no-empty-interface
export interface WebhookClient extends WebhookFields, BaseClient {}
export class WebhookClient extends BaseClient {
  public constructor(data: WebhookClientData, options?: WebhookClientOptions);
  public readonly client: this;
  public options: WebhookClientOptions;
  public token: string;
  public editMessage(
    message: MessageResolvable,
    options: string | MessagePayload | WebhookMessageEditOptions,
  ): Promise<APIMessage>;
  public fetchMessage(message: Snowflake, options?: WebhookFetchMessageOptions): Promise<APIMessage>;
  public send(options: string | MessagePayload | WebhookMessageCreateOptions): Promise<APIMessage>;
}

export class WebSocketManager extends EventEmitter {
  private constructor(client: Client);
  private readonly packetQueue: unknown[];
  private destroyed: boolean;

  public readonly client: Client;
  public gateway: string | null;
  public shards: Collection<number, WebSocketShard>;
  public status: Status;
  public get ping(): number;

  public on(event: GatewayDispatchEvents, listener: (data: any, shardId: number) => void): this;
  public once(event: GatewayDispatchEvents, listener: (data: any, shardId: number) => void): this;

  private debug(message: string, shardId?: number): void;
  private connect(): Promise<void>;
  private broadcast(packet: unknown): void;
  private destroy(): Promise<void>;
  private handlePacket(packet?: unknown, shard?: WebSocketShard): boolean;
  private checkShardsReady(): void;
  private triggerClientReady(): void;
}

export interface WebSocketShardEventTypes {
  ready: [];
  resumed: [];
  invalidSession: [];
  destroyed: [];
  close: [event: CloseEvent];
  allReady: [unavailableGuilds?: Set<Snowflake>];
}

export class WebSocketShard extends EventEmitter {
  private constructor(manager: WebSocketManager, id: number);
  private closeSequence: number;
  private sessionInfo: SessionInfo | null;
  public lastPingTimestamp: number;
  private expectedGuilds: Set<Snowflake> | null;
  private readyTimeout: NodeJS.Timeout | null;

  public manager: WebSocketManager;
  public id: number;
  public status: Status;
  public ping: number;

  private debug(message: string): void;
  private onReadyPacket(packet: unknown): void;
  private gotGuild(guildId: Snowflake): void;
  private checkReady(): void;
  private emitClose(event?: CloseEvent): void;

  public send(data: unknown, important?: boolean): void;

  public on<Event extends keyof WebSocketShardEventTypes>(
    event: Event,
    listener: (...args: WebSocketShardEventTypes[Event]) => void,
  ): this;

  public once<Event extends keyof WebSocketShardEventTypes>(
    event: Event,
    listener: (...args: WebSocketShardEventTypes[Event]) => void,
  ): this;
}

export class Widget extends Base {
  private constructor(client: Client<true>, data: RawWidgetData);
  private _patch(data: RawWidgetData): void;
  public fetch(): Promise<Widget>;
  public imageURL(style?: GuildWidgetStyle): string;
  public id: Snowflake;
  public name: string;
  public instantInvite?: string;
  public channels: Collection<Snowflake, WidgetChannel>;
  public members: Collection<string, WidgetMember>;
  public presenceCount: number;
}

export class WidgetMember extends Base {
  private constructor(client: Client<true>, data: RawWidgetMemberData);
  public id: string;
  public username: string;
  public discriminator: string;
  public avatar: string | null;
  public status: PresenceStatus;
  public deaf: boolean | null;
  public mute: boolean | null;
  public selfDeaf: boolean | null;
  public selfMute: boolean | null;
  public suppress: boolean | null;
  public channelId: Snowflake | null;
  public avatarURL: string;
  public activity: WidgetActivity | null;
}

export class WelcomeChannel extends Base {
  private constructor(guild: Guild, data: RawWelcomeChannelData);
  private _emoji: Omit<APIEmoji, 'animated'>;
  public channelId: Snowflake;
  public guild: Guild | InviteGuild;
  public description: string;
  public get channel(): TextChannel | NewsChannel | ForumChannel | MediaChannel | null;
  public get emoji(): GuildEmoji | Emoji;
}

export class WelcomeScreen extends Base {
  private constructor(guild: Guild, data: RawWelcomeScreenData);
  public get enabled(): boolean;
  public guild: Guild | InviteGuild;
  public description: string | null;
  public welcomeChannels: Collection<Snowflake, WelcomeChannel>;
}

//#endregion

//#region Constants

export type NonSystemMessageType =
  | MessageType.Default
  | MessageType.Reply
  | MessageType.ChatInputCommand
  | MessageType.ContextMenuCommand;

export type UndeletableMessageType =
  | MessageType.RecipientAdd
  | MessageType.RecipientRemove
  | MessageType.Call
  | MessageType.ChannelNameChange
  | MessageType.ChannelIconChange
  | MessageType.ThreadStarterMessage;

/** @deprecated This type will no longer be updated. Use {@link UndeletableMessageType} instead. */
export type DeletableMessageType =
  | MessageType.AutoModerationAction
  | MessageType.ChannelFollowAdd
  | MessageType.ChannelPinnedMessage
  | MessageType.ChatInputCommand
  | MessageType.ContextMenuCommand
  | MessageType.Default
  | MessageType.GuildBoost
  | MessageType.GuildBoostTier1
  | MessageType.GuildBoostTier2
  | MessageType.GuildBoostTier3
  | MessageType.GuildInviteReminder
  | MessageType.InteractionPremiumUpsell
  | MessageType.Reply
  | MessageType.RoleSubscriptionPurchase
  | MessageType.StageEnd
  | MessageType.StageRaiseHand
  | MessageType.StageSpeaker
  | MessageType.StageStart
  | MessageType.StageTopic
  | MessageType.ThreadCreated
  | MessageType.UserJoin;

export const Constants: {
  MaxBulkDeletableMessageAge: 1_209_600_000;
  SweeperKeys: SweeperKey[];
  NonSystemMessageTypes: NonSystemMessageType[];
  TextBasedChannelTypes: TextBasedChannelTypes[];
  GuildTextBasedChannelTypes: GuildTextBasedChannelTypes[];
  ThreadChannelTypes: ThreadChannelType[];
  VoiceBasedChannelTypes: VoiceBasedChannelTypes[];
  SelectMenuTypes: SelectMenuType[];
  UndeletableMessageTypes: UndeletableMessageType[];
  /** @deprecated This list will no longer be updated. Use {@link Constants.UndeletableMessageTypes} instead. */
  DeletableMessageTypes: DeletableMessageType[];
  StickerFormatExtensionMap: Record<StickerFormatType, ImageFormat>;
};

export const version: string;

//#endregion

//#region Errors
export enum DiscordjsErrorCodes {
  ClientInvalidOption = 'ClientInvalidOption',
  ClientInvalidProvidedShards = 'ClientInvalidProvidedShards',
  ClientMissingIntents = 'ClientMissingIntents',
  ClientNotReady = 'ClientNotReady',

  TokenInvalid = 'TokenInvalid',
  TokenMissing = 'TokenMissing',
  ApplicationCommandPermissionsTokenMissing = 'ApplicationCommandPermissionsTokenMissing',

  /** @deprecated WebSocket errors are now handled in `@discordjs/ws` */
  WSCloseRequested = 'WSCloseRequested',
  /** @deprecated WebSocket errors are now handled in `@discordjs/ws` */
  WSConnectionExists = 'WSConnectionExists',
  /** @deprecated WebSocket errors are now handled in `@discordjs/ws` */
  WSNotOpen = 'WSNotOpen',
  /** @deprecated No longer in use */
  ManagerDestroyed = 'ManagerDestroyed',

  BitFieldInvalid = 'BitFieldInvalid',

  /** @deprecated This error is now handled in `@discordjs/ws` */
  ShardingInvalid = 'ShardingInvalid',
  /** @deprecated This error is now handled in `@discordjs/ws` */
  ShardingRequired = 'ShardingRequired',
  /** @deprecated This error is now handled in `@discordjs/ws` */
  InvalidIntents = 'InvalidIntents',
  /** @deprecated This error is now handled in `@discordjs/ws` */
  DisallowedIntents = 'DisallowedIntents',
  ShardingNoShards = 'ShardingNoShards',
  ShardingInProcess = 'ShardingInProcess',
  ShardingInvalidEvalBroadcast = 'ShardingInvalidEvalBroadcast',
  ShardingShardNotFound = 'ShardingShardNotFound',
  ShardingAlreadySpawned = 'ShardingAlreadySpawned',
  ShardingProcessExists = 'ShardingProcessExists',
  ShardingWorkerExists = 'ShardingWorkerExists',
  ShardingReadyTimeout = 'ShardingReadyTimeout',
  ShardingReadyDisconnected = 'ShardingReadyDisconnected',
  ShardingReadyDied = 'ShardingReadyDied',
  ShardingNoChildExists = 'ShardingNoChildExists',
  ShardingShardMiscalculation = 'ShardingShardMiscalculation',

  ColorRange = 'ColorRange',
  ColorConvert = 'ColorConvert',

  InviteOptionsMissingChannel = 'InviteOptionsMissingChannel',

  /** @deprecated Button validation errors are now handled in `@discordjs/builders` */
  ButtonLabel = 'ButtonLabel',
  /** @deprecated Button validation errors are now handled in `@discordjs/builders` */
  ButtonURL = 'ButtonURL',
  /** @deprecated Button validation errors are now handled in `@discordjs/builders` */
  ButtonCustomId = 'ButtonCustomId',

  /** @deprecated Select Menu validation errors are now handled in `@discordjs/builders` */
  SelectMenuCustomId = 'SelectMenuCustomId',
  /** @deprecated Select Menu validation errors are now handled in `@discordjs/builders` */
  SelectMenuPlaceholder = 'SelectMenuPlaceholder',
  /** @deprecated Select Menu validation errors are now handled in `@discordjs/builders` */
  SelectOptionLabel = 'SelectOptionLabel',
  /** @deprecated Select Menu validation errors are now handled in `@discordjs/builders` */
  SelectOptionValue = 'SelectOptionValue',
  /** @deprecated Select Menu validation errors are now handled in `@discordjs/builders` */
  SelectOptionDescription = 'SelectOptionDescription',

  InteractionCollectorError = 'InteractionCollectorError',

  FileNotFound = 'FileNotFound',

  /** @deprecated No longer in use */
  UserBannerNotFetched = 'UserBannerNotFetched',
  UserNoDMChannel = 'UserNoDMChannel',

  VoiceNotStageChannel = 'VoiceNotStageChannel',

  VoiceStateNotOwn = 'VoiceStateNotOwn',
  VoiceStateInvalidType = 'VoiceStateInvalidType',

  ReqResourceType = 'ReqResourceType',

  /** @deprecated This error is now handled in `@discordjs/rest` */
  ImageFormat = 'ImageFormat',
  /** @deprecated This error is now handled in `@discordjs/rest` */
  ImageSize = 'ImageSize',

  MessageBulkDeleteType = 'MessageBulkDeleteType',
  MessageContentType = 'MessageContentType',
  MessageNonceRequired = 'MessageNonceRequired',
  MessageNonceType = 'MessageNonceType',

  /** @deprecated No longer in use */
  SplitMaxLen = 'SplitMaxLen',

  BanResolveId = 'BanResolveId',
  FetchBanResolveId = 'FetchBanResolveId',

  PruneDaysType = 'PruneDaysType',

  GuildChannelResolve = 'GuildChannelResolve',
  GuildVoiceChannelResolve = 'GuildVoiceChannelResolve',
  GuildChannelOrphan = 'GuildChannelOrphan',
  GuildChannelUnowned = 'GuildChannelUnowned',
  GuildOwned = 'GuildOwned',
  GuildMembersTimeout = 'GuildMembersTimeout',
  GuildUncachedMe = 'GuildUncachedMe',
  ChannelNotCached = 'ChannelNotCached',
  StageChannelResolve = 'StageChannelResolve',
  GuildScheduledEventResolve = 'GuildScheduledEventResolve',
  FetchOwnerId = 'FetchOwnerId',

  InvalidType = 'InvalidType',
  InvalidElement = 'InvalidElement',

  MessageThreadParent = 'MessageThreadParent',
  MessageExistingThread = 'MessageExistingThread',
  ThreadInvitableType = 'ThreadInvitableType',

  WebhookMessage = 'WebhookMessage',
  WebhookTokenUnavailable = 'WebhookTokenUnavailable',
  WebhookURLInvalid = 'WebhookURLInvalid',
  WebhookApplication = 'WebhookApplication',
  MessageReferenceMissing = 'MessageReferenceMissing',

  EmojiType = 'EmojiType',
  EmojiManaged = 'EmojiManaged',
  MissingManageGuildExpressionsPermission = 'MissingManageGuildExpressionsPermission',
  /** @deprecated Use {@link DiscordjsErrorCodes.MissingManageGuildExpressionsPermission} instead. */
  MissingManageEmojisAndStickersPermission = 'MissingManageEmojisAndStickersPermission',

  NotGuildSticker = 'NotGuildSticker',

  ReactionResolveUser = 'ReactionResolveUser',

  /** @deprecated Not used anymore since the introduction of `GUILD_WEB_PAGE_VANITY_URL` feature */
  VanityURL = 'VanityURL',

  InviteResolveCode = 'InviteResolveCode',

  InviteNotFound = 'InviteNotFound',

  DeleteGroupDMChannel = 'DeleteGroupDMChannel',
  FetchGroupDMChannel = 'FetchGroupDMChannel',

  MemberFetchNonceLength = 'MemberFetchNonceLength',

  GlobalCommandPermissions = 'GlobalCommandPermissions',
  GuildUncachedEntityResolve = 'GuildUncachedEntityResolve',

  InteractionAlreadyReplied = 'InteractionAlreadyReplied',
  InteractionNotReplied = 'InteractionNotReplied',
  /** @deprecated Not used anymore since ephemeral replies can now be deleted */
  InteractionEphemeralReplied = 'InteractionEphemeralReplied',

  CommandInteractionOptionNotFound = 'CommandInteractionOptionNotFound',
  CommandInteractionOptionType = 'CommandInteractionOptionType',
  CommandInteractionOptionEmpty = 'CommandInteractionOptionEmpty',
  CommandInteractionOptionNoSubcommand = 'CommandInteractionOptionNoSubcommand',
  CommandInteractionOptionNoSubcommandGroup = 'CommandInteractionOptionNoSubcommandGroup',
  AutocompleteInteractionOptionNoFocusedOption = 'AutocompleteInteractionOptionNoFocusedOption',

  ModalSubmitInteractionFieldNotFound = 'ModalSubmitInteractionFieldNotFound',
  ModalSubmitInteractionFieldType = 'ModalSubmitInteractionFieldType',

  InvalidMissingScopes = 'InvalidMissingScopes',
  InvalidScopesWithPermissions = 'InvalidScopesWithPermissions',

  NotImplemented = 'NotImplemented',

  SweepFilterReturn = 'SweepFilterReturn',

  GuildForumMessageRequired = 'GuildForumMessageRequired',

  EntitlementCreateInvalidOwner = 'EntitlementCreateInvalidOwner',

  BulkBanUsersOptionEmpty = 'BulkBanUsersOptionEmpty',

  PollAlreadyExpired = 'PollAlreadyExpired',
}

export class DiscordjsError extends Error {
  private constructor(code: DiscordjsErrorCodes, ...args: unknown[]);
  public readonly code: DiscordjsErrorCodes;
  public get name(): `Error [${DiscordjsErrorCodes}]`;
}

export class DiscordjsTypeError extends TypeError {
  private constructor(code: DiscordjsErrorCodes, ...args: unknown[]);
  public readonly code: DiscordjsErrorCodes;
  public get name(): `TypeError [${DiscordjsErrorCodes}]`;
}

export class DiscordjsRangeError extends RangeError {
  private constructor(code: DiscordjsErrorCodes, ...args: unknown[]);
  public readonly code: DiscordjsErrorCodes;
  public get name(): `RangeError [${DiscordjsErrorCodes}]`;
}

//#endregion

//#region Managers

export abstract class BaseManager {
  protected constructor(client: Client);
  public readonly client: Client;
}

export abstract class DataManager<Key, Holds, Resolvable> extends BaseManager {
  protected constructor(client: Client<true>, holds: Constructable<Holds>);
  public readonly holds: Constructable<Holds>;
  public get cache(): Collection<Key, Holds>;
  public resolve(resolvable: Holds): Holds;
  public resolve(resolvable: Resolvable): Holds | null;
  public resolveId(resolvable: Key | Holds): Key;
  public resolveId(resolvable: Resolvable): Key | null;
  public valueOf(): Collection<Key, Holds>;
}

export abstract class CachedManager<Key, Holds, Resolvable> extends DataManager<Key, Holds, Resolvable> {
  protected constructor(client: Client<true>, holds: Constructable<Holds>, iterable?: Iterable<Holds>);
  private readonly _cache: Collection<Key, Holds>;
  private _add(data: unknown, cache?: boolean, { id, extras }?: { id: Key; extras: unknown[] }): Holds;
}

export type ApplicationCommandDataResolvable =
  | ApplicationCommandData
  | RESTPostAPIApplicationCommandsJSONBody
  | JSONEncodable<RESTPostAPIApplicationCommandsJSONBody>;

export class ApplicationCommandManager<
  ApplicationCommandScope = ApplicationCommand<{ guild: GuildResolvable }>,
  PermissionsOptionsExtras = { guild: GuildResolvable },
  PermissionsGuildType = null,
> extends CachedManager<Snowflake, ApplicationCommandScope, ApplicationCommandResolvable> {
  protected constructor(client: Client<true>, iterable?: Iterable<unknown>);
  public permissions: ApplicationCommandPermissionsManager<
    { command?: ApplicationCommandResolvable } & PermissionsOptionsExtras,
    { command: ApplicationCommandResolvable } & PermissionsOptionsExtras,
    PermissionsGuildType,
    null
  >;
  private commandPath({ id, guildId }: { id?: Snowflake; guildId?: Snowflake }): string;
  public create(command: ApplicationCommandDataResolvable, guildId?: Snowflake): Promise<ApplicationCommandScope>;
  public delete(command: ApplicationCommandResolvable, guildId?: Snowflake): Promise<ApplicationCommandScope | null>;
  public edit(
    command: ApplicationCommandResolvable,
    data: Partial<ApplicationCommandDataResolvable>,
  ): Promise<ApplicationCommandScope>;
  public edit(
    command: ApplicationCommandResolvable,
    data: Partial<ApplicationCommandDataResolvable>,
    guildId: Snowflake,
  ): Promise<ApplicationCommand>;
  public fetch(
    id: Snowflake,
    options: FetchApplicationCommandOptions & { guildId: Snowflake },
  ): Promise<ApplicationCommand>;
  public fetch(options: FetchApplicationCommandOptions): Promise<Collection<string, ApplicationCommandScope>>;
  public fetch(id: Snowflake, options?: FetchApplicationCommandOptions): Promise<ApplicationCommandScope>;
  public fetch(
    id?: Snowflake,
    options?: FetchApplicationCommandOptions,
  ): Promise<Collection<Snowflake, ApplicationCommandScope>>;
  public set(
    commands: readonly ApplicationCommandDataResolvable[],
  ): Promise<Collection<Snowflake, ApplicationCommandScope>>;
  public set(
    commands: readonly ApplicationCommandDataResolvable[],
    guildId: Snowflake,
  ): Promise<Collection<Snowflake, ApplicationCommand>>;
  private static transformCommand(command: ApplicationCommandDataResolvable): RESTPostAPIApplicationCommandsJSONBody;
}

export class ApplicationCommandPermissionsManager<
  BaseOptions,
  FetchSingleOptions,
  GuildType,
  CommandIdType,
> extends BaseManager {
  private constructor(manager: ApplicationCommandManager | GuildApplicationCommandManager | ApplicationCommand);
  private manager: ApplicationCommandManager | GuildApplicationCommandManager | ApplicationCommand;

  public commandId: CommandIdType;
  public guild: GuildType;
  public guildId: Snowflake | null;
  public add(
    options: FetchSingleOptions & EditApplicationCommandPermissionsMixin,
  ): Promise<ApplicationCommandPermissions[]>;
  public has(
    options: FetchSingleOptions & {
      permissionId: ApplicationCommandPermissionIdResolvable;
      permissionType?: ApplicationCommandPermissionType;
    },
  ): Promise<boolean>;
  public fetch(options: FetchSingleOptions): Promise<ApplicationCommandPermissions[]>;
  public fetch(options: BaseOptions): Promise<Collection<Snowflake, ApplicationCommandPermissions[]>>;
  public remove(
    options:
      | (FetchSingleOptions & {
          token: string;
          channels?: readonly (GuildChannelResolvable | ChannelPermissionConstant)[];
          roles?: readonly (RoleResolvable | RolePermissionConstant)[];
          users: readonly UserResolvable[];
        })
      | (FetchSingleOptions & {
          token: string;
          channels?: readonly (GuildChannelResolvable | ChannelPermissionConstant)[];
          roles: readonly (RoleResolvable | RolePermissionConstant)[];
          users?: readonly UserResolvable[];
        })
      | (FetchSingleOptions & {
          token: string;
          channels: readonly (GuildChannelResolvable | ChannelPermissionConstant)[];
          roles?: readonly (RoleResolvable | RolePermissionConstant)[];
          users?: readonly UserResolvable[];
        }),
  ): Promise<ApplicationCommandPermissions[]>;
  public set(
    options: FetchSingleOptions & EditApplicationCommandPermissionsMixin,
  ): Promise<ApplicationCommandPermissions[]>;
  private permissionsPath(guildId: Snowflake, commandId?: Snowflake): string;
}

export class AutoModerationRuleManager extends CachedManager<
  Snowflake,
  AutoModerationRule,
  AutoModerationRuleResolvable
> {
  private constructor(guild: Guild, iterable: unknown);
  public guild: Guild;
  public create(options: AutoModerationRuleCreateOptions): Promise<AutoModerationRule>;
  public edit(
    autoModerationRule: AutoModerationRuleResolvable,
    options: AutoModerationRuleEditOptions,
  ): Promise<AutoModerationRule>;
  public fetch(options: AutoModerationRuleResolvable | FetchAutoModerationRuleOptions): Promise<AutoModerationRule>;
  public fetch(options?: FetchAutoModerationRulesOptions): Promise<Collection<Snowflake, AutoModerationRule>>;
  public delete(autoModerationRule: AutoModerationRuleResolvable, reason?: string): Promise<void>;
}

export class BaseGuildEmojiManager extends CachedManager<Snowflake, GuildEmoji, EmojiResolvable> {
  protected constructor(client: Client<true>, iterable?: Iterable<RawGuildEmojiData>);
  public resolveIdentifier(emoji: EmojiIdentifierResolvable): string | null;
}

export class CategoryChannelChildManager extends DataManager<Snowflake, CategoryChildChannel, GuildChannelResolvable> {
  private constructor(channel: CategoryChannel);

  public channel: CategoryChannel;
  public get guild(): Guild;
  public create<Type extends CategoryChannelType>(
    options: CategoryCreateChannelOptions & { type: Type },
  ): Promise<MappedChannelCategoryTypes[Type]>;
  public create(options: CategoryCreateChannelOptions): Promise<TextChannel>;
}

export class ChannelManager extends CachedManager<Snowflake, Channel, ChannelResolvable> {
  private constructor(client: Client<true>, iterable: Iterable<RawChannelData>);
  public fetch(id: Snowflake, options?: FetchChannelOptions): Promise<Channel | null>;
}

export type EntitlementResolvable = Snowflake | Entitlement;
export type SKUResolvable = Snowflake | SKU;

export interface GuildEntitlementCreateOptions {
  sku: SKUResolvable;
  guild: GuildResolvable;
}

export interface UserEntitlementCreateOptions {
  sku: SKUResolvable;
  user: UserResolvable;
}

export interface FetchEntitlementsOptions {
  limit?: number;
  guild?: GuildResolvable;
  user?: UserResolvable;
  skus?: readonly SKUResolvable[];
  excludeEnded?: boolean;
  cache?: boolean;
  before?: Snowflake;
  after?: Snowflake;
}

export class EntitlementManager extends CachedManager<Snowflake, Entitlement, EntitlementResolvable> {
  private constructor(client: Client<true>, iterable: Iterable<APIEntitlement>);
  public fetch(options?: FetchEntitlementsOptions): Promise<Collection<Snowflake, Entitlement>>;
  public createTest(options: GuildEntitlementCreateOptions | UserEntitlementCreateOptions): Promise<Entitlement>;
  public deleteTest(entitlement: EntitlementResolvable): Promise<void>;
  public consume(entitlementId: Snowflake): Promise<void>;
}

export interface FetchGuildApplicationCommandFetchOptions extends Omit<FetchApplicationCommandOptions, 'guildId'> {}

export class GuildApplicationCommandManager extends ApplicationCommandManager<ApplicationCommand, {}, Guild> {
  private constructor(guild: Guild, iterable?: Iterable<RawApplicationCommandData>);
  public guild: Guild;
  public create(command: ApplicationCommandDataResolvable): Promise<ApplicationCommand>;
  public delete(command: ApplicationCommandResolvable): Promise<ApplicationCommand | null>;
  public edit(
    command: ApplicationCommandResolvable,
    data: Partial<ApplicationCommandDataResolvable>,
  ): Promise<ApplicationCommand>;
  public fetch(id: Snowflake, options?: FetchGuildApplicationCommandFetchOptions): Promise<ApplicationCommand>;
  public fetch(options: FetchGuildApplicationCommandFetchOptions): Promise<Collection<Snowflake, ApplicationCommand>>;
  public fetch(
    id?: undefined,
    options?: FetchGuildApplicationCommandFetchOptions,
  ): Promise<Collection<Snowflake, ApplicationCommand>>;
  public set(commands: readonly ApplicationCommandDataResolvable[]): Promise<Collection<Snowflake, ApplicationCommand>>;
}

export type MappedGuildChannelTypes = {
  [ChannelType.GuildCategory]: CategoryChannel;
} & MappedChannelCategoryTypes;

export type GuildChannelTypes = CategoryChannelType | ChannelType.GuildCategory;

export class GuildChannelManager extends CachedManager<Snowflake, GuildBasedChannel, GuildChannelResolvable> {
  private constructor(guild: Guild, iterable?: Iterable<RawGuildChannelData>);
  public get channelCountWithoutThreads(): number;
  public guild: Guild;

  public addFollower(
    channel: NewsChannel | Snowflake,
    targetChannel: TextChannelResolvable,
    reason?: string,
  ): Promise<Snowflake>;
  public create<Type extends GuildChannelTypes>(
    options: GuildChannelCreateOptions & { type: Type },
  ): Promise<MappedGuildChannelTypes[Type]>;
  public create(options: GuildChannelCreateOptions): Promise<TextChannel>;
  public createWebhook(options: WebhookCreateOptions): Promise<Webhook<WebhookType.Incoming>>;
  public edit(channel: GuildChannelResolvable, data: GuildChannelEditOptions): Promise<GuildChannel>;
  public fetch(id: Snowflake, options?: BaseFetchOptions): Promise<GuildBasedChannel | null>;
  public fetch(
    id?: undefined,
    options?: BaseFetchOptions,
  ): Promise<Collection<Snowflake, NonThreadGuildBasedChannel | null>>;
  public fetchWebhooks(
    channel: GuildChannelResolvable,
  ): Promise<Collection<Snowflake, Webhook<WebhookType.ChannelFollower | WebhookType.Incoming>>>;
  public setPosition(
    channel: GuildChannelResolvable,
    position: number,
    options?: SetChannelPositionOptions,
  ): Promise<GuildChannel>;
  public setPositions(channelPositions: readonly ChannelPosition[]): Promise<Guild>;
  public fetchActiveThreads(cache?: boolean): Promise<FetchedThreads>;
  private rawFetchGuildActiveThreads(): Promise<RESTGetAPIGuildThreadsResult>;
  public delete(channel: GuildChannelResolvable, reason?: string): Promise<void>;
}

export class GuildEmojiManager extends BaseGuildEmojiManager {
  private constructor(guild: Guild, iterable?: Iterable<RawGuildEmojiData>);
  public guild: Guild;
  public create(options: GuildEmojiCreateOptions): Promise<GuildEmoji>;
  public fetch(id: Snowflake, options?: BaseFetchOptions): Promise<GuildEmoji>;
  public fetch(id?: undefined, options?: BaseFetchOptions): Promise<Collection<Snowflake, GuildEmoji>>;
  public fetchAuthor(emoji: EmojiResolvable): Promise<User>;
  public delete(emoji: EmojiResolvable, reason?: string): Promise<void>;
  public edit(emoji: EmojiResolvable, options: GuildEmojiEditOptions): Promise<GuildEmoji>;
}

export class GuildEmojiRoleManager extends DataManager<Snowflake, Role, RoleResolvable> {
  private constructor(emoji: GuildEmoji);
  public emoji: GuildEmoji;
  public guild: Guild;
  public add(
    roleOrRoles: RoleResolvable | readonly RoleResolvable[] | ReadonlyCollection<Snowflake, Role>,
  ): Promise<GuildEmoji>;
  public set(roles: readonly RoleResolvable[] | ReadonlyCollection<Snowflake, Role>): Promise<GuildEmoji>;
  public remove(
    roleOrRoles: RoleResolvable | readonly RoleResolvable[] | ReadonlyCollection<Snowflake, Role>,
  ): Promise<GuildEmoji>;
}

export class GuildManager extends CachedManager<Snowflake, Guild, GuildResolvable> {
  private constructor(client: Client<true>, iterable?: Iterable<RawGuildData>);
  public create(options: GuildCreateOptions): Promise<Guild>;
  public fetch(options: Snowflake | FetchGuildOptions): Promise<Guild>;
  public fetch(options?: FetchGuildsOptions): Promise<Collection<Snowflake, OAuth2Guild>>;
  public widgetImageURL(guild: GuildResolvable, style?: GuildWidgetStyle): string;
}

export interface AddOrRemoveGuildMemberRoleOptions {
  user: GuildMemberResolvable;
  role: RoleResolvable;
  reason?: string;
}

export class GuildMemberManager extends CachedManager<Snowflake, GuildMember, GuildMemberResolvable> {
  private constructor(guild: Guild, iterable?: Iterable<RawGuildMemberData>);
  public guild: Guild;
  public get me(): GuildMember | null;
  public add(
    user: UserResolvable,
    options: AddGuildMemberOptions & { fetchWhenExisting: false },
  ): Promise<GuildMember | null>;
  public add(user: UserResolvable, options: AddGuildMemberOptions): Promise<GuildMember>;
  public ban(user: UserResolvable, options?: BanOptions): Promise<GuildMember | User | Snowflake>;
  public bulkBan(
    users: ReadonlyCollection<Snowflake, UserResolvable> | readonly UserResolvable[],
    options?: BulkBanOptions,
  ): Promise<BulkBanResult>;
  public edit(user: UserResolvable, options: GuildMemberEditOptions): Promise<GuildMember>;
  public fetch(
    options: UserResolvable | FetchMemberOptions | (FetchMembersOptions & { user: UserResolvable }),
  ): Promise<GuildMember>;
  public fetch(options?: FetchMembersOptions): Promise<Collection<Snowflake, GuildMember>>;
  public fetchMe(options?: BaseFetchOptions): Promise<GuildMember>;
  public kick(user: UserResolvable, reason?: string): Promise<GuildMember | User | Snowflake>;
  public list(options?: GuildListMembersOptions): Promise<Collection<Snowflake, GuildMember>>;
  public prune(options: GuildPruneMembersOptions & { dry?: false; count: false }): Promise<null>;
  public prune(options?: GuildPruneMembersOptions): Promise<number>;
  public search(options: GuildSearchMembersOptions): Promise<Collection<Snowflake, GuildMember>>;
  public unban(user: UserResolvable, reason?: string): Promise<User | null>;
  public addRole(options: AddOrRemoveGuildMemberRoleOptions): Promise<GuildMember | User | Snowflake>;
  public removeRole(options: AddOrRemoveGuildMemberRoleOptions): Promise<GuildMember | User | Snowflake>;
}

export class GuildBanManager extends CachedManager<Snowflake, GuildBan, GuildBanResolvable> {
  private constructor(guild: Guild, iterable?: Iterable<RawGuildBanData>);
  public guild: Guild;
  public create(user: UserResolvable, options?: BanOptions): Promise<GuildMember | User | Snowflake>;
  public fetch(options: UserResolvable | FetchBanOptions): Promise<GuildBan>;
  public fetch(options?: FetchBansOptions): Promise<Collection<Snowflake, GuildBan>>;
  public remove(user: UserResolvable, reason?: string): Promise<User | null>;
  public bulkCreate(
    users: ReadonlyCollection<Snowflake, UserResolvable> | readonly UserResolvable[],
    options?: BulkBanOptions,
  ): Promise<BulkBanResult>;
}

export class GuildInviteManager extends DataManager<string, Invite, InviteResolvable> {
  private constructor(guild: Guild, iterable?: Iterable<RawInviteData>);
  public guild: Guild;
  public create(channel: GuildInvitableChannelResolvable, options?: InviteCreateOptions): Promise<Invite>;
  public fetch(options: InviteResolvable | FetchInviteOptions): Promise<Invite>;
  public fetch(options?: FetchInvitesOptions): Promise<Collection<string, Invite>>;
  public delete(invite: InviteResolvable, reason?: string): Promise<Invite>;
}

export class GuildScheduledEventManager extends CachedManager<
  Snowflake,
  GuildScheduledEvent,
  GuildScheduledEventResolvable
> {
  private constructor(guild: Guild, iterable?: Iterable<RawGuildScheduledEventData>);
  public guild: Guild;
  public create(options: GuildScheduledEventCreateOptions): Promise<GuildScheduledEvent>;
  public fetch(): Promise<Collection<Snowflake, GuildScheduledEvent>>;
  public fetch<
    Options extends GuildScheduledEventResolvable | FetchGuildScheduledEventOptions | FetchGuildScheduledEventsOptions,
  >(options?: Options): Promise<GuildScheduledEventManagerFetchResult<Options>>;
  public edit<
    Status extends GuildScheduledEventStatus,
    AcceptableStatus extends GuildScheduledEventSetStatusArg<Status>,
  >(
    guildScheduledEvent: GuildScheduledEventResolvable,
    options: GuildScheduledEventEditOptions<Status, AcceptableStatus>,
  ): Promise<GuildScheduledEvent<AcceptableStatus>>;
  public delete(guildScheduledEvent: GuildScheduledEventResolvable): Promise<void>;
  public fetchSubscribers<Options extends FetchGuildScheduledEventSubscribersOptions>(
    guildScheduledEvent: GuildScheduledEventResolvable,
    options?: Options,
  ): Promise<GuildScheduledEventManagerFetchSubscribersResult<Options>>;
}

export class GuildStickerManager extends CachedManager<Snowflake, Sticker, StickerResolvable> {
  private constructor(guild: Guild, iterable?: Iterable<RawStickerData>);
  public guild: Guild;
  public create(options: GuildStickerCreateOptions): Promise<Sticker>;
  public edit(sticker: StickerResolvable, data?: GuildStickerEditOptions): Promise<Sticker>;
  public delete(sticker: StickerResolvable, reason?: string): Promise<void>;
  public fetch(id: Snowflake, options?: BaseFetchOptions): Promise<Sticker>;
  public fetch(id?: Snowflake, options?: BaseFetchOptions): Promise<Collection<Snowflake, Sticker>>;
  public fetchUser(sticker: StickerResolvable): Promise<User | null>;
}

export class GuildMemberRoleManager extends DataManager<Snowflake, Role, RoleResolvable> {
  private constructor(member: GuildMember);
  public get hoist(): Role | null;
  public get icon(): Role | null;
  public get color(): Role | null;
  public get highest(): Role;
  public get premiumSubscriberRole(): Role | null;
  public get botRole(): Role | null;
  public member: GuildMember;
  public guild: Guild;

  public add(
    roleOrRoles: RoleResolvable | readonly RoleResolvable[] | ReadonlyCollection<Snowflake, Role>,
    reason?: string,
  ): Promise<GuildMember>;
  public set(
    roles: readonly RoleResolvable[] | ReadonlyCollection<Snowflake, Role>,
    reason?: string,
  ): Promise<GuildMember>;
  public remove(
    roleOrRoles: RoleResolvable | readonly RoleResolvable[] | ReadonlyCollection<Snowflake, Role>,
    reason?: string,
  ): Promise<GuildMember>;
}

export interface FetchPollAnswerVotersOptions extends BaseFetchPollAnswerVotersOptions {
  messageId: Snowflake;
  answerId: number;
}

export abstract class MessageManager<InGuild extends boolean = boolean> extends CachedManager<
  Snowflake,
  Message<InGuild>,
  MessageResolvable
> {
  protected constructor(channel: TextBasedChannel, iterable?: Iterable<RawMessageData>);
  public channel: TextBasedChannel;
  public delete(message: MessageResolvable): Promise<void>;
  public edit(
    message: MessageResolvable,
    options: string | MessagePayload | MessageEditOptions,
  ): Promise<Message<InGuild>>;
  public fetch(options: MessageResolvable | FetchMessageOptions): Promise<Message<InGuild>>;
  public fetch(options?: FetchMessagesOptions): Promise<Collection<Snowflake, Message<InGuild>>>;
  public fetchPinned(cache?: boolean): Promise<Collection<Snowflake, Message<InGuild>>>;
  public react(message: MessageResolvable, emoji: EmojiIdentifierResolvable): Promise<void>;
  public pin(message: MessageResolvable, reason?: string): Promise<void>;
  public unpin(message: MessageResolvable, reason?: string): Promise<void>;
  public endPoll(messageId: Snowflake): Promise<Message>;
  public fetchPollAnswerVoters(options: FetchPollAnswerVotersOptions): Promise<Collection<Snowflake, User>>;
}

export class DMMessageManager extends MessageManager {
  public channel: DMChannel;
}

export class GuildMessageManager extends MessageManager<true> {
  public channel: GuildTextBasedChannel;
  public crosspost(message: MessageResolvable): Promise<Message<true>>;
}

export class PermissionOverwriteManager extends CachedManager<
  Snowflake,
  PermissionOverwrites,
  PermissionOverwriteResolvable
> {
  private constructor(client: Client<true>, iterable?: Iterable<RawPermissionOverwriteData>);
  public set(
    overwrites: readonly OverwriteResolvable[] | ReadonlyCollection<Snowflake, OverwriteResolvable>,
    reason?: string,
  ): Promise<NonThreadGuildBasedChannel>;
  private upsert(
    userOrRole: RoleResolvable | UserResolvable,
    options: PermissionOverwriteOptions,
    overwriteOptions?: GuildChannelOverwriteOptions,
    existing?: PermissionOverwrites,
  ): Promise<NonThreadGuildBasedChannel>;
  public create(
    userOrRole: RoleResolvable | UserResolvable,
    options: PermissionOverwriteOptions,
    overwriteOptions?: GuildChannelOverwriteOptions,
  ): Promise<NonThreadGuildBasedChannel>;
  public edit(
    userOrRole: RoleResolvable | UserResolvable,
    options: PermissionOverwriteOptions,
    overwriteOptions?: GuildChannelOverwriteOptions,
  ): Promise<NonThreadGuildBasedChannel>;
  public delete(userOrRole: RoleResolvable | UserResolvable, reason?: string): Promise<NonThreadGuildBasedChannel>;
}

export class PresenceManager extends CachedManager<Snowflake, Presence, PresenceResolvable> {
  private constructor(client: Client<true>, iterable?: Iterable<RawPresenceData>);
}

export class ReactionManager extends CachedManager<Snowflake | string, MessageReaction, MessageReactionResolvable> {
  private constructor(message: Message, iterable?: Iterable<RawMessageReactionData>);
  public message: Message;
  public removeAll(): Promise<Message>;
}

export class ReactionUserManager extends CachedManager<Snowflake, User, UserResolvable> {
  private constructor(reaction: MessageReaction, iterable?: Iterable<RawUserData>);
  public reaction: MessageReaction;
  public fetch(options?: FetchReactionUsersOptions): Promise<Collection<Snowflake, User>>;
  public remove(user?: UserResolvable): Promise<MessageReaction>;
}

export class RoleManager extends CachedManager<Snowflake, Role, RoleResolvable> {
  private constructor(guild: Guild, iterable?: Iterable<RawRoleData>);
  public get everyone(): Role;
  public get highest(): Role;
  public guild: Guild;
  public get premiumSubscriberRole(): Role | null;
  public botRoleFor(user: UserResolvable): Role | null;
  public fetch(id: Snowflake, options?: BaseFetchOptions): Promise<Role | null>;
  public fetch(id?: undefined, options?: BaseFetchOptions): Promise<Collection<Snowflake, Role>>;
  public create(options?: RoleCreateOptions): Promise<Role>;
  public edit(role: RoleResolvable, options: RoleEditOptions): Promise<Role>;
  public delete(role: RoleResolvable, reason?: string): Promise<void>;
  public setPosition(role: RoleResolvable, position: number, options?: SetRolePositionOptions): Promise<Role>;
  public setPositions(rolePositions: readonly RolePosition[]): Promise<Guild>;
  public comparePositions(role1: RoleResolvable, role2: RoleResolvable): number;
}

export class StageInstanceManager extends CachedManager<Snowflake, StageInstance, StageInstanceResolvable> {
  private constructor(guild: Guild, iterable?: Iterable<RawStageInstanceData>);
  public guild: Guild;
  public create(channel: StageChannelResolvable, options: StageInstanceCreateOptions): Promise<StageInstance>;
  public fetch(channel: StageChannelResolvable, options?: BaseFetchOptions): Promise<StageInstance>;
  public edit(channel: StageChannelResolvable, options: StageInstanceEditOptions): Promise<StageInstance>;
  public delete(channel: StageChannelResolvable): Promise<void>;
}

export class ThreadManager<ThreadOnly extends boolean = boolean> extends CachedManager<
  Snowflake,
  ThreadChannel<ThreadOnly>,
  ThreadChannelResolvable
> {
  protected constructor(
    channel: TextChannel | NewsChannel | ForumChannel | MediaChannel,
    iterable?: Iterable<RawThreadChannelData>,
  );
  public channel: If<ThreadOnly, ForumChannel | MediaChannel, TextChannel | NewsChannel>;
  public fetch(options: ThreadChannelResolvable, cacheOptions?: BaseFetchOptions): Promise<AnyThreadChannel | null>;
  public fetch(
    options: FetchThreadsOptions & { archived: FetchArchivedThreadOptions },
    cacheOptions?: { cache?: boolean },
  ): Promise<FetchedThreadsMore>;
  public fetch(options?: FetchThreadsOptions, cacheOptions?: { cache?: boolean }): Promise<FetchedThreads>;
  public fetchArchived(options?: FetchArchivedThreadOptions, cache?: boolean): Promise<FetchedThreadsMore>;
  public fetchActive(cache?: boolean): Promise<FetchedThreads>;
}

export class GuildTextThreadManager<AllowedThreadType> extends ThreadManager<false> {
  public create(options: GuildTextThreadCreateOptions<AllowedThreadType>): Promise<ThreadChannel>;
}

export class GuildForumThreadManager extends ThreadManager<true> {
  public create(options: GuildForumThreadCreateOptions): Promise<ThreadChannel>;
}

export class ThreadMemberManager extends CachedManager<Snowflake, ThreadMember, ThreadMemberResolvable> {
  private constructor(thread: ThreadChannel, iterable?: Iterable<RawThreadMemberData>);
  public thread: AnyThreadChannel;
  public get me(): ThreadMember | null;
  public add(member: UserResolvable | '@me', reason?: string): Promise<Snowflake>;

  public fetch(
    options: ThreadMember<true> | ((FetchThreadMemberOptions & { withMember: true }) | { member: ThreadMember<true> }),
  ): Promise<ThreadMember<true>>;

  public fetch(options: ThreadMemberResolvable | FetchThreadMemberOptions): Promise<ThreadMember>;

  public fetch(
    options: FetchThreadMembersWithGuildMemberDataOptions,
  ): Promise<Collection<Snowflake, ThreadMember<true>>>;

  public fetch(options?: FetchThreadMembersWithoutGuildMemberDataOptions): Promise<Collection<Snowflake, ThreadMember>>;
  public fetchMe(options?: BaseFetchOptions): Promise<ThreadMember>;
  public remove(member: UserResolvable | '@me', reason?: string): Promise<Snowflake>;
}

export class UserManager extends CachedManager<Snowflake, User, UserResolvable> {
  private constructor(client: Client<true>, iterable?: Iterable<RawUserData>);
  private dmChannel(userId: Snowflake): DMChannel | null;
  public createDM(user: UserResolvable, options?: BaseFetchOptions): Promise<DMChannel>;
  public deleteDM(user: UserResolvable): Promise<DMChannel>;
  public fetch(user: UserResolvable, options?: BaseFetchOptions): Promise<User>;
  public fetchFlags(user: UserResolvable, options?: BaseFetchOptions): Promise<UserFlagsBitField>;
  public send(user: UserResolvable, options: string | MessagePayload | MessageCreateOptions): Promise<Message>;
}

export class VoiceStateManager extends CachedManager<Snowflake, VoiceState, typeof VoiceState> {
  private constructor(guild: Guild, iterable?: Iterable<RawVoiceStateData>);
  public guild: Guild;
}

//#endregion

//#region Mixins

// Model the TextBasedChannel mixin system, allowing application of these fields
// to the classes that use these methods without having to manually add them
// to each of those classes

export type Constructable<Entity> = abstract new (...args: any[]) => Entity;

export interface PartialTextBasedChannelFields<InGuild extends boolean = boolean> {
  send(options: string | MessagePayload | MessageCreateOptions): Promise<Message<InGuild>>;
}

export interface TextBasedChannelFields<InGuild extends boolean = boolean>
  extends PartialTextBasedChannelFields<InGuild> {
  lastMessageId: Snowflake | null;
  get lastMessage(): Message | null;
  lastPinTimestamp: number | null;
  get lastPinAt(): Date | null;
  messages: If<InGuild, GuildMessageManager, DMMessageManager>;
  awaitMessageComponent<ComponentType extends MessageComponentType>(
    options?: AwaitMessageCollectorOptionsParams<ComponentType, true>,
  ): Promise<MappedInteractionTypes[ComponentType]>;
  awaitMessages(options?: AwaitMessagesOptions): Promise<Collection<Snowflake, Message>>;
  bulkDelete(
    messages: Collection<Snowflake, Message> | readonly MessageResolvable[] | number,
    filterOld?: boolean,
  ): Promise<Collection<Snowflake, Message | PartialMessage | undefined>>;
  createMessageComponentCollector<ComponentType extends MessageComponentType>(
    options?: MessageChannelCollectorOptionsParams<ComponentType, true>,
  ): InteractionCollector<MappedInteractionTypes[ComponentType]>;
  createMessageCollector(options?: MessageCollectorOptions): MessageCollector;
  createWebhook(options: ChannelWebhookCreateOptions): Promise<Webhook<WebhookType.Incoming>>;
  fetchWebhooks(): Promise<Collection<Snowflake, Webhook<WebhookType.ChannelFollower | WebhookType.Incoming>>>;
  sendTyping(): Promise<void>;
  setRateLimitPerUser(rateLimitPerUser: number, reason?: string): Promise<this>;
  setNSFW(nsfw?: boolean, reason?: string): Promise<this>;
}

/** @internal */
export interface PartialWebhookFields {
  id: Snowflake;
  get url(): string;
  deleteMessage(message: MessageResolvable | APIMessage | '@original', threadId?: Snowflake): Promise<void>;
  editMessage(
    message: MessageResolvable | '@original',
    options: string | MessagePayload | WebhookMessageEditOptions,
  ): Promise<APIMessage | Message>;
  fetchMessage(message: Snowflake | '@original', options?: WebhookFetchMessageOptions): Promise<APIMessage | Message>;
  send(
    options: string | MessagePayload | InteractionReplyOptions | WebhookMessageCreateOptions,
  ): Promise<APIMessage | Message>;
}

/** @internal */
export interface WebhookFields extends PartialWebhookFields {
  get createdAt(): Date;
  get createdTimestamp(): number;
  delete(reason?: string): Promise<void>;
  edit(options: WebhookEditOptions): Promise<this>;
  sendSlackMessage(body: unknown): Promise<boolean>;
}

//#endregion

//#region Typedefs

export interface ActivitiesOptions extends Omit<ActivityOptions, 'shardId'> {}

export interface ActivityOptions {
  name: string;
  state?: string;
  url?: string;
  type?: ActivityType;
  shardId?: number | readonly number[];
}

export interface AddGuildMemberOptions {
  accessToken: string;
  nick?: string;
  roles?: ReadonlyCollection<Snowflake, Role> | readonly RoleResolvable[];
  mute?: boolean;
  deaf?: boolean;
  force?: boolean;
  fetchWhenExisting?: boolean;
}

export type AllowedPartial =
  | User
  | Channel
  | GuildMember
  | Message
  | MessageReaction
  | GuildScheduledEvent
  | ThreadMember;

export type AllowedThreadTypeForNewsChannel = ChannelType.AnnouncementThread;

export type AllowedThreadTypeForTextChannel = ChannelType.PublicThread | ChannelType.PrivateThread;

export interface BaseApplicationCommandData {
  name: string;
  nameLocalizations?: LocalizationMap;
  dmPermission?: boolean;
  defaultMemberPermissions?: PermissionResolvable | null;
  nsfw?: boolean;
}

export interface AttachmentData {
  name?: string;
  description?: string;
}

export type CommandOptionDataTypeResolvable = ApplicationCommandOptionType;

export type CommandOptionChannelResolvableType = ApplicationCommandOptionType.Channel;

export type CommandOptionChoiceResolvableType =
  | ApplicationCommandOptionType.String
  | CommandOptionNumericResolvableType;

export type CommandOptionNumericResolvableType =
  | ApplicationCommandOptionType.Number
  | ApplicationCommandOptionType.Integer;

export type CommandOptionSubOptionResolvableType =
  | ApplicationCommandOptionType.Subcommand
  | ApplicationCommandOptionType.SubcommandGroup;

export type CommandOptionNonChoiceResolvableType = Exclude<
  CommandOptionDataTypeResolvable,
  CommandOptionChoiceResolvableType | CommandOptionSubOptionResolvableType | CommandOptionChannelResolvableType
>;

export interface BaseApplicationCommandOptionsData {
  name: string;
  nameLocalizations?: LocalizationMap;
  description: string;
  descriptionLocalizations?: LocalizationMap;
  required?: boolean;
  autocomplete?: never;
}

export interface UserApplicationCommandData extends BaseApplicationCommandData {
  type: ApplicationCommandType.User;
}

export interface MessageApplicationCommandData extends BaseApplicationCommandData {
  type: ApplicationCommandType.Message;
}

export interface ChatInputApplicationCommandData extends BaseApplicationCommandData {
  description: string;
  descriptionLocalizations?: LocalizationMap;
  type?: ApplicationCommandType.ChatInput;
  options?: readonly ApplicationCommandOptionData[];
}

export type ApplicationCommandData =
  | UserApplicationCommandData
  | MessageApplicationCommandData
  | ChatInputApplicationCommandData;

export interface ApplicationCommandChannelOptionData extends BaseApplicationCommandOptionsData {
  type: CommandOptionChannelResolvableType;
  channelTypes?: readonly ApplicationCommandOptionAllowedChannelTypes[];
  channel_types?: readonly ApplicationCommandOptionAllowedChannelTypes[];
}

export interface ApplicationCommandChannelOption extends BaseApplicationCommandOptionsData {
  type: ApplicationCommandOptionType.Channel;
  channelTypes?: readonly ApplicationCommandOptionAllowedChannelTypes[];
}

export interface ApplicationCommandRoleOptionData extends BaseApplicationCommandOptionsData {
  type: ApplicationCommandOptionType.Role;
}

export interface ApplicationCommandRoleOption extends BaseApplicationCommandOptionsData {
  type: ApplicationCommandOptionType.Role;
}

export interface ApplicationCommandUserOptionData extends BaseApplicationCommandOptionsData {
  type: ApplicationCommandOptionType.User;
}

export interface ApplicationCommandUserOption extends BaseApplicationCommandOptionsData {
  type: ApplicationCommandOptionType.User;
}

export interface ApplicationCommandMentionableOptionData extends BaseApplicationCommandOptionsData {
  type: ApplicationCommandOptionType.Mentionable;
}

export interface ApplicationCommandMentionableOption extends BaseApplicationCommandOptionsData {
  type: ApplicationCommandOptionType.Mentionable;
}

export interface ApplicationCommandAttachmentOption extends BaseApplicationCommandOptionsData {
  type: ApplicationCommandOptionType.Attachment;
}

export interface ApplicationCommandAutocompleteNumericOption
  extends Omit<BaseApplicationCommandOptionsData, 'autocomplete'> {
  type: CommandOptionNumericResolvableType;
  minValue?: number;
  maxValue?: number;
  autocomplete: true;
}

export interface ApplicationCommandAutocompleteStringOption
  extends Omit<BaseApplicationCommandOptionsData, 'autocomplete'> {
  type: ApplicationCommandOptionType.String;
  minLength?: number;
  maxLength?: number;
  autocomplete: true;
}

export interface ApplicationCommandAutocompleteNumericOptionData
  extends Omit<BaseApplicationCommandOptionsData, 'autocomplete'> {
  type: CommandOptionNumericResolvableType;
  minValue?: number;
  min_value?: number;
  maxValue?: number;
  max_value?: number;
  autocomplete: true;
}

export interface ApplicationCommandAutocompleteStringOptionData
  extends Omit<BaseApplicationCommandOptionsData, 'autocomplete'> {
  type: ApplicationCommandOptionType.String;
  minLength?: number;
  min_length?: number;
  maxLength?: number;
  max_length?: number;
  autocomplete: true;
}

export interface ApplicationCommandChoicesData<Type extends string | number = string | number>
  extends Omit<BaseApplicationCommandOptionsData, 'autocomplete'> {
  type: CommandOptionChoiceResolvableType;
  choices?: readonly ApplicationCommandOptionChoiceData<Type>[];
  autocomplete?: false;
}

export interface ApplicationCommandChoicesOption<Type extends string | number = string | number>
  extends Omit<BaseApplicationCommandOptionsData, 'autocomplete'> {
  type: CommandOptionChoiceResolvableType;
  choices?: readonly ApplicationCommandOptionChoiceData<Type>[];
  autocomplete?: false;
}

export interface ApplicationCommandNumericOptionData extends ApplicationCommandChoicesData<number> {
  type: CommandOptionNumericResolvableType;
  minValue?: number;
  min_value?: number;
  maxValue?: number;
  max_value?: number;
}

export interface ApplicationCommandStringOptionData extends ApplicationCommandChoicesData<string> {
  type: ApplicationCommandOptionType.String;
  minLength?: number;
  min_length?: number;
  maxLength?: number;
  max_length?: number;
}

export interface ApplicationCommandBooleanOptionData extends BaseApplicationCommandOptionsData {
  type: ApplicationCommandOptionType.Boolean;
}

export interface ApplicationCommandNumericOption extends ApplicationCommandChoicesOption<number> {
  type: CommandOptionNumericResolvableType;
  minValue?: number;
  maxValue?: number;
}

export interface ApplicationCommandStringOption extends ApplicationCommandChoicesOption<string> {
  type: ApplicationCommandOptionType.String;
  minLength?: number;
  maxLength?: number;
}

export interface ApplicationCommandBooleanOption extends BaseApplicationCommandOptionsData {
  type: ApplicationCommandOptionType.Boolean;
}

export interface ApplicationCommandSubGroupData extends Omit<BaseApplicationCommandOptionsData, 'required'> {
  type: ApplicationCommandOptionType.SubcommandGroup;
  options: readonly ApplicationCommandSubCommandData[];
}

export interface ApplicationCommandSubGroup extends Omit<BaseApplicationCommandOptionsData, 'required'> {
  type: ApplicationCommandOptionType.SubcommandGroup;
  options?: readonly ApplicationCommandSubCommand[];
}

export interface ApplicationCommandSubCommandData extends Omit<BaseApplicationCommandOptionsData, 'required'> {
  type: ApplicationCommandOptionType.Subcommand;
  options?: readonly Exclude<
    ApplicationCommandOptionData,
    ApplicationCommandSubGroupData | ApplicationCommandSubCommandData
  >[];
}

export interface ApplicationCommandSubCommand extends Omit<BaseApplicationCommandOptionsData, 'required'> {
  type: ApplicationCommandOptionType.Subcommand;
  options?: readonly Exclude<ApplicationCommandOption, ApplicationCommandSubGroup | ApplicationCommandSubCommand>[];
}

export interface ApplicationCommandNonOptionsData extends BaseApplicationCommandOptionsData {
  type: CommandOptionNonChoiceResolvableType;
}

export interface ApplicationCommandNonOptions extends BaseApplicationCommandOptionsData {
  type: Exclude<CommandOptionNonChoiceResolvableType, ApplicationCommandOptionType>;
}

export type ApplicationCommandOptionData =
  | ApplicationCommandSubGroupData
  | ApplicationCommandNonOptionsData
  | ApplicationCommandChannelOptionData
  | ApplicationCommandAutocompleteNumericOptionData
  | ApplicationCommandAutocompleteStringOptionData
  | ApplicationCommandNumericOptionData
  | ApplicationCommandStringOptionData
  | ApplicationCommandRoleOptionData
  | ApplicationCommandUserOptionData
  | ApplicationCommandMentionableOptionData
  | ApplicationCommandBooleanOptionData
  | ApplicationCommandSubCommandData;

export type ApplicationCommandOption =
  | ApplicationCommandSubGroup
  | ApplicationCommandAutocompleteNumericOption
  | ApplicationCommandAutocompleteStringOption
  | ApplicationCommandNonOptions
  | ApplicationCommandChannelOption
  | ApplicationCommandNumericOption
  | ApplicationCommandStringOption
  | ApplicationCommandRoleOption
  | ApplicationCommandUserOption
  | ApplicationCommandMentionableOption
  | ApplicationCommandBooleanOption
  | ApplicationCommandAttachmentOption
  | ApplicationCommandSubCommand;

export interface ApplicationCommandOptionChoiceData<Value extends string | number = string | number> {
  name: string;
  nameLocalizations?: LocalizationMap;
  value: Value;
}

export interface ApplicationCommandPermissions {
  id: Snowflake;
  type: ApplicationCommandPermissionType;
  permission: boolean;
}

export interface ApplicationCommandPermissionsUpdateData {
  id: Snowflake;
  guildId: Snowflake;
  applicationId: Snowflake;
  permissions: readonly ApplicationCommandPermissions[];
}

export interface EditApplicationCommandPermissionsMixin {
  permissions: readonly ApplicationCommandPermissions[];
  token: string;
}

export type ChannelPermissionConstant = Snowflake;

export type RolePermissionConstant = Snowflake;

export type ApplicationCommandPermissionIdResolvable =
  | GuildChannelResolvable
  | RoleResolvable
  | UserResolvable
  | ChannelPermissionConstant
  | RolePermissionConstant;

export type ApplicationCommandResolvable = ApplicationCommand | Snowflake;

export type ApplicationFlagsString = keyof typeof ApplicationFlags;

export interface ApplicationRoleConnectionMetadataEditOptions {
  name: string;
  nameLocalizations?: LocalizationMap | null;
  description: string;
  descriptionLocalizations?: LocalizationMap | null;
  key: string;
  type: ApplicationRoleConnectionMetadataType;
}

export interface AuditLogChange {
  key: APIAuditLogChange['key'];
  old?: APIAuditLogChange['old_value'];
  new?: APIAuditLogChange['new_value'];
}

export interface AutoModerationAction {
  type: AutoModerationActionType;
  metadata: AutoModerationActionMetadata;
}

export interface AutoModerationActionMetadata {
  channelId: Snowflake | null;
  durationSeconds: number | null;
  customMessage: string | null;
}

export interface AutoModerationTriggerMetadata {
  keywordFilter: readonly string[];
  regexPatterns: readonly string[];
  presets: readonly AutoModerationRuleKeywordPresetType[];
  allowList: readonly string[];
  mentionTotalLimit: number | null;
  mentionRaidProtectionEnabled: boolean;
}

export interface AwaitMessageComponentOptions<Interaction extends CollectedMessageInteraction>
  extends Omit<MessageComponentCollectorOptions<Interaction>, 'max' | 'maxComponents' | 'maxUsers'> {}

export interface ModalSubmitInteractionCollectorOptions<Interaction extends ModalSubmitInteraction>
  extends Omit<InteractionCollectorOptions<Interaction>, 'channel' | 'message' | 'guild' | 'interactionType'> {}

export interface AwaitModalSubmitOptions<Interaction extends ModalSubmitInteraction>
  extends Omit<ModalSubmitInteractionCollectorOptions<Interaction>, 'max' | 'maxComponents' | 'maxUsers'> {
  time: number;
}

export interface AwaitMessagesOptions extends MessageCollectorOptions {
  errors?: readonly string[];
}

export interface AwaitReactionsOptions extends ReactionCollectorOptions {
  errors?: readonly string[];
}

export interface BanOptions {
  /** @deprecated Use {@link BanOptions.deleteMessageSeconds} instead. */
  deleteMessageDays?: number;
  deleteMessageSeconds?: number;
  reason?: string;
}

export interface BulkBanOptions extends Omit<BanOptions, 'deleteMessageDays'> {}

export interface BulkBanResult {
  bannedUsers: readonly Snowflake[];
  failedUsers: readonly Snowflake[];
}

export interface PollData {
  question: PollQuestionMedia;
  answers: readonly PollAnswerData[];
  duration: number;
  allowMultiselect: boolean;
  layoutType?: PollLayoutType;
}

export interface PollAnswerData {
  text: string;
  emoji?: EmojiIdentifierResolvable;
}

export type Base64Resolvable = Buffer | Base64String;

export type Base64String = string;

export interface BaseFetchOptions {
  cache?: boolean;
  force?: boolean;
}

export type BitFieldResolvable<Flags extends string, Type extends number | bigint> =
  | RecursiveReadonlyArray<Flags | Type | `${bigint}` | Readonly<BitField<Flags, Type>>>
  | Flags
  | Type
  | `${bigint}`
  | Readonly<BitField<Flags, Type>>;

export type BufferResolvable = Buffer | string;

export interface Caches {
  AutoModerationRuleManager: [manager: typeof AutoModerationRuleManager, holds: typeof AutoModerationRule];
  ApplicationCommandManager: [manager: typeof ApplicationCommandManager, holds: typeof ApplicationCommand];
  BaseGuildEmojiManager: [manager: typeof BaseGuildEmojiManager, holds: typeof GuildEmoji];
  DMMessageManager: [manager: typeof MessageManager, holds: typeof Message<false>];
  GuildEmojiManager: [manager: typeof GuildEmojiManager, holds: typeof GuildEmoji];
  // TODO: ChannelManager: [manager: typeof ChannelManager, holds: typeof Channel];
  // TODO: GuildChannelManager: [manager: typeof GuildChannelManager, holds: typeof GuildChannel];
  // TODO: GuildManager: [manager: typeof GuildManager, holds: typeof Guild];
  GuildMemberManager: [manager: typeof GuildMemberManager, holds: typeof GuildMember];
  GuildBanManager: [manager: typeof GuildBanManager, holds: typeof GuildBan];
  GuildForumThreadManager: [manager: typeof GuildForumThreadManager, holds: typeof ThreadChannel<true>];
  GuildInviteManager: [manager: typeof GuildInviteManager, holds: typeof Invite];
  GuildMessageManager: [manager: typeof GuildMessageManager, holds: typeof Message<true>];
  GuildScheduledEventManager: [manager: typeof GuildScheduledEventManager, holds: typeof GuildScheduledEvent];
  GuildStickerManager: [manager: typeof GuildStickerManager, holds: typeof Sticker];
  GuildTextThreadManager: [manager: typeof GuildTextThreadManager, holds: typeof ThreadChannel<false>];
  MessageManager: [manager: typeof MessageManager, holds: typeof Message];
  // TODO: PermissionOverwriteManager: [manager: typeof PermissionOverwriteManager, holds: typeof PermissionOverwrites];
  PresenceManager: [manager: typeof PresenceManager, holds: typeof Presence];
  ReactionManager: [manager: typeof ReactionManager, holds: typeof MessageReaction];
  ReactionUserManager: [manager: typeof ReactionUserManager, holds: typeof User];
  // TODO: RoleManager: [manager: typeof RoleManager, holds: typeof Role];
  StageInstanceManager: [manager: typeof StageInstanceManager, holds: typeof StageInstance];
  ThreadManager: [manager: typeof ThreadManager, holds: typeof ThreadChannel];
  ThreadMemberManager: [manager: typeof ThreadMemberManager, holds: typeof ThreadMember];
  UserManager: [manager: typeof UserManager, holds: typeof User];
  VoiceStateManager: [manager: typeof VoiceStateManager, holds: typeof VoiceState];
}

export type CacheConstructors = {
  [Cache in keyof Caches]: Caches[Cache][0] & { name: Cache };
};

type OverriddenCaches =
  | 'DMMessageManager'
  | 'GuildForumThreadManager'
  | 'GuildMessageManager'
  | 'GuildTextThreadManager';

// This doesn't actually work the way it looks 😢.
// Narrowing the type of `manager.name` doesn't propagate type information to `holds` and the return type.
export type CacheFactory = (
  managerType: CacheConstructors[Exclude<keyof Caches, OverriddenCaches>],
  holds: Caches[(typeof manager)['name']][1],
  manager: CacheConstructors[keyof Caches],
) => (typeof manager)['prototype'] extends DataManager<infer Key, infer Value, any> ? Collection<Key, Value> : never;

export type CacheWithLimitsOptions = {
  [K in keyof Caches]?: Caches[K][0]['prototype'] extends DataManager<infer Key, infer Value, any>
    ? LimitedCollectionOptions<Key, Value> | number
    : never;
};

export interface CategoryCreateChannelOptions {
  name: string;
  permissionOverwrites?: readonly OverwriteResolvable[] | ReadonlyCollection<Snowflake, OverwriteResolvable>;
  topic?: string;
  type?: CategoryChannelType;
  nsfw?: boolean;
  bitrate?: number;
  userLimit?: number;
  rateLimitPerUser?: number;
  position?: number;
  rtcRegion?: string;
  videoQualityMode?: VideoQualityMode;
  defaultThreadRateLimitPerUser?: number;
  availableTags?: readonly GuildForumTagData[];
  defaultReactionEmoji?: DefaultReactionEmoji;
  defaultAutoArchiveDuration?: ThreadAutoArchiveDuration;
  defaultSortOrder?: SortOrderType;
  defaultForumLayout?: ForumLayoutType;
  reason?: string;
}

export interface ChannelCreationOverwrites {
  allow?: PermissionResolvable;
  deny?: PermissionResolvable;
  id: RoleResolvable | UserResolvable;
}

export type ChannelMention = `<#${Snowflake}>`;

export interface ChannelPosition {
  channel: NonThreadGuildBasedChannel | Snowflake;
  lockPermissions?: boolean;
  parent?: CategoryChannelResolvable | null;
  position?: number;
}

export type GuildTextChannelResolvable = TextChannel | NewsChannel | Snowflake;
export type ChannelResolvable = Channel | Snowflake;

export interface ChannelWebhookCreateOptions {
  name: string;
  avatar?: BufferResolvable | Base64Resolvable | null;
  reason?: string;
}

export interface WebhookCreateOptions extends ChannelWebhookCreateOptions {
  channel: TextChannel | NewsChannel | VoiceChannel | StageChannel | ForumChannel | MediaChannel | Snowflake;
}

export interface GuildMembersChunk {
  index: number;
  count: number;
  notFound: readonly unknown[];
  nonce: string | undefined;
}

export interface ClientEvents {
  applicationCommandPermissionsUpdate: [data: ApplicationCommandPermissionsUpdateData];
  autoModerationActionExecution: [autoModerationActionExecution: AutoModerationActionExecution];
  autoModerationRuleCreate: [autoModerationRule: AutoModerationRule];
  autoModerationRuleDelete: [autoModerationRule: AutoModerationRule];
  autoModerationRuleUpdate: [
    oldAutoModerationRule: AutoModerationRule | null,
    newAutoModerationRule: AutoModerationRule,
  ];
  cacheSweep: [message: string];
  channelCreate: [channel: NonThreadGuildBasedChannel];
  channelDelete: [channel: DMChannel | NonThreadGuildBasedChannel];
  channelPinsUpdate: [channel: TextBasedChannel, date: Date];
  channelUpdate: [
    oldChannel: DMChannel | NonThreadGuildBasedChannel,
    newChannel: DMChannel | NonThreadGuildBasedChannel,
  ];
  debug: [message: string];
  warn: [message: string];
  emojiCreate: [emoji: GuildEmoji];
  emojiDelete: [emoji: GuildEmoji];
  emojiUpdate: [oldEmoji: GuildEmoji, newEmoji: GuildEmoji];
  entitlementCreate: [entitlement: Entitlement];
  entitlementDelete: [entitlement: Entitlement];
  entitlementUpdate: [oldEntitlement: Entitlement | null, newEntitlement: Entitlement];
  error: [error: Error];
  guildAuditLogEntryCreate: [auditLogEntry: GuildAuditLogsEntry, guild: Guild];
  guildAvailable: [guild: Guild];
  guildBanAdd: [ban: GuildBan];
  guildBanRemove: [ban: GuildBan];
  guildCreate: [guild: Guild];
  guildDelete: [guild: Guild];
  guildUnavailable: [guild: Guild];
  guildIntegrationsUpdate: [guild: Guild];
  guildMemberAdd: [member: GuildMember];
  guildMemberAvailable: [member: GuildMember | PartialGuildMember];
  guildMemberRemove: [member: GuildMember | PartialGuildMember];
  guildMembersChunk: [members: ReadonlyCollection<Snowflake, GuildMember>, guild: Guild, data: GuildMembersChunk];
  guildMemberUpdate: [oldMember: GuildMember | PartialGuildMember, newMember: GuildMember];
  guildUpdate: [oldGuild: Guild, newGuild: Guild];
  inviteCreate: [invite: Invite];
  inviteDelete: [invite: Invite];
  messageCreate: [message: Message];
  messageDelete: [message: Message | PartialMessage];
  messagePollVoteAdd: [pollAnswer: PollAnswer, userId: Snowflake];
  messagePollVoteRemove: [pollAnswer: PollAnswer, userId: Snowflake];
  messageReactionRemoveAll: [
    message: Message | PartialMessage,
    reactions: ReadonlyCollection<string | Snowflake, MessageReaction>,
  ];
  messageReactionRemoveEmoji: [reaction: MessageReaction | PartialMessageReaction];
  messageDeleteBulk: [
    messages: ReadonlyCollection<Snowflake, Message | PartialMessage>,
    channel: GuildTextBasedChannel,
  ];
  messageReactionAdd: [reaction: MessageReaction | PartialMessageReaction, user: User | PartialUser];
  messageReactionRemove: [reaction: MessageReaction | PartialMessageReaction, user: User | PartialUser];
  messageUpdate: [oldMessage: Message | PartialMessage, newMessage: Message | PartialMessage];
  presenceUpdate: [oldPresence: Presence | null, newPresence: Presence];
  ready: [client: Client<true>];
  invalidated: [];
  roleCreate: [role: Role];
  roleDelete: [role: Role];
  roleUpdate: [oldRole: Role, newRole: Role];
  threadCreate: [thread: AnyThreadChannel, newlyCreated: boolean];
  threadDelete: [thread: AnyThreadChannel];
  threadListSync: [threads: ReadonlyCollection<Snowflake, AnyThreadChannel>, guild: Guild];
  threadMemberUpdate: [oldMember: ThreadMember, newMember: ThreadMember];
  threadMembersUpdate: [
    addedMembers: ReadonlyCollection<Snowflake, ThreadMember>,
    removedMembers: ReadonlyCollection<Snowflake, ThreadMember | PartialThreadMember>,
    thread: AnyThreadChannel,
  ];
  threadUpdate: [oldThread: AnyThreadChannel, newThread: AnyThreadChannel];
  typingStart: [typing: Typing];
  userUpdate: [oldUser: User | PartialUser, newUser: User];
  voiceStateUpdate: [oldState: VoiceState, newState: VoiceState];
  /** @deprecated Use {@link ClientEvents.webhooksUpdate} instead. */
  webhookUpdate: ClientEvents['webhooksUpdate'];
  webhooksUpdate: [channel: TextChannel | NewsChannel | VoiceChannel | ForumChannel | MediaChannel];
  interactionCreate: [interaction: Interaction];
  shardDisconnect: [closeEvent: CloseEvent, shardId: number];
  shardError: [error: Error, shardId: number];
  shardReady: [shardId: number, unavailableGuilds: Set<Snowflake> | undefined];
  shardReconnecting: [shardId: number];
  shardResume: [shardId: number, replayedEvents: number];
  stageInstanceCreate: [stageInstance: StageInstance];
  stageInstanceUpdate: [oldStageInstance: StageInstance | null, newStageInstance: StageInstance];
  stageInstanceDelete: [stageInstance: StageInstance];
  stickerCreate: [sticker: Sticker];
  stickerDelete: [sticker: Sticker];
  stickerUpdate: [oldSticker: Sticker, newSticker: Sticker];
  guildScheduledEventCreate: [guildScheduledEvent: GuildScheduledEvent];
  guildScheduledEventUpdate: [
    oldGuildScheduledEvent: GuildScheduledEvent | PartialGuildScheduledEvent | null,
    newGuildScheduledEvent: GuildScheduledEvent,
  ];
  guildScheduledEventDelete: [guildScheduledEvent: GuildScheduledEvent | PartialGuildScheduledEvent];
  guildScheduledEventUserAdd: [guildScheduledEvent: GuildScheduledEvent | PartialGuildScheduledEvent, user: User];
  guildScheduledEventUserRemove: [guildScheduledEvent: GuildScheduledEvent | PartialGuildScheduledEvent, user: User];
}

export interface ClientFetchInviteOptions {
  guildScheduledEventId?: Snowflake;
}

export interface ClientOptions {
  shards?: number | readonly number[] | 'auto';
  shardCount?: number;
  closeTimeout?: number;
  makeCache?: CacheFactory;
  allowedMentions?: MessageMentionOptions;
  partials?: readonly Partials[];
  failIfNotExists?: boolean;
  presence?: PresenceData;
  intents: BitFieldResolvable<GatewayIntentsString, number>;
  waitGuildTimeout?: number;
  sweepers?: SweeperOptions;
  ws?: WebSocketOptions;
  rest?: Partial<RESTOptions>;
  jsonTransformer?: (obj: unknown) => unknown;
}

export type ClientPresenceStatus = 'online' | 'idle' | 'dnd';

export interface ClientPresenceStatusData {
  web?: ClientPresenceStatus;
  mobile?: ClientPresenceStatus;
  desktop?: ClientPresenceStatus;
}

export interface ClientUserEditOptions {
  username?: string;
  avatar?: BufferResolvable | Base64Resolvable | null;
  banner?: BufferResolvable | Base64Resolvable | null;
}

export interface CloseEvent {
  /** @deprecated Not used anymore since using {@link @discordjs/ws#(WebSocketManager:class)} internally */
  wasClean: boolean;
  code: number;
  /** @deprecated Not used anymore since using {@link @discordjs/ws#(WebSocketManager:class)} internally */
  reason: string;
}

export type CollectorFilter<Arguments extends unknown[]> = (...args: Arguments) => Awaitable<boolean>;

export interface CollectorOptions<FilterArguments extends unknown[]> {
  filter?: CollectorFilter<FilterArguments>;
  time?: number;
  idle?: number;
  dispose?: boolean;
}

export interface CollectorResetTimerOptions {
  time?: number;
  idle?: number;
}

export type ColorResolvable =
  | keyof typeof Colors
  | 'Random'
  | readonly [red: number, green: number, blue: number]
  | number
  | HexColorString;

export interface CommandInteractionOption<Cached extends CacheType = CacheType> {
  name: string;
  type: ApplicationCommandOptionType;
  value?: string | number | boolean;
  focused?: boolean;
  autocomplete?: boolean;
  options?: readonly CommandInteractionOption[];
  user?: User;
  member?: CacheTypeReducer<Cached, GuildMember, APIInteractionDataResolvedGuildMember>;
  channel?: CacheTypeReducer<Cached, GuildBasedChannel, APIInteractionDataResolvedChannel>;
  role?: CacheTypeReducer<Cached, Role, APIRole>;
  attachment?: Attachment;
  message?: Message<BooleanCache<Cached>>;
}

export interface CommandInteractionResolvedData<Cached extends CacheType = CacheType> {
  users?: ReadonlyCollection<Snowflake, User>;
  members?: ReadonlyCollection<Snowflake, CacheTypeReducer<Cached, GuildMember, APIInteractionDataResolvedGuildMember>>;
  roles?: ReadonlyCollection<Snowflake, CacheTypeReducer<Cached, Role, APIRole>>;
  channels?: ReadonlyCollection<Snowflake, CacheTypeReducer<Cached, Channel, APIInteractionDataResolvedChannel>>;
  messages?: ReadonlyCollection<Snowflake, CacheTypeReducer<Cached, Message, APIMessage>>;
  attachments?: ReadonlyCollection<Snowflake, Attachment>;
}

export interface AutocompleteFocusedOption extends Pick<CommandInteractionOption, 'name'> {
  focused: true;
  type:
    | ApplicationCommandOptionType.String
    | ApplicationCommandOptionType.Integer
    | ApplicationCommandOptionType.Number;
  value: string;
}

export declare const Colors: {
  Default: 0x000000;
  White: 0xffffff;
  Aqua: 0x1abc9c;
  Green: 0x57f287;
  Blue: 0x3498db;
  Yellow: 0xfee75c;
  Purple: 0x9b59b6;
  LuminousVividPink: 0xe91e63;
  Fuchsia: 0xeb459e;
  Gold: 0xf1c40f;
  Orange: 0xe67e22;
  Red: 0xed4245;
  Grey: 0x95a5a6;
  Navy: 0x34495e;
  DarkAqua: 0x11806a;
  DarkGreen: 0x1f8b4c;
  DarkBlue: 0x206694;
  DarkPurple: 0x71368a;
  DarkVividPink: 0xad1457;
  DarkGold: 0xc27c0e;
  DarkOrange: 0xa84300;
  DarkRed: 0x992d22;
  DarkGrey: 0x979c9f;
  DarkerGrey: 0x7f8c8d;
  LightGrey: 0xbcc0c0;
  DarkNavy: 0x2c3e50;
  Blurple: 0x5865f2;
  Greyple: 0x99aab5;
  DarkButNotBlack: 0x2c2f33;
  NotQuiteBlack: 0x23272a;
};

export enum Events {
  ApplicationCommandPermissionsUpdate = 'applicationCommandPermissionsUpdate',
  AutoModerationActionExecution = 'autoModerationActionExecution',
  AutoModerationRuleCreate = 'autoModerationRuleCreate',
  AutoModerationRuleDelete = 'autoModerationRuleDelete',
  AutoModerationRuleUpdate = 'autoModerationRuleUpdate',
  ClientReady = 'ready',
  EntitlementCreate = 'entitlementCreate',
  EntitlementDelete = 'entitlementDelete',
  EntitlementUpdate = 'entitlementUpdate',
  GuildAuditLogEntryCreate = 'guildAuditLogEntryCreate',
  GuildAvailable = 'guildAvailable',
  GuildCreate = 'guildCreate',
  GuildDelete = 'guildDelete',
  GuildUpdate = 'guildUpdate',
  GuildUnavailable = 'guildUnavailable',
  GuildMemberAdd = 'guildMemberAdd',
  GuildMemberRemove = 'guildMemberRemove',
  GuildMemberUpdate = 'guildMemberUpdate',
  GuildMemberAvailable = 'guildMemberAvailable',
  GuildMembersChunk = 'guildMembersChunk',
  GuildIntegrationsUpdate = 'guildIntegrationsUpdate',
  GuildRoleCreate = 'roleCreate',
  GuildRoleDelete = 'roleDelete',
  InviteCreate = 'inviteCreate',
  InviteDelete = 'inviteDelete',
  GuildRoleUpdate = 'roleUpdate',
  GuildEmojiCreate = 'emojiCreate',
  GuildEmojiDelete = 'emojiDelete',
  GuildEmojiUpdate = 'emojiUpdate',
  GuildBanAdd = 'guildBanAdd',
  GuildBanRemove = 'guildBanRemove',
  ChannelCreate = 'channelCreate',
  ChannelDelete = 'channelDelete',
  ChannelUpdate = 'channelUpdate',
  ChannelPinsUpdate = 'channelPinsUpdate',
  MessageCreate = 'messageCreate',
  MessageDelete = 'messageDelete',
  MessageUpdate = 'messageUpdate',
  MessageBulkDelete = 'messageDeleteBulk',
  MessagePollVoteAdd = 'messagePollVoteAdd',
  MessagePollVoteRemove = 'messagePollVoteRemove',
  MessageReactionAdd = 'messageReactionAdd',
  MessageReactionRemove = 'messageReactionRemove',
  MessageReactionRemoveAll = 'messageReactionRemoveAll',
  MessageReactionRemoveEmoji = 'messageReactionRemoveEmoji',
  ThreadCreate = 'threadCreate',
  ThreadDelete = 'threadDelete',
  ThreadUpdate = 'threadUpdate',
  ThreadListSync = 'threadListSync',
  ThreadMemberUpdate = 'threadMemberUpdate',
  ThreadMembersUpdate = 'threadMembersUpdate',
  UserUpdate = 'userUpdate',
  PresenceUpdate = 'presenceUpdate',
  VoiceServerUpdate = 'voiceServerUpdate',
  VoiceStateUpdate = 'voiceStateUpdate',
  TypingStart = 'typingStart',
  WebhooksUpdate = 'webhookUpdate',
  InteractionCreate = 'interactionCreate',
  Error = 'error',
  Warn = 'warn',
  Debug = 'debug',
  CacheSweep = 'cacheSweep',
  ShardDisconnect = 'shardDisconnect',
  ShardError = 'shardError',
  ShardReconnecting = 'shardReconnecting',
  ShardReady = 'shardReady',
  ShardResume = 'shardResume',
  Invalidated = 'invalidated',
  Raw = 'raw',
  StageInstanceCreate = 'stageInstanceCreate',
  StageInstanceUpdate = 'stageInstanceUpdate',
  StageInstanceDelete = 'stageInstanceDelete',
  GuildStickerCreate = 'stickerCreate',
  GuildStickerDelete = 'stickerDelete',
  GuildStickerUpdate = 'stickerUpdate',
  GuildScheduledEventCreate = 'guildScheduledEventCreate',
  GuildScheduledEventUpdate = 'guildScheduledEventUpdate',
  GuildScheduledEventDelete = 'guildScheduledEventDelete',
  GuildScheduledEventUserAdd = 'guildScheduledEventUserAdd',
  GuildScheduledEventUserRemove = 'guildScheduledEventUserRemove',
}

export enum ShardEvents {
  Death = 'death',
  Disconnect = 'disconnect',
  Error = 'error',
  Message = 'message',
  Ready = 'ready',
  Reconnecting = 'reconnecting',
  Resume = 'resume',
  Spawn = 'spawn',
}

export enum WebSocketShardEvents {
  Close = 'close',
  Destroyed = 'destroyed',
  InvalidSession = 'invalidSession',
  Ready = 'ready',
  Resumed = 'resumed',
  AllReady = 'allReady',
}

export enum Status {
  Ready = 0,
  Connecting = 1,
  Reconnecting = 2,
  Idle = 3,
  Nearly = 4,
  Disconnected = 5,
  WaitingForGuilds = 6,
  Identifying = 7,
  Resuming = 8,
}

export interface GuildScheduledEventInviteURLCreateOptions extends InviteCreateOptions {
  channel?: GuildInvitableChannelResolvable;
}

export interface RoleCreateOptions extends RoleData {
  reason?: string;
}

export interface RoleEditOptions extends RoleData {
  reason?: string;
}

export interface StageInstanceCreateOptions {
  topic: string;
  privacyLevel?: StageInstancePrivacyLevel;
  sendStartNotification?: boolean;
  guildScheduledEvent?: GuildScheduledEventResolvable;
}

export interface CrosspostedChannel {
  channelId: Snowflake;
  guildId: Snowflake;
  type: ChannelType;
  name: string;
}

export type DateResolvable = Date | number | string;

export interface GuildTemplateEditOptions {
  name?: string;
  description?: string;
}

export interface EmbedField {
  name: string;
  value: string;
  inline: boolean;
}

export type EmojiIdentifierResolvable =
  | EmojiResolvable
  | `${'' | 'a:'}${string}:${Snowflake}`
  | `<${'' | 'a'}:${string}:${Snowflake}>`
  | string;

export type EmojiResolvable = Snowflake | GuildEmoji | ReactionEmoji;

export interface FetchApplicationCommandOptions extends BaseFetchOptions {
  guildId?: Snowflake;
  locale?: LocaleString;
  withLocalizations?: boolean;
}

export interface FetchArchivedThreadOptions {
  type?: 'public' | 'private';
  fetchAll?: boolean;
  before?: ThreadChannelResolvable | DateResolvable;
  limit?: number;
}

export interface FetchAutoModerationRuleOptions extends BaseFetchOptions {
  autoModerationRule: AutoModerationRuleResolvable;
}

export interface FetchAutoModerationRulesOptions {
  cache?: boolean;
}

export interface FetchBanOptions extends BaseFetchOptions {
  user: UserResolvable;
}

export interface FetchBansOptions {
  limit?: number;
  before?: Snowflake;
  after?: Snowflake;
  cache?: boolean;
}

export interface FetchChannelOptions extends BaseFetchOptions {
  allowUnknownGuild?: boolean;
}

export interface FetchedThreads {
  threads: ReadonlyCollection<Snowflake, AnyThreadChannel>;
  members: ReadonlyCollection<Snowflake, ThreadMember>;
}

export interface FetchedThreadsMore extends FetchedThreads {
  hasMore: boolean;
}

export interface FetchGuildOptions extends BaseFetchOptions {
  guild: GuildResolvable;
  withCounts?: boolean;
}

export interface FetchGuildsOptions {
  before?: Snowflake;
  after?: Snowflake;
  limit?: number;
}

export interface FetchGuildScheduledEventOptions extends BaseFetchOptions {
  guildScheduledEvent: GuildScheduledEventResolvable;
  withUserCount?: boolean;
}

export interface FetchGuildScheduledEventsOptions {
  cache?: boolean;
  withUserCount?: boolean;
}

export interface FetchGuildScheduledEventSubscribersOptions {
  limit?: number;
  withMember?: boolean;
}

export interface FetchInviteOptions extends BaseFetchOptions {
  code: string;
}

export interface FetchInvitesOptions {
  channelId?: GuildInvitableChannelResolvable;
  cache?: boolean;
}

export interface FetchMemberOptions extends BaseFetchOptions {
  user: UserResolvable;
}

export interface FetchMembersOptions {
  user?: UserResolvable | readonly UserResolvable[];
  query?: string;
  limit?: number;
  withPresences?: boolean;
  time?: number;
  nonce?: string;
}

export interface FetchMessageOptions extends BaseFetchOptions {
  message: MessageResolvable;
}

export interface FetchMessagesOptions {
  limit?: number;
  before?: Snowflake;
  after?: Snowflake;
  around?: Snowflake;
  cache?: boolean;
}

export interface FetchReactionUsersOptions {
  limit?: number;
  after?: Snowflake;
}

export interface FetchThreadMemberOptions extends BaseFetchOptions {
  member: ThreadMemberResolvable;
  withMember?: boolean;
}

export interface FetchThreadMembersWithGuildMemberDataOptions {
  withMember: true;
  after?: Snowflake;
  limit?: number;
  cache?: boolean;
}

export interface FetchThreadMembersWithoutGuildMemberDataOptions {
  withMember?: false;
  cache?: boolean;
}

export type FetchThreadMembersOptions =
  | FetchThreadMembersWithGuildMemberDataOptions
  | FetchThreadMembersWithoutGuildMemberDataOptions;

export interface FetchThreadsOptions {
  archived?: FetchArchivedThreadOptions;
}

export interface AttachmentPayload {
  attachment: BufferResolvable | Stream;
  name?: string;
  description?: string;
}

export type GlobalSweepFilter<Key, Value> = () =>
  | ((value: Value, key: Key, collection: Collection<Key, Value>) => boolean)
  | null;

interface GuildAuditLogsTypes {
  [AuditLogEvent.GuildUpdate]: ['Guild', 'Update'];
  [AuditLogEvent.ChannelCreate]: ['Channel', 'Create'];
  [AuditLogEvent.ChannelUpdate]: ['Channel', 'Update'];
  [AuditLogEvent.ChannelDelete]: ['Channel', 'Delete'];
  [AuditLogEvent.ChannelOverwriteCreate]: ['Channel', 'Create'];
  [AuditLogEvent.ChannelOverwriteUpdate]: ['Channel', 'Update'];
  [AuditLogEvent.ChannelOverwriteDelete]: ['Channel', 'Delete'];
  [AuditLogEvent.MemberKick]: ['User', 'Delete'];
  [AuditLogEvent.MemberPrune]: ['User', 'Delete'];
  [AuditLogEvent.MemberBanAdd]: ['User', 'Delete'];
  [AuditLogEvent.MemberBanRemove]: ['User', 'Create'];
  [AuditLogEvent.MemberUpdate]: ['User', 'Update'];
  [AuditLogEvent.MemberRoleUpdate]: ['User', 'Update'];
  [AuditLogEvent.MemberMove]: ['User', 'Update'];
  [AuditLogEvent.MemberDisconnect]: ['User', 'Delete'];
  [AuditLogEvent.BotAdd]: ['User', 'Create'];
  [AuditLogEvent.RoleCreate]: ['Role', 'Create'];
  [AuditLogEvent.RoleUpdate]: ['Role', 'Update'];
  [AuditLogEvent.RoleDelete]: ['Role', 'Delete'];
  [AuditLogEvent.InviteCreate]: ['Invite', 'Create'];
  [AuditLogEvent.InviteUpdate]: ['Invite', 'Update'];
  [AuditLogEvent.InviteDelete]: ['Invite', 'Delete'];
  [AuditLogEvent.WebhookCreate]: ['Webhook', 'Create'];
  [AuditLogEvent.WebhookUpdate]: ['Webhook', 'Update'];
  [AuditLogEvent.WebhookDelete]: ['Webhook', 'Delete'];
  [AuditLogEvent.EmojiCreate]: ['Emoji', 'Create'];
  [AuditLogEvent.EmojiUpdate]: ['Emoji', 'Update'];
  [AuditLogEvent.EmojiDelete]: ['Emoji', 'Delete'];
  [AuditLogEvent.MessageDelete]: ['Message', 'Delete'];
  [AuditLogEvent.MessageBulkDelete]: ['Message', 'Delete'];
  [AuditLogEvent.MessagePin]: ['Message', 'Create'];
  [AuditLogEvent.MessageUnpin]: ['Message', 'Delete'];
  [AuditLogEvent.IntegrationCreate]: ['Integration', 'Create'];
  [AuditLogEvent.IntegrationUpdate]: ['Integration', 'Update'];
  [AuditLogEvent.IntegrationDelete]: ['Integration', 'Delete'];
  [AuditLogEvent.StageInstanceCreate]: ['StageInstance', 'Create'];
  [AuditLogEvent.StageInstanceUpdate]: ['StageInstance', 'Update'];
  [AuditLogEvent.StageInstanceDelete]: ['StageInstance', 'Delete'];
  [AuditLogEvent.StickerCreate]: ['Sticker', 'Create'];
  [AuditLogEvent.StickerUpdate]: ['Sticker', 'Update'];
  [AuditLogEvent.StickerDelete]: ['Sticker', 'Delete'];
  [AuditLogEvent.GuildScheduledEventCreate]: ['GuildScheduledEvent', 'Create'];
  [AuditLogEvent.GuildScheduledEventUpdate]: ['GuildScheduledEvent', 'Update'];
  [AuditLogEvent.GuildScheduledEventDelete]: ['GuildScheduledEvent', 'Delete'];
  [AuditLogEvent.ThreadCreate]: ['Thread', 'Create'];
  [AuditLogEvent.ThreadUpdate]: ['Thread', 'Update'];
  [AuditLogEvent.ThreadDelete]: ['Thread', 'Delete'];
  [AuditLogEvent.ApplicationCommandPermissionUpdate]: ['ApplicationCommand', 'Update'];
  [AuditLogEvent.AutoModerationRuleCreate]: ['AutoModerationRule', 'Create'];
  [AuditLogEvent.AutoModerationRuleUpdate]: ['AutoModerationRule', 'Update'];
  [AuditLogEvent.AutoModerationRuleDelete]: ['AutoModerationRule', 'Delete'];
  [AuditLogEvent.AutoModerationBlockMessage]: ['AutoModerationRule', 'Create'];
  [AuditLogEvent.AutoModerationFlagToChannel]: ['AutoModerationRule', 'Create'];
  [AuditLogEvent.AutoModerationUserCommunicationDisabled]: ['AutoModerationRule', 'Create'];
}

export type GuildAuditLogsActionType = GuildAuditLogsTypes[keyof GuildAuditLogsTypes][1] | 'All';

export interface GuildAuditLogsEntryExtraField {
  [AuditLogEvent.MemberKick]: { integrationType: string } | null;
  [AuditLogEvent.MemberRoleUpdate]: { integrationType: string } | null;
  [AuditLogEvent.MemberPrune]: { removed: number; days: number };
  [AuditLogEvent.MemberMove]: { channel: VoiceBasedChannel | { id: Snowflake }; count: number };
  [AuditLogEvent.MessageDelete]: { channel: GuildTextBasedChannel | { id: Snowflake }; count: number };
  [AuditLogEvent.MessageBulkDelete]: { channel: GuildTextBasedChannel | { id: Snowflake }; count: number };
  [AuditLogEvent.MessagePin]: { channel: GuildTextBasedChannel | { id: Snowflake }; messageId: Snowflake };
  [AuditLogEvent.MessageUnpin]: { channel: GuildTextBasedChannel | { id: Snowflake }; messageId: Snowflake };
  [AuditLogEvent.MemberDisconnect]: { count: number };
  [AuditLogEvent.ChannelOverwriteCreate]:
    | Role
    | GuildMember
    | { id: Snowflake; name: string; type: AuditLogOptionsType.Role }
    | { id: Snowflake; type: AuditLogOptionsType.Member };
  [AuditLogEvent.ChannelOverwriteUpdate]:
    | Role
    | GuildMember
    | { id: Snowflake; name: string; type: AuditLogOptionsType.Role }
    | { id: Snowflake; type: AuditLogOptionsType.Member };
  [AuditLogEvent.ChannelOverwriteDelete]:
    | Role
    | GuildMember
    | { id: Snowflake; name: string; type: AuditLogOptionsType.Role }
    | { id: Snowflake; type: AuditLogOptionsType.Member };
  [AuditLogEvent.StageInstanceCreate]: StageChannel | { id: Snowflake };
  [AuditLogEvent.StageInstanceDelete]: StageChannel | { id: Snowflake };
  [AuditLogEvent.StageInstanceUpdate]: StageChannel | { id: Snowflake };
  [AuditLogEvent.ApplicationCommandPermissionUpdate]: { applicationId: Snowflake };
  [AuditLogEvent.AutoModerationBlockMessage]: {
    autoModerationRuleName: string;
    autoModerationRuleTriggerType: AuditLogRuleTriggerType;
    channel: GuildTextBasedChannel | { id: Snowflake };
  };
  [AuditLogEvent.AutoModerationFlagToChannel]: {
    autoModerationRuleName: string;
    autoModerationRuleTriggerType: AuditLogRuleTriggerType;
    channel: GuildTextBasedChannel | { id: Snowflake };
  };
  [AuditLogEvent.AutoModerationUserCommunicationDisabled]: {
    autoModerationRuleName: string;
    autoModerationRuleTriggerType: AuditLogRuleTriggerType;
    channel: GuildTextBasedChannel | { id: Snowflake };
  };
}

export interface GuildAuditLogsEntryTargetField<TActionType extends GuildAuditLogsActionType> {
  User: User | null;
  Guild: Guild;
  Webhook: Webhook<WebhookType.ChannelFollower | WebhookType.Incoming>;
  Invite: Invite;
  Message: TActionType extends AuditLogEvent.MessageBulkDelete ? Guild | { id: Snowflake } : User;
  Integration: Integration;
  Channel: NonThreadGuildBasedChannel | { id: Snowflake; [x: string]: unknown };
  Thread: AnyThreadChannel | { id: Snowflake; [x: string]: unknown };
  StageInstance: StageInstance;
  Sticker: Sticker;
  GuildScheduledEvent: GuildScheduledEvent;
  ApplicationCommand: ApplicationCommand | { id: Snowflake };
  AutoModerationRule: AutoModerationRule;
}

export interface GuildAuditLogsFetchOptions<Event extends GuildAuditLogsResolvable> {
  before?: Snowflake | GuildAuditLogsEntry;
  after?: Snowflake | GuildAuditLogsEntry;
  limit?: number;
  user?: UserResolvable;
  type?: Event;
}

export type GuildAuditLogsResolvable = AuditLogEvent | null;

export type GuildAuditLogsTargetType = GuildAuditLogsTypes[keyof GuildAuditLogsTypes][0] | 'All' | 'Unknown';

export type GuildAuditLogsTargets = {
  [key in GuildAuditLogsTargetType]: GuildAuditLogsTargetType;
};

export type GuildBanResolvable = GuildBan | UserResolvable;

export type GuildChannelResolvable = Snowflake | GuildBasedChannel;

export interface AutoModerationRuleCreateOptions {
  name: string;
  eventType: AutoModerationRuleEventType;
  triggerType: AutoModerationRuleTriggerType;
  triggerMetadata?: AutoModerationTriggerMetadataOptions;
  actions: readonly AutoModerationActionOptions[];
  enabled?: boolean;
  exemptRoles?: ReadonlyCollection<Snowflake, Role> | readonly RoleResolvable[];
  exemptChannels?: ReadonlyCollection<Snowflake, GuildBasedChannel> | readonly GuildChannelResolvable[];
  reason?: string;
}

export interface AutoModerationRuleEditOptions extends Partial<Omit<AutoModerationRuleCreateOptions, 'triggerType'>> {}

export interface AutoModerationTriggerMetadataOptions extends Partial<AutoModerationTriggerMetadata> {}

export interface AutoModerationActionOptions {
  type: AutoModerationActionType;
  metadata?: AutoModerationActionMetadataOptions;
}

export interface AutoModerationActionMetadataOptions extends Partial<Omit<AutoModerationActionMetadata, 'channelId'>> {
  channel?: GuildTextChannelResolvable | ThreadChannel;
}

export interface GuildChannelCreateOptions extends Omit<CategoryCreateChannelOptions, 'type'> {
  parent?: CategoryChannelResolvable | null;
  type?: Exclude<
    ChannelType,
    | ChannelType.DM
    | ChannelType.GroupDM
    | ChannelType.PublicThread
    | ChannelType.AnnouncementThread
    | ChannelType.PrivateThread
  >;
}

export interface GuildChannelCloneOptions extends Omit<GuildChannelCreateOptions, 'name'> {
  name?: string;
}

export interface GuildChannelEditOptions {
  name?: string;
  type?: ChannelType.GuildText | ChannelType.GuildAnnouncement;
  position?: number;
  topic?: string | null;
  nsfw?: boolean;
  bitrate?: number;
  userLimit?: number;
  parent?: CategoryChannelResolvable | null;
  rateLimitPerUser?: number;
  lockPermissions?: boolean;
  permissionOverwrites?: readonly OverwriteResolvable[] | ReadonlyCollection<Snowflake, OverwriteResolvable>;
  defaultAutoArchiveDuration?: ThreadAutoArchiveDuration;
  rtcRegion?: string | null;
  videoQualityMode?: VideoQualityMode | null;
  availableTags?: readonly GuildForumTagData[];
  defaultReactionEmoji?: DefaultReactionEmoji | null;
  defaultThreadRateLimitPerUser?: number;
  flags?: ChannelFlagsResolvable;
  defaultSortOrder?: SortOrderType | null;
  defaultForumLayout?: ForumLayoutType;
  reason?: string;
}

export interface GuildChannelOverwriteOptions {
  reason?: string;
  type?: OverwriteType;
}

export interface GuildCreateOptions {
  name: string;
  icon?: BufferResolvable | Base64Resolvable | null;
  verificationLevel?: GuildVerificationLevel;
  defaultMessageNotifications?: GuildDefaultMessageNotifications;
  explicitContentFilter?: GuildExplicitContentFilter;
  roles?: readonly PartialRoleData[];
  channels?: readonly PartialChannelData[];
  afkChannelId?: Snowflake | number;
  afkTimeout?: number;
  systemChannelId?: Snowflake | number;
  systemChannelFlags?: SystemChannelFlagsResolvable;
}

export interface GuildWidgetSettings {
  enabled: boolean;
  channel: TextChannel | NewsChannel | VoiceBasedChannel | ForumChannel | MediaChannel | null;
}

export interface GuildEditOptions {
  name?: string;
  verificationLevel?: GuildVerificationLevel | null;
  defaultMessageNotifications?: GuildDefaultMessageNotifications | null;
  explicitContentFilter?: GuildExplicitContentFilter | null;
  afkTimeout?: number;
  afkChannel?: VoiceChannelResolvable | null;
  icon?: BufferResolvable | Base64Resolvable | null;
  owner?: GuildMemberResolvable;
  splash?: BufferResolvable | Base64Resolvable | null;
  discoverySplash?: BufferResolvable | Base64Resolvable | null;
  banner?: BufferResolvable | Base64Resolvable | null;
  systemChannel?: TextChannelResolvable | null;
  systemChannelFlags?: SystemChannelFlagsResolvable;
  rulesChannel?: TextChannelResolvable | null;
  publicUpdatesChannel?: TextChannelResolvable | null;
  safetyAlertsChannel?: TextChannelResolvable | null;
  preferredLocale?: Locale | null;
  features?: readonly `${GuildFeature}`[];
  description?: string | null;
  premiumProgressBarEnabled?: boolean;
  reason?: string;
}

export interface GuildEmojiCreateOptions {
  attachment: BufferResolvable | Base64Resolvable;
  name: string;
  roles?: ReadonlyCollection<Snowflake, Role> | readonly RoleResolvable[];
  reason?: string;
}

export interface GuildEmojiEditOptions {
  name?: string;
  roles?: ReadonlyCollection<Snowflake, Role> | readonly RoleResolvable[];
  reason?: string;
}

export interface GuildStickerCreateOptions {
  file: BufferResolvable | Stream | AttachmentPayload | JSONEncodable<AttachmentBuilder>;
  name: string;
  tags: string;
  description?: string | null;
  reason?: string;
}

export interface GuildStickerEditOptions {
  name?: string;
  description?: string | null;
  tags?: string;
  reason?: string;
}

export interface GuildMemberEditOptions {
  nick?: string | null;
  roles?: ReadonlyCollection<Snowflake, Role> | readonly RoleResolvable[];
  mute?: boolean;
  deaf?: boolean;
  channel?: GuildVoiceChannelResolvable | null;
  communicationDisabledUntil?: DateResolvable | null;
  flags?: GuildMemberFlagsResolvable;
  reason?: string;
}

export type GuildMemberResolvable = GuildMember | UserResolvable;

export type GuildResolvable = Guild | NonThreadGuildBasedChannel | GuildMember | GuildEmoji | Invite | Role | Snowflake;

export interface GuildPruneMembersOptions {
  count?: boolean;
  days?: number;
  dry?: boolean;
  reason?: string;
  roles?: readonly RoleResolvable[];
}

export interface GuildWidgetSettingsData {
  enabled: boolean;
  channel: TextChannel | NewsChannel | VoiceBasedChannel | ForumChannel | MediaChannel | Snowflake | null;
}

export interface GuildSearchMembersOptions {
  query: string;
  limit?: number;
  cache?: boolean;
}

export interface GuildListMembersOptions {
  after?: Snowflake;
  limit?: number;
  cache?: boolean;
}

// TODO: use conditional types for better TS support
export interface GuildScheduledEventCreateOptions {
  name: string;
  scheduledStartTime: DateResolvable;
  scheduledEndTime?: DateResolvable;
  privacyLevel: GuildScheduledEventPrivacyLevel;
  entityType: GuildScheduledEventEntityType;
  description?: string;
  channel?: GuildVoiceChannelResolvable;
  entityMetadata?: GuildScheduledEventEntityMetadataOptions;
  image?: BufferResolvable | Base64Resolvable | null;
  reason?: string;
}

export interface GuildScheduledEventEditOptions<
  Status extends GuildScheduledEventStatus,
  AcceptableStatus extends GuildScheduledEventSetStatusArg<Status>,
> extends Omit<Partial<GuildScheduledEventCreateOptions>, 'channel'> {
  channel?: GuildVoiceChannelResolvable | null;
  status?: AcceptableStatus;
}

export interface GuildScheduledEventEntityMetadata {
  location: string | null;
}

export interface GuildScheduledEventEntityMetadataOptions {
  location?: string;
}

export type GuildScheduledEventManagerFetchResult<
  Options extends GuildScheduledEventResolvable | FetchGuildScheduledEventOptions | FetchGuildScheduledEventsOptions,
> = Options extends GuildScheduledEventResolvable | FetchGuildScheduledEventOptions
  ? GuildScheduledEvent
  : Collection<Snowflake, GuildScheduledEvent>;

export type GuildScheduledEventManagerFetchSubscribersResult<
  Options extends FetchGuildScheduledEventSubscribersOptions,
> = Options extends { withMember: true }
  ? Collection<Snowflake, GuildScheduledEventUser<true>>
  : Collection<Snowflake, GuildScheduledEventUser<false>>;

export type GuildScheduledEventResolvable = Snowflake | GuildScheduledEvent;

export type GuildScheduledEventSetStatusArg<Status extends GuildScheduledEventStatus> =
  Status extends GuildScheduledEventStatus.Scheduled
    ? GuildScheduledEventStatus.Active | GuildScheduledEventStatus.Canceled
    : Status extends GuildScheduledEventStatus.Active
      ? GuildScheduledEventStatus.Completed
      : never;

export interface GuildScheduledEventUser<WithMember> {
  guildScheduledEventId: Snowflake;
  user: User;
  member: WithMember extends true ? GuildMember : null;
}

export type GuildTemplateResolvable = string;

export type GuildVoiceChannelResolvable = VoiceBasedChannel | Snowflake;

export interface GuildOnboardingEditOptions {
  prompts?: readonly GuildOnboardingPromptData[] | ReadonlyCollection<Snowflake, GuildOnboardingPrompt>;
  defaultChannels?: readonly ChannelResolvable[] | ReadonlyCollection<Snowflake, GuildChannel>;
  enabled?: boolean;
  mode?: GuildOnboardingMode;
  reason?: string;
}

export interface GuildOnboardingPromptData {
  id?: Snowflake;
  title: string;
  singleSelect?: boolean;
  required?: boolean;
  inOnboarding?: boolean;
  type?: GuildOnboardingPromptType;
  options: readonly GuildOnboardingPromptOptionData[] | ReadonlyCollection<Snowflake, GuildOnboardingPromptOption>;
}

export interface GuildOnboardingPromptOptionData {
  id?: Snowflake | null;
  channels?: readonly ChannelResolvable[] | ReadonlyCollection<Snowflake, GuildChannel>;
  roles?: readonly RoleResolvable[] | ReadonlyCollection<Snowflake, Role>;
  title: string;
  description?: string | null;
  emoji?: EmojiIdentifierResolvable | Emoji | null;
}

export type HexColorString = `#${string}`;

export interface IntegrationAccount {
  id: string | Snowflake;
  name: string;
}

export type IntegrationType = 'twitch' | 'youtube' | 'discord' | 'guild_subscription';

export type CollectedInteraction<Cached extends CacheType = CacheType> =
  | StringSelectMenuInteraction<Cached>
  | UserSelectMenuInteraction<Cached>
  | RoleSelectMenuInteraction<Cached>
  | MentionableSelectMenuInteraction<Cached>
  | ChannelSelectMenuInteraction<Cached>
  | ButtonInteraction<Cached>
  | ModalSubmitInteraction<Cached>;

export interface InteractionCollectorOptions<
  Interaction extends CollectedInteraction,
  Cached extends CacheType = CacheType,
> extends CollectorOptions<[Interaction, Collection<Snowflake, Interaction>]> {
  channel?: TextBasedChannelResolvable;
  componentType?: ComponentType;
  guild?: GuildResolvable;
  interactionType?: InteractionType;
  max?: number;
  maxComponents?: number;
  maxUsers?: number;
  message?: CacheTypeReducer<Cached, Message, APIMessage>;
  interactionResponse?: InteractionResponse<BooleanCache<Cached>>;
}

export interface InteractionDeferReplyOptions {
  ephemeral?: boolean;
  fetchReply?: boolean;
}

export interface InteractionDeferUpdateOptions extends Omit<InteractionDeferReplyOptions, 'ephemeral'> {}

export interface InteractionReplyOptions extends BaseMessageOptions {
  tts?: boolean;
  ephemeral?: boolean;
  fetchReply?: boolean;
  flags?: BitFieldResolvable<
    Extract<MessageFlagsString, 'Ephemeral' | 'SuppressEmbeds' | 'SuppressNotifications'>,
    MessageFlags.Ephemeral | MessageFlags.SuppressEmbeds | MessageFlags.SuppressNotifications
  >;
}

export interface InteractionUpdateOptions extends MessageEditOptions {
  fetchReply?: boolean;
}

export interface InviteGenerationOptions {
  permissions?: PermissionResolvable;
  guild?: GuildResolvable;
  disableGuildSelect?: boolean;
  scopes: readonly OAuth2Scopes[];
}

export type GuildInvitableChannelResolvable =
  | TextChannel
  | VoiceChannel
  | NewsChannel
  | StageChannel
  | ForumChannel
  | MediaChannel
  | Snowflake;

export interface InviteCreateOptions {
  temporary?: boolean;
  maxAge?: number;
  maxUses?: number;
  unique?: boolean;
  reason?: string;
  targetApplication?: ApplicationResolvable;
  targetUser?: UserResolvable;
  targetType?: InviteTargetType;
}

export type InviteResolvable = string;

export interface LifetimeFilterOptions<Key, Value> {
  excludeFromSweep?: (value: Value, key: Key, collection: LimitedCollection<Key, Value>) => boolean;
  getComparisonTimestamp?: (value: Value, key: Key, collection: LimitedCollection<Key, Value>) => number;
  lifetime?: number;
}

/** @internal */
export interface MakeErrorOptions {
  name: string;
  message: string;
  stack: string;
}

export type ActionRowComponentOptions =
  | ButtonComponentData
  | StringSelectMenuComponentData
  | UserSelectMenuComponentData
  | RoleSelectMenuComponentData
  | MentionableSelectMenuComponentData
  | ChannelSelectMenuComponentData;

export type MessageActionRowComponentResolvable = MessageActionRowComponent | ActionRowComponentOptions;

export interface MessageActivity {
  partyId?: string;
  type: MessageActivityType;
}

export interface BaseButtonComponentData extends BaseComponentData {
  type: ComponentType.Button;
  style: ButtonStyle;
  disabled?: boolean;
  emoji?: ComponentEmojiResolvable;
  label?: string;
}

export interface LinkButtonComponentData extends BaseButtonComponentData {
  style: ButtonStyle.Link;
  url: string;
}

export interface InteractionButtonComponentData extends BaseButtonComponentData {
  style: Exclude<ButtonStyle, ButtonStyle.Link>;
  customId: string;
}

export type ButtonComponentData = InteractionButtonComponentData | LinkButtonComponentData;

export interface MessageCollectorOptions extends CollectorOptions<[Message, Collection<Snowflake, Message>]> {
  max?: number;
  maxProcessed?: number;
}

export type MessageComponent =
  | Component
  | ActionRowBuilder<MessageActionRowComponentBuilder | ModalActionRowComponentBuilder>
  | ButtonComponent
  | StringSelectMenuComponent
  | UserSelectMenuComponent
  | RoleSelectMenuComponent
  | MentionableSelectMenuComponent
  | ChannelSelectMenuComponent;

export type CollectedMessageInteraction<Cached extends CacheType = CacheType> = Exclude<
  CollectedInteraction<Cached>,
  ModalSubmitInteraction
>;

export interface MessageComponentCollectorOptions<Interaction extends CollectedMessageInteraction>
  extends Omit<InteractionCollectorOptions<Interaction>, 'channel' | 'message' | 'guild' | 'interactionType'> {}

export interface MessageChannelComponentCollectorOptions<Interaction extends CollectedMessageInteraction>
  extends Omit<InteractionCollectorOptions<Interaction>, 'channel' | 'guild' | 'interactionType'> {}

export interface MessageInteractionMetadata {
  id: Snowflake;
  type: InteractionType;
  user: User;
  authorizingIntegrationOwners: APIAuthorizingIntegrationOwnersMap;
  originalResponseMessageId: Snowflake | null;
  interactedMessageId: Snowflake | null;
  triggeringInteractionMetadata: MessageInteractionMetadata | null;
}

export interface MessageInteraction {
  id: Snowflake;
  type: InteractionType;
  commandName: string;
  user: User;
}

export interface MessageMentionsHasOptions {
  ignoreDirect?: boolean;
  ignoreRoles?: boolean;
  ignoreRepliedUser?: boolean;
  ignoreEveryone?: boolean;
}

export interface MessageMentionOptions {
  parse?: readonly MessageMentionTypes[];
  roles?: readonly Snowflake[];
  users?: readonly Snowflake[];
  repliedUser?: boolean;
}

export type MessageMentionTypes = 'roles' | 'users' | 'everyone';

export interface BaseMessageOptions {
  content?: string;
  embeds?: readonly (JSONEncodable<APIEmbed> | APIEmbed)[];
  allowedMentions?: MessageMentionOptions;
  files?: readonly (
    | BufferResolvable
    | Stream
    | JSONEncodable<APIAttachment>
    | Attachment
    | AttachmentBuilder
    | AttachmentPayload
  )[];
  components?: readonly (
    | JSONEncodable<APIActionRowComponent<APIMessageActionRowComponent>>
    | ActionRowData<MessageActionRowComponentData | MessageActionRowComponentBuilder>
    | APIActionRowComponent<APIMessageActionRowComponent>
  )[];
  poll?: PollData;
}

export interface MessageCreateOptions extends BaseMessageOptions {
  tts?: boolean;
  nonce?: string | number;
  enforceNonce?: boolean;
  reply?: ReplyOptions;
  stickers?: readonly StickerResolvable[];
  flags?: BitFieldResolvable<
    Extract<MessageFlagsString, 'SuppressEmbeds' | 'SuppressNotifications'>,
    MessageFlags.SuppressEmbeds | MessageFlags.SuppressNotifications
  >;
}

export interface GuildForumThreadMessageCreateOptions
  extends BaseMessageOptions,
    Pick<MessageCreateOptions, 'flags' | 'stickers'> {}

export interface MessageEditAttachmentData {
  id: Snowflake;
}

export interface MessageEditOptions extends Omit<BaseMessageOptions, 'content'> {
  content?: string | null;
  attachments?: readonly (Attachment | MessageEditAttachmentData)[];
  flags?: BitFieldResolvable<Extract<MessageFlagsString, 'SuppressEmbeds'>, MessageFlags.SuppressEmbeds>;
}

export type MessageReactionResolvable = MessageReaction | Snowflake | string;

export interface MessageReference {
  channelId: Snowflake;
  guildId: Snowflake | undefined;
  messageId: Snowflake | undefined;
}

export type MessageResolvable = Message | Snowflake;

export interface BaseSelectMenuComponentData extends BaseComponentData {
  customId: string;
  disabled?: boolean;
  maxValues?: number;
  minValues?: number;
  placeholder?: string;
}

export interface StringSelectMenuComponentData extends BaseSelectMenuComponentData {
  type: ComponentType.StringSelect;
  options: readonly SelectMenuComponentOptionData[];
}

export interface UserSelectMenuComponentData extends BaseSelectMenuComponentData {
  type: ComponentType.UserSelect;
}

export interface RoleSelectMenuComponentData extends BaseSelectMenuComponentData {
  type: ComponentType.RoleSelect;
}

export interface MentionableSelectMenuComponentData extends BaseSelectMenuComponentData {
  type: ComponentType.MentionableSelect;
}

export interface ChannelSelectMenuComponentData extends BaseSelectMenuComponentData {
  type: ComponentType.ChannelSelect;
  channelTypes?: readonly ChannelType[];
}

export interface MessageSelectOption {
  default: boolean;
  description: string | null;
  emoji: APIPartialEmoji | null;
  label: string;
  value: string;
}

export interface SelectMenuComponentOptionData {
  default?: boolean;
  description?: string;
  emoji?: ComponentEmojiResolvable;
  label: string;
  value: string;
}

export interface TextInputComponentData extends BaseComponentData {
  type: ComponentType.TextInput;
  customId: string;
  style: TextInputStyle;
  label: string;
  minLength?: number;
  maxLength?: number;
  required?: boolean;
  value?: string;
  placeholder?: string;
}

export type MessageTarget =
  | Interaction
  | InteractionWebhook
  | TextBasedChannel
  | User
  | GuildMember
  | Webhook<WebhookType.Incoming>
  | WebhookClient
  | Message
  | MessageManager;

export interface MultipleShardRespawnOptions {
  shardDelay?: number;
  respawnDelay?: number;
  timeout?: number;
}

export interface MultipleShardSpawnOptions {
  amount?: number | 'auto';
  delay?: number;
  timeout?: number;
}

export interface OverwriteData {
  allow?: PermissionResolvable;
  deny?: PermissionResolvable;
  id: GuildMemberResolvable | RoleResolvable;
  type?: OverwriteType;
}

export type OverwriteResolvable = PermissionOverwrites | OverwriteData;

export type PermissionFlags = Record<keyof typeof PermissionFlagsBits, bigint>;

export type PermissionOverwriteOptions = Partial<Record<keyof typeof PermissionFlagsBits, boolean | null>>;

export type PermissionResolvable = BitFieldResolvable<keyof typeof PermissionFlagsBits, bigint>;

export type PermissionOverwriteResolvable = UserResolvable | RoleResolvable | PermissionOverwrites;

export interface RecursiveReadonlyArray<ItemType> extends ReadonlyArray<ItemType | RecursiveReadonlyArray<ItemType>> {}

export interface PartialRecipient {
  username: string;
}

export interface PresenceData {
  status?: PresenceStatusData;
  afk?: boolean;
  activities?: readonly ActivitiesOptions[];
  shardId?: number | readonly number[];
}

export type PresenceResolvable = Presence | UserResolvable | Snowflake;

export interface PartialChannelData {
  id?: Snowflake | number;
  parentId?: Snowflake | number;
  type?: ChannelType.GuildText | ChannelType.GuildVoice | ChannelType.GuildCategory;
  name: string;
  topic?: string | null;
  nsfw?: boolean;
  bitrate?: number;
  userLimit?: number;
  rtcRegion?: string | null;
  videoQualityMode?: VideoQualityMode;
  permissionOverwrites?: readonly PartialOverwriteData[];
  rateLimitPerUser?: number;
}

export interface PartialEmoji {
  animated: boolean;
  id: Snowflake | undefined;
  name: string;
}

export interface PartialEmojiOnlyId {
  id: Snowflake;
}

export type Partialize<
  PartialType extends AllowedPartial,
  NulledKeys extends keyof PartialType | null = null,
  NullableKeys extends keyof PartialType | null = null,
  OverridableKeys extends keyof PartialType | '' = '',
> = {
  [K in keyof Omit<PartialType, OverridableKeys>]: K extends 'partial'
    ? true
    : K extends NulledKeys
      ? null
      : K extends NullableKeys
        ? PartialType[K] | null
        : PartialType[K];
};

export interface PartialDMChannel extends Partialize<DMChannel, null, null, 'lastMessageId'> {
  lastMessageId: undefined;
}

export interface PartialGuildMember extends Partialize<GuildMember, 'joinedAt' | 'joinedTimestamp' | 'pending'> {}

export interface PartialMessage
  extends Partialize<Message, 'type' | 'system' | 'pinned' | 'tts', 'content' | 'cleanContent' | 'author'> {}

export interface PartialMessageReaction extends Partialize<MessageReaction, 'count'> {}

export interface PartialGuildScheduledEvent
  extends Partialize<GuildScheduledEvent, 'userCount', 'status' | 'privacyLevel' | 'name' | 'entityType'> {}

export interface PartialThreadMember extends Partialize<ThreadMember, 'flags' | 'joinedAt' | 'joinedTimestamp'> {}

export interface PartialOverwriteData {
  id: Snowflake | number;
  type?: OverwriteType;
  allow?: PermissionResolvable;
  deny?: PermissionResolvable;
}

export interface PartialRoleData extends RoleData {
  id?: Snowflake | number;
}

export enum Partials {
  User,
  Channel,
  GuildMember,
  Message,
  Reaction,
  GuildScheduledEvent,
  ThreadMember,
}

export interface PartialUser extends Partialize<User, 'username' | 'tag' | 'discriminator'> {}

export type PresenceStatusData = ClientPresenceStatus | 'invisible';

export type PresenceStatus = PresenceStatusData | 'offline';

export interface ReactionCollectorOptions extends CollectorOptions<[MessageReaction, User]> {
  max?: number;
  maxEmojis?: number;
  maxUsers?: number;
}

export interface ReplyOptions {
  messageReference: MessageResolvable;
  failIfNotExists?: boolean;
}

export interface MessageReplyOptions extends Omit<MessageCreateOptions, 'reply'> {
  failIfNotExists?: boolean;
}

export interface ResolvedOverwriteOptions {
  allow: PermissionsBitField;
  deny: PermissionsBitField;
}

export interface RoleData {
  name?: string;
  color?: ColorResolvable;
  hoist?: boolean;
  position?: number;
  permissions?: PermissionResolvable;
  mentionable?: boolean;
  icon?: BufferResolvable | Base64Resolvable | EmojiResolvable | null;
  unicodeEmoji?: string | null;
}

export type RoleMention = '@everyone' | `<@&${Snowflake}>`;

export interface RolePosition {
  role: RoleResolvable;
  position: number;
}

export type RoleResolvable = Role | Snowflake;

export interface RoleSubscriptionData {
  roleSubscriptionListingId: Snowflake;
  tierName: string;
  totalMonthsSubscribed: number;
  isRenewal: boolean;
}

export interface RoleTagData {
  botId?: Snowflake;
  integrationId?: Snowflake;
  premiumSubscriberRole?: true;
  subscriptionListingId?: Snowflake;
  availableForPurchase?: true;
  guildConnections?: true;
}

export interface SetChannelPositionOptions {
  relative?: boolean;
  reason?: string;
}

export interface SetParentOptions {
  lockPermissions?: boolean;
  reason?: string;
}

export interface SetRolePositionOptions {
  relative?: boolean;
  reason?: string;
}

export type ShardingManagerMode = 'process' | 'worker';

export interface ShardingManagerOptions {
  totalShards?: number | 'auto';
  shardList?: readonly number[] | 'auto';
  mode?: ShardingManagerMode;
  respawn?: boolean;
  silent?: boolean;
  shardArgs?: readonly string[];
  token?: string;
  execArgv?: readonly string[];
}

export { Snowflake };

export type StageInstanceResolvable = StageInstance | Snowflake;

export interface StartThreadOptions {
  name: string;
  autoArchiveDuration?: ThreadAutoArchiveDuration;
  reason?: string;
  rateLimitPerUser?: number;
}

export type ClientStatus = number;

export type StickerResolvable = Sticker | Snowflake;

export type SystemChannelFlagsResolvable = BitFieldResolvable<SystemChannelFlagsString, number>;

export type StageChannelResolvable = StageChannel | Snowflake;

export interface StageInstanceEditOptions {
  topic?: string;
  privacyLevel?: StageInstancePrivacyLevel;
}

/** @internal */
export interface SupportingInteractionResolvedData {
  client: Client;
  guild?: Guild;
  channel?: GuildTextBasedChannel;
}

export type SweeperKey = keyof SweeperDefinitions;

export type CollectionSweepFilter<Key, Value> = (value: Value, key: Key, collection: Collection<Key, Value>) => boolean;

export interface SweepOptions<Key, Value> {
  interval: number;
  filter: GlobalSweepFilter<Key, Value>;
}

export interface LifetimeSweepOptions {
  interval: number;
  lifetime: number;
  filter?: never;
}

export interface SweeperDefinitions {
  applicationCommands: [Snowflake, ApplicationCommand];
  autoModerationRules: [Snowflake, AutoModerationRule];
  bans: [Snowflake, GuildBan];
  emojis: [Snowflake, GuildEmoji];
  entitlements: [Snowflake, Entitlement];
  invites: [string, Invite, true];
  guildMembers: [Snowflake, GuildMember];
  messages: [Snowflake, Message, true];
  presences: [Snowflake, Presence];
  reactions: [string | Snowflake, MessageReaction];
  stageInstances: [Snowflake, StageInstance];
  stickers: [Snowflake, Sticker];
  threadMembers: [Snowflake, ThreadMember];
  threads: [Snowflake, AnyThreadChannel, true];
  users: [Snowflake, User];
  voiceStates: [Snowflake, VoiceState];
}

export type SweeperOptions = {
  [Key in keyof SweeperDefinitions]?: SweeperDefinitions[Key][2] extends true
    ? SweepOptions<SweeperDefinitions[Key][0], SweeperDefinitions[Key][1]> | LifetimeSweepOptions
    : SweepOptions<SweeperDefinitions[Key][0], SweeperDefinitions[Key][1]>;
};

export interface LimitedCollectionOptions<Key, Value> {
  maxSize?: number;
  keepOverLimit?: (value: Value, key: Key, collection: LimitedCollection<Key, Value>) => boolean;
}

export type Channel =
  | CategoryChannel
  | DMChannel
  | PartialDMChannel
  | PartialGroupDMChannel
  | NewsChannel
  | StageChannel
  | TextChannel
  | AnyThreadChannel
  | VoiceChannel
  | ForumChannel
  | MediaChannel;

export type TextBasedChannel = Exclude<
  Extract<Channel, { type: TextChannelType }>,
  PartialGroupDMChannel | ForumChannel | MediaChannel
>;

export type TextBasedChannels = TextBasedChannel;

export type TextBasedChannelTypes = TextBasedChannel['type'];

export type GuildTextBasedChannelTypes = Exclude<TextBasedChannelTypes, ChannelType.DM>;

export type VoiceBasedChannel = Extract<Channel, { bitrate: number }>;

export type GuildBasedChannel = Extract<Channel, { guild: Guild }>;

export type CategoryChildChannel = Exclude<Extract<Channel, { parent: CategoryChannel | null }>, CategoryChannel>;

export type NonThreadGuildBasedChannel = Exclude<GuildBasedChannel, AnyThreadChannel>;

export type GuildTextBasedChannel = Extract<GuildBasedChannel, TextBasedChannel>;

export type TextChannelResolvable = Snowflake | TextChannel;

export type TextBasedChannelResolvable = Snowflake | TextBasedChannel;

export type ThreadChannelResolvable = AnyThreadChannel | Snowflake;

export type ThreadChannelType = ChannelType.AnnouncementThread | ChannelType.PublicThread | ChannelType.PrivateThread;

export interface GuildTextThreadCreateOptions<AllowedThreadType> extends StartThreadOptions {
  startMessage?: MessageResolvable;
  type?: AllowedThreadType;
  invitable?: AllowedThreadType extends ChannelType.PrivateThread ? boolean : never;
}

export interface GuildForumThreadCreateOptions extends StartThreadOptions {
  message: GuildForumThreadMessageCreateOptions | MessagePayload;
  appliedTags?: readonly Snowflake[];
}

export interface ThreadEditOptions {
  name?: string;
  archived?: boolean;
  autoArchiveDuration?: ThreadAutoArchiveDuration;
  rateLimitPerUser?: number;
  locked?: boolean;
  invitable?: boolean;
  appliedTags?: readonly Snowflake[];
  flags?: ChannelFlagsResolvable;
  reason?: string;
}

export type ThreadMemberResolvable = ThreadMember | UserResolvable;

export type UserMention = `<@${Snowflake}>`;

export type UserResolvable = User | Snowflake | Message | GuildMember | ThreadMember;

export interface Vanity {
  code: string | null;
  uses: number;
}

export type VoiceBasedChannelTypes = VoiceBasedChannel['type'];

export type VoiceChannelResolvable = Snowflake | VoiceChannel;

export interface VoiceStateEditOptions {
  requestToSpeak?: boolean;
  suppressed?: boolean;
}

export type WebhookClientData = WebhookClientDataIdWithToken | WebhookClientDataURL;

export interface WebhookClientDataIdWithToken {
  id: Snowflake;
  token: string;
}

export interface WebhookClientDataURL {
  url: string;
}

export interface WebhookClientOptions extends Pick<ClientOptions, 'allowedMentions' | 'rest'> {}

export interface WebhookDeleteOptions {
  token?: string;
  reason?: string;
}

export interface WebhookEditOptions {
  name?: string;
  avatar?: BufferResolvable | null;
  channel?: GuildTextChannelResolvable | VoiceChannel | StageChannel | ForumChannel | MediaChannel;
  reason?: string;
}

export interface WebhookMessageEditOptions extends Omit<MessageEditOptions, 'flags'> {
  threadId?: Snowflake;
}

export interface InteractionEditReplyOptions extends WebhookMessageEditOptions {
  message?: MessageResolvable | '@original';
}

export interface WebhookFetchMessageOptions {
  threadId?: Snowflake;
}

export interface WebhookMessageCreateOptions extends Omit<MessageCreateOptions, 'nonce' | 'reply' | 'stickers'> {
  username?: string;
  avatarURL?: string;
  threadId?: Snowflake;
  threadName?: string;
  appliedTags?: readonly Snowflake[];
}

export interface WebSocketOptions {
  large_threshold?: number;
  version?: number;
  buildStrategy?(manager: WSWebSocketManager): IShardingStrategy;
  buildIdentifyThrottler?(manager: WSWebSocketManager): Awaitable<IIdentifyThrottler>;
}

export interface WidgetActivity {
  name: string;
}

export interface WidgetChannel {
  id: Snowflake;
  name: string;
  position: number;
}

export interface WelcomeChannelData {
  description: string;
  channel: TextChannel | NewsChannel | ForumChannel | MediaChannel | Snowflake;
  emoji?: EmojiIdentifierResolvable;
}

export interface WelcomeScreenEditOptions {
  enabled?: boolean;
  description?: string;
  welcomeChannels?: readonly WelcomeChannelData[];
}

export interface ClientApplicationEditOptions {
  customInstallURL?: string;
  description?: string;
  roleConnectionsVerificationURL?: string;
  installParams?: ClientApplicationInstallParams;
  flags?: ApplicationFlagsResolvable;
  icon?: BufferResolvable | Base64Resolvable | null;
  coverImage?: BufferResolvable | Base64Resolvable | null;
  interactionsEndpointURL?: string;
  tags?: readonly string[];
}

export interface ClientApplicationInstallParams {
  scopes: readonly OAuth2Scopes[];
  permissions: Readonly<PermissionsBitField>;
}

export type Serialized<Value> = Value extends symbol | bigint | (() => any)
  ? never
  : Value extends number | string | boolean | undefined
    ? Value
    : Value extends JSONEncodable<infer JSONResult>
      ? JSONResult
      : Value extends ReadonlyArray<infer ItemType>
        ? Serialized<ItemType>[]
        : Value extends ReadonlyMap<unknown, unknown> | ReadonlySet<unknown>
          ? {}
          : { [K in keyof Value]: Serialized<Value[K]> };

//#endregion

//#region Voice

/**
 * @internal Use `DiscordGatewayAdapterLibraryMethods` from `@discordjs/voice` instead.
 */
export interface InternalDiscordGatewayAdapterLibraryMethods {
  onVoiceServerUpdate(data: GatewayVoiceServerUpdateDispatchData): void;
  onVoiceStateUpdate(data: GatewayVoiceStateUpdateDispatchData): void;
  destroy(): void;
}

/**
 * @internal Use `DiscordGatewayAdapterImplementerMethods` from `@discordjs/voice` instead.
 */
export interface InternalDiscordGatewayAdapterImplementerMethods {
  sendPayload(payload: unknown): boolean;
  destroy(): void;
}

/**
 * @internal Use `DiscordGatewayAdapterCreator` from `@discordjs/voice` instead.
 */
export type InternalDiscordGatewayAdapterCreator = (
  methods: InternalDiscordGatewayAdapterLibraryMethods,
) => InternalDiscordGatewayAdapterImplementerMethods;

//#endregion

// External
export * from 'discord-api-types/v10';
export * from '@discordjs/builders';
export * from '@discordjs/formatters';
export * from '@discordjs/rest';
export * from '@discordjs/util';
export * from '@discordjs/ws';<|MERGE_RESOLUTION|>--- conflicted
+++ resolved
@@ -175,15 +175,12 @@
   SKUType,
   APIEntitlement,
   EntitlementType,
-<<<<<<< HEAD
   ApplicationIntegrationType,
   InteractionContextType,
   APIAuthorizingIntegrationOwnersMap,
-=======
   APIPoll,
   PollLayoutType,
   APIPollAnswer,
->>>>>>> c78af13c
 } from 'discord-api-types/v10';
 import { ChildProcess } from 'node:child_process';
 import { EventEmitter } from 'node:events';
