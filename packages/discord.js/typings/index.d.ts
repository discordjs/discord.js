import { ApplicationCommandOptionAllowedChannelTypes, MessageActionRowComponentBuilder } from '@discordjs/builders';
import { Collection, ReadonlyCollection } from '@discordjs/collection';
import { BaseImageURLOptions, ImageURLOptions, RawFile, REST, RESTOptions } from '@discordjs/rest';
import { Awaitable, JSONEncodable } from '@discordjs/util';
import { WebSocketManager, WebSocketManagerOptions } from '@discordjs/ws';
import { AsyncEventEmitter } from '@vladfrangu/async_event_emitter';
import {
  ActivityFlags,
  ActivityType,
  APIActionRowComponent,
  APIApplicationCommand,
  APIApplicationCommandInteractionData,
  APIApplicationCommandOption,
  APIApplicationRoleConnectionMetadata,
  APIAttachment,
  APIAuditLog,
  APIAuditLogChange,
  APIAuditLogEntry,
  APIAuthorizingIntegrationOwnersMap,
  APIAutoModerationRule,
  APIButtonComponent,
  APIChannel,
  APIChannelSelectComponent,
  APIComponentInActionRow,
  APIComponentInMessageActionRow,
  APIComponentInModalActionRow,
  APIEmbed,
  APIEmbedAuthor,
  APIEmbedField,
  APIEmbedFooter,
  APIEmbedImage,
  APIEmbedProvider,
  APIEmoji,
  APIEntitlement,
  APIGuild,
  APIGuildIntegration,
  APIGuildMember,
  APIGuildOnboardingPrompt,
  APIGuildOnboardingPromptOption,
  APIGuildPreview,
  APIGuildScheduledEvent,
  APIGuildWelcomeScreen,
  APIGuildWelcomeScreenChannel,
  APIGuildWidget,
  APIGuildWidgetMember,
  APIInteractionDataResolvedChannel,
  APIInteractionDataResolvedGuildMember,
  APIInteractionGuildMember,
  APIMentionableSelectComponent,
  APIMessage,
  APIMessageButtonInteractionData,
  APIMessageChannelSelectInteractionData,
  APIMessageComponent,
  APIMessageComponentEmoji,
  APIMessageComponentInteraction,
  APIMessageMentionableSelectInteractionData,
  APIMessageRoleSelectInteractionData,
  APIMessageStringSelectInteractionData,
  APIMessageUserSelectInteractionData,
  APIModalComponent,
  APIModalInteractionResponseCallbackData,
  APIModalSubmitInteraction,
  APIOverwrite,
  APIPartialChannel,
  APIPartialEmoji,
  APIPartialGuild,
  APIPoll,
  APIPollAnswer,
  APIRole,
  APIRoleSelectComponent,
  APISelectMenuComponent,
  APISelectMenuDefaultValue,
  APISelectMenuOption,
  APISKU,
  APISoundboardSound,
  APIStickerPack,
  APIStringSelectComponent,
  APISubscription,
  APITeam,
  APITeamMember,
  APITemplate,
  APITemplateSerializedSourceGuild,
  APITextInputComponent,
  APIThreadMember,
  APIUnavailableGuild,
  APIUser,
  APIUserSelectComponent,
  APIVoiceRegion,
  ApplicationCommandOptionType,
  ApplicationCommandPermissionType,
  ApplicationCommandType,
  ApplicationFlags,
  ApplicationIntegrationType,
  ApplicationRoleConnectionMetadataType,
  ApplicationWebhookEventStatus,
  ApplicationWebhookEventType,
  AttachmentFlags,
  AuditLogEvent,
  AuditLogOptionsType,
  AuditLogRuleTriggerType,
  AutoModerationActionType,
  AutoModerationRuleEventType,
  AutoModerationRuleKeywordPresetType,
  AutoModerationRuleTriggerType,
  ButtonStyle,
  ChannelFlags,
  ChannelType,
  ComponentType,
  EmbedType,
  EntitlementType,
  EntryPointCommandHandlerType,
  FormattingPatterns,
  ForumLayoutType,
  GatewayActivity,
  GatewayActivityAssets,
  GatewayAutoModerationActionExecutionDispatchData,
  GatewayDispatchPayload,
  GatewayIntentBits,
  GatewayInteractionCreateDispatchData,
  GatewayMessageUpdateDispatchData,
  GatewayPresenceUpdate,
  GatewaySendPayload,
  GatewayTypingStartDispatchData,
  GatewayVoiceChannelEffectSendDispatchData,
  GatewayVoiceServerUpdateDispatchData,
  GatewayVoiceStateUpdateDispatchData,
  GuildDefaultMessageNotifications,
  GuildExplicitContentFilter,
  GuildFeature,
  GuildMemberFlags,
  GuildMFALevel,
  GuildNSFWLevel,
  GuildOnboardingMode,
  GuildOnboardingPromptType,
  GuildPremiumTier,
  GuildScheduledEventEntityType,
  GuildScheduledEventPrivacyLevel,
  GuildScheduledEventRecurrenceRuleFrequency,
  GuildScheduledEventRecurrenceRuleMonth,
  GuildScheduledEventRecurrenceRuleWeekday,
  GuildScheduledEventStatus,
  GuildSystemChannelFlags,
  GuildVerificationLevel,
  GuildWidgetStyle,
  ImageFormat,
  IntegrationExpireBehavior,
  InteractionContextType,
  InteractionResponseType,
  InteractionType,
  InviteTargetType,
  InviteType,
  Locale,
  LocalizationMap,
  MessageActivityType,
  MessageFlags,
  MessageReferenceType,
  MessageType,
  OAuth2Scopes,
  OverwriteType,
  PermissionFlagsBits,
  PollLayoutType,
  ReactionType,
  RESTAPIInteractionCallbackActivityInstanceResource,
  RESTAPIInteractionCallbackObject,
  RESTAPIInteractionCallbackResourceObject,
  RESTAPIPartialCurrentUserGuild,
  RESTAPIPoll,
  RESTGetAPIGuildOnboardingResult,
  RESTGetAPIGuildThreadsResult,
  RESTPatchAPIChannelMessageJSONBody,
  RESTPatchAPIInteractionFollowupJSONBody,
  RESTPatchAPIInteractionOriginalResponseJSONBody,
  RESTPatchAPIWebhookWithTokenJSONBody,
  RESTPostAPIApplicationCommandsJSONBody,
  RESTPostAPIChannelMessageJSONBody,
  RESTPostAPIInteractionCallbackFormDataBody,
  RESTPostAPIInteractionCallbackWithResponseResult,
  RESTPostAPIInteractionFollowupJSONBody,
  RESTPostAPIWebhookWithTokenJSONBody,
  RoleFlags,
  SelectMenuDefaultValueType,
  SKUFlags,
  SKUType,
  Snowflake,
  SortOrderType,
  StageInstancePrivacyLevel,
  StickerFormatType,
  StickerType,
  SubscriptionStatus,
  TeamMemberMembershipState,
  TeamMemberRole,
  TextChannelType,
  TextInputStyle,
  ThreadAutoArchiveDuration,
  ThreadChannelType,
  ThreadMemberFlags,
  UserFlags,
  VideoQualityMode,
  VoiceChannelEffectSendAnimationType,
<<<<<<< HEAD
  WebhookType,
=======
  GatewayVoiceChannelEffectSendDispatchData,
  RESTAPIPoll,
  EntryPointCommandHandlerType,
  APISoundboardSound,
  APIComponentInContainer,
  APIContainerComponent,
  APIThumbnailComponent,
  APISectionComponent,
  APITextDisplayComponent,
  APIUnfurledMediaItem,
  APIMediaGalleryItem,
  APIMediaGalleryComponent,
  APISeparatorComponent,
  SeparatorSpacingSize,
  APIFileComponent,
  APIMessageTopLevelComponent,
>>>>>>> 8605fc81
} from 'discord-api-types/v10';
import { ChildProcess } from 'node:child_process';
import { Stream } from 'node:stream';
import { MessagePort, Worker } from 'node:worker_threads';

//#region Classes

export class Activity {
  private constructor(presence: Presence, data?: GatewayActivity);
  public readonly presence: Presence;
  public applicationId: Snowflake | null;
  public assets: RichPresenceAssets | null;
  public buttons: string[];
  public get createdAt(): Date;
  public createdTimestamp: number;
  public details: string | null;
  public emoji: Emoji | null;
  public flags: Readonly<ActivityFlagsBitField>;
  public name: string;
  public party: {
    id: string | null;
    size: [number, number];
  } | null;
  public state: string | null;
  public syncId: string | null;
  public timestamps: {
    start: Date | null;
    end: Date | null;
  } | null;
  public type: ActivityType;
  public url: string | null;
  public equals(activity: Activity): boolean;
  public toString(): string;
}

export type ActivityFlagsString = keyof typeof ActivityFlags;

export interface BaseComponentData {
  type: ComponentType;
}

export type MessageActionRowComponentData =
  | JSONEncodable<APIComponentInMessageActionRow>
  | ButtonComponentData
  | StringSelectMenuComponentData
  | UserSelectMenuComponentData
  | RoleSelectMenuComponentData
  | MentionableSelectMenuComponentData
  | ChannelSelectMenuComponentData;

export type ModalActionRowComponentData = JSONEncodable<APIComponentInModalActionRow> | TextInputComponentData;

export type ActionRowComponentData = MessageActionRowComponentData | ModalActionRowComponentData;

export type ActionRowComponent = MessageActionRowComponent | ModalActionRowComponent;

export interface ActionRowData<ComponentType extends JSONEncodable<APIComponentInActionRow> | ActionRowComponentData>
  extends BaseComponentData {
  components: readonly ComponentType[];
}

export type MessageActionRowComponent =
  | ButtonComponent
  | StringSelectMenuComponent
  | UserSelectMenuComponent
  | RoleSelectMenuComponent
  | MentionableSelectMenuComponent
  | ChannelSelectMenuComponent;
export type ModalActionRowComponent = TextInputComponent;

export class ActionRow<ComponentType extends MessageActionRowComponent | ModalActionRowComponent> extends Component<
  APIActionRowComponent<APIComponentInMessageActionRow | APIComponentInModalActionRow>
> {
  private constructor(data: APIActionRowComponent<APIComponentInMessageActionRow | APIComponentInModalActionRow>);
  public readonly components: ComponentType[];
  public toJSON(): APIActionRowComponent<ReturnType<ComponentType['toJSON']>>;
}

export class ActivityFlagsBitField extends BitField<ActivityFlagsString> {
  public static Flags: typeof ActivityFlags;
  public static resolve(bit?: BitFieldResolvable<ActivityFlagsString, number>): number;
}

export abstract class AnonymousGuild extends BaseGuild {
  protected constructor(client: Client<true>, data: unknown, immediatePatch?: boolean);
  public banner: string | null;
  public description: string | null;
  public nsfwLevel: GuildNSFWLevel;
  public premiumSubscriptionCount: number | null;
  public splash: string | null;
  public vanityURLCode: string | null;
  public verificationLevel: GuildVerificationLevel;
  public bannerURL(options?: ImageURLOptions): string | null;
  public splashURL(options?: ImageURLOptions): string | null;
}

export class AutoModerationActionExecution {
  private constructor(data: GatewayAutoModerationActionExecutionDispatchData, guild: Guild);
  public guild: Guild;
  public action: AutoModerationAction;
  public ruleId: Snowflake;
  public ruleTriggerType: AutoModerationRuleTriggerType;
  public get user(): User | null;
  public userId: Snowflake;
  public get channel(): GuildTextBasedChannel | ForumChannel | MediaChannel | null;
  public channelId: Snowflake | null;
  public get member(): GuildMember | null;
  public messageId: Snowflake | null;
  public alertSystemMessageId: Snowflake | null;
  public content: string;
  public matchedKeyword: string | null;
  public matchedContent: string | null;
  public get autoModerationRule(): AutoModerationRule | null;
}

export class AutoModerationRule extends Base {
  private constructor(client: Client<true>, data: APIAutoModerationRule, guild: Guild);
  public id: Snowflake;
  public guild: Guild;
  public name: string;
  public creatorId: Snowflake;
  public eventType: AutoModerationRuleEventType;
  public triggerType: AutoModerationRuleTriggerType;
  public triggerMetadata: AutoModerationTriggerMetadata;
  public actions: AutoModerationAction[];
  public enabled: boolean;
  public exemptRoles: Collection<Snowflake, Role>;
  public exemptChannels: Collection<Snowflake, GuildBasedChannel>;
  public edit(options: AutoModerationRuleEditOptions): Promise<AutoModerationRule>;
  public delete(reason?: string): Promise<void>;
  public setName(name: string, reason?: string): Promise<AutoModerationRule>;
  public setEventType(eventType: AutoModerationRuleEventType, reason?: string): Promise<AutoModerationRule>;
  public setKeywordFilter(keywordFilter: readonly string[], reason?: string): Promise<AutoModerationRule>;
  public setRegexPatterns(regexPatterns: readonly string[], reason?: string): Promise<AutoModerationRule>;
  public setPresets(
    presets: readonly AutoModerationRuleKeywordPresetType[],
    reason?: string,
  ): Promise<AutoModerationRule>;
  public setAllowList(allowList: readonly string[], reason?: string): Promise<AutoModerationRule>;
  public setMentionTotalLimit(mentionTotalLimit: number, reason?: string): Promise<AutoModerationRule>;
  public setMentionRaidProtectionEnabled(
    mentionRaidProtectionEnabled: boolean,
    reason?: string,
  ): Promise<AutoModerationRule>;
  public setActions(actions: readonly AutoModerationActionOptions[], reason?: string): Promise<AutoModerationRule>;
  public setEnabled(enabled?: boolean, reason?: string): Promise<AutoModerationRule>;
  public setExemptRoles(
    roles: ReadonlyCollection<Snowflake, Role> | readonly RoleResolvable[],
    reason?: string,
  ): Promise<AutoModerationRule>;
  public setExemptChannels(
    channels: ReadonlyCollection<Snowflake, GuildBasedChannel> | readonly GuildChannelResolvable[],
    reason?: string,
  ): Promise<AutoModerationRule>;
}

export abstract class Application extends Base {
  protected constructor(client: Client<true>, data: unknown);
  public get createdAt(): Date;
  public get createdTimestamp(): number;
  public description: string | null;
  public icon: string | null;
  public id: Snowflake;
  public name: string | null;
  public termsOfServiceURL: string | null;
  public privacyPolicyURL: string | null;
  public rpcOrigins: string[];
  public cover: string | null;
  public verifyKey: string | null;
  public coverURL(options?: ImageURLOptions): string | null;
  public iconURL(options?: ImageURLOptions): string | null;
  public toJSON(): unknown;
  public toString(): string | null;
}

export class ApplicationCommand<PermissionsFetchType = {}> extends Base {
  private constructor(client: Client<true>, data: APIApplicationCommand, guild?: Guild, guildId?: Snowflake);
  public applicationId: Snowflake;
  public contexts: InteractionContextType[] | null;
  public get createdAt(): Date;
  public get createdTimestamp(): number;
  public defaultMemberPermissions: Readonly<PermissionsBitField> | null;
  public description: string;
  public descriptionLocalizations: LocalizationMap | null;
  public descriptionLocalized: string | null;
  public guild: Guild | null;
  public guildId: Snowflake | null;
  public get manager(): ApplicationCommandManager;
  public id: Snowflake;
  public integrationTypes: ApplicationIntegrationType[] | null;
  public handler: EntryPointCommandHandlerType | null;
  public name: string;
  public nameLocalizations: LocalizationMap | null;
  public nameLocalized: string | null;
  public options: (ApplicationCommandOption & { nameLocalized?: string; descriptionLocalized?: string })[];
  public permissions: ApplicationCommandPermissionsManager<
    PermissionsFetchType,
    PermissionsFetchType,
    Guild | null,
    Snowflake
  >;
  public type: ApplicationCommandType;
  public version: Snowflake;
  public nsfw: boolean;
  public delete(): Promise<ApplicationCommand<PermissionsFetchType>>;
  public edit(data: Partial<ApplicationCommandData>): Promise<ApplicationCommand<PermissionsFetchType>>;
  public setName(name: string): Promise<ApplicationCommand<PermissionsFetchType>>;
  public setNameLocalizations(nameLocalizations: LocalizationMap): Promise<ApplicationCommand<PermissionsFetchType>>;
  public setDescription(description: string): Promise<ApplicationCommand<PermissionsFetchType>>;
  public setDescriptionLocalizations(
    descriptionLocalizations: LocalizationMap,
  ): Promise<ApplicationCommand<PermissionsFetchType>>;
  public setDefaultMemberPermissions(
    defaultMemberPermissions: PermissionResolvable | null,
  ): Promise<ApplicationCommand<PermissionsFetchType>>;
  public setOptions(
    options: readonly ApplicationCommandOptionData[],
  ): Promise<ApplicationCommand<PermissionsFetchType>>;
  public equals(
    command: ApplicationCommand | ApplicationCommandData | APIApplicationCommand,
    enforceOptionOrder?: boolean,
  ): boolean;
  public static optionsEqual(
    existing: readonly ApplicationCommandOption[],
    options:
      | readonly ApplicationCommandOption[]
      | readonly ApplicationCommandOptionData[]
      | readonly APIApplicationCommandOption[],
    enforceOptionOrder?: boolean,
  ): boolean;
  private static _optionEquals(
    existing: ApplicationCommandOption,
    options: ApplicationCommandOption | ApplicationCommandOptionData | APIApplicationCommandOption,
    enforceOptionOrder?: boolean,
  ): boolean;
  private static transformOption(option: ApplicationCommandOptionData, received?: boolean): unknown;
  private static transformCommand(command: ApplicationCommandData): RESTPostAPIApplicationCommandsJSONBody;
  private static isAPICommandData(command: object): command is RESTPostAPIApplicationCommandsJSONBody;
}

export class ApplicationRoleConnectionMetadata {
  private constructor(data: APIApplicationRoleConnectionMetadata);
  public name: string;
  public nameLocalizations: LocalizationMap | null;
  public description: string;
  public descriptionLocalizations: LocalizationMap | null;
  public key: string;
  public type: ApplicationRoleConnectionMetadataType;
}

export type ApplicationResolvable = Application | Activity | Snowflake;

export class ApplicationFlagsBitField extends BitField<ApplicationFlagsString> {
  public static Flags: typeof ApplicationFlags;
  public static resolve(bit?: BitFieldResolvable<ApplicationFlagsString, number>): number;
}

export type ApplicationFlagsResolvable = BitFieldResolvable<ApplicationFlagsString, number>;

export type AutoModerationRuleResolvable = AutoModerationRule | Snowflake;

export abstract class Base {
  public constructor(client: Client<true>);
  public readonly client: Client<true>;
  public toJSON(...props: Record<string, boolean | string>[]): unknown;
  public valueOf(): string;
}

export class BaseClient<Events extends {}> extends AsyncEventEmitter<Events> implements AsyncDisposable {
  public constructor(options?: ClientOptions | WebhookClientOptions);
  private decrementMaxListeners(): void;
  private incrementMaxListeners(): void;

  public options: ClientOptions | WebhookClientOptions;
  public rest: REST;
  public destroy(): void;
  public toJSON(...props: Record<string, boolean | string>[]): unknown;
  public [Symbol.asyncDispose](): Promise<void>;
}

export type GuildCacheMessage<Cached extends CacheType> = CacheTypeReducer<
  Cached,
  Message<true>,
  APIMessage,
  Message | APIMessage,
  Message | APIMessage
>;

export type BooleanCache<Cached extends CacheType> = Cached extends 'cached' ? true : false;

export abstract class CommandInteraction<Cached extends CacheType = CacheType> extends BaseInteraction<Cached> {
  public type: InteractionType.ApplicationCommand;
  public get command(): ApplicationCommand | ApplicationCommand<{ guild: GuildResolvable }> | null;
  public channelId: Snowflake;
  public commandId: Snowflake;
  public commandName: string;
  public commandType: ApplicationCommandType;
  public commandGuildId: Snowflake | null;
  public deferred: boolean;
  public ephemeral: boolean | null;
  public replied: boolean;
  public webhook: InteractionWebhook;
  public inGuild(): this is CommandInteraction<'raw' | 'cached'>;
  public inCachedGuild(): this is CommandInteraction<'cached'>;
  public inRawGuild(): this is CommandInteraction<'raw'>;
  public deferReply(
    options: InteractionDeferReplyOptions & { withResponse: true },
  ): Promise<InteractionCallbackResponse<BooleanCache<Cached>>>;
  public deferReply(options?: InteractionDeferReplyOptions & { withResponse: false }): Promise<undefined>;
  public deferReply(
    options?: InteractionDeferReplyOptions,
  ): Promise<InteractionCallbackResponse<BooleanCache<Cached>> | undefined>;
  public deleteReply(message?: MessageResolvable | '@original'): Promise<void>;
  public editReply(
    options: string | MessagePayload | InteractionEditReplyOptions,
  ): Promise<Message<BooleanCache<Cached>>>;
  public fetchReply(message?: Snowflake | '@original'): Promise<Message<BooleanCache<Cached>>>;
  public followUp(options: string | MessagePayload | InteractionReplyOptions): Promise<Message<BooleanCache<Cached>>>;
  public reply(
    options: InteractionReplyOptions & { withResponse: true },
  ): Promise<InteractionCallbackResponse<BooleanCache<Cached>>>;
  public reply(options: InteractionReplyOptions & { withResponse: false }): Promise<undefined>;
  public reply(
    options: string | MessagePayload | InteractionReplyOptions,
  ): Promise<InteractionCallbackResponse<BooleanCache<Cached>> | undefined>;
  public launchActivity(
    options: LaunchActivityOptions & { withResponse: true },
  ): Promise<InteractionCallbackResponse<BooleanCache<Cached>>>;
  public launchActivity(options?: LaunchActivityOptions & { withResponse?: false }): Promise<undefined>;
  public launchActivity(
    options?: LaunchActivityOptions,
  ): Promise<InteractionCallbackResponse<BooleanCache<Cached>> | undefined>;
  public showModal(
    modal:
      | JSONEncodable<APIModalInteractionResponseCallbackData>
      | ModalComponentData
      | APIModalInteractionResponseCallbackData,
    options: ShowModalOptions & { withResponse: true },
  ): Promise<InteractionCallbackResponse<BooleanCache<Cached>>>;
  public showModal(
    modal:
      | JSONEncodable<APIModalInteractionResponseCallbackData>
      | ModalComponentData
      | APIModalInteractionResponseCallbackData,
    options?: ShowModalOptions & { withResponse: false },
  ): Promise<undefined>;
  public showModal(
    modal:
      | JSONEncodable<APIModalInteractionResponseCallbackData>
      | ModalComponentData
      | APIModalInteractionResponseCallbackData,
    options?: ShowModalOptions,
  ): Promise<InteractionCallbackResponse<BooleanCache<Cached>> | undefined>;
  public awaitModalSubmit(
    options: AwaitModalSubmitOptions<ModalSubmitInteraction>,
  ): Promise<ModalSubmitInteraction<Cached>>;
  private transformOption(
    option: APIApplicationCommandOption,
    resolved: Extract<APIApplicationCommandInteractionData, { resolved: any }>['resolved'],
  ): CommandInteractionOption<Cached>;
}

export abstract class BaseGuild extends Base {
  protected constructor(client: Client<true>, data: unknown);
  public get createdAt(): Date;
  public get createdTimestamp(): number;
  public features: `${GuildFeature}`[];
  public icon: string | null;
  public id: Snowflake;
  public name: string;
  public get nameAcronym(): string;
  public get partnered(): boolean;
  public get verified(): boolean;
  public fetch(): Promise<Guild>;
  public iconURL(options?: ImageURLOptions): string | null;
  public toString(): string;
}

export class BaseGuildEmoji extends Emoji {
  protected constructor(client: Client<true>, data: APIEmoji, guild: Guild | GuildPreview);
  public imageURL(options?: ImageURLOptions): string;
  public get url(): string;
  public available: boolean | null;
  public get createdAt(): Date;
  public get createdTimestamp(): number;
  public guild: Guild | GuildPreview;
  public id: Snowflake;
  public managed: boolean | null;
  public requiresColons: boolean | null;
}

// tslint:disable-next-line no-empty-interface
export interface BaseGuildTextChannel extends TextBasedChannelFields<true> {}
export class BaseGuildTextChannel extends GuildChannel {
  protected constructor(guild: Guild, data?: RawGuildChannelData, client?: Client<true>, immediatePatch?: boolean);
  public defaultAutoArchiveDuration?: ThreadAutoArchiveDuration;
  public defaultThreadRateLimitPerUser: number | null;
  public rateLimitPerUser: number | null;
  public nsfw: boolean;
  public threads: GuildTextThreadManager<AllowedThreadTypeForTextChannel | AllowedThreadTypeForAnnouncementChannel>;
  public topic: string | null;
  public createInvite(options?: InviteCreateOptions): Promise<Invite>;
  public fetchInvites(cache?: boolean): Promise<Collection<string, Invite>>;
  public setDefaultAutoArchiveDuration(
    defaultAutoArchiveDuration: ThreadAutoArchiveDuration,
    reason?: string,
  ): Promise<this>;
  public setTopic(topic: string | null, reason?: string): Promise<this>;
  public setType(type: ChannelType.GuildText, reason?: string): Promise<TextChannel>;
  public setType(type: ChannelType.GuildAnnouncement, reason?: string): Promise<AnnouncementChannel>;
}

// tslint:disable-next-line no-empty-interface
export interface BaseGuildVoiceChannel extends Omit<TextBasedChannelFields<true>, 'lastPinTimestamp' | 'lastPinAt'> {}
export class BaseGuildVoiceChannel extends GuildChannel {
  public constructor(guild: Guild, data?: RawGuildChannelData);
  public bitrate: number;
  public get full(): boolean;
  public get joinable(): boolean;
  public get members(): Collection<Snowflake, GuildMember>;
  public nsfw: boolean;
  public rateLimitPerUser: number | null;
  public rtcRegion: string | null;
  public userLimit: number;
  public videoQualityMode: VideoQualityMode | null;
  public createInvite(options?: InviteCreateOptions): Promise<Invite>;
  public fetchInvites(cache?: boolean): Promise<Collection<string, Invite>>;
  public setBitrate(bitrate: number, reason?: string): Promise<this>;
  public setRTCRegion(rtcRegion: string | null, reason?: string): Promise<this>;
  public setUserLimit(userLimit: number, reason?: string): Promise<this>;
  public setVideoQualityMode(videoQualityMode: VideoQualityMode, reason?: string): Promise<this>;
}

export type EnumLike<Enum, Value> = Record<keyof Enum, Value>;

export class BitField<Flags extends string, Type extends number | bigint = number> {
  public constructor(bits?: BitFieldResolvable<Flags, Type>);
  public bitfield: Type;
  public add(...bits: BitFieldResolvable<Flags, Type>[]): BitField<Flags, Type>;
  public any(bit: BitFieldResolvable<Flags, Type>): boolean;
  public equals(bit: BitFieldResolvable<Flags, Type>): boolean;
  public freeze(): Readonly<BitField<Flags, Type>>;
  public has(bit: BitFieldResolvable<Flags, Type>): boolean;
  public missing(bits: BitFieldResolvable<Flags, Type>, ...hasParams: readonly unknown[]): Flags[];
  public remove(...bits: BitFieldResolvable<Flags, Type>[]): BitField<Flags, Type>;
  public serialize(...hasParams: readonly unknown[]): Record<Flags, boolean>;
  public toArray(...hasParams: readonly unknown[]): Flags[];
  public toJSON(): Type extends number ? number : string;
  public valueOf(): Type;
  public [Symbol.iterator](): IterableIterator<Flags>;
  public static Flags: EnumLike<unknown, number | bigint>;
  public static resolve(bit?: BitFieldResolvable<string, number | bigint>): number | bigint;
}

export class ButtonInteraction<Cached extends CacheType = CacheType> extends MessageComponentInteraction<Cached> {
  private constructor(client: Client<true>, data: APIMessageButtonInteractionData);
  public componentType: ComponentType.Button;
  public get component(): CacheTypeReducer<
    Cached,
    ButtonComponent,
    APIButtonComponent,
    ButtonComponent | APIButtonComponent,
    ButtonComponent | APIButtonComponent
  >;
  public inGuild(): this is ButtonInteraction<'raw' | 'cached'>;
  public inCachedGuild(): this is ButtonInteraction<'cached'>;
  public inRawGuild(): this is ButtonInteraction<'raw'>;
}

export type AnyComponent =
  | APIMessageComponent
  | APIModalComponent
  | APIActionRowComponent<APIComponentInMessageActionRow | APIComponentInModalActionRow>
  | AnyComponentV2;

export class Component<RawComponentData extends AnyComponent = AnyComponent> {
  public readonly data: Readonly<RawComponentData>;
  public get id(): RawComponentData['id'];
  public get type(): RawComponentData['type'];
  public toJSON(): RawComponentData;
  public equals(other: this | RawComponentData): boolean;
}

export type AnyComponentV2 = APIComponentInContainer | APIContainerComponent | APIThumbnailComponent;

export type TopLevelComponent =
  | ActionRow<MessageActionRowComponent>
  | ContainerComponent
  | FileComponent
  | MediaGalleryComponent
  | SectionComponent
  | SeparatorComponent
  | TextDisplayComponent;

export type TopLevelComponentData =
  | ActionRowData<MessageActionRowComponentData>
  | ContainerComponentData
  | FileComponentData
  | MediaGalleryComponentData
  | SectionComponentData
  | SeparatorComponentData
  | TextDisplayComponentData;

export class ButtonComponent extends Component<APIButtonComponent> {
  private constructor(data: APIButtonComponent);
  public get style(): ButtonStyle;
  public get label(): string | null;
  public get emoji(): APIMessageComponentEmoji | null;
  public get disabled(): boolean;
  public get customId(): string | null;
  public get url(): string | null;
}

export type ComponentEmojiResolvable = APIMessageComponentEmoji | string;

export class TextInputComponent extends Component<APITextInputComponent> {
  public get customId(): string;
  public get value(): string;
}

export class BaseSelectMenuComponent<Data extends APISelectMenuComponent> extends Component<Data> {
  protected constructor(data: Data);
  public get placeholder(): string | null;
  public get maxValues(): number | null;
  public get minValues(): number | null;
  public get customId(): string;
  public get disabled(): boolean;
}

export class StringSelectMenuComponent extends BaseSelectMenuComponent<APIStringSelectComponent> {
  public get options(): APISelectMenuOption[];
}

export class UserSelectMenuComponent extends BaseSelectMenuComponent<APIUserSelectComponent> {}

export class RoleSelectMenuComponent extends BaseSelectMenuComponent<APIRoleSelectComponent> {}

export class MentionableSelectMenuComponent extends BaseSelectMenuComponent<APIMentionableSelectComponent> {}

export class ChannelSelectMenuComponent extends BaseSelectMenuComponent<APIChannelSelectComponent> {
  public getChannelTypes(): ChannelType[] | null;
}

export interface EmbedData {
  title?: string;
  type?: EmbedType;
  description?: string;
  url?: string;
  timestamp?: string | number | Date;
  color?: number;
  footer?: EmbedFooterData;
  image?: EmbedAssetData;
  thumbnail?: EmbedAssetData;
  provider?: APIEmbedProvider;
  author?: EmbedAuthorData;
  fields?: readonly APIEmbedField[];
  video?: EmbedAssetData;
}

export interface IconData {
  iconURL?: string;
  proxyIconURL?: string;
}

export interface EmbedAuthorData extends Omit<APIEmbedAuthor, 'icon_url' | 'proxy_icon_url'>, IconData {}

export interface EmbedFooterData extends Omit<APIEmbedFooter, 'icon_url' | 'proxy_icon_url'>, IconData {}

export interface EmbedAssetData extends Omit<APIEmbedImage, 'proxy_url'> {
  proxyURL?: string;
}

export class Embed {
  private constructor(data: APIEmbed);
  public readonly data: Readonly<APIEmbed>;
  public get fields(): APIEmbedField[];
  public get footer(): EmbedFooterData | null;
  public get title(): string | null;
  public get description(): string | null;
  public get url(): string | null;
  public get color(): number | null;
  public get hexColor(): string | null;
  public get timestamp(): string | null;
  public get thumbnail(): EmbedAssetData | null;
  public get image(): EmbedAssetData | null;
  public get author(): EmbedAuthorData | null;
  public get provider(): APIEmbedProvider | null;
  public get video(): EmbedAssetData | null;
  public get length(): number;
  public equals(other: Embed | APIEmbed): boolean;
  public toJSON(): APIEmbed;
}

export interface MappedChannelCategoryTypes {
  [ChannelType.GuildAnnouncement]: AnnouncementChannel;
  [ChannelType.GuildVoice]: VoiceChannel;
  [ChannelType.GuildText]: TextChannel;
  [ChannelType.GuildStageVoice]: StageChannel;
  [ChannelType.GuildForum]: ForumChannel;
  [ChannelType.GuildMedia]: MediaChannel;
}

export type CategoryChannelChildTypes =
  | ChannelType.GuildAnnouncement
  | ChannelType.GuildVoice
  | ChannelType.GuildText
  | ChannelType.GuildStageVoice
  | ChannelType.GuildForum
  | ChannelType.GuildMedia;

export class CategoryChannel extends GuildChannel {
  public get children(): CategoryChannelChildManager;
  public type: ChannelType.GuildCategory;
  public get parent(): null;
  public parentId: null;
}

export type CategoryChannelResolvable = Snowflake | CategoryChannel;

export type ChannelFlagsString = keyof typeof ChannelFlags;

export type ChannelFlagsResolvable = BitFieldResolvable<ChannelFlagsString, number>;

export class ChannelFlagsBitField extends BitField<ChannelFlagsString> {
  public static Flags: typeof ChannelFlags;
  public static resolve(bit?: BitFieldResolvable<ChannelFlagsString, ChannelFlags>): number;
}

export abstract class BaseChannel extends Base {
  public constructor(client: Client<true>, data?: RawChannelData, immediatePatch?: boolean);
  public get createdAt(): Date | null;
  public get createdTimestamp(): number | null;
  public id: Snowflake;
  public flags: Readonly<ChannelFlagsBitField> | null;
  public get partial(): false;
  public type: ChannelType;
  public get url(): string;
  public delete(): Promise<this>;
  public fetch(force?: boolean): Promise<this>;
  public isThread(): this is AnyThreadChannel;
  public isTextBased(): this is TextBasedChannel;
  public isDMBased(): this is PartialGroupDMChannel | DMChannel | PartialDMChannel;
  public isVoiceBased(): this is VoiceBasedChannel;
  public isThreadOnly(): this is ThreadOnlyChannel;
  public isSendable(): this is SendableChannels;
  public toString(): ChannelMention | UserMention;
}

export type RawChannelData =
  | RawGuildChannelData
  | RawThreadChannelData
  | RawDMChannelData
  | RawPartialGroupDMChannelData;

export type RawGuildChannelData = APIChannel | APIInteractionDataResolvedChannel | Required<APIPartialChannel>;
export type RawThreadChannelData = APIChannel | APIInteractionDataResolvedChannel;
export type RawDMChannelData = APIChannel | APIInteractionDataResolvedChannel;
export type RawPartialGroupDMChannelData = APIChannel | Required<APIPartialChannel>;

export type If<Value extends boolean, TrueResult, FalseResult = null> = Value extends true
  ? TrueResult
  : Value extends false
    ? FalseResult
    : TrueResult | FalseResult;

export class Client<Ready extends boolean = boolean> extends BaseClient<ClientEventTypes> {
  public constructor(options: ClientOptions);
  private actions: unknown;
  private expectedGuilds: Set<Snowflake>;
  private readonly packetQueue: unknown[];
  private presence: ClientPresence;
  private pings: Collection<number, number>;
  private readyTimeout: NodeJS.Timeout | null;
  private _broadcast(packet: GatewaySendPayload): void;
  private _eval(script: string): unknown;
  private _handlePacket(packet?: GatewayDispatchPayload, shardId?: number): boolean;
  private _checkReady(): void;
  private _triggerClientReady(): void;
  private _validateOptions(options: ClientOptions): void;
  private get _censoredToken(): string | null;
  // This a technique used to brand the ready state. Or else we'll get `never` errors on typeguard checks.
  private readonly _ready: Ready;

  public application: If<Ready, ClientApplication>;
  public channels: ChannelManager;
  public guilds: GuildManager;
  public lastPingTimestamps: ReadonlyCollection<number, number>;
  public options: Omit<ClientOptions, 'intents'> & { intents: IntentsBitField };
  public get ping(): number | null;
  public get readyAt(): If<Ready, Date>;
  public readyTimestamp: If<Ready, number>;
  public sweepers: Sweepers;
  public shard: ShardClientUtil | null;
  public status: Status;
  public token: If<Ready, string, string | null>;
  public get uptime(): If<Ready, number>;
  public user: If<Ready, ClientUser>;
  public users: UserManager;
  public voice: ClientVoiceManager;
  public ws: WebSocketManager;

  public destroy(): Promise<void>;
  public deleteWebhook(id: Snowflake, options?: WebhookDeleteOptions): Promise<void>;
  public fetchGuildPreview(guild: GuildResolvable): Promise<GuildPreview>;
  public fetchInvite(invite: InviteResolvable, options?: ClientFetchInviteOptions): Promise<Invite>;
  public fetchGuildTemplate(template: GuildTemplateResolvable): Promise<GuildTemplate>;
  public fetchVoiceRegions(): Promise<Collection<string, VoiceRegion>>;
  public fetchSticker(id: Snowflake): Promise<Sticker>;
  public fetchStickerPacks(options: { packId: Snowflake }): Promise<StickerPack>;
  public fetchStickerPacks(options?: StickerPackFetchOptions): Promise<Collection<Snowflake, StickerPack>>;
  public fetchDefaultSoundboardSounds(): Promise<Collection<string, DefaultSoundboardSound>>;
  public fetchWebhook(id: Snowflake, token?: string): Promise<Webhook>;
  public fetchGuildWidget(guild: GuildResolvable): Promise<Widget>;
  public generateInvite(options?: InviteGenerationOptions): string;
  public login(token?: string): Promise<string>;
  public isReady(): this is Client<true>;
  public toJSON(): unknown;
}

export interface StickerPackFetchOptions {
  packId?: Snowflake;
}

export class ClientApplication extends Application {
  private constructor(client: Client<true>, data: unknown);
  public botPublic: boolean | null;
  public botRequireCodeGrant: boolean | null;
  public bot: User | null;
  public commands: ApplicationCommandManager;
  public emojis: ApplicationEmojiManager;
  public entitlements: EntitlementManager;
  public subscriptions: SubscriptionManager;
  public guildId: Snowflake | null;
  public get guild(): Guild | null;
  public flags: Readonly<ApplicationFlagsBitField>;
  public approximateGuildCount: number | null;
  public approximateUserInstallCount: number | null;
  public tags: string[];
  public installParams: ClientApplicationInstallParams | null;
  public integrationTypesConfig: IntegrationTypesConfiguration | null;
  public customInstallURL: string | null;
  public owner: User | Team | null;
  public get partial(): boolean;
  public interactionsEndpointURL: string | null;
  public eventWebhooksURL: string | null;
  public eventWebhooksStatus: ApplicationWebhookEventStatus | null;
  public eventWebhooksTypes: ApplicationWebhookEventType[] | null;
  public roleConnectionsVerificationURL: string | null;
  public edit(options: ClientApplicationEditOptions): Promise<ClientApplication>;
  public fetch(): Promise<ClientApplication>;
  public fetchRoleConnectionMetadataRecords(): Promise<ApplicationRoleConnectionMetadata[]>;
  public fetchSKUs(): Promise<Collection<Snowflake, SKU>>;
  public editRoleConnectionMetadataRecords(
    records: readonly ApplicationRoleConnectionMetadataEditOptions[],
  ): Promise<ApplicationRoleConnectionMetadata[]>;
}

export class ClientPresence extends Presence {
  private constructor(client: Client<true>, data: GatewayPresenceUpdate);
  private _parse(data: PresenceData): GatewayPresenceUpdate;

  public set(presence: PresenceData): ClientPresence;
}

export class ClientUser extends User {
  public mfaEnabled: boolean;
  public get presence(): ClientPresence;
  public verified: boolean;
  public edit(options: ClientUserEditOptions): Promise<this>;
  public setActivity(options?: ActivityOptions): ClientPresence;
  public setActivity(name: string, options?: Omit<ActivityOptions, 'name'>): ClientPresence;
  public setAFK(afk?: boolean, shardId?: number | readonly number[]): ClientPresence;
  public setAvatar(avatar: BufferResolvable | Base64Resolvable | null): Promise<this>;
  public setBanner(banner: BufferResolvable | Base64Resolvable | null): Promise<this>;
  public setPresence(data: PresenceData): ClientPresence;
  public setStatus(status: PresenceStatusData, shardId?: number | readonly number[]): ClientPresence;
  public setUsername(username: string): Promise<this>;
}

export class Options extends null {
  private constructor();
  private static userAgentAppendix: string;
  public static get DefaultMakeCacheSettings(): CacheWithLimitsOptions;
  public static get DefaultSweeperSettings(): SweeperOptions;
  public static createDefault(): ClientOptions;
  public static cacheWithLimits(settings?: CacheWithLimitsOptions): CacheFactory;
  public static cacheEverything(): CacheFactory;
}

export class ClientVoiceManager {
  private constructor(client: Client);
  public readonly client: Client;
  public adapters: Map<Snowflake, InternalDiscordGatewayAdapterLibraryMethods>;
}

export type ComponentInContainer =
  | ActionRow<MessageActionRowComponent>
  | FileComponent
  | MediaGalleryComponent
  | SectionComponent
  | SeparatorComponent
  | TextDisplayComponent;

export type ComponentInContainerData =
  | ActionRowData<ActionRowComponentData>
  | FileComponentData
  | MediaGalleryComponentData
  | SectionComponentData
  | SeparatorComponentData
  | TextDisplayComponentData;

export interface ContainerComponentData<
  ComponentType extends JSONEncodable<APIComponentInContainer> | ComponentInContainerData =
    | JSONEncodable<APIComponentInContainer>
    | ComponentInContainerData,
> extends BaseComponentData {
  components: readonly ComponentType[];
  accentColor?: number;
  spoiler?: boolean;
}

export class ContainerComponent extends Component<APIContainerComponent> {
  private constructor(data: APIContainerComponent);
  public get accentColor(): number;
  public get hexAccentColor(): HexColorString;
  public get spoiler(): boolean;
  public readonly components: ComponentInContainer[];
}

export { Collection, ReadonlyCollection } from '@discordjs/collection';

export interface CollectorEventTypes<Key, Value, Extras extends unknown[] = []> {
  collect: [Value, ...Extras];
  ignore: [Value, ...Extras];
  dispose: [Value, ...Extras];
  end: [collected: ReadonlyCollection<Key, Value>, reason: string];
}

export abstract class Collector<
  Key,
  Value,
  Extras extends unknown[] = [],
  EventTypes extends {} = CollectorEventTypes<Key, Value, Extras>,
> extends AsyncEventEmitter<EventTypes> {
  protected constructor(client: Client<true>, options?: CollectorOptions<[Value, ...Extras]>);
  private _timeout: NodeJS.Timeout | null;
  private _idletimeout: NodeJS.Timeout | null;
  private _endReason: string | null;

  public readonly client: Client;
  public collected: Collection<Key, Value>;
  public lastCollectedTimestamp: number | null;
  public get lastCollectedAt(): Date | null;
  public ended: boolean;
  public get endReason(): string | null;
  public filter: CollectorFilter<[Value, ...Extras]>;
  public get next(): Promise<Value>;
  public options: CollectorOptions<[Value, ...Extras]>;
  public checkEnd(): boolean;
  public handleCollect(...args: unknown[]): Promise<void>;
  public handleDispose(...args: unknown[]): Promise<void>;
  public stop(reason?: string): void;
  public resetTimer(options?: CollectorResetTimerOptions): void;
  public [Symbol.asyncIterator](): AsyncIterableIterator<[Value, ...Extras]>;
  public toJSON(): unknown;

  protected listener: (...args: any[]) => void;
  public abstract collect(...args: unknown[]): Awaitable<Key | null>;
  public abstract dispose(...args: unknown[]): Key | null;
}

export class ChatInputCommandInteraction<Cached extends CacheType = CacheType> extends CommandInteraction<Cached> {
  public commandType: ApplicationCommandType.ChatInput;
  public options: Omit<CommandInteractionOptionResolver<Cached>, 'getMessage' | 'getFocused'>;
  public inGuild(): this is ChatInputCommandInteraction<'raw' | 'cached'>;
  public inCachedGuild(): this is ChatInputCommandInteraction<'cached'>;
  public inRawGuild(): this is ChatInputCommandInteraction<'raw'>;
  public toString(): string;
}

export class AutocompleteInteraction<Cached extends CacheType = CacheType> extends BaseInteraction<Cached> {
  public type: InteractionType.ApplicationCommandAutocomplete;
  public get command(): ApplicationCommand | ApplicationCommand<{ guild: GuildResolvable }> | null;
  public channelId: Snowflake;
  public commandId: Snowflake;
  public commandName: string;
  public commandType: ApplicationCommandType.ChatInput;
  public commandGuildId: Snowflake | null;
  public responded: boolean;
  public options: Omit<
    CommandInteractionOptionResolver<Cached>,
    'getMessage' | 'getUser' | 'getAttachment' | 'getChannel' | 'getMember' | 'getMentionable' | 'getRole'
  >;
  public inGuild(): this is AutocompleteInteraction<'raw' | 'cached'>;
  public inCachedGuild(): this is AutocompleteInteraction<'cached'>;
  public inRawGuild(): this is AutocompleteInteraction<'raw'>;
  public respond(options: readonly ApplicationCommandOptionChoiceData[]): Promise<void>;
}

export class CommandInteractionOptionResolver<Cached extends CacheType = CacheType> {
  private constructor(
    client: Client<true>,
    options: readonly CommandInteractionOption[],
    resolved: CommandInteractionResolvedData,
  );
  public readonly client: Client;
  public readonly data: readonly CommandInteractionOption<Cached>[];
  public readonly resolved: Readonly<CommandInteractionResolvedData<Cached>> | null;
  private _group: string | null;
  private _hoistedOptions: CommandInteractionOption<Cached>[];
  private _subcommand: string | null;
  private _getTypedOption(
    name: string,
    allowedTypes: readonly ApplicationCommandOptionType[],
    properties: readonly (keyof ApplicationCommandOption)[],
    required: true,
  ): CommandInteractionOption<Cached>;
  private _getTypedOption(
    name: string,
    allowedTypes: readonly ApplicationCommandOptionType[],
    properties: readonly (keyof ApplicationCommandOption)[],
    required: boolean,
  ): CommandInteractionOption<Cached> | null;

  public get(name: string, required: true): CommandInteractionOption<Cached>;
  public get(name: string, required?: boolean): CommandInteractionOption<Cached> | null;

  public getSubcommand(required?: true): string;
  public getSubcommand(required: boolean): string | null;
  public getSubcommandGroup(required: true): string;
  public getSubcommandGroup(required?: boolean): string | null;
  public getBoolean(name: string, required: true): boolean;
  public getBoolean(name: string, required?: boolean): boolean | null;
  /**
   * @privateRemarks
   * The ternary in the return type is required.
   * The `type` property of the {@link PublicThreadChannel} interface is typed as `ChannelType.PublicThread | ChannelType.AnnouncementThread`.
   * If the user were to pass only one of those channel types, the `Extract<>` would resolve to `never`.
   */
  public getChannel<const Type extends ChannelType = ChannelType>(
    name: string,
    required: true,
    channelTypes?: readonly Type[],
  ): Extract<
    NonNullable<CommandInteractionOption<Cached>['channel']>,
    {
      type: Type extends ChannelType.PublicThread | ChannelType.AnnouncementThread
        ? ChannelType.PublicThread | ChannelType.AnnouncementThread
        : Type;
    }
  >;
  /**
   * @privateRemarks
   * The ternary in the return type is required.
   * The `type` property of the {@link PublicThreadChannel} interface is typed as `ChannelType.PublicThread | ChannelType.AnnouncementThread`.
   * If the user were to pass only one of those channel types, the `Extract<>` would resolve to `never`.
   */
  public getChannel<const Type extends ChannelType = ChannelType>(
    name: string,
    required?: boolean,
    channelTypes?: readonly Type[],
  ): Extract<
    NonNullable<CommandInteractionOption<Cached>['channel']>,
    {
      type: Type extends ChannelType.PublicThread | ChannelType.AnnouncementThread
        ? ChannelType.PublicThread | ChannelType.AnnouncementThread
        : Type;
    }
  > | null;
  public getString(name: string, required: true): string;
  public getString(name: string, required?: boolean): string | null;
  public getInteger(name: string, required: true): number;
  public getInteger(name: string, required?: boolean): number | null;
  public getNumber(name: string, required: true): number;
  public getNumber(name: string, required?: boolean): number | null;
  public getUser(name: string, required: true): NonNullable<CommandInteractionOption<Cached>['user']>;
  public getUser(name: string, required?: boolean): NonNullable<CommandInteractionOption<Cached>['user']> | null;
  public getMember(name: string): NonNullable<CommandInteractionOption<Cached>['member']> | null;
  public getRole(name: string, required: true): NonNullable<CommandInteractionOption<Cached>['role']>;
  public getRole(name: string, required?: boolean): NonNullable<CommandInteractionOption<Cached>['role']> | null;
  public getAttachment(name: string, required: true): NonNullable<CommandInteractionOption<Cached>['attachment']>;
  public getAttachment(
    name: string,
    required?: boolean,
  ): NonNullable<CommandInteractionOption<Cached>['attachment']> | null;
  public getMentionable(
    name: string,
    required: true,
  ): NonNullable<CommandInteractionOption<Cached>['member' | 'role' | 'user']>;
  public getMentionable(
    name: string,
    required?: boolean,
  ): NonNullable<CommandInteractionOption<Cached>['member' | 'role' | 'user']> | null;
  public getMessage(name: string, required: true): NonNullable<CommandInteractionOption<Cached>['message']>;
  public getMessage(name: string, required?: boolean): NonNullable<CommandInteractionOption<Cached>['message']> | null;
  public getFocused(): AutocompleteFocusedOption;
}

export class ContextMenuCommandInteraction<Cached extends CacheType = CacheType> extends CommandInteraction<Cached> {
  public options: Omit<
    CommandInteractionOptionResolver<Cached>,
    | 'getMessage'
    | 'getFocused'
    | 'getMentionable'
    | 'getRole'
    | 'getUser'
    | 'getMember'
    | 'getAttachment'
    | 'getNumber'
    | 'getInteger'
    | 'getString'
    | 'getChannel'
    | 'getBoolean'
    | 'getSubcommandGroup'
    | 'getSubcommand'
  >;
  public commandType: ApplicationCommandType.Message | ApplicationCommandType.User;
  public targetId: Snowflake;
  public inGuild(): this is ContextMenuCommandInteraction<'raw' | 'cached'>;
  public inCachedGuild(): this is ContextMenuCommandInteraction<'cached'>;
  public inRawGuild(): this is ContextMenuCommandInteraction<'raw'>;
  private resolveContextMenuOptions(data: APIApplicationCommandInteractionData): CommandInteractionOption<Cached>[];
}

export class PrimaryEntryPointCommandInteraction<
  Cached extends CacheType = CacheType,
> extends CommandInteraction<Cached> {
  public commandType: ApplicationCommandType.PrimaryEntryPoint;
  public inGuild(): this is PrimaryEntryPointCommandInteraction<'raw' | 'cached'>;
  public inCachedGuild(): this is PrimaryEntryPointCommandInteraction<'cached'>;
  public inRawGuild(): this is PrimaryEntryPointCommandInteraction<'raw'>;
}

// tslint:disable-next-line no-empty-interface
export interface DMChannel
  extends Omit<
    TextBasedChannelFields<false, true>,
    'bulkDelete' | 'fetchWebhooks' | 'createWebhook' | 'setRateLimitPerUser' | 'setNSFW'
  > {}
export class DMChannel extends BaseChannel {
  private constructor(client: Client<true>, data?: RawDMChannelData);
  public flags: Readonly<ChannelFlagsBitField>;
  public recipientId: Snowflake;
  public get recipient(): User | null;
  public type: ChannelType.DM;
  public fetch(force?: boolean): Promise<this>;
  public toString(): UserMention;
}

export class Emoji extends Base {
  protected constructor(client: Client<true>, emoji: unknown);
  public animated: boolean | null;
  public get createdAt(): Date | null;
  public get createdTimestamp(): number | null;
  public id: Snowflake | null;
  public name: string | null;
  public get identifier(): string;
  public imageURL(options?: ImageURLOptions): string | null;
  public get url(): string | null;
  public toJSON(): unknown;
  public toString(): string;
}

export interface ApplicationEmojiCreateOptions {
  attachment: BufferResolvable | Base64Resolvable;
  name: string;
}

export interface ApplicationEmojiEditOptions {
  name?: string;
}

export class ApplicationEmoji extends Emoji {
  private constructor(client: Client<true>, data: APIEmoji, application: ClientApplication);

  public application: ClientApplication;
  public author: User | null;
  public id: Snowflake;
  public managed: boolean | null;
  public requiresColons: boolean | null;
  public delete(): Promise<ApplicationEmoji>;
  public edit(options: ApplicationEmojiEditOptions): Promise<ApplicationEmoji>;
  public equals(other: ApplicationEmoji | unknown): boolean;
  public fetchAuthor(): Promise<User>;
  public setName(name: string): Promise<ApplicationEmoji>;
}

export class ApplicationEmojiManager extends CachedManager<Snowflake, ApplicationEmoji, EmojiResolvable> {
  private constructor(application: ClientApplication, iterable?: Iterable<APIEmoji>);
  public application: ClientApplication;
  public create(options: ApplicationEmojiCreateOptions): Promise<ApplicationEmoji>;
  public fetch(id: Snowflake, options?: BaseFetchOptions): Promise<ApplicationEmoji>;
  public fetch(id?: undefined, options?: BaseFetchOptions): Promise<Collection<Snowflake, ApplicationEmoji>>;
  public fetchAuthor(emoji: EmojiResolvable): Promise<User>;
  public delete(emoji: EmojiResolvable): Promise<void>;
  public edit(emoji: EmojiResolvable, options: ApplicationEmojiEditOptions): Promise<ApplicationEmoji>;
}

export class Entitlement extends Base {
  private constructor(client: Client<true>, data: APIEntitlement);
  public id: Snowflake;
  public skuId: Snowflake;
  public userId: Snowflake;
  public guildId: Snowflake | null;
  public applicationId: Snowflake;
  public type: EntitlementType;
  public consumed: boolean;
  public deleted: boolean;
  public startsTimestamp: number | null;
  public endsTimestamp: number | null;
  public get guild(): Guild | null;
  public get startsAt(): Date | null;
  public get endsAt(): Date | null;
  public consume(): Promise<void>;
  public fetchUser(): Promise<User>;
  public isActive(): boolean;
  public isTest(): this is this & {
    startsTimestamp: null;
    endsTimestamp: null;
    get startsAt(): null;
    get endsAt(): null;
  };
  public isUserSubscription(): this is this & { guildId: null; get guild(): null };
  public isGuildSubscription(): this is this & { guildId: Snowflake; guild: Guild };
}

export interface FileComponentData extends BaseComponentData {
  file: UnfurledMediaItemData;
  spoiler?: boolean;
}
export class FileComponent extends Component<APIFileComponent> {
  private constructor(data: APIFileComponent);
  public readonly file: UnfurledMediaItem;
  public get spoiler(): boolean;
}

export class Guild extends AnonymousGuild {
  private constructor(client: Client<true>, data: APIGuild | APIUnavailableGuild);
  private _sortedRoles(): Collection<Snowflake, Role>;
  private _sortedChannels(channel: NonThreadGuildBasedChannel): Collection<Snowflake, NonThreadGuildBasedChannel>;

  public get afkChannel(): VoiceChannel | null;
  public afkChannelId: Snowflake | null;
  public afkTimeout: number;
  public applicationId: Snowflake | null;
  public maxVideoChannelUsers: number | null;
  public approximateMemberCount: number | null;
  public approximatePresenceCount: number | null;
  public autoModerationRules: AutoModerationRuleManager;
  public available: boolean;
  public bans: GuildBanManager;
  public channels: GuildChannelManager;
  public commands: GuildApplicationCommandManager;
  public defaultMessageNotifications: GuildDefaultMessageNotifications;
  public discoverySplash: string | null;
  public emojis: GuildEmojiManager;
  public explicitContentFilter: GuildExplicitContentFilter;
  public invites: GuildInviteManager;
  public get joinedAt(): Date;
  public joinedTimestamp: number;
  public large: boolean;
  public maximumMembers: number | null;
  public maximumPresences: number | null;
  public maxStageVideoChannelUsers: number | null;
  public memberCount: number;
  public members: GuildMemberManager;
  public mfaLevel: GuildMFALevel;
  public ownerId: Snowflake;
  public preferredLocale: Locale;
  public premiumProgressBarEnabled: boolean;
  public premiumTier: GuildPremiumTier;
  public presences: PresenceManager;
  public get publicUpdatesChannel(): TextChannel | null;
  public publicUpdatesChannelId: Snowflake | null;
  public roles: RoleManager;
  public get rulesChannel(): TextChannel | null;
  public rulesChannelId: Snowflake | null;
  public get safetyAlertsChannel(): TextChannel | null;
  public safetyAlertsChannelId: Snowflake | null;
  public scheduledEvents: GuildScheduledEventManager;
  public shardId: number;
  public soundboardSounds: GuildSoundboardSoundManager;
  public stageInstances: StageInstanceManager;
  public stickers: GuildStickerManager;
  public incidentsData: IncidentActions | null;
  public get systemChannel(): TextChannel | null;
  public systemChannelFlags: Readonly<SystemChannelFlagsBitField>;
  public systemChannelId: Snowflake | null;
  public vanityURLUses: number | null;
  public get voiceAdapterCreator(): InternalDiscordGatewayAdapterCreator;
  public voiceStates: VoiceStateManager;
  public get widgetChannel():
    | TextChannel
    | AnnouncementChannel
    | VoiceBasedChannel
    | ForumChannel
    | MediaChannel
    | null;
  public widgetChannelId: Snowflake | null;
  public widgetEnabled: boolean | null;
  public get maximumBitrate(): number;
  public createTemplate(name: string, description?: string): Promise<GuildTemplate>;
  public delete(): Promise<Guild>;
  public discoverySplashURL(options?: ImageURLOptions): string | null;
  public edit(options: GuildEditOptions): Promise<Guild>;
  public editOnboarding(options: GuildOnboardingEditOptions): Promise<GuildOnboarding>;
  public editWelcomeScreen(options: WelcomeScreenEditOptions): Promise<WelcomeScreen>;
  public equals(guild: Guild): boolean;
  public fetchAuditLogs<Event extends GuildAuditLogsResolvable = AuditLogEvent>(
    options?: GuildAuditLogsFetchOptions<Event>,
  ): Promise<GuildAuditLogs<Event extends null ? AuditLogEvent : Event>>;
  public fetchIntegrations(): Promise<Collection<Snowflake | string, Integration>>;
  public fetchOnboarding(): Promise<GuildOnboarding>;
  public fetchOwner(options?: BaseFetchOptions): Promise<GuildMember>;
  public fetchPreview(): Promise<GuildPreview>;
  public fetchTemplates(): Promise<Collection<GuildTemplate['code'], GuildTemplate>>;
  public fetchVanityData(): Promise<Vanity>;
  public fetchWebhooks(): Promise<Collection<Snowflake, Webhook<WebhookType.ChannelFollower | WebhookType.Incoming>>>;
  public fetchWelcomeScreen(): Promise<WelcomeScreen>;
  public fetchWidget(): Promise<Widget>;
  public fetchWidgetSettings(): Promise<GuildWidgetSettings>;
  public widgetImageURL(style?: GuildWidgetStyle): string;
  public leave(): Promise<Guild>;
  public disableInvites(disabled?: boolean): Promise<Guild>;
  public setIncidentActions(incidentActions: IncidentActionsEditOptions): Promise<IncidentActions>;
  public setAFKChannel(afkChannel: VoiceChannelResolvable | null, reason?: string): Promise<Guild>;
  public setAFKTimeout(afkTimeout: number, reason?: string): Promise<Guild>;
  public setBanner(banner: BufferResolvable | Base64Resolvable | null, reason?: string): Promise<Guild>;
  public setDefaultMessageNotifications(
    defaultMessageNotifications: GuildDefaultMessageNotifications | null,
    reason?: string,
  ): Promise<Guild>;
  public setDiscoverySplash(
    discoverySplash: BufferResolvable | Base64Resolvable | null,
    reason?: string,
  ): Promise<Guild>;
  public setExplicitContentFilter(
    explicitContentFilter: GuildExplicitContentFilter | null,
    reason?: string,
  ): Promise<Guild>;
  public setIcon(icon: BufferResolvable | Base64Resolvable | null, reason?: string): Promise<Guild>;
  public setName(name: string, reason?: string): Promise<Guild>;
  public setOwner(owner: UserResolvable, reason?: string): Promise<Guild>;
  public setPreferredLocale(preferredLocale: Locale | null, reason?: string): Promise<Guild>;
  public setPublicUpdatesChannel(publicUpdatesChannel: TextChannelResolvable | null, reason?: string): Promise<Guild>;
  public setRulesChannel(rulesChannel: TextChannelResolvable | null, reason?: string): Promise<Guild>;
  public setSafetyAlertsChannel(safetyAlertsChannel: TextChannelResolvable | null, reason?: string): Promise<Guild>;
  public setSplash(splash: BufferResolvable | Base64Resolvable | null, reason?: string): Promise<Guild>;
  public setSystemChannel(systemChannel: TextChannelResolvable | null, reason?: string): Promise<Guild>;
  public setSystemChannelFlags(systemChannelFlags: SystemChannelFlagsResolvable, reason?: string): Promise<Guild>;
  public setVerificationLevel(verificationLevel: GuildVerificationLevel | null, reason?: string): Promise<Guild>;
  public setPremiumProgressBarEnabled(enabled?: boolean, reason?: string): Promise<Guild>;
  public setWidgetSettings(settings: GuildWidgetSettingsData, reason?: string): Promise<Guild>;
  public setMFALevel(level: GuildMFALevel, reason?: string): Promise<Guild>;
  public toJSON(): unknown;
}

export class GuildAuditLogs<Event extends AuditLogEvent = AuditLogEvent> {
  private constructor(guild: Guild, data: APIAuditLog);
  private applicationCommands: Collection<Snowflake, ApplicationCommand>;
  private webhooks: Collection<Snowflake, Webhook<WebhookType.ChannelFollower | WebhookType.Incoming>>;
  private integrations: Collection<Snowflake | string, Integration>;
  private guildScheduledEvents: Collection<Snowflake, GuildScheduledEvent>;
  private autoModerationRules: Collection<Snowflake, AutoModerationRule>;
  public entries: Collection<Snowflake, GuildAuditLogsEntry<Event>>;
  public toJSON(): unknown;
}

export class GuildAuditLogsEntry<
  TAction extends AuditLogEvent = AuditLogEvent,
  TActionType extends GuildAuditLogsActionType = TAction extends keyof GuildAuditLogsTypes
    ? GuildAuditLogsTypes[TAction][1]
    : 'All',
  TTargetType extends GuildAuditLogsTargetType = TAction extends keyof GuildAuditLogsTypes
    ? GuildAuditLogsTypes[TAction][0]
    : 'Unknown',
> {
  private constructor(guild: Guild, data: APIAuditLogEntry, logs?: GuildAuditLogs);
  public static Targets: GuildAuditLogsTargets;
  public action: TAction;
  public actionType: TActionType;
  public changes: AuditLogChange[];
  public get createdAt(): Date;
  public get createdTimestamp(): number;
  public executorId: Snowflake | null;
  public executor: User | PartialUser | null;
  public extra: TAction extends keyof GuildAuditLogsEntryExtraField ? GuildAuditLogsEntryExtraField[TAction] : null;
  public id: Snowflake;
  public reason: string | null;
  public targetId: Snowflake | null;
  public target: TTargetType extends keyof GuildAuditLogsEntryTargetField<TAction>
    ? GuildAuditLogsEntryTargetField<TAction>[TTargetType]
    : { id: Snowflake | undefined; [x: string]: unknown } | null;
  public targetType: TTargetType;
  public static actionType(action: AuditLogEvent): GuildAuditLogsActionType;
  public static targetType(target: AuditLogEvent): GuildAuditLogsTargetType;
  public isAction<TCheckAction extends TAction>(
    action: TCheckAction,
  ): this is GuildAuditLogsEntry<
    TCheckAction,
    TCheckAction extends keyof GuildAuditLogsTypes ? GuildAuditLogsTypes[TCheckAction][1] : 'All',
    TCheckAction extends keyof GuildAuditLogsTypes ? GuildAuditLogsTypes[TCheckAction][0] : 'Unknown'
  >;
  public toJSON(): unknown;
}

export class GuildBan extends Base {
  private constructor(client: Client<true>, data: unknown, guild: Guild);
  public guild: Guild;
  public user: User;
  public get partial(): boolean;
  public reason?: string | null;
  public fetch(force?: boolean): Promise<GuildBan>;
}

export abstract class GuildChannel extends BaseChannel {
  public constructor(guild: Guild, data?: RawGuildChannelData, client?: Client<true>, immediatePatch?: boolean);
  private memberPermissions(member: GuildMember, checkAdmin: boolean): Readonly<PermissionsBitField>;
  private rolePermissions(role: Role, checkAdmin: boolean): Readonly<PermissionsBitField>;
  public get createdAt(): Date;
  public get createdTimestamp(): number;
  public get deletable(): boolean;
  public flags: Readonly<ChannelFlagsBitField>;
  public guild: Guild;
  public guildId: Snowflake;
  public get manageable(): boolean;
  public get members(): Collection<Snowflake, GuildMember>;
  public name: string;
  public get parent(): CategoryChannel | null;
  public parentId: Snowflake | null;
  public permissionOverwrites: PermissionOverwriteManager;
  public get permissionsLocked(): boolean | null;
  public get position(): number;
  public rawPosition: number;
  public type: GuildChannelTypes;
  public get viewable(): boolean;
  public clone(options?: GuildChannelCloneOptions): Promise<this>;
  public delete(reason?: string): Promise<this>;
  public edit(options: GuildChannelEditOptions): Promise<this>;
  public equals(channel: GuildChannel): boolean;
  public lockPermissions(): Promise<this>;
  public permissionsFor(memberOrRole: GuildMember | Role, checkAdmin?: boolean): Readonly<PermissionsBitField>;
  public permissionsFor(
    memberOrRole: UserResolvable | RoleResolvable,
    checkAdmin?: boolean,
  ): Readonly<PermissionsBitField> | null;
  public setName(name: string, reason?: string): Promise<this>;
  public setParent(channel: CategoryChannelResolvable | null, options?: SetParentOptions): Promise<this>;
  public setPosition(position: number, options?: SetChannelPositionOptions): Promise<this>;
  public isTextBased(): this is GuildBasedChannel & TextBasedChannel;
  public toString(): ChannelMention;
}

export class GuildEmoji extends BaseGuildEmoji {
  private constructor(client: Client<true>, data: APIEmoji, guild: Guild);
  private _roles: Snowflake[];

  public get deletable(): boolean;
  public guild: Guild;
  public author: User | null;
  public get roles(): GuildEmojiRoleManager;
  public delete(reason?: string): Promise<GuildEmoji>;
  public edit(options: GuildEmojiEditOptions): Promise<GuildEmoji>;
  public equals(other: GuildEmoji | unknown): boolean;
  public fetchAuthor(): Promise<User>;
  public setName(name: string, reason?: string): Promise<GuildEmoji>;
}

export type GuildMemberFlagsString = keyof typeof GuildMemberFlags;

export type GuildMemberFlagsResolvable = BitFieldResolvable<GuildMemberFlagsString, number>;

export class GuildMemberFlagsBitField extends BitField<GuildMemberFlagsString> {
  public static Flags: GuildMemberFlags;
  public static resolve(bit?: BitFieldResolvable<GuildMemberFlagsString, GuildMemberFlags>): number;
}

export interface GuildMember extends PartialTextBasedChannelFields<false> {}
export class GuildMember extends Base {
  private constructor(client: Client<true>, data: unknown, guild: Guild);
  private _roles: Snowflake[];
  public avatar: string | null;
  public banner: string | null;
  public get bannable(): boolean;
  public get dmChannel(): DMChannel | null;
  public get displayColor(): number;
  public get displayHexColor(): HexColorString;
  public get displayName(): string;
  public guild: Guild;
  public get id(): Snowflake;
  public pending: boolean;
  public get communicationDisabledUntil(): Date | null;
  public communicationDisabledUntilTimestamp: number | null;
  public flags: Readonly<GuildMemberFlagsBitField>;
  public get joinedAt(): Date | null;
  public joinedTimestamp: number | null;
  public get kickable(): boolean;
  public get manageable(): boolean;
  public get moderatable(): boolean;
  public nickname: string | null;
  public get partial(): false;
  public get permissions(): Readonly<PermissionsBitField>;
  public get premiumSince(): Date | null;
  public premiumSinceTimestamp: number | null;
  public get presence(): Presence | null;
  public get roles(): GuildMemberRoleManager;
  public user: User;
  public get voice(): VoiceState;
  public avatarURL(options?: ImageURLOptions): string | null;
  public bannerURL(options?: ImageURLOptions): string | null;
  public ban(options?: BanOptions): Promise<void>;
  public disableCommunicationUntil(timeout: DateResolvable | null, reason?: string): Promise<GuildMember>;
  public timeout(timeout: number | null, reason?: string): Promise<GuildMember>;
  public fetch(force?: boolean): Promise<GuildMember>;
  public createDM(force?: boolean): Promise<DMChannel>;
  public deleteDM(): Promise<DMChannel>;
  public displayAvatarURL(options?: ImageURLOptions): string;
  public displayBannerURL(options?: ImageURLOptions): string | null;
  public edit(options: GuildMemberEditOptions): Promise<GuildMember>;
  public isCommunicationDisabled(): this is GuildMember & {
    communicationDisabledUntilTimestamp: number;
    readonly communicationDisabledUntil: Date;
  };
  public kick(reason?: string): Promise<void>;
  public permissionsIn(channel: GuildChannelResolvable): Readonly<PermissionsBitField>;
  public setFlags(flags: GuildMemberFlagsResolvable, reason?: string): Promise<GuildMember>;
  public setNickname(nickname: string | null, reason?: string): Promise<GuildMember>;
  public toJSON(): unknown;
  public toString(): UserMention;
  public valueOf(): string;
}

export class GuildOnboarding extends Base {
  private constructor(client: Client, data: RESTGetAPIGuildOnboardingResult);
  public get guild(): Guild;
  public guildId: Snowflake;
  public prompts: Collection<Snowflake, GuildOnboardingPrompt>;
  public defaultChannels: Collection<Snowflake, GuildChannel>;
  public enabled: boolean;
  public mode: GuildOnboardingMode;
}

export class GuildOnboardingPrompt extends Base {
  private constructor(client: Client, data: APIGuildOnboardingPrompt, guildId: Snowflake);
  public id: Snowflake;
  public get guild(): Guild;
  public guildId: Snowflake;
  public options: Collection<Snowflake, GuildOnboardingPromptOption>;
  public title: string;
  public singleSelect: boolean;
  public required: boolean;
  public inOnboarding: boolean;
  public type: GuildOnboardingPromptType;
}

export class GuildOnboardingPromptOption extends Base {
  private constructor(client: Client, data: APIGuildOnboardingPromptOption, guildId: Snowflake);
  private _emoji: APIPartialEmoji;

  public id: Snowflake;
  public get emoji(): Emoji | GuildEmoji | null;
  public get guild(): Guild;
  public guildId: Snowflake;
  public channels: Collection<Snowflake, GuildChannel>;
  public roles: Collection<Snowflake, Role>;
  public title: string;
  public description: string | null;
}

export class GuildPreview extends Base {
  private constructor(client: Client<true>, data: APIGuildPreview);
  public approximateMemberCount: number;
  public approximatePresenceCount: number;
  public get createdAt(): Date;
  public get createdTimestamp(): number;
  public description: string | null;
  public discoverySplash: string | null;
  public emojis: Collection<Snowflake, GuildPreviewEmoji>;
  public stickers: Collection<Snowflake, Sticker>;
  public features: `${GuildFeature}`[];
  public icon: string | null;
  public id: Snowflake;
  public name: string;
  public splash: string | null;
  public discoverySplashURL(options?: ImageURLOptions): string | null;
  public iconURL(options?: ImageURLOptions): string | null;
  public splashURL(options?: ImageURLOptions): string | null;
  public fetch(): Promise<GuildPreview>;
  public toJSON(): unknown;
  public toString(): string;
}

export class GuildScheduledEvent<Status extends GuildScheduledEventStatus = GuildScheduledEventStatus> extends Base {
  private constructor(client: Client<true>, data: APIGuildScheduledEvent);
  public id: Snowflake;
  public guildId: Snowflake;
  public channelId: Snowflake | null;
  public creatorId: Snowflake | null;
  public name: string;
  public description: string | null;
  public scheduledStartTimestamp: number | null;
  public scheduledEndTimestamp: number | null;
  public privacyLevel: GuildScheduledEventPrivacyLevel;
  public status: Status;
  public entityType: GuildScheduledEventEntityType;
  public entityId: Snowflake | null;
  public entityMetadata: GuildScheduledEventEntityMetadata | null;
  public userCount: number | null;
  public creator: User | null;
  public recurrenceRule: GuildScheduledEventRecurrenceRule | null;
  public get createdTimestamp(): number;
  public get createdAt(): Date;
  public get scheduledStartAt(): Date | null;
  public get scheduledEndAt(): Date | null;
  public get channel(): VoiceChannel | StageChannel | null;
  public get guild(): Guild | null;
  public get url(): string;
  public image: string | null;
  public get partial(): false;
  public coverImageURL(options?: Readonly<BaseImageURLOptions>): string | null;
  public createInviteURL(options?: GuildScheduledEventInviteURLCreateOptions): Promise<string>;
  public edit<AcceptableStatus extends GuildScheduledEventSetStatusArg<Status>>(
    options: GuildScheduledEventEditOptions<Status, AcceptableStatus>,
  ): Promise<GuildScheduledEvent<AcceptableStatus>>;
  public fetch(force?: boolean): Promise<GuildScheduledEvent<Status>>;
  public delete(): Promise<GuildScheduledEvent<Status>>;
  public setName(name: string, reason?: string): Promise<GuildScheduledEvent<Status>>;
  public setScheduledStartTime(
    scheduledStartTime: DateResolvable,
    reason?: string,
  ): Promise<GuildScheduledEvent<Status>>;
  public setScheduledEndTime(scheduledEndTime: DateResolvable, reason?: string): Promise<GuildScheduledEvent<Status>>;
  public setDescription(description: string, reason?: string): Promise<GuildScheduledEvent<Status>>;
  public setStatus<AcceptableStatus extends GuildScheduledEventSetStatusArg<Status>>(
    status: AcceptableStatus,
    reason?: string,
  ): Promise<GuildScheduledEvent<AcceptableStatus>>;
  public setLocation(location: string, reason?: string): Promise<GuildScheduledEvent<Status>>;
  public fetchSubscribers<Options extends FetchGuildScheduledEventSubscribersOptions>(
    options?: Options,
  ): Promise<GuildScheduledEventManagerFetchSubscribersResult<Options>>;
  public toString(): string;
  public isActive(): this is GuildScheduledEvent<GuildScheduledEventStatus.Active>;
  public isCanceled(): this is GuildScheduledEvent<GuildScheduledEventStatus.Canceled>;
  public isCompleted(): this is GuildScheduledEvent<GuildScheduledEventStatus.Completed>;
  public isScheduled(): this is GuildScheduledEvent<GuildScheduledEventStatus.Scheduled>;
}

export interface GuildScheduledEventRecurrenceRule {
  startTimestamp: number;
  get startAt(): Date;
  endTimestamp: number | null;
  get endAt(): Date | null;
  frequency: GuildScheduledEventRecurrenceRuleFrequency;
  interval: number;
  byWeekday: readonly GuildScheduledEventRecurrenceRuleWeekday[] | null;
  byNWeekday: readonly GuildScheduledEventRecurrenceRuleNWeekday[] | null;
  byMonth: readonly GuildScheduledEventRecurrenceRuleMonth[] | null;
  byMonthDay: readonly number[] | null;
  byYearDay: readonly number[] | null;
  count: number | null;
}

export interface GuildScheduledEventRecurrenceRuleNWeekday {
  n: number;
  day: GuildScheduledEventRecurrenceRuleWeekday;
}

export class GuildTemplate extends Base {
  private constructor(client: Client<true>, data: APITemplate);
  public createdTimestamp: number;
  public updatedTimestamp: number;
  public get url(): string;
  public code: string;
  public name: string;
  public description: string | null;
  public usageCount: number;
  public creator: User;
  public creatorId: Snowflake;
  public get createdAt(): Date;
  public get updatedAt(): Date;
  public get guild(): Guild | null;
  public guildId: Snowflake;
  public serializedGuild: APITemplateSerializedSourceGuild;
  public unSynced: boolean | null;
  public createGuild(name: string, icon?: BufferResolvable | Base64Resolvable): Promise<Guild>;
  public delete(): Promise<GuildTemplate>;
  public edit(options?: GuildTemplateEditOptions): Promise<GuildTemplate>;
  public sync(): Promise<GuildTemplate>;
  public static GuildTemplatesPattern: RegExp;
}

export class GuildPreviewEmoji extends BaseGuildEmoji {
  private constructor(client: Client<true>, data: APIEmoji, guild: GuildPreview);
  public guild: GuildPreview;
  public roles: Snowflake[];
}

export class Integration extends Base {
  private constructor(client: Client<true>, data: APIGuildIntegration, guild: Guild);
  public account: IntegrationAccount;
  public application: IntegrationApplication | null;
  public enabled: boolean | null;
  public expireBehavior: IntegrationExpireBehavior | null;
  public expireGracePeriod: number | null;
  public guild: Guild;
  public id: Snowflake | string;
  public name: string;
  public role: Role | null;
  public enableEmoticons: boolean | null;
  public get roles(): Collection<Snowflake, Role>;
  public scopes: OAuth2Scopes[];
  public get syncedAt(): Date | null;
  public syncedTimestamp: number | null;
  public syncing: boolean | null;
  public type: IntegrationType;
  public user: User | null;
  public subscriberCount: number | null;
  public revoked: boolean | null;
  public delete(reason?: string): Promise<Integration>;
}

export class IntegrationApplication extends Application {
  private constructor(client: Client<true>, data: unknown);
  public bot: User | null;
  public termsOfServiceURL: string | null;
  public privacyPolicyURL: string | null;
  public rpcOrigins: string[];
  public cover: string | null;
  public verifyKey: string | null;
}

export type GatewayIntentsString = keyof typeof GatewayIntentBits;

export class IntentsBitField extends BitField<GatewayIntentsString> {
  public static Flags: typeof GatewayIntentBits;
  public static resolve(bit?: BitFieldResolvable<GatewayIntentsString, number>): number;
}

export type CacheType = 'cached' | 'raw' | undefined;

export type CacheTypeReducer<
  State extends CacheType,
  CachedType,
  RawType = CachedType,
  PresentType = CachedType | RawType,
  Fallback = PresentType | null,
> = [State] extends ['cached']
  ? CachedType
  : [State] extends ['raw']
    ? RawType
    : [State] extends ['raw' | 'cached']
      ? PresentType
      : Fallback;

export type Interaction<Cached extends CacheType = CacheType> =
  | ChatInputCommandInteraction<Cached>
  | MessageContextMenuCommandInteraction<Cached>
  | UserContextMenuCommandInteraction<Cached>
  | PrimaryEntryPointCommandInteraction<Cached>
  | SelectMenuInteraction<Cached>
  | ButtonInteraction<Cached>
  | AutocompleteInteraction<Cached>
  | ModalSubmitInteraction<Cached>;

export type RepliableInteraction<Cached extends CacheType = CacheType> = Exclude<
  Interaction<Cached>,
  AutocompleteInteraction<Cached>
>;

export class BaseInteraction<Cached extends CacheType = CacheType> extends Base {
  // This a technique used to brand different cached types. Or else we'll get `never` errors on typeguard checks.
  private readonly _cacheType: Cached;
  protected constructor(client: Client<true>, data: GatewayInteractionCreateDispatchData);
  public applicationId: Snowflake;
  public authorizingIntegrationOwners: APIAuthorizingIntegrationOwnersMap;
  public get channel(): CacheTypeReducer<
    Cached,
    GuildTextBasedChannel | null,
    GuildTextBasedChannel | null,
    GuildTextBasedChannel | null,
    TextBasedChannel | null
  >;
  public channelId: Snowflake | null;
  public context: InteractionContextType | null;
  public get createdAt(): Date;
  public get createdTimestamp(): number;
  public get guild(): CacheTypeReducer<Cached, Guild, null>;
  public guildId: CacheTypeReducer<Cached, Snowflake>;
  public id: Snowflake;
  public member: CacheTypeReducer<Cached, GuildMember, APIInteractionGuildMember>;
  public readonly token: string;
  public type: InteractionType;
  public user: User;
  public version: number;
  public appPermissions: Readonly<PermissionsBitField>;
  public memberPermissions: CacheTypeReducer<Cached, Readonly<PermissionsBitField>>;
  public locale: Locale;
  public guildLocale: CacheTypeReducer<Cached, Locale>;
  public entitlements: Collection<Snowflake, Entitlement>;
  public attachmentSizeLimit: number;
  public inGuild(): this is BaseInteraction<'raw' | 'cached'>;
  public inCachedGuild(): this is BaseInteraction<'cached'>;
  public inRawGuild(): this is BaseInteraction<'raw'>;
  public isButton(): this is ButtonInteraction<Cached>;
  public isAutocomplete(): this is AutocompleteInteraction<Cached>;
  public isChatInputCommand(): this is ChatInputCommandInteraction<Cached>;
  public isCommand(): this is CommandInteraction<Cached>;
  public isContextMenuCommand(): this is ContextMenuCommandInteraction<Cached>;
  public isPrimaryEntryPointCommand(): this is PrimaryEntryPointCommandInteraction<Cached>;
  public isMessageComponent(): this is MessageComponentInteraction<Cached>;
  public isMessageContextMenuCommand(): this is MessageContextMenuCommandInteraction<Cached>;
  public isModalSubmit(): this is ModalSubmitInteraction<Cached>;
  public isUserContextMenuCommand(): this is UserContextMenuCommandInteraction<Cached>;
  public isSelectMenu(): this is SelectMenuInteraction<Cached>;
  public isStringSelectMenu(): this is StringSelectMenuInteraction<Cached>;
  public isUserSelectMenu(): this is UserSelectMenuInteraction<Cached>;
  public isRoleSelectMenu(): this is RoleSelectMenuInteraction<Cached>;
  public isMentionableSelectMenu(): this is MentionableSelectMenuInteraction<Cached>;
  public isChannelSelectMenu(): this is ChannelSelectMenuInteraction<Cached>;
  public isRepliable(): this is RepliableInteraction<Cached>;
}

export class InteractionCallback {
  private constructor(client: Client<true>, data: RESTAPIInteractionCallbackObject);
  public activityInstanceId: string | null;
  public readonly client: Client<true>;
  public get createdAt(): Date;
  public get createdTimestamp(): number;
  public id: Snowflake;
  public responseMessageEphemeral: boolean | null;
  public responseMessageId: Snowflake | null;
  public responseMessageLoading: boolean | null;
  public type: InteractionType;
}

export class InteractionCallbackResponse<InGuild extends boolean = boolean> {
  private constructor(client: Client<true>, data: RESTPostAPIInteractionCallbackWithResponseResult);
  public readonly client: Client<true>;
  public interaction: InteractionCallback;
  public resource: InteractionCallbackResource<InGuild> | null;
}

export class InteractionCallbackResource<InGuild extends boolean = boolean> {
  private constructor(client: Client<true>, data: RESTAPIInteractionCallbackResourceObject);
  public activityInstance: RESTAPIInteractionCallbackActivityInstanceResource | null;
  public message: Message<InGuild> | null;
  public type: InteractionResponseType;
}

export class InteractionCollector<Interaction extends CollectedInteraction> extends Collector<Snowflake, Interaction> {
  public constructor(client: Client<true>, options?: InteractionCollectorOptions<Interaction>);
  private _handleMessageDeletion(message: Message): void;
  private _handleChannelDeletion(channel: NonThreadGuildBasedChannel): void;
  private _handleGuildDeletion(guild: Guild): void;

  public channelId: Snowflake | null;
  public componentType: ComponentType | null;
  public guildId: Snowflake | null;
  public interactionType: InteractionType | null;
  public messageId: Snowflake | null;
  public options: InteractionCollectorOptions<Interaction>;
  public total: number;
  public users: Collection<Snowflake, User>;

  public collect(interaction: Interaction): Snowflake;
  public empty(): void;
  public dispose(interaction: Interaction): Snowflake;
}

// tslint:disable-next-line no-empty-interface
export interface InteractionWebhook extends PartialWebhookFields {}
export class InteractionWebhook {
  public constructor(client: Client<true>, id: Snowflake, token: string);
  public readonly client: Client<true>;
  public token: string;
  public send(options: string | MessagePayload | InteractionReplyOptions): Promise<Message>;
  public editMessage(
    message: MessageResolvable | '@original',
    options: string | MessagePayload | WebhookMessageEditOptions,
  ): Promise<Message>;
  public fetchMessage(message: Snowflake | '@original'): Promise<Message>;
}

export class Invite extends Base {
  private constructor(client: Client<true>, data: unknown);
  public channel: NonThreadGuildBasedChannel | PartialGroupDMChannel | null;
  public channelId: Snowflake | null;
  public code: string;
  public get deletable(): boolean;
  public get createdAt(): Date | null;
  public createdTimestamp: number | null;
  public get expiresAt(): Date | null;
  public get expiresTimestamp(): number | null;
  public guild: InviteGuild | Guild | null;
  public get inviter(): User | null;
  public inviterId: Snowflake | null;
  public maxAge: number | null;
  public maxUses: number | null;
  public memberCount: number;
  public presenceCount: number;
  public targetApplication: IntegrationApplication | null;
  public targetUser: User | null;
  public targetType: InviteTargetType | null;
  public temporary: boolean | null;
  public type: InviteType;
  public get url(): string;
  public uses: number | null;
  public delete(reason?: string): Promise<Invite>;
  public toJSON(): unknown;
  public toString(): string;
  public static InvitesPattern: RegExp;
  public guildScheduledEvent: GuildScheduledEvent | null;
}

export class InviteGuild extends AnonymousGuild {
  private constructor(client: Client<true>, data: APIPartialGuild);
  public welcomeScreen: WelcomeScreen | null;
}

export class LimitedCollection<Key, Value> extends Collection<Key, Value> {
  public constructor(options?: LimitedCollectionOptions<Key, Value>, iterable?: Iterable<readonly [Key, Value]>);
  public maxSize: number;
  public keepOverLimit: ((value: Value, key: Key, collection: this) => boolean) | null;
}

export interface MediaGalleryComponentData extends BaseComponentData {
  items: readonly MediaGalleryItemData[];
}
export class MediaGalleryComponent extends Component<APIMediaGalleryComponent> {
  private constructor(data: APIMediaGalleryComponent);
  public readonly items: MediaGalleryItem[];
}

export interface MediaGalleryItemData {
  media: UnfurledMediaItemData;
  description?: string;
  spoiler?: boolean;
}
export class MediaGalleryItem {
  private constructor(data: APIMediaGalleryItem);
  public readonly data: APIMediaGalleryItem;
  public readonly media: UnfurledMediaItem;
  public get description(): string | null;
  public get spoiler(): boolean;
}

export interface MessageCall {
  get endedAt(): Date | null;
  endedTimestamp: number | null;
  participants: readonly Snowflake[];
}

export type MessageComponentType =
  | ComponentType.Button
  | ComponentType.ChannelSelect
  | ComponentType.MentionableSelect
  | ComponentType.RoleSelect
  | ComponentType.StringSelect
  | ComponentType.UserSelect;

export interface MessageCollectorOptionsParams<
  ComponentType extends MessageComponentType,
  Cached extends boolean = boolean,
> extends MessageComponentCollectorOptions<MappedInteractionTypes<Cached>[ComponentType]> {
  componentType?: ComponentType;
}

export interface MessageChannelCollectorOptionsParams<
  ComponentType extends MessageComponentType,
  Cached extends boolean = boolean,
> extends MessageChannelComponentCollectorOptions<MappedInteractionTypes<Cached>[ComponentType]> {
  componentType?: ComponentType;
}

export interface AwaitMessageCollectorOptionsParams<
  ComponentType extends MessageComponentType,
  Cached extends boolean = boolean,
> extends Pick<
    InteractionCollectorOptions<MappedInteractionTypes<Cached>[ComponentType]>,
    keyof AwaitMessageComponentOptions<any>
  > {
  componentType?: ComponentType;
}

export interface StringMappedInteractionTypes<Cached extends CacheType = CacheType> {
  Button: ButtonInteraction<Cached>;
  StringSelectMenu: StringSelectMenuInteraction<Cached>;
  UserSelectMenu: UserSelectMenuInteraction<Cached>;
  RoleSelectMenu: RoleSelectMenuInteraction<Cached>;
  MentionableSelectMenu: MentionableSelectMenuInteraction<Cached>;
  ChannelSelectMenu: ChannelSelectMenuInteraction<Cached>;
  ActionRow: MessageComponentInteraction<Cached>;
}

export type WrapBooleanCache<Cached extends boolean> = If<Cached, 'cached', CacheType>;

export interface MappedInteractionTypes<Cached extends boolean = boolean> {
  [ComponentType.Button]: ButtonInteraction<WrapBooleanCache<Cached>>;
  [ComponentType.StringSelect]: StringSelectMenuInteraction<WrapBooleanCache<Cached>>;
  [ComponentType.UserSelect]: UserSelectMenuInteraction<WrapBooleanCache<Cached>>;
  [ComponentType.RoleSelect]: RoleSelectMenuInteraction<WrapBooleanCache<Cached>>;
  [ComponentType.MentionableSelect]: MentionableSelectMenuInteraction<WrapBooleanCache<Cached>>;
  [ComponentType.ChannelSelect]: ChannelSelectMenuInteraction<WrapBooleanCache<Cached>>;
}

export class Message<InGuild extends boolean = boolean> extends Base {
  private readonly _cacheType: InGuild;
  private constructor(client: Client<true>, data: APIMessage);
  private _patch(data: GatewayMessageUpdateDispatchData | APIMessage): void;

  public activity: MessageActivity | null;
  public applicationId: Snowflake | null;
  public attachments: Collection<Snowflake, Attachment>;
  public author: User;
  public get bulkDeletable(): boolean;
  public get channel(): If<InGuild, GuildTextBasedChannel, TextBasedChannel>;
  public channelId: Snowflake;
  public get cleanContent(): string;
  public components: TopLevelComponent[];
  public content: string;
  public get createdAt(): Date;
  public createdTimestamp: number;
  public get crosspostable(): boolean;
  public get deletable(): boolean;
  public get editable(): boolean;
  public get editedAt(): Date | null;
  public editedTimestamp: number | null;
  public embeds: Embed[];
  public groupActivityApplication: ClientApplication | null;
  public guildId: If<InGuild, Snowflake>;
  public get guild(): If<InGuild, Guild>;
  public get hasThread(): boolean;
  public id: Snowflake;
  public interactionMetadata: MessageInteractionMetadata | null;
  public get member(): GuildMember | null;
  public mentions: MessageMentions<InGuild>;
  public nonce: string | number | null;
  public get partial(): false;
  public get pinnable(): boolean;
  public pinned: boolean;
  public reactions: ReactionManager;
  public stickers: Collection<Snowflake, Sticker>;
  public position: number | null;
  public roleSubscriptionData: RoleSubscriptionData | null;
  public resolved: CommandInteractionResolvedData | null;
  public system: boolean;
  public get thread(): AnyThreadChannel | null;
  public tts: boolean;
  public poll: Poll | null;
  public call: MessageCall | null;
  public type: MessageType;
  public get url(): string;
  public webhookId: Snowflake | null;
  public flags: Readonly<MessageFlagsBitField>;
  public reference: MessageReference | null;
  public messageSnapshots: Collection<Snowflake, MessageSnapshot>;
  public awaitMessageComponent<ComponentType extends MessageComponentType>(
    options?: AwaitMessageCollectorOptionsParams<ComponentType, InGuild>,
  ): Promise<MappedInteractionTypes<InGuild>[ComponentType]>;
  public awaitReactions(options?: AwaitReactionsOptions): Promise<Collection<Snowflake | string, MessageReaction>>;
  public createReactionCollector(options?: ReactionCollectorOptions): ReactionCollector;
  public createMessageComponentCollector<ComponentType extends MessageComponentType>(
    options?: MessageCollectorOptionsParams<ComponentType, InGuild>,
  ): InteractionCollector<MappedInteractionTypes<InGuild>[ComponentType]>;
  public delete(): Promise<OmitPartialGroupDMChannel<Message<InGuild>>>;
  public edit(
    content: string | MessageEditOptions | MessagePayload,
  ): Promise<OmitPartialGroupDMChannel<Message<InGuild>>>;
  public equals(message: Message, rawData: unknown): boolean;
  public fetchReference(): Promise<OmitPartialGroupDMChannel<Message<InGuild>>>;
  public fetchWebhook(): Promise<Webhook>;
  public crosspost(): Promise<OmitPartialGroupDMChannel<Message<InGuild>>>;
  public fetch(force?: boolean): Promise<OmitPartialGroupDMChannel<Message<InGuild>>>;
  public pin(reason?: string): Promise<OmitPartialGroupDMChannel<Message<InGuild>>>;
  public react(emoji: EmojiIdentifierResolvable): Promise<MessageReaction>;
  public removeAttachments(): Promise<OmitPartialGroupDMChannel<Message<InGuild>>>;
  public reply(
    options: string | MessagePayload | MessageReplyOptions,
  ): Promise<OmitPartialGroupDMChannel<Message<InGuild>>>;
  public forward(
    channel: Exclude<TextBasedChannelResolvable, PartialGroupDMChannel>,
  ): Promise<OmitPartialGroupDMChannel<Message>>;
  public resolveComponent(customId: string): MessageActionRowComponent | null;
  public startThread(options: StartThreadOptions): Promise<PublicThreadChannel<false>>;
  public suppressEmbeds(suppress?: boolean): Promise<OmitPartialGroupDMChannel<Message<InGuild>>>;
  public toJSON(): unknown;
  public toString(): string;
  public unpin(reason?: string): Promise<OmitPartialGroupDMChannel<Message<InGuild>>>;
  public inGuild(): this is Message<true>;
}

export class AttachmentBuilder {
  public constructor(attachment: BufferResolvable | Stream, data?: AttachmentData);
  public attachment: BufferResolvable | Stream;
  public description: string | null;
  public name: string | null;
  public get spoiler(): boolean;
  public setDescription(description: string): this;
  public setFile(attachment: BufferResolvable | Stream, name?: string): this;
  public setName(name: string): this;
  public setSpoiler(spoiler?: boolean): this;
  public toJSON(): unknown;
  public static from(other: JSONEncodable<AttachmentPayload>): AttachmentBuilder;
}

export class Attachment {
  private constructor(data: APIAttachment);
  private attachment: BufferResolvable | Stream;
  public contentType: string | null;
  public description: string | null;
  public duration: number | null;
  public ephemeral: boolean;
  public flags: AttachmentFlagsBitField;
  public height: number | null;
  public id: Snowflake;
  public name: string;
  public proxyURL: string;
  public size: number;
  public get spoiler(): boolean;
  public title: string | null;
  public url: string;
  public waveform: string | null;
  public width: number | null;
  public toJSON(): unknown;
}

export type AttachmentFlagsString = keyof typeof AttachmentFlags;

export class AttachmentFlagsBitField extends BitField<AttachmentFlagsString> {
  public static Flags: Record<AttachmentFlagsString, number>;
  public static resolve(bit?: BitFieldResolvable<AttachmentFlagsString, number>): number;
}

export class MessageCollector extends Collector<Snowflake, Message, [Collection<Snowflake, Message>]> {
  public constructor(channel: TextBasedChannel, options?: MessageCollectorOptions);
  private _handleChannelDeletion(channel: NonThreadGuildBasedChannel): void;
  private _handleGuildDeletion(guild: Guild): void;

  public channel: TextBasedChannel;
  public options: MessageCollectorOptions;
  public received: number;

  public collect(message: Message): Snowflake | null;
  public dispose(message: Message): Snowflake | null;
}

export class MessageComponentInteraction<Cached extends CacheType = CacheType> extends BaseInteraction<Cached> {
  protected constructor(client: Client<true>, data: APIMessageComponentInteraction);
  public type: InteractionType.MessageComponent;
  public get component(): CacheTypeReducer<
    Cached,
    MessageActionRowComponent,
    APIComponentInMessageActionRow,
    MessageActionRowComponent | APIComponentInMessageActionRow,
    MessageActionRowComponent | APIComponentInMessageActionRow
  >;
  public componentType: MessageComponentType;
  public customId: string;
  public channelId: Snowflake;
  public deferred: boolean;
  public ephemeral: boolean | null;
  public message: Message<BooleanCache<Cached>>;
  public replied: boolean;
  public webhook: InteractionWebhook;
  public inGuild(): this is MessageComponentInteraction<'raw' | 'cached'>;
  public inCachedGuild(): this is MessageComponentInteraction<'cached'>;
  public inRawGuild(): this is MessageComponentInteraction<'raw'>;
  public deferReply(
    options: InteractionDeferReplyOptions & { withResponse: true },
  ): Promise<InteractionCallbackResponse<BooleanCache<Cached>>>;
  public deferReply(options?: InteractionDeferReplyOptions & { withResponse: false }): Promise<undefined>;
  public deferReply(
    options?: InteractionDeferReplyOptions,
  ): Promise<InteractionCallbackResponse<BooleanCache<Cached>> | undefined>;
  public deferUpdate(
    options: InteractionDeferUpdateOptions & { withResponse: true },
  ): Promise<InteractionCallbackResponse<BooleanCache<Cached>>>;
  public deferUpdate(options?: InteractionDeferUpdateOptions & { withResponse: false }): Promise<undefined>;
  public deferUpdate(
    options?: InteractionDeferUpdateOptions,
  ): Promise<InteractionCallbackResponse<BooleanCache<Cached>> | undefined>;
  public deleteReply(message?: MessageResolvable | '@original'): Promise<void>;
  public editReply(
    options: string | MessagePayload | InteractionEditReplyOptions,
  ): Promise<Message<BooleanCache<Cached>>>;
  public fetchReply(message?: Snowflake | '@original'): Promise<Message<BooleanCache<Cached>>>;
  public followUp(options: string | MessagePayload | InteractionReplyOptions): Promise<Message<BooleanCache<Cached>>>;
  public reply(
    options: InteractionReplyOptions & { withResponse: true },
  ): Promise<InteractionCallbackResponse<BooleanCache<Cached>>>;
  public reply(options: InteractionReplyOptions & { withResponse: false }): Promise<undefined>;
  public reply(
    options: string | MessagePayload | InteractionReplyOptions,
  ): Promise<InteractionCallbackResponse<BooleanCache<Cached>> | undefined>;
  public update(
    options: InteractionUpdateOptions & { withResponse: true },
  ): Promise<InteractionCallbackResponse<BooleanCache<Cached>>>;
  public update(options: InteractionUpdateOptions & { withResponse: false }): Promise<undefined>;
  public update(
    options: string | MessagePayload | InteractionUpdateOptions,
  ): Promise<InteractionCallbackResponse<BooleanCache<Cached>> | undefined>;
  public launchActivity(
    options: LaunchActivityOptions & { withResponse: true },
  ): Promise<InteractionCallbackResponse<BooleanCache<Cached>>>;
  public launchActivity(options?: LaunchActivityOptions & { withResponse?: false }): Promise<undefined>;
  public launchActivity(
    options?: LaunchActivityOptions,
  ): Promise<InteractionCallbackResponse<BooleanCache<Cached>> | undefined>;
  public showModal(
    modal:
      | JSONEncodable<APIModalInteractionResponseCallbackData>
      | ModalComponentData
      | APIModalInteractionResponseCallbackData,
    options: ShowModalOptions & { withResponse: true },
  ): Promise<InteractionCallbackResponse<BooleanCache<Cached>>>;
  public showModal(
    modal:
      | JSONEncodable<APIModalInteractionResponseCallbackData>
      | ModalComponentData
      | APIModalInteractionResponseCallbackData,
    options?: ShowModalOptions & { withResponse: false },
  ): Promise<undefined>;
  public showModal(
    modal:
      | JSONEncodable<APIModalInteractionResponseCallbackData>
      | ModalComponentData
      | APIModalInteractionResponseCallbackData,
    options?: ShowModalOptions,
  ): Promise<InteractionCallbackResponse<BooleanCache<Cached>> | undefined>;
  public awaitModalSubmit(
    options: AwaitModalSubmitOptions<ModalSubmitInteraction>,
  ): Promise<ModalSubmitInteraction<Cached>>;
}

export class MessageContextMenuCommandInteraction<
  Cached extends CacheType = CacheType,
> extends ContextMenuCommandInteraction<Cached> {
  public commandType: ApplicationCommandType.Message;
  public options: Omit<
    CommandInteractionOptionResolver<Cached>,
    | 'getFocused'
    | 'getMentionable'
    | 'getRole'
    | 'getUser'
    | 'getNumber'
    | 'getAttachment'
    | 'getInteger'
    | 'getString'
    | 'getChannel'
    | 'getBoolean'
    | 'getSubcommandGroup'
    | 'getSubcommand'
  >;
  public get targetMessage(): NonNullable<CommandInteractionOption<Cached>['message']>;
  public inGuild(): this is MessageContextMenuCommandInteraction<'raw' | 'cached'>;
  public inCachedGuild(): this is MessageContextMenuCommandInteraction<'cached'>;
  public inRawGuild(): this is MessageContextMenuCommandInteraction<'raw'>;
}

export type MessageFlagsString = keyof typeof MessageFlags;

export class MessageFlagsBitField extends BitField<MessageFlagsString> {
  public static Flags: typeof MessageFlags;
  public static resolve(bit?: BitFieldResolvable<MessageFlagsString, number>): number;
}

export class MessageMentions<InGuild extends boolean = boolean> {
  private constructor(
    message: Message,
    users: readonly APIUser[] | ReadonlyCollection<Snowflake, User>,
    roles: readonly Snowflake[] | ReadonlyCollection<Snowflake, Role>,
    everyone: boolean,
    repliedUser?: APIUser | User,
  );
  private _channels: Collection<Snowflake, Channel> | null;
  private readonly _content: string;
  private _members: Collection<Snowflake, GuildMember> | null;
  private _parsedUsers: Collection<Snowflake, User> | null;

  public get channels(): Collection<Snowflake, Channel>;
  public readonly client: Client;
  public everyone: boolean;
  public readonly guild: If<InGuild, Guild>;
  public has(data: UserResolvable | RoleResolvable | ChannelResolvable, options?: MessageMentionsHasOptions): boolean;
  public get members(): If<InGuild, Collection<Snowflake, GuildMember>>;
  public get parsedUsers(): Collection<Snowflake, User>;
  public repliedUser: User | null;
  public roles: Collection<Snowflake, Role>;
  public users: Collection<Snowflake, User>;
  public crosspostedChannels: Collection<Snowflake, CrosspostedChannel>;
  public toJSON(): unknown;

  private static GlobalChannelsPattern: RegExp;
  private static GlobalUsersPattern: RegExp;
  public static ChannelsPattern: typeof FormattingPatterns.Channel;
  public static EveryonePattern: RegExp;
  public static RolesPattern: typeof FormattingPatterns.Role;
  public static UsersPattern: typeof FormattingPatterns.User;
}

export type MessagePayloadOption =
  | MessageCreateOptions
  | MessageEditOptions
  | WebhookMessageCreateOptions
  | WebhookMessageEditOptions
  | InteractionReplyOptions
  | InteractionUpdateOptions;

export class MessagePayload {
  public constructor(target: MessageTarget, options: MessagePayloadOption);
  public body: RawMessagePayloadData | null;
  public get isUser(): boolean;
  public get isWebhook(): boolean;
  public get isMessage(): boolean;
  public get isMessageManager(): boolean;
  public files: RawFile[] | null;
  public options: MessagePayloadOption;
  public target: MessageTarget;

  public static create(
    target: MessageTarget,
    options: string | MessagePayloadOption,
    extra?: MessagePayloadOption,
  ): MessagePayload;
  public static resolveFile(
    fileLike: BufferResolvable | Stream | AttachmentPayload | JSONEncodable<AttachmentPayload>,
  ): Promise<RawFile>;

  public makeContent(): string | undefined;
  public resolveBody(): this;
  public resolveFiles(): Promise<this>;
}

export type RawMessagePayloadData =
  | RESTPostAPIChannelMessageJSONBody
  | RESTPatchAPIChannelMessageJSONBody
  | RESTPostAPIWebhookWithTokenJSONBody
  | RESTPatchAPIWebhookWithTokenJSONBody
  | RESTPostAPIInteractionCallbackFormDataBody
  | RESTPatchAPIInteractionOriginalResponseJSONBody
  | RESTPostAPIInteractionFollowupJSONBody
  | RESTPatchAPIInteractionFollowupJSONBody;

export class MessageReaction {
  private constructor(client: Client<true>, data: unknown, message: Message);
  private _emoji: GuildEmoji | ReactionEmoji | ApplicationEmoji;

  public burstColors: string[] | null;
  public readonly client: Client<true>;
  public count: number;
  public countDetails: ReactionCountDetailsData;
  public get emoji(): GuildEmoji | ReactionEmoji | ApplicationEmoji;
  public me: boolean;
  public meBurst: boolean;
  public message: Message | PartialMessage;
  public get partial(): false;
  public users: ReactionUserManager;
  public react(): Promise<MessageReaction>;
  public remove(): Promise<MessageReaction>;
  public fetch(): Promise<MessageReaction>;
  public toJSON(): unknown;
  public valueOf(): Snowflake | string;
}

export interface MessageReactionEventDetails {
  type: ReactionType;
  burst: boolean;
}

export interface ModalComponentData {
  customId: string;
  title: string;
  components: readonly (
    | JSONEncodable<APIActionRowComponent<APIComponentInModalActionRow>>
    | ActionRowData<ModalActionRowComponentData>
  )[];
}

export interface BaseModalData {
  customId: string;
  type: ComponentType;
}

export interface TextInputModalData extends BaseModalData {
  type: ComponentType.TextInput;
  value: string;
}

export interface ActionRowModalData {
  type: ComponentType.ActionRow;
  components: readonly TextInputModalData[];
}

export class ModalSubmitFields {
  private constructor(components: readonly (readonly ModalActionRowComponent[])[]);
  public components: ActionRowModalData[];
  public fields: Collection<string, TextInputModalData>;
  public getField<Type extends ComponentType>(customId: string, type: Type): { type: Type } & TextInputModalData;
  public getField(customId: string, type?: ComponentType): TextInputModalData;
  public getTextInputValue(customId: string): string;
}

export interface ModalMessageModalSubmitInteraction<Cached extends CacheType = CacheType>
  extends ModalSubmitInteraction<Cached> {
  message: Message<BooleanCache<Cached>>;
  channelId: Snowflake;
  update(
    options: InteractionUpdateOptions & { withResponse: true },
  ): Promise<InteractionCallbackResponse<BooleanCache<Cached>>>;
  update(options: InteractionUpdateOptions & { withResponse: false }): Promise<undefined>;
  update(
    options: string | MessagePayload | InteractionUpdateOptions,
  ): Promise<InteractionCallbackResponse<BooleanCache<Cached>> | undefined>;
  inGuild(): this is ModalMessageModalSubmitInteraction<'raw' | 'cached'>;
  inCachedGuild(): this is ModalMessageModalSubmitInteraction<'cached'>;
  inRawGuild(): this is ModalMessageModalSubmitInteraction<'raw'>;
}

export class ModalSubmitInteraction<Cached extends CacheType = CacheType> extends BaseInteraction<Cached> {
  private constructor(client: Client<true>, data: APIModalSubmitInteraction);
  public type: InteractionType.ModalSubmit;
  public readonly customId: string;
  public readonly components: ActionRowModalData[];
  public readonly fields: ModalSubmitFields;
  public deferred: boolean;
  public ephemeral: boolean | null;
  public message: Message<BooleanCache<Cached>> | null;
  public replied: boolean;
  public readonly webhook: InteractionWebhook;
  public reply(
    options: InteractionReplyOptions & { withResponse: true },
  ): Promise<InteractionCallbackResponse<BooleanCache<Cached>>>;
  public reply(options: InteractionReplyOptions & { withResponse: false }): Promise<undefined>;
  public reply(
    options: string | MessagePayload | InteractionReplyOptions,
  ): Promise<InteractionCallbackResponse<BooleanCache<Cached>> | undefined>;
  public deleteReply(message?: MessageResolvable | '@original'): Promise<void>;
  public editReply(
    options: string | MessagePayload | InteractionEditReplyOptions,
  ): Promise<Message<BooleanCache<Cached>>>;
  public deferReply(
    options: InteractionDeferReplyOptions & { withResponse: true },
  ): Promise<InteractionCallbackResponse<BooleanCache<Cached>>>;
  public deferReply(options?: InteractionDeferReplyOptions & { withResponse: false }): Promise<undefined>;
  public deferReply(
    options?: InteractionDeferReplyOptions,
  ): Promise<InteractionCallbackResponse<BooleanCache<Cached>> | undefined>;
  public fetchReply(message?: Snowflake | '@original'): Promise<Message<BooleanCache<Cached>>>;
  public followUp(options: string | MessagePayload | InteractionReplyOptions): Promise<Message<BooleanCache<Cached>>>;
  public deferUpdate(
    options: InteractionDeferUpdateOptions & { withResponse: true },
  ): Promise<InteractionCallbackResponse<BooleanCache<Cached>>>;
  public deferUpdate(options?: InteractionDeferUpdateOptions & { withResponse: false }): Promise<undefined>;
  public deferUpdate(
    options?: InteractionDeferUpdateOptions,
  ): Promise<InteractionCallbackResponse<BooleanCache<Cached>> | undefined>;
  public launchActivity(
    options: LaunchActivityOptions & { withResponse: true },
  ): Promise<InteractionCallbackResponse<BooleanCache<Cached>>>;
  public launchActivity(options?: LaunchActivityOptions & { withResponse?: false }): Promise<undefined>;
  public launchActivity(
    options?: LaunchActivityOptions,
  ): Promise<InteractionCallbackResponse<BooleanCache<Cached>> | undefined>;
  public inGuild(): this is ModalSubmitInteraction<'raw' | 'cached'>;
  public inCachedGuild(): this is ModalSubmitInteraction<'cached'>;
  public inRawGuild(): this is ModalSubmitInteraction<'raw'>;
  public isFromMessage(): this is ModalMessageModalSubmitInteraction<Cached>;
}

export class AnnouncementChannel extends BaseGuildTextChannel {
  public threads: GuildTextThreadManager<AllowedThreadTypeForAnnouncementChannel>;
  public type: ChannelType.GuildAnnouncement;
  public addFollower(channel: TextChannelResolvable, reason?: string): Promise<FollowedChannelData>;
}

export type AnnouncementChannelResolvable = AnnouncementChannel | Snowflake;

export class OAuth2Guild extends BaseGuild {
  private constructor(client: Client<true>, data: RESTAPIPartialCurrentUserGuild);
  public owner: boolean;
  public permissions: Readonly<PermissionsBitField>;
}

export interface PartialGroupDMChannel
  extends Omit<
    TextBasedChannelFields<false, false>,
    | 'bulkDelete'
    | 'send'
    | 'sendTyping'
    | 'createMessageCollector'
    | 'awaitMessages'
    | 'fetchWebhooks'
    | 'createWebhook'
    | 'setRateLimitPerUser'
    | 'setNSFW'
  > {}
export class PartialGroupDMChannel extends BaseChannel {
  private constructor(client: Client<true>, data: RawPartialGroupDMChannelData);
  public type: ChannelType.GroupDM;
  public flags: null;
  public name: string | null;
  public icon: string | null;
  public recipients: PartialRecipient[];
  public ownerId: Snowflake | null;
  public iconURL(options?: ImageURLOptions): string | null;
  public fetchOwner(options?: BaseFetchOptions): Promise<User>;
  public toString(): ChannelMention;
}

export interface GuildForumTagEmoji {
  id: Snowflake | null;
  name: string | null;
}

export interface GuildForumTag {
  id: Snowflake;
  name: string;
  moderated: boolean;
  emoji: GuildForumTagEmoji | null;
}

export interface GuildForumTagData extends Partial<GuildForumTag> {
  name: string;
}

export interface DefaultReactionEmoji {
  id: Snowflake | null;
  name: string | null;
}

export interface ThreadOnlyChannel
  extends Omit<
    TextBasedChannelFields,
    | 'send'
    | 'lastMessage'
    | 'lastPinAt'
    | 'bulkDelete'
    | 'sendTyping'
    | 'createMessageCollector'
    | 'awaitMessages'
    | 'createMessageComponentCollector'
    | 'awaitMessageComponent'
    | 'messages'
  > {}
export abstract class ThreadOnlyChannel extends GuildChannel {
  public type: ChannelType.GuildForum | ChannelType.GuildMedia;
  public threads: GuildForumThreadManager;
  public availableTags: GuildForumTag[];
  public defaultReactionEmoji: DefaultReactionEmoji | null;
  public defaultThreadRateLimitPerUser: number | null;
  public rateLimitPerUser: number | null;
  public defaultAutoArchiveDuration: ThreadAutoArchiveDuration | null;
  public nsfw: boolean;
  public topic: string | null;
  public defaultSortOrder: SortOrderType | null;
  public setAvailableTags(tags: readonly GuildForumTagData[], reason?: string): Promise<this>;
  public setDefaultReactionEmoji(emojiId: DefaultReactionEmoji | null, reason?: string): Promise<this>;
  public setDefaultThreadRateLimitPerUser(rateLimit: number, reason?: string): Promise<this>;
  public createInvite(options?: InviteCreateOptions): Promise<Invite>;
  public fetchInvites(cache?: boolean): Promise<Collection<string, Invite>>;
  public setDefaultAutoArchiveDuration(
    defaultAutoArchiveDuration: ThreadAutoArchiveDuration,
    reason?: string,
  ): Promise<this>;
  public setTopic(topic: string | null, reason?: string): Promise<this>;
  public setDefaultSortOrder(defaultSortOrder: SortOrderType | null, reason?: string): Promise<this>;
}

export class ForumChannel extends ThreadOnlyChannel {
  public type: ChannelType.GuildForum;
  public defaultForumLayout: ForumLayoutType;
  public setDefaultForumLayout(defaultForumLayout: ForumLayoutType, reason?: string): Promise<this>;
}

export class MediaChannel extends ThreadOnlyChannel {
  public type: ChannelType.GuildMedia;
}

export class PermissionOverwrites extends Base {
  private constructor(client: Client<true>, data: unknown, channel: NonThreadGuildBasedChannel);
  public allow: Readonly<PermissionsBitField>;
  public readonly channel: NonThreadGuildBasedChannel;
  public deny: Readonly<PermissionsBitField>;
  public id: Snowflake;
  public type: OverwriteType;
  public edit(options: PermissionOverwriteOptions, reason?: string): Promise<PermissionOverwrites>;
  public delete(reason?: string): Promise<PermissionOverwrites>;
  public toJSON(): unknown;
  public static resolveOverwriteOptions(
    options: PermissionOverwriteOptions,
    initialPermissions: { allow?: PermissionResolvable; deny?: PermissionResolvable },
  ): ResolvedOverwriteOptions;
  public static resolve(overwrite: OverwriteResolvable, guild: Guild): APIOverwrite;
}

export type PermissionsString = keyof typeof PermissionFlagsBits;

export class PermissionsBitField extends BitField<PermissionsString, bigint> {
  public any(permission: PermissionResolvable, checkAdmin?: boolean): boolean;
  public has(permission: PermissionResolvable, checkAdmin?: boolean): boolean;
  public missing(bits: BitFieldResolvable<PermissionsString, bigint>, checkAdmin?: boolean): PermissionsString[];
  public serialize(checkAdmin?: boolean): Record<PermissionsString, boolean>;
  public toArray(): PermissionsString[];

  public static All: bigint;
  public static Default: bigint;
  public static StageModerator: bigint;
  public static Flags: typeof PermissionFlagsBits;
  public static resolve(permission?: PermissionResolvable): bigint;
}

export class Presence extends Base {
  protected constructor(client: Client<true>, data?: GatewayPresenceUpdate);
  public activities: Activity[];
  public clientStatus: ClientPresenceStatusData | null;
  public guild: Guild | null;
  public get member(): GuildMember | null;
  public status: PresenceStatus;
  public get user(): User | null;
  public userId: Snowflake;
  public equals(presence: Presence): boolean;
}

export interface PollQuestionMedia {
  text: string | null;
}

export class PollAnswerVoterManager extends CachedManager<Snowflake, User, UserResolvable> {
  private constructor(answer: PollAnswer);
  public answer: PollAnswer;
  public fetch(options?: BaseFetchPollAnswerVotersOptions): Promise<Collection<Snowflake, User>>;
}

export class Poll extends Base {
  private constructor(client: Client<true>, data: APIPoll, message: Message, channel: TextBasedChannel);
  public readonly channel: TextBasedChannel;
  public channelId: Snowflake;
  public readonly message: Message;
  public messageId: Snowflake;
  public question: PollQuestionMedia;
  public answers: Collection<number, PollAnswer | PartialPollAnswer>;
  public expiresTimestamp: number | null;
  public get expiresAt(): Date | null;
  public allowMultiselect: boolean;
  public layoutType: PollLayoutType;
  public resultsFinalized: boolean;
  public get partial(): false;
  public fetch(): Promise<this>;
  public end(): Promise<Message>;
}

export interface BaseFetchPollAnswerVotersOptions {
  after?: Snowflake;
  limit?: number;
}

export class PollAnswer extends Base {
  private constructor(client: Client<true>, data: APIPollAnswer & { count?: number }, poll: Poll);
  private _emoji: APIPartialEmoji | null;
  public readonly poll: Poll | PartialPoll;
  public id: number;
  public text: string | null;
  public voteCount: number;
  public voters: PollAnswerVoterManager;
  public get emoji(): GuildEmoji | Emoji | null;
  public get partial(): false;
  /** @deprecated Use {@link PollAnswerVoterManager.fetch} instead */
  public fetchVoters(options?: BaseFetchPollAnswerVotersOptions): Promise<Collection<Snowflake, User>>;
}

export interface ReactionCollectorEventTypes extends CollectorEventTypes<Snowflake | string, MessageReaction, [User]> {
  remove: [reaction: MessageReaction, user: User];
}

export class ReactionCollector extends Collector<
  Snowflake | string,
  MessageReaction,
  [User],
  ReactionCollectorEventTypes
> {
  public constructor(message: Message, options?: ReactionCollectorOptions);
  private _handleChannelDeletion(channel: NonThreadGuildBasedChannel): void;
  private _handleGuildDeletion(guild: Guild): void;
  private _handleMessageDeletion(message: Message): void;

  public message: Message;
  public options: ReactionCollectorOptions;
  public total: number;
  public users: Collection<Snowflake, User>;

  public static key(reaction: MessageReaction): Snowflake | string;

  public collect(reaction: MessageReaction, user: User): Snowflake | string | null;
  public dispose(reaction: MessageReaction, user: User): Snowflake | string | null;
  public empty(): void;
}

export class ReactionEmoji extends Emoji {
  private constructor(reaction: MessageReaction, emoji: unknown);
  public reaction: MessageReaction;
  public toJSON(): unknown;
}

export class RichPresenceAssets {
  private constructor(activity: Activity, assets: GatewayActivityAssets);
  public readonly activity: Activity;
  public largeImage: Snowflake | null;
  public largeText: string | null;
  public smallImage: Snowflake | null;
  public smallText: string | null;
  public largeImageURL(options?: ImageURLOptions): string | null;
  public smallImageURL(options?: ImageURLOptions): string | null;
}

export class Role extends Base {
  private constructor(client: Client<true>, data: APIRole, guild: Guild);
  public color: number;
  public get createdAt(): Date;
  public get createdTimestamp(): number;
  public get editable(): boolean;
  public flags: RoleFlagsBitField;
  public guild: Guild;
  public get hexColor(): HexColorString;
  public hoist: boolean;
  public id: Snowflake;
  public managed: boolean;
  public get members(): Collection<Snowflake, GuildMember>;
  public mentionable: boolean;
  public name: string;
  public permissions: Readonly<PermissionsBitField>;
  public get position(): number;
  public rawPosition: number;
  public tags: RoleTagData | null;
  public comparePositionTo(role: RoleResolvable): number;
  public icon: string | null;
  public unicodeEmoji: string | null;
  public delete(reason?: string): Promise<Role>;
  public edit(options: RoleEditOptions): Promise<Role>;
  public equals(role: Role): boolean;
  public iconURL(options?: ImageURLOptions): string | null;
  public permissionsIn(
    channel: NonThreadGuildBasedChannel | Snowflake,
    checkAdmin?: boolean,
  ): Readonly<PermissionsBitField>;
  public setColor(color: ColorResolvable, reason?: string): Promise<Role>;
  public setHoist(hoist?: boolean, reason?: string): Promise<Role>;
  public setMentionable(mentionable?: boolean, reason?: string): Promise<Role>;
  public setName(name: string, reason?: string): Promise<Role>;
  public setPermissions(permissions: PermissionResolvable, reason?: string): Promise<Role>;
  public setIcon(icon: BufferResolvable | Base64Resolvable | EmojiResolvable | null, reason?: string): Promise<Role>;
  public setPosition(position: number, options?: SetRolePositionOptions): Promise<Role>;
  public setUnicodeEmoji(unicodeEmoji: string | null, reason?: string): Promise<Role>;
  public toJSON(): unknown;
  public toString(): RoleMention;
}

export type RoleFlagsString = keyof typeof RoleFlags;

export class RoleFlagsBitField extends BitField<RoleFlagsString> {
  public static Flags: typeof RoleFlags;
  public static resolve(bit?: BitFieldResolvable<RoleFlagsString, number>): number;
}

export interface SectionComponentData extends BaseComponentData {
  accessory: ButtonComponentData | ThumbnailComponentData;
  components: readonly TextDisplayComponentData[];
}

export class SectionComponent<
  AccessoryType extends ButtonComponent | ThumbnailComponent = ButtonComponent | ThumbnailComponent,
> extends Component<APISectionComponent> {
  private constructor(data: APISectionComponent);
  public readonly accessory: AccessoryType;
  public readonly components: TextDisplayComponent[];
  public toJSON(): APISectionComponent;
}

export class StringSelectMenuInteraction<
  Cached extends CacheType = CacheType,
> extends MessageComponentInteraction<Cached> {
  public constructor(client: Client<true>, data: APIMessageStringSelectInteractionData);
  public get component(): CacheTypeReducer<
    Cached,
    StringSelectMenuComponent,
    APIStringSelectComponent,
    StringSelectMenuComponent | APIStringSelectComponent,
    StringSelectMenuComponent | APIStringSelectComponent
  >;
  public componentType: ComponentType.StringSelect;
  public values: string[];
  public inGuild(): this is StringSelectMenuInteraction<'raw' | 'cached'>;
  public inCachedGuild(): this is StringSelectMenuInteraction<'cached'>;
  public inRawGuild(): this is StringSelectMenuInteraction<'raw'>;
}

export class UserSelectMenuInteraction<
  Cached extends CacheType = CacheType,
> extends MessageComponentInteraction<Cached> {
  public constructor(client: Client<true>, data: APIMessageUserSelectInteractionData);
  public get component(): CacheTypeReducer<
    Cached,
    UserSelectMenuComponent,
    APIUserSelectComponent,
    UserSelectMenuComponent | APIUserSelectComponent,
    UserSelectMenuComponent | APIUserSelectComponent
  >;
  public componentType: ComponentType.UserSelect;
  public values: Snowflake[];
  public users: Collection<Snowflake, User>;
  public members: Collection<
    Snowflake,
    CacheTypeReducer<Cached, GuildMember, APIGuildMember, GuildMember | APIGuildMember, GuildMember | APIGuildMember>
  >;
  public inGuild(): this is UserSelectMenuInteraction<'raw' | 'cached'>;
  public inCachedGuild(): this is UserSelectMenuInteraction<'cached'>;
  public inRawGuild(): this is UserSelectMenuInteraction<'raw'>;
}

export class RoleSelectMenuInteraction<
  Cached extends CacheType = CacheType,
> extends MessageComponentInteraction<Cached> {
  public constructor(client: Client<true>, data: APIMessageRoleSelectInteractionData);
  public get component(): CacheTypeReducer<
    Cached,
    RoleSelectMenuComponent,
    APIRoleSelectComponent,
    RoleSelectMenuComponent | APIRoleSelectComponent,
    RoleSelectMenuComponent | APIRoleSelectComponent
  >;
  public componentType: ComponentType.RoleSelect;
  public values: Snowflake[];
  public roles: Collection<Snowflake, CacheTypeReducer<Cached, Role, APIRole, Role | APIRole, Role | APIRole>>;
  public inGuild(): this is RoleSelectMenuInteraction<'raw' | 'cached'>;
  public inCachedGuild(): this is RoleSelectMenuInteraction<'cached'>;
  public inRawGuild(): this is RoleSelectMenuInteraction<'raw'>;
}

export class MentionableSelectMenuInteraction<
  Cached extends CacheType = CacheType,
> extends MessageComponentInteraction<Cached> {
  public constructor(client: Client<true>, data: APIMessageMentionableSelectInteractionData);
  public get component(): CacheTypeReducer<
    Cached,
    MentionableSelectMenuComponent,
    APIMentionableSelectComponent,
    MentionableSelectMenuComponent | APIMentionableSelectComponent,
    MentionableSelectMenuComponent | APIMentionableSelectComponent
  >;
  public componentType: ComponentType.MentionableSelect;
  public values: Snowflake[];
  public users: Collection<Snowflake, User>;
  public members: Collection<
    Snowflake,
    CacheTypeReducer<Cached, GuildMember, APIGuildMember, GuildMember | APIGuildMember, GuildMember | APIGuildMember>
  >;
  public roles: Collection<Snowflake, CacheTypeReducer<Cached, Role, APIRole, Role | APIRole, Role | APIRole>>;
  public inGuild(): this is MentionableSelectMenuInteraction<'raw' | 'cached'>;
  public inCachedGuild(): this is MentionableSelectMenuInteraction<'cached'>;
  public inRawGuild(): this is MentionableSelectMenuInteraction<'raw'>;
}

export class ChannelSelectMenuInteraction<
  Cached extends CacheType = CacheType,
> extends MessageComponentInteraction<Cached> {
  public constructor(client: Client<true>, data: APIMessageChannelSelectInteractionData);
  public get component(): CacheTypeReducer<
    Cached,
    ChannelSelectMenuComponent,
    APIChannelSelectComponent,
    ChannelSelectMenuComponent | APIChannelSelectComponent,
    ChannelSelectMenuComponent | APIChannelSelectComponent
  >;
  public componentType: ComponentType.ChannelSelect;
  public values: Snowflake[];
  public channels: Collection<
    Snowflake,
    CacheTypeReducer<Cached, Channel, APIChannel, Channel | APIChannel, Channel | APIChannel>
  >;
  public inGuild(): this is ChannelSelectMenuInteraction<'raw' | 'cached'>;
  public inCachedGuild(): this is ChannelSelectMenuInteraction<'cached'>;
  public inRawGuild(): this is ChannelSelectMenuInteraction<'raw'>;
}

export type SelectMenuInteraction<Cached extends CacheType = CacheType> =
  | StringSelectMenuInteraction<Cached>
  | UserSelectMenuInteraction<Cached>
  | RoleSelectMenuInteraction<Cached>
  | MentionableSelectMenuInteraction<Cached>
  | ChannelSelectMenuInteraction<Cached>;

export type SelectMenuType = APISelectMenuComponent['type'];

export interface SeparatorComponentData extends BaseComponentData {
  spacing?: SeparatorSpacingSize;
  divider?: boolean;
}
export class SeparatorComponent extends Component<APISeparatorComponent> {
  private constructor(data: APISeparatorComponent);
  public get spacing(): SeparatorSpacingSize;
  public get divider(): boolean;
}

export interface ShardEventTypes {
  death: [process: ChildProcess | Worker];
  disconnect: [];
  error: [error: Error];
  message: [message: any];
  ready: [];
  reconnecting: [];
  resume: [];
  spawn: [process: ChildProcess | Worker];
}

export class Shard extends AsyncEventEmitter<ShardEventTypes> {
  private constructor(manager: ShardingManager, id: number);
  private _evals: Map<string, Promise<unknown>>;
  private _exitListener: (...args: any[]) => void;
  private _fetches: Map<string, Promise<unknown>>;
  private _handleExit(respawn?: boolean, timeout?: number): void;
  private _handleMessage(message: unknown): void;
  private incrementMaxListeners(emitter: Worker | ChildProcess): void;
  private decrementMaxListeners(emitter: Worker | ChildProcess): void;

  public args: string[];
  public execArgv: string[];
  public env: unknown;
  public id: number;
  public manager: ShardingManager;
  public process: ChildProcess | null;
  public ready: boolean;
  public silent: boolean;
  public worker: Worker | null;
  public eval(script: string): Promise<unknown>;
  public eval<Result>(fn: (client: Client) => Result): Promise<Result>;
  public eval<Result, Context>(
    fn: (client: Client<true>, context: Serialized<Context>) => Result,
    context: Context,
  ): Promise<Result>;
  public fetchClientValue(prop: string): Promise<unknown>;
  public kill(): void;
  public respawn(options?: { delay?: number; timeout?: number }): Promise<ChildProcess>;
  public send(message: unknown): Promise<Shard>;
  public spawn(timeout?: number): Promise<ChildProcess>;
}

export class ShardClientUtil {
  private constructor(client: Client<true>, mode: ShardingManagerMode);
  private _handleMessage(message: unknown): void;
  private _respond(type: string, message: unknown): void;
  private incrementMaxListeners(emitter: Worker | ChildProcess): void;
  private decrementMaxListeners(emitter: Worker | ChildProcess): void;

  public client: Client;
  public mode: ShardingManagerMode;
  public parentPort: MessagePort | null;
  public broadcastEval<Result>(fn: (client: Client) => Awaitable<Result>): Promise<Serialized<Result>[]>;
  public broadcastEval<Result>(
    fn: (client: Client) => Awaitable<Result>,
    options: { shard: number },
  ): Promise<Serialized<Result>>;
  public broadcastEval<Result, Context>(
    fn: (client: Client<true>, context: Serialized<Context>) => Awaitable<Result>,
    options: { context: Context },
  ): Promise<Serialized<Result>[]>;
  public broadcastEval<Result, Context>(
    fn: (client: Client<true>, context: Serialized<Context>) => Awaitable<Result>,
    options: { context: Context; shard: number },
  ): Promise<Serialized<Result>>;
  public fetchClientValues(prop: string): Promise<unknown[]>;
  public fetchClientValues(prop: string, shard: number): Promise<unknown>;
  public respawnAll(options?: MultipleShardRespawnOptions): Promise<void>;
  public send(message: unknown): Promise<void>;

  public static singleton(client: Client<true>, mode: ShardingManagerMode): ShardClientUtil;
  public static shardIdForGuildId(guildId: Snowflake, shardCount: number): number;
}

export interface ShardingManagerEventTypes {
  shardCreate: [shard: Shard];
}

export class ShardingManager extends AsyncEventEmitter<ShardingManagerEventTypes> {
  public constructor(file: string, options?: ShardingManagerOptions);
  private _performOnShards(method: string, args: readonly unknown[]): Promise<unknown[]>;
  private _performOnShards(method: string, args: readonly unknown[], shard: number): Promise<unknown>;

  public file: string;
  public respawn: boolean;
  public silent: boolean;
  public shardArgs: string[];
  public shards: Collection<number, Shard>;
  public token: string | null;
  public totalShards: number | 'auto';
  public shardList: number[] | 'auto';
  public broadcast(message: unknown): Promise<Shard[]>;
  public broadcastEval<Result>(fn: (client: Client) => Awaitable<Result>): Promise<Serialized<Result>[]>;
  public broadcastEval<Result>(
    fn: (client: Client) => Awaitable<Result>,
    options: { shard: number },
  ): Promise<Serialized<Result>>;
  public broadcastEval<Result, Context>(
    fn: (client: Client<true>, context: Serialized<Context>) => Awaitable<Result>,
    options: { context: Context },
  ): Promise<Serialized<Result>[]>;
  public broadcastEval<Result, Context>(
    fn: (client: Client<true>, context: Serialized<Context>) => Awaitable<Result>,
    options: { context: Context; shard: number },
  ): Promise<Serialized<Result>>;
  public createShard(id: number): Shard;
  public fetchClientValues(prop: string): Promise<unknown[]>;
  public fetchClientValues(prop: string, shard: number): Promise<unknown>;
  public respawnAll(options?: MultipleShardRespawnOptions): Promise<Collection<number, Shard>>;
  public spawn(options?: MultipleShardSpawnOptions): Promise<Collection<number, Shard>>;
}

export interface FetchRecommendedShardCountOptions {
  guildsPerShard?: number;
  multipleOf?: number;
}

export {
  DeconstructedSnowflake,
  SnowflakeGenerateOptions,
  DiscordSnowflake as SnowflakeUtil,
} from '@sapphire/snowflake';

export class SKU extends Base {
  private constructor(client: Client<true>, data: APISKU);
  public id: Snowflake;
  public type: SKUType;
  public applicationId: Snowflake;
  public name: string;
  public slug: string;
  public flags: Readonly<SKUFlagsBitField>;
}

export type SKUFlagsString = keyof typeof SKUFlags;

export class SKUFlagsBitField extends BitField<SKUFlagsString> {
  public static FLAGS: typeof SKUFlags;
  public static resolve(bit?: BitFieldResolvable<SKUFlagsString, number>): number;
}

export class Subscription extends Base {
  private constructor(client: Client<true>, data: APISubscription);
  public id: Snowflake;
  public userId: Snowflake;
  public skuIds: Snowflake[];
  public entitlementIds: Snowflake[];
  public renewalSkuIds: Snowflake[] | null;
  public currentPeriodStartTimestamp: number;
  public currentPeriodEndTimestamp: number;
  public status: SubscriptionStatus;
  public canceledTimestamp: number | null;
  public country: string | null;
  public get canceledAt(): Date | null;
  public get currentPeriodStartAt(): Date;
  public get currentPeriodEndAt(): Date;
}

export class StageChannel extends BaseGuildVoiceChannel {
  public get stageInstance(): StageInstance | null;
  public topic: string | null;
  public type: ChannelType.GuildStageVoice;
  public createStageInstance(options: StageInstanceCreateOptions): Promise<StageInstance>;
  public setTopic(topic: string): Promise<StageChannel>;
}

export class DirectoryChannel extends BaseChannel {
  public flags: Readonly<ChannelFlagsBitField>;
  public guild: InviteGuild;
  public guildId: Snowflake;
  public name: string;
  public toString(): ChannelMention;
}

export class StageInstance extends Base {
  private constructor(client: Client<true>, data: unknown, channel: StageChannel);
  public id: Snowflake;
  public guildId: Snowflake;
  public channelId: Snowflake;
  public topic: string;
  public privacyLevel: StageInstancePrivacyLevel;
  public guildScheduledEventId?: Snowflake;
  public get channel(): StageChannel | null;
  public get guild(): Guild | null;
  public get guildScheduledEvent(): GuildScheduledEvent | null;
  public edit(options: StageInstanceEditOptions): Promise<StageInstance>;
  public delete(): Promise<StageInstance>;
  public setTopic(topic: string): Promise<StageInstance>;
  public get createdTimestamp(): number;
  public get createdAt(): Date;
}

export class Sticker extends Base {
  private constructor(client: Client<true>, data: unknown);
  public get createdTimestamp(): number;
  public get createdAt(): Date;
  public available: boolean | null;
  public description: string | null;
  public format: StickerFormatType;
  public get guild(): Guild | null;
  public guildId: Snowflake | null;
  public id: Snowflake;
  public name: string;
  public packId: Snowflake | null;
  public get partial(): boolean;
  public sortValue: number | null;
  public tags: string | null;
  public type: StickerType | null;
  public user: User | null;
  public get url(): string;
  public fetch(): Promise<Sticker>;
  public fetchPack(): Promise<StickerPack | null>;
  public fetchUser(): Promise<User | null>;
  public edit(options?: GuildStickerEditOptions): Promise<Sticker>;
  public delete(reason?: string): Promise<Sticker>;
  public equals(other: Sticker | unknown): boolean;
}

export class StickerPack extends Base {
  private constructor(client: Client<true>, data: APIStickerPack);
  public get createdTimestamp(): number;
  public get createdAt(): Date;
  public bannerId: Snowflake | null;
  public get coverSticker(): Sticker | null;
  public coverStickerId: Snowflake | null;
  public description: string;
  public id: Snowflake;
  public name: string;
  public skuId: Snowflake;
  public stickers: Collection<Snowflake, Sticker>;
  public bannerURL(options?: ImageURLOptions): string | null;
}

export class Sweepers {
  public constructor(client: Client<true>, options: SweeperOptions);
  public readonly client: Client;
  public intervals: Record<SweeperKey, NodeJS.Timeout | null>;
  public options: SweeperOptions;

  public sweepApplicationCommands(
    filter: CollectionSweepFilter<
      SweeperDefinitions['applicationCommands'][0],
      SweeperDefinitions['applicationCommands'][1]
    >,
  ): number;
  public sweepAutoModerationRules(
    filter: CollectionSweepFilter<
      SweeperDefinitions['autoModerationRules'][0],
      SweeperDefinitions['autoModerationRules'][1]
    >,
  ): number;
  public sweepBans(filter: CollectionSweepFilter<SweeperDefinitions['bans'][0], SweeperDefinitions['bans'][1]>): number;
  public sweepEmojis(
    filter: CollectionSweepFilter<SweeperDefinitions['emojis'][0], SweeperDefinitions['emojis'][1]>,
  ): number;
  public sweepEntitlements(
    filter: CollectionSweepFilter<SweeperDefinitions['entitlements'][0], SweeperDefinitions['entitlements'][1]>,
  ): number;
  public sweepInvites(
    filter: CollectionSweepFilter<SweeperDefinitions['invites'][0], SweeperDefinitions['invites'][1]>,
  ): number;
  public sweepGuildMembers(
    filter: CollectionSweepFilter<SweeperDefinitions['guildMembers'][0], SweeperDefinitions['guildMembers'][1]>,
  ): number;
  public sweepMessages(
    filter: CollectionSweepFilter<SweeperDefinitions['messages'][0], SweeperDefinitions['messages'][1]>,
  ): number;
  public sweepPresences(
    filter: CollectionSweepFilter<SweeperDefinitions['presences'][0], SweeperDefinitions['presences'][1]>,
  ): number;
  public sweepReactions(
    filter: CollectionSweepFilter<SweeperDefinitions['reactions'][0], SweeperDefinitions['reactions'][1]>,
  ): number;
  public sweepStageInstances(
    filter: CollectionSweepFilter<SweeperDefinitions['stageInstances'][0], SweeperDefinitions['stageInstances'][1]>,
  ): number;
  public sweepStickers(
    filter: CollectionSweepFilter<SweeperDefinitions['stickers'][0], SweeperDefinitions['stickers'][1]>,
  ): number;
  public sweepThreadMembers(
    filter: CollectionSweepFilter<SweeperDefinitions['threadMembers'][0], SweeperDefinitions['threadMembers'][1]>,
  ): number;
  public sweepThreads(
    filter: CollectionSweepFilter<SweeperDefinitions['threads'][0], SweeperDefinitions['threads'][1]>,
  ): number;
  public sweepUsers(
    filter: CollectionSweepFilter<SweeperDefinitions['users'][0], SweeperDefinitions['users'][1]>,
  ): number;
  public sweepVoiceStates(
    filter: CollectionSweepFilter<SweeperDefinitions['voiceStates'][0], SweeperDefinitions['voiceStates'][1]>,
  ): number;

  public static archivedThreadSweepFilter(
    lifetime?: number,
  ): GlobalSweepFilter<SweeperDefinitions['threads'][0], SweeperDefinitions['threads'][1]>;
  public static expiredInviteSweepFilter(
    lifetime?: number,
  ): GlobalSweepFilter<SweeperDefinitions['invites'][0], SweeperDefinitions['invites'][1]>;
  public static filterByLifetime<Key, Value>(
    options?: LifetimeFilterOptions<Key, Value>,
  ): GlobalSweepFilter<Key, Value>;
  public static outdatedMessageSweepFilter(
    lifetime?: number,
  ): GlobalSweepFilter<SweeperDefinitions['messages'][0], SweeperDefinitions['messages'][1]>;
}

export type SystemChannelFlagsString = keyof typeof GuildSystemChannelFlags;

export class SystemChannelFlagsBitField extends BitField<SystemChannelFlagsString> {
  public static Flags: typeof GuildSystemChannelFlags;
  public static resolve(bit?: BitFieldResolvable<SystemChannelFlagsString, number>): number;
}

export class Team extends Base {
  private constructor(client: Client<true>, data: APITeam);
  public id: Snowflake;
  public name: string;
  public icon: string | null;
  public ownerId: Snowflake | null;
  public members: Collection<Snowflake, TeamMember>;
  public get owner(): TeamMember | null;
  public get createdAt(): Date;
  public get createdTimestamp(): number;

  public iconURL(options?: ImageURLOptions): string | null;
  public toJSON(): unknown;
  public toString(): string;
}

export class TeamMember extends Base {
  private constructor(team: Team, data: APITeamMember);
  public team: Team;
  public get id(): Snowflake;
  public membershipState: TeamMemberMembershipState;
  public user: User;
  public role: TeamMemberRole;

  public toString(): UserMention;
}

export class TextChannel extends BaseGuildTextChannel {
  public rateLimitPerUser: number;
  public threads: GuildTextThreadManager<AllowedThreadTypeForTextChannel>;
  public type: ChannelType.GuildText;
}

export interface TextDisplayComponentData extends BaseComponentData {
  content: string;
}

export class TextDisplayComponent extends Component<APITextDisplayComponent> {
  private constructor(data: APITextDisplayComponent);
  public get content(): string;
}

export type ForumThreadChannel = PublicThreadChannel<true>;
export type TextThreadChannel = PublicThreadChannel<false> | PrivateThreadChannel;
export type AnyThreadChannel = TextThreadChannel | ForumThreadChannel;

export interface PublicThreadChannel<Forum extends boolean = boolean> extends ThreadChannel<Forum> {
  type: ChannelType.PublicThread | ChannelType.AnnouncementThread;
}

export interface PrivateThreadChannel extends ThreadChannel<false> {
  get createdTimestamp(): number;
  get createdAt(): Date;
  type: ChannelType.PrivateThread;
}

// tslint:disable-next-line no-empty-interface
export interface ThreadChannel<ThreadOnly extends boolean = boolean>
  extends Omit<TextBasedChannelFields<true>, 'fetchWebhooks' | 'createWebhook' | 'setNSFW'> {}
export class ThreadChannel<ThreadOnly extends boolean = boolean> extends BaseChannel {
  private constructor(guild: Guild, data?: RawThreadChannelData, client?: Client<true>);
  public archived: boolean | null;
  public get archivedAt(): Date | null;
  public archiveTimestamp: number | null;
  public get createdAt(): Date | null;
  private _createdTimestamp: number | null;
  public get createdTimestamp(): number | null;
  public autoArchiveDuration: ThreadAutoArchiveDuration | null;
  public get editable(): boolean;
  public flags: Readonly<ChannelFlagsBitField>;
  public guild: Guild;
  public guildId: Snowflake;
  public get guildMembers(): Collection<Snowflake, GuildMember>;
  public invitable: boolean | null;
  public get joinable(): boolean;
  public get joined(): boolean;
  public locked: boolean | null;
  public get manageable(): boolean;
  public get viewable(): boolean;
  public get sendable(): boolean;
  public memberCount: number | null;
  public messageCount: number | null;
  public appliedTags: Snowflake[];
  public totalMessageSent: number | null;
  public members: ThreadMemberManager;
  public name: string;
  public ownerId: Snowflake;
  public get parent(): If<ThreadOnly, ForumChannel | MediaChannel, TextChannel | AnnouncementChannel> | null;
  public parentId: Snowflake | null;
  public rateLimitPerUser: number | null;
  public type: ThreadChannelType;
  public get unarchivable(): boolean;
  public delete(reason?: string): Promise<this>;
  public edit(options: ThreadEditOptions): Promise<this>;
  public join(): Promise<this>;
  public leave(): Promise<this>;
  public permissionsFor(memberOrRole: GuildMember | Role, checkAdmin?: boolean): Readonly<PermissionsBitField>;
  public permissionsFor(
    memberOrRole: UserResolvable | RoleResolvable,
    checkAdmin?: boolean,
  ): Readonly<PermissionsBitField> | null;
  public fetchOwner(options?: FetchThreadOwnerOptions): Promise<ThreadMember>;
  public fetchStarterMessage(options?: BaseFetchOptions): Promise<Message<true> | null>;
  public setArchived(archived?: boolean, reason?: string): Promise<this>;
  public setAutoArchiveDuration(autoArchiveDuration: ThreadAutoArchiveDuration, reason?: string): Promise<this>;
  public setInvitable(invitable?: boolean, reason?: string): Promise<this>;
  public setLocked(locked?: boolean, reason?: string): Promise<this>;
  public setName(name: string, reason?: string): Promise<this>;
  // The following 3 methods can only be run on forum threads.
  public setAppliedTags(appliedTags: readonly Snowflake[], reason?: string): Promise<If<ThreadOnly, this, never>>;
  public pin(reason?: string): Promise<If<ThreadOnly, this, never>>;
  public unpin(reason?: string): Promise<If<ThreadOnly, this, never>>;
  public toString(): ChannelMention;
}

export class ThreadMember<HasMemberData extends boolean = boolean> extends Base {
  private constructor(thread: ThreadChannel, data: APIThreadMember, extra?: unknown);
  public flags: ThreadMemberFlagsBitField;
  private member: If<HasMemberData, GuildMember>;
  public get guildMember(): HasMemberData extends true ? GuildMember : GuildMember | null;
  public id: Snowflake;
  public get joinedAt(): Date | null;
  public joinedTimestamp: number | null;
  public get manageable(): boolean;
  public thread: AnyThreadChannel;
  public get user(): User | null;
  public get partial(): false;
  public remove(): Promise<ThreadMember>;
}

export type ThreadMemberFlagsString = keyof typeof ThreadMemberFlags;

export class ThreadMemberFlagsBitField extends BitField<ThreadMemberFlagsString> {
  public static Flags: typeof ThreadMemberFlags;
  public static resolve(bit?: BitFieldResolvable<ThreadMemberFlagsString, number>): number;
}

export interface ThumbnailComponentData extends BaseComponentData {
  media: UnfurledMediaItemData;
  description?: string;
  spoiler?: boolean;
}

export class ThumbnailComponent extends Component<APIThumbnailComponent> {
  private constructor(data: APIThumbnailComponent);
  public readonly media: UnfurledMediaItem;
  public get description(): string | null;
  public get spoiler(): boolean;
}

export class Typing extends Base {
  private constructor(channel: TextBasedChannel, user: PartialUser, data?: GatewayTypingStartDispatchData);
  public channel: TextBasedChannel;
  public user: User | PartialUser;
  public startedTimestamp: number;
  public get startedAt(): Date;
  public get guild(): Guild | null;
  public get member(): GuildMember | null;
  public inGuild(): this is this & {
    channel: TextChannel | AnnouncementChannel | ThreadChannel;
    get guild(): Guild;
  };
}

export interface AvatarDecorationData {
  asset: string;
  skuId: Snowflake;
}

export interface UnfurledMediaItemData {
  url: string;
}

export class UnfurledMediaItem {
  private constructor(data: APIUnfurledMediaItem);
  public readonly data: APIUnfurledMediaItem;
  public get url(): string;
}

// tslint:disable-next-line no-empty-interface
export interface User extends PartialTextBasedChannelFields<false> {}
export class User extends Base {
  protected constructor(client: Client<true>, data: unknown);
  private _equals(user: APIUser): boolean;

  public accentColor: number | null | undefined;
  public avatar: string | null;
  public avatarDecorationData: AvatarDecorationData | null;
  public banner: string | null | undefined;
  public bot: boolean;
  public get createdAt(): Date;
  public get createdTimestamp(): number;
  public discriminator: string;
  public get displayName(): string;
  public get defaultAvatarURL(): string;
  public get dmChannel(): DMChannel | null;
  public flags: Readonly<UserFlagsBitField> | null;
  public globalName: string | null;
  public get hexAccentColor(): HexColorString | null | undefined;
  public id: Snowflake;
  public get partial(): false;
  public system: boolean;
  public get tag(): string;
  public username: string;
  public avatarURL(options?: ImageURLOptions): string | null;
  public avatarDecorationURL(options?: BaseImageURLOptions): string | null;
  public bannerURL(options?: ImageURLOptions): string | null | undefined;
  public createDM(force?: boolean): Promise<DMChannel>;
  public deleteDM(): Promise<DMChannel>;
  public displayAvatarURL(options?: ImageURLOptions): string;
  public equals(user: User): boolean;
  public fetch(force?: boolean): Promise<User>;
  public toString(): UserMention;
}

export class UserContextMenuCommandInteraction<
  Cached extends CacheType = CacheType,
> extends ContextMenuCommandInteraction<Cached> {
  public commandType: ApplicationCommandType.User;
  public options: Omit<
    CommandInteractionOptionResolver<Cached>,
    | 'getMessage'
    | 'getFocused'
    | 'getMentionable'
    | 'getRole'
    | 'getNumber'
    | 'getAttachment'
    | 'getInteger'
    | 'getString'
    | 'getChannel'
    | 'getBoolean'
    | 'getSubcommandGroup'
    | 'getSubcommand'
  >;
  public get targetUser(): User;
  public get targetMember(): CacheTypeReducer<Cached, GuildMember, APIInteractionGuildMember> | null;
  public inGuild(): this is UserContextMenuCommandInteraction<'raw' | 'cached'>;
  public inCachedGuild(): this is UserContextMenuCommandInteraction<'cached'>;
  public inRawGuild(): this is UserContextMenuCommandInteraction<'raw'>;
}

export type UserFlagsString = keyof typeof UserFlags;

export class UserFlagsBitField extends BitField<UserFlagsString> {
  public static Flags: typeof UserFlags;
  public static resolve(bit?: BitFieldResolvable<UserFlagsString, number>): number;
}

export function cleanCodeBlockContent(text: string): string;
export function cleanContent(str: string, channel: TextBasedChannel): string;
export function discordSort<Key, Value extends { rawPosition: number; id: Snowflake }>(
  collection: ReadonlyCollection<Key, Value>,
): Collection<Key, Value>;
export function fetchRecommendedShardCount(token: string, options?: FetchRecommendedShardCountOptions): Promise<number>;
export function flatten(obj: unknown, ...props: Record<string, boolean | string>[]): unknown;
export function parseEmoji(text: string): PartialEmoji | null;
export function parseWebhookURL(url: string): WebhookClientDataIdWithToken | null;
export function resolveColor(color: ColorResolvable): number;
export function resolveSKUId(resolvable: SKUResolvable): Snowflake | null;
export function verifyString(data: string, error?: typeof Error, errorMessage?: string, allowEmpty?: boolean): string;

export type ComponentData =
  | MessageActionRowComponentData
  | ModalActionRowComponentData
  | ComponentInContainerData
  | ContainerComponentData
  | ThumbnailComponentData;

export interface SendSoundboardSoundOptions {
  soundId: Snowflake;
  guildId?: Snowflake;
}

export class VoiceChannel extends BaseGuildVoiceChannel {
  public get speakable(): boolean;
  public type: ChannelType.GuildVoice;
  public sendSoundboardSound(sound: SoundboardSound | SendSoundboardSoundOptions): Promise<void>;
}

export class VoiceChannelEffect {
  private constructor(data: GatewayVoiceChannelEffectSendDispatchData, guild: Guild);
  public guild: Guild;
  public channelId: Snowflake;
  public userId: Snowflake;
  public emoji: Emoji | null;
  public animationType: VoiceChannelEffectSendAnimationType | null;
  public animationId: number | null;
  public soundId: Snowflake | number | null;
  public soundVolume: number | null;
  public get channel(): VoiceChannel | null;
  public get soundboardSound(): GuildSoundboardSound | null;
}

export class VoiceRegion {
  private constructor(data: APIVoiceRegion);
  public custom: boolean;
  public deprecated: boolean;
  public id: string;
  public name: string;
  public optimal: boolean;
  public toJSON(): unknown;
}

export class VoiceState extends Base {
  private constructor(guild: Guild, data: unknown);
  public get channel(): VoiceBasedChannel | null;
  public channelId: Snowflake | null;
  public get deaf(): boolean | null;
  public guild: Guild;
  public id: Snowflake;
  public get member(): GuildMember | null;
  public get mute(): boolean | null;
  public selfDeaf: boolean | null;
  public selfMute: boolean | null;
  public serverDeaf: boolean | null;
  public serverMute: boolean | null;
  public sessionId: string | null;
  public streaming: boolean | null;
  public selfVideo: boolean | null;
  public suppress: boolean | null;
  public requestToSpeakTimestamp: number | null;

  public setDeaf(deaf?: boolean, reason?: string): Promise<GuildMember>;
  public setMute(mute?: boolean, reason?: string): Promise<GuildMember>;
  public disconnect(reason?: string): Promise<GuildMember>;
  public setChannel(channel: GuildVoiceChannelResolvable | null, reason?: string): Promise<GuildMember>;
  public setRequestToSpeak(request?: boolean): Promise<this>;
  public setSuppressed(suppressed?: boolean): Promise<this>;
  public edit(options: VoiceStateEditOptions): Promise<this>;
  public fetch(force?: boolean): Promise<VoiceState>;
}

// tslint:disable-next-line no-empty-interface
export interface Webhook<Type extends WebhookType = WebhookType> extends WebhookFields {}
export class Webhook<Type extends WebhookType = WebhookType> {
  private constructor(client: Client<true>, data?: unknown);
  public avatar: string | null;
  public avatarURL(options?: ImageURLOptions): string | null;
  public channelId: Snowflake;
  public readonly client: Client;
  public guildId: Snowflake;
  public name: string;
  public owner: Type extends WebhookType.Incoming ? User | APIUser | null : User | APIUser;
  public sourceGuild: Type extends WebhookType.ChannelFollower ? Guild | APIPartialGuild : null;
  public sourceChannel: Type extends WebhookType.ChannelFollower ? AnnouncementChannel | APIPartialChannel : null;
  public token: Type extends WebhookType.Incoming
    ? string
    : Type extends WebhookType.ChannelFollower
      ? null
      : string | null;
  public type: Type;
  public applicationId: Type extends WebhookType.Application ? Snowflake : null;
  public get channel():
    | TextChannel
    | VoiceChannel
    | AnnouncementChannel
    | StageChannel
    | ForumChannel
    | MediaChannel
    | null;
  public isUserCreated(): this is Webhook<WebhookType.Incoming> & {
    owner: User | APIUser;
  };
  public isApplicationCreated(): this is Webhook<WebhookType.Application>;
  public isIncoming(): this is Webhook<WebhookType.Incoming>;
  public isChannelFollower(): this is Webhook<WebhookType.ChannelFollower>;

  public editMessage(
    message: MessageResolvable,
    options: string | MessagePayload | WebhookMessageEditOptions,
  ): Promise<Message>;
  public fetchMessage(message: Snowflake, options?: WebhookFetchMessageOptions): Promise<Message>;
  public send(options: string | MessagePayload | WebhookMessageCreateOptions): Promise<Message>;
}

// tslint:disable-next-line no-empty-interface
export interface WebhookClient extends WebhookFields, BaseClient<{}> {}
export class WebhookClient extends BaseClient<{}> {
  public constructor(data: WebhookClientData, options?: WebhookClientOptions);
  public readonly client: this;
  public options: WebhookClientOptions;
  public token: string;
  public editMessage(
    message: MessageResolvable,
    options: string | MessagePayload | WebhookMessageEditOptions,
  ): Promise<APIMessage>;
  public fetchMessage(message: Snowflake, options?: WebhookFetchMessageOptions): Promise<APIMessage>;
  public send(options: string | MessagePayload | WebhookMessageCreateOptions): Promise<APIMessage>;
}

export class Widget extends Base {
  private constructor(client: Client<true>, data: APIGuildWidget);
  private _patch(data: APIGuildWidget): void;
  public fetch(): Promise<Widget>;
  public imageURL(style?: GuildWidgetStyle): string;
  public id: Snowflake;
  public name: string;
  public instantInvite?: string;
  public channels: Collection<Snowflake, WidgetChannel>;
  public members: Collection<string, WidgetMember>;
  public presenceCount: number;
}

export class WidgetMember extends Base {
  private constructor(client: Client<true>, data: APIGuildWidgetMember);
  public id: string;
  public username: string;
  public discriminator: string;
  public avatar: string | null;
  public status: PresenceStatus;
  public deaf: boolean | null;
  public mute: boolean | null;
  public selfDeaf: boolean | null;
  public selfMute: boolean | null;
  public suppress: boolean | null;
  public channelId: Snowflake | null;
  public avatarURL: string;
  public activity: WidgetActivity | null;
}

export type SoundboardSoundResolvable = SoundboardSound | Snowflake | string;

export class SoundboardSound extends Base {
  private constructor(client: Client<true>, data: APISoundboardSound);
  public name: string;
  public soundId: Snowflake | string;
  public volume: number;
  private _emoji: Omit<APIEmoji, 'animated'> | null;
  public guildId: Snowflake | null;
  public available: boolean;
  public user: User | null;
  public get createdAt(): Date;
  public get createdTimestamp(): number;
  public get emoji(): Emoji | null;
  public get guild(): Guild | null;
  public get url(): string;
  public edit(options?: GuildSoundboardSoundEditOptions): Promise<GuildSoundboardSound>;
  public delete(reason?: string): Promise<GuildSoundboardSound>;
  public equals(other: SoundboardSound | APISoundboardSound): boolean;
}

export type DefaultSoundboardSound = SoundboardSound & { get guild(): null; guildId: null; soundId: string };
export type GuildSoundboardSound = SoundboardSound & { get guild(): Guild; guildId: Snowflake; soundId: Snowflake };

export class WelcomeChannel extends Base {
  private constructor(guild: Guild, data: APIGuildWelcomeScreenChannel);
  private _emoji: Omit<APIEmoji, 'animated'>;
  public channelId: Snowflake;
  public guild: Guild | InviteGuild;
  public description: string;
  public get channel(): TextChannel | AnnouncementChannel | ForumChannel | MediaChannel | null;
  public get emoji(): GuildEmoji | Emoji;
}

export class WelcomeScreen extends Base {
  private constructor(guild: Guild, data: APIGuildWelcomeScreen);
  public get enabled(): boolean;
  public guild: Guild | InviteGuild;
  public description: string | null;
  public welcomeChannels: Collection<Snowflake, WelcomeChannel>;
}

//#endregion

//#region Constants

export type NonSystemMessageType =
  | MessageType.Default
  | MessageType.Reply
  | MessageType.ChatInputCommand
  | MessageType.ContextMenuCommand;

export type UndeletableMessageType =
  | MessageType.RecipientAdd
  | MessageType.RecipientRemove
  | MessageType.Call
  | MessageType.ChannelNameChange
  | MessageType.ChannelIconChange
  | MessageType.ThreadStarterMessage;

export const Constants: {
  MaxBulkDeletableMessageAge: 1_209_600_000;
  SweeperKeys: SweeperKey[];
  NonSystemMessageTypes: NonSystemMessageType[];
  TextBasedChannelTypes: TextBasedChannelTypes[];
  SendableChannels: SendableChannelTypes[];
  GuildTextBasedChannelTypes: GuildTextBasedChannelTypes[];
  ThreadChannelTypes: ThreadChannelType[];
  VoiceBasedChannelTypes: VoiceBasedChannelTypes[];
  SelectMenuTypes: SelectMenuType[];
  UndeletableMessageTypes: UndeletableMessageType[];
  StickerFormatExtensionMap: Record<StickerFormatType, ImageFormat>;
};

export const version: string;

//#endregion

//#region Errors
export enum DiscordjsErrorCodes {
  ClientInvalidOption = 'ClientInvalidOption',
  ClientInvalidProvidedShards = 'ClientInvalidProvidedShards',
  ClientMissingIntents = 'ClientMissingIntents',
  ClientNotReady = 'ClientNotReady',

  TokenInvalid = 'TokenInvalid',
  TokenMissing = 'TokenMissing',
  ApplicationCommandPermissionsTokenMissing = 'ApplicationCommandPermissionsTokenMissing',

  BitFieldInvalid = 'BitFieldInvalid',

  ShardingNoShards = 'ShardingNoShards',
  ShardingInProcess = 'ShardingInProcess',
  ShardingInvalidEvalBroadcast = 'ShardingInvalidEvalBroadcast',
  ShardingShardNotFound = 'ShardingShardNotFound',
  ShardingAlreadySpawned = 'ShardingAlreadySpawned',
  ShardingProcessExists = 'ShardingProcessExists',
  ShardingWorkerExists = 'ShardingWorkerExists',
  ShardingReadyTimeout = 'ShardingReadyTimeout',
  ShardingReadyDisconnected = 'ShardingReadyDisconnected',
  ShardingReadyDied = 'ShardingReadyDied',
  ShardingNoChildExists = 'ShardingNoChildExists',
  ShardingShardMiscalculation = 'ShardingShardMiscalculation',

  ColorRange = 'ColorRange',
  ColorConvert = 'ColorConvert',

  InviteOptionsMissingChannel = 'InviteOptionsMissingChannel',

  InteractionCollectorError = 'InteractionCollectorError',

  FileNotFound = 'FileNotFound',

  UserNoDMChannel = 'UserNoDMChannel',

  VoiceNotStageChannel = 'VoiceNotStageChannel',

  VoiceStateNotOwn = 'VoiceStateNotOwn',
  VoiceStateInvalidType = 'VoiceStateInvalidType',

  ReqResourceType = 'ReqResourceType',

  MessageBulkDeleteType = 'MessageBulkDeleteType',
  MessageContentType = 'MessageContentType',
  MessageNonceRequired = 'MessageNonceRequired',
  MessageNonceType = 'MessageNonceType',

  BanResolveId = 'BanResolveId',
  FetchBanResolveId = 'FetchBanResolveId',

  PruneDaysType = 'PruneDaysType',

  GuildChannelResolve = 'GuildChannelResolve',
  GuildVoiceChannelResolve = 'GuildVoiceChannelResolve',
  GuildChannelOrphan = 'GuildChannelOrphan',
  GuildChannelUnowned = 'GuildChannelUnowned',
  GuildOwned = 'GuildOwned',
  GuildMembersTimeout = 'GuildMembersTimeout',
  GuildSoundboardSoundsTimeout = 'GuildSoundboardSoundsTimeout',
  GuildUncachedMe = 'GuildUncachedMe',
  ChannelNotCached = 'ChannelNotCached',
  StageChannelResolve = 'StageChannelResolve',
  GuildScheduledEventResolve = 'GuildScheduledEventResolve',
  FetchOwnerId = 'FetchOwnerId',

  InvalidType = 'InvalidType',
  InvalidElement = 'InvalidElement',

  MessageThreadParent = 'MessageThreadParent',
  MessageExistingThread = 'MessageExistingThread',
  ThreadInvitableType = 'ThreadInvitableType',

  WebhookMessage = 'WebhookMessage',
  WebhookTokenUnavailable = 'WebhookTokenUnavailable',
  WebhookURLInvalid = 'WebhookURLInvalid',
  WebhookApplication = 'WebhookApplication',
  MessageReferenceMissing = 'MessageReferenceMissing',

  EmojiType = 'EmojiType',
  EmojiManaged = 'EmojiManaged',
  MissingManageGuildExpressionsPermission = 'MissingManageGuildExpressionsPermission',

  NotGuildSoundboardSound = 'NotGuildSoundboardSound',
  NotGuildSticker = 'NotGuildSticker',

  ReactionResolveUser = 'ReactionResolveUser',

  InviteResolveCode = 'InviteResolveCode',

  InviteNotFound = 'InviteNotFound',

  DeleteGroupDMChannel = 'DeleteGroupDMChannel',
  FetchGroupDMChannel = 'FetchGroupDMChannel',

  MemberFetchNonceLength = 'MemberFetchNonceLength',

  GlobalCommandPermissions = 'GlobalCommandPermissions',
  GuildUncachedEntityResolve = 'GuildUncachedEntityResolve',

  InteractionAlreadyReplied = 'InteractionAlreadyReplied',
  InteractionNotReplied = 'InteractionNotReplied',

  CommandInteractionOptionNotFound = 'CommandInteractionOptionNotFound',
  CommandInteractionOptionType = 'CommandInteractionOptionType',
  CommandInteractionOptionEmpty = 'CommandInteractionOptionEmpty',
  CommandInteractionOptionNoSubcommand = 'CommandInteractionOptionNoSubcommand',
  CommandInteractionOptionNoSubcommandGroup = 'CommandInteractionOptionNoSubcommandGroup',
  AutocompleteInteractionOptionNoFocusedOption = 'AutocompleteInteractionOptionNoFocusedOption',

  ModalSubmitInteractionFieldNotFound = 'ModalSubmitInteractionFieldNotFound',
  ModalSubmitInteractionFieldType = 'ModalSubmitInteractionFieldType',

  InvalidMissingScopes = 'InvalidMissingScopes',
  InvalidScopesWithPermissions = 'InvalidScopesWithPermissions',

  NotImplemented = 'NotImplemented',

  SweepFilterReturn = 'SweepFilterReturn',

  GuildForumMessageRequired = 'GuildForumMessageRequired',

  EntitlementCreateInvalidOwner = 'EntitlementCreateInvalidOwner',

  BulkBanUsersOptionEmpty = 'BulkBanUsersOptionEmpty',

  PollAlreadyExpired = 'PollAlreadyExpired',
}

export class DiscordjsError extends Error {
  private constructor(code: DiscordjsErrorCodes, ...args: unknown[]);
  public readonly code: DiscordjsErrorCodes;
  public get name(): `Error [${DiscordjsErrorCodes}]`;
}

export class DiscordjsTypeError extends TypeError {
  private constructor(code: DiscordjsErrorCodes, ...args: unknown[]);
  public readonly code: DiscordjsErrorCodes;
  public get name(): `TypeError [${DiscordjsErrorCodes}]`;
}

export class DiscordjsRangeError extends RangeError {
  private constructor(code: DiscordjsErrorCodes, ...args: unknown[]);
  public readonly code: DiscordjsErrorCodes;
  public get name(): `RangeError [${DiscordjsErrorCodes}]`;
}

//#endregion

//#region Managers

export abstract class BaseManager {
  protected constructor(client: Client);
  public readonly client: Client;
}

export abstract class DataManager<Key, Holds, Resolvable> extends BaseManager {
  protected constructor(client: Client<true>, holds: Constructable<Holds>);
  public readonly holds: Constructable<Holds>;
  public get cache(): Collection<Key, Holds>;
  public resolve(resolvable: Holds): Holds;
  public resolve(resolvable: Resolvable): Holds | null;
  public resolveId(resolvable: Key | Holds): Key;
  public resolveId(resolvable: Resolvable): Key | null;
  public valueOf(): Collection<Key, Holds>;
}

export abstract class CachedManager<Key, Holds, Resolvable> extends DataManager<Key, Holds, Resolvable> {
  protected constructor(client: Client<true>, holds: Constructable<Holds>, iterable?: Iterable<Holds>);
  private readonly _cache: Collection<Key, Holds>;
  private _add(data: unknown, cache?: boolean, { id, extras }?: { id: Key; extras: unknown[] }): Holds;
}

export type ApplicationCommandDataResolvable =
  | ApplicationCommandData
  | RESTPostAPIApplicationCommandsJSONBody
  | JSONEncodable<RESTPostAPIApplicationCommandsJSONBody>;

export class ApplicationCommandManager<
  ApplicationCommandScope = ApplicationCommand<{ guild: GuildResolvable }>,
  PermissionsOptionsExtras = { guild: GuildResolvable },
  PermissionsGuildType = null,
> extends CachedManager<Snowflake, ApplicationCommandScope, ApplicationCommandResolvable> {
  protected constructor(client: Client<true>, iterable?: Iterable<unknown>);
  public permissions: ApplicationCommandPermissionsManager<
    { command?: ApplicationCommandResolvable } & PermissionsOptionsExtras,
    { command: ApplicationCommandResolvable } & PermissionsOptionsExtras,
    PermissionsGuildType,
    null
  >;
  private commandPath({ id, guildId }: { id?: Snowflake; guildId?: Snowflake }): string;
  public create(command: ApplicationCommandDataResolvable, guildId?: Snowflake): Promise<ApplicationCommandScope>;
  public delete(command: ApplicationCommandResolvable, guildId?: Snowflake): Promise<ApplicationCommandScope | null>;
  public edit(
    command: ApplicationCommandResolvable,
    data: Partial<ApplicationCommandDataResolvable>,
  ): Promise<ApplicationCommandScope>;
  public edit(
    command: ApplicationCommandResolvable,
    data: Partial<ApplicationCommandDataResolvable>,
    guildId: Snowflake,
  ): Promise<ApplicationCommand>;
  public fetch(
    options: Snowflake | (Omit<FetchApplicationCommandOptions, 'guildId'> & { id: Snowflake }),
  ): Promise<ApplicationCommandScope>;
  public fetch(
    options: FetchApplicationCommandOptions & { id: Snowflake; guildId: Snowflake },
  ): Promise<ApplicationCommand>;
  public fetch(
    options?: Omit<FetchApplicationCommandOptions, 'id'>,
  ): Promise<Collection<Snowflake, ApplicationCommandScope>>;
  public set(
    commands: readonly ApplicationCommandDataResolvable[],
  ): Promise<Collection<Snowflake, ApplicationCommandScope>>;
  public set(
    commands: readonly ApplicationCommandDataResolvable[],
    guildId: Snowflake,
  ): Promise<Collection<Snowflake, ApplicationCommand>>;
  private static transformCommand(command: ApplicationCommandDataResolvable): RESTPostAPIApplicationCommandsJSONBody;
}

export class ApplicationCommandPermissionsManager<
  BaseOptions,
  FetchSingleOptions,
  GuildType,
  CommandIdType,
> extends BaseManager {
  private constructor(manager: ApplicationCommandManager | GuildApplicationCommandManager | ApplicationCommand);
  private manager: ApplicationCommandManager | GuildApplicationCommandManager | ApplicationCommand;

  public commandId: CommandIdType;
  public guild: GuildType;
  public guildId: Snowflake | null;
  public add(
    options: FetchSingleOptions & EditApplicationCommandPermissionsMixin,
  ): Promise<ApplicationCommandPermissions[]>;
  public has(
    options: FetchSingleOptions & {
      permissionId: ApplicationCommandPermissionIdResolvable;
      permissionType?: ApplicationCommandPermissionType;
    },
  ): Promise<boolean>;
  public fetch(options: FetchSingleOptions): Promise<ApplicationCommandPermissions[]>;
  public fetch(options: BaseOptions): Promise<Collection<Snowflake, ApplicationCommandPermissions[]>>;
  public remove(
    options:
      | (FetchSingleOptions & {
          token: string;
          channels?: readonly (GuildChannelResolvable | ChannelPermissionConstant)[];
          roles?: readonly (RoleResolvable | RolePermissionConstant)[];
          users: readonly UserResolvable[];
        })
      | (FetchSingleOptions & {
          token: string;
          channels?: readonly (GuildChannelResolvable | ChannelPermissionConstant)[];
          roles: readonly (RoleResolvable | RolePermissionConstant)[];
          users?: readonly UserResolvable[];
        })
      | (FetchSingleOptions & {
          token: string;
          channels: readonly (GuildChannelResolvable | ChannelPermissionConstant)[];
          roles?: readonly (RoleResolvable | RolePermissionConstant)[];
          users?: readonly UserResolvable[];
        }),
  ): Promise<ApplicationCommandPermissions[]>;
  public set(
    options: FetchSingleOptions & EditApplicationCommandPermissionsMixin,
  ): Promise<ApplicationCommandPermissions[]>;
  private permissionsPath(guildId: Snowflake, commandId?: Snowflake): string;
}

export class AutoModerationRuleManager extends CachedManager<
  Snowflake,
  AutoModerationRule,
  AutoModerationRuleResolvable
> {
  private constructor(guild: Guild, iterable: unknown);
  public guild: Guild;
  public create(options: AutoModerationRuleCreateOptions): Promise<AutoModerationRule>;
  public edit(
    autoModerationRule: AutoModerationRuleResolvable,
    options: AutoModerationRuleEditOptions,
  ): Promise<AutoModerationRule>;
  public fetch(options: AutoModerationRuleResolvable | FetchAutoModerationRuleOptions): Promise<AutoModerationRule>;
  public fetch(options?: FetchAutoModerationRulesOptions): Promise<Collection<Snowflake, AutoModerationRule>>;
  public delete(autoModerationRule: AutoModerationRuleResolvable, reason?: string): Promise<void>;
}

export class CategoryChannelChildManager extends DataManager<Snowflake, CategoryChildChannel, GuildChannelResolvable> {
  private constructor(channel: CategoryChannel);

  public channel: CategoryChannel;
  public get guild(): Guild;
  public create<Type extends CategoryChannelChildTypes>(
    options: CategoryCreateChannelOptions & { type: Type },
  ): Promise<MappedChannelCategoryTypes[Type]>;
  public create(options: CategoryCreateChannelOptions): Promise<TextChannel>;
}

export class ChannelManager extends CachedManager<Snowflake, Channel, ChannelResolvable> {
  private constructor(client: Client<true>, iterable: Iterable<RawChannelData>);
  public createMessage(
    channel: Exclude<TextBasedChannelResolvable, PartialGroupDMChannel>,
    options: string | MessagePayload | MessageCreateOptions,
  ): Promise<OmitPartialGroupDMChannel<Message>>;
  public fetch(id: Snowflake, options?: FetchChannelOptions): Promise<Channel | null>;
}

export type EntitlementResolvable = Snowflake | Entitlement;
export type SKUResolvable = Snowflake | SKU;
export type SubscriptionResolvable = Snowflake | Subscription;

export interface GuildEntitlementCreateOptions {
  sku: SKUResolvable;
  guild: GuildResolvable;
}

export interface UserEntitlementCreateOptions {
  sku: SKUResolvable;
  user: UserResolvable;
}

export interface FetchEntitlementOptions extends BaseFetchOptions {
  entitlement: EntitlementResolvable;
}

export interface FetchEntitlementsOptions {
  limit?: number;
  guild?: GuildResolvable;
  user?: UserResolvable;
  skus?: readonly SKUResolvable[];
  excludeEnded?: boolean;
  excludeDeleted?: boolean;
  cache?: boolean;
  before?: Snowflake;
  after?: Snowflake;
}

export class EntitlementManager extends CachedManager<Snowflake, Entitlement, EntitlementResolvable> {
  private constructor(client: Client<true>, iterable: Iterable<APIEntitlement>);
  public fetch(options: EntitlementResolvable | FetchEntitlementOptions): Promise<Entitlement>;
  public fetch(options?: FetchEntitlementsOptions): Promise<Collection<Snowflake, Entitlement>>;
  public createTest(options: GuildEntitlementCreateOptions | UserEntitlementCreateOptions): Promise<Entitlement>;
  public deleteTest(entitlement: EntitlementResolvable): Promise<void>;
  public consume(entitlementId: Snowflake): Promise<void>;
}

export interface FetchSubscriptionOptions extends BaseFetchOptions {
  sku: SKUResolvable;
  subscriptionId: Snowflake;
}

export interface FetchSubscriptionsOptions {
  after?: Snowflake;
  before?: Snowflake;
  limit?: number;
  sku: SKUResolvable;
  user: UserResolvable;
}

export class SubscriptionManager extends CachedManager<Snowflake, Subscription, SubscriptionResolvable> {
  private constructor(client: Client<true>, iterable?: Iterable<APISubscription>);
  public fetch(options: FetchSubscriptionOptions): Promise<Subscription>;
  public fetch(options: FetchSubscriptionsOptions): Promise<Collection<Snowflake, Subscription>>;
}

export interface FetchGuildApplicationCommandFetchOptions extends Omit<FetchApplicationCommandOptions, 'guildId'> {}

export class GuildApplicationCommandManager extends ApplicationCommandManager<ApplicationCommand, {}, Guild> {
  private constructor(guild: Guild, iterable?: Iterable<APIApplicationCommand>);
  public guild: Guild;
  public create(command: ApplicationCommandDataResolvable): Promise<ApplicationCommand>;
  public delete(command: ApplicationCommandResolvable): Promise<ApplicationCommand | null>;
  public edit(
    command: ApplicationCommandResolvable,
    data: Partial<ApplicationCommandDataResolvable>,
  ): Promise<ApplicationCommand>;
  public fetch(
    options: Snowflake | (FetchGuildApplicationCommandFetchOptions & { id: Snowflake }),
  ): Promise<ApplicationCommand>;
  public fetch(
    options?: Omit<FetchGuildApplicationCommandFetchOptions, 'id'>,
  ): Promise<Collection<Snowflake, ApplicationCommand>>;
  public set(commands: readonly ApplicationCommandDataResolvable[]): Promise<Collection<Snowflake, ApplicationCommand>>;
}

export interface FollowedChannelData {
  channelId: Snowflake;
  webhookId: Snowflake;
}

export type MappedGuildChannelTypes = {
  [ChannelType.GuildCategory]: CategoryChannel;
} & MappedChannelCategoryTypes;

export type GuildChannelTypes = CategoryChannelChildTypes | ChannelType.GuildCategory;

export class GuildChannelManager extends CachedManager<Snowflake, GuildBasedChannel, GuildChannelResolvable> {
  private constructor(guild: Guild, iterable?: Iterable<RawGuildChannelData>);
  public get channelCountWithoutThreads(): number;
  public guild: Guild;

  public addFollower(
    channel: AnnouncementChannelResolvable,
    targetChannel: TextChannelResolvable,
    reason?: string,
  ): Promise<FollowedChannelData>;
  public create<Type extends GuildChannelTypes>(
    options: GuildChannelCreateOptions & { type: Type },
  ): Promise<MappedGuildChannelTypes[Type]>;
  public create(options: GuildChannelCreateOptions): Promise<TextChannel>;
  public createWebhook(options: WebhookCreateOptions): Promise<Webhook<WebhookType.Incoming>>;
  public edit(channel: GuildChannelResolvable, data: GuildChannelEditOptions): Promise<GuildChannel>;
  public fetch(id: Snowflake, options?: BaseFetchOptions): Promise<GuildBasedChannel | null>;
  public fetch(
    id?: undefined,
    options?: BaseFetchOptions,
  ): Promise<Collection<Snowflake, NonThreadGuildBasedChannel | null>>;
  public fetchWebhooks(
    channel: GuildChannelResolvable,
  ): Promise<Collection<Snowflake, Webhook<WebhookType.ChannelFollower | WebhookType.Incoming>>>;
  public setPosition(
    channel: GuildChannelResolvable,
    position: number,
    options?: SetChannelPositionOptions,
  ): Promise<GuildChannel>;
  public setPositions(channelPositions: readonly ChannelPosition[]): Promise<Guild>;
  public fetchActiveThreads(cache?: boolean): Promise<FetchedThreads>;
  private rawFetchGuildActiveThreads(): Promise<RESTGetAPIGuildThreadsResult>;
  public delete(channel: GuildChannelResolvable, reason?: string): Promise<void>;
}

export class GuildEmojiManager extends CachedManager<Snowflake, GuildEmoji, EmojiResolvable> {
  private constructor(guild: Guild, iterable?: Iterable<APIEmoji>);
  public guild: Guild;
  public create(options: GuildEmojiCreateOptions): Promise<GuildEmoji>;
  public fetch(id: Snowflake, options?: BaseFetchOptions): Promise<GuildEmoji>;
  public fetch(id?: undefined, options?: BaseFetchOptions): Promise<Collection<Snowflake, GuildEmoji>>;
  public fetchAuthor(emoji: EmojiResolvable): Promise<User>;
  public delete(emoji: EmojiResolvable, reason?: string): Promise<void>;
  public edit(emoji: EmojiResolvable, options: GuildEmojiEditOptions): Promise<GuildEmoji>;
  public resolveIdentifier(emoji: EmojiIdentifierResolvable): string | null;
}

export class GuildEmojiRoleManager extends DataManager<Snowflake, Role, RoleResolvable> {
  private constructor(emoji: GuildEmoji);
  public emoji: GuildEmoji;
  public guild: Guild;
  public add(
    roleOrRoles: RoleResolvable | readonly RoleResolvable[] | ReadonlyCollection<Snowflake, Role>,
  ): Promise<GuildEmoji>;
  public set(roles: readonly RoleResolvable[] | ReadonlyCollection<Snowflake, Role>): Promise<GuildEmoji>;
  public remove(
    roleOrRoles: RoleResolvable | readonly RoleResolvable[] | ReadonlyCollection<Snowflake, Role>,
  ): Promise<GuildEmoji>;
}

export interface FetchSoundboardSoundsOptions {
  guildIds: readonly Snowflake[];
  time?: number;
}

export class GuildManager extends CachedManager<Snowflake, Guild, GuildResolvable> {
  private constructor(client: Client<true>, iterable?: Iterable<APIGuild | APIUnavailableGuild>);
  public create(options: GuildCreateOptions): Promise<Guild>;
  public fetch(options: Snowflake | FetchGuildOptions): Promise<Guild>;
  public fetch(options?: FetchGuildsOptions): Promise<Collection<Snowflake, OAuth2Guild>>;
  public fetchSoundboardSounds(
    options: FetchSoundboardSoundsOptions,
  ): Promise<Collection<Snowflake, Collection<Snowflake, GuildSoundboardSound>>>;
  public setIncidentActions(
    guild: GuildResolvable,
    incidentActions: IncidentActionsEditOptions,
  ): Promise<IncidentActions>;
  public widgetImageURL(guild: GuildResolvable, style?: GuildWidgetStyle): string;
}

export interface AddOrRemoveGuildMemberRoleOptions {
  user: UserResolvable;
  role: RoleResolvable;
  reason?: string;
}

export class GuildMemberManager extends CachedManager<Snowflake, GuildMember, UserResolvable> {
  private constructor(guild: Guild, iterable?: Iterable<unknown>);
  public guild: Guild;
  public get me(): GuildMember | null;
  public add(
    user: UserResolvable,
    options: AddGuildMemberOptions & { fetchWhenExisting: false },
  ): Promise<GuildMember | null>;
  public add(user: UserResolvable, options: AddGuildMemberOptions): Promise<GuildMember>;
  public ban(user: UserResolvable, options?: BanOptions): Promise<void>;
  public bulkBan(
    users: ReadonlyCollection<Snowflake, UserResolvable> | readonly UserResolvable[],
    options?: BanOptions,
  ): Promise<BulkBanResult>;
  public edit(user: UserResolvable, options: GuildMemberEditOptions): Promise<GuildMember>;
  public fetch(
    options: UserResolvable | FetchMemberOptions | (FetchMembersOptions & { user: UserResolvable }),
  ): Promise<GuildMember>;
  public fetch(options?: FetchMembersOptions): Promise<Collection<Snowflake, GuildMember>>;
  public fetchMe(options?: BaseFetchOptions): Promise<GuildMember>;
  public kick(user: UserResolvable, reason?: string): Promise<void>;
  public list(options?: GuildListMembersOptions): Promise<Collection<Snowflake, GuildMember>>;
  public prune(options: GuildPruneMembersOptions & { dry?: false; count: false }): Promise<null>;
  public prune(options?: GuildPruneMembersOptions): Promise<number>;
  public search(options: GuildSearchMembersOptions): Promise<Collection<Snowflake, GuildMember>>;
  public unban(user: UserResolvable, reason?: string): Promise<void>;
  public addRole(options: AddOrRemoveGuildMemberRoleOptions): Promise<void>;
  public removeRole(options: AddOrRemoveGuildMemberRoleOptions): Promise<void>;
}

export class GuildBanManager extends CachedManager<Snowflake, GuildBan, GuildBanResolvable> {
  private constructor(guild: Guild, iterable?: Iterable<unknown>);
  public guild: Guild;
  public create(user: UserResolvable, options?: BanOptions): Promise<void>;
  public fetch(options: UserResolvable | FetchBanOptions): Promise<GuildBan>;
  public fetch(options?: FetchBansOptions): Promise<Collection<Snowflake, GuildBan>>;
  public remove(user: UserResolvable, reason?: string): Promise<void>;
  public bulkCreate(
    users: ReadonlyCollection<Snowflake, UserResolvable> | readonly UserResolvable[],
    options?: BanOptions,
  ): Promise<BulkBanResult>;
}

export class GuildInviteManager extends DataManager<string, Invite, InviteResolvable> {
  private constructor(guild: Guild, iterable?: Iterable<unknown>);
  public guild: Guild;
  public create(channel: GuildInvitableChannelResolvable, options?: InviteCreateOptions): Promise<Invite>;
  public fetch(options: InviteResolvable | FetchInviteOptions): Promise<Invite>;
  public fetch(options?: FetchInvitesOptions): Promise<Collection<string, Invite>>;
  public delete(invite: InviteResolvable, reason?: string): Promise<Invite>;
}

export class GuildScheduledEventManager extends CachedManager<
  Snowflake,
  GuildScheduledEvent,
  GuildScheduledEventResolvable
> {
  private constructor(guild: Guild, iterable?: Iterable<APIGuildScheduledEvent>);
  public guild: Guild;
  public create(options: GuildScheduledEventCreateOptions): Promise<GuildScheduledEvent>;
  public fetch(): Promise<Collection<Snowflake, GuildScheduledEvent>>;
  public fetch<
    Options extends GuildScheduledEventResolvable | FetchGuildScheduledEventOptions | FetchGuildScheduledEventsOptions,
  >(options?: Options): Promise<GuildScheduledEventManagerFetchResult<Options>>;
  public edit<
    Status extends GuildScheduledEventStatus,
    AcceptableStatus extends GuildScheduledEventSetStatusArg<Status>,
  >(
    guildScheduledEvent: GuildScheduledEventResolvable,
    options: GuildScheduledEventEditOptions<Status, AcceptableStatus>,
  ): Promise<GuildScheduledEvent<AcceptableStatus>>;
  public delete(guildScheduledEvent: GuildScheduledEventResolvable): Promise<void>;
  public fetchSubscribers<Options extends FetchGuildScheduledEventSubscribersOptions>(
    guildScheduledEvent: GuildScheduledEventResolvable,
    options?: Options,
  ): Promise<GuildScheduledEventManagerFetchSubscribersResult<Options>>;
}

export interface GuildSoundboardSoundCreateOptions {
  file: BufferResolvable | Stream;
  name: string;
  contentType?: string;
  volume?: number;
  emojiId?: Snowflake;
  emojiName?: string;
  reason?: string;
}

export interface GuildSoundboardSoundEditOptions {
  name?: string;
  volume?: number | null;
  emojiId?: Snowflake | null;
  emojiName?: string | null;
  reason?: string;
}

export interface FetchGuildSoundboardSoundOptions extends BaseFetchOptions {
  soundboardSound: SoundboardSoundResolvable;
}

export interface FetchGuildSoundboardSoundsOptions extends Pick<BaseFetchOptions, 'cache'> {}

export class GuildSoundboardSoundManager extends CachedManager<Snowflake, SoundboardSound, SoundboardSoundResolvable> {
  private constructor(guild: Guild, iterable?: Iterable<APISoundboardSound>);
  public guild: Guild;
  public create(options: GuildSoundboardSoundCreateOptions): Promise<GuildSoundboardSound>;
  public edit(
    soundboardSound: SoundboardSoundResolvable,
    options: GuildSoundboardSoundEditOptions,
  ): Promise<GuildSoundboardSound>;
  public delete(soundboardSound: SoundboardSoundResolvable): Promise<void>;
  public fetch(id: Snowflake, options?: BaseFetchOptions): Promise<GuildSoundboardSound>;
  public fetch(options?: BaseFetchOptions): Promise<Collection<Snowflake, GuildSoundboardSound>>;
}

export class GuildStickerManager extends CachedManager<Snowflake, Sticker, StickerResolvable> {
  private constructor(guild: Guild, iterable?: Iterable<unknown>);
  public guild: Guild;
  public create(options: GuildStickerCreateOptions): Promise<Sticker>;
  public edit(sticker: StickerResolvable, data?: GuildStickerEditOptions): Promise<Sticker>;
  public delete(sticker: StickerResolvable, reason?: string): Promise<void>;
  public fetch(id: Snowflake, options?: BaseFetchOptions): Promise<Sticker>;
  public fetch(id?: Snowflake, options?: BaseFetchOptions): Promise<Collection<Snowflake, Sticker>>;
  public fetchUser(sticker: StickerResolvable): Promise<User | null>;
}

export class GuildMemberRoleManager extends DataManager<Snowflake, Role, RoleResolvable> {
  private constructor(member: GuildMember);
  public get hoist(): Role | null;
  public get icon(): Role | null;
  public get color(): Role | null;
  public get highest(): Role;
  public get premiumSubscriberRole(): Role | null;
  public get botRole(): Role | null;
  public member: GuildMember;
  public guild: Guild;

  public add(
    roleOrRoles: RoleResolvable | readonly RoleResolvable[] | ReadonlyCollection<Snowflake, Role>,
    reason?: string,
  ): Promise<GuildMember>;
  public set(
    roles: readonly RoleResolvable[] | ReadonlyCollection<Snowflake, Role>,
    reason?: string,
  ): Promise<GuildMember>;
  public remove(
    roleOrRoles: RoleResolvable | readonly RoleResolvable[] | ReadonlyCollection<Snowflake, Role>,
    reason?: string,
  ): Promise<GuildMember>;
}

export interface FetchPollAnswerVotersOptions extends BaseFetchPollAnswerVotersOptions {
  messageId: Snowflake;
  answerId: number;
}

export abstract class MessageManager<InGuild extends boolean = boolean> extends CachedManager<
  Snowflake,
  Message<InGuild>,
  MessageResolvable
> {
  protected constructor(channel: TextBasedChannel, iterable?: Iterable<APIMessage>);
  public channel: TextBasedChannel;
  public delete(message: MessageResolvable): Promise<void>;
  public edit(
    message: MessageResolvable,
    options: string | MessagePayload | MessageEditOptions,
  ): Promise<Message<InGuild>>;
  public fetch(options: MessageResolvable | FetchMessageOptions): Promise<Message<InGuild>>;
  public fetch(options?: FetchMessagesOptions): Promise<Collection<Snowflake, Message<InGuild>>>;
  public fetchPinned(cache?: boolean): Promise<Collection<Snowflake, Message<InGuild>>>;
  public react(message: MessageResolvable, emoji: EmojiIdentifierResolvable): Promise<void>;
  public pin(message: MessageResolvable, reason?: string): Promise<void>;
  public unpin(message: MessageResolvable, reason?: string): Promise<void>;
  public endPoll(messageId: Snowflake): Promise<Message>;
  public fetchPollAnswerVoters(options: FetchPollAnswerVotersOptions): Promise<Collection<Snowflake, User>>;
}

export class DMMessageManager extends MessageManager {
  public channel: DMChannel;
}

export class PartialGroupDMMessageManager extends MessageManager {
  public channel: PartialGroupDMChannel;
}

export class GuildMessageManager extends MessageManager<true> {
  public channel: GuildTextBasedChannel;
  public crosspost(message: MessageResolvable): Promise<Message<true>>;
}

export class PermissionOverwriteManager extends CachedManager<
  Snowflake,
  PermissionOverwrites,
  PermissionOverwriteResolvable
> {
  private constructor(client: Client<true>, iterable?: Iterable<unknown>);
  public set(
    overwrites: readonly OverwriteResolvable[] | ReadonlyCollection<Snowflake, OverwriteResolvable>,
    reason?: string,
  ): Promise<NonThreadGuildBasedChannel>;
  private upsert(
    userOrRole: RoleResolvable | UserResolvable,
    options: PermissionOverwriteOptions,
    overwriteOptions?: GuildChannelOverwriteOptions,
    existing?: PermissionOverwrites,
  ): Promise<NonThreadGuildBasedChannel>;
  public create(
    userOrRole: RoleResolvable | UserResolvable,
    options: PermissionOverwriteOptions,
    overwriteOptions?: GuildChannelOverwriteOptions,
  ): Promise<NonThreadGuildBasedChannel>;
  public edit(
    userOrRole: RoleResolvable | UserResolvable,
    options: PermissionOverwriteOptions,
    overwriteOptions?: GuildChannelOverwriteOptions,
  ): Promise<NonThreadGuildBasedChannel>;
  public delete(userOrRole: RoleResolvable | UserResolvable, reason?: string): Promise<NonThreadGuildBasedChannel>;
}

export class PresenceManager extends CachedManager<Snowflake, Presence, PresenceResolvable> {
  private constructor(client: Client<true>, iterable?: Iterable<GatewayPresenceUpdate>);
}

export class ReactionManager extends CachedManager<Snowflake | string, MessageReaction, MessageReactionResolvable> {
  private constructor(message: Message, iterable?: Iterable<unknown>);
  public message: Message;
  public removeAll(): Promise<Message>;
}

export class ReactionUserManager extends CachedManager<Snowflake, User, UserResolvable> {
  private constructor(reaction: MessageReaction, iterable?: Iterable<unknown>);
  public reaction: MessageReaction;
  public fetch(options?: FetchReactionUsersOptions): Promise<Collection<Snowflake, User>>;
  public remove(user?: UserResolvable): Promise<MessageReaction>;
}

export class RoleManager extends CachedManager<Snowflake, Role, RoleResolvable> {
  private constructor(guild: Guild, iterable?: Iterable<APIRole>);
  public get everyone(): Role;
  public get highest(): Role;
  public guild: Guild;
  public get premiumSubscriberRole(): Role | null;
  public botRoleFor(user: UserResolvable): Role | null;
  public fetch(id: Snowflake, options?: BaseFetchOptions): Promise<Role>;
  public fetch(id?: undefined, options?: BaseFetchOptions): Promise<Collection<Snowflake, Role>>;
  public create(options?: RoleCreateOptions): Promise<Role>;
  public edit(role: RoleResolvable, options: RoleEditOptions): Promise<Role>;
  public delete(role: RoleResolvable, reason?: string): Promise<void>;
  public setPosition(role: RoleResolvable, position: number, options?: SetRolePositionOptions): Promise<Role>;
  public setPositions(rolePositions: readonly RolePosition[]): Promise<Guild>;
  public comparePositions(role1: RoleResolvable, role2: RoleResolvable): number;
}

export class StageInstanceManager extends CachedManager<Snowflake, StageInstance, StageInstanceResolvable> {
  private constructor(guild: Guild, iterable?: Iterable<unknown>);
  public guild: Guild;
  public create(channel: StageChannelResolvable, options: StageInstanceCreateOptions): Promise<StageInstance>;
  public fetch(channel: StageChannelResolvable, options?: BaseFetchOptions): Promise<StageInstance>;
  public edit(channel: StageChannelResolvable, options: StageInstanceEditOptions): Promise<StageInstance>;
  public delete(channel: StageChannelResolvable): Promise<void>;
}

export class ThreadManager<ThreadOnly extends boolean = boolean> extends CachedManager<
  Snowflake,
  If<ThreadOnly, ForumThreadChannel, TextThreadChannel>,
  ThreadChannelResolvable
> {
  protected constructor(
    channel: TextChannel | AnnouncementChannel | ForumChannel | MediaChannel,
    iterable?: Iterable<RawThreadChannelData>,
  );
  public channel: If<ThreadOnly, ForumChannel | MediaChannel, TextChannel | AnnouncementChannel>;
  public fetch(
    options: ThreadChannelResolvable,
    cacheOptions?: BaseFetchOptions,
  ): Promise<If<ThreadOnly, ForumThreadChannel, TextThreadChannel> | null>;
  public fetch(
    options: FetchThreadsOptions & { archived: FetchArchivedThreadOptions },
    cacheOptions?: { cache?: boolean },
  ): Promise<FetchedThreadsMore>;
  public fetch(options?: FetchThreadsOptions, cacheOptions?: { cache?: boolean }): Promise<FetchedThreads>;
  public fetchArchived(options?: FetchArchivedThreadOptions, cache?: boolean): Promise<FetchedThreadsMore>;
  public fetchActive(cache?: boolean): Promise<FetchedThreads>;
}

export class GuildTextThreadManager<AllowedThreadType> extends ThreadManager<false> {
  public create(
    options: GuildTextThreadCreateOptions<AllowedThreadType>,
  ): Promise<AllowedThreadType extends ChannelType.PrivateThread ? PrivateThreadChannel : PublicThreadChannel<false>>;
}

export class GuildForumThreadManager extends ThreadManager<true> {
  public create(options: GuildForumThreadCreateOptions): Promise<ForumThreadChannel>;
}

export class ThreadMemberManager extends CachedManager<Snowflake, ThreadMember, ThreadMemberResolvable> {
  private constructor(thread: ThreadChannel, iterable?: Iterable<APIThreadMember>);
  public thread: AnyThreadChannel;
  public get me(): ThreadMember | null;
  public add(member: UserResolvable | '@me'): Promise<Snowflake>;

  public fetch(
    options: ThreadMember<true> | ((FetchThreadMemberOptions & { withMember: true }) | { member: ThreadMember<true> }),
  ): Promise<ThreadMember<true>>;

  public fetch(options: ThreadMemberResolvable | FetchThreadMemberOptions): Promise<ThreadMember>;

  public fetch(
    options: FetchThreadMembersWithGuildMemberDataOptions,
  ): Promise<Collection<Snowflake, ThreadMember<true>>>;

  public fetch(options?: FetchThreadMembersWithoutGuildMemberDataOptions): Promise<Collection<Snowflake, ThreadMember>>;
  public fetchMe(options?: BaseFetchOptions): Promise<ThreadMember>;
  public remove(member: UserResolvable | '@me'): Promise<Snowflake>;
}

export class UserManager extends CachedManager<Snowflake, User, UserResolvable> {
  private constructor(client: Client<true>, iterable?: Iterable<unknown>);
  private dmChannel(userId: Snowflake): DMChannel | null;
  public createDM(user: UserResolvable, options?: BaseFetchOptions): Promise<DMChannel>;
  public deleteDM(user: UserResolvable): Promise<DMChannel>;
  public fetch(user: UserResolvable, options?: BaseFetchOptions): Promise<User>;
  public send(user: UserResolvable, options: string | MessagePayload | MessageCreateOptions): Promise<Message>;
}

export class VoiceStateManager extends CachedManager<Snowflake, VoiceState, typeof VoiceState> {
  private constructor(guild: Guild, iterable?: Iterable<unknown>);
  public guild: Guild;
  public fetch(member: UserResolvable | '@me', options?: BaseFetchOptions): Promise<VoiceState>;
}

//#endregion

//#region Mixins

// Model the TextBasedChannel mixin system, allowing application of these fields
// to the classes that use these methods without having to manually add them
// to each of those classes

export type Constructable<Entity> = abstract new (...args: any[]) => Entity;

export interface PartialTextBasedChannelFields<InGuild extends boolean = boolean> {
  send(options: string | MessagePayload | MessageCreateOptions): Promise<Message<InGuild>>;
}

export interface TextBasedChannelFields<InGuild extends boolean = boolean, InDM extends boolean = boolean>
  extends PartialTextBasedChannelFields<InGuild> {
  lastMessageId: Snowflake | null;
  get lastMessage(): Message | null;
  lastPinTimestamp: number | null;
  get lastPinAt(): Date | null;
  messages: If<InGuild, GuildMessageManager, If<InDM, DMMessageManager, PartialGroupDMMessageManager>>;
  awaitMessageComponent<ComponentType extends MessageComponentType>(
    options?: AwaitMessageCollectorOptionsParams<ComponentType, true>,
  ): Promise<MappedInteractionTypes[ComponentType]>;
  awaitMessages(options?: AwaitMessagesOptions): Promise<Collection<Snowflake, Message>>;
  bulkDelete(
    messages: Collection<Snowflake, Message> | readonly MessageResolvable[] | number,
    filterOld?: boolean,
  ): Promise<Snowflake[]>;
  createMessageComponentCollector<ComponentType extends MessageComponentType>(
    options?: MessageChannelCollectorOptionsParams<ComponentType, true>,
  ): InteractionCollector<MappedInteractionTypes[ComponentType]>;
  createMessageCollector(options?: MessageCollectorOptions): MessageCollector;
  createWebhook(options: ChannelWebhookCreateOptions): Promise<Webhook<WebhookType.Incoming>>;
  fetchWebhooks(): Promise<Collection<Snowflake, Webhook<WebhookType.ChannelFollower | WebhookType.Incoming>>>;
  sendTyping(): Promise<void>;
  setRateLimitPerUser(rateLimitPerUser: number, reason?: string): Promise<this>;
  setNSFW(nsfw?: boolean, reason?: string): Promise<this>;
}

export interface PartialWebhookFields {
  id: Snowflake;
  get url(): string;
  deleteMessage(message: MessageResolvable | APIMessage | '@original', threadId?: Snowflake): Promise<void>;
  editMessage(
    message: MessageResolvable | '@original',
    options: string | MessagePayload | WebhookMessageEditOptions,
  ): Promise<APIMessage | Message>;
  fetchMessage(message: Snowflake | '@original', options?: WebhookFetchMessageOptions): Promise<APIMessage | Message>;
  send(
    options: string | MessagePayload | InteractionReplyOptions | WebhookMessageCreateOptions,
  ): Promise<APIMessage | Message>;
}

export interface WebhookFields extends PartialWebhookFields {
  get createdAt(): Date;
  get createdTimestamp(): number;
  delete(reason?: string): Promise<void>;
  edit(options: WebhookEditOptions): Promise<this>;
  sendSlackMessage(body: unknown): Promise<boolean>;
}

//#endregion

//#region Typedefs

export interface ActivitiesOptions extends Omit<ActivityOptions, 'shardId'> {}

export interface ActivityOptions {
  name: string;
  state?: string;
  url?: string;
  type?: ActivityType;
  shardId?: number | readonly number[];
}

export interface AddGuildMemberOptions {
  accessToken: string;
  nick?: string;
  roles?: ReadonlyCollection<Snowflake, Role> | readonly RoleResolvable[];
  mute?: boolean;
  deaf?: boolean;
  force?: boolean;
  fetchWhenExisting?: boolean;
}

export type AllowedPartial =
  | User
  | Channel
  | GuildMember
  | Message
  | MessageReaction
  | GuildScheduledEvent
  | ThreadMember
  | Poll
  | PollAnswer
  | SoundboardSound;

export type AllowedThreadTypeForAnnouncementChannel = ChannelType.AnnouncementThread;

export type AllowedThreadTypeForTextChannel = ChannelType.PublicThread | ChannelType.PrivateThread;

export interface BaseApplicationCommandData {
  name: string;
  nameLocalizations?: LocalizationMap;
  defaultMemberPermissions?: PermissionResolvable | null;
  nsfw?: boolean;
  contexts?: readonly InteractionContextType[];
  integrationTypes?: readonly ApplicationIntegrationType[];
}

export interface AttachmentData {
  name?: string;
  description?: string;
}

export type CommandOptionDataTypeResolvable = ApplicationCommandOptionType;

export type CommandOptionChannelResolvableType = ApplicationCommandOptionType.Channel;

export type CommandOptionChoiceResolvableType =
  | ApplicationCommandOptionType.String
  | CommandOptionNumericResolvableType;

export type CommandOptionNumericResolvableType =
  | ApplicationCommandOptionType.Number
  | ApplicationCommandOptionType.Integer;

export type CommandOptionSubOptionResolvableType =
  | ApplicationCommandOptionType.Subcommand
  | ApplicationCommandOptionType.SubcommandGroup;

export type CommandOptionNonChoiceResolvableType = Exclude<
  CommandOptionDataTypeResolvable,
  CommandOptionChoiceResolvableType | CommandOptionSubOptionResolvableType | CommandOptionChannelResolvableType
>;

export interface BaseApplicationCommandOptionsData {
  name: string;
  nameLocalizations?: LocalizationMap;
  description: string;
  descriptionLocalizations?: LocalizationMap;
  required?: boolean;
  autocomplete?: never;
}

export interface UserApplicationCommandData extends BaseApplicationCommandData {
  type: ApplicationCommandType.User;
}

export interface MessageApplicationCommandData extends BaseApplicationCommandData {
  type: ApplicationCommandType.Message;
}

export interface ChatInputApplicationCommandData extends BaseApplicationCommandData {
  description: string;
  descriptionLocalizations?: LocalizationMap;
  type?: ApplicationCommandType.ChatInput;
  options?: readonly ApplicationCommandOptionData[];
}

export interface PrimaryEntryPointCommandData extends BaseApplicationCommandData {
  description?: string;
  descriptionLocalizations?: LocalizationMap;
  type: ApplicationCommandType.PrimaryEntryPoint;
  handler?: EntryPointCommandHandlerType;
}

export type ApplicationCommandData =
  | UserApplicationCommandData
  | MessageApplicationCommandData
  | ChatInputApplicationCommandData
  | PrimaryEntryPointCommandData;

export interface ApplicationCommandChannelOptionData extends BaseApplicationCommandOptionsData {
  type: CommandOptionChannelResolvableType;
  channelTypes?: readonly ApplicationCommandOptionAllowedChannelTypes[];
  channel_types?: readonly ApplicationCommandOptionAllowedChannelTypes[];
}

export interface ApplicationCommandChannelOption extends BaseApplicationCommandOptionsData {
  type: ApplicationCommandOptionType.Channel;
  channelTypes?: readonly ApplicationCommandOptionAllowedChannelTypes[];
}

export interface ApplicationCommandRoleOptionData extends BaseApplicationCommandOptionsData {
  type: ApplicationCommandOptionType.Role;
}

export interface ApplicationCommandRoleOption extends BaseApplicationCommandOptionsData {
  type: ApplicationCommandOptionType.Role;
}

export interface ApplicationCommandUserOptionData extends BaseApplicationCommandOptionsData {
  type: ApplicationCommandOptionType.User;
}

export interface ApplicationCommandUserOption extends BaseApplicationCommandOptionsData {
  type: ApplicationCommandOptionType.User;
}

export interface ApplicationCommandMentionableOptionData extends BaseApplicationCommandOptionsData {
  type: ApplicationCommandOptionType.Mentionable;
}

export interface ApplicationCommandMentionableOption extends BaseApplicationCommandOptionsData {
  type: ApplicationCommandOptionType.Mentionable;
}

export interface ApplicationCommandAttachmentOption extends BaseApplicationCommandOptionsData {
  type: ApplicationCommandOptionType.Attachment;
}

export interface ApplicationCommandAutocompleteNumericOption
  extends Omit<BaseApplicationCommandOptionsData, 'autocomplete'> {
  type: CommandOptionNumericResolvableType;
  minValue?: number;
  maxValue?: number;
  autocomplete: true;
}

export interface ApplicationCommandAutocompleteStringOption
  extends Omit<BaseApplicationCommandOptionsData, 'autocomplete'> {
  type: ApplicationCommandOptionType.String;
  minLength?: number;
  maxLength?: number;
  autocomplete: true;
}

export interface ApplicationCommandAutocompleteNumericOptionData
  extends Omit<BaseApplicationCommandOptionsData, 'autocomplete'> {
  type: CommandOptionNumericResolvableType;
  minValue?: number;
  min_value?: number;
  maxValue?: number;
  max_value?: number;
  autocomplete: true;
}

export interface ApplicationCommandAutocompleteStringOptionData
  extends Omit<BaseApplicationCommandOptionsData, 'autocomplete'> {
  type: ApplicationCommandOptionType.String;
  minLength?: number;
  min_length?: number;
  maxLength?: number;
  max_length?: number;
  autocomplete: true;
}

export interface ApplicationCommandChoicesData<Type extends string | number = string | number>
  extends Omit<BaseApplicationCommandOptionsData, 'autocomplete'> {
  type: CommandOptionChoiceResolvableType;
  choices?: readonly ApplicationCommandOptionChoiceData<Type>[];
  autocomplete?: false;
}

export interface ApplicationCommandChoicesOption<Type extends string | number = string | number>
  extends Omit<BaseApplicationCommandOptionsData, 'autocomplete'> {
  type: CommandOptionChoiceResolvableType;
  choices?: readonly ApplicationCommandOptionChoiceData<Type>[];
  autocomplete?: false;
}

export interface ApplicationCommandNumericOptionData extends ApplicationCommandChoicesData<number> {
  type: CommandOptionNumericResolvableType;
  minValue?: number;
  min_value?: number;
  maxValue?: number;
  max_value?: number;
}

export interface ApplicationCommandStringOptionData extends ApplicationCommandChoicesData<string> {
  type: ApplicationCommandOptionType.String;
  minLength?: number;
  min_length?: number;
  maxLength?: number;
  max_length?: number;
}

export interface ApplicationCommandBooleanOptionData extends BaseApplicationCommandOptionsData {
  type: ApplicationCommandOptionType.Boolean;
}

export interface ApplicationCommandNumericOption extends ApplicationCommandChoicesOption<number> {
  type: CommandOptionNumericResolvableType;
  minValue?: number;
  maxValue?: number;
}

export interface ApplicationCommandStringOption extends ApplicationCommandChoicesOption<string> {
  type: ApplicationCommandOptionType.String;
  minLength?: number;
  maxLength?: number;
}

export interface ApplicationCommandBooleanOption extends BaseApplicationCommandOptionsData {
  type: ApplicationCommandOptionType.Boolean;
}

export interface ApplicationCommandSubGroupData extends Omit<BaseApplicationCommandOptionsData, 'required'> {
  type: ApplicationCommandOptionType.SubcommandGroup;
  options: readonly ApplicationCommandSubCommandData[];
}

export interface ApplicationCommandSubGroup extends Omit<BaseApplicationCommandOptionsData, 'required'> {
  type: ApplicationCommandOptionType.SubcommandGroup;
  options?: readonly ApplicationCommandSubCommand[];
}

export interface ApplicationCommandSubCommandData extends Omit<BaseApplicationCommandOptionsData, 'required'> {
  type: ApplicationCommandOptionType.Subcommand;
  options?: readonly Exclude<
    ApplicationCommandOptionData,
    ApplicationCommandSubGroupData | ApplicationCommandSubCommandData
  >[];
}

export interface ApplicationCommandSubCommand extends Omit<BaseApplicationCommandOptionsData, 'required'> {
  type: ApplicationCommandOptionType.Subcommand;
  options?: readonly Exclude<ApplicationCommandOption, ApplicationCommandSubGroup | ApplicationCommandSubCommand>[];
}

export interface ApplicationCommandNonOptionsData extends BaseApplicationCommandOptionsData {
  type: CommandOptionNonChoiceResolvableType;
}

export interface ApplicationCommandNonOptions extends BaseApplicationCommandOptionsData {
  type: Exclude<CommandOptionNonChoiceResolvableType, ApplicationCommandOptionType>;
}

export type ApplicationCommandOptionData =
  | ApplicationCommandSubGroupData
  | ApplicationCommandNonOptionsData
  | ApplicationCommandChannelOptionData
  | ApplicationCommandAutocompleteNumericOptionData
  | ApplicationCommandAutocompleteStringOptionData
  | ApplicationCommandNumericOptionData
  | ApplicationCommandStringOptionData
  | ApplicationCommandRoleOptionData
  | ApplicationCommandUserOptionData
  | ApplicationCommandMentionableOptionData
  | ApplicationCommandBooleanOptionData
  | ApplicationCommandSubCommandData;

export type ApplicationCommandOption =
  | ApplicationCommandSubGroup
  | ApplicationCommandAutocompleteNumericOption
  | ApplicationCommandAutocompleteStringOption
  | ApplicationCommandNonOptions
  | ApplicationCommandChannelOption
  | ApplicationCommandNumericOption
  | ApplicationCommandStringOption
  | ApplicationCommandRoleOption
  | ApplicationCommandUserOption
  | ApplicationCommandMentionableOption
  | ApplicationCommandBooleanOption
  | ApplicationCommandAttachmentOption
  | ApplicationCommandSubCommand;

export interface ApplicationCommandOptionChoiceData<Value extends string | number = string | number> {
  name: string;
  nameLocalizations?: LocalizationMap;
  value: Value;
}

export interface ApplicationCommandPermissions {
  id: Snowflake;
  type: ApplicationCommandPermissionType;
  permission: boolean;
}

export interface ApplicationCommandPermissionsUpdateData {
  id: Snowflake;
  guildId: Snowflake;
  applicationId: Snowflake;
  permissions: readonly ApplicationCommandPermissions[];
}

export interface EditApplicationCommandPermissionsMixin {
  permissions: readonly ApplicationCommandPermissions[];
  token: string;
}

export type ChannelPermissionConstant = Snowflake;

export type RolePermissionConstant = Snowflake;

export type ApplicationCommandPermissionIdResolvable =
  | GuildChannelResolvable
  | RoleResolvable
  | UserResolvable
  | ChannelPermissionConstant
  | RolePermissionConstant;

export type ApplicationCommandResolvable = ApplicationCommand | Snowflake;

export type ApplicationFlagsString = keyof typeof ApplicationFlags;

export interface ApplicationRoleConnectionMetadataEditOptions {
  name: string;
  nameLocalizations?: LocalizationMap | null;
  description: string;
  descriptionLocalizations?: LocalizationMap | null;
  key: string;
  type: ApplicationRoleConnectionMetadataType;
}

export type AuditLogChange = {
  [SourceElement in APIAuditLogChange as SourceElement['key']]: {
    key: SourceElement['key'];
    old?: SourceElement['old_value'];
    new?: SourceElement['new_value'];
  };
}[APIAuditLogChange['key']];

export interface AutoModerationAction {
  type: AutoModerationActionType;
  metadata: AutoModerationActionMetadata;
}

export interface AutoModerationActionMetadata {
  channelId: Snowflake | null;
  durationSeconds: number | null;
  customMessage: string | null;
}

export interface AutoModerationTriggerMetadata {
  keywordFilter: readonly string[];
  regexPatterns: readonly string[];
  presets: readonly AutoModerationRuleKeywordPresetType[];
  allowList: readonly string[];
  mentionTotalLimit: number | null;
  mentionRaidProtectionEnabled: boolean;
}

export interface AwaitMessageComponentOptions<Interaction extends CollectedMessageInteraction>
  extends Omit<MessageComponentCollectorOptions<Interaction>, 'max' | 'maxComponents' | 'maxUsers'> {}

export interface ModalSubmitInteractionCollectorOptions<Interaction extends ModalSubmitInteraction>
  extends Omit<InteractionCollectorOptions<Interaction>, 'channel' | 'message' | 'guild' | 'interactionType'> {}

export interface AwaitModalSubmitOptions<Interaction extends ModalSubmitInteraction>
  extends Omit<ModalSubmitInteractionCollectorOptions<Interaction>, 'max' | 'maxComponents' | 'maxUsers'> {
  time: number;
}

export interface AwaitMessagesOptions extends MessageCollectorOptions {
  errors?: readonly string[];
}

export interface AwaitReactionsOptions extends ReactionCollectorOptions {
  errors?: readonly string[];
}

export interface BanOptions {
  deleteMessageSeconds?: number;
  reason?: string;
}

export interface BulkBanResult {
  bannedUsers: readonly Snowflake[];
  failedUsers: readonly Snowflake[];
}

export interface PollData {
  question: PollQuestionMedia;
  answers: readonly PollAnswerData[];
  duration: number;
  allowMultiselect: boolean;
  layoutType?: PollLayoutType;
}

export interface PollAnswerData {
  text: string;
  emoji?: EmojiIdentifierResolvable;
}

export type Base64Resolvable = Buffer | Base64String;

export type Base64String = string;

export interface BaseFetchOptions {
  cache?: boolean;
  force?: boolean;
}

export type BitFieldResolvable<Flags extends string, Type extends number | bigint> =
  | RecursiveReadonlyArray<Flags | Type | `${bigint}` | Readonly<BitField<Flags, Type>>>
  | Flags
  | Type
  | `${bigint}`
  | Readonly<BitField<Flags, Type>>;

export type BufferResolvable = Buffer | string;

export interface Caches {
  ApplicationCommandManager: [manager: typeof ApplicationCommandManager, holds: typeof ApplicationCommand];
  ApplicationEmojiManager: [manager: typeof ApplicationEmojiManager, holds: typeof ApplicationEmoji];
  AutoModerationRuleManager: [manager: typeof AutoModerationRuleManager, holds: typeof AutoModerationRule];
  // TODO: ChannelManager: [manager: typeof ChannelManager, holds: typeof Channel];
  DMMessageManager: [manager: typeof MessageManager, holds: typeof Message<false>];
  EntitlementManager: [manager: typeof EntitlementManager, holds: typeof Entitlement];
  GuildBanManager: [manager: typeof GuildBanManager, holds: typeof GuildBan];
  // TODO: GuildChannelManager: [manager: typeof GuildChannelManager, holds: typeof GuildChannel];
  GuildEmojiManager: [manager: typeof GuildEmojiManager, holds: typeof GuildEmoji];
  GuildForumThreadManager: [manager: typeof GuildForumThreadManager, holds: typeof ThreadChannel<true>];
  GuildInviteManager: [manager: typeof GuildInviteManager, holds: typeof Invite];
  // TODO: GuildManager: [manager: typeof GuildManager, holds: typeof Guild];
  GuildMemberManager: [manager: typeof GuildMemberManager, holds: typeof GuildMember];
  GuildMessageManager: [manager: typeof GuildMessageManager, holds: typeof Message<true>];
  GuildScheduledEventManager: [manager: typeof GuildScheduledEventManager, holds: typeof GuildScheduledEvent];
  GuildStickerManager: [manager: typeof GuildStickerManager, holds: typeof Sticker];
  GuildTextThreadManager: [manager: typeof GuildTextThreadManager, holds: typeof ThreadChannel<false>];
  MessageManager: [manager: typeof MessageManager, holds: typeof Message];
  // TODO: PermissionOverwriteManager: [manager: typeof PermissionOverwriteManager, holds: typeof PermissionOverwrites];
  PresenceManager: [manager: typeof PresenceManager, holds: typeof Presence];
  ReactionManager: [manager: typeof ReactionManager, holds: typeof MessageReaction];
  ReactionUserManager: [manager: typeof ReactionUserManager, holds: typeof User];
  // TODO: RoleManager: [manager: typeof RoleManager, holds: typeof Role];
  StageInstanceManager: [manager: typeof StageInstanceManager, holds: typeof StageInstance];
  ThreadManager: [manager: typeof ThreadManager, holds: typeof ThreadChannel];
  ThreadMemberManager: [manager: typeof ThreadMemberManager, holds: typeof ThreadMember];
  UserManager: [manager: typeof UserManager, holds: typeof User];
  VoiceStateManager: [manager: typeof VoiceStateManager, holds: typeof VoiceState];
}

export type CacheConstructors = {
  [Cache in keyof Caches]: Caches[Cache][0] & { name: Cache };
};

export type OverriddenCaches =
  | 'DMMessageManager'
  | 'GuildForumThreadManager'
  | 'GuildMessageManager'
  | 'GuildTextThreadManager';

// This doesn't actually work the way it looks 😢.
// Narrowing the type of `manager.name` doesn't propagate type information to `holds` and the return type.
export type CacheFactory = (
  managerType: CacheConstructors[Exclude<keyof Caches, OverriddenCaches>],
  holds: Caches[(typeof manager)['name']][1],
  manager: CacheConstructors[keyof Caches],
) => (typeof manager)['prototype'] extends DataManager<infer Key, infer Value, any> ? Collection<Key, Value> : never;

export type CacheWithLimitsOptions = {
  [K in keyof Caches]?: Caches[K][0]['prototype'] extends DataManager<infer Key, infer Value, any>
    ? LimitedCollectionOptions<Key, Value> | number
    : never;
};

export interface CategoryCreateChannelOptions {
  name: string;
  permissionOverwrites?: readonly OverwriteResolvable[] | ReadonlyCollection<Snowflake, OverwriteResolvable>;
  topic?: string;
  type?: CategoryChannelChildTypes;
  nsfw?: boolean;
  bitrate?: number;
  userLimit?: number;
  rateLimitPerUser?: number;
  position?: number;
  rtcRegion?: string;
  videoQualityMode?: VideoQualityMode;
  defaultThreadRateLimitPerUser?: number;
  availableTags?: readonly GuildForumTagData[];
  defaultReactionEmoji?: DefaultReactionEmoji;
  defaultAutoArchiveDuration?: ThreadAutoArchiveDuration;
  defaultSortOrder?: SortOrderType;
  defaultForumLayout?: ForumLayoutType;
  reason?: string;
}

export interface ChannelCreationOverwrites {
  allow?: PermissionResolvable;
  deny?: PermissionResolvable;
  id: RoleResolvable | UserResolvable;
}

export type ChannelMention = `<#${Snowflake}>`;

export interface ChannelPosition {
  channel: NonThreadGuildBasedChannel | Snowflake;
  lockPermissions?: boolean;
  parent?: CategoryChannelResolvable | null;
  position?: number;
}

export type GuildTextChannelResolvable = TextChannel | AnnouncementChannel | Snowflake;
export type ChannelResolvable = Channel | Snowflake;

export interface ChannelWebhookCreateOptions {
  name: string;
  avatar?: BufferResolvable | Base64Resolvable | null;
  reason?: string;
}

export interface WebhookCreateOptions extends ChannelWebhookCreateOptions {
  channel: TextChannel | AnnouncementChannel | VoiceChannel | StageChannel | ForumChannel | MediaChannel | Snowflake;
}

export interface GuildMembersChunk {
  index: number;
  count: number;
  notFound: readonly unknown[];
  nonce: string | undefined;
}

export type OmitPartialGroupDMChannel<Structure extends { channel: Channel }> = Structure & {
  channel: Exclude<Structure['channel'], PartialGroupDMChannel>;
};

export interface ClientEventTypes {
  applicationCommandPermissionsUpdate: [data: ApplicationCommandPermissionsUpdateData];
  autoModerationActionExecution: [autoModerationActionExecution: AutoModerationActionExecution];
  autoModerationRuleCreate: [autoModerationRule: AutoModerationRule];
  autoModerationRuleDelete: [autoModerationRule: AutoModerationRule];
  autoModerationRuleUpdate: [
    oldAutoModerationRule: AutoModerationRule | null,
    newAutoModerationRule: AutoModerationRule,
  ];
  cacheSweep: [message: string];
  channelCreate: [channel: NonThreadGuildBasedChannel];
  channelDelete: [channel: DMChannel | NonThreadGuildBasedChannel];
  channelPinsUpdate: [channel: TextBasedChannel, date: Date];
  channelUpdate: [
    oldChannel: DMChannel | NonThreadGuildBasedChannel,
    newChannel: DMChannel | NonThreadGuildBasedChannel,
  ];
  clientReady: [client: Client<true>];
  debug: [message: string];
  warn: [message: string];
  emojiCreate: [emoji: GuildEmoji];
  emojiDelete: [emoji: GuildEmoji];
  emojiUpdate: [oldEmoji: GuildEmoji, newEmoji: GuildEmoji];
  entitlementCreate: [entitlement: Entitlement];
  entitlementDelete: [entitlement: Entitlement];
  entitlementUpdate: [oldEntitlement: Entitlement | null, newEntitlement: Entitlement];
  error: [error: Error];
  guildAuditLogEntryCreate: [auditLogEntry: GuildAuditLogsEntry, guild: Guild];
  guildAvailable: [guild: Guild];
  guildBanAdd: [ban: GuildBan];
  guildBanRemove: [ban: GuildBan];
  guildCreate: [guild: Guild];
  guildDelete: [guild: Guild];
  guildUnavailable: [guild: Guild];
  guildIntegrationsUpdate: [guild: Guild];
  guildMemberAdd: [member: GuildMember];
  guildMemberAvailable: [member: GuildMember | PartialGuildMember];
  guildMemberRemove: [member: GuildMember | PartialGuildMember];
  guildMembersChunk: [members: ReadonlyCollection<Snowflake, GuildMember>, guild: Guild, data: GuildMembersChunk];
  guildMemberUpdate: [oldMember: GuildMember | PartialGuildMember, newMember: GuildMember];
  guildUpdate: [oldGuild: Guild, newGuild: Guild];
  guildSoundboardSoundCreate: [soundboardSound: SoundboardSound];
  guildSoundboardSoundDelete: [soundboardSound: SoundboardSound | PartialSoundboardSound];
  guildSoundboardSoundUpdate: [oldSoundboardSound: SoundboardSound | null, newSoundboardSound: SoundboardSound];
  inviteCreate: [invite: Invite];
  inviteDelete: [invite: Invite];
  messageCreate: [message: OmitPartialGroupDMChannel<Message>];
  messageDelete: [message: OmitPartialGroupDMChannel<Message | PartialMessage>];
  messagePollVoteAdd: [pollAnswer: PollAnswer | PartialPollAnswer, userId: Snowflake];
  messagePollVoteRemove: [pollAnswer: PollAnswer | PartialPollAnswer, userId: Snowflake];
  messageReactionRemoveAll: [
    message: OmitPartialGroupDMChannel<Message | PartialMessage>,
    reactions: ReadonlyCollection<string | Snowflake, MessageReaction>,
  ];
  messageReactionRemoveEmoji: [reaction: MessageReaction | PartialMessageReaction];
  messageDeleteBulk: [
    messages: ReadonlyCollection<Snowflake, OmitPartialGroupDMChannel<Message | PartialMessage>>,
    channel: GuildTextBasedChannel,
  ];
  messageReactionAdd: [
    reaction: MessageReaction | PartialMessageReaction,
    user: User | PartialUser,
    details: MessageReactionEventDetails,
  ];
  messageReactionRemove: [
    reaction: MessageReaction | PartialMessageReaction,
    user: User | PartialUser,
    details: MessageReactionEventDetails,
  ];
  messageUpdate: [
    oldMessage: OmitPartialGroupDMChannel<Message | PartialMessage>,
    newMessage: OmitPartialGroupDMChannel<Message>,
  ];
  presenceUpdate: [oldPresence: Presence | null, newPresence: Presence];
  invalidated: [];
  roleCreate: [role: Role];
  roleDelete: [role: Role];
  roleUpdate: [oldRole: Role, newRole: Role];
  threadCreate: [thread: AnyThreadChannel, newlyCreated: boolean];
  threadDelete: [thread: AnyThreadChannel];
  threadListSync: [threads: ReadonlyCollection<Snowflake, AnyThreadChannel>, guild: Guild];
  threadMemberUpdate: [oldMember: ThreadMember, newMember: ThreadMember];
  threadMembersUpdate: [
    addedMembers: ReadonlyCollection<Snowflake, ThreadMember>,
    removedMembers: ReadonlyCollection<Snowflake, ThreadMember | PartialThreadMember>,
    thread: AnyThreadChannel,
  ];
  threadUpdate: [oldThread: AnyThreadChannel, newThread: AnyThreadChannel];
  typingStart: [typing: Typing];
  userUpdate: [oldUser: User | PartialUser, newUser: User];
  voiceChannelEffectSend: [voiceChannelEffect: VoiceChannelEffect];
  voiceStateUpdate: [oldState: VoiceState, newState: VoiceState];
  webhooksUpdate: [channel: TextChannel | AnnouncementChannel | VoiceChannel | ForumChannel | MediaChannel];
  interactionCreate: [interaction: Interaction];
  stageInstanceCreate: [stageInstance: StageInstance];
  stageInstanceUpdate: [oldStageInstance: StageInstance | null, newStageInstance: StageInstance];
  stageInstanceDelete: [stageInstance: StageInstance];
  stickerCreate: [sticker: Sticker];
  stickerDelete: [sticker: Sticker];
  stickerUpdate: [oldSticker: Sticker, newSticker: Sticker];
  subscriptionCreate: [subscription: Subscription];
  subscriptionDelete: [subscription: Subscription];
  subscriptionUpdate: [oldSubscription: Subscription | null, newSubscription: Subscription];
  guildScheduledEventCreate: [guildScheduledEvent: GuildScheduledEvent];
  guildScheduledEventUpdate: [
    oldGuildScheduledEvent: GuildScheduledEvent | PartialGuildScheduledEvent | null,
    newGuildScheduledEvent: GuildScheduledEvent,
  ];
  guildScheduledEventDelete: [guildScheduledEvent: GuildScheduledEvent | PartialGuildScheduledEvent];
  guildScheduledEventUserAdd: [guildScheduledEvent: GuildScheduledEvent | PartialGuildScheduledEvent, user: User];
  guildScheduledEventUserRemove: [guildScheduledEvent: GuildScheduledEvent | PartialGuildScheduledEvent, user: User];
  soundboardSounds: [soundboardSounds: ReadonlyCollection<Snowflake, SoundboardSound>, guild: Guild];
}

export interface ClientFetchInviteOptions {
  guildScheduledEventId?: Snowflake;
}

export interface ClientOptions {
  closeTimeout?: number;
  makeCache?: CacheFactory;
  allowedMentions?: MessageMentionOptions;
  partials?: readonly Partials[];
  failIfNotExists?: boolean;
  presence?: PresenceData;
  intents: BitFieldResolvable<GatewayIntentsString, number>;
  waitGuildTimeout?: number;
  sweepers?: SweeperOptions;
  ws?: Partial<WebSocketManagerOptions>;
  rest?: Partial<RESTOptions>;
  jsonTransformer?: (obj: unknown) => unknown;
  enforceNonce?: boolean;
}

export type ClientPresenceStatus = 'online' | 'idle' | 'dnd';

export interface ClientPresenceStatusData {
  web?: ClientPresenceStatus;
  mobile?: ClientPresenceStatus;
  desktop?: ClientPresenceStatus;
}

export interface ClientUserEditOptions {
  username?: string;
  avatar?: BufferResolvable | Base64Resolvable | null;
  banner?: BufferResolvable | Base64Resolvable | null;
}

export type CollectorFilter<Arguments extends unknown[]> = (...args: Arguments) => Awaitable<boolean>;

export interface CollectorOptions<FilterArguments extends unknown[]> {
  filter?: CollectorFilter<FilterArguments>;
  time?: number;
  idle?: number;
  dispose?: boolean;
}

export interface CollectorResetTimerOptions {
  time?: number;
  idle?: number;
}

export type ColorResolvable =
  | keyof typeof Colors
  | 'Random'
  | readonly [red: number, green: number, blue: number]
  | number
  | HexColorString;

export interface CommandInteractionOption<Cached extends CacheType = CacheType> {
  name: string;
  type: ApplicationCommandOptionType;
  value?: string | number | boolean;
  focused?: boolean;
  autocomplete?: boolean;
  options?: readonly CommandInteractionOption[];
  user?: User;
  member?: CacheTypeReducer<Cached, GuildMember, APIInteractionDataResolvedGuildMember>;
  channel?: CacheTypeReducer<Cached, GuildBasedChannel, APIInteractionDataResolvedChannel>;
  role?: CacheTypeReducer<Cached, Role, APIRole>;
  attachment?: Attachment;
  message?: Message<BooleanCache<Cached>>;
}

export interface CommandInteractionResolvedData<Cached extends CacheType = CacheType> {
  users?: ReadonlyCollection<Snowflake, User>;
  members?: ReadonlyCollection<Snowflake, CacheTypeReducer<Cached, GuildMember, APIInteractionDataResolvedGuildMember>>;
  roles?: ReadonlyCollection<Snowflake, CacheTypeReducer<Cached, Role, APIRole>>;
  channels?: ReadonlyCollection<Snowflake, CacheTypeReducer<Cached, Channel, APIInteractionDataResolvedChannel>>;
  messages?: ReadonlyCollection<Snowflake, CacheTypeReducer<Cached, Message, APIMessage>>;
  attachments?: ReadonlyCollection<Snowflake, Attachment>;
}

export interface AutocompleteFocusedOption extends Pick<CommandInteractionOption, 'name'> {
  focused: true;
  type:
    | ApplicationCommandOptionType.String
    | ApplicationCommandOptionType.Integer
    | ApplicationCommandOptionType.Number;
  value: string;
}

export declare const Colors: {
  Default: 0x000000;
  White: 0xffffff;
  Aqua: 0x1abc9c;
  Green: 0x57f287;
  Blue: 0x3498db;
  Yellow: 0xfee75c;
  Purple: 0x9b59b6;
  LuminousVividPink: 0xe91e63;
  Fuchsia: 0xeb459e;
  Gold: 0xf1c40f;
  Orange: 0xe67e22;
  Red: 0xed4245;
  Grey: 0x95a5a6;
  Navy: 0x34495e;
  DarkAqua: 0x11806a;
  DarkGreen: 0x1f8b4c;
  DarkBlue: 0x206694;
  DarkPurple: 0x71368a;
  DarkVividPink: 0xad1457;
  DarkGold: 0xc27c0e;
  DarkOrange: 0xa84300;
  DarkRed: 0x992d22;
  DarkGrey: 0x979c9f;
  DarkerGrey: 0x7f8c8d;
  LightGrey: 0xbcc0c0;
  DarkNavy: 0x2c3e50;
  Blurple: 0x5865f2;
  Greyple: 0x99aab5;
  DarkButNotBlack: 0x2c2f33;
  NotQuiteBlack: 0x23272a;
};

export enum Events {
  ApplicationCommandPermissionsUpdate = 'applicationCommandPermissionsUpdate',
  AutoModerationActionExecution = 'autoModerationActionExecution',
  AutoModerationRuleCreate = 'autoModerationRuleCreate',
  AutoModerationRuleDelete = 'autoModerationRuleDelete',
  AutoModerationRuleUpdate = 'autoModerationRuleUpdate',
  ClientReady = 'clientReady',
  EntitlementCreate = 'entitlementCreate',
  EntitlementDelete = 'entitlementDelete',
  EntitlementUpdate = 'entitlementUpdate',
  GuildAuditLogEntryCreate = 'guildAuditLogEntryCreate',
  GuildAvailable = 'guildAvailable',
  GuildCreate = 'guildCreate',
  GuildDelete = 'guildDelete',
  GuildUpdate = 'guildUpdate',
  GuildUnavailable = 'guildUnavailable',
  GuildMemberAdd = 'guildMemberAdd',
  GuildMemberRemove = 'guildMemberRemove',
  GuildMemberUpdate = 'guildMemberUpdate',
  GuildMemberAvailable = 'guildMemberAvailable',
  GuildMembersChunk = 'guildMembersChunk',
  GuildIntegrationsUpdate = 'guildIntegrationsUpdate',
  GuildRoleCreate = 'roleCreate',
  GuildRoleDelete = 'roleDelete',
  InviteCreate = 'inviteCreate',
  InviteDelete = 'inviteDelete',
  GuildRoleUpdate = 'roleUpdate',
  GuildEmojiCreate = 'emojiCreate',
  GuildEmojiDelete = 'emojiDelete',
  GuildEmojiUpdate = 'emojiUpdate',
  GuildBanAdd = 'guildBanAdd',
  GuildBanRemove = 'guildBanRemove',
  ChannelCreate = 'channelCreate',
  ChannelDelete = 'channelDelete',
  ChannelUpdate = 'channelUpdate',
  ChannelPinsUpdate = 'channelPinsUpdate',
  MessageCreate = 'messageCreate',
  MessageDelete = 'messageDelete',
  MessageUpdate = 'messageUpdate',
  MessageBulkDelete = 'messageDeleteBulk',
  MessagePollVoteAdd = 'messagePollVoteAdd',
  MessagePollVoteRemove = 'messagePollVoteRemove',
  MessageReactionAdd = 'messageReactionAdd',
  MessageReactionRemove = 'messageReactionRemove',
  MessageReactionRemoveAll = 'messageReactionRemoveAll',
  MessageReactionRemoveEmoji = 'messageReactionRemoveEmoji',
  ThreadCreate = 'threadCreate',
  ThreadDelete = 'threadDelete',
  ThreadUpdate = 'threadUpdate',
  ThreadListSync = 'threadListSync',
  ThreadMemberUpdate = 'threadMemberUpdate',
  ThreadMembersUpdate = 'threadMembersUpdate',
  UserUpdate = 'userUpdate',
  PresenceUpdate = 'presenceUpdate',
  VoiceChannelEffectSend = 'voiceChannelEffectSend',
  VoiceServerUpdate = 'voiceServerUpdate',
  VoiceStateUpdate = 'voiceStateUpdate',
  TypingStart = 'typingStart',
  WebhooksUpdate = 'webhooksUpdate',
  InteractionCreate = 'interactionCreate',
  Error = 'error',
  Warn = 'warn',
  Debug = 'debug',
  CacheSweep = 'cacheSweep',
  Invalidated = 'invalidated',
  StageInstanceCreate = 'stageInstanceCreate',
  StageInstanceUpdate = 'stageInstanceUpdate',
  StageInstanceDelete = 'stageInstanceDelete',
  SubscriptionCreate = 'subscriptionCreate',
  SubscriptionUpdate = 'subscriptionUpdate',
  SubscriptionDelete = 'subscriptionDelete',
  GuildStickerCreate = 'stickerCreate',
  GuildStickerDelete = 'stickerDelete',
  GuildStickerUpdate = 'stickerUpdate',
  GuildScheduledEventCreate = 'guildScheduledEventCreate',
  GuildScheduledEventUpdate = 'guildScheduledEventUpdate',
  GuildScheduledEventDelete = 'guildScheduledEventDelete',
  GuildScheduledEventUserAdd = 'guildScheduledEventUserAdd',
  GuildScheduledEventUserRemove = 'guildScheduledEventUserRemove',
  GuildSoundboardSoundCreate = 'guildSoundboardSoundCreate',
  GuildSoundboardSoundDelete = 'guildSoundboardSoundDelete',
  GuildSoundboardSoundUpdate = 'guildSoundboardSoundUpdate',
  GuildSoundboardSoundsUpdate = 'guildSoundboardSoundsUpdate',
  SoundboardSounds = 'soundboardSounds',
}

export enum ShardEvents {
  Death = 'death',
  Disconnect = 'disconnect',
  Error = 'error',
  Message = 'message',
  Ready = 'ready',
  Resume = 'resume',
  Spawn = 'spawn',
}

export enum Status {
  Ready = 0,
  Connecting = 1,
  Reconnecting = 2,
  Idle = 3,
  Nearly = 4,
  Disconnected = 5,
  WaitingForGuilds = 6,
  Identifying = 7,
  Resuming = 8,
}

export interface GuildScheduledEventInviteURLCreateOptions extends InviteCreateOptions {
  channel?: GuildInvitableChannelResolvable;
}

export interface RoleCreateOptions extends RoleData {
  reason?: string;
}

export interface RoleEditOptions extends RoleData {
  reason?: string;
}

export interface StageInstanceCreateOptions {
  topic: string;
  privacyLevel?: StageInstancePrivacyLevel;
  sendStartNotification?: boolean;
  guildScheduledEvent?: GuildScheduledEventResolvable;
}

export interface CrosspostedChannel {
  channelId: Snowflake;
  guildId: Snowflake;
  type: ChannelType;
  name: string;
}

export type DateResolvable = Date | number | string;

export interface GuildTemplateEditOptions {
  name?: string;
  description?: string;
}

export interface EmbedField {
  name: string;
  value: string;
  inline: boolean;
}

export type EmojiIdentifierResolvable =
  | EmojiResolvable
  | `${'' | 'a:'}${string}:${Snowflake}`
  | `<${'' | 'a'}:${string}:${Snowflake}>`
  | string;

export type EmojiResolvable = Snowflake | GuildEmoji | ReactionEmoji | ApplicationEmoji;

export interface FetchApplicationCommandOptions extends BaseFetchOptions {
  id?: Snowflake;
  guildId?: Snowflake;
  locale?: Locale;
  withLocalizations?: boolean;
}

export interface FetchArchivedThreadOptions {
  type?: 'public' | 'private';
  fetchAll?: boolean;
  before?: ThreadChannelResolvable | DateResolvable;
  limit?: number;
}

export interface FetchAutoModerationRuleOptions extends BaseFetchOptions {
  autoModerationRule: AutoModerationRuleResolvable;
}

export interface FetchAutoModerationRulesOptions {
  cache?: boolean;
}

export interface FetchBanOptions extends BaseFetchOptions {
  user: UserResolvable;
}

export interface FetchBansOptions {
  limit?: number;
  before?: Snowflake;
  after?: Snowflake;
  cache?: boolean;
}

export interface FetchChannelOptions extends BaseFetchOptions {
  allowUnknownGuild?: boolean;
}

export interface FetchedThreads {
  threads: ReadonlyCollection<Snowflake, AnyThreadChannel>;
  members: ReadonlyCollection<Snowflake, ThreadMember>;
}

export interface FetchedThreadsMore extends FetchedThreads {
  hasMore: boolean;
}

export interface FetchGuildOptions extends BaseFetchOptions {
  guild: GuildResolvable;
  withCounts?: boolean;
}

export interface FetchGuildsOptions {
  before?: Snowflake;
  after?: Snowflake;
  limit?: number;
}

export interface FetchGuildScheduledEventOptions extends BaseFetchOptions {
  guildScheduledEvent: GuildScheduledEventResolvable;
  withUserCount?: boolean;
}

export interface FetchGuildScheduledEventsOptions {
  cache?: boolean;
  withUserCount?: boolean;
}

export interface FetchGuildScheduledEventSubscribersOptions {
  limit?: number;
  withMember?: boolean;
}

export interface FetchInviteOptions extends BaseFetchOptions {
  code: string;
}

export interface FetchInvitesOptions {
  channelId?: GuildInvitableChannelResolvable;
  cache?: boolean;
}

export interface FetchMemberOptions extends BaseFetchOptions {
  user: UserResolvable;
}

export interface FetchMembersOptions {
  user?: UserResolvable | readonly UserResolvable[];
  query?: string;
  limit?: number;
  withPresences?: boolean;
  time?: number;
  nonce?: string;
}

export interface FetchMessageOptions extends BaseFetchOptions {
  message: MessageResolvable;
}

export interface FetchMessagesOptions {
  limit?: number;
  before?: Snowflake;
  after?: Snowflake;
  around?: Snowflake;
  cache?: boolean;
}

export interface FetchReactionUsersOptions {
  type?: ReactionType;
  limit?: number;
  after?: Snowflake;
}

export interface FetchThreadMemberOptions extends BaseFetchOptions {
  member: ThreadMemberResolvable;
  withMember?: boolean;
}

export interface FetchThreadOwnerOptions extends BaseFetchOptions {
  withMember?: boolean;
}

export interface FetchThreadMembersWithGuildMemberDataOptions {
  withMember: true;
  after?: Snowflake;
  limit?: number;
  cache?: boolean;
}

export interface FetchThreadMembersWithoutGuildMemberDataOptions {
  withMember?: false;
  cache?: boolean;
}

export type FetchThreadMembersOptions =
  | FetchThreadMembersWithGuildMemberDataOptions
  | FetchThreadMembersWithoutGuildMemberDataOptions;

export interface FetchThreadsOptions {
  archived?: FetchArchivedThreadOptions;
}

export interface AttachmentPayload {
  attachment: BufferResolvable | Stream;
  name?: string;
  description?: string;
}

export type GlobalSweepFilter<Key, Value> = () =>
  | ((value: Value, key: Key, collection: Collection<Key, Value>) => boolean)
  | null;

export interface GuildAuditLogsTypes {
  [AuditLogEvent.GuildUpdate]: ['Guild', 'Update'];
  [AuditLogEvent.ChannelCreate]: ['Channel', 'Create'];
  [AuditLogEvent.ChannelUpdate]: ['Channel', 'Update'];
  [AuditLogEvent.ChannelDelete]: ['Channel', 'Delete'];
  [AuditLogEvent.ChannelOverwriteCreate]: ['Channel', 'Create'];
  [AuditLogEvent.ChannelOverwriteUpdate]: ['Channel', 'Update'];
  [AuditLogEvent.ChannelOverwriteDelete]: ['Channel', 'Delete'];
  [AuditLogEvent.MemberKick]: ['User', 'Delete'];
  [AuditLogEvent.MemberPrune]: ['User', 'Delete'];
  [AuditLogEvent.MemberBanAdd]: ['User', 'Delete'];
  [AuditLogEvent.MemberBanRemove]: ['User', 'Create'];
  [AuditLogEvent.MemberUpdate]: ['User', 'Update'];
  [AuditLogEvent.MemberRoleUpdate]: ['User', 'Update'];
  [AuditLogEvent.MemberMove]: ['User', 'Update'];
  [AuditLogEvent.MemberDisconnect]: ['User', 'Delete'];
  [AuditLogEvent.BotAdd]: ['User', 'Create'];
  [AuditLogEvent.RoleCreate]: ['Role', 'Create'];
  [AuditLogEvent.RoleUpdate]: ['Role', 'Update'];
  [AuditLogEvent.RoleDelete]: ['Role', 'Delete'];
  [AuditLogEvent.InviteCreate]: ['Invite', 'Create'];
  [AuditLogEvent.InviteUpdate]: ['Invite', 'Update'];
  [AuditLogEvent.InviteDelete]: ['Invite', 'Delete'];
  [AuditLogEvent.WebhookCreate]: ['Webhook', 'Create'];
  [AuditLogEvent.WebhookUpdate]: ['Webhook', 'Update'];
  [AuditLogEvent.WebhookDelete]: ['Webhook', 'Delete'];
  [AuditLogEvent.EmojiCreate]: ['Emoji', 'Create'];
  [AuditLogEvent.EmojiUpdate]: ['Emoji', 'Update'];
  [AuditLogEvent.EmojiDelete]: ['Emoji', 'Delete'];
  [AuditLogEvent.MessageDelete]: ['Message', 'Delete'];
  [AuditLogEvent.MessageBulkDelete]: ['Message', 'Delete'];
  [AuditLogEvent.MessagePin]: ['Message', 'Create'];
  [AuditLogEvent.MessageUnpin]: ['Message', 'Delete'];
  [AuditLogEvent.IntegrationCreate]: ['Integration', 'Create'];
  [AuditLogEvent.IntegrationUpdate]: ['Integration', 'Update'];
  [AuditLogEvent.IntegrationDelete]: ['Integration', 'Delete'];
  [AuditLogEvent.StageInstanceCreate]: ['StageInstance', 'Create'];
  [AuditLogEvent.StageInstanceUpdate]: ['StageInstance', 'Update'];
  [AuditLogEvent.StageInstanceDelete]: ['StageInstance', 'Delete'];
  [AuditLogEvent.StickerCreate]: ['Sticker', 'Create'];
  [AuditLogEvent.StickerUpdate]: ['Sticker', 'Update'];
  [AuditLogEvent.StickerDelete]: ['Sticker', 'Delete'];
  [AuditLogEvent.GuildScheduledEventCreate]: ['GuildScheduledEvent', 'Create'];
  [AuditLogEvent.GuildScheduledEventUpdate]: ['GuildScheduledEvent', 'Update'];
  [AuditLogEvent.GuildScheduledEventDelete]: ['GuildScheduledEvent', 'Delete'];
  [AuditLogEvent.ThreadCreate]: ['Thread', 'Create'];
  [AuditLogEvent.ThreadUpdate]: ['Thread', 'Update'];
  [AuditLogEvent.ThreadDelete]: ['Thread', 'Delete'];
  [AuditLogEvent.ApplicationCommandPermissionUpdate]: ['ApplicationCommand', 'Update'];
  [AuditLogEvent.SoundboardSoundCreate]: ['SoundboardSound', 'Create'];
  [AuditLogEvent.SoundboardSoundUpdate]: ['SoundboardSound', 'Update'];
  [AuditLogEvent.SoundboardSoundDelete]: ['SoundboardSound', 'Delete'];
  [AuditLogEvent.AutoModerationRuleCreate]: ['AutoModeration', 'Create'];
  [AuditLogEvent.AutoModerationRuleUpdate]: ['AutoModeration', 'Update'];
  [AuditLogEvent.AutoModerationRuleDelete]: ['AutoModeration', 'Delete'];
  [AuditLogEvent.AutoModerationBlockMessage]: ['User', 'Update'];
  [AuditLogEvent.AutoModerationFlagToChannel]: ['User', 'Update'];
  [AuditLogEvent.AutoModerationUserCommunicationDisabled]: ['User', 'Update'];
  [AuditLogEvent.OnboardingPromptCreate]: ['GuildOnboardingPrompt', 'Create'];
  [AuditLogEvent.OnboardingPromptUpdate]: ['GuildOnboardingPrompt', 'Update'];
  [AuditLogEvent.OnboardingPromptDelete]: ['GuildOnboardingPrompt', 'Delete'];
  // Never have a target: CreatorMonetizationRequestCreated, CreatorMonetizationTermsAccepted, OnboardingCreate, OnboardingUpdate, HomeSettingsCreate, HomeSettingsUpdate
}

export type GuildAuditLogsActionType = GuildAuditLogsTypes[keyof GuildAuditLogsTypes][1] | 'All';

export interface GuildAuditLogsEntryExtraField {
  [AuditLogEvent.MemberKick]: { integrationType: string } | null;
  [AuditLogEvent.MemberRoleUpdate]: { integrationType: string } | null;
  [AuditLogEvent.MemberPrune]: { removed: number; days: number };
  [AuditLogEvent.MemberMove]: { channel: VoiceBasedChannel | { id: Snowflake }; count: number };
  [AuditLogEvent.MessageDelete]: { channel: GuildTextBasedChannel | { id: Snowflake }; count: number };
  [AuditLogEvent.MessageBulkDelete]: { count: number };
  [AuditLogEvent.MessagePin]: { channel: GuildTextBasedChannel | { id: Snowflake }; messageId: Snowflake };
  [AuditLogEvent.MessageUnpin]: { channel: GuildTextBasedChannel | { id: Snowflake }; messageId: Snowflake };
  [AuditLogEvent.MemberDisconnect]: { count: number };
  [AuditLogEvent.ChannelOverwriteCreate]:
    | Role
    | GuildMember
    | { id: Snowflake; name: string; type: AuditLogOptionsType.Role }
    | { id: Snowflake; type: AuditLogOptionsType.Member };
  [AuditLogEvent.ChannelOverwriteUpdate]:
    | Role
    | GuildMember
    | { id: Snowflake; name: string; type: AuditLogOptionsType.Role }
    | { id: Snowflake; type: AuditLogOptionsType.Member };
  [AuditLogEvent.ChannelOverwriteDelete]:
    | Role
    | GuildMember
    | { id: Snowflake; name: string; type: AuditLogOptionsType.Role }
    | { id: Snowflake; type: AuditLogOptionsType.Member };
  [AuditLogEvent.StageInstanceCreate]: StageChannel | { id: Snowflake };
  [AuditLogEvent.StageInstanceDelete]: StageChannel | { id: Snowflake };
  [AuditLogEvent.StageInstanceUpdate]: StageChannel | { id: Snowflake };
  [AuditLogEvent.ApplicationCommandPermissionUpdate]: { applicationId: Snowflake };
  [AuditLogEvent.AutoModerationBlockMessage]: {
    autoModerationRuleName: string;
    autoModerationRuleTriggerType: AuditLogRuleTriggerType;
    channel: GuildTextBasedChannel | { id: Snowflake };
  };
  [AuditLogEvent.AutoModerationFlagToChannel]: {
    autoModerationRuleName: string;
    autoModerationRuleTriggerType: AuditLogRuleTriggerType;
    channel: GuildTextBasedChannel | { id: Snowflake };
  };
  [AuditLogEvent.AutoModerationUserCommunicationDisabled]: {
    autoModerationRuleName: string;
    autoModerationRuleTriggerType: AuditLogRuleTriggerType;
    channel: GuildTextBasedChannel | { id: Snowflake };
  };
}

export interface GuildAuditLogsEntryTargetField<TAction extends AuditLogEvent> {
  User: User | PartialUser | null;
  Guild: Guild;
  Webhook: Webhook<WebhookType.ChannelFollower | WebhookType.Incoming>;
  Invite: Invite;
  Emoji: GuildEmoji | { id: Snowflake };
  Role: Role | { id: Snowflake };
  Message: TAction extends AuditLogEvent.MessageBulkDelete ? GuildTextBasedChannel | { id: Snowflake } : User | null;
  Integration: Integration;
  Channel: NonThreadGuildBasedChannel | { id: Snowflake; [x: string]: unknown };
  Thread: AnyThreadChannel | { id: Snowflake; [x: string]: unknown };
  StageInstance: StageInstance;
  Sticker: Sticker;
  GuildScheduledEvent: GuildScheduledEvent;
  ApplicationCommand: ApplicationCommand | { id: Snowflake };
  AutoModeration: AutoModerationRule;
  GuildOnboardingPrompt: GuildOnboardingPrompt | { id: Snowflake; [x: string]: unknown };
  SoundboardSound: SoundboardSound | { id: Snowflake };
}

export interface GuildAuditLogsFetchOptions<Event extends GuildAuditLogsResolvable> {
  before?: Snowflake | GuildAuditLogsEntry;
  after?: Snowflake | GuildAuditLogsEntry;
  limit?: number;
  user?: UserResolvable;
  type?: Event;
}

export type GuildAuditLogsResolvable = AuditLogEvent | null;

export type GuildAuditLogsTargetType = GuildAuditLogsTypes[keyof GuildAuditLogsTypes][0] | 'Unknown';

export type GuildAuditLogsTargets = {
  [Key in GuildAuditLogsTargetType]: Key;
};

export type GuildBanResolvable = GuildBan | UserResolvable;

export type GuildChannelResolvable = Snowflake | GuildBasedChannel;

export interface AutoModerationRuleCreateOptions {
  name: string;
  eventType: AutoModerationRuleEventType;
  triggerType: AutoModerationRuleTriggerType;
  triggerMetadata?: AutoModerationTriggerMetadataOptions;
  actions: readonly AutoModerationActionOptions[];
  enabled?: boolean;
  exemptRoles?: ReadonlyCollection<Snowflake, Role> | readonly RoleResolvable[];
  exemptChannels?: ReadonlyCollection<Snowflake, GuildBasedChannel> | readonly GuildChannelResolvable[];
  reason?: string;
}

export interface AutoModerationRuleEditOptions extends Partial<Omit<AutoModerationRuleCreateOptions, 'triggerType'>> {}

export interface AutoModerationTriggerMetadataOptions extends Partial<AutoModerationTriggerMetadata> {}

export interface AutoModerationActionOptions {
  type: AutoModerationActionType;
  metadata?: AutoModerationActionMetadataOptions;
}

export interface AutoModerationActionMetadataOptions extends Partial<Omit<AutoModerationActionMetadata, 'channelId'>> {
  channel?: GuildTextChannelResolvable | ThreadChannel;
}

export interface GuildChannelCreateOptions extends Omit<CategoryCreateChannelOptions, 'type'> {
  parent?: CategoryChannelResolvable | null;
  type?: Exclude<
    ChannelType,
    | ChannelType.DM
    | ChannelType.GroupDM
    | ChannelType.PublicThread
    | ChannelType.AnnouncementThread
    | ChannelType.PrivateThread
  >;
}

export interface GuildChannelCloneOptions extends Omit<GuildChannelCreateOptions, 'name'> {
  name?: string;
}

export interface GuildChannelEditOptions {
  name?: string;
  type?: ChannelType.GuildText | ChannelType.GuildAnnouncement;
  position?: number;
  topic?: string | null;
  nsfw?: boolean;
  bitrate?: number;
  userLimit?: number;
  parent?: CategoryChannelResolvable | null;
  rateLimitPerUser?: number;
  lockPermissions?: boolean;
  permissionOverwrites?: readonly OverwriteResolvable[] | ReadonlyCollection<Snowflake, OverwriteResolvable>;
  defaultAutoArchiveDuration?: ThreadAutoArchiveDuration;
  rtcRegion?: string | null;
  videoQualityMode?: VideoQualityMode | null;
  availableTags?: readonly GuildForumTagData[];
  defaultReactionEmoji?: DefaultReactionEmoji | null;
  defaultThreadRateLimitPerUser?: number;
  flags?: ChannelFlagsResolvable;
  defaultSortOrder?: SortOrderType | null;
  defaultForumLayout?: ForumLayoutType;
  reason?: string;
}

export interface GuildChannelOverwriteOptions {
  reason?: string;
  type?: OverwriteType;
}

export interface GuildCreateOptions {
  name: string;
  icon?: BufferResolvable | Base64Resolvable | null;
  verificationLevel?: GuildVerificationLevel;
  defaultMessageNotifications?: GuildDefaultMessageNotifications;
  explicitContentFilter?: GuildExplicitContentFilter;
  roles?: readonly PartialRoleData[];
  channels?: readonly PartialChannelData[];
  afkChannelId?: Snowflake | number;
  afkTimeout?: number;
  systemChannelId?: Snowflake | number;
  systemChannelFlags?: SystemChannelFlagsResolvable;
}

export interface GuildWidgetSettings {
  enabled: boolean;
  channel: TextChannel | AnnouncementChannel | VoiceBasedChannel | ForumChannel | MediaChannel | null;
}

export interface GuildEditOptions {
  name?: string;
  verificationLevel?: GuildVerificationLevel | null;
  defaultMessageNotifications?: GuildDefaultMessageNotifications | null;
  explicitContentFilter?: GuildExplicitContentFilter | null;
  afkTimeout?: number;
  afkChannel?: VoiceChannelResolvable | null;
  icon?: BufferResolvable | Base64Resolvable | null;
  owner?: UserResolvable;
  splash?: BufferResolvable | Base64Resolvable | null;
  discoverySplash?: BufferResolvable | Base64Resolvable | null;
  banner?: BufferResolvable | Base64Resolvable | null;
  systemChannel?: TextChannelResolvable | null;
  systemChannelFlags?: SystemChannelFlagsResolvable;
  rulesChannel?: TextChannelResolvable | null;
  publicUpdatesChannel?: TextChannelResolvable | null;
  safetyAlertsChannel?: TextChannelResolvable | null;
  preferredLocale?: Locale | null;
  features?: readonly `${GuildFeature}`[];
  description?: string | null;
  premiumProgressBarEnabled?: boolean;
  reason?: string;
}

export interface GuildEmojiCreateOptions {
  attachment: BufferResolvable | Base64Resolvable;
  name: string;
  roles?: ReadonlyCollection<Snowflake, Role> | readonly RoleResolvable[];
  reason?: string;
}

export interface GuildEmojiEditOptions {
  name?: string;
  roles?: ReadonlyCollection<Snowflake, Role> | readonly RoleResolvable[];
  reason?: string;
}

export interface GuildStickerCreateOptions {
  file: BufferResolvable | Stream | AttachmentPayload | JSONEncodable<AttachmentBuilder>;
  name: string;
  tags: string;
  description?: string | null;
  reason?: string;
}

export interface GuildStickerEditOptions {
  name?: string;
  description?: string | null;
  tags?: string;
  reason?: string;
}

export interface GuildMemberEditOptions {
  nick?: string | null;
  roles?: ReadonlyCollection<Snowflake, Role> | readonly RoleResolvable[];
  mute?: boolean;
  deaf?: boolean;
  channel?: GuildVoiceChannelResolvable | null;
  communicationDisabledUntil?: DateResolvable | null;
  flags?: GuildMemberFlagsResolvable;
  reason?: string;
}

export type GuildResolvable = Guild | NonThreadGuildBasedChannel | GuildMember | GuildEmoji | Invite | Role | Snowflake;

export interface GuildPruneMembersOptions {
  count?: boolean;
  days?: number;
  dry?: boolean;
  reason?: string;
  roles?: readonly RoleResolvable[];
}

export interface GuildWidgetSettingsData {
  enabled: boolean;
  channel: TextChannel | AnnouncementChannel | VoiceBasedChannel | ForumChannel | MediaChannel | Snowflake | null;
}

export interface GuildSearchMembersOptions {
  query: string;
  limit?: number;
  cache?: boolean;
}

export interface GuildListMembersOptions {
  after?: Snowflake;
  limit?: number;
  cache?: boolean;
}

// TODO: use conditional types for better TS support
export interface GuildScheduledEventCreateOptions {
  name: string;
  scheduledStartTime: DateResolvable;
  scheduledEndTime?: DateResolvable;
  privacyLevel: GuildScheduledEventPrivacyLevel;
  entityType: GuildScheduledEventEntityType;
  description?: string;
  channel?: GuildVoiceChannelResolvable;
  entityMetadata?: GuildScheduledEventEntityMetadataOptions;
  image?: BufferResolvable | Base64Resolvable | null;
  reason?: string;
  recurrenceRule?: GuildScheduledEventRecurrenceRuleOptions;
}

export type GuildScheduledEventRecurrenceRuleOptions =
  | BaseGuildScheduledEventRecurrenceRuleOptions<
      GuildScheduledEventRecurrenceRuleFrequency.Yearly,
      {
        byMonth: readonly GuildScheduledEventRecurrenceRuleMonth[];
        byMonthDay: readonly number[];
      }
    >
  | BaseGuildScheduledEventRecurrenceRuleOptions<
      GuildScheduledEventRecurrenceRuleFrequency.Monthly,
      {
        byNWeekday: readonly GuildScheduledEventRecurrenceRuleNWeekday[];
      }
    >
  | BaseGuildScheduledEventRecurrenceRuleOptions<
      GuildScheduledEventRecurrenceRuleFrequency.Weekly | GuildScheduledEventRecurrenceRuleFrequency.Daily,
      {
        byWeekday: readonly GuildScheduledEventRecurrenceRuleWeekday[];
      }
    >;

export type BaseGuildScheduledEventRecurrenceRuleOptions<
  Frequency extends GuildScheduledEventRecurrenceRuleFrequency,
  Extra extends {},
> = {
  startAt: DateResolvable;
  interval: number;
  frequency: Frequency;
} & Extra;

export interface GuildScheduledEventEditOptions<
  Status extends GuildScheduledEventStatus,
  AcceptableStatus extends GuildScheduledEventSetStatusArg<Status>,
> extends Omit<Partial<GuildScheduledEventCreateOptions>, 'channel' | 'recurrenceRule'> {
  channel?: GuildVoiceChannelResolvable | null;
  status?: AcceptableStatus;
  recurrenceRule?: GuildScheduledEventRecurrenceRuleOptions | null;
}

export interface GuildScheduledEventEntityMetadata {
  location: string | null;
}

export interface GuildScheduledEventEntityMetadataOptions {
  location?: string;
}

export type GuildScheduledEventManagerFetchResult<
  Options extends GuildScheduledEventResolvable | FetchGuildScheduledEventOptions | FetchGuildScheduledEventsOptions,
> = Options extends GuildScheduledEventResolvable | FetchGuildScheduledEventOptions
  ? GuildScheduledEvent
  : Collection<Snowflake, GuildScheduledEvent>;

export type GuildScheduledEventManagerFetchSubscribersResult<
  Options extends FetchGuildScheduledEventSubscribersOptions,
> = Options extends { withMember: true }
  ? Collection<Snowflake, GuildScheduledEventUser<true>>
  : Collection<Snowflake, GuildScheduledEventUser<false>>;

export type GuildScheduledEventResolvable = Snowflake | GuildScheduledEvent;

export type GuildScheduledEventSetStatusArg<Status extends GuildScheduledEventStatus> =
  Status extends GuildScheduledEventStatus.Scheduled
    ? GuildScheduledEventStatus.Active | GuildScheduledEventStatus.Canceled
    : Status extends GuildScheduledEventStatus.Active
      ? GuildScheduledEventStatus.Completed
      : never;

export interface GuildScheduledEventUser<WithMember> {
  guildScheduledEventId: Snowflake;
  user: User;
  member: WithMember extends true ? GuildMember : null;
}

export type GuildTemplateResolvable = string;

export type GuildVoiceChannelResolvable = VoiceBasedChannel | Snowflake;

export interface GuildOnboardingEditOptions {
  prompts?: readonly GuildOnboardingPromptData[] | ReadonlyCollection<Snowflake, GuildOnboardingPrompt>;
  defaultChannels?: readonly ChannelResolvable[] | ReadonlyCollection<Snowflake, GuildChannel>;
  enabled?: boolean;
  mode?: GuildOnboardingMode;
  reason?: string;
}

export interface GuildOnboardingPromptData {
  id?: Snowflake;
  title: string;
  singleSelect?: boolean;
  required?: boolean;
  inOnboarding?: boolean;
  type?: GuildOnboardingPromptType;
  options: readonly GuildOnboardingPromptOptionData[] | ReadonlyCollection<Snowflake, GuildOnboardingPromptOption>;
}

export interface GuildOnboardingPromptOptionData {
  id?: Snowflake | null;
  channels?: readonly ChannelResolvable[] | ReadonlyCollection<Snowflake, GuildChannel>;
  roles?: readonly RoleResolvable[] | ReadonlyCollection<Snowflake, Role>;
  title: string;
  description?: string | null;
  emoji?: EmojiIdentifierResolvable | Emoji | null;
}

export type HexColorString = `#${string}`;

export interface IncidentActions {
  invitesDisabledUntil: Date | null;
  dmsDisabledUntil: Date | null;
  dmSpamDetectedAt: Date | null;
  raidDetectedAt: Date | null;
}

export interface IncidentActionsEditOptions {
  invitesDisabledUntil?: DateResolvable | null | undefined;
  dmsDisabledUntil?: DateResolvable | null | undefined;
}

export interface IntegrationAccount {
  id: string | Snowflake;
  name: string;
}

export type IntegrationType = 'twitch' | 'youtube' | 'discord' | 'guild_subscription';

export type IntegrationTypesConfigurationParameters = ClientApplicationInstallParams;

export interface IntegrationTypesConfigurationContext {
  oauth2InstallParams: IntegrationTypesConfigurationParameters | null;
}

export type IntegrationTypesConfiguration = Partial<
  Record<ApplicationIntegrationType, IntegrationTypesConfigurationContext>
>;

export type CollectedInteraction<Cached extends CacheType = CacheType> =
  | StringSelectMenuInteraction<Cached>
  | UserSelectMenuInteraction<Cached>
  | RoleSelectMenuInteraction<Cached>
  | MentionableSelectMenuInteraction<Cached>
  | ChannelSelectMenuInteraction<Cached>
  | ButtonInteraction<Cached>
  | ModalSubmitInteraction<Cached>;

export interface InteractionCollectorOptions<
  Interaction extends CollectedInteraction,
  Cached extends CacheType = CacheType,
> extends CollectorOptions<[Interaction]> {
  channel?: TextBasedChannelResolvable;
  componentType?: ComponentType;
  guild?: GuildResolvable;
  interactionType?: InteractionType;
  max?: number;
  maxComponents?: number;
  maxUsers?: number;
  message?: CacheTypeReducer<Cached, Message, APIMessage>;
}

export interface InteractionDeferReplyOptions {
  flags?: BitFieldResolvable<Extract<MessageFlagsString, 'Ephemeral'>, MessageFlags.Ephemeral> | undefined;
  withResponse?: boolean;
}

export interface InteractionDeferUpdateOptions {
  withResponse?: boolean;
}

export interface InteractionReplyOptions extends BaseMessageOptionsWithPoll {
  tts?: boolean;
  withResponse?: boolean;
  flags?:
    | BitFieldResolvable<
        Extract<MessageFlagsString, 'Ephemeral' | 'SuppressEmbeds' | 'SuppressNotifications' | 'IsComponentsV2'>,
        | MessageFlags.Ephemeral
        | MessageFlags.SuppressEmbeds
        | MessageFlags.SuppressNotifications
        | MessageFlags.IsComponentsV2
      >
    | undefined;
}

export interface InteractionUpdateOptions extends MessageEditOptions {
  withResponse?: boolean;
}

export interface InviteGenerationOptions {
  permissions?: PermissionResolvable;
  guild?: GuildResolvable;
  disableGuildSelect?: boolean;
  scopes: readonly OAuth2Scopes[];
}

export type GuildInvitableChannelResolvable =
  | TextChannel
  | VoiceChannel
  | AnnouncementChannel
  | StageChannel
  | ForumChannel
  | MediaChannel
  | Snowflake;

export interface InviteCreateOptions {
  temporary?: boolean;
  maxAge?: number;
  maxUses?: number;
  unique?: boolean;
  reason?: string;
  targetApplication?: ApplicationResolvable;
  targetUser?: UserResolvable;
  targetType?: InviteTargetType;
}

export type InviteResolvable = string;

export interface LifetimeFilterOptions<Key, Value> {
  excludeFromSweep?: (value: Value, key: Key, collection: LimitedCollection<Key, Value>) => boolean;
  getComparisonTimestamp?: (value: Value, key: Key, collection: LimitedCollection<Key, Value>) => number;
  lifetime?: number;
}

export type ActionRowComponentOptions =
  | ButtonComponentData
  | StringSelectMenuComponentData
  | UserSelectMenuComponentData
  | RoleSelectMenuComponentData
  | MentionableSelectMenuComponentData
  | ChannelSelectMenuComponentData;

export type MessageActionRowComponentResolvable = MessageActionRowComponent | ActionRowComponentOptions;

export interface MessageActivity {
  partyId?: string;
  type: MessageActivityType;
}

export interface BaseButtonComponentData extends BaseComponentData {
  type: ComponentType.Button;
  style: ButtonStyle;
  disabled?: boolean;
  emoji?: ComponentEmojiResolvable;
  label?: string;
}

export interface LinkButtonComponentData extends BaseButtonComponentData {
  style: ButtonStyle.Link;
  url: string;
}

export interface InteractionButtonComponentData extends BaseButtonComponentData {
  style: Exclude<ButtonStyle, ButtonStyle.Link>;
  customId: string;
}

export type ButtonComponentData = InteractionButtonComponentData | LinkButtonComponentData;

export interface MessageCollectorOptions extends CollectorOptions<[Message, Collection<Snowflake, Message>]> {
  max?: number;
  maxProcessed?: number;
}

export type CollectedMessageInteraction<Cached extends CacheType = CacheType> = Exclude<
  CollectedInteraction<Cached>,
  ModalSubmitInteraction
>;

export interface MessageComponentCollectorOptions<Interaction extends CollectedMessageInteraction>
  extends Omit<InteractionCollectorOptions<Interaction>, 'channel' | 'message' | 'guild' | 'interactionType'> {}

export interface MessageChannelComponentCollectorOptions<Interaction extends CollectedMessageInteraction>
  extends Omit<InteractionCollectorOptions<Interaction>, 'channel' | 'guild' | 'interactionType'> {}

export interface MessageInteractionMetadata {
  id: Snowflake;
  type: InteractionType;
  user: User;
  authorizingIntegrationOwners: APIAuthorizingIntegrationOwnersMap;
  originalResponseMessageId: Snowflake | null;
  interactedMessageId: Snowflake | null;
  triggeringInteractionMetadata: MessageInteractionMetadata | null;
}

export interface MessageMentionsHasOptions {
  ignoreDirect?: boolean;
  ignoreRoles?: boolean;
  ignoreRepliedUser?: boolean;
  ignoreEveryone?: boolean;
}

export interface MessageMentionOptions {
  parse?: readonly MessageMentionTypes[];
  roles?: readonly Snowflake[];
  users?: readonly Snowflake[];
  repliedUser?: boolean;
}

export type MessageMentionTypes = 'roles' | 'users' | 'everyone';

export interface MessageSnapshot
  extends Partialize<
    Message,
    null,
    Exclude<
      keyof Message,
      | 'attachments'
      | 'client'
      | 'components'
      | 'content'
      | 'createdTimestamp'
      | 'editedTimestamp'
      | 'embeds'
      | 'flags'
      | 'mentions'
      | 'stickers'
      | 'type'
    >
  > {}

export interface BaseMessageOptions {
  content?: string;
  embeds?: readonly (JSONEncodable<APIEmbed> | APIEmbed)[];
  allowedMentions?: MessageMentionOptions;
  files?: readonly (
    | BufferResolvable
    | Stream
    | JSONEncodable<APIAttachment>
    | Attachment
    | AttachmentBuilder
    | AttachmentPayload
  )[];
  components?: readonly (
    | JSONEncodable<APIActionRowComponent<APIComponentInActionRow>>
    | JSONEncodable<APIMessageTopLevelComponent>
    | TopLevelComponentData
    | ActionRowData<MessageActionRowComponentData | MessageActionRowComponentBuilder>
    | APIMessageTopLevelComponent
  )[];
}

export interface BaseMessageOptionsWithPoll extends BaseMessageOptions {
  poll?: JSONEncodable<RESTAPIPoll> | PollData;
}

export interface BaseMessageCreateOptions extends BaseMessageOptionsWithPoll {
  tts?: boolean;
  nonce?: string | number;
  enforceNonce?: boolean;
  stickers?: readonly StickerResolvable[];
  flags?:
    | BitFieldResolvable<
        Extract<MessageFlagsString, 'SuppressEmbeds' | 'SuppressNotifications' | 'IsComponentsV2'>,
        MessageFlags.SuppressEmbeds | MessageFlags.SuppressNotifications | MessageFlags.IsComponentsV2
      >
    | undefined;
}

export interface MessageCreateOptions extends BaseMessageCreateOptions {
  messageReference?: MessageReferenceOptions;
}

export interface GuildForumThreadMessageCreateOptions
  extends BaseMessageOptions,
    Pick<BaseMessageCreateOptions, 'flags' | 'stickers'> {}

export interface MessageEditAttachmentData {
  id: Snowflake;
}

export interface MessageEditOptions extends Omit<BaseMessageOptions, 'content'> {
  content?: string | null;
  attachments?: readonly (Attachment | MessageEditAttachmentData)[];
  flags?:
    | BitFieldResolvable<
        Extract<MessageFlagsString, 'SuppressEmbeds' | 'IsComponentsV2'>,
        MessageFlags.SuppressEmbeds | MessageFlags.IsComponentsV2
      >
    | undefined;
}

export type MessageReactionResolvable = MessageReaction | Snowflake | string;

export interface MessageReference {
  channelId: Snowflake;
  guildId: Snowflake | undefined;
  messageId: Snowflake | undefined;
  type: MessageReferenceType;
}

export interface MessageReferenceOptions extends MessageReference {
  failIfNotExists?: boolean;
}

export type MessageResolvable = Message | Snowflake;

export interface BaseSelectMenuComponentData extends BaseComponentData {
  customId: string;
  disabled?: boolean;
  maxValues?: number;
  minValues?: number;
  placeholder?: string;
}

export interface StringSelectMenuComponentData extends BaseSelectMenuComponentData {
  type: ComponentType.StringSelect;
  options: readonly SelectMenuComponentOptionData[];
}

export interface UserSelectMenuComponentData extends BaseSelectMenuComponentData {
  type: ComponentType.UserSelect;
  defaultValues?: readonly APISelectMenuDefaultValue<SelectMenuDefaultValueType.User>[];
}

export interface RoleSelectMenuComponentData extends BaseSelectMenuComponentData {
  type: ComponentType.RoleSelect;
  defaultValues?: readonly APISelectMenuDefaultValue<SelectMenuDefaultValueType.Role>[];
}

export interface MentionableSelectMenuComponentData extends BaseSelectMenuComponentData {
  type: ComponentType.MentionableSelect;
  defaultValues?: readonly APISelectMenuDefaultValue<
    SelectMenuDefaultValueType.Role | SelectMenuDefaultValueType.User
  >[];
}

export interface ChannelSelectMenuComponentData extends BaseSelectMenuComponentData {
  type: ComponentType.ChannelSelect;
  channelTypes?: readonly ChannelType[];
  defaultValues?: readonly APISelectMenuDefaultValue<SelectMenuDefaultValueType.Channel>[];
}

export interface MessageSelectOption {
  default: boolean;
  description: string | null;
  emoji: APIPartialEmoji | null;
  label: string;
  value: string;
}

export interface ReactionCountDetailsData {
  burst: number;
  normal: number;
}

export interface SelectMenuComponentOptionData {
  default?: boolean;
  description?: string;
  emoji?: ComponentEmojiResolvable;
  label: string;
  value: string;
}

export interface TextInputComponentData extends BaseComponentData {
  type: ComponentType.TextInput;
  customId: string;
  style: TextInputStyle;
  label: string;
  minLength?: number;
  maxLength?: number;
  required?: boolean;
  value?: string;
  placeholder?: string;
}

export type MessageTarget =
  | ChannelManager
  | Interaction
  | InteractionWebhook
  | Message
  | MessageManager
  | TextBasedChannel
  | Webhook<WebhookType.Incoming>
  | WebhookClient;

export interface MultipleShardRespawnOptions {
  shardDelay?: number;
  respawnDelay?: number;
  timeout?: number;
}

export interface MultipleShardSpawnOptions {
  amount?: number | 'auto';
  delay?: number;
  timeout?: number;
}

export interface BaseOverwriteData {
  allow?: PermissionResolvable;
  deny?: PermissionResolvable;
  id: UserResolvable | RoleResolvable;
  type?: OverwriteType;
}

export interface OverwriteDataWithMandatoryType extends BaseOverwriteData {
  type: OverwriteType;
}

export interface OverwriteDataWithOptionalType extends BaseOverwriteData {
  id: Exclude<UserResolvable | RoleResolvable, Snowflake>;
}

export type OverwriteData = OverwriteDataWithMandatoryType | OverwriteDataWithOptionalType;

export type OverwriteResolvable = PermissionOverwrites | OverwriteData;

export type PermissionFlags = Record<keyof typeof PermissionFlagsBits, bigint>;

export type PermissionOverwriteOptions = Partial<Record<keyof typeof PermissionFlagsBits, boolean | null>>;

export type PermissionResolvable = BitFieldResolvable<keyof typeof PermissionFlagsBits, bigint>;

export type PermissionOverwriteResolvable = UserResolvable | RoleResolvable | PermissionOverwrites;

export interface RecursiveReadonlyArray<ItemType> extends ReadonlyArray<ItemType | RecursiveReadonlyArray<ItemType>> {}

export interface PartialRecipient {
  username: string;
}

export interface PresenceData {
  status?: PresenceStatusData;
  afk?: boolean;
  activities?: readonly ActivitiesOptions[];
  shardId?: number | readonly number[];
}

export type PresenceResolvable = Presence | UserResolvable | Snowflake;

export interface PartialChannelData {
  id?: Snowflake | number;
  parentId?: Snowflake | number;
  type?: ChannelType.GuildText | ChannelType.GuildVoice | ChannelType.GuildCategory;
  name: string;
  topic?: string | null;
  nsfw?: boolean;
  bitrate?: number;
  userLimit?: number;
  rtcRegion?: string | null;
  videoQualityMode?: VideoQualityMode;
  permissionOverwrites?: readonly PartialOverwriteData[];
  rateLimitPerUser?: number;
}

export interface PartialEmoji {
  animated: boolean;
  id: Snowflake | undefined;
  name: string;
}

export interface PartialEmojiOnlyId {
  id: Snowflake;
}

export type Partialize<
  PartialType extends AllowedPartial,
  NulledKeys extends keyof PartialType | null = null,
  NullableKeys extends keyof PartialType | null = null,
  OverridableKeys extends keyof PartialType | '' = '',
> = {
  [K in keyof Omit<PartialType, OverridableKeys>]: K extends 'partial'
    ? true
    : K extends NulledKeys
      ? null
      : K extends NullableKeys
        ? PartialType[K] | null
        : PartialType[K];
};

export interface PartialDMChannel extends Partialize<DMChannel, null, null, 'lastMessageId'> {
  lastMessageId: undefined;
}

export interface PartialGuildMember extends Partialize<GuildMember, 'joinedAt' | 'joinedTimestamp' | 'pending'> {}

export interface PartialMessage
  extends Partialize<Message, 'type' | 'system' | 'pinned' | 'tts', 'content' | 'cleanContent' | 'author'> {}

export interface PartialMessageReaction extends Partialize<MessageReaction, 'count'> {}

export interface PartialPoll
  extends Partialize<
    Poll,
    'allowMultiselect' | 'layoutType' | 'expiresTimestamp',
    null,
    'question' | 'message' | 'answers'
  > {
  question: { text: null };
  message: PartialMessage;
  // eslint-disable-next-line no-restricted-syntax
  answers: Collection<number, PartialPollAnswer>;
}

export interface PartialPollAnswer extends Partialize<PollAnswer, 'emoji' | 'text', null, 'poll'> {
  readonly poll: PartialPoll;
}

export interface PartialGuildScheduledEvent
  extends Partialize<GuildScheduledEvent, 'userCount', 'status' | 'privacyLevel' | 'name' | 'entityType'> {}

export interface PartialThreadMember extends Partialize<ThreadMember, 'flags' | 'joinedAt' | 'joinedTimestamp'> {}

export interface PartialSoundboardSound extends Partialize<SoundboardSound, 'available' | 'name' | 'volume'> {}

export interface PartialOverwriteData {
  id: Snowflake | number;
  type?: OverwriteType;
  allow?: PermissionResolvable;
  deny?: PermissionResolvable;
}

export interface PartialRoleData extends RoleData {
  id?: Snowflake | number;
}

export enum Partials {
  User,
  Channel,
  GuildMember,
  Message,
  Reaction,
  GuildScheduledEvent,
  ThreadMember,
  Poll,
  PollAnswer,
  SoundboardSound,
}

export interface PartialUser extends Partialize<User, 'username' | 'tag' | 'discriminator'> {}

export type PresenceStatusData = ClientPresenceStatus | 'invisible';

export type PresenceStatus = PresenceStatusData | 'offline';

export interface ReactionCollectorOptions extends CollectorOptions<[MessageReaction, User]> {
  max?: number;
  maxEmojis?: number;
  maxUsers?: number;
}

export interface MessageReplyOptions extends BaseMessageCreateOptions {
  failIfNotExists?: boolean;
}

export interface ResolvedOverwriteOptions {
  allow: PermissionsBitField;
  deny: PermissionsBitField;
}

export interface RoleData {
  name?: string;
  color?: ColorResolvable;
  hoist?: boolean;
  position?: number;
  permissions?: PermissionResolvable;
  mentionable?: boolean;
  icon?: BufferResolvable | Base64Resolvable | EmojiResolvable | null;
  unicodeEmoji?: string | null;
}

export type RoleMention = '@everyone' | `<@&${Snowflake}>`;

export interface RolePosition {
  role: RoleResolvable;
  position: number;
}

export type RoleResolvable = Role | Snowflake;

export interface RoleSubscriptionData {
  roleSubscriptionListingId: Snowflake;
  tierName: string;
  totalMonthsSubscribed: number;
  isRenewal: boolean;
}

export interface RoleTagData {
  botId?: Snowflake;
  integrationId?: Snowflake;
  premiumSubscriberRole?: true;
  subscriptionListingId?: Snowflake;
  availableForPurchase?: true;
  guildConnections?: true;
}

export interface SetChannelPositionOptions {
  relative?: boolean;
  reason?: string;
}

export interface SetParentOptions {
  lockPermissions?: boolean;
  reason?: string;
}

export interface SetRolePositionOptions {
  relative?: boolean;
  reason?: string;
}

export type ShardingManagerMode = 'process' | 'worker';

export interface ShardingManagerOptions {
  totalShards?: number | 'auto';
  shardList?: readonly number[] | 'auto';
  mode?: ShardingManagerMode;
  respawn?: boolean;
  silent?: boolean;
  shardArgs?: readonly string[];
  token?: string;
  execArgv?: readonly string[];
}

export interface ShowModalOptions {
  withResponse?: boolean;
}

export interface LaunchActivityOptions {
  withResponse?: boolean;
}

export { Snowflake };

export type StageInstanceResolvable = StageInstance | Snowflake;

export interface StartThreadOptions {
  name: string;
  autoArchiveDuration?: ThreadAutoArchiveDuration;
  reason?: string;
  rateLimitPerUser?: number;
}

export type ClientStatus = number;

export type StickerResolvable = Sticker | Snowflake;

export type SystemChannelFlagsResolvable = BitFieldResolvable<SystemChannelFlagsString, number>;

export type StageChannelResolvable = StageChannel | Snowflake;

export interface StageInstanceEditOptions {
  topic?: string;
  privacyLevel?: StageInstancePrivacyLevel;
}

export type SweeperKey = keyof SweeperDefinitions;

export type CollectionSweepFilter<Key, Value> = (value: Value, key: Key, collection: Collection<Key, Value>) => boolean;

export interface SweepOptions<Key, Value> {
  interval: number;
  filter: GlobalSweepFilter<Key, Value>;
}

export interface LifetimeSweepOptions {
  interval: number;
  lifetime: number;
  filter?: never;
}

export interface SweeperDefinitions {
  applicationCommands: [Snowflake, ApplicationCommand];
  autoModerationRules: [Snowflake, AutoModerationRule];
  bans: [Snowflake, GuildBan];
  emojis: [Snowflake, GuildEmoji];
  entitlements: [Snowflake, Entitlement];
  invites: [string, Invite, true];
  guildMembers: [Snowflake, GuildMember];
  messages: [Snowflake, Message, true];
  presences: [Snowflake, Presence];
  reactions: [string | Snowflake, MessageReaction];
  stageInstances: [Snowflake, StageInstance];
  stickers: [Snowflake, Sticker];
  threadMembers: [Snowflake, ThreadMember];
  threads: [Snowflake, AnyThreadChannel, true];
  users: [Snowflake, User];
  voiceStates: [Snowflake, VoiceState];
}

export type SweeperOptions = {
  [Key in keyof SweeperDefinitions]?: SweeperDefinitions[Key][2] extends true
    ? SweepOptions<SweeperDefinitions[Key][0], SweeperDefinitions[Key][1]> | LifetimeSweepOptions
    : SweepOptions<SweeperDefinitions[Key][0], SweeperDefinitions[Key][1]>;
};

export interface LimitedCollectionOptions<Key, Value> {
  maxSize?: number;
  keepOverLimit?: (value: Value, key: Key, collection: LimitedCollection<Key, Value>) => boolean;
}

export type Channel =
  | CategoryChannel
  | DMChannel
  | PartialDMChannel
  | PartialGroupDMChannel
  | AnnouncementChannel
  | StageChannel
  | TextChannel
  | PublicThreadChannel
  | PrivateThreadChannel
  | VoiceChannel
  | ForumChannel
  | MediaChannel;

export type TextBasedChannel = Exclude<Extract<Channel, { type: TextChannelType }>, ForumChannel | MediaChannel>;

export type TextBasedChannels = TextBasedChannel;

export type TextBasedChannelTypes = TextBasedChannel['type'];

export type GuildTextBasedChannelTypes = Exclude<TextBasedChannelTypes, ChannelType.DM | ChannelType.GroupDM>;

export type VoiceBasedChannel = Extract<Channel, { bitrate: number }>;

export type GuildBasedChannel = Extract<Channel, { guild: Guild }>;

export type SendableChannels = Extract<Channel, { send: (...args: any[]) => any }>;

export type CategoryChildChannel = Exclude<Extract<Channel, { parent: CategoryChannel | null }>, CategoryChannel>;

export type NonThreadGuildBasedChannel = Exclude<GuildBasedChannel, AnyThreadChannel>;

export type GuildTextBasedChannel = Extract<GuildBasedChannel, TextBasedChannel>;

export type SendableChannelTypes = SendableChannels['type'];

export type TextChannelResolvable = Snowflake | TextChannel;

export type TextBasedChannelResolvable = Snowflake | TextBasedChannel;

export type ThreadChannelResolvable = Snowflake | ThreadChannel;

export interface GuildTextThreadCreateOptions<AllowedThreadType> extends StartThreadOptions {
  startMessage?: MessageResolvable;
  type?: AllowedThreadType;
  invitable?: AllowedThreadType extends ChannelType.PrivateThread ? boolean : never;
}

export interface GuildForumThreadCreateOptions extends StartThreadOptions {
  message: GuildForumThreadMessageCreateOptions | MessagePayload;
  appliedTags?: readonly Snowflake[];
}

export interface ThreadEditOptions {
  name?: string;
  archived?: boolean;
  autoArchiveDuration?: ThreadAutoArchiveDuration;
  rateLimitPerUser?: number;
  locked?: boolean;
  invitable?: boolean;
  appliedTags?: readonly Snowflake[];
  flags?: ChannelFlagsResolvable;
  reason?: string;
}

export type ThreadMemberResolvable = ThreadMember | UserResolvable;

export type UserMention = `<@${Snowflake}>`;

export type UserResolvable = User | Snowflake | Message | GuildMember | ThreadMember;

export interface Vanity {
  code: string | null;
  uses: number;
}

export type VoiceBasedChannelTypes = VoiceBasedChannel['type'];

export type VoiceChannelResolvable = Snowflake | VoiceChannel;

export interface VoiceStateEditOptions {
  requestToSpeak?: boolean;
  suppressed?: boolean;
}

export type WebhookClientData = WebhookClientDataIdWithToken | WebhookClientDataURL;

export interface WebhookClientDataIdWithToken {
  id: Snowflake;
  token: string;
}

export interface WebhookClientDataURL {
  url: string;
}

export interface WebhookClientOptions extends Pick<ClientOptions, 'allowedMentions' | 'rest'> {}

export interface WebhookDeleteOptions {
  token?: string;
  reason?: string;
}

export interface WebhookEditOptions {
  name?: string;
  avatar?: BufferResolvable | null;
  channel?: GuildTextChannelResolvable | VoiceChannel | StageChannel | ForumChannel | MediaChannel;
  reason?: string;
}

export interface WebhookMessageEditOptions extends MessageEditOptions {
  threadId?: Snowflake;
  withComponents?: boolean;
}

export interface InteractionEditReplyOptions
  extends WebhookMessageEditOptions,
    Pick<BaseMessageOptionsWithPoll, 'poll'> {
  message?: MessageResolvable | '@original';
}

export interface WebhookFetchMessageOptions {
  threadId?: Snowflake;
}

export interface WebhookMessageCreateOptions extends Omit<BaseMessageCreateOptions, 'nonce' | 'stickers'> {
  username?: string;
  avatarURL?: string;
  threadId?: Snowflake;
  threadName?: string;
  appliedTags?: readonly Snowflake[];
  withComponents?: boolean;
}

export interface WidgetActivity {
  name: string;
}

export interface WidgetChannel {
  id: Snowflake;
  name: string;
  position: number;
}

export interface WelcomeChannelData {
  description: string;
  channel: TextChannel | AnnouncementChannel | ForumChannel | MediaChannel | Snowflake;
  emoji?: EmojiIdentifierResolvable;
}

export interface WelcomeScreenEditOptions {
  enabled?: boolean;
  description?: string;
  welcomeChannels?: readonly WelcomeChannelData[];
}

export interface ClientApplicationEditOptions {
  customInstallURL?: string;
  description?: string;
  roleConnectionsVerificationURL?: string;
  installParams?: ClientApplicationInstallParams;
  flags?: ApplicationFlagsResolvable;
  icon?: BufferResolvable | Base64Resolvable | null;
  coverImage?: BufferResolvable | Base64Resolvable | null;
  interactionsEndpointURL?: string;
  eventWebhooksURL?: string;
  eventWebhooksStatus?: ApplicationWebhookEventStatus.Enabled | ApplicationWebhookEventStatus.Disabled;
  eventWebhooksTypes?: readonly ApplicationWebhookEventType[];
  tags?: readonly string[];
}

export interface ClientApplicationInstallParams {
  scopes: readonly OAuth2Scopes[];
  permissions: Readonly<PermissionsBitField>;
}

export type Serialized<Value> = Value extends symbol | bigint | (() => any)
  ? never
  : Value extends number | string | boolean | undefined
    ? Value
    : Value extends JSONEncodable<infer JSONResult>
      ? JSONResult
      : Value extends ReadonlyArray<infer ItemType>
        ? Serialized<ItemType>[]
        : Value extends ReadonlyMap<unknown, unknown> | ReadonlySet<unknown>
          ? {}
          : { [K in keyof Value]: Serialized<Value[K]> };

//#endregion

//#region Voice

/**
 * @remarks
 * Use `DiscordGatewayAdapterLibraryMethods` from `@discordjs/voice` instead.
 */
export interface InternalDiscordGatewayAdapterLibraryMethods {
  onVoiceServerUpdate(data: GatewayVoiceServerUpdateDispatchData): void;
  onVoiceStateUpdate(data: GatewayVoiceStateUpdateDispatchData): void;
  destroy(): void;
}

/**
 * @remarks
 * Use `DiscordGatewayAdapterImplementerMethods` from `@discordjs/voice` instead.
 */
export interface InternalDiscordGatewayAdapterImplementerMethods {
  sendPayload(payload: unknown): boolean;
  destroy(): void;
}

/**
 * @remarks
 * Use `DiscordGatewayAdapterCreator` from `@discordjs/voice` instead.
 */
export type InternalDiscordGatewayAdapterCreator = (
  methods: InternalDiscordGatewayAdapterLibraryMethods,
) => InternalDiscordGatewayAdapterImplementerMethods;

//#endregion

// External
export * from '@discordjs/builders';
export * from '@discordjs/formatters';
export * from '@discordjs/rest';
export * from '@discordjs/util';
export * from '@discordjs/ws';
export * from 'discord-api-types/v10';<|MERGE_RESOLUTION|>--- conflicted
+++ resolved
@@ -197,9 +197,7 @@
   UserFlags,
   VideoQualityMode,
   VoiceChannelEffectSendAnimationType,
-<<<<<<< HEAD
   WebhookType,
-=======
   GatewayVoiceChannelEffectSendDispatchData,
   RESTAPIPoll,
   EntryPointCommandHandlerType,
@@ -216,7 +214,6 @@
   SeparatorSpacingSize,
   APIFileComponent,
   APIMessageTopLevelComponent,
->>>>>>> 8605fc81
 } from 'discord-api-types/v10';
 import { ChildProcess } from 'node:child_process';
 import { Stream } from 'node:stream';
