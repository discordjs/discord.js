--- conflicted
+++ resolved
@@ -185,13 +185,10 @@
   InviteType,
   ReactionType,
   APIAuthorizingIntegrationOwnersMap,
-<<<<<<< HEAD
+  MessageReferenceType,
   GuildScheduledEventRecurrenceRuleWeekday,
   GuildScheduledEventRecurrenceRuleMonth,
   GuildScheduledEventRecurrenceRuleFrequency,
-=======
-  MessageReferenceType,
->>>>>>> e1012cc5
 } from 'discord-api-types/v10';
 import { ChildProcess } from 'node:child_process';
 import { EventEmitter } from 'node:events';
