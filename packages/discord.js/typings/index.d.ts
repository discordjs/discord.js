import { Awaitable, JSONEncodable } from '@discordjs/util';
import { Collection, ReadonlyCollection } from '@discordjs/collection';
import { BaseImageURLOptions, ImageURLOptions, RawFile, REST, RESTOptions } from '@discordjs/rest';
import { WebSocketManager, WebSocketManagerOptions } from '@discordjs/ws';
import { AsyncEventEmitter } from '@vladfrangu/async_event_emitter';
import {
  APIActionRowComponent,
  APIApplicationCommandInteractionData,
  APIApplicationCommandOption,
  APIAuditLogChange,
  APIButtonComponent,
  APIEmbed,
  APIEmoji,
  APIInteractionDataResolvedChannel,
  APIInteractionDataResolvedGuildMember,
  APIInteractionGuildMember,
  APIMessage,
  APIMessageComponent,
  APIOverwrite,
  APIPartialChannel,
  APIPartialEmoji,
  APIPartialGuild,
  APIRole,
  APISelectMenuComponent,
  APITemplateSerializedSourceGuild,
  APIUser,
  ButtonStyle,
  ChannelType,
  ComponentType,
  GatewayVoiceServerUpdateDispatchData,
  GatewayVoiceStateUpdateDispatchData,
  GuildFeature,
  GuildMFALevel,
  GuildNSFWLevel,
  GuildPremiumTier,
  GuildVerificationLevel,
  Locale,
  InteractionType,
  InviteTargetType,
  MessageType,
  OAuth2Scopes,
  RESTPostAPIApplicationCommandsJSONBody,
  Snowflake,
  StageInstancePrivacyLevel,
  StickerFormatType,
  StickerType,
  TeamMemberMembershipState,
  WebhookType,
  OverwriteType,
  GuildExplicitContentFilter,
  GuildDefaultMessageNotifications,
  ApplicationCommandPermissionType,
  ApplicationCommandOptionType,
  ApplicationCommandType,
  ActivityType,
  GuildScheduledEventEntityType,
  GuildScheduledEventPrivacyLevel,
  GuildScheduledEventStatus,
  IntegrationExpireBehavior,
  ApplicationFlags,
  PermissionFlagsBits,
  ThreadMemberFlags,
  UserFlags,
  MessageFlags,
  GuildSystemChannelFlags,
  GatewayIntentBits,
  ActivityFlags,
  AuditLogEvent,
  APIMessageComponentEmoji,
  EmbedType,
  APIActionRowComponentTypes,
  APIModalInteractionResponseCallbackData,
  APIModalSubmitInteraction,
  APIMessageActionRowComponent,
  TextInputStyle,
  APITextInputComponent,
  APIModalActionRowComponent,
  APIModalComponent,
  APISelectMenuOption,
  APIEmbedField,
  APIEmbedAuthor,
  APIEmbedFooter,
  APIEmbedImage,
  VideoQualityMode,
  LocalizationMap,
  MessageActivityType,
  APIAttachment,
  APIChannel,
  ThreadAutoArchiveDuration,
  FormattingPatterns,
  APIEmbedProvider,
  AuditLogOptionsType,
  TextChannelType,
  ChannelFlags,
  SortOrderType,
  APIMessageStringSelectInteractionData,
  APIMessageUserSelectInteractionData,
  APIStringSelectComponent,
  APIUserSelectComponent,
  APIRoleSelectComponent,
  APIMentionableSelectComponent,
  APIChannelSelectComponent,
  APIGuildMember,
  APIMessageRoleSelectInteractionData,
  APIMessageMentionableSelectInteractionData,
  APIMessageChannelSelectInteractionData,
  AutoModerationRuleKeywordPresetType,
  AutoModerationActionType,
  AutoModerationRuleEventType,
  AutoModerationRuleTriggerType,
  AuditLogRuleTriggerType,
  GatewayAutoModerationActionExecutionDispatchData,
  APIAutoModerationRule,
  ForumLayoutType,
  ApplicationRoleConnectionMetadataType,
  APIApplicationRoleConnectionMetadata,
  ImageFormat,
  GuildMemberFlags,
  RESTGetAPIGuildThreadsResult,
  RESTGetAPIGuildOnboardingResult,
  APIGuildOnboardingPrompt,
  APIGuildOnboardingPromptOption,
  GuildOnboardingPromptType,
  AttachmentFlags,
  RoleFlags,
  TeamMemberRole,
  GuildWidgetStyle,
  GuildOnboardingMode,
  APISKU,
  SKUFlags,
  SKUType,
  APIEntitlement,
  EntitlementType,
  ApplicationIntegrationType,
  InteractionContextType,
  APIPoll,
  PollLayoutType,
  APIPollAnswer,
  APISelectMenuDefaultValue,
  SelectMenuDefaultValueType,
  InviteType,
  ReactionType,
  APIAuthorizingIntegrationOwnersMap,
  MessageReferenceType,
  GuildScheduledEventRecurrenceRuleWeekday,
  GuildScheduledEventRecurrenceRuleMonth,
  GuildScheduledEventRecurrenceRuleFrequency,
  APISubscription,
  SubscriptionStatus,
  GatewaySendPayload,
  GatewayDispatchPayload,
  ApplicationWebhookEventStatus,
  ApplicationWebhookEventType,
  RESTPostAPIInteractionCallbackWithResponseResult,
  RESTAPIInteractionCallbackObject,
  RESTAPIInteractionCallbackResourceObject,
  InteractionResponseType,
  RESTAPIInteractionCallbackActivityInstanceResource,
  VoiceChannelEffectSendAnimationType,
  GatewayVoiceChannelEffectSendDispatchData,
<<<<<<< HEAD
  APISoundboardSound,
=======
  RESTAPIPoll,
>>>>>>> e273afbb
} from 'discord-api-types/v10';
import { ChildProcess } from 'node:child_process';
import { Stream } from 'node:stream';
import { MessagePort, Worker } from 'node:worker_threads';
import {
  RawActivityData,
  RawAnonymousGuildData,
  RawApplicationCommandData,
  RawApplicationData,
  RawApplicationEmojiData,
  RawBaseGuildData,
  RawChannelData,
  RawClientApplicationData,
  RawDMChannelData,
  RawEmojiData,
  RawGuildAuditLogData,
  RawGuildAuditLogEntryData,
  RawGuildBanData,
  RawGuildChannelData,
  RawGuildData,
  RawGuildEmojiData,
  RawGuildMemberData,
  RawGuildPreviewData,
  RawGuildScheduledEventData,
  RawGuildTemplateData,
  RawIntegrationApplicationData,
  RawIntegrationData,
  RawInteractionData,
  RawInviteData,
  RawInviteGuildData,
  RawMessageButtonInteractionData,
  RawMessageComponentInteractionData,
  RawMessageData,
  RawMessagePayloadData,
  RawMessageReactionData,
  RawOAuth2GuildData,
  RawPartialGroupDMChannelData,
  RawPartialMessageData,
  RawPermissionOverwriteData,
  RawPresenceData,
  RawReactionEmojiData,
  RawRichPresenceAssets,
  RawRoleData,
  RawStageInstanceData,
  RawStickerData,
  RawStickerPackData,
  RawTeamData,
  RawTeamMemberData,
  RawThreadChannelData,
  RawThreadMemberData,
  RawTypingData,
  RawUserData,
  RawVoiceRegionData,
  RawVoiceStateData,
  RawWebhookData,
  RawWelcomeChannelData,
  RawWelcomeScreenData,
  RawWidgetData,
  RawWidgetMemberData,
} from './rawDataTypes.js';
import { ApplicationCommandOptionAllowedChannelTypes, MessageActionRowComponentBuilder } from '@discordjs/builders';

//#region Classes

export class Activity {
  private constructor(presence: Presence, data?: RawActivityData);
  public readonly presence: Presence;
  public applicationId: Snowflake | null;
  public assets: RichPresenceAssets | null;
  public buttons: string[];
  public get createdAt(): Date;
  public createdTimestamp: number;
  public details: string | null;
  public emoji: Emoji | null;
  public flags: Readonly<ActivityFlagsBitField>;
  public name: string;
  public party: {
    id: string | null;
    size: [number, number];
  } | null;
  public state: string | null;
  public syncId: string | null;
  public timestamps: {
    start: Date | null;
    end: Date | null;
  } | null;
  public type: ActivityType;
  public url: string | null;
  public equals(activity: Activity): boolean;
  public toString(): string;
}

export type ActivityFlagsString = keyof typeof ActivityFlags;

export interface BaseComponentData {
  type: ComponentType;
}

export type MessageActionRowComponentData =
  | JSONEncodable<APIMessageActionRowComponent>
  | ButtonComponentData
  | StringSelectMenuComponentData
  | UserSelectMenuComponentData
  | RoleSelectMenuComponentData
  | MentionableSelectMenuComponentData
  | ChannelSelectMenuComponentData;

export type ModalActionRowComponentData = JSONEncodable<APIModalActionRowComponent> | TextInputComponentData;

export type ActionRowComponentData = MessageActionRowComponentData | ModalActionRowComponentData;

export type ActionRowComponent = MessageActionRowComponent | ModalActionRowComponent;

export interface ActionRowData<ComponentType extends JSONEncodable<APIActionRowComponentTypes> | ActionRowComponentData>
  extends BaseComponentData {
  components: readonly ComponentType[];
}

export type MessageActionRowComponent =
  | ButtonComponent
  | StringSelectMenuComponent
  | UserSelectMenuComponent
  | RoleSelectMenuComponent
  | MentionableSelectMenuComponent
  | ChannelSelectMenuComponent;
export type ModalActionRowComponent = TextInputComponent;

export class ActionRow<ComponentType extends MessageActionRowComponent | ModalActionRowComponent> extends Component<
  APIActionRowComponent<APIMessageActionRowComponent | APIModalActionRowComponent>
> {
  private constructor(data: APIActionRowComponent<APIMessageActionRowComponent | APIModalActionRowComponent>);
  public readonly components: ComponentType[];
  public toJSON(): APIActionRowComponent<ReturnType<ComponentType['toJSON']>>;
}

export class ActivityFlagsBitField extends BitField<ActivityFlagsString> {
  public static Flags: typeof ActivityFlags;
  public static resolve(bit?: BitFieldResolvable<ActivityFlagsString, number>): number;
}

export abstract class AnonymousGuild extends BaseGuild {
  protected constructor(client: Client<true>, data: RawAnonymousGuildData, immediatePatch?: boolean);
  public banner: string | null;
  public description: string | null;
  public nsfwLevel: GuildNSFWLevel;
  public premiumSubscriptionCount: number | null;
  public splash: string | null;
  public vanityURLCode: string | null;
  public verificationLevel: GuildVerificationLevel;
  public bannerURL(options?: ImageURLOptions): string | null;
  public splashURL(options?: ImageURLOptions): string | null;
}

export class AutoModerationActionExecution {
  private constructor(data: GatewayAutoModerationActionExecutionDispatchData, guild: Guild);
  public guild: Guild;
  public action: AutoModerationAction;
  public ruleId: Snowflake;
  public ruleTriggerType: AutoModerationRuleTriggerType;
  public get user(): User | null;
  public userId: Snowflake;
  public get channel(): GuildTextBasedChannel | ForumChannel | MediaChannel | null;
  public channelId: Snowflake | null;
  public get member(): GuildMember | null;
  public messageId: Snowflake | null;
  public alertSystemMessageId: Snowflake | null;
  public content: string;
  public matchedKeyword: string | null;
  public matchedContent: string | null;
  public get autoModerationRule(): AutoModerationRule | null;
}

export class AutoModerationRule extends Base {
  private constructor(client: Client<true>, data: APIAutoModerationRule, guild: Guild);
  public id: Snowflake;
  public guild: Guild;
  public name: string;
  public creatorId: Snowflake;
  public eventType: AutoModerationRuleEventType;
  public triggerType: AutoModerationRuleTriggerType;
  public triggerMetadata: AutoModerationTriggerMetadata;
  public actions: AutoModerationAction[];
  public enabled: boolean;
  public exemptRoles: Collection<Snowflake, Role>;
  public exemptChannels: Collection<Snowflake, GuildBasedChannel>;
  public edit(options: AutoModerationRuleEditOptions): Promise<AutoModerationRule>;
  public delete(reason?: string): Promise<void>;
  public setName(name: string, reason?: string): Promise<AutoModerationRule>;
  public setEventType(eventType: AutoModerationRuleEventType, reason?: string): Promise<AutoModerationRule>;
  public setKeywordFilter(keywordFilter: readonly string[], reason?: string): Promise<AutoModerationRule>;
  public setRegexPatterns(regexPatterns: readonly string[], reason?: string): Promise<AutoModerationRule>;
  public setPresets(
    presets: readonly AutoModerationRuleKeywordPresetType[],
    reason?: string,
  ): Promise<AutoModerationRule>;
  public setAllowList(allowList: readonly string[], reason?: string): Promise<AutoModerationRule>;
  public setMentionTotalLimit(mentionTotalLimit: number, reason?: string): Promise<AutoModerationRule>;
  public setMentionRaidProtectionEnabled(
    mentionRaidProtectionEnabled: boolean,
    reason?: string,
  ): Promise<AutoModerationRule>;
  public setActions(actions: readonly AutoModerationActionOptions[], reason?: string): Promise<AutoModerationRule>;
  public setEnabled(enabled?: boolean, reason?: string): Promise<AutoModerationRule>;
  public setExemptRoles(
    roles: ReadonlyCollection<Snowflake, Role> | readonly RoleResolvable[],
    reason?: string,
  ): Promise<AutoModerationRule>;
  public setExemptChannels(
    channels: ReadonlyCollection<Snowflake, GuildBasedChannel> | readonly GuildChannelResolvable[],
    reason?: string,
  ): Promise<AutoModerationRule>;
}

export abstract class Application extends Base {
  protected constructor(client: Client<true>, data: RawApplicationData);
  public get createdAt(): Date;
  public get createdTimestamp(): number;
  public description: string | null;
  public icon: string | null;
  public id: Snowflake;
  public name: string | null;
  public termsOfServiceURL: string | null;
  public privacyPolicyURL: string | null;
  public rpcOrigins: string[];
  public cover: string | null;
  public verifyKey: string | null;
  public coverURL(options?: ImageURLOptions): string | null;
  public iconURL(options?: ImageURLOptions): string | null;
  public toJSON(): unknown;
  public toString(): string | null;
}

export class ApplicationCommand<PermissionsFetchType = {}> extends Base {
  private constructor(client: Client<true>, data: RawApplicationCommandData, guild?: Guild, guildId?: Snowflake);
  public applicationId: Snowflake;
  public contexts: InteractionContextType[] | null;
  public get createdAt(): Date;
  public get createdTimestamp(): number;
  public defaultMemberPermissions: Readonly<PermissionsBitField> | null;
  public description: string;
  public descriptionLocalizations: LocalizationMap | null;
  public descriptionLocalized: string | null;
  public guild: Guild | null;
  public guildId: Snowflake | null;
  public get manager(): ApplicationCommandManager;
  public id: Snowflake;
  public integrationTypes: ApplicationIntegrationType[] | null;
  public name: string;
  public nameLocalizations: LocalizationMap | null;
  public nameLocalized: string | null;
  public options: (ApplicationCommandOption & { nameLocalized?: string; descriptionLocalized?: string })[];
  public permissions: ApplicationCommandPermissionsManager<
    PermissionsFetchType,
    PermissionsFetchType,
    Guild | null,
    Snowflake
  >;
  public type: ApplicationCommandType;
  public version: Snowflake;
  public nsfw: boolean;
  public delete(): Promise<ApplicationCommand<PermissionsFetchType>>;
  public edit(data: Partial<ApplicationCommandData>): Promise<ApplicationCommand<PermissionsFetchType>>;
  public setName(name: string): Promise<ApplicationCommand<PermissionsFetchType>>;
  public setNameLocalizations(nameLocalizations: LocalizationMap): Promise<ApplicationCommand<PermissionsFetchType>>;
  public setDescription(description: string): Promise<ApplicationCommand<PermissionsFetchType>>;
  public setDescriptionLocalizations(
    descriptionLocalizations: LocalizationMap,
  ): Promise<ApplicationCommand<PermissionsFetchType>>;
  public setDefaultMemberPermissions(
    defaultMemberPermissions: PermissionResolvable | null,
  ): Promise<ApplicationCommand<PermissionsFetchType>>;
  public setOptions(
    options: readonly ApplicationCommandOptionData[],
  ): Promise<ApplicationCommand<PermissionsFetchType>>;
  public equals(
    command: ApplicationCommand | ApplicationCommandData | RawApplicationCommandData,
    enforceOptionOrder?: boolean,
  ): boolean;
  public static optionsEqual(
    existing: readonly ApplicationCommandOption[],
    options:
      | readonly ApplicationCommandOption[]
      | readonly ApplicationCommandOptionData[]
      | readonly APIApplicationCommandOption[],
    enforceOptionOrder?: boolean,
  ): boolean;
  private static _optionEquals(
    existing: ApplicationCommandOption,
    options: ApplicationCommandOption | ApplicationCommandOptionData | APIApplicationCommandOption,
    enforceOptionOrder?: boolean,
  ): boolean;
  private static transformOption(option: ApplicationCommandOptionData, received?: boolean): unknown;
  private static transformCommand(command: ApplicationCommandData): RESTPostAPIApplicationCommandsJSONBody;
  private static isAPICommandData(command: object): command is RESTPostAPIApplicationCommandsJSONBody;
}

export class ApplicationRoleConnectionMetadata {
  private constructor(data: APIApplicationRoleConnectionMetadata);
  public name: string;
  public nameLocalizations: LocalizationMap | null;
  public description: string;
  public descriptionLocalizations: LocalizationMap | null;
  public key: string;
  public type: ApplicationRoleConnectionMetadataType;
}

export type ApplicationResolvable = Application | Activity | Snowflake;

export class ApplicationFlagsBitField extends BitField<ApplicationFlagsString> {
  public static Flags: typeof ApplicationFlags;
  public static resolve(bit?: BitFieldResolvable<ApplicationFlagsString, number>): number;
}

export type ApplicationFlagsResolvable = BitFieldResolvable<ApplicationFlagsString, number>;

export type AutoModerationRuleResolvable = AutoModerationRule | Snowflake;

export abstract class Base {
  public constructor(client: Client<true>);
  public readonly client: Client<true>;
  public toJSON(...props: Record<string, boolean | string>[]): unknown;
  public valueOf(): string;
}

export class BaseClient<Events extends {}> extends AsyncEventEmitter<Events> implements AsyncDisposable {
  public constructor(options?: ClientOptions | WebhookClientOptions);
  private decrementMaxListeners(): void;
  private incrementMaxListeners(): void;

  public options: ClientOptions | WebhookClientOptions;
  public rest: REST;
  public destroy(): void;
  public toJSON(...props: Record<string, boolean | string>[]): unknown;
  public [Symbol.asyncDispose](): Promise<void>;
}

export type GuildCacheMessage<Cached extends CacheType> = CacheTypeReducer<
  Cached,
  Message<true>,
  APIMessage,
  Message | APIMessage,
  Message | APIMessage
>;

export type BooleanCache<Cached extends CacheType> = Cached extends 'cached' ? true : false;

export abstract class CommandInteraction<Cached extends CacheType = CacheType> extends BaseInteraction<Cached> {
  public type: InteractionType.ApplicationCommand;
  public get command(): ApplicationCommand | ApplicationCommand<{ guild: GuildResolvable }> | null;
  public options: Omit<
    CommandInteractionOptionResolver<Cached>,
    | 'getMessage'
    | 'getFocused'
    | 'getMentionable'
    | 'getRole'
    | 'getUser'
    | 'getMember'
    | 'getAttachment'
    | 'getNumber'
    | 'getInteger'
    | 'getString'
    | 'getChannel'
    | 'getBoolean'
    | 'getSubcommandGroup'
    | 'getSubcommand'
  >;
  public channelId: Snowflake;
  public commandId: Snowflake;
  public commandName: string;
  public commandType: ApplicationCommandType;
  public commandGuildId: Snowflake | null;
  public deferred: boolean;
  public ephemeral: boolean | null;
  public replied: boolean;
  public webhook: InteractionWebhook;
  public inGuild(): this is CommandInteraction<'raw' | 'cached'>;
  public inCachedGuild(): this is CommandInteraction<'cached'>;
  public inRawGuild(): this is CommandInteraction<'raw'>;
  public deferReply(
    options: InteractionDeferReplyOptions & { withResponse: true },
  ): Promise<InteractionCallbackResponse<BooleanCache<Cached>>>;
  public deferReply(options?: InteractionDeferReplyOptions & { withResponse: false }): Promise<undefined>;
  public deferReply(
    options?: InteractionDeferReplyOptions,
  ): Promise<InteractionCallbackResponse<BooleanCache<Cached>> | undefined>;
  public deleteReply(message?: MessageResolvable | '@original'): Promise<void>;
  public editReply(
    options: string | MessagePayload | InteractionEditReplyOptions,
  ): Promise<Message<BooleanCache<Cached>>>;
  public fetchReply(message?: Snowflake | '@original'): Promise<Message<BooleanCache<Cached>>>;
  public followUp(options: string | MessagePayload | InteractionReplyOptions): Promise<Message<BooleanCache<Cached>>>;
  public reply(
    options: InteractionReplyOptions & { withResponse: true },
  ): Promise<InteractionCallbackResponse<BooleanCache<Cached>>>;
  public reply(options: InteractionReplyOptions & { withResponse: false }): Promise<undefined>;
  public reply(
    options: string | MessagePayload | InteractionReplyOptions,
  ): Promise<InteractionCallbackResponse<BooleanCache<Cached>> | undefined>;
  public showModal(
    modal:
      | JSONEncodable<APIModalInteractionResponseCallbackData>
      | ModalComponentData
      | APIModalInteractionResponseCallbackData,
    options: ShowModalOptions & { withResponse: true },
  ): Promise<InteractionCallbackResponse<BooleanCache<Cached>>>;
  public showModal(
    modal:
      | JSONEncodable<APIModalInteractionResponseCallbackData>
      | ModalComponentData
      | APIModalInteractionResponseCallbackData,
    options?: ShowModalOptions & { withResponse: false },
  ): Promise<undefined>;
  public showModal(
    modal:
      | JSONEncodable<APIModalInteractionResponseCallbackData>
      | ModalComponentData
      | APIModalInteractionResponseCallbackData,
    options?: ShowModalOptions,
  ): Promise<InteractionCallbackResponse<BooleanCache<Cached>> | undefined>;
  public awaitModalSubmit(
    options: AwaitModalSubmitOptions<ModalSubmitInteraction>,
  ): Promise<ModalSubmitInteraction<Cached>>;
  private transformOption(
    option: APIApplicationCommandOption,
    resolved: Extract<APIApplicationCommandInteractionData, { resolved: any }>['resolved'],
  ): CommandInteractionOption<Cached>;
}

export abstract class BaseGuild extends Base {
  protected constructor(client: Client<true>, data: RawBaseGuildData);
  public get createdAt(): Date;
  public get createdTimestamp(): number;
  public features: `${GuildFeature}`[];
  public icon: string | null;
  public id: Snowflake;
  public name: string;
  public get nameAcronym(): string;
  public get partnered(): boolean;
  public get verified(): boolean;
  public fetch(): Promise<Guild>;
  public iconURL(options?: ImageURLOptions): string | null;
  public toString(): string;
}

export class BaseGuildEmoji extends Emoji {
  protected constructor(client: Client<true>, data: RawGuildEmojiData, guild: Guild | GuildPreview);
  public imageURL(options?: ImageURLOptions): string;
  public get url(): string;
  public available: boolean | null;
  public get createdAt(): Date;
  public get createdTimestamp(): number;
  public guild: Guild | GuildPreview;
  public id: Snowflake;
  public managed: boolean | null;
  public requiresColons: boolean | null;
}

// tslint:disable-next-line no-empty-interface
export interface BaseGuildTextChannel extends TextBasedChannelFields<true> {}
export class BaseGuildTextChannel extends GuildChannel {
  protected constructor(guild: Guild, data?: RawGuildChannelData, client?: Client<true>, immediatePatch?: boolean);
  public defaultAutoArchiveDuration?: ThreadAutoArchiveDuration;
  public defaultThreadRateLimitPerUser: number | null;
  public rateLimitPerUser: number | null;
  public nsfw: boolean;
  public threads: GuildTextThreadManager<AllowedThreadTypeForTextChannel | AllowedThreadTypeForAnnouncementChannel>;
  public topic: string | null;
  public createInvite(options?: InviteCreateOptions): Promise<Invite>;
  public fetchInvites(cache?: boolean): Promise<Collection<string, Invite>>;
  public setDefaultAutoArchiveDuration(
    defaultAutoArchiveDuration: ThreadAutoArchiveDuration,
    reason?: string,
  ): Promise<this>;
  public setTopic(topic: string | null, reason?: string): Promise<this>;
  public setType(type: ChannelType.GuildText, reason?: string): Promise<TextChannel>;
  public setType(type: ChannelType.GuildAnnouncement, reason?: string): Promise<AnnouncementChannel>;
}

// tslint:disable-next-line no-empty-interface
export interface BaseGuildVoiceChannel extends Omit<TextBasedChannelFields<true>, 'lastPinTimestamp' | 'lastPinAt'> {}
export class BaseGuildVoiceChannel extends GuildChannel {
  public constructor(guild: Guild, data?: RawGuildChannelData);
  public bitrate: number;
  public get full(): boolean;
  public get joinable(): boolean;
  public get members(): Collection<Snowflake, GuildMember>;
  public nsfw: boolean;
  public rateLimitPerUser: number | null;
  public rtcRegion: string | null;
  public userLimit: number;
  public videoQualityMode: VideoQualityMode | null;
  public createInvite(options?: InviteCreateOptions): Promise<Invite>;
  public fetchInvites(cache?: boolean): Promise<Collection<string, Invite>>;
  public setBitrate(bitrate: number, reason?: string): Promise<this>;
  public setRTCRegion(rtcRegion: string | null, reason?: string): Promise<this>;
  public setUserLimit(userLimit: number, reason?: string): Promise<this>;
  public setVideoQualityMode(videoQualityMode: VideoQualityMode, reason?: string): Promise<this>;
}

export type EnumLike<Enum, Value> = Record<keyof Enum, Value>;

export class BitField<Flags extends string, Type extends number | bigint = number> {
  public constructor(bits?: BitFieldResolvable<Flags, Type>);
  public bitfield: Type;
  public add(...bits: BitFieldResolvable<Flags, Type>[]): BitField<Flags, Type>;
  public any(bit: BitFieldResolvable<Flags, Type>): boolean;
  public equals(bit: BitFieldResolvable<Flags, Type>): boolean;
  public freeze(): Readonly<BitField<Flags, Type>>;
  public has(bit: BitFieldResolvable<Flags, Type>): boolean;
  public missing(bits: BitFieldResolvable<Flags, Type>, ...hasParams: readonly unknown[]): Flags[];
  public remove(...bits: BitFieldResolvable<Flags, Type>[]): BitField<Flags, Type>;
  public serialize(...hasParams: readonly unknown[]): Record<Flags, boolean>;
  public toArray(...hasParams: readonly unknown[]): Flags[];
  public toJSON(): Type extends number ? number : string;
  public valueOf(): Type;
  public [Symbol.iterator](): IterableIterator<Flags>;
  public static Flags: EnumLike<unknown, number | bigint>;
  public static resolve(bit?: BitFieldResolvable<string, number | bigint>): number | bigint;
}

export class ButtonInteraction<Cached extends CacheType = CacheType> extends MessageComponentInteraction<Cached> {
  private constructor(client: Client<true>, data: RawMessageButtonInteractionData);
  public componentType: ComponentType.Button;
  public get component(): CacheTypeReducer<
    Cached,
    ButtonComponent,
    APIButtonComponent,
    ButtonComponent | APIButtonComponent,
    ButtonComponent | APIButtonComponent
  >;
  public inGuild(): this is ButtonInteraction<'raw' | 'cached'>;
  public inCachedGuild(): this is ButtonInteraction<'cached'>;
  public inRawGuild(): this is ButtonInteraction<'raw'>;
}

export type AnyComponent =
  | APIMessageComponent
  | APIModalComponent
  | APIActionRowComponent<APIMessageActionRowComponent | APIModalActionRowComponent>;

export class Component<RawComponentData extends AnyComponent = AnyComponent> {
  public readonly data: Readonly<RawComponentData>;
  public get type(): RawComponentData['type'];
  public toJSON(): RawComponentData;
  public equals(other: this | RawComponentData): boolean;
}

export class ButtonComponent extends Component<APIButtonComponent> {
  private constructor(data: APIButtonComponent);
  public get style(): ButtonStyle;
  public get label(): string | null;
  public get emoji(): APIMessageComponentEmoji | null;
  public get disabled(): boolean;
  public get customId(): string | null;
  public get url(): string | null;
}

export type ComponentEmojiResolvable = APIMessageComponentEmoji | string;

export class TextInputComponent extends Component<APITextInputComponent> {
  public get customId(): string;
  public get value(): string;
}

export class BaseSelectMenuComponent<Data extends APISelectMenuComponent> extends Component<Data> {
  protected constructor(data: Data);
  public get placeholder(): string | null;
  public get maxValues(): number | null;
  public get minValues(): number | null;
  public get customId(): string;
  public get disabled(): boolean;
}

export class StringSelectMenuComponent extends BaseSelectMenuComponent<APIStringSelectComponent> {
  public get options(): APISelectMenuOption[];
}

export class UserSelectMenuComponent extends BaseSelectMenuComponent<APIUserSelectComponent> {}

export class RoleSelectMenuComponent extends BaseSelectMenuComponent<APIRoleSelectComponent> {}

export class MentionableSelectMenuComponent extends BaseSelectMenuComponent<APIMentionableSelectComponent> {}

export class ChannelSelectMenuComponent extends BaseSelectMenuComponent<APIChannelSelectComponent> {
  public getChannelTypes(): ChannelType[] | null;
}

export interface EmbedData {
  title?: string;
  type?: EmbedType;
  description?: string;
  url?: string;
  timestamp?: string | number | Date;
  color?: number;
  footer?: EmbedFooterData;
  image?: EmbedAssetData;
  thumbnail?: EmbedAssetData;
  provider?: APIEmbedProvider;
  author?: EmbedAuthorData;
  fields?: readonly APIEmbedField[];
  video?: EmbedAssetData;
}

export interface IconData {
  iconURL?: string;
  proxyIconURL?: string;
}

export interface EmbedAuthorData extends Omit<APIEmbedAuthor, 'icon_url' | 'proxy_icon_url'>, IconData {}

export interface EmbedFooterData extends Omit<APIEmbedFooter, 'icon_url' | 'proxy_icon_url'>, IconData {}

export interface EmbedAssetData extends Omit<APIEmbedImage, 'proxy_url'> {
  proxyURL?: string;
}

export class Embed {
  private constructor(data: APIEmbed);
  public readonly data: Readonly<APIEmbed>;
  public get fields(): APIEmbedField[];
  public get footer(): EmbedFooterData | null;
  public get title(): string | null;
  public get description(): string | null;
  public get url(): string | null;
  public get color(): number | null;
  public get hexColor(): string | null;
  public get timestamp(): string | null;
  public get thumbnail(): EmbedAssetData | null;
  public get image(): EmbedAssetData | null;
  public get author(): EmbedAuthorData | null;
  public get provider(): APIEmbedProvider | null;
  public get video(): EmbedAssetData | null;
  public get length(): number;
  public equals(other: Embed | APIEmbed): boolean;
  public toJSON(): APIEmbed;
}

export interface MappedChannelCategoryTypes {
  [ChannelType.GuildAnnouncement]: AnnouncementChannel;
  [ChannelType.GuildVoice]: VoiceChannel;
  [ChannelType.GuildText]: TextChannel;
  [ChannelType.GuildStageVoice]: StageChannel;
  [ChannelType.GuildForum]: ForumChannel;
  [ChannelType.GuildMedia]: MediaChannel;
}

export type CategoryChannelChildTypes =
  | ChannelType.GuildAnnouncement
  | ChannelType.GuildVoice
  | ChannelType.GuildText
  | ChannelType.GuildStageVoice
  | ChannelType.GuildForum
  | ChannelType.GuildMedia;

export class CategoryChannel extends GuildChannel {
  public get children(): CategoryChannelChildManager;
  public type: ChannelType.GuildCategory;
  public get parent(): null;
  public parentId: null;
}

export type CategoryChannelResolvable = Snowflake | CategoryChannel;

export type ChannelFlagsString = keyof typeof ChannelFlags;

export type ChannelFlagsResolvable = BitFieldResolvable<ChannelFlagsString, number>;

export class ChannelFlagsBitField extends BitField<ChannelFlagsString> {
  public static Flags: typeof ChannelFlags;
  public static resolve(bit?: BitFieldResolvable<ChannelFlagsString, ChannelFlags>): number;
}

export abstract class BaseChannel extends Base {
  public constructor(client: Client<true>, data?: RawChannelData, immediatePatch?: boolean);
  public get createdAt(): Date | null;
  public get createdTimestamp(): number | null;
  public id: Snowflake;
  public flags: Readonly<ChannelFlagsBitField> | null;
  public get partial(): false;
  public type: ChannelType;
  public get url(): string;
  public delete(): Promise<this>;
  public fetch(force?: boolean): Promise<this>;
  public isThread(): this is AnyThreadChannel;
  public isTextBased(): this is TextBasedChannel;
  public isDMBased(): this is PartialGroupDMChannel | DMChannel | PartialDMChannel;
  public isVoiceBased(): this is VoiceBasedChannel;
  public isThreadOnly(): this is ThreadOnlyChannel;
  public isSendable(): this is SendableChannels;
  public toString(): ChannelMention | UserMention;
}

export type If<Value extends boolean, TrueResult, FalseResult = null> = Value extends true
  ? TrueResult
  : Value extends false
    ? FalseResult
    : TrueResult | FalseResult;

export class Client<Ready extends boolean = boolean> extends BaseClient<ClientEventTypes> {
  public constructor(options: ClientOptions);
  private actions: unknown;
  private expectedGuilds: Set<Snowflake>;
  private readonly packetQueue: unknown[];
  private presence: ClientPresence;
  private pings: Collection<number, number>;
  private readyTimeout: NodeJS.Timeout | null;
  private _broadcast(packet: GatewaySendPayload): void;
  private _eval(script: string): unknown;
  private _handlePacket(packet?: GatewayDispatchPayload, shardId?: number): boolean;
  private _checkReady(): void;
  private _triggerClientReady(): void;
  private _validateOptions(options: ClientOptions): void;
  private get _censoredToken(): string | null;
  // This a technique used to brand the ready state. Or else we'll get `never` errors on typeguard checks.
  private readonly _ready: Ready;

  public application: If<Ready, ClientApplication>;
  public channels: ChannelManager;
  public guilds: GuildManager;
  public lastPingTimestamps: ReadonlyCollection<number, number>;
  public options: Omit<ClientOptions, 'intents'> & { intents: IntentsBitField };
  public get ping(): number | null;
  public get readyAt(): If<Ready, Date>;
  public readyTimestamp: If<Ready, number>;
  public sweepers: Sweepers;
  public shard: ShardClientUtil | null;
  public status: Status;
  public token: If<Ready, string, string | null>;
  public get uptime(): If<Ready, number>;
  public user: If<Ready, ClientUser>;
  public users: UserManager;
  public voice: ClientVoiceManager;
  public ws: WebSocketManager;

  public destroy(): Promise<void>;
  public deleteWebhook(id: Snowflake, options?: WebhookDeleteOptions): Promise<void>;
  public fetchGuildPreview(guild: GuildResolvable): Promise<GuildPreview>;
  public fetchInvite(invite: InviteResolvable, options?: ClientFetchInviteOptions): Promise<Invite>;
  public fetchGuildTemplate(template: GuildTemplateResolvable): Promise<GuildTemplate>;
  public fetchVoiceRegions(): Promise<Collection<string, VoiceRegion>>;
  public fetchSticker(id: Snowflake): Promise<Sticker>;
  public fetchStickerPacks(options: { packId: Snowflake }): Promise<StickerPack>;
  public fetchStickerPacks(options?: StickerPackFetchOptions): Promise<Collection<Snowflake, StickerPack>>;
  public fetchDefaultSoundboardSounds(): Promise<Collection<string, SoundboardSound & { soundId: string }>>;
  public fetchWebhook(id: Snowflake, token?: string): Promise<Webhook>;
  public fetchGuildWidget(guild: GuildResolvable): Promise<Widget>;
  public generateInvite(options?: InviteGenerationOptions): string;
  public login(token?: string): Promise<string>;
  public isReady(): this is Client<true>;
  public toJSON(): unknown;
}

export interface StickerPackFetchOptions {
  packId?: Snowflake;
}

export class ClientApplication extends Application {
  private constructor(client: Client<true>, data: RawClientApplicationData);
  public botPublic: boolean | null;
  public botRequireCodeGrant: boolean | null;
  public bot: User | null;
  public commands: ApplicationCommandManager;
  public emojis: ApplicationEmojiManager;
  public entitlements: EntitlementManager;
  public subscriptions: SubscriptionManager;
  public guildId: Snowflake | null;
  public get guild(): Guild | null;
  public flags: Readonly<ApplicationFlagsBitField>;
  public approximateGuildCount: number | null;
  public approximateUserInstallCount: number | null;
  public tags: string[];
  public installParams: ClientApplicationInstallParams | null;
  public integrationTypesConfig: IntegrationTypesConfiguration | null;
  public customInstallURL: string | null;
  public owner: User | Team | null;
  public get partial(): boolean;
  public interactionsEndpointURL: string | null;
  public eventWebhooksURL: string | null;
  public eventWebhooksStatus: ApplicationWebhookEventStatus | null;
  public eventWebhooksTypes: ApplicationWebhookEventType[] | null;
  public roleConnectionsVerificationURL: string | null;
  public edit(options: ClientApplicationEditOptions): Promise<ClientApplication>;
  public fetch(): Promise<ClientApplication>;
  public fetchRoleConnectionMetadataRecords(): Promise<ApplicationRoleConnectionMetadata[]>;
  public fetchSKUs(): Promise<Collection<Snowflake, SKU>>;
  public editRoleConnectionMetadataRecords(
    records: readonly ApplicationRoleConnectionMetadataEditOptions[],
  ): Promise<ApplicationRoleConnectionMetadata[]>;
}

export class ClientPresence extends Presence {
  private constructor(client: Client<true>, data: RawPresenceData);
  private _parse(data: PresenceData): RawPresenceData;

  public set(presence: PresenceData): ClientPresence;
}

export class ClientUser extends User {
  public mfaEnabled: boolean;
  public get presence(): ClientPresence;
  public verified: boolean;
  public edit(options: ClientUserEditOptions): Promise<this>;
  public setActivity(options?: ActivityOptions): ClientPresence;
  public setActivity(name: string, options?: Omit<ActivityOptions, 'name'>): ClientPresence;
  public setAFK(afk?: boolean, shardId?: number | readonly number[]): ClientPresence;
  public setAvatar(avatar: BufferResolvable | Base64Resolvable | null): Promise<this>;
  public setBanner(banner: BufferResolvable | Base64Resolvable | null): Promise<this>;
  public setPresence(data: PresenceData): ClientPresence;
  public setStatus(status: PresenceStatusData, shardId?: number | readonly number[]): ClientPresence;
  public setUsername(username: string): Promise<this>;
}

export class Options extends null {
  private constructor();
  private static userAgentAppendix: string;
  public static get DefaultMakeCacheSettings(): CacheWithLimitsOptions;
  public static get DefaultSweeperSettings(): SweeperOptions;
  public static createDefault(): ClientOptions;
  public static cacheWithLimits(settings?: CacheWithLimitsOptions): CacheFactory;
  public static cacheEverything(): CacheFactory;
}

export class ClientVoiceManager {
  private constructor(client: Client);
  public readonly client: Client;
  public adapters: Map<Snowflake, InternalDiscordGatewayAdapterLibraryMethods>;
}

export { Collection, ReadonlyCollection } from '@discordjs/collection';

export interface CollectorEventTypes<Key, Value, Extras extends unknown[] = []> {
  collect: [Value, ...Extras];
  ignore: [Value, ...Extras];
  dispose: [Value, ...Extras];
  end: [collected: ReadonlyCollection<Key, Value>, reason: string];
}

export abstract class Collector<
  Key,
  Value,
  Extras extends unknown[] = [],
  EventTypes extends {} = CollectorEventTypes<Key, Value, Extras>,
> extends AsyncEventEmitter<EventTypes> {
  protected constructor(client: Client<true>, options?: CollectorOptions<[Value, ...Extras]>);
  private _timeout: NodeJS.Timeout | null;
  private _idletimeout: NodeJS.Timeout | null;
  private _endReason: string | null;

  public readonly client: Client;
  public collected: Collection<Key, Value>;
  public lastCollectedTimestamp: number | null;
  public get lastCollectedAt(): Date | null;
  public ended: boolean;
  public get endReason(): string | null;
  public filter: CollectorFilter<[Value, ...Extras]>;
  public get next(): Promise<Value>;
  public options: CollectorOptions<[Value, ...Extras]>;
  public checkEnd(): boolean;
  public handleCollect(...args: unknown[]): Promise<void>;
  public handleDispose(...args: unknown[]): Promise<void>;
  public stop(reason?: string): void;
  public resetTimer(options?: CollectorResetTimerOptions): void;
  public [Symbol.asyncIterator](): AsyncIterableIterator<[Value, ...Extras]>;
  public toJSON(): unknown;

  protected listener: (...args: any[]) => void;
  public abstract collect(...args: unknown[]): Awaitable<Key | null>;
  public abstract dispose(...args: unknown[]): Key | null;
}

export class ChatInputCommandInteraction<Cached extends CacheType = CacheType> extends CommandInteraction<Cached> {
  public commandType: ApplicationCommandType.ChatInput;
  public options: Omit<CommandInteractionOptionResolver<Cached>, 'getMessage' | 'getFocused'>;
  public inGuild(): this is ChatInputCommandInteraction<'raw' | 'cached'>;
  public inCachedGuild(): this is ChatInputCommandInteraction<'cached'>;
  public inRawGuild(): this is ChatInputCommandInteraction<'raw'>;
  public toString(): string;
}

export class AutocompleteInteraction<Cached extends CacheType = CacheType> extends BaseInteraction<Cached> {
  public type: InteractionType.ApplicationCommandAutocomplete;
  public get command(): ApplicationCommand | ApplicationCommand<{ guild: GuildResolvable }> | null;
  public channelId: Snowflake;
  public commandId: Snowflake;
  public commandName: string;
  public commandType: ApplicationCommandType.ChatInput;
  public commandGuildId: Snowflake | null;
  public responded: boolean;
  public options: Omit<
    CommandInteractionOptionResolver<Cached>,
    'getMessage' | 'getUser' | 'getAttachment' | 'getChannel' | 'getMember' | 'getMentionable' | 'getRole'
  >;
  public inGuild(): this is AutocompleteInteraction<'raw' | 'cached'>;
  public inCachedGuild(): this is AutocompleteInteraction<'cached'>;
  public inRawGuild(): this is AutocompleteInteraction<'raw'>;
  public respond(options: readonly ApplicationCommandOptionChoiceData[]): Promise<void>;
}

export class CommandInteractionOptionResolver<Cached extends CacheType = CacheType> {
  private constructor(
    client: Client<true>,
    options: readonly CommandInteractionOption[],
    resolved: CommandInteractionResolvedData,
  );
  public readonly client: Client;
  public readonly data: readonly CommandInteractionOption<Cached>[];
  public readonly resolved: Readonly<CommandInteractionResolvedData<Cached>> | null;
  private _group: string | null;
  private _hoistedOptions: CommandInteractionOption<Cached>[];
  private _subcommand: string | null;
  private _getTypedOption(
    name: string,
    allowedTypes: readonly ApplicationCommandOptionType[],
    properties: readonly (keyof ApplicationCommandOption)[],
    required: true,
  ): CommandInteractionOption<Cached>;
  private _getTypedOption(
    name: string,
    allowedTypes: readonly ApplicationCommandOptionType[],
    properties: readonly (keyof ApplicationCommandOption)[],
    required: boolean,
  ): CommandInteractionOption<Cached> | null;

  public get(name: string, required: true): CommandInteractionOption<Cached>;
  public get(name: string, required?: boolean): CommandInteractionOption<Cached> | null;

  public getSubcommand(required?: true): string;
  public getSubcommand(required: boolean): string | null;
  public getSubcommandGroup(required: true): string;
  public getSubcommandGroup(required?: boolean): string | null;
  public getBoolean(name: string, required: true): boolean;
  public getBoolean(name: string, required?: boolean): boolean | null;
  /**
   * @privateRemarks
   * The ternary in the return type is required.
   * The `type` property of the {@link PublicThreadChannel} interface is typed as `ChannelType.PublicThread | ChannelType.AnnouncementThread`.
   * If the user were to pass only one of those channel types, the `Extract<>` would resolve to `never`.
   */
  public getChannel<const Type extends ChannelType = ChannelType>(
    name: string,
    required: true,
    channelTypes?: readonly Type[],
  ): Extract<
    NonNullable<CommandInteractionOption<Cached>['channel']>,
    {
      type: Type extends ChannelType.PublicThread | ChannelType.AnnouncementThread
        ? ChannelType.PublicThread | ChannelType.AnnouncementThread
        : Type;
    }
  >;
  /**
   * @privateRemarks
   * The ternary in the return type is required.
   * The `type` property of the {@link PublicThreadChannel} interface is typed as `ChannelType.PublicThread | ChannelType.AnnouncementThread`.
   * If the user were to pass only one of those channel types, the `Extract<>` would resolve to `never`.
   */
  public getChannel<const Type extends ChannelType = ChannelType>(
    name: string,
    required?: boolean,
    channelTypes?: readonly Type[],
  ): Extract<
    NonNullable<CommandInteractionOption<Cached>['channel']>,
    {
      type: Type extends ChannelType.PublicThread | ChannelType.AnnouncementThread
        ? ChannelType.PublicThread | ChannelType.AnnouncementThread
        : Type;
    }
  > | null;
  public getString(name: string, required: true): string;
  public getString(name: string, required?: boolean): string | null;
  public getInteger(name: string, required: true): number;
  public getInteger(name: string, required?: boolean): number | null;
  public getNumber(name: string, required: true): number;
  public getNumber(name: string, required?: boolean): number | null;
  public getUser(name: string, required: true): NonNullable<CommandInteractionOption<Cached>['user']>;
  public getUser(name: string, required?: boolean): NonNullable<CommandInteractionOption<Cached>['user']> | null;
  public getMember(name: string): NonNullable<CommandInteractionOption<Cached>['member']> | null;
  public getRole(name: string, required: true): NonNullable<CommandInteractionOption<Cached>['role']>;
  public getRole(name: string, required?: boolean): NonNullable<CommandInteractionOption<Cached>['role']> | null;
  public getAttachment(name: string, required: true): NonNullable<CommandInteractionOption<Cached>['attachment']>;
  public getAttachment(
    name: string,
    required?: boolean,
  ): NonNullable<CommandInteractionOption<Cached>['attachment']> | null;
  public getMentionable(
    name: string,
    required: true,
  ): NonNullable<CommandInteractionOption<Cached>['member' | 'role' | 'user']>;
  public getMentionable(
    name: string,
    required?: boolean,
  ): NonNullable<CommandInteractionOption<Cached>['member' | 'role' | 'user']> | null;
  public getMessage(name: string, required: true): NonNullable<CommandInteractionOption<Cached>['message']>;
  public getMessage(name: string, required?: boolean): NonNullable<CommandInteractionOption<Cached>['message']> | null;
  public getFocused(): AutocompleteFocusedOption;
}

export class ContextMenuCommandInteraction<Cached extends CacheType = CacheType> extends CommandInteraction<Cached> {
  public commandType: ApplicationCommandType.Message | ApplicationCommandType.User;
  public targetId: Snowflake;
  public inGuild(): this is ContextMenuCommandInteraction<'raw' | 'cached'>;
  public inCachedGuild(): this is ContextMenuCommandInteraction<'cached'>;
  public inRawGuild(): this is ContextMenuCommandInteraction<'raw'>;
  private resolveContextMenuOptions(data: APIApplicationCommandInteractionData): CommandInteractionOption<Cached>[];
}

// tslint:disable-next-line no-empty-interface
export interface DMChannel
  extends Omit<
    TextBasedChannelFields<false, true>,
    'bulkDelete' | 'fetchWebhooks' | 'createWebhook' | 'setRateLimitPerUser' | 'setNSFW'
  > {}
export class DMChannel extends BaseChannel {
  private constructor(client: Client<true>, data?: RawDMChannelData);
  public flags: Readonly<ChannelFlagsBitField>;
  public recipientId: Snowflake;
  public get recipient(): User | null;
  public type: ChannelType.DM;
  public fetch(force?: boolean): Promise<this>;
  public toString(): UserMention;
}

export class Emoji extends Base {
  protected constructor(client: Client<true>, emoji: RawEmojiData);
  public animated: boolean | null;
  public get createdAt(): Date | null;
  public get createdTimestamp(): number | null;
  public id: Snowflake | null;
  public name: string | null;
  public get identifier(): string;
  public imageURL(options?: ImageURLOptions): string | null;
  public get url(): string | null;
  public toJSON(): unknown;
  public toString(): string;
}

export interface ApplicationEmojiCreateOptions {
  attachment: BufferResolvable | Base64Resolvable;
  name: string;
}

export interface ApplicationEmojiEditOptions {
  name?: string;
}

export class ApplicationEmoji extends Emoji {
  private constructor(client: Client<true>, data: RawApplicationEmojiData, application: ClientApplication);

  public application: ClientApplication;
  public author: User | null;
  public id: Snowflake;
  public managed: boolean | null;
  public requiresColons: boolean | null;
  public delete(): Promise<ApplicationEmoji>;
  public edit(options: ApplicationEmojiEditOptions): Promise<ApplicationEmoji>;
  public equals(other: ApplicationEmoji | unknown): boolean;
  public fetchAuthor(): Promise<User>;
  public setName(name: string): Promise<ApplicationEmoji>;
}

export class ApplicationEmojiManager extends CachedManager<Snowflake, ApplicationEmoji, EmojiResolvable> {
  private constructor(application: ClientApplication, iterable?: Iterable<RawApplicationEmojiData>);
  public application: ClientApplication;
  public create(options: ApplicationEmojiCreateOptions): Promise<ApplicationEmoji>;
  public fetch(id: Snowflake, options?: BaseFetchOptions): Promise<ApplicationEmoji>;
  public fetch(id?: undefined, options?: BaseFetchOptions): Promise<Collection<Snowflake, ApplicationEmoji>>;
  public fetchAuthor(emoji: EmojiResolvable): Promise<User>;
  public delete(emoji: EmojiResolvable): Promise<void>;
  public edit(emoji: EmojiResolvable, options: ApplicationEmojiEditOptions): Promise<ApplicationEmoji>;
}

export class Entitlement extends Base {
  private constructor(client: Client<true>, data: APIEntitlement);
  public id: Snowflake;
  public skuId: Snowflake;
  public userId: Snowflake;
  public guildId: Snowflake | null;
  public applicationId: Snowflake;
  public type: EntitlementType;
  public consumed: boolean;
  public deleted: boolean;
  public startsTimestamp: number | null;
  public endsTimestamp: number | null;
  public get guild(): Guild | null;
  public get startsAt(): Date | null;
  public get endsAt(): Date | null;
  public consume(): Promise<void>;
  public fetchUser(): Promise<User>;
  public isActive(): boolean;
  public isTest(): this is this & {
    startsTimestamp: null;
    endsTimestamp: null;
    get startsAt(): null;
    get endsAt(): null;
  };
  public isUserSubscription(): this is this & { guildId: null; get guild(): null };
  public isGuildSubscription(): this is this & { guildId: Snowflake; guild: Guild };
}

export class Guild extends AnonymousGuild {
  private constructor(client: Client<true>, data: RawGuildData);
  private _sortedRoles(): Collection<Snowflake, Role>;
  private _sortedChannels(channel: NonThreadGuildBasedChannel): Collection<Snowflake, NonThreadGuildBasedChannel>;

  public get afkChannel(): VoiceChannel | null;
  public afkChannelId: Snowflake | null;
  public afkTimeout: number;
  public applicationId: Snowflake | null;
  public maxVideoChannelUsers: number | null;
  public approximateMemberCount: number | null;
  public approximatePresenceCount: number | null;
  public autoModerationRules: AutoModerationRuleManager;
  public available: boolean;
  public bans: GuildBanManager;
  public channels: GuildChannelManager;
  public commands: GuildApplicationCommandManager;
  public defaultMessageNotifications: GuildDefaultMessageNotifications;
  public discoverySplash: string | null;
  public emojis: GuildEmojiManager;
  public explicitContentFilter: GuildExplicitContentFilter;
  public invites: GuildInviteManager;
  public get joinedAt(): Date;
  public joinedTimestamp: number;
  public large: boolean;
  public maximumMembers: number | null;
  public maximumPresences: number | null;
  public maxStageVideoChannelUsers: number | null;
  public memberCount: number;
  public members: GuildMemberManager;
  public mfaLevel: GuildMFALevel;
  public ownerId: Snowflake;
  public preferredLocale: Locale;
  public premiumProgressBarEnabled: boolean;
  public premiumTier: GuildPremiumTier;
  public presences: PresenceManager;
  public get publicUpdatesChannel(): TextChannel | null;
  public publicUpdatesChannelId: Snowflake | null;
  public roles: RoleManager;
  public get rulesChannel(): TextChannel | null;
  public rulesChannelId: Snowflake | null;
  public get safetyAlertsChannel(): TextChannel | null;
  public safetyAlertsChannelId: Snowflake | null;
  public scheduledEvents: GuildScheduledEventManager;
  public shardId: number;
  public soundboardSounds: GuildSoundboardSoundManager;
  public stageInstances: StageInstanceManager;
  public stickers: GuildStickerManager;
  public incidentsData: IncidentActions | null;
  public get systemChannel(): TextChannel | null;
  public systemChannelFlags: Readonly<SystemChannelFlagsBitField>;
  public systemChannelId: Snowflake | null;
  public vanityURLUses: number | null;
  public get voiceAdapterCreator(): InternalDiscordGatewayAdapterCreator;
  public voiceStates: VoiceStateManager;
  public get widgetChannel():
    | TextChannel
    | AnnouncementChannel
    | VoiceBasedChannel
    | ForumChannel
    | MediaChannel
    | null;
  public widgetChannelId: Snowflake | null;
  public widgetEnabled: boolean | null;
  public get maximumBitrate(): number;
  public createTemplate(name: string, description?: string): Promise<GuildTemplate>;
  public delete(): Promise<Guild>;
  public discoverySplashURL(options?: ImageURLOptions): string | null;
  public edit(options: GuildEditOptions): Promise<Guild>;
  public editOnboarding(options: GuildOnboardingEditOptions): Promise<GuildOnboarding>;
  public editWelcomeScreen(options: WelcomeScreenEditOptions): Promise<WelcomeScreen>;
  public equals(guild: Guild): boolean;
  public fetchAuditLogs<Event extends GuildAuditLogsResolvable = AuditLogEvent>(
    options?: GuildAuditLogsFetchOptions<Event>,
  ): Promise<GuildAuditLogs<Event extends null ? AuditLogEvent : Event>>;
  public fetchIntegrations(): Promise<Collection<Snowflake | string, Integration>>;
  public fetchOnboarding(): Promise<GuildOnboarding>;
  public fetchOwner(options?: BaseFetchOptions): Promise<GuildMember>;
  public fetchPreview(): Promise<GuildPreview>;
  public fetchTemplates(): Promise<Collection<GuildTemplate['code'], GuildTemplate>>;
  public fetchVanityData(): Promise<Vanity>;
  public fetchWebhooks(): Promise<Collection<Snowflake, Webhook<WebhookType.ChannelFollower | WebhookType.Incoming>>>;
  public fetchWelcomeScreen(): Promise<WelcomeScreen>;
  public fetchWidget(): Promise<Widget>;
  public fetchWidgetSettings(): Promise<GuildWidgetSettings>;
  public widgetImageURL(style?: GuildWidgetStyle): string;
  public leave(): Promise<Guild>;
  public disableInvites(disabled?: boolean): Promise<Guild>;
  public setIncidentActions(incidentActions: IncidentActionsEditOptions): Promise<IncidentActions>;
  public setAFKChannel(afkChannel: VoiceChannelResolvable | null, reason?: string): Promise<Guild>;
  public setAFKTimeout(afkTimeout: number, reason?: string): Promise<Guild>;
  public setBanner(banner: BufferResolvable | Base64Resolvable | null, reason?: string): Promise<Guild>;
  public setDefaultMessageNotifications(
    defaultMessageNotifications: GuildDefaultMessageNotifications | null,
    reason?: string,
  ): Promise<Guild>;
  public setDiscoverySplash(
    discoverySplash: BufferResolvable | Base64Resolvable | null,
    reason?: string,
  ): Promise<Guild>;
  public setExplicitContentFilter(
    explicitContentFilter: GuildExplicitContentFilter | null,
    reason?: string,
  ): Promise<Guild>;
  public setIcon(icon: BufferResolvable | Base64Resolvable | null, reason?: string): Promise<Guild>;
  public setName(name: string, reason?: string): Promise<Guild>;
  public setOwner(owner: UserResolvable, reason?: string): Promise<Guild>;
  public setPreferredLocale(preferredLocale: Locale | null, reason?: string): Promise<Guild>;
  public setPublicUpdatesChannel(publicUpdatesChannel: TextChannelResolvable | null, reason?: string): Promise<Guild>;
  public setRulesChannel(rulesChannel: TextChannelResolvable | null, reason?: string): Promise<Guild>;
  public setSafetyAlertsChannel(safetyAlertsChannel: TextChannelResolvable | null, reason?: string): Promise<Guild>;
  public setSplash(splash: BufferResolvable | Base64Resolvable | null, reason?: string): Promise<Guild>;
  public setSystemChannel(systemChannel: TextChannelResolvable | null, reason?: string): Promise<Guild>;
  public setSystemChannelFlags(systemChannelFlags: SystemChannelFlagsResolvable, reason?: string): Promise<Guild>;
  public setVerificationLevel(verificationLevel: GuildVerificationLevel | null, reason?: string): Promise<Guild>;
  public setPremiumProgressBarEnabled(enabled?: boolean, reason?: string): Promise<Guild>;
  public setWidgetSettings(settings: GuildWidgetSettingsData, reason?: string): Promise<Guild>;
  public setMFALevel(level: GuildMFALevel, reason?: string): Promise<Guild>;
  public toJSON(): unknown;
}

export class GuildAuditLogs<Event extends AuditLogEvent = AuditLogEvent> {
  private constructor(guild: Guild, data: RawGuildAuditLogData);
  private applicationCommands: Collection<Snowflake, ApplicationCommand>;
  private webhooks: Collection<Snowflake, Webhook<WebhookType.ChannelFollower | WebhookType.Incoming>>;
  private integrations: Collection<Snowflake | string, Integration>;
  private guildScheduledEvents: Collection<Snowflake, GuildScheduledEvent>;
  private autoModerationRules: Collection<Snowflake, AutoModerationRule>;
  public entries: Collection<Snowflake, GuildAuditLogsEntry<Event>>;
  public toJSON(): unknown;
}

export class GuildAuditLogsEntry<
  TAction extends AuditLogEvent = AuditLogEvent,
  TActionType extends GuildAuditLogsActionType = TAction extends keyof GuildAuditLogsTypes
    ? GuildAuditLogsTypes[TAction][1]
    : 'All',
  TTargetType extends GuildAuditLogsTargetType = TAction extends keyof GuildAuditLogsTypes
    ? GuildAuditLogsTypes[TAction][0]
    : 'Unknown',
> {
  private constructor(guild: Guild, data: RawGuildAuditLogEntryData, logs?: GuildAuditLogs);
  public static Targets: GuildAuditLogsTargets;
  public action: TAction;
  public actionType: TActionType;
  public changes: AuditLogChange[];
  public get createdAt(): Date;
  public get createdTimestamp(): number;
  public executorId: Snowflake | null;
  public executor: User | PartialUser | null;
  public extra: TAction extends keyof GuildAuditLogsEntryExtraField ? GuildAuditLogsEntryExtraField[TAction] : null;
  public id: Snowflake;
  public reason: string | null;
  public targetId: Snowflake | null;
  public target: TTargetType extends keyof GuildAuditLogsEntryTargetField<TAction>
    ? GuildAuditLogsEntryTargetField<TAction>[TTargetType]
    : { id: Snowflake | undefined; [x: string]: unknown } | null;
  public targetType: TTargetType;
  public static actionType(action: AuditLogEvent): GuildAuditLogsActionType;
  public static targetType(target: AuditLogEvent): GuildAuditLogsTargetType;
  public isAction<TCheckAction extends TAction>(
    action: TCheckAction,
  ): this is GuildAuditLogsEntry<
    TCheckAction,
    TCheckAction extends keyof GuildAuditLogsTypes ? GuildAuditLogsTypes[TCheckAction][1] : 'All',
    TCheckAction extends keyof GuildAuditLogsTypes ? GuildAuditLogsTypes[TCheckAction][0] : 'Unknown'
  >;
  public toJSON(): unknown;
}

export class GuildBan extends Base {
  private constructor(client: Client<true>, data: RawGuildBanData, guild: Guild);
  public guild: Guild;
  public user: User;
  public get partial(): boolean;
  public reason?: string | null;
  public fetch(force?: boolean): Promise<GuildBan>;
}

export abstract class GuildChannel extends BaseChannel {
  public constructor(guild: Guild, data?: RawGuildChannelData, client?: Client<true>, immediatePatch?: boolean);
  private memberPermissions(member: GuildMember, checkAdmin: boolean): Readonly<PermissionsBitField>;
  private rolePermissions(role: Role, checkAdmin: boolean): Readonly<PermissionsBitField>;
  public get createdAt(): Date;
  public get createdTimestamp(): number;
  public get deletable(): boolean;
  public flags: Readonly<ChannelFlagsBitField>;
  public guild: Guild;
  public guildId: Snowflake;
  public get manageable(): boolean;
  public get members(): Collection<Snowflake, GuildMember>;
  public name: string;
  public get parent(): CategoryChannel | null;
  public parentId: Snowflake | null;
  public permissionOverwrites: PermissionOverwriteManager;
  public get permissionsLocked(): boolean | null;
  public get position(): number;
  public rawPosition: number;
  public type: GuildChannelTypes;
  public get viewable(): boolean;
  public clone(options?: GuildChannelCloneOptions): Promise<this>;
  public delete(reason?: string): Promise<this>;
  public edit(options: GuildChannelEditOptions): Promise<this>;
  public equals(channel: GuildChannel): boolean;
  public lockPermissions(): Promise<this>;
  public permissionsFor(memberOrRole: GuildMember | Role, checkAdmin?: boolean): Readonly<PermissionsBitField>;
  public permissionsFor(
    memberOrRole: UserResolvable | RoleResolvable,
    checkAdmin?: boolean,
  ): Readonly<PermissionsBitField> | null;
  public setName(name: string, reason?: string): Promise<this>;
  public setParent(channel: CategoryChannelResolvable | null, options?: SetParentOptions): Promise<this>;
  public setPosition(position: number, options?: SetChannelPositionOptions): Promise<this>;
  public isTextBased(): this is GuildBasedChannel & TextBasedChannel;
  public toString(): ChannelMention;
}

export class GuildEmoji extends BaseGuildEmoji {
  private constructor(client: Client<true>, data: RawGuildEmojiData, guild: Guild);
  private _roles: Snowflake[];

  public get deletable(): boolean;
  public guild: Guild;
  public author: User | null;
  public get roles(): GuildEmojiRoleManager;
  public delete(reason?: string): Promise<GuildEmoji>;
  public edit(options: GuildEmojiEditOptions): Promise<GuildEmoji>;
  public equals(other: GuildEmoji | unknown): boolean;
  public fetchAuthor(): Promise<User>;
  public setName(name: string, reason?: string): Promise<GuildEmoji>;
}

export type GuildMemberFlagsString = keyof typeof GuildMemberFlags;

export type GuildMemberFlagsResolvable = BitFieldResolvable<GuildMemberFlagsString, number>;

export class GuildMemberFlagsBitField extends BitField<GuildMemberFlagsString> {
  public static Flags: GuildMemberFlags;
  public static resolve(bit?: BitFieldResolvable<GuildMemberFlagsString, GuildMemberFlags>): number;
}

export interface GuildMember extends PartialTextBasedChannelFields<false> {}
export class GuildMember extends Base {
  private constructor(client: Client<true>, data: RawGuildMemberData, guild: Guild);
  private _roles: Snowflake[];
  public avatar: string | null;
  public banner: string | null;
  public get bannable(): boolean;
  public get dmChannel(): DMChannel | null;
  public get displayColor(): number;
  public get displayHexColor(): HexColorString;
  public get displayName(): string;
  public guild: Guild;
  public get id(): Snowflake;
  public pending: boolean;
  public get communicationDisabledUntil(): Date | null;
  public communicationDisabledUntilTimestamp: number | null;
  public flags: Readonly<GuildMemberFlagsBitField>;
  public get joinedAt(): Date | null;
  public joinedTimestamp: number | null;
  public get kickable(): boolean;
  public get manageable(): boolean;
  public get moderatable(): boolean;
  public nickname: string | null;
  public get partial(): false;
  public get permissions(): Readonly<PermissionsBitField>;
  public get premiumSince(): Date | null;
  public premiumSinceTimestamp: number | null;
  public get presence(): Presence | null;
  public get roles(): GuildMemberRoleManager;
  public user: User;
  public get voice(): VoiceState;
  public avatarURL(options?: ImageURLOptions): string | null;
  public bannerURL(options?: ImageURLOptions): string | null;
  public ban(options?: BanOptions): Promise<void>;
  public disableCommunicationUntil(timeout: DateResolvable | null, reason?: string): Promise<GuildMember>;
  public timeout(timeout: number | null, reason?: string): Promise<GuildMember>;
  public fetch(force?: boolean): Promise<GuildMember>;
  public createDM(force?: boolean): Promise<DMChannel>;
  public deleteDM(): Promise<DMChannel>;
  public displayAvatarURL(options?: ImageURLOptions): string;
  public displayBannerURL(options?: ImageURLOptions): string | null;
  public edit(options: GuildMemberEditOptions): Promise<GuildMember>;
  public isCommunicationDisabled(): this is GuildMember & {
    communicationDisabledUntilTimestamp: number;
    readonly communicationDisabledUntil: Date;
  };
  public kick(reason?: string): Promise<void>;
  public permissionsIn(channel: GuildChannelResolvable): Readonly<PermissionsBitField>;
  public setFlags(flags: GuildMemberFlagsResolvable, reason?: string): Promise<GuildMember>;
  public setNickname(nickname: string | null, reason?: string): Promise<GuildMember>;
  public toJSON(): unknown;
  public toString(): UserMention;
  public valueOf(): string;
}

export class GuildOnboarding extends Base {
  private constructor(client: Client, data: RESTGetAPIGuildOnboardingResult);
  public get guild(): Guild;
  public guildId: Snowflake;
  public prompts: Collection<Snowflake, GuildOnboardingPrompt>;
  public defaultChannels: Collection<Snowflake, GuildChannel>;
  public enabled: boolean;
  public mode: GuildOnboardingMode;
}

export class GuildOnboardingPrompt extends Base {
  private constructor(client: Client, data: APIGuildOnboardingPrompt, guildId: Snowflake);
  public id: Snowflake;
  public get guild(): Guild;
  public guildId: Snowflake;
  public options: Collection<Snowflake, GuildOnboardingPromptOption>;
  public title: string;
  public singleSelect: boolean;
  public required: boolean;
  public inOnboarding: boolean;
  public type: GuildOnboardingPromptType;
}

export class GuildOnboardingPromptOption extends Base {
  private constructor(client: Client, data: APIGuildOnboardingPromptOption, guildId: Snowflake);
  private _emoji: APIPartialEmoji;

  public id: Snowflake;
  public get emoji(): Emoji | GuildEmoji | null;
  public get guild(): Guild;
  public guildId: Snowflake;
  public channels: Collection<Snowflake, GuildChannel>;
  public roles: Collection<Snowflake, Role>;
  public title: string;
  public description: string | null;
}

export class GuildPreview extends Base {
  private constructor(client: Client<true>, data: RawGuildPreviewData);
  public approximateMemberCount: number;
  public approximatePresenceCount: number;
  public get createdAt(): Date;
  public get createdTimestamp(): number;
  public description: string | null;
  public discoverySplash: string | null;
  public emojis: Collection<Snowflake, GuildPreviewEmoji>;
  public stickers: Collection<Snowflake, Sticker>;
  public features: `${GuildFeature}`[];
  public icon: string | null;
  public id: Snowflake;
  public name: string;
  public splash: string | null;
  public discoverySplashURL(options?: ImageURLOptions): string | null;
  public iconURL(options?: ImageURLOptions): string | null;
  public splashURL(options?: ImageURLOptions): string | null;
  public fetch(): Promise<GuildPreview>;
  public toJSON(): unknown;
  public toString(): string;
}

export class GuildScheduledEvent<Status extends GuildScheduledEventStatus = GuildScheduledEventStatus> extends Base {
  private constructor(client: Client<true>, data: RawGuildScheduledEventData);
  public id: Snowflake;
  public guildId: Snowflake;
  public channelId: Snowflake | null;
  public creatorId: Snowflake | null;
  public name: string;
  public description: string | null;
  public scheduledStartTimestamp: number | null;
  public scheduledEndTimestamp: number | null;
  public privacyLevel: GuildScheduledEventPrivacyLevel;
  public status: Status;
  public entityType: GuildScheduledEventEntityType;
  public entityId: Snowflake | null;
  public entityMetadata: GuildScheduledEventEntityMetadata | null;
  public userCount: number | null;
  public creator: User | null;
  public recurrenceRule: GuildScheduledEventRecurrenceRule | null;
  public get createdTimestamp(): number;
  public get createdAt(): Date;
  public get scheduledStartAt(): Date | null;
  public get scheduledEndAt(): Date | null;
  public get channel(): VoiceChannel | StageChannel | null;
  public get guild(): Guild | null;
  public get url(): string;
  public image: string | null;
  public get partial(): false;
  public coverImageURL(options?: Readonly<BaseImageURLOptions>): string | null;
  public createInviteURL(options?: GuildScheduledEventInviteURLCreateOptions): Promise<string>;
  public edit<AcceptableStatus extends GuildScheduledEventSetStatusArg<Status>>(
    options: GuildScheduledEventEditOptions<Status, AcceptableStatus>,
  ): Promise<GuildScheduledEvent<AcceptableStatus>>;
  public fetch(force?: boolean): Promise<GuildScheduledEvent<Status>>;
  public delete(): Promise<GuildScheduledEvent<Status>>;
  public setName(name: string, reason?: string): Promise<GuildScheduledEvent<Status>>;
  public setScheduledStartTime(
    scheduledStartTime: DateResolvable,
    reason?: string,
  ): Promise<GuildScheduledEvent<Status>>;
  public setScheduledEndTime(scheduledEndTime: DateResolvable, reason?: string): Promise<GuildScheduledEvent<Status>>;
  public setDescription(description: string, reason?: string): Promise<GuildScheduledEvent<Status>>;
  public setStatus<AcceptableStatus extends GuildScheduledEventSetStatusArg<Status>>(
    status: AcceptableStatus,
    reason?: string,
  ): Promise<GuildScheduledEvent<AcceptableStatus>>;
  public setLocation(location: string, reason?: string): Promise<GuildScheduledEvent<Status>>;
  public fetchSubscribers<Options extends FetchGuildScheduledEventSubscribersOptions>(
    options?: Options,
  ): Promise<GuildScheduledEventManagerFetchSubscribersResult<Options>>;
  public toString(): string;
  public isActive(): this is GuildScheduledEvent<GuildScheduledEventStatus.Active>;
  public isCanceled(): this is GuildScheduledEvent<GuildScheduledEventStatus.Canceled>;
  public isCompleted(): this is GuildScheduledEvent<GuildScheduledEventStatus.Completed>;
  public isScheduled(): this is GuildScheduledEvent<GuildScheduledEventStatus.Scheduled>;
}

export interface GuildScheduledEventRecurrenceRule {
  startTimestamp: number;
  get startAt(): Date;
  endTimestamp: number | null;
  get endAt(): Date | null;
  frequency: GuildScheduledEventRecurrenceRuleFrequency;
  interval: number;
  byWeekday: readonly GuildScheduledEventRecurrenceRuleWeekday[] | null;
  byNWeekday: readonly GuildScheduledEventRecurrenceRuleNWeekday[] | null;
  byMonth: readonly GuildScheduledEventRecurrenceRuleMonth[] | null;
  byMonthDay: readonly number[] | null;
  byYearDay: readonly number[] | null;
  count: number | null;
}

export interface GuildScheduledEventRecurrenceRuleNWeekday {
  n: number;
  day: GuildScheduledEventRecurrenceRuleWeekday;
}

export class GuildTemplate extends Base {
  private constructor(client: Client<true>, data: RawGuildTemplateData);
  public createdTimestamp: number;
  public updatedTimestamp: number;
  public get url(): string;
  public code: string;
  public name: string;
  public description: string | null;
  public usageCount: number;
  public creator: User;
  public creatorId: Snowflake;
  public get createdAt(): Date;
  public get updatedAt(): Date;
  public get guild(): Guild | null;
  public guildId: Snowflake;
  public serializedGuild: APITemplateSerializedSourceGuild;
  public unSynced: boolean | null;
  public createGuild(name: string, icon?: BufferResolvable | Base64Resolvable): Promise<Guild>;
  public delete(): Promise<GuildTemplate>;
  public edit(options?: GuildTemplateEditOptions): Promise<GuildTemplate>;
  public sync(): Promise<GuildTemplate>;
  public static GuildTemplatesPattern: RegExp;
}

export class GuildPreviewEmoji extends BaseGuildEmoji {
  private constructor(client: Client<true>, data: RawGuildEmojiData, guild: GuildPreview);
  public guild: GuildPreview;
  public roles: Snowflake[];
}

export class Integration extends Base {
  private constructor(client: Client<true>, data: RawIntegrationData, guild: Guild);
  public account: IntegrationAccount;
  public application: IntegrationApplication | null;
  public enabled: boolean | null;
  public expireBehavior: IntegrationExpireBehavior | null;
  public expireGracePeriod: number | null;
  public guild: Guild;
  public id: Snowflake | string;
  public name: string;
  public role: Role | null;
  public enableEmoticons: boolean | null;
  public get roles(): Collection<Snowflake, Role>;
  public scopes: OAuth2Scopes[];
  public get syncedAt(): Date | null;
  public syncedTimestamp: number | null;
  public syncing: boolean | null;
  public type: IntegrationType;
  public user: User | null;
  public subscriberCount: number | null;
  public revoked: boolean | null;
  public delete(reason?: string): Promise<Integration>;
}

export class IntegrationApplication extends Application {
  private constructor(client: Client<true>, data: RawIntegrationApplicationData);
  public bot: User | null;
  public termsOfServiceURL: string | null;
  public privacyPolicyURL: string | null;
  public rpcOrigins: string[];
  public cover: string | null;
  public verifyKey: string | null;
}

export type GatewayIntentsString = keyof typeof GatewayIntentBits;

export class IntentsBitField extends BitField<GatewayIntentsString> {
  public static Flags: typeof GatewayIntentBits;
  public static resolve(bit?: BitFieldResolvable<GatewayIntentsString, number>): number;
}

export type CacheType = 'cached' | 'raw' | undefined;

export type CacheTypeReducer<
  State extends CacheType,
  CachedType,
  RawType = CachedType,
  PresentType = CachedType | RawType,
  Fallback = PresentType | null,
> = [State] extends ['cached']
  ? CachedType
  : [State] extends ['raw']
    ? RawType
    : [State] extends ['raw' | 'cached']
      ? PresentType
      : Fallback;

export type Interaction<Cached extends CacheType = CacheType> =
  | ChatInputCommandInteraction<Cached>
  | MessageContextMenuCommandInteraction<Cached>
  | UserContextMenuCommandInteraction<Cached>
  | SelectMenuInteraction<Cached>
  | ButtonInteraction<Cached>
  | AutocompleteInteraction<Cached>
  | ModalSubmitInteraction<Cached>;

export type RepliableInteraction<Cached extends CacheType = CacheType> = Exclude<
  Interaction<Cached>,
  AutocompleteInteraction<Cached>
>;

export class BaseInteraction<Cached extends CacheType = CacheType> extends Base {
  // This a technique used to brand different cached types. Or else we'll get `never` errors on typeguard checks.
  private readonly _cacheType: Cached;
  protected constructor(client: Client<true>, data: RawInteractionData);
  public applicationId: Snowflake;
  public authorizingIntegrationOwners: APIAuthorizingIntegrationOwnersMap;
  public get channel(): CacheTypeReducer<
    Cached,
    GuildTextBasedChannel | null,
    GuildTextBasedChannel | null,
    GuildTextBasedChannel | null,
    TextBasedChannel | null
  >;
  public channelId: Snowflake | null;
  public context: InteractionContextType | null;
  public get createdAt(): Date;
  public get createdTimestamp(): number;
  public get guild(): CacheTypeReducer<Cached, Guild, null>;
  public guildId: CacheTypeReducer<Cached, Snowflake>;
  public id: Snowflake;
  public member: CacheTypeReducer<Cached, GuildMember, APIInteractionGuildMember>;
  public readonly token: string;
  public type: InteractionType;
  public user: User;
  public version: number;
  public appPermissions: Readonly<PermissionsBitField>;
  public memberPermissions: CacheTypeReducer<Cached, Readonly<PermissionsBitField>>;
  public locale: Locale;
  public guildLocale: CacheTypeReducer<Cached, Locale>;
  public entitlements: Collection<Snowflake, Entitlement>;
  public inGuild(): this is BaseInteraction<'raw' | 'cached'>;
  public inCachedGuild(): this is BaseInteraction<'cached'>;
  public inRawGuild(): this is BaseInteraction<'raw'>;
  public isButton(): this is ButtonInteraction<Cached>;
  public isAutocomplete(): this is AutocompleteInteraction<Cached>;
  public isChatInputCommand(): this is ChatInputCommandInteraction<Cached>;
  public isCommand(): this is CommandInteraction<Cached>;
  public isContextMenuCommand(): this is ContextMenuCommandInteraction<Cached>;
  public isMessageComponent(): this is MessageComponentInteraction<Cached>;
  public isMessageContextMenuCommand(): this is MessageContextMenuCommandInteraction<Cached>;
  public isModalSubmit(): this is ModalSubmitInteraction<Cached>;
  public isUserContextMenuCommand(): this is UserContextMenuCommandInteraction<Cached>;
  public isSelectMenu(): this is SelectMenuInteraction<Cached>;
  public isStringSelectMenu(): this is StringSelectMenuInteraction<Cached>;
  public isUserSelectMenu(): this is UserSelectMenuInteraction<Cached>;
  public isRoleSelectMenu(): this is RoleSelectMenuInteraction<Cached>;
  public isMentionableSelectMenu(): this is MentionableSelectMenuInteraction<Cached>;
  public isChannelSelectMenu(): this is ChannelSelectMenuInteraction<Cached>;
  public isRepliable(): this is RepliableInteraction<Cached>;
}

export class InteractionCallback {
  private constructor(client: Client<true>, data: RESTAPIInteractionCallbackObject);
  public activityInstanceId: string | null;
  public readonly client: Client<true>;
  public get createdAt(): Date;
  public get createdTimestamp(): number;
  public id: Snowflake;
  public responseMessageEphemeral: boolean | null;
  public responseMessageId: Snowflake | null;
  public responseMessageLoading: boolean | null;
  public type: InteractionType;
}

export class InteractionCallbackResponse<InGuild extends boolean = boolean> {
  private constructor(client: Client<true>, data: RESTPostAPIInteractionCallbackWithResponseResult);
  public readonly client: Client<true>;
  public interaction: InteractionCallback;
  public resource: InteractionCallbackResource<InGuild> | null;
}

export class InteractionCallbackResource<InGuild extends boolean = boolean> {
  private constructor(client: Client<true>, data: RESTAPIInteractionCallbackResourceObject);
  public activityInstance: RESTAPIInteractionCallbackActivityInstanceResource | null;
  public message: Message<InGuild> | null;
  public type: InteractionResponseType;
}

export class InteractionCollector<Interaction extends CollectedInteraction> extends Collector<Snowflake, Interaction> {
  public constructor(client: Client<true>, options?: InteractionCollectorOptions<Interaction>);
  private _handleMessageDeletion(message: Message): void;
  private _handleChannelDeletion(channel: NonThreadGuildBasedChannel): void;
  private _handleGuildDeletion(guild: Guild): void;

  public channelId: Snowflake | null;
  public componentType: ComponentType | null;
  public guildId: Snowflake | null;
  public interactionType: InteractionType | null;
  public messageId: Snowflake | null;
  public options: InteractionCollectorOptions<Interaction>;
  public total: number;
  public users: Collection<Snowflake, User>;

  public collect(interaction: Interaction): Snowflake;
  public empty(): void;
  public dispose(interaction: Interaction): Snowflake;
}

// tslint:disable-next-line no-empty-interface
export interface InteractionWebhook extends PartialWebhookFields {}
export class InteractionWebhook {
  public constructor(client: Client<true>, id: Snowflake, token: string);
  public readonly client: Client<true>;
  public token: string;
  public send(options: string | MessagePayload | InteractionReplyOptions): Promise<Message>;
  public editMessage(
    message: MessageResolvable | '@original',
    options: string | MessagePayload | WebhookMessageEditOptions,
  ): Promise<Message>;
  public fetchMessage(message: Snowflake | '@original'): Promise<Message>;
}

export class Invite extends Base {
  private constructor(client: Client<true>, data: RawInviteData);
  public channel: NonThreadGuildBasedChannel | PartialGroupDMChannel | null;
  public channelId: Snowflake | null;
  public code: string;
  public get deletable(): boolean;
  public get createdAt(): Date | null;
  public createdTimestamp: number | null;
  public get expiresAt(): Date | null;
  public get expiresTimestamp(): number | null;
  public guild: InviteGuild | Guild | null;
  public get inviter(): User | null;
  public inviterId: Snowflake | null;
  public maxAge: number | null;
  public maxUses: number | null;
  public memberCount: number;
  public presenceCount: number;
  public targetApplication: IntegrationApplication | null;
  public targetUser: User | null;
  public targetType: InviteTargetType | null;
  public temporary: boolean | null;
  public type: InviteType;
  public get url(): string;
  public uses: number | null;
  public delete(reason?: string): Promise<Invite>;
  public toJSON(): unknown;
  public toString(): string;
  public static InvitesPattern: RegExp;
  public guildScheduledEvent: GuildScheduledEvent | null;
}

export class InviteGuild extends AnonymousGuild {
  private constructor(client: Client<true>, data: RawInviteGuildData);
  public welcomeScreen: WelcomeScreen | null;
}

export class LimitedCollection<Key, Value> extends Collection<Key, Value> {
  public constructor(options?: LimitedCollectionOptions<Key, Value>, iterable?: Iterable<readonly [Key, Value]>);
  public maxSize: number;
  public keepOverLimit: ((value: Value, key: Key, collection: this) => boolean) | null;
}

export interface MessageCall {
  get endedAt(): Date | null;
  endedTimestamp: number | null;
  participants: readonly Snowflake[];
}

export type MessageComponentType =
  | ComponentType.Button
  | ComponentType.ChannelSelect
  | ComponentType.MentionableSelect
  | ComponentType.RoleSelect
  | ComponentType.StringSelect
  | ComponentType.UserSelect;

export interface MessageCollectorOptionsParams<
  ComponentType extends MessageComponentType,
  Cached extends boolean = boolean,
> extends MessageComponentCollectorOptions<MappedInteractionTypes<Cached>[ComponentType]> {
  componentType?: ComponentType;
}

export interface MessageChannelCollectorOptionsParams<
  ComponentType extends MessageComponentType,
  Cached extends boolean = boolean,
> extends MessageChannelComponentCollectorOptions<MappedInteractionTypes<Cached>[ComponentType]> {
  componentType?: ComponentType;
}

export interface AwaitMessageCollectorOptionsParams<
  ComponentType extends MessageComponentType,
  Cached extends boolean = boolean,
> extends Pick<
    InteractionCollectorOptions<MappedInteractionTypes<Cached>[ComponentType]>,
    keyof AwaitMessageComponentOptions<any>
  > {
  componentType?: ComponentType;
}

export interface StringMappedInteractionTypes<Cached extends CacheType = CacheType> {
  Button: ButtonInteraction<Cached>;
  StringSelectMenu: StringSelectMenuInteraction<Cached>;
  UserSelectMenu: UserSelectMenuInteraction<Cached>;
  RoleSelectMenu: RoleSelectMenuInteraction<Cached>;
  MentionableSelectMenu: MentionableSelectMenuInteraction<Cached>;
  ChannelSelectMenu: ChannelSelectMenuInteraction<Cached>;
  ActionRow: MessageComponentInteraction<Cached>;
}

export type WrapBooleanCache<Cached extends boolean> = If<Cached, 'cached', CacheType>;

export interface MappedInteractionTypes<Cached extends boolean = boolean> {
  [ComponentType.Button]: ButtonInteraction<WrapBooleanCache<Cached>>;
  [ComponentType.StringSelect]: StringSelectMenuInteraction<WrapBooleanCache<Cached>>;
  [ComponentType.UserSelect]: UserSelectMenuInteraction<WrapBooleanCache<Cached>>;
  [ComponentType.RoleSelect]: RoleSelectMenuInteraction<WrapBooleanCache<Cached>>;
  [ComponentType.MentionableSelect]: MentionableSelectMenuInteraction<WrapBooleanCache<Cached>>;
  [ComponentType.ChannelSelect]: ChannelSelectMenuInteraction<WrapBooleanCache<Cached>>;
}

export class Message<InGuild extends boolean = boolean> extends Base {
  private readonly _cacheType: InGuild;
  private constructor(client: Client<true>, data: RawMessageData);
  private _patch(data: RawPartialMessageData | RawMessageData): void;

  public activity: MessageActivity | null;
  public applicationId: Snowflake | null;
  public attachments: Collection<Snowflake, Attachment>;
  public author: User;
  public get bulkDeletable(): boolean;
  public get channel(): If<InGuild, GuildTextBasedChannel, TextBasedChannel>;
  public channelId: Snowflake;
  public get cleanContent(): string;
  public components: ActionRow<MessageActionRowComponent>[];
  public content: string;
  public get createdAt(): Date;
  public createdTimestamp: number;
  public get crosspostable(): boolean;
  public get deletable(): boolean;
  public get editable(): boolean;
  public get editedAt(): Date | null;
  public editedTimestamp: number | null;
  public embeds: Embed[];
  public groupActivityApplication: ClientApplication | null;
  public guildId: If<InGuild, Snowflake>;
  public get guild(): If<InGuild, Guild>;
  public get hasThread(): boolean;
  public id: Snowflake;
  public interactionMetadata: MessageInteractionMetadata | null;
  public get member(): GuildMember | null;
  public mentions: MessageMentions<InGuild>;
  public nonce: string | number | null;
  public get partial(): false;
  public get pinnable(): boolean;
  public pinned: boolean;
  public reactions: ReactionManager;
  public stickers: Collection<Snowflake, Sticker>;
  public position: number | null;
  public roleSubscriptionData: RoleSubscriptionData | null;
  public resolved: CommandInteractionResolvedData | null;
  public system: boolean;
  public get thread(): AnyThreadChannel | null;
  public tts: boolean;
  public poll: Poll | null;
  public call: MessageCall | null;
  public type: MessageType;
  public get url(): string;
  public webhookId: Snowflake | null;
  public flags: Readonly<MessageFlagsBitField>;
  public reference: MessageReference | null;
  public messageSnapshots: Collection<Snowflake, MessageSnapshot>;
  public awaitMessageComponent<ComponentType extends MessageComponentType>(
    options?: AwaitMessageCollectorOptionsParams<ComponentType, InGuild>,
  ): Promise<MappedInteractionTypes<InGuild>[ComponentType]>;
  public awaitReactions(options?: AwaitReactionsOptions): Promise<Collection<Snowflake | string, MessageReaction>>;
  public createReactionCollector(options?: ReactionCollectorOptions): ReactionCollector;
  public createMessageComponentCollector<ComponentType extends MessageComponentType>(
    options?: MessageCollectorOptionsParams<ComponentType, InGuild>,
  ): InteractionCollector<MappedInteractionTypes<InGuild>[ComponentType]>;
  public delete(): Promise<OmitPartialGroupDMChannel<Message<InGuild>>>;
  public edit(
    content: string | MessageEditOptions | MessagePayload,
  ): Promise<OmitPartialGroupDMChannel<Message<InGuild>>>;
  public equals(message: Message, rawData: unknown): boolean;
  public fetchReference(): Promise<OmitPartialGroupDMChannel<Message<InGuild>>>;
  public fetchWebhook(): Promise<Webhook>;
  public crosspost(): Promise<OmitPartialGroupDMChannel<Message<InGuild>>>;
  public fetch(force?: boolean): Promise<OmitPartialGroupDMChannel<Message<InGuild>>>;
  public pin(reason?: string): Promise<OmitPartialGroupDMChannel<Message<InGuild>>>;
  public react(emoji: EmojiIdentifierResolvable): Promise<MessageReaction>;
  public removeAttachments(): Promise<OmitPartialGroupDMChannel<Message<InGuild>>>;
  public reply(
    options: string | MessagePayload | MessageReplyOptions,
  ): Promise<OmitPartialGroupDMChannel<Message<InGuild>>>;
  public forward(
    channel: Exclude<TextBasedChannelResolvable, PartialGroupDMChannel>,
  ): Promise<OmitPartialGroupDMChannel<Message>>;
  public resolveComponent(customId: string): MessageActionRowComponent | null;
  public startThread(options: StartThreadOptions): Promise<PublicThreadChannel<false>>;
  public suppressEmbeds(suppress?: boolean): Promise<OmitPartialGroupDMChannel<Message<InGuild>>>;
  public toJSON(): unknown;
  public toString(): string;
  public unpin(reason?: string): Promise<OmitPartialGroupDMChannel<Message<InGuild>>>;
  public inGuild(): this is Message<true>;
}

export class AttachmentBuilder {
  public constructor(attachment: BufferResolvable | Stream, data?: AttachmentData);
  public attachment: BufferResolvable | Stream;
  public description: string | null;
  public name: string | null;
  public get spoiler(): boolean;
  public setDescription(description: string): this;
  public setFile(attachment: BufferResolvable | Stream, name?: string): this;
  public setName(name: string): this;
  public setSpoiler(spoiler?: boolean): this;
  public toJSON(): unknown;
  public static from(other: JSONEncodable<AttachmentPayload>): AttachmentBuilder;
}

export class Attachment {
  private constructor(data: APIAttachment);
  private attachment: BufferResolvable | Stream;
  public contentType: string | null;
  public description: string | null;
  public duration: number | null;
  public ephemeral: boolean;
  public flags: AttachmentFlagsBitField;
  public height: number | null;
  public id: Snowflake;
  public name: string;
  public proxyURL: string;
  public size: number;
  public get spoiler(): boolean;
  public title: string | null;
  public url: string;
  public waveform: string | null;
  public width: number | null;
  public toJSON(): unknown;
}

export type AttachmentFlagsString = keyof typeof AttachmentFlags;

export class AttachmentFlagsBitField extends BitField<AttachmentFlagsString> {
  public static Flags: Record<AttachmentFlagsString, number>;
  public static resolve(bit?: BitFieldResolvable<AttachmentFlagsString, number>): number;
}

export class MessageCollector extends Collector<Snowflake, Message, [Collection<Snowflake, Message>]> {
  public constructor(channel: TextBasedChannel, options?: MessageCollectorOptions);
  private _handleChannelDeletion(channel: NonThreadGuildBasedChannel): void;
  private _handleGuildDeletion(guild: Guild): void;

  public channel: TextBasedChannel;
  public options: MessageCollectorOptions;
  public received: number;

  public collect(message: Message): Snowflake | null;
  public dispose(message: Message): Snowflake | null;
}

export class MessageComponentInteraction<Cached extends CacheType = CacheType> extends BaseInteraction<Cached> {
  protected constructor(client: Client<true>, data: RawMessageComponentInteractionData);
  public type: InteractionType.MessageComponent;
  public get component(): CacheTypeReducer<
    Cached,
    MessageActionRowComponent,
    APIMessageActionRowComponent,
    MessageActionRowComponent | APIMessageActionRowComponent,
    MessageActionRowComponent | APIMessageActionRowComponent
  >;
  public componentType: MessageComponentType;
  public customId: string;
  public channelId: Snowflake;
  public deferred: boolean;
  public ephemeral: boolean | null;
  public message: Message<BooleanCache<Cached>>;
  public replied: boolean;
  public webhook: InteractionWebhook;
  public inGuild(): this is MessageComponentInteraction<'raw' | 'cached'>;
  public inCachedGuild(): this is MessageComponentInteraction<'cached'>;
  public inRawGuild(): this is MessageComponentInteraction<'raw'>;
  public deferReply(
    options: InteractionDeferReplyOptions & { withResponse: true },
  ): Promise<InteractionCallbackResponse<BooleanCache<Cached>>>;
  public deferReply(options?: InteractionDeferReplyOptions & { withResponse: false }): Promise<undefined>;
  public deferReply(
    options?: InteractionDeferReplyOptions,
  ): Promise<InteractionCallbackResponse<BooleanCache<Cached>> | undefined>;
  public deferUpdate(
    options: InteractionDeferUpdateOptions & { withResponse: true },
  ): Promise<InteractionCallbackResponse<BooleanCache<Cached>>>;
  public deferUpdate(options?: InteractionDeferUpdateOptions & { withResponse: false }): Promise<undefined>;
  public deferUpdate(
    options?: InteractionDeferUpdateOptions,
  ): Promise<InteractionCallbackResponse<BooleanCache<Cached>> | undefined>;
  public deleteReply(message?: MessageResolvable | '@original'): Promise<void>;
  public editReply(
    options: string | MessagePayload | InteractionEditReplyOptions,
  ): Promise<Message<BooleanCache<Cached>>>;
  public fetchReply(message?: Snowflake | '@original'): Promise<Message<BooleanCache<Cached>>>;
  public followUp(options: string | MessagePayload | InteractionReplyOptions): Promise<Message<BooleanCache<Cached>>>;
  public reply(
    options: InteractionReplyOptions & { withResponse: true },
  ): Promise<InteractionCallbackResponse<BooleanCache<Cached>>>;
  public reply(options: InteractionReplyOptions & { withResponse: false }): Promise<undefined>;
  public reply(
    options: string | MessagePayload | InteractionReplyOptions,
  ): Promise<InteractionCallbackResponse<BooleanCache<Cached>> | undefined>;
  public update(
    options: InteractionUpdateOptions & { withResponse: true },
  ): Promise<InteractionCallbackResponse<BooleanCache<Cached>>>;
  public update(options: InteractionUpdateOptions & { withResponse: false }): Promise<undefined>;
  public update(
    options: string | MessagePayload | InteractionUpdateOptions,
  ): Promise<InteractionCallbackResponse<BooleanCache<Cached>> | undefined>;
  public showModal(
    modal:
      | JSONEncodable<APIModalInteractionResponseCallbackData>
      | ModalComponentData
      | APIModalInteractionResponseCallbackData,
    options: ShowModalOptions & { withResponse: true },
  ): Promise<InteractionCallbackResponse<BooleanCache<Cached>>>;
  public showModal(
    modal:
      | JSONEncodable<APIModalInteractionResponseCallbackData>
      | ModalComponentData
      | APIModalInteractionResponseCallbackData,
    options?: ShowModalOptions & { withResponse: false },
  ): Promise<undefined>;
  public showModal(
    modal:
      | JSONEncodable<APIModalInteractionResponseCallbackData>
      | ModalComponentData
      | APIModalInteractionResponseCallbackData,
    options?: ShowModalOptions,
  ): Promise<InteractionCallbackResponse<BooleanCache<Cached>> | undefined>;
  public awaitModalSubmit(
    options: AwaitModalSubmitOptions<ModalSubmitInteraction>,
  ): Promise<ModalSubmitInteraction<Cached>>;
}

export class MessageContextMenuCommandInteraction<
  Cached extends CacheType = CacheType,
> extends ContextMenuCommandInteraction<Cached> {
  public commandType: ApplicationCommandType.Message;
  public options: Omit<
    CommandInteractionOptionResolver<Cached>,
    | 'getFocused'
    | 'getMentionable'
    | 'getRole'
    | 'getUser'
    | 'getNumber'
    | 'getAttachment'
    | 'getInteger'
    | 'getString'
    | 'getChannel'
    | 'getBoolean'
    | 'getSubcommandGroup'
    | 'getSubcommand'
  >;
  public get targetMessage(): NonNullable<CommandInteractionOption<Cached>['message']>;
  public inGuild(): this is MessageContextMenuCommandInteraction<'raw' | 'cached'>;
  public inCachedGuild(): this is MessageContextMenuCommandInteraction<'cached'>;
  public inRawGuild(): this is MessageContextMenuCommandInteraction<'raw'>;
}

export type MessageFlagsString = keyof typeof MessageFlags;

export class MessageFlagsBitField extends BitField<MessageFlagsString> {
  public static Flags: typeof MessageFlags;
  public static resolve(bit?: BitFieldResolvable<MessageFlagsString, number>): number;
}

export class MessageMentions<InGuild extends boolean = boolean> {
  private constructor(
    message: Message,
    users: readonly APIUser[] | ReadonlyCollection<Snowflake, User>,
    roles: readonly Snowflake[] | ReadonlyCollection<Snowflake, Role>,
    everyone: boolean,
    repliedUser?: APIUser | User,
  );
  private _channels: Collection<Snowflake, Channel> | null;
  private readonly _content: string;
  private _members: Collection<Snowflake, GuildMember> | null;
  private _parsedUsers: Collection<Snowflake, User> | null;

  public get channels(): Collection<Snowflake, Channel>;
  public readonly client: Client;
  public everyone: boolean;
  public readonly guild: If<InGuild, Guild>;
  public has(data: UserResolvable | RoleResolvable | ChannelResolvable, options?: MessageMentionsHasOptions): boolean;
  public get members(): If<InGuild, Collection<Snowflake, GuildMember>>;
  public get parsedUsers(): Collection<Snowflake, User>;
  public repliedUser: User | null;
  public roles: Collection<Snowflake, Role>;
  public users: Collection<Snowflake, User>;
  public crosspostedChannels: Collection<Snowflake, CrosspostedChannel>;
  public toJSON(): unknown;

  private static GlobalChannelsPattern: RegExp;
  private static GlobalUsersPattern: RegExp;
  public static ChannelsPattern: typeof FormattingPatterns.Channel;
  public static EveryonePattern: RegExp;
  public static RolesPattern: typeof FormattingPatterns.Role;
  public static UsersPattern: typeof FormattingPatterns.User;
}

export type MessagePayloadOption =
  | MessageCreateOptions
  | MessageEditOptions
  | WebhookMessageCreateOptions
  | WebhookMessageEditOptions
  | InteractionReplyOptions
  | InteractionUpdateOptions;

export class MessagePayload {
  public constructor(target: MessageTarget, options: MessagePayloadOption);
  public body: RawMessagePayloadData | null;
  public get isUser(): boolean;
  public get isWebhook(): boolean;
  public get isMessage(): boolean;
  public get isMessageManager(): boolean;
  public files: RawFile[] | null;
  public options: MessagePayloadOption;
  public target: MessageTarget;

  public static create(
    target: MessageTarget,
    options: string | MessagePayloadOption,
    extra?: MessagePayloadOption,
  ): MessagePayload;
  public static resolveFile(
    fileLike: BufferResolvable | Stream | AttachmentPayload | JSONEncodable<AttachmentPayload>,
  ): Promise<RawFile>;

  public makeContent(): string | undefined;
  public resolveBody(): this;
  public resolveFiles(): Promise<this>;
}

export class MessageReaction {
  private constructor(client: Client<true>, data: RawMessageReactionData, message: Message);
  private _emoji: GuildEmoji | ReactionEmoji | ApplicationEmoji;

  public burstColors: string[] | null;
  public readonly client: Client<true>;
  public count: number;
  public countDetails: ReactionCountDetailsData;
  public get emoji(): GuildEmoji | ReactionEmoji | ApplicationEmoji;
  public me: boolean;
  public meBurst: boolean;
  public message: Message | PartialMessage;
  public get partial(): false;
  public users: ReactionUserManager;
  public react(): Promise<MessageReaction>;
  public remove(): Promise<MessageReaction>;
  public fetch(): Promise<MessageReaction>;
  public toJSON(): unknown;
  public valueOf(): Snowflake | string;
}

export interface MessageReactionEventDetails {
  type: ReactionType;
  burst: boolean;
}

export interface ModalComponentData {
  customId: string;
  title: string;
  components: readonly (
    | JSONEncodable<APIActionRowComponent<APIModalActionRowComponent>>
    | ActionRowData<ModalActionRowComponentData>
  )[];
}

export interface BaseModalData {
  customId: string;
  type: ComponentType;
}

export interface TextInputModalData extends BaseModalData {
  type: ComponentType.TextInput;
  value: string;
}

export interface ActionRowModalData {
  type: ComponentType.ActionRow;
  components: readonly TextInputModalData[];
}

export class ModalSubmitFields {
  private constructor(components: readonly (readonly ModalActionRowComponent[])[]);
  public components: ActionRowModalData[];
  public fields: Collection<string, ModalActionRowComponent>;
  public getField<Type extends ComponentType>(customId: string, type: Type): { type: Type } & TextInputModalData;
  public getField(customId: string, type?: ComponentType): TextInputModalData;
  public getTextInputValue(customId: string): string;
}

export interface ModalMessageModalSubmitInteraction<Cached extends CacheType = CacheType>
  extends ModalSubmitInteraction<Cached> {
  message: Message<BooleanCache<Cached>>;
  channelId: Snowflake;
  update(
    options: InteractionUpdateOptions & { withResponse: true },
  ): Promise<InteractionCallbackResponse<BooleanCache<Cached>>>;
  update(options: InteractionUpdateOptions & { withResponse: false }): Promise<undefined>;
  update(
    options: string | MessagePayload | InteractionUpdateOptions,
  ): Promise<InteractionCallbackResponse<BooleanCache<Cached>> | undefined>;
  inGuild(): this is ModalMessageModalSubmitInteraction<'raw' | 'cached'>;
  inCachedGuild(): this is ModalMessageModalSubmitInteraction<'cached'>;
  inRawGuild(): this is ModalMessageModalSubmitInteraction<'raw'>;
}

export class ModalSubmitInteraction<Cached extends CacheType = CacheType> extends BaseInteraction<Cached> {
  private constructor(client: Client<true>, data: APIModalSubmitInteraction);
  public type: InteractionType.ModalSubmit;
  public readonly customId: string;
  public readonly components: ActionRowModalData[];
  public readonly fields: ModalSubmitFields;
  public deferred: boolean;
  public ephemeral: boolean | null;
  public message: Message<BooleanCache<Cached>> | null;
  public replied: boolean;
  public readonly webhook: InteractionWebhook;
  public reply(
    options: InteractionReplyOptions & { withResponse: true },
  ): Promise<InteractionCallbackResponse<BooleanCache<Cached>>>;
  public reply(options: InteractionReplyOptions & { withResponse: false }): Promise<undefined>;
  public reply(
    options: string | MessagePayload | InteractionReplyOptions,
  ): Promise<InteractionCallbackResponse<BooleanCache<Cached>> | undefined>;
  public deleteReply(message?: MessageResolvable | '@original'): Promise<void>;
  public editReply(
    options: string | MessagePayload | InteractionEditReplyOptions,
  ): Promise<Message<BooleanCache<Cached>>>;
  public deferReply(
    options: InteractionDeferReplyOptions & { withResponse: true },
  ): Promise<InteractionCallbackResponse<BooleanCache<Cached>>>;
  public deferReply(options?: InteractionDeferReplyOptions & { withResponse: false }): Promise<undefined>;
  public deferReply(
    options?: InteractionDeferReplyOptions,
  ): Promise<InteractionCallbackResponse<BooleanCache<Cached>> | undefined>;
  public fetchReply(message?: Snowflake | '@original'): Promise<Message<BooleanCache<Cached>>>;
  public followUp(options: string | MessagePayload | InteractionReplyOptions): Promise<Message<BooleanCache<Cached>>>;
  public deferUpdate(
    options: InteractionDeferUpdateOptions & { withResponse: true },
  ): Promise<InteractionCallbackResponse<BooleanCache<Cached>>>;
  public deferUpdate(options?: InteractionDeferUpdateOptions & { withResponse: false }): Promise<undefined>;
  public deferUpdate(
    options?: InteractionDeferUpdateOptions,
  ): Promise<InteractionCallbackResponse<BooleanCache<Cached>> | undefined>;
  public inGuild(): this is ModalSubmitInteraction<'raw' | 'cached'>;
  public inCachedGuild(): this is ModalSubmitInteraction<'cached'>;
  public inRawGuild(): this is ModalSubmitInteraction<'raw'>;
  public isFromMessage(): this is ModalMessageModalSubmitInteraction<Cached>;
}

export class AnnouncementChannel extends BaseGuildTextChannel {
  public threads: GuildTextThreadManager<AllowedThreadTypeForAnnouncementChannel>;
  public type: ChannelType.GuildAnnouncement;
  public addFollower(channel: TextChannelResolvable, reason?: string): Promise<FollowedChannelData>;
}

export type AnnouncementChannelResolvable = AnnouncementChannel | Snowflake;

export class OAuth2Guild extends BaseGuild {
  private constructor(client: Client<true>, data: RawOAuth2GuildData);
  public owner: boolean;
  public permissions: Readonly<PermissionsBitField>;
}

export interface PartialGroupDMChannel
  extends Omit<
    TextBasedChannelFields<false, false>,
    | 'bulkDelete'
    | 'send'
    | 'sendTyping'
    | 'createMessageCollector'
    | 'awaitMessages'
    | 'fetchWebhooks'
    | 'createWebhook'
    | 'setRateLimitPerUser'
    | 'setNSFW'
  > {}
export class PartialGroupDMChannel extends BaseChannel {
  private constructor(client: Client<true>, data: RawPartialGroupDMChannelData);
  public type: ChannelType.GroupDM;
  public flags: null;
  public name: string | null;
  public icon: string | null;
  public recipients: PartialRecipient[];
  public ownerId: Snowflake | null;
  public iconURL(options?: ImageURLOptions): string | null;
  public fetchOwner(options?: BaseFetchOptions): Promise<User>;
  public toString(): ChannelMention;
}

export interface GuildForumTagEmoji {
  id: Snowflake | null;
  name: string | null;
}

export interface GuildForumTag {
  id: Snowflake;
  name: string;
  moderated: boolean;
  emoji: GuildForumTagEmoji | null;
}

export interface GuildForumTagData extends Partial<GuildForumTag> {
  name: string;
}

export interface DefaultReactionEmoji {
  id: Snowflake | null;
  name: string | null;
}

export interface ThreadOnlyChannel
  extends Omit<
    TextBasedChannelFields,
    | 'send'
    | 'lastMessage'
    | 'lastPinAt'
    | 'bulkDelete'
    | 'sendTyping'
    | 'createMessageCollector'
    | 'awaitMessages'
    | 'createMessageComponentCollector'
    | 'awaitMessageComponent'
    | 'messages'
  > {}
export abstract class ThreadOnlyChannel extends GuildChannel {
  public type: ChannelType.GuildForum | ChannelType.GuildMedia;
  public threads: GuildForumThreadManager;
  public availableTags: GuildForumTag[];
  public defaultReactionEmoji: DefaultReactionEmoji | null;
  public defaultThreadRateLimitPerUser: number | null;
  public rateLimitPerUser: number | null;
  public defaultAutoArchiveDuration: ThreadAutoArchiveDuration | null;
  public nsfw: boolean;
  public topic: string | null;
  public defaultSortOrder: SortOrderType | null;
  public setAvailableTags(tags: readonly GuildForumTagData[], reason?: string): Promise<this>;
  public setDefaultReactionEmoji(emojiId: DefaultReactionEmoji | null, reason?: string): Promise<this>;
  public setDefaultThreadRateLimitPerUser(rateLimit: number, reason?: string): Promise<this>;
  public createInvite(options?: InviteCreateOptions): Promise<Invite>;
  public fetchInvites(cache?: boolean): Promise<Collection<string, Invite>>;
  public setDefaultAutoArchiveDuration(
    defaultAutoArchiveDuration: ThreadAutoArchiveDuration,
    reason?: string,
  ): Promise<this>;
  public setTopic(topic: string | null, reason?: string): Promise<this>;
  public setDefaultSortOrder(defaultSortOrder: SortOrderType | null, reason?: string): Promise<this>;
}

export class ForumChannel extends ThreadOnlyChannel {
  public type: ChannelType.GuildForum;
  public defaultForumLayout: ForumLayoutType;
  public setDefaultForumLayout(defaultForumLayout: ForumLayoutType, reason?: string): Promise<this>;
}

export class MediaChannel extends ThreadOnlyChannel {
  public type: ChannelType.GuildMedia;
}

export class PermissionOverwrites extends Base {
  private constructor(client: Client<true>, data: RawPermissionOverwriteData, channel: NonThreadGuildBasedChannel);
  public allow: Readonly<PermissionsBitField>;
  public readonly channel: NonThreadGuildBasedChannel;
  public deny: Readonly<PermissionsBitField>;
  public id: Snowflake;
  public type: OverwriteType;
  public edit(options: PermissionOverwriteOptions, reason?: string): Promise<PermissionOverwrites>;
  public delete(reason?: string): Promise<PermissionOverwrites>;
  public toJSON(): unknown;
  public static resolveOverwriteOptions(
    options: PermissionOverwriteOptions,
    initialPermissions: { allow?: PermissionResolvable; deny?: PermissionResolvable },
  ): ResolvedOverwriteOptions;
  public static resolve(overwrite: OverwriteResolvable, guild: Guild): APIOverwrite;
}

export type PermissionsString = keyof typeof PermissionFlagsBits;

export class PermissionsBitField extends BitField<PermissionsString, bigint> {
  public any(permission: PermissionResolvable, checkAdmin?: boolean): boolean;
  public has(permission: PermissionResolvable, checkAdmin?: boolean): boolean;
  public missing(bits: BitFieldResolvable<PermissionsString, bigint>, checkAdmin?: boolean): PermissionsString[];
  public serialize(checkAdmin?: boolean): Record<PermissionsString, boolean>;
  public toArray(): PermissionsString[];

  public static All: bigint;
  public static Default: bigint;
  public static StageModerator: bigint;
  public static Flags: typeof PermissionFlagsBits;
  public static resolve(permission?: PermissionResolvable): bigint;
}

export class Presence extends Base {
  protected constructor(client: Client<true>, data?: RawPresenceData);
  public activities: Activity[];
  public clientStatus: ClientPresenceStatusData | null;
  public guild: Guild | null;
  public get member(): GuildMember | null;
  public status: PresenceStatus;
  public get user(): User | null;
  public userId: Snowflake;
  public equals(presence: Presence): boolean;
}

export interface PollQuestionMedia {
  text: string | null;
}

export class PollAnswerVoterManager extends CachedManager<Snowflake, User, UserResolvable> {
  private constructor(answer: PollAnswer);
  public answer: PollAnswer;
  public fetch(options?: BaseFetchPollAnswerVotersOptions): Promise<Collection<Snowflake, User>>;
}

export class Poll extends Base {
  private constructor(client: Client<true>, data: APIPoll, message: Message, channel: TextBasedChannel);
  public readonly channel: TextBasedChannel;
  public channelId: Snowflake;
  public readonly message: Message;
  public messageId: Snowflake;
  public question: PollQuestionMedia;
  public answers: Collection<number, PollAnswer | PartialPollAnswer>;
  public expiresTimestamp: number | null;
  public get expiresAt(): Date | null;
  public allowMultiselect: boolean;
  public layoutType: PollLayoutType;
  public resultsFinalized: boolean;
  public get partial(): false;
  public fetch(): Promise<this>;
  public end(): Promise<Message>;
}

export interface BaseFetchPollAnswerVotersOptions {
  after?: Snowflake;
  limit?: number;
}

export class PollAnswer extends Base {
  private constructor(client: Client<true>, data: APIPollAnswer & { count?: number }, poll: Poll);
  private _emoji: APIPartialEmoji | null;
  public readonly poll: Poll | PartialPoll;
  public id: number;
  public text: string | null;
  public voteCount: number;
  public voters: PollAnswerVoterManager;
  public get emoji(): GuildEmoji | Emoji | null;
  public get partial(): false;
  /** @deprecated Use {@link PollAnswerVoterManager.fetch} instead */
  public fetchVoters(options?: BaseFetchPollAnswerVotersOptions): Promise<Collection<Snowflake, User>>;
}

export interface ReactionCollectorEventTypes extends CollectorEventTypes<Snowflake | string, MessageReaction, [User]> {
  remove: [reaction: MessageReaction, user: User];
}

export class ReactionCollector extends Collector<
  Snowflake | string,
  MessageReaction,
  [User],
  ReactionCollectorEventTypes
> {
  public constructor(message: Message, options?: ReactionCollectorOptions);
  private _handleChannelDeletion(channel: NonThreadGuildBasedChannel): void;
  private _handleGuildDeletion(guild: Guild): void;
  private _handleMessageDeletion(message: Message): void;

  public message: Message;
  public options: ReactionCollectorOptions;
  public total: number;
  public users: Collection<Snowflake, User>;

  public static key(reaction: MessageReaction): Snowflake | string;

  public collect(reaction: MessageReaction, user: User): Snowflake | string | null;
  public dispose(reaction: MessageReaction, user: User): Snowflake | string | null;
  public empty(): void;
}

export class ReactionEmoji extends Emoji {
  private constructor(reaction: MessageReaction, emoji: RawReactionEmojiData);
  public reaction: MessageReaction;
  public toJSON(): unknown;
}

export class RichPresenceAssets {
  private constructor(activity: Activity, assets: RawRichPresenceAssets);
  public readonly activity: Activity;
  public largeImage: Snowflake | null;
  public largeText: string | null;
  public smallImage: Snowflake | null;
  public smallText: string | null;
  public largeImageURL(options?: ImageURLOptions): string | null;
  public smallImageURL(options?: ImageURLOptions): string | null;
}

export class Role extends Base {
  private constructor(client: Client<true>, data: RawRoleData, guild: Guild);
  public color: number;
  public get createdAt(): Date;
  public get createdTimestamp(): number;
  public get editable(): boolean;
  public flags: RoleFlagsBitField;
  public guild: Guild;
  public get hexColor(): HexColorString;
  public hoist: boolean;
  public id: Snowflake;
  public managed: boolean;
  public get members(): Collection<Snowflake, GuildMember>;
  public mentionable: boolean;
  public name: string;
  public permissions: Readonly<PermissionsBitField>;
  public get position(): number;
  public rawPosition: number;
  public tags: RoleTagData | null;
  public comparePositionTo(role: RoleResolvable): number;
  public icon: string | null;
  public unicodeEmoji: string | null;
  public delete(reason?: string): Promise<Role>;
  public edit(options: RoleEditOptions): Promise<Role>;
  public equals(role: Role): boolean;
  public iconURL(options?: ImageURLOptions): string | null;
  public permissionsIn(
    channel: NonThreadGuildBasedChannel | Snowflake,
    checkAdmin?: boolean,
  ): Readonly<PermissionsBitField>;
  public setColor(color: ColorResolvable, reason?: string): Promise<Role>;
  public setHoist(hoist?: boolean, reason?: string): Promise<Role>;
  public setMentionable(mentionable?: boolean, reason?: string): Promise<Role>;
  public setName(name: string, reason?: string): Promise<Role>;
  public setPermissions(permissions: PermissionResolvable, reason?: string): Promise<Role>;
  public setIcon(icon: BufferResolvable | Base64Resolvable | EmojiResolvable | null, reason?: string): Promise<Role>;
  public setPosition(position: number, options?: SetRolePositionOptions): Promise<Role>;
  public setUnicodeEmoji(unicodeEmoji: string | null, reason?: string): Promise<Role>;
  public toJSON(): unknown;
  public toString(): RoleMention;
}

export type RoleFlagsString = keyof typeof RoleFlags;

export class RoleFlagsBitField extends BitField<RoleFlagsString> {
  public static Flags: typeof RoleFlags;
  public static resolve(bit?: BitFieldResolvable<RoleFlagsString, number>): number;
}

export class StringSelectMenuInteraction<
  Cached extends CacheType = CacheType,
> extends MessageComponentInteraction<Cached> {
  public constructor(client: Client<true>, data: APIMessageStringSelectInteractionData);
  public get component(): CacheTypeReducer<
    Cached,
    StringSelectMenuComponent,
    APIStringSelectComponent,
    StringSelectMenuComponent | APIStringSelectComponent,
    StringSelectMenuComponent | APIStringSelectComponent
  >;
  public componentType: ComponentType.StringSelect;
  public values: string[];
  public inGuild(): this is StringSelectMenuInteraction<'raw' | 'cached'>;
  public inCachedGuild(): this is StringSelectMenuInteraction<'cached'>;
  public inRawGuild(): this is StringSelectMenuInteraction<'raw'>;
}

export class UserSelectMenuInteraction<
  Cached extends CacheType = CacheType,
> extends MessageComponentInteraction<Cached> {
  public constructor(client: Client<true>, data: APIMessageUserSelectInteractionData);
  public get component(): CacheTypeReducer<
    Cached,
    UserSelectMenuComponent,
    APIUserSelectComponent,
    UserSelectMenuComponent | APIUserSelectComponent,
    UserSelectMenuComponent | APIUserSelectComponent
  >;
  public componentType: ComponentType.UserSelect;
  public values: Snowflake[];
  public users: Collection<Snowflake, User>;
  public members: Collection<
    Snowflake,
    CacheTypeReducer<Cached, GuildMember, APIGuildMember, GuildMember | APIGuildMember, GuildMember | APIGuildMember>
  >;
  public inGuild(): this is UserSelectMenuInteraction<'raw' | 'cached'>;
  public inCachedGuild(): this is UserSelectMenuInteraction<'cached'>;
  public inRawGuild(): this is UserSelectMenuInteraction<'raw'>;
}

export class RoleSelectMenuInteraction<
  Cached extends CacheType = CacheType,
> extends MessageComponentInteraction<Cached> {
  public constructor(client: Client<true>, data: APIMessageRoleSelectInteractionData);
  public get component(): CacheTypeReducer<
    Cached,
    RoleSelectMenuComponent,
    APIRoleSelectComponent,
    RoleSelectMenuComponent | APIRoleSelectComponent,
    RoleSelectMenuComponent | APIRoleSelectComponent
  >;
  public componentType: ComponentType.RoleSelect;
  public values: Snowflake[];
  public roles: Collection<Snowflake, CacheTypeReducer<Cached, Role, APIRole, Role | APIRole, Role | APIRole>>;
  public inGuild(): this is RoleSelectMenuInteraction<'raw' | 'cached'>;
  public inCachedGuild(): this is RoleSelectMenuInteraction<'cached'>;
  public inRawGuild(): this is RoleSelectMenuInteraction<'raw'>;
}

export class MentionableSelectMenuInteraction<
  Cached extends CacheType = CacheType,
> extends MessageComponentInteraction<Cached> {
  public constructor(client: Client<true>, data: APIMessageMentionableSelectInteractionData);
  public get component(): CacheTypeReducer<
    Cached,
    MentionableSelectMenuComponent,
    APIMentionableSelectComponent,
    MentionableSelectMenuComponent | APIMentionableSelectComponent,
    MentionableSelectMenuComponent | APIMentionableSelectComponent
  >;
  public componentType: ComponentType.MentionableSelect;
  public values: Snowflake[];
  public users: Collection<Snowflake, User>;
  public members: Collection<
    Snowflake,
    CacheTypeReducer<Cached, GuildMember, APIGuildMember, GuildMember | APIGuildMember, GuildMember | APIGuildMember>
  >;
  public roles: Collection<Snowflake, CacheTypeReducer<Cached, Role, APIRole, Role | APIRole, Role | APIRole>>;
  public inGuild(): this is MentionableSelectMenuInteraction<'raw' | 'cached'>;
  public inCachedGuild(): this is MentionableSelectMenuInteraction<'cached'>;
  public inRawGuild(): this is MentionableSelectMenuInteraction<'raw'>;
}

export class ChannelSelectMenuInteraction<
  Cached extends CacheType = CacheType,
> extends MessageComponentInteraction<Cached> {
  public constructor(client: Client<true>, data: APIMessageChannelSelectInteractionData);
  public get component(): CacheTypeReducer<
    Cached,
    ChannelSelectMenuComponent,
    APIChannelSelectComponent,
    ChannelSelectMenuComponent | APIChannelSelectComponent,
    ChannelSelectMenuComponent | APIChannelSelectComponent
  >;
  public componentType: ComponentType.ChannelSelect;
  public values: Snowflake[];
  public channels: Collection<
    Snowflake,
    CacheTypeReducer<Cached, Channel, APIChannel, Channel | APIChannel, Channel | APIChannel>
  >;
  public inGuild(): this is ChannelSelectMenuInteraction<'raw' | 'cached'>;
  public inCachedGuild(): this is ChannelSelectMenuInteraction<'cached'>;
  public inRawGuild(): this is ChannelSelectMenuInteraction<'raw'>;
}

export type SelectMenuInteraction<Cached extends CacheType = CacheType> =
  | StringSelectMenuInteraction<Cached>
  | UserSelectMenuInteraction<Cached>
  | RoleSelectMenuInteraction<Cached>
  | MentionableSelectMenuInteraction<Cached>
  | ChannelSelectMenuInteraction<Cached>;

export type SelectMenuType = APISelectMenuComponent['type'];

export interface ShardEventTypes {
  death: [process: ChildProcess | Worker];
  disconnect: [];
  error: [error: Error];
  message: [message: any];
  ready: [];
  reconnecting: [];
  resume: [];
  spawn: [process: ChildProcess | Worker];
}

export class Shard extends AsyncEventEmitter<ShardEventTypes> {
  private constructor(manager: ShardingManager, id: number);
  private _evals: Map<string, Promise<unknown>>;
  private _exitListener: (...args: any[]) => void;
  private _fetches: Map<string, Promise<unknown>>;
  private _handleExit(respawn?: boolean, timeout?: number): void;
  private _handleMessage(message: unknown): void;
  private incrementMaxListeners(emitter: Worker | ChildProcess): void;
  private decrementMaxListeners(emitter: Worker | ChildProcess): void;

  public args: string[];
  public execArgv: string[];
  public env: unknown;
  public id: number;
  public manager: ShardingManager;
  public process: ChildProcess | null;
  public ready: boolean;
  public silent: boolean;
  public worker: Worker | null;
  public eval(script: string): Promise<unknown>;
  public eval<Result>(fn: (client: Client) => Result): Promise<Result>;
  public eval<Result, Context>(
    fn: (client: Client<true>, context: Serialized<Context>) => Result,
    context: Context,
  ): Promise<Result>;
  public fetchClientValue(prop: string): Promise<unknown>;
  public kill(): void;
  public respawn(options?: { delay?: number; timeout?: number }): Promise<ChildProcess>;
  public send(message: unknown): Promise<Shard>;
  public spawn(timeout?: number): Promise<ChildProcess>;
}

export class ShardClientUtil {
  private constructor(client: Client<true>, mode: ShardingManagerMode);
  private _handleMessage(message: unknown): void;
  private _respond(type: string, message: unknown): void;
  private incrementMaxListeners(emitter: Worker | ChildProcess): void;
  private decrementMaxListeners(emitter: Worker | ChildProcess): void;

  public client: Client;
  public mode: ShardingManagerMode;
  public parentPort: MessagePort | null;
  public broadcastEval<Result>(fn: (client: Client) => Awaitable<Result>): Promise<Serialized<Result>[]>;
  public broadcastEval<Result>(
    fn: (client: Client) => Awaitable<Result>,
    options: { shard: number },
  ): Promise<Serialized<Result>>;
  public broadcastEval<Result, Context>(
    fn: (client: Client<true>, context: Serialized<Context>) => Awaitable<Result>,
    options: { context: Context },
  ): Promise<Serialized<Result>[]>;
  public broadcastEval<Result, Context>(
    fn: (client: Client<true>, context: Serialized<Context>) => Awaitable<Result>,
    options: { context: Context; shard: number },
  ): Promise<Serialized<Result>>;
  public fetchClientValues(prop: string): Promise<unknown[]>;
  public fetchClientValues(prop: string, shard: number): Promise<unknown>;
  public respawnAll(options?: MultipleShardRespawnOptions): Promise<void>;
  public send(message: unknown): Promise<void>;

  public static singleton(client: Client<true>, mode: ShardingManagerMode): ShardClientUtil;
  public static shardIdForGuildId(guildId: Snowflake, shardCount: number): number;
}

export interface ShardingManagerEventTypes {
  shardCreate: [shard: Shard];
}

export class ShardingManager extends AsyncEventEmitter<ShardingManagerEventTypes> {
  public constructor(file: string, options?: ShardingManagerOptions);
  private _performOnShards(method: string, args: readonly unknown[]): Promise<unknown[]>;
  private _performOnShards(method: string, args: readonly unknown[], shard: number): Promise<unknown>;

  public file: string;
  public respawn: boolean;
  public silent: boolean;
  public shardArgs: string[];
  public shards: Collection<number, Shard>;
  public token: string | null;
  public totalShards: number | 'auto';
  public shardList: number[] | 'auto';
  public broadcast(message: unknown): Promise<Shard[]>;
  public broadcastEval<Result>(fn: (client: Client) => Awaitable<Result>): Promise<Serialized<Result>[]>;
  public broadcastEval<Result>(
    fn: (client: Client) => Awaitable<Result>,
    options: { shard: number },
  ): Promise<Serialized<Result>>;
  public broadcastEval<Result, Context>(
    fn: (client: Client<true>, context: Serialized<Context>) => Awaitable<Result>,
    options: { context: Context },
  ): Promise<Serialized<Result>[]>;
  public broadcastEval<Result, Context>(
    fn: (client: Client<true>, context: Serialized<Context>) => Awaitable<Result>,
    options: { context: Context; shard: number },
  ): Promise<Serialized<Result>>;
  public createShard(id: number): Shard;
  public fetchClientValues(prop: string): Promise<unknown[]>;
  public fetchClientValues(prop: string, shard: number): Promise<unknown>;
  public respawnAll(options?: MultipleShardRespawnOptions): Promise<Collection<number, Shard>>;
  public spawn(options?: MultipleShardSpawnOptions): Promise<Collection<number, Shard>>;
}

export interface FetchRecommendedShardCountOptions {
  guildsPerShard?: number;
  multipleOf?: number;
}

export {
  DiscordSnowflake as SnowflakeUtil,
  SnowflakeGenerateOptions,
  DeconstructedSnowflake,
} from '@sapphire/snowflake';

export class SKU extends Base {
  private constructor(client: Client<true>, data: APISKU);
  public id: Snowflake;
  public type: SKUType;
  public applicationId: Snowflake;
  public name: string;
  public slug: string;
  public flags: Readonly<SKUFlagsBitField>;
}

export type SKUFlagsString = keyof typeof SKUFlags;

export class SKUFlagsBitField extends BitField<SKUFlagsString> {
  public static FLAGS: typeof SKUFlags;
  public static resolve(bit?: BitFieldResolvable<SKUFlagsString, number>): number;
}

export class Subscription extends Base {
  private constructor(client: Client<true>, data: APISubscription);
  public id: Snowflake;
  public userId: Snowflake;
  public skuIds: Snowflake[];
  public entitlementIds: Snowflake[];
  public renewalSkuIds: Snowflake[] | null;
  public currentPeriodStartTimestamp: number;
  public currentPeriodEndTimestamp: number;
  public status: SubscriptionStatus;
  public canceledTimestamp: number | null;
  public country: string | null;
  public get canceledAt(): Date | null;
  public get currentPeriodStartAt(): Date;
  public get currentPeriodEndAt(): Date;
}

export class StageChannel extends BaseGuildVoiceChannel {
  public get stageInstance(): StageInstance | null;
  public topic: string | null;
  public type: ChannelType.GuildStageVoice;
  public createStageInstance(options: StageInstanceCreateOptions): Promise<StageInstance>;
  public setTopic(topic: string): Promise<StageChannel>;
}

export class DirectoryChannel extends BaseChannel {
  public flags: Readonly<ChannelFlagsBitField>;
  public guild: InviteGuild;
  public guildId: Snowflake;
  public name: string;
  public toString(): ChannelMention;
}

export class StageInstance extends Base {
  private constructor(client: Client<true>, data: RawStageInstanceData, channel: StageChannel);
  public id: Snowflake;
  public guildId: Snowflake;
  public channelId: Snowflake;
  public topic: string;
  public privacyLevel: StageInstancePrivacyLevel;
  public guildScheduledEventId?: Snowflake;
  public get channel(): StageChannel | null;
  public get guild(): Guild | null;
  public get guildScheduledEvent(): GuildScheduledEvent | null;
  public edit(options: StageInstanceEditOptions): Promise<StageInstance>;
  public delete(): Promise<StageInstance>;
  public setTopic(topic: string): Promise<StageInstance>;
  public get createdTimestamp(): number;
  public get createdAt(): Date;
}

export class Sticker extends Base {
  private constructor(client: Client<true>, data: RawStickerData);
  public get createdTimestamp(): number;
  public get createdAt(): Date;
  public available: boolean | null;
  public description: string | null;
  public format: StickerFormatType;
  public get guild(): Guild | null;
  public guildId: Snowflake | null;
  public id: Snowflake;
  public name: string;
  public packId: Snowflake | null;
  public get partial(): boolean;
  public sortValue: number | null;
  public tags: string | null;
  public type: StickerType | null;
  public user: User | null;
  public get url(): string;
  public fetch(): Promise<Sticker>;
  public fetchPack(): Promise<StickerPack | null>;
  public fetchUser(): Promise<User | null>;
  public edit(options?: GuildStickerEditOptions): Promise<Sticker>;
  public delete(reason?: string): Promise<Sticker>;
  public equals(other: Sticker | unknown): boolean;
}

export class StickerPack extends Base {
  private constructor(client: Client<true>, data: RawStickerPackData);
  public get createdTimestamp(): number;
  public get createdAt(): Date;
  public bannerId: Snowflake | null;
  public get coverSticker(): Sticker | null;
  public coverStickerId: Snowflake | null;
  public description: string;
  public id: Snowflake;
  public name: string;
  public skuId: Snowflake;
  public stickers: Collection<Snowflake, Sticker>;
  public bannerURL(options?: ImageURLOptions): string | null;
}

export class Sweepers {
  public constructor(client: Client<true>, options: SweeperOptions);
  public readonly client: Client;
  public intervals: Record<SweeperKey, NodeJS.Timeout | null>;
  public options: SweeperOptions;

  public sweepApplicationCommands(
    filter: CollectionSweepFilter<
      SweeperDefinitions['applicationCommands'][0],
      SweeperDefinitions['applicationCommands'][1]
    >,
  ): number;
  public sweepAutoModerationRules(
    filter: CollectionSweepFilter<
      SweeperDefinitions['autoModerationRules'][0],
      SweeperDefinitions['autoModerationRules'][1]
    >,
  ): number;
  public sweepBans(filter: CollectionSweepFilter<SweeperDefinitions['bans'][0], SweeperDefinitions['bans'][1]>): number;
  public sweepEmojis(
    filter: CollectionSweepFilter<SweeperDefinitions['emojis'][0], SweeperDefinitions['emojis'][1]>,
  ): number;
  public sweepEntitlements(
    filter: CollectionSweepFilter<SweeperDefinitions['entitlements'][0], SweeperDefinitions['entitlements'][1]>,
  ): number;
  public sweepInvites(
    filter: CollectionSweepFilter<SweeperDefinitions['invites'][0], SweeperDefinitions['invites'][1]>,
  ): number;
  public sweepGuildMembers(
    filter: CollectionSweepFilter<SweeperDefinitions['guildMembers'][0], SweeperDefinitions['guildMembers'][1]>,
  ): number;
  public sweepMessages(
    filter: CollectionSweepFilter<SweeperDefinitions['messages'][0], SweeperDefinitions['messages'][1]>,
  ): number;
  public sweepPresences(
    filter: CollectionSweepFilter<SweeperDefinitions['presences'][0], SweeperDefinitions['presences'][1]>,
  ): number;
  public sweepReactions(
    filter: CollectionSweepFilter<SweeperDefinitions['reactions'][0], SweeperDefinitions['reactions'][1]>,
  ): number;
  public sweepStageInstances(
    filter: CollectionSweepFilter<SweeperDefinitions['stageInstances'][0], SweeperDefinitions['stageInstances'][1]>,
  ): number;
  public sweepStickers(
    filter: CollectionSweepFilter<SweeperDefinitions['stickers'][0], SweeperDefinitions['stickers'][1]>,
  ): number;
  public sweepThreadMembers(
    filter: CollectionSweepFilter<SweeperDefinitions['threadMembers'][0], SweeperDefinitions['threadMembers'][1]>,
  ): number;
  public sweepThreads(
    filter: CollectionSweepFilter<SweeperDefinitions['threads'][0], SweeperDefinitions['threads'][1]>,
  ): number;
  public sweepUsers(
    filter: CollectionSweepFilter<SweeperDefinitions['users'][0], SweeperDefinitions['users'][1]>,
  ): number;
  public sweepVoiceStates(
    filter: CollectionSweepFilter<SweeperDefinitions['voiceStates'][0], SweeperDefinitions['voiceStates'][1]>,
  ): number;

  public static archivedThreadSweepFilter(
    lifetime?: number,
  ): GlobalSweepFilter<SweeperDefinitions['threads'][0], SweeperDefinitions['threads'][1]>;
  public static expiredInviteSweepFilter(
    lifetime?: number,
  ): GlobalSweepFilter<SweeperDefinitions['invites'][0], SweeperDefinitions['invites'][1]>;
  public static filterByLifetime<Key, Value>(
    options?: LifetimeFilterOptions<Key, Value>,
  ): GlobalSweepFilter<Key, Value>;
  public static outdatedMessageSweepFilter(
    lifetime?: number,
  ): GlobalSweepFilter<SweeperDefinitions['messages'][0], SweeperDefinitions['messages'][1]>;
}

export type SystemChannelFlagsString = keyof typeof GuildSystemChannelFlags;

export class SystemChannelFlagsBitField extends BitField<SystemChannelFlagsString> {
  public static Flags: typeof GuildSystemChannelFlags;
  public static resolve(bit?: BitFieldResolvable<SystemChannelFlagsString, number>): number;
}

export class Team extends Base {
  private constructor(client: Client<true>, data: RawTeamData);
  public id: Snowflake;
  public name: string;
  public icon: string | null;
  public ownerId: Snowflake | null;
  public members: Collection<Snowflake, TeamMember>;
  public get owner(): TeamMember | null;
  public get createdAt(): Date;
  public get createdTimestamp(): number;

  public iconURL(options?: ImageURLOptions): string | null;
  public toJSON(): unknown;
  public toString(): string;
}

export class TeamMember extends Base {
  private constructor(team: Team, data: RawTeamMemberData);
  public team: Team;
  public get id(): Snowflake;
  public membershipState: TeamMemberMembershipState;
  public user: User;
  public role: TeamMemberRole;

  public toString(): UserMention;
}

export class TextChannel extends BaseGuildTextChannel {
  public rateLimitPerUser: number;
  public threads: GuildTextThreadManager<AllowedThreadTypeForTextChannel>;
  public type: ChannelType.GuildText;
}

export type ForumThreadChannel = PublicThreadChannel<true>;
export type TextThreadChannel = PublicThreadChannel<false> | PrivateThreadChannel;
export type AnyThreadChannel = TextThreadChannel | ForumThreadChannel;

export interface PublicThreadChannel<Forum extends boolean = boolean> extends ThreadChannel<Forum> {
  type: ChannelType.PublicThread | ChannelType.AnnouncementThread;
}

export interface PrivateThreadChannel extends ThreadChannel<false> {
  get createdTimestamp(): number;
  get createdAt(): Date;
  type: ChannelType.PrivateThread;
}

// tslint:disable-next-line no-empty-interface
export interface ThreadChannel<ThreadOnly extends boolean = boolean>
  extends Omit<TextBasedChannelFields<true>, 'fetchWebhooks' | 'createWebhook' | 'setNSFW'> {}
export class ThreadChannel<ThreadOnly extends boolean = boolean> extends BaseChannel {
  private constructor(guild: Guild, data?: RawThreadChannelData, client?: Client<true>);
  public archived: boolean | null;
  public get archivedAt(): Date | null;
  public archiveTimestamp: number | null;
  public get createdAt(): Date | null;
  private _createdTimestamp: number | null;
  public get createdTimestamp(): number | null;
  public autoArchiveDuration: ThreadAutoArchiveDuration | null;
  public get editable(): boolean;
  public flags: Readonly<ChannelFlagsBitField>;
  public guild: Guild;
  public guildId: Snowflake;
  public get guildMembers(): Collection<Snowflake, GuildMember>;
  public invitable: boolean | null;
  public get joinable(): boolean;
  public get joined(): boolean;
  public locked: boolean | null;
  public get manageable(): boolean;
  public get viewable(): boolean;
  public get sendable(): boolean;
  public memberCount: number | null;
  public messageCount: number | null;
  public appliedTags: Snowflake[];
  public totalMessageSent: number | null;
  public members: ThreadMemberManager;
  public name: string;
  public ownerId: Snowflake;
  public get parent(): If<ThreadOnly, ForumChannel | MediaChannel, TextChannel | AnnouncementChannel> | null;
  public parentId: Snowflake | null;
  public rateLimitPerUser: number | null;
  public type: ThreadChannelType;
  public get unarchivable(): boolean;
  public delete(reason?: string): Promise<this>;
  public edit(options: ThreadEditOptions): Promise<this>;
  public join(): Promise<this>;
  public leave(): Promise<this>;
  public permissionsFor(memberOrRole: GuildMember | Role, checkAdmin?: boolean): Readonly<PermissionsBitField>;
  public permissionsFor(
    memberOrRole: UserResolvable | RoleResolvable,
    checkAdmin?: boolean,
  ): Readonly<PermissionsBitField> | null;
  public fetchOwner(options?: FetchThreadOwnerOptions): Promise<ThreadMember>;
  public fetchStarterMessage(options?: BaseFetchOptions): Promise<Message<true> | null>;
  public setArchived(archived?: boolean, reason?: string): Promise<this>;
  public setAutoArchiveDuration(autoArchiveDuration: ThreadAutoArchiveDuration, reason?: string): Promise<this>;
  public setInvitable(invitable?: boolean, reason?: string): Promise<this>;
  public setLocked(locked?: boolean, reason?: string): Promise<this>;
  public setName(name: string, reason?: string): Promise<this>;
  // The following 3 methods can only be run on forum threads.
  public setAppliedTags(appliedTags: readonly Snowflake[], reason?: string): Promise<If<ThreadOnly, this, never>>;
  public pin(reason?: string): Promise<If<ThreadOnly, this, never>>;
  public unpin(reason?: string): Promise<If<ThreadOnly, this, never>>;
  public toString(): ChannelMention;
}

export class ThreadMember<HasMemberData extends boolean = boolean> extends Base {
  private constructor(thread: ThreadChannel, data: RawThreadMemberData, extra?: unknown);
  public flags: ThreadMemberFlagsBitField;
  private member: If<HasMemberData, GuildMember>;
  public get guildMember(): HasMemberData extends true ? GuildMember : GuildMember | null;
  public id: Snowflake;
  public get joinedAt(): Date | null;
  public joinedTimestamp: number | null;
  public get manageable(): boolean;
  public thread: AnyThreadChannel;
  public get user(): User | null;
  public get partial(): false;
  public remove(): Promise<ThreadMember>;
}

export type ThreadMemberFlagsString = keyof typeof ThreadMemberFlags;

export class ThreadMemberFlagsBitField extends BitField<ThreadMemberFlagsString> {
  public static Flags: typeof ThreadMemberFlags;
  public static resolve(bit?: BitFieldResolvable<ThreadMemberFlagsString, number>): number;
}

export class Typing extends Base {
  private constructor(channel: TextBasedChannel, user: PartialUser, data?: RawTypingData);
  public channel: TextBasedChannel;
  public user: User | PartialUser;
  public startedTimestamp: number;
  public get startedAt(): Date;
  public get guild(): Guild | null;
  public get member(): GuildMember | null;
  public inGuild(): this is this & {
    channel: TextChannel | AnnouncementChannel | ThreadChannel;
    get guild(): Guild;
  };
}

export interface AvatarDecorationData {
  asset: string;
  skuId: Snowflake;
}

// tslint:disable-next-line no-empty-interface
export interface User extends PartialTextBasedChannelFields<false> {}
export class User extends Base {
  protected constructor(client: Client<true>, data: RawUserData);
  private _equals(user: APIUser): boolean;

  public accentColor: number | null | undefined;
  public avatar: string | null;
  public avatarDecorationData: AvatarDecorationData | null;
  public banner: string | null | undefined;
  public bot: boolean;
  public get createdAt(): Date;
  public get createdTimestamp(): number;
  public discriminator: string;
  public get displayName(): string;
  public get defaultAvatarURL(): string;
  public get dmChannel(): DMChannel | null;
  public flags: Readonly<UserFlagsBitField> | null;
  public globalName: string | null;
  public get hexAccentColor(): HexColorString | null | undefined;
  public id: Snowflake;
  public get partial(): false;
  public system: boolean;
  public get tag(): string;
  public username: string;
  public avatarURL(options?: ImageURLOptions): string | null;
  public avatarDecorationURL(options?: BaseImageURLOptions): string | null;
  public bannerURL(options?: ImageURLOptions): string | null | undefined;
  public createDM(force?: boolean): Promise<DMChannel>;
  public deleteDM(): Promise<DMChannel>;
  public displayAvatarURL(options?: ImageURLOptions): string;
  public equals(user: User): boolean;
  public fetch(force?: boolean): Promise<User>;
  public toString(): UserMention;
}

export class UserContextMenuCommandInteraction<
  Cached extends CacheType = CacheType,
> extends ContextMenuCommandInteraction<Cached> {
  public commandType: ApplicationCommandType.User;
  public options: Omit<
    CommandInteractionOptionResolver<Cached>,
    | 'getMessage'
    | 'getFocused'
    | 'getMentionable'
    | 'getRole'
    | 'getNumber'
    | 'getAttachment'
    | 'getInteger'
    | 'getString'
    | 'getChannel'
    | 'getBoolean'
    | 'getSubcommandGroup'
    | 'getSubcommand'
  >;
  public get targetUser(): User;
  public get targetMember(): CacheTypeReducer<Cached, GuildMember, APIInteractionGuildMember> | null;
  public inGuild(): this is UserContextMenuCommandInteraction<'raw' | 'cached'>;
  public inCachedGuild(): this is UserContextMenuCommandInteraction<'cached'>;
  public inRawGuild(): this is UserContextMenuCommandInteraction<'raw'>;
}

export type UserFlagsString = keyof typeof UserFlags;

export class UserFlagsBitField extends BitField<UserFlagsString> {
  public static Flags: typeof UserFlags;
  public static resolve(bit?: BitFieldResolvable<UserFlagsString, number>): number;
}

/** @internal */
export function basename(path: string, ext?: string): string;
export function cleanContent(str: string, channel: TextBasedChannel): string;
export function discordSort<Key, Value extends { rawPosition: number; id: Snowflake }>(
  collection: ReadonlyCollection<Key, Value>,
): Collection<Key, Value>;
export function cleanCodeBlockContent(text: string): string;
export function fetchRecommendedShardCount(token: string, options?: FetchRecommendedShardCountOptions): Promise<number>;
export function flatten(obj: unknown, ...props: Record<string, boolean | string>[]): unknown;

/** @internal */
export function makeError(obj: MakeErrorOptions): Error;
/** @internal */
export function makePlainError(err: Error): MakeErrorOptions;
/** @internal */
export function moveElementInArray(
  // eslint-disable-next-line no-restricted-syntax
  array: unknown[],
  element: unknown,
  newIndex: number,
  offset?: boolean,
): number;
export function parseEmoji(text: string): PartialEmoji | null;
export function resolveColor(color: ColorResolvable): number;
export function resolvePartialEmoji(emoji: Snowflake): PartialEmojiOnlyId;
export function resolvePartialEmoji(emoji: Emoji | EmojiIdentifierResolvable): PartialEmoji | null;
/** @internal */
export function resolveGuildEmoji(client: Client, emojiId: Snowflake): GuildEmoji | null;
export function verifyString(data: string, error?: typeof Error, errorMessage?: string, allowEmpty?: boolean): string;
/** @internal */
export function setPosition<Item extends Channel | Role>(
  item: Item,
  position: number,
  relative: boolean,
  sorted: ReadonlyCollection<Snowflake, Item>,
  client: Client<true>,
  route: string,
  reason?: string,
): Promise<{ id: Snowflake; position: number }[]>;
export function parseWebhookURL(url: string): WebhookClientDataIdWithToken | null;
/** @internal */
export function transformResolved<Cached extends CacheType>(
  supportingData: SupportingInteractionResolvedData,
  data?: Extract<APIApplicationCommandInteractionData, { resolved: any }>['resolved'],
): CommandInteractionResolvedData<Cached>;
export function resolveSKUId(resolvable: SKUResolvable): Snowflake | null;

/** @internal */
export interface CreateChannelOptions {
  allowFromUnknownGuild?: boolean;
}

/** @internal */
export function createChannel(
  client: Client<true>,
  data: APIChannel,
  guild?: Guild,
  extras?: CreateChannelOptions,
): Channel;

export type ComponentData =
  | MessageActionRowComponentData
  | ModalActionRowComponentData
  | ActionRowData<MessageActionRowComponentData | ModalActionRowComponentData>;

export class VoiceChannel extends BaseGuildVoiceChannel {
  public get speakable(): boolean;
  public type: ChannelType.GuildVoice;
}

export class VoiceChannelEffect {
  private constructor(data: GatewayVoiceChannelEffectSendDispatchData, guild: Guild);
  public guild: Guild;
  public channelId: Snowflake;
  public userId: Snowflake;
  public emoji: Emoji | null;
  public animationType: VoiceChannelEffectSendAnimationType | null;
  public animationId: number | null;
  public soundId: Snowflake | number | null;
  public soundVolume: number | null;
  public get channel(): VoiceChannel | null;
}

export class VoiceRegion {
  private constructor(data: RawVoiceRegionData);
  public custom: boolean;
  public deprecated: boolean;
  public id: string;
  public name: string;
  public optimal: boolean;
  public toJSON(): unknown;
}

export class VoiceState extends Base {
  private constructor(guild: Guild, data: RawVoiceStateData);
  public get channel(): VoiceBasedChannel | null;
  public channelId: Snowflake | null;
  public get deaf(): boolean | null;
  public guild: Guild;
  public id: Snowflake;
  public get member(): GuildMember | null;
  public get mute(): boolean | null;
  public selfDeaf: boolean | null;
  public selfMute: boolean | null;
  public serverDeaf: boolean | null;
  public serverMute: boolean | null;
  public sessionId: string | null;
  public streaming: boolean | null;
  public selfVideo: boolean | null;
  public suppress: boolean | null;
  public requestToSpeakTimestamp: number | null;

  public setDeaf(deaf?: boolean, reason?: string): Promise<GuildMember>;
  public setMute(mute?: boolean, reason?: string): Promise<GuildMember>;
  public disconnect(reason?: string): Promise<GuildMember>;
  public setChannel(channel: GuildVoiceChannelResolvable | null, reason?: string): Promise<GuildMember>;
  public setRequestToSpeak(request?: boolean): Promise<this>;
  public setSuppressed(suppressed?: boolean): Promise<this>;
  public edit(options: VoiceStateEditOptions): Promise<this>;
  public fetch(force?: boolean): Promise<VoiceState>;
}

// tslint:disable-next-line no-empty-interface
export interface Webhook<Type extends WebhookType = WebhookType> extends WebhookFields {}
export class Webhook<Type extends WebhookType = WebhookType> {
  private constructor(client: Client<true>, data?: RawWebhookData);
  public avatar: string | null;
  public avatarURL(options?: ImageURLOptions): string | null;
  public channelId: Snowflake;
  public readonly client: Client;
  public guildId: Snowflake;
  public name: string;
  public owner: Type extends WebhookType.Incoming ? User | APIUser | null : User | APIUser;
  public sourceGuild: Type extends WebhookType.ChannelFollower ? Guild | APIPartialGuild : null;
  public sourceChannel: Type extends WebhookType.ChannelFollower ? AnnouncementChannel | APIPartialChannel : null;
  public token: Type extends WebhookType.Incoming
    ? string
    : Type extends WebhookType.ChannelFollower
      ? null
      : string | null;
  public type: Type;
  public applicationId: Type extends WebhookType.Application ? Snowflake : null;
  public get channel():
    | TextChannel
    | VoiceChannel
    | AnnouncementChannel
    | StageChannel
    | ForumChannel
    | MediaChannel
    | null;
  public isUserCreated(): this is Webhook<WebhookType.Incoming> & {
    owner: User | APIUser;
  };
  public isApplicationCreated(): this is Webhook<WebhookType.Application>;
  public isIncoming(): this is Webhook<WebhookType.Incoming>;
  public isChannelFollower(): this is Webhook<WebhookType.ChannelFollower>;

  public editMessage(
    message: MessageResolvable,
    options: string | MessagePayload | WebhookMessageEditOptions,
  ): Promise<Message>;
  public fetchMessage(message: Snowflake, options?: WebhookFetchMessageOptions): Promise<Message>;
  public send(options: string | MessagePayload | WebhookMessageCreateOptions): Promise<Message>;
}

// tslint:disable-next-line no-empty-interface
export interface WebhookClient extends WebhookFields, BaseClient<{}> {}
export class WebhookClient extends BaseClient<{}> {
  public constructor(data: WebhookClientData, options?: WebhookClientOptions);
  public readonly client: this;
  public options: WebhookClientOptions;
  public token: string;
  public editMessage(
    message: MessageResolvable,
    options: string | MessagePayload | WebhookMessageEditOptions,
  ): Promise<APIMessage>;
  public fetchMessage(message: Snowflake, options?: WebhookFetchMessageOptions): Promise<APIMessage>;
  public send(options: string | MessagePayload | WebhookMessageCreateOptions): Promise<APIMessage>;
}

export class Widget extends Base {
  private constructor(client: Client<true>, data: RawWidgetData);
  private _patch(data: RawWidgetData): void;
  public fetch(): Promise<Widget>;
  public imageURL(style?: GuildWidgetStyle): string;
  public id: Snowflake;
  public name: string;
  public instantInvite?: string;
  public channels: Collection<Snowflake, WidgetChannel>;
  public members: Collection<string, WidgetMember>;
  public presenceCount: number;
}

export class WidgetMember extends Base {
  private constructor(client: Client<true>, data: RawWidgetMemberData);
  public id: string;
  public username: string;
  public discriminator: string;
  public avatar: string | null;
  public status: PresenceStatus;
  public deaf: boolean | null;
  public mute: boolean | null;
  public selfDeaf: boolean | null;
  public selfMute: boolean | null;
  public suppress: boolean | null;
  public channelId: Snowflake | null;
  public avatarURL: string;
  public activity: WidgetActivity | null;
}

export type SoundboardSoundResolvable = SoundboardSound | Snowflake | string;

export class SoundboardSound extends Base {
  private constructor(client: Client<true>, data: APISoundboardSound);
  public name: string;
  public soundId: Snowflake | string;
  public volume: number;
  public emojiId: Snowflake | null;
  public emojiName: string | null;
  public guildId: Snowflake | null;
  public get guild(): Guild | null;
  public available: boolean;
  public user: User | null;
  public get createdAt(): Date;
  public get createdTimestamp(): number;
  public get url(): string;
  public edit(options?: GuildSoundboardSoundEditOptions): Promise<SoundboardSound & { soundId: Snowflake }>;
  public delete(reason?: string): Promise<SoundboardSound & { soundId: Snowflake }>;
  public equals(other: SoundboardSound | APISoundboardSound): boolean;
}

export class WelcomeChannel extends Base {
  private constructor(guild: Guild, data: RawWelcomeChannelData);
  private _emoji: Omit<APIEmoji, 'animated'>;
  public channelId: Snowflake;
  public guild: Guild | InviteGuild;
  public description: string;
  public get channel(): TextChannel | AnnouncementChannel | ForumChannel | MediaChannel | null;
  public get emoji(): GuildEmoji | Emoji;
}

export class WelcomeScreen extends Base {
  private constructor(guild: Guild, data: RawWelcomeScreenData);
  public get enabled(): boolean;
  public guild: Guild | InviteGuild;
  public description: string | null;
  public welcomeChannels: Collection<Snowflake, WelcomeChannel>;
}

//#endregion

//#region Constants

export type NonSystemMessageType =
  | MessageType.Default
  | MessageType.Reply
  | MessageType.ChatInputCommand
  | MessageType.ContextMenuCommand;

export type UndeletableMessageType =
  | MessageType.RecipientAdd
  | MessageType.RecipientRemove
  | MessageType.Call
  | MessageType.ChannelNameChange
  | MessageType.ChannelIconChange
  | MessageType.ThreadStarterMessage;

export const Constants: {
  MaxBulkDeletableMessageAge: 1_209_600_000;
  SweeperKeys: SweeperKey[];
  NonSystemMessageTypes: NonSystemMessageType[];
  TextBasedChannelTypes: TextBasedChannelTypes[];
  SendableChannels: SendableChannelTypes[];
  GuildTextBasedChannelTypes: GuildTextBasedChannelTypes[];
  ThreadChannelTypes: ThreadChannelType[];
  VoiceBasedChannelTypes: VoiceBasedChannelTypes[];
  SelectMenuTypes: SelectMenuType[];
  UndeletableMessageTypes: UndeletableMessageType[];
  StickerFormatExtensionMap: Record<StickerFormatType, ImageFormat>;
};

export const version: string;

//#endregion

//#region Errors
export enum DiscordjsErrorCodes {
  ClientInvalidOption = 'ClientInvalidOption',
  ClientInvalidProvidedShards = 'ClientInvalidProvidedShards',
  ClientMissingIntents = 'ClientMissingIntents',
  ClientNotReady = 'ClientNotReady',

  TokenInvalid = 'TokenInvalid',
  TokenMissing = 'TokenMissing',
  ApplicationCommandPermissionsTokenMissing = 'ApplicationCommandPermissionsTokenMissing',

  BitFieldInvalid = 'BitFieldInvalid',

  ShardingNoShards = 'ShardingNoShards',
  ShardingInProcess = 'ShardingInProcess',
  ShardingInvalidEvalBroadcast = 'ShardingInvalidEvalBroadcast',
  ShardingShardNotFound = 'ShardingShardNotFound',
  ShardingAlreadySpawned = 'ShardingAlreadySpawned',
  ShardingProcessExists = 'ShardingProcessExists',
  ShardingWorkerExists = 'ShardingWorkerExists',
  ShardingReadyTimeout = 'ShardingReadyTimeout',
  ShardingReadyDisconnected = 'ShardingReadyDisconnected',
  ShardingReadyDied = 'ShardingReadyDied',
  ShardingNoChildExists = 'ShardingNoChildExists',
  ShardingShardMiscalculation = 'ShardingShardMiscalculation',

  ColorRange = 'ColorRange',
  ColorConvert = 'ColorConvert',

  InviteOptionsMissingChannel = 'InviteOptionsMissingChannel',

  InteractionCollectorError = 'InteractionCollectorError',

  FileNotFound = 'FileNotFound',

  UserNoDMChannel = 'UserNoDMChannel',

  VoiceNotStageChannel = 'VoiceNotStageChannel',

  VoiceStateNotOwn = 'VoiceStateNotOwn',
  VoiceStateInvalidType = 'VoiceStateInvalidType',

  ReqResourceType = 'ReqResourceType',

  MessageBulkDeleteType = 'MessageBulkDeleteType',
  MessageContentType = 'MessageContentType',
  MessageNonceRequired = 'MessageNonceRequired',
  MessageNonceType = 'MessageNonceType',

  BanResolveId = 'BanResolveId',
  FetchBanResolveId = 'FetchBanResolveId',

  PruneDaysType = 'PruneDaysType',

  GuildChannelResolve = 'GuildChannelResolve',
  GuildVoiceChannelResolve = 'GuildVoiceChannelResolve',
  GuildChannelOrphan = 'GuildChannelOrphan',
  GuildChannelUnowned = 'GuildChannelUnowned',
  GuildOwned = 'GuildOwned',
  GuildMembersTimeout = 'GuildMembersTimeout',
  GuildSoundboardSoundsTimeout = 'GuildSoundboardSoundsTimeout',
  GuildUncachedMe = 'GuildUncachedMe',
  ChannelNotCached = 'ChannelNotCached',
  StageChannelResolve = 'StageChannelResolve',
  GuildScheduledEventResolve = 'GuildScheduledEventResolve',
  FetchOwnerId = 'FetchOwnerId',

  InvalidType = 'InvalidType',
  InvalidElement = 'InvalidElement',

  MessageThreadParent = 'MessageThreadParent',
  MessageExistingThread = 'MessageExistingThread',
  ThreadInvitableType = 'ThreadInvitableType',

  WebhookMessage = 'WebhookMessage',
  WebhookTokenUnavailable = 'WebhookTokenUnavailable',
  WebhookURLInvalid = 'WebhookURLInvalid',
  WebhookApplication = 'WebhookApplication',
  MessageReferenceMissing = 'MessageReferenceMissing',

  EmojiType = 'EmojiType',
  EmojiManaged = 'EmojiManaged',
  MissingManageGuildExpressionsPermission = 'MissingManageGuildExpressionsPermission',

  NotGuildSoundboardSound = 'NotGuildSoundboardSound',
  NotGuildSticker = 'NotGuildSticker',

  ReactionResolveUser = 'ReactionResolveUser',

  InviteResolveCode = 'InviteResolveCode',

  InviteNotFound = 'InviteNotFound',

  DeleteGroupDMChannel = 'DeleteGroupDMChannel',
  FetchGroupDMChannel = 'FetchGroupDMChannel',

  MemberFetchNonceLength = 'MemberFetchNonceLength',

  GlobalCommandPermissions = 'GlobalCommandPermissions',
  GuildUncachedEntityResolve = 'GuildUncachedEntityResolve',

  InteractionAlreadyReplied = 'InteractionAlreadyReplied',
  InteractionNotReplied = 'InteractionNotReplied',

  CommandInteractionOptionNotFound = 'CommandInteractionOptionNotFound',
  CommandInteractionOptionType = 'CommandInteractionOptionType',
  CommandInteractionOptionEmpty = 'CommandInteractionOptionEmpty',
  CommandInteractionOptionNoSubcommand = 'CommandInteractionOptionNoSubcommand',
  CommandInteractionOptionNoSubcommandGroup = 'CommandInteractionOptionNoSubcommandGroup',
  AutocompleteInteractionOptionNoFocusedOption = 'AutocompleteInteractionOptionNoFocusedOption',

  ModalSubmitInteractionFieldNotFound = 'ModalSubmitInteractionFieldNotFound',
  ModalSubmitInteractionFieldType = 'ModalSubmitInteractionFieldType',

  InvalidMissingScopes = 'InvalidMissingScopes',
  InvalidScopesWithPermissions = 'InvalidScopesWithPermissions',

  NotImplemented = 'NotImplemented',

  SweepFilterReturn = 'SweepFilterReturn',

  GuildForumMessageRequired = 'GuildForumMessageRequired',

  EntitlementCreateInvalidOwner = 'EntitlementCreateInvalidOwner',

  BulkBanUsersOptionEmpty = 'BulkBanUsersOptionEmpty',

  PollAlreadyExpired = 'PollAlreadyExpired',
}

export class DiscordjsError extends Error {
  private constructor(code: DiscordjsErrorCodes, ...args: unknown[]);
  public readonly code: DiscordjsErrorCodes;
  public get name(): `Error [${DiscordjsErrorCodes}]`;
}

export class DiscordjsTypeError extends TypeError {
  private constructor(code: DiscordjsErrorCodes, ...args: unknown[]);
  public readonly code: DiscordjsErrorCodes;
  public get name(): `TypeError [${DiscordjsErrorCodes}]`;
}

export class DiscordjsRangeError extends RangeError {
  private constructor(code: DiscordjsErrorCodes, ...args: unknown[]);
  public readonly code: DiscordjsErrorCodes;
  public get name(): `RangeError [${DiscordjsErrorCodes}]`;
}

//#endregion

//#region Managers

export abstract class BaseManager {
  protected constructor(client: Client);
  public readonly client: Client;
}

export abstract class DataManager<Key, Holds, Resolvable> extends BaseManager {
  protected constructor(client: Client<true>, holds: Constructable<Holds>);
  public readonly holds: Constructable<Holds>;
  public get cache(): Collection<Key, Holds>;
  public resolve(resolvable: Holds): Holds;
  public resolve(resolvable: Resolvable): Holds | null;
  public resolveId(resolvable: Key | Holds): Key;
  public resolveId(resolvable: Resolvable): Key | null;
  public valueOf(): Collection<Key, Holds>;
}

export abstract class CachedManager<Key, Holds, Resolvable> extends DataManager<Key, Holds, Resolvable> {
  protected constructor(client: Client<true>, holds: Constructable<Holds>, iterable?: Iterable<Holds>);
  private readonly _cache: Collection<Key, Holds>;
  private _add(data: unknown, cache?: boolean, { id, extras }?: { id: Key; extras: unknown[] }): Holds;
}

export type ApplicationCommandDataResolvable =
  | ApplicationCommandData
  | RESTPostAPIApplicationCommandsJSONBody
  | JSONEncodable<RESTPostAPIApplicationCommandsJSONBody>;

export class ApplicationCommandManager<
  ApplicationCommandScope = ApplicationCommand<{ guild: GuildResolvable }>,
  PermissionsOptionsExtras = { guild: GuildResolvable },
  PermissionsGuildType = null,
> extends CachedManager<Snowflake, ApplicationCommandScope, ApplicationCommandResolvable> {
  protected constructor(client: Client<true>, iterable?: Iterable<unknown>);
  public permissions: ApplicationCommandPermissionsManager<
    { command?: ApplicationCommandResolvable } & PermissionsOptionsExtras,
    { command: ApplicationCommandResolvable } & PermissionsOptionsExtras,
    PermissionsGuildType,
    null
  >;
  private commandPath({ id, guildId }: { id?: Snowflake; guildId?: Snowflake }): string;
  public create(command: ApplicationCommandDataResolvable, guildId?: Snowflake): Promise<ApplicationCommandScope>;
  public delete(command: ApplicationCommandResolvable, guildId?: Snowflake): Promise<ApplicationCommandScope | null>;
  public edit(
    command: ApplicationCommandResolvable,
    data: Partial<ApplicationCommandDataResolvable>,
  ): Promise<ApplicationCommandScope>;
  public edit(
    command: ApplicationCommandResolvable,
    data: Partial<ApplicationCommandDataResolvable>,
    guildId: Snowflake,
  ): Promise<ApplicationCommand>;
  public fetch(
    options: Snowflake | (Omit<FetchApplicationCommandOptions, 'guildId'> & { id: Snowflake }),
  ): Promise<ApplicationCommandScope>;
  public fetch(
    options: FetchApplicationCommandOptions & { id: Snowflake; guildId: Snowflake },
  ): Promise<ApplicationCommand>;
  public fetch(
    options?: Omit<FetchApplicationCommandOptions, 'id'>,
  ): Promise<Collection<Snowflake, ApplicationCommandScope>>;
  public set(
    commands: readonly ApplicationCommandDataResolvable[],
  ): Promise<Collection<Snowflake, ApplicationCommandScope>>;
  public set(
    commands: readonly ApplicationCommandDataResolvable[],
    guildId: Snowflake,
  ): Promise<Collection<Snowflake, ApplicationCommand>>;
  private static transformCommand(command: ApplicationCommandDataResolvable): RESTPostAPIApplicationCommandsJSONBody;
}

export class ApplicationCommandPermissionsManager<
  BaseOptions,
  FetchSingleOptions,
  GuildType,
  CommandIdType,
> extends BaseManager {
  private constructor(manager: ApplicationCommandManager | GuildApplicationCommandManager | ApplicationCommand);
  private manager: ApplicationCommandManager | GuildApplicationCommandManager | ApplicationCommand;

  public commandId: CommandIdType;
  public guild: GuildType;
  public guildId: Snowflake | null;
  public add(
    options: FetchSingleOptions & EditApplicationCommandPermissionsMixin,
  ): Promise<ApplicationCommandPermissions[]>;
  public has(
    options: FetchSingleOptions & {
      permissionId: ApplicationCommandPermissionIdResolvable;
      permissionType?: ApplicationCommandPermissionType;
    },
  ): Promise<boolean>;
  public fetch(options: FetchSingleOptions): Promise<ApplicationCommandPermissions[]>;
  public fetch(options: BaseOptions): Promise<Collection<Snowflake, ApplicationCommandPermissions[]>>;
  public remove(
    options:
      | (FetchSingleOptions & {
          token: string;
          channels?: readonly (GuildChannelResolvable | ChannelPermissionConstant)[];
          roles?: readonly (RoleResolvable | RolePermissionConstant)[];
          users: readonly UserResolvable[];
        })
      | (FetchSingleOptions & {
          token: string;
          channels?: readonly (GuildChannelResolvable | ChannelPermissionConstant)[];
          roles: readonly (RoleResolvable | RolePermissionConstant)[];
          users?: readonly UserResolvable[];
        })
      | (FetchSingleOptions & {
          token: string;
          channels: readonly (GuildChannelResolvable | ChannelPermissionConstant)[];
          roles?: readonly (RoleResolvable | RolePermissionConstant)[];
          users?: readonly UserResolvable[];
        }),
  ): Promise<ApplicationCommandPermissions[]>;
  public set(
    options: FetchSingleOptions & EditApplicationCommandPermissionsMixin,
  ): Promise<ApplicationCommandPermissions[]>;
  private permissionsPath(guildId: Snowflake, commandId?: Snowflake): string;
}

export class AutoModerationRuleManager extends CachedManager<
  Snowflake,
  AutoModerationRule,
  AutoModerationRuleResolvable
> {
  private constructor(guild: Guild, iterable: unknown);
  public guild: Guild;
  public create(options: AutoModerationRuleCreateOptions): Promise<AutoModerationRule>;
  public edit(
    autoModerationRule: AutoModerationRuleResolvable,
    options: AutoModerationRuleEditOptions,
  ): Promise<AutoModerationRule>;
  public fetch(options: AutoModerationRuleResolvable | FetchAutoModerationRuleOptions): Promise<AutoModerationRule>;
  public fetch(options?: FetchAutoModerationRulesOptions): Promise<Collection<Snowflake, AutoModerationRule>>;
  public delete(autoModerationRule: AutoModerationRuleResolvable, reason?: string): Promise<void>;
}

export class CategoryChannelChildManager extends DataManager<Snowflake, CategoryChildChannel, GuildChannelResolvable> {
  private constructor(channel: CategoryChannel);

  public channel: CategoryChannel;
  public get guild(): Guild;
  public create<Type extends CategoryChannelChildTypes>(
    options: CategoryCreateChannelOptions & { type: Type },
  ): Promise<MappedChannelCategoryTypes[Type]>;
  public create(options: CategoryCreateChannelOptions): Promise<TextChannel>;
}

export class ChannelManager extends CachedManager<Snowflake, Channel, ChannelResolvable> {
  private constructor(client: Client<true>, iterable: Iterable<RawChannelData>);
  public createMessage(
    channel: Exclude<TextBasedChannelResolvable, PartialGroupDMChannel>,
    options: string | MessagePayload | MessageCreateOptions,
  ): Promise<OmitPartialGroupDMChannel<Message>>;
  public fetch(id: Snowflake, options?: FetchChannelOptions): Promise<Channel | null>;
}

export type EntitlementResolvable = Snowflake | Entitlement;
export type SKUResolvable = Snowflake | SKU;
export type SubscriptionResolvable = Snowflake | Subscription;

export interface GuildEntitlementCreateOptions {
  sku: SKUResolvable;
  guild: GuildResolvable;
}

export interface UserEntitlementCreateOptions {
  sku: SKUResolvable;
  user: UserResolvable;
}

export interface FetchEntitlementOptions extends BaseFetchOptions {
  entitlement: EntitlementResolvable;
}

export interface FetchEntitlementsOptions {
  limit?: number;
  guild?: GuildResolvable;
  user?: UserResolvable;
  skus?: readonly SKUResolvable[];
  excludeEnded?: boolean;
  excludeDeleted?: boolean;
  cache?: boolean;
  before?: Snowflake;
  after?: Snowflake;
}

export class EntitlementManager extends CachedManager<Snowflake, Entitlement, EntitlementResolvable> {
  private constructor(client: Client<true>, iterable: Iterable<APIEntitlement>);
  public fetch(options: EntitlementResolvable | FetchEntitlementOptions): Promise<Entitlement>;
  public fetch(options?: FetchEntitlementsOptions): Promise<Collection<Snowflake, Entitlement>>;
  public createTest(options: GuildEntitlementCreateOptions | UserEntitlementCreateOptions): Promise<Entitlement>;
  public deleteTest(entitlement: EntitlementResolvable): Promise<void>;
  public consume(entitlementId: Snowflake): Promise<void>;
}

export interface FetchSubscriptionOptions extends BaseFetchOptions {
  sku: SKUResolvable;
  subscriptionId: Snowflake;
}

export interface FetchSubscriptionsOptions {
  after?: Snowflake;
  before?: Snowflake;
  limit?: number;
  sku: SKUResolvable;
  user: UserResolvable;
}

export class SubscriptionManager extends CachedManager<Snowflake, Subscription, SubscriptionResolvable> {
  private constructor(client: Client<true>, iterable?: Iterable<APISubscription>);
  public fetch(options: FetchSubscriptionOptions): Promise<Subscription>;
  public fetch(options: FetchSubscriptionsOptions): Promise<Collection<Snowflake, Subscription>>;
}

export interface FetchGuildApplicationCommandFetchOptions extends Omit<FetchApplicationCommandOptions, 'guildId'> {}

export class GuildApplicationCommandManager extends ApplicationCommandManager<ApplicationCommand, {}, Guild> {
  private constructor(guild: Guild, iterable?: Iterable<RawApplicationCommandData>);
  public guild: Guild;
  public create(command: ApplicationCommandDataResolvable): Promise<ApplicationCommand>;
  public delete(command: ApplicationCommandResolvable): Promise<ApplicationCommand | null>;
  public edit(
    command: ApplicationCommandResolvable,
    data: Partial<ApplicationCommandDataResolvable>,
  ): Promise<ApplicationCommand>;
  public fetch(
    options: Snowflake | (FetchGuildApplicationCommandFetchOptions & { id: Snowflake }),
  ): Promise<ApplicationCommand>;
  public fetch(
    options?: Omit<FetchGuildApplicationCommandFetchOptions, 'id'>,
  ): Promise<Collection<Snowflake, ApplicationCommand>>;
  public set(commands: readonly ApplicationCommandDataResolvable[]): Promise<Collection<Snowflake, ApplicationCommand>>;
}

export interface FollowedChannelData {
  channelId: Snowflake;
  webhookId: Snowflake;
}

export type MappedGuildChannelTypes = {
  [ChannelType.GuildCategory]: CategoryChannel;
} & MappedChannelCategoryTypes;

export type GuildChannelTypes = CategoryChannelChildTypes | ChannelType.GuildCategory;

export class GuildChannelManager extends CachedManager<Snowflake, GuildBasedChannel, GuildChannelResolvable> {
  private constructor(guild: Guild, iterable?: Iterable<RawGuildChannelData>);
  public get channelCountWithoutThreads(): number;
  public guild: Guild;

  public addFollower(
    channel: AnnouncementChannelResolvable,
    targetChannel: TextChannelResolvable,
    reason?: string,
  ): Promise<FollowedChannelData>;
  public create<Type extends GuildChannelTypes>(
    options: GuildChannelCreateOptions & { type: Type },
  ): Promise<MappedGuildChannelTypes[Type]>;
  public create(options: GuildChannelCreateOptions): Promise<TextChannel>;
  public createWebhook(options: WebhookCreateOptions): Promise<Webhook<WebhookType.Incoming>>;
  public edit(channel: GuildChannelResolvable, data: GuildChannelEditOptions): Promise<GuildChannel>;
  public fetch(id: Snowflake, options?: BaseFetchOptions): Promise<GuildBasedChannel | null>;
  public fetch(
    id?: undefined,
    options?: BaseFetchOptions,
  ): Promise<Collection<Snowflake, NonThreadGuildBasedChannel | null>>;
  public fetchWebhooks(
    channel: GuildChannelResolvable,
  ): Promise<Collection<Snowflake, Webhook<WebhookType.ChannelFollower | WebhookType.Incoming>>>;
  public setPosition(
    channel: GuildChannelResolvable,
    position: number,
    options?: SetChannelPositionOptions,
  ): Promise<GuildChannel>;
  public setPositions(channelPositions: readonly ChannelPosition[]): Promise<Guild>;
  public fetchActiveThreads(cache?: boolean): Promise<FetchedThreads>;
  private rawFetchGuildActiveThreads(): Promise<RESTGetAPIGuildThreadsResult>;
  public delete(channel: GuildChannelResolvable, reason?: string): Promise<void>;
}

export class GuildEmojiManager extends CachedManager<Snowflake, GuildEmoji, EmojiResolvable> {
  private constructor(guild: Guild, iterable?: Iterable<RawGuildEmojiData>);
  public guild: Guild;
  public create(options: GuildEmojiCreateOptions): Promise<GuildEmoji>;
  public fetch(id: Snowflake, options?: BaseFetchOptions): Promise<GuildEmoji>;
  public fetch(id?: undefined, options?: BaseFetchOptions): Promise<Collection<Snowflake, GuildEmoji>>;
  public fetchAuthor(emoji: EmojiResolvable): Promise<User>;
  public delete(emoji: EmojiResolvable, reason?: string): Promise<void>;
  public edit(emoji: EmojiResolvable, options: GuildEmojiEditOptions): Promise<GuildEmoji>;
  public resolveIdentifier(emoji: EmojiIdentifierResolvable): string | null;
}

export class GuildEmojiRoleManager extends DataManager<Snowflake, Role, RoleResolvable> {
  private constructor(emoji: GuildEmoji);
  public emoji: GuildEmoji;
  public guild: Guild;
  public add(
    roleOrRoles: RoleResolvable | readonly RoleResolvable[] | ReadonlyCollection<Snowflake, Role>,
  ): Promise<GuildEmoji>;
  public set(roles: readonly RoleResolvable[] | ReadonlyCollection<Snowflake, Role>): Promise<GuildEmoji>;
  public remove(
    roleOrRoles: RoleResolvable | readonly RoleResolvable[] | ReadonlyCollection<Snowflake, Role>,
  ): Promise<GuildEmoji>;
}

export interface FetchSoundboardSoundsOptions {
  guildIds: readonly Snowflake[];
  time?: number;
}

export class GuildManager extends CachedManager<Snowflake, Guild, GuildResolvable> {
  private constructor(client: Client<true>, iterable?: Iterable<RawGuildData>);
  public create(options: GuildCreateOptions): Promise<Guild>;
  public fetch(options: Snowflake | FetchGuildOptions): Promise<Guild>;
  public fetch(options?: FetchGuildsOptions): Promise<Collection<Snowflake, OAuth2Guild>>;
  public fetchSoundboardSounds(
    options: FetchSoundboardSoundsOptions,
  ): Promise<Collection<Snowflake, Collection<Snowflake, SoundboardSound & { soundId: Snowflake }>>>;
  public setIncidentActions(
    guild: GuildResolvable,
    incidentActions: IncidentActionsEditOptions,
  ): Promise<IncidentActions>;
  public widgetImageURL(guild: GuildResolvable, style?: GuildWidgetStyle): string;
}

export interface AddOrRemoveGuildMemberRoleOptions {
  user: UserResolvable;
  role: RoleResolvable;
  reason?: string;
}

export class GuildMemberManager extends CachedManager<Snowflake, GuildMember, UserResolvable> {
  private constructor(guild: Guild, iterable?: Iterable<RawGuildMemberData>);
  public guild: Guild;
  public get me(): GuildMember | null;
  public add(
    user: UserResolvable,
    options: AddGuildMemberOptions & { fetchWhenExisting: false },
  ): Promise<GuildMember | null>;
  public add(user: UserResolvable, options: AddGuildMemberOptions): Promise<GuildMember>;
  public ban(user: UserResolvable, options?: BanOptions): Promise<void>;
  public bulkBan(
    users: ReadonlyCollection<Snowflake, UserResolvable> | readonly UserResolvable[],
    options?: BanOptions,
  ): Promise<BulkBanResult>;
  public edit(user: UserResolvable, options: GuildMemberEditOptions): Promise<GuildMember>;
  public fetch(
    options: UserResolvable | FetchMemberOptions | (FetchMembersOptions & { user: UserResolvable }),
  ): Promise<GuildMember>;
  public fetch(options?: FetchMembersOptions): Promise<Collection<Snowflake, GuildMember>>;
  public fetchMe(options?: BaseFetchOptions): Promise<GuildMember>;
  public kick(user: UserResolvable, reason?: string): Promise<void>;
  public list(options?: GuildListMembersOptions): Promise<Collection<Snowflake, GuildMember>>;
  public prune(options: GuildPruneMembersOptions & { dry?: false; count: false }): Promise<null>;
  public prune(options?: GuildPruneMembersOptions): Promise<number>;
  public search(options: GuildSearchMembersOptions): Promise<Collection<Snowflake, GuildMember>>;
  public unban(user: UserResolvable, reason?: string): Promise<void>;
  public addRole(options: AddOrRemoveGuildMemberRoleOptions): Promise<void>;
  public removeRole(options: AddOrRemoveGuildMemberRoleOptions): Promise<void>;
}

export class GuildBanManager extends CachedManager<Snowflake, GuildBan, GuildBanResolvable> {
  private constructor(guild: Guild, iterable?: Iterable<RawGuildBanData>);
  public guild: Guild;
  public create(user: UserResolvable, options?: BanOptions): Promise<void>;
  public fetch(options: UserResolvable | FetchBanOptions): Promise<GuildBan>;
  public fetch(options?: FetchBansOptions): Promise<Collection<Snowflake, GuildBan>>;
  public remove(user: UserResolvable, reason?: string): Promise<void>;
  public bulkCreate(
    users: ReadonlyCollection<Snowflake, UserResolvable> | readonly UserResolvable[],
    options?: BanOptions,
  ): Promise<BulkBanResult>;
}

export class GuildInviteManager extends DataManager<string, Invite, InviteResolvable> {
  private constructor(guild: Guild, iterable?: Iterable<RawInviteData>);
  public guild: Guild;
  public create(channel: GuildInvitableChannelResolvable, options?: InviteCreateOptions): Promise<Invite>;
  public fetch(options: InviteResolvable | FetchInviteOptions): Promise<Invite>;
  public fetch(options?: FetchInvitesOptions): Promise<Collection<string, Invite>>;
  public delete(invite: InviteResolvable, reason?: string): Promise<Invite>;
}

export class GuildScheduledEventManager extends CachedManager<
  Snowflake,
  GuildScheduledEvent,
  GuildScheduledEventResolvable
> {
  private constructor(guild: Guild, iterable?: Iterable<RawGuildScheduledEventData>);
  public guild: Guild;
  public create(options: GuildScheduledEventCreateOptions): Promise<GuildScheduledEvent>;
  public fetch(): Promise<Collection<Snowflake, GuildScheduledEvent>>;
  public fetch<
    Options extends GuildScheduledEventResolvable | FetchGuildScheduledEventOptions | FetchGuildScheduledEventsOptions,
  >(options?: Options): Promise<GuildScheduledEventManagerFetchResult<Options>>;
  public edit<
    Status extends GuildScheduledEventStatus,
    AcceptableStatus extends GuildScheduledEventSetStatusArg<Status>,
  >(
    guildScheduledEvent: GuildScheduledEventResolvable,
    options: GuildScheduledEventEditOptions<Status, AcceptableStatus>,
  ): Promise<GuildScheduledEvent<AcceptableStatus>>;
  public delete(guildScheduledEvent: GuildScheduledEventResolvable): Promise<void>;
  public fetchSubscribers<Options extends FetchGuildScheduledEventSubscribersOptions>(
    guildScheduledEvent: GuildScheduledEventResolvable,
    options?: Options,
  ): Promise<GuildScheduledEventManagerFetchSubscribersResult<Options>>;
}

export interface GuildSoundboardSoundCreateOptions {
  file: BufferResolvable | Stream;
  name: string;
  volume?: number;
  emojiId?: Snowflake;
  emojiName?: string;
  reason?: string;
}

export interface GuildSoundboardSoundEditOptions {
  name?: string;
  volume?: number | null;
  emojiId?: Snowflake | null;
  emojiName?: string | null;
}

export class GuildSoundboardSoundManager extends CachedManager<Snowflake, SoundboardSound, SoundboardSoundResolvable> {
  private constructor(guild: Guild, iterable?: Iterable<APISoundboardSound>);
  public guild: Guild;
  public create(options: GuildSoundboardSoundCreateOptions): Promise<SoundboardSound & { soundId: Snowflake }>;
  public edit(
    soundboardSound: SoundboardSoundResolvable,
    options: GuildSoundboardSoundEditOptions,
  ): Promise<SoundboardSound & { soundId: Snowflake }>;
  public delete(soundboardSound: SoundboardSoundResolvable): Promise<void>;
  public fetch(id: Snowflake, options?: BaseFetchOptions): Promise<SoundboardSound & { soundId: Snowflake }>;
  public fetch(options?: BaseFetchOptions): Promise<Collection<Snowflake, SoundboardSound & { soundId: Snowflake }>>;
}

export class GuildStickerManager extends CachedManager<Snowflake, Sticker, StickerResolvable> {
  private constructor(guild: Guild, iterable?: Iterable<RawStickerData>);
  public guild: Guild;
  public create(options: GuildStickerCreateOptions): Promise<Sticker>;
  public edit(sticker: StickerResolvable, data?: GuildStickerEditOptions): Promise<Sticker>;
  public delete(sticker: StickerResolvable, reason?: string): Promise<void>;
  public fetch(id: Snowflake, options?: BaseFetchOptions): Promise<Sticker>;
  public fetch(id?: Snowflake, options?: BaseFetchOptions): Promise<Collection<Snowflake, Sticker>>;
  public fetchUser(sticker: StickerResolvable): Promise<User | null>;
}

export class GuildMemberRoleManager extends DataManager<Snowflake, Role, RoleResolvable> {
  private constructor(member: GuildMember);
  public get hoist(): Role | null;
  public get icon(): Role | null;
  public get color(): Role | null;
  public get highest(): Role;
  public get premiumSubscriberRole(): Role | null;
  public get botRole(): Role | null;
  public member: GuildMember;
  public guild: Guild;

  public add(
    roleOrRoles: RoleResolvable | readonly RoleResolvable[] | ReadonlyCollection<Snowflake, Role>,
    reason?: string,
  ): Promise<GuildMember>;
  public set(
    roles: readonly RoleResolvable[] | ReadonlyCollection<Snowflake, Role>,
    reason?: string,
  ): Promise<GuildMember>;
  public remove(
    roleOrRoles: RoleResolvable | readonly RoleResolvable[] | ReadonlyCollection<Snowflake, Role>,
    reason?: string,
  ): Promise<GuildMember>;
}

export interface FetchPollAnswerVotersOptions extends BaseFetchPollAnswerVotersOptions {
  messageId: Snowflake;
  answerId: number;
}

export abstract class MessageManager<InGuild extends boolean = boolean> extends CachedManager<
  Snowflake,
  Message<InGuild>,
  MessageResolvable
> {
  protected constructor(channel: TextBasedChannel, iterable?: Iterable<RawMessageData>);
  public channel: TextBasedChannel;
  public delete(message: MessageResolvable): Promise<void>;
  public edit(
    message: MessageResolvable,
    options: string | MessagePayload | MessageEditOptions,
  ): Promise<Message<InGuild>>;
  public fetch(options: MessageResolvable | FetchMessageOptions): Promise<Message<InGuild>>;
  public fetch(options?: FetchMessagesOptions): Promise<Collection<Snowflake, Message<InGuild>>>;
  public fetchPinned(cache?: boolean): Promise<Collection<Snowflake, Message<InGuild>>>;
  public react(message: MessageResolvable, emoji: EmojiIdentifierResolvable): Promise<void>;
  public pin(message: MessageResolvable, reason?: string): Promise<void>;
  public unpin(message: MessageResolvable, reason?: string): Promise<void>;
  public endPoll(messageId: Snowflake): Promise<Message>;
  public fetchPollAnswerVoters(options: FetchPollAnswerVotersOptions): Promise<Collection<Snowflake, User>>;
}

export class DMMessageManager extends MessageManager {
  public channel: DMChannel;
}

export class PartialGroupDMMessageManager extends MessageManager {
  public channel: PartialGroupDMChannel;
}

export class GuildMessageManager extends MessageManager<true> {
  public channel: GuildTextBasedChannel;
  public crosspost(message: MessageResolvable): Promise<Message<true>>;
}

export class PermissionOverwriteManager extends CachedManager<
  Snowflake,
  PermissionOverwrites,
  PermissionOverwriteResolvable
> {
  private constructor(client: Client<true>, iterable?: Iterable<RawPermissionOverwriteData>);
  public set(
    overwrites: readonly OverwriteResolvable[] | ReadonlyCollection<Snowflake, OverwriteResolvable>,
    reason?: string,
  ): Promise<NonThreadGuildBasedChannel>;
  private upsert(
    userOrRole: RoleResolvable | UserResolvable,
    options: PermissionOverwriteOptions,
    overwriteOptions?: GuildChannelOverwriteOptions,
    existing?: PermissionOverwrites,
  ): Promise<NonThreadGuildBasedChannel>;
  public create(
    userOrRole: RoleResolvable | UserResolvable,
    options: PermissionOverwriteOptions,
    overwriteOptions?: GuildChannelOverwriteOptions,
  ): Promise<NonThreadGuildBasedChannel>;
  public edit(
    userOrRole: RoleResolvable | UserResolvable,
    options: PermissionOverwriteOptions,
    overwriteOptions?: GuildChannelOverwriteOptions,
  ): Promise<NonThreadGuildBasedChannel>;
  public delete(userOrRole: RoleResolvable | UserResolvable, reason?: string): Promise<NonThreadGuildBasedChannel>;
}

export class PresenceManager extends CachedManager<Snowflake, Presence, PresenceResolvable> {
  private constructor(client: Client<true>, iterable?: Iterable<RawPresenceData>);
}

export class ReactionManager extends CachedManager<Snowflake | string, MessageReaction, MessageReactionResolvable> {
  private constructor(message: Message, iterable?: Iterable<RawMessageReactionData>);
  public message: Message;
  public removeAll(): Promise<Message>;
}

export class ReactionUserManager extends CachedManager<Snowflake, User, UserResolvable> {
  private constructor(reaction: MessageReaction, iterable?: Iterable<RawUserData>);
  public reaction: MessageReaction;
  public fetch(options?: FetchReactionUsersOptions): Promise<Collection<Snowflake, User>>;
  public remove(user?: UserResolvable): Promise<MessageReaction>;
}

export class RoleManager extends CachedManager<Snowflake, Role, RoleResolvable> {
  private constructor(guild: Guild, iterable?: Iterable<RawRoleData>);
  public get everyone(): Role;
  public get highest(): Role;
  public guild: Guild;
  public get premiumSubscriberRole(): Role | null;
  public botRoleFor(user: UserResolvable): Role | null;
  public fetch(id: Snowflake, options?: BaseFetchOptions): Promise<Role>;
  public fetch(id?: undefined, options?: BaseFetchOptions): Promise<Collection<Snowflake, Role>>;
  public create(options?: RoleCreateOptions): Promise<Role>;
  public edit(role: RoleResolvable, options: RoleEditOptions): Promise<Role>;
  public delete(role: RoleResolvable, reason?: string): Promise<void>;
  public setPosition(role: RoleResolvable, position: number, options?: SetRolePositionOptions): Promise<Role>;
  public setPositions(rolePositions: readonly RolePosition[]): Promise<Guild>;
  public comparePositions(role1: RoleResolvable, role2: RoleResolvable): number;
}

export class StageInstanceManager extends CachedManager<Snowflake, StageInstance, StageInstanceResolvable> {
  private constructor(guild: Guild, iterable?: Iterable<RawStageInstanceData>);
  public guild: Guild;
  public create(channel: StageChannelResolvable, options: StageInstanceCreateOptions): Promise<StageInstance>;
  public fetch(channel: StageChannelResolvable, options?: BaseFetchOptions): Promise<StageInstance>;
  public edit(channel: StageChannelResolvable, options: StageInstanceEditOptions): Promise<StageInstance>;
  public delete(channel: StageChannelResolvable): Promise<void>;
}

export class ThreadManager<ThreadOnly extends boolean = boolean> extends CachedManager<
  Snowflake,
  If<ThreadOnly, ForumThreadChannel, TextThreadChannel>,
  ThreadChannelResolvable
> {
  protected constructor(
    channel: TextChannel | AnnouncementChannel | ForumChannel | MediaChannel,
    iterable?: Iterable<RawThreadChannelData>,
  );
  public channel: If<ThreadOnly, ForumChannel | MediaChannel, TextChannel | AnnouncementChannel>;
  public fetch(
    options: ThreadChannelResolvable,
    cacheOptions?: BaseFetchOptions,
  ): Promise<If<ThreadOnly, ForumThreadChannel, TextThreadChannel> | null>;
  public fetch(
    options: FetchThreadsOptions & { archived: FetchArchivedThreadOptions },
    cacheOptions?: { cache?: boolean },
  ): Promise<FetchedThreadsMore>;
  public fetch(options?: FetchThreadsOptions, cacheOptions?: { cache?: boolean }): Promise<FetchedThreads>;
  public fetchArchived(options?: FetchArchivedThreadOptions, cache?: boolean): Promise<FetchedThreadsMore>;
  public fetchActive(cache?: boolean): Promise<FetchedThreads>;
}

export class GuildTextThreadManager<AllowedThreadType> extends ThreadManager<false> {
  public create(
    options: GuildTextThreadCreateOptions<AllowedThreadType>,
  ): Promise<AllowedThreadType extends ChannelType.PrivateThread ? PrivateThreadChannel : PublicThreadChannel<false>>;
}

export class GuildForumThreadManager extends ThreadManager<true> {
  public create(options: GuildForumThreadCreateOptions): Promise<ForumThreadChannel>;
}

export class ThreadMemberManager extends CachedManager<Snowflake, ThreadMember, ThreadMemberResolvable> {
  private constructor(thread: ThreadChannel, iterable?: Iterable<RawThreadMemberData>);
  public thread: AnyThreadChannel;
  public get me(): ThreadMember | null;
  public add(member: UserResolvable | '@me'): Promise<Snowflake>;

  public fetch(
    options: ThreadMember<true> | ((FetchThreadMemberOptions & { withMember: true }) | { member: ThreadMember<true> }),
  ): Promise<ThreadMember<true>>;

  public fetch(options: ThreadMemberResolvable | FetchThreadMemberOptions): Promise<ThreadMember>;

  public fetch(
    options: FetchThreadMembersWithGuildMemberDataOptions,
  ): Promise<Collection<Snowflake, ThreadMember<true>>>;

  public fetch(options?: FetchThreadMembersWithoutGuildMemberDataOptions): Promise<Collection<Snowflake, ThreadMember>>;
  public fetchMe(options?: BaseFetchOptions): Promise<ThreadMember>;
  public remove(member: UserResolvable | '@me'): Promise<Snowflake>;
}

export class UserManager extends CachedManager<Snowflake, User, UserResolvable> {
  private constructor(client: Client<true>, iterable?: Iterable<RawUserData>);
  private dmChannel(userId: Snowflake): DMChannel | null;
  public createDM(user: UserResolvable, options?: BaseFetchOptions): Promise<DMChannel>;
  public deleteDM(user: UserResolvable): Promise<DMChannel>;
  public fetch(user: UserResolvable, options?: BaseFetchOptions): Promise<User>;
  public send(user: UserResolvable, options: string | MessagePayload | MessageCreateOptions): Promise<Message>;
}

export class VoiceStateManager extends CachedManager<Snowflake, VoiceState, typeof VoiceState> {
  private constructor(guild: Guild, iterable?: Iterable<RawVoiceStateData>);
  public guild: Guild;
  public fetch(member: UserResolvable | '@me', options?: BaseFetchOptions): Promise<VoiceState>;
}

//#endregion

//#region Mixins

// Model the TextBasedChannel mixin system, allowing application of these fields
// to the classes that use these methods without having to manually add them
// to each of those classes

export type Constructable<Entity> = abstract new (...args: any[]) => Entity;

export interface PartialTextBasedChannelFields<InGuild extends boolean = boolean> {
  send(options: string | MessagePayload | MessageCreateOptions): Promise<Message<InGuild>>;
}

export interface TextBasedChannelFields<InGuild extends boolean = boolean, InDM extends boolean = boolean>
  extends PartialTextBasedChannelFields<InGuild> {
  lastMessageId: Snowflake | null;
  get lastMessage(): Message | null;
  lastPinTimestamp: number | null;
  get lastPinAt(): Date | null;
  messages: If<InGuild, GuildMessageManager, If<InDM, DMMessageManager, PartialGroupDMMessageManager>>;
  awaitMessageComponent<ComponentType extends MessageComponentType>(
    options?: AwaitMessageCollectorOptionsParams<ComponentType, true>,
  ): Promise<MappedInteractionTypes[ComponentType]>;
  awaitMessages(options?: AwaitMessagesOptions): Promise<Collection<Snowflake, Message>>;
  bulkDelete(
    messages: Collection<Snowflake, Message> | readonly MessageResolvable[] | number,
    filterOld?: boolean,
  ): Promise<Snowflake[]>;
  createMessageComponentCollector<ComponentType extends MessageComponentType>(
    options?: MessageChannelCollectorOptionsParams<ComponentType, true>,
  ): InteractionCollector<MappedInteractionTypes[ComponentType]>;
  createMessageCollector(options?: MessageCollectorOptions): MessageCollector;
  createWebhook(options: ChannelWebhookCreateOptions): Promise<Webhook<WebhookType.Incoming>>;
  fetchWebhooks(): Promise<Collection<Snowflake, Webhook<WebhookType.ChannelFollower | WebhookType.Incoming>>>;
  sendTyping(): Promise<void>;
  setRateLimitPerUser(rateLimitPerUser: number, reason?: string): Promise<this>;
  setNSFW(nsfw?: boolean, reason?: string): Promise<this>;
}

/** @internal */
export interface PartialWebhookFields {
  id: Snowflake;
  get url(): string;
  deleteMessage(message: MessageResolvable | APIMessage | '@original', threadId?: Snowflake): Promise<void>;
  editMessage(
    message: MessageResolvable | '@original',
    options: string | MessagePayload | WebhookMessageEditOptions,
  ): Promise<APIMessage | Message>;
  fetchMessage(message: Snowflake | '@original', options?: WebhookFetchMessageOptions): Promise<APIMessage | Message>;
  send(
    options: string | MessagePayload | InteractionReplyOptions | WebhookMessageCreateOptions,
  ): Promise<APIMessage | Message>;
}

/** @internal */
export interface WebhookFields extends PartialWebhookFields {
  get createdAt(): Date;
  get createdTimestamp(): number;
  delete(reason?: string): Promise<void>;
  edit(options: WebhookEditOptions): Promise<this>;
  sendSlackMessage(body: unknown): Promise<boolean>;
}

//#endregion

//#region Typedefs

export interface ActivitiesOptions extends Omit<ActivityOptions, 'shardId'> {}

export interface ActivityOptions {
  name: string;
  state?: string;
  url?: string;
  type?: ActivityType;
  shardId?: number | readonly number[];
}

export interface AddGuildMemberOptions {
  accessToken: string;
  nick?: string;
  roles?: ReadonlyCollection<Snowflake, Role> | readonly RoleResolvable[];
  mute?: boolean;
  deaf?: boolean;
  force?: boolean;
  fetchWhenExisting?: boolean;
}

export type AllowedPartial =
  | User
  | Channel
  | GuildMember
  | Message
  | MessageReaction
  | GuildScheduledEvent
  | ThreadMember
  | Poll
  | PollAnswer
  | SoundboardSound;

export type AllowedThreadTypeForAnnouncementChannel = ChannelType.AnnouncementThread;

export type AllowedThreadTypeForTextChannel = ChannelType.PublicThread | ChannelType.PrivateThread;

export interface BaseApplicationCommandData {
  name: string;
  nameLocalizations?: LocalizationMap;
  defaultMemberPermissions?: PermissionResolvable | null;
  nsfw?: boolean;
  contexts?: readonly InteractionContextType[];
  integrationTypes?: readonly ApplicationIntegrationType[];
}

export interface AttachmentData {
  name?: string;
  description?: string;
}

export type CommandOptionDataTypeResolvable = ApplicationCommandOptionType;

export type CommandOptionChannelResolvableType = ApplicationCommandOptionType.Channel;

export type CommandOptionChoiceResolvableType =
  | ApplicationCommandOptionType.String
  | CommandOptionNumericResolvableType;

export type CommandOptionNumericResolvableType =
  | ApplicationCommandOptionType.Number
  | ApplicationCommandOptionType.Integer;

export type CommandOptionSubOptionResolvableType =
  | ApplicationCommandOptionType.Subcommand
  | ApplicationCommandOptionType.SubcommandGroup;

export type CommandOptionNonChoiceResolvableType = Exclude<
  CommandOptionDataTypeResolvable,
  CommandOptionChoiceResolvableType | CommandOptionSubOptionResolvableType | CommandOptionChannelResolvableType
>;

export interface BaseApplicationCommandOptionsData {
  name: string;
  nameLocalizations?: LocalizationMap;
  description: string;
  descriptionLocalizations?: LocalizationMap;
  required?: boolean;
  autocomplete?: never;
}

export interface UserApplicationCommandData extends BaseApplicationCommandData {
  type: ApplicationCommandType.User;
}

export interface MessageApplicationCommandData extends BaseApplicationCommandData {
  type: ApplicationCommandType.Message;
}

export interface ChatInputApplicationCommandData extends BaseApplicationCommandData {
  description: string;
  descriptionLocalizations?: LocalizationMap;
  type?: ApplicationCommandType.ChatInput;
  options?: readonly ApplicationCommandOptionData[];
}

export type ApplicationCommandData =
  | UserApplicationCommandData
  | MessageApplicationCommandData
  | ChatInputApplicationCommandData;

export interface ApplicationCommandChannelOptionData extends BaseApplicationCommandOptionsData {
  type: CommandOptionChannelResolvableType;
  channelTypes?: readonly ApplicationCommandOptionAllowedChannelTypes[];
  channel_types?: readonly ApplicationCommandOptionAllowedChannelTypes[];
}

export interface ApplicationCommandChannelOption extends BaseApplicationCommandOptionsData {
  type: ApplicationCommandOptionType.Channel;
  channelTypes?: readonly ApplicationCommandOptionAllowedChannelTypes[];
}

export interface ApplicationCommandRoleOptionData extends BaseApplicationCommandOptionsData {
  type: ApplicationCommandOptionType.Role;
}

export interface ApplicationCommandRoleOption extends BaseApplicationCommandOptionsData {
  type: ApplicationCommandOptionType.Role;
}

export interface ApplicationCommandUserOptionData extends BaseApplicationCommandOptionsData {
  type: ApplicationCommandOptionType.User;
}

export interface ApplicationCommandUserOption extends BaseApplicationCommandOptionsData {
  type: ApplicationCommandOptionType.User;
}

export interface ApplicationCommandMentionableOptionData extends BaseApplicationCommandOptionsData {
  type: ApplicationCommandOptionType.Mentionable;
}

export interface ApplicationCommandMentionableOption extends BaseApplicationCommandOptionsData {
  type: ApplicationCommandOptionType.Mentionable;
}

export interface ApplicationCommandAttachmentOption extends BaseApplicationCommandOptionsData {
  type: ApplicationCommandOptionType.Attachment;
}

export interface ApplicationCommandAutocompleteNumericOption
  extends Omit<BaseApplicationCommandOptionsData, 'autocomplete'> {
  type: CommandOptionNumericResolvableType;
  minValue?: number;
  maxValue?: number;
  autocomplete: true;
}

export interface ApplicationCommandAutocompleteStringOption
  extends Omit<BaseApplicationCommandOptionsData, 'autocomplete'> {
  type: ApplicationCommandOptionType.String;
  minLength?: number;
  maxLength?: number;
  autocomplete: true;
}

export interface ApplicationCommandAutocompleteNumericOptionData
  extends Omit<BaseApplicationCommandOptionsData, 'autocomplete'> {
  type: CommandOptionNumericResolvableType;
  minValue?: number;
  min_value?: number;
  maxValue?: number;
  max_value?: number;
  autocomplete: true;
}

export interface ApplicationCommandAutocompleteStringOptionData
  extends Omit<BaseApplicationCommandOptionsData, 'autocomplete'> {
  type: ApplicationCommandOptionType.String;
  minLength?: number;
  min_length?: number;
  maxLength?: number;
  max_length?: number;
  autocomplete: true;
}

export interface ApplicationCommandChoicesData<Type extends string | number = string | number>
  extends Omit<BaseApplicationCommandOptionsData, 'autocomplete'> {
  type: CommandOptionChoiceResolvableType;
  choices?: readonly ApplicationCommandOptionChoiceData<Type>[];
  autocomplete?: false;
}

export interface ApplicationCommandChoicesOption<Type extends string | number = string | number>
  extends Omit<BaseApplicationCommandOptionsData, 'autocomplete'> {
  type: CommandOptionChoiceResolvableType;
  choices?: readonly ApplicationCommandOptionChoiceData<Type>[];
  autocomplete?: false;
}

export interface ApplicationCommandNumericOptionData extends ApplicationCommandChoicesData<number> {
  type: CommandOptionNumericResolvableType;
  minValue?: number;
  min_value?: number;
  maxValue?: number;
  max_value?: number;
}

export interface ApplicationCommandStringOptionData extends ApplicationCommandChoicesData<string> {
  type: ApplicationCommandOptionType.String;
  minLength?: number;
  min_length?: number;
  maxLength?: number;
  max_length?: number;
}

export interface ApplicationCommandBooleanOptionData extends BaseApplicationCommandOptionsData {
  type: ApplicationCommandOptionType.Boolean;
}

export interface ApplicationCommandNumericOption extends ApplicationCommandChoicesOption<number> {
  type: CommandOptionNumericResolvableType;
  minValue?: number;
  maxValue?: number;
}

export interface ApplicationCommandStringOption extends ApplicationCommandChoicesOption<string> {
  type: ApplicationCommandOptionType.String;
  minLength?: number;
  maxLength?: number;
}

export interface ApplicationCommandBooleanOption extends BaseApplicationCommandOptionsData {
  type: ApplicationCommandOptionType.Boolean;
}

export interface ApplicationCommandSubGroupData extends Omit<BaseApplicationCommandOptionsData, 'required'> {
  type: ApplicationCommandOptionType.SubcommandGroup;
  options: readonly ApplicationCommandSubCommandData[];
}

export interface ApplicationCommandSubGroup extends Omit<BaseApplicationCommandOptionsData, 'required'> {
  type: ApplicationCommandOptionType.SubcommandGroup;
  options?: readonly ApplicationCommandSubCommand[];
}

export interface ApplicationCommandSubCommandData extends Omit<BaseApplicationCommandOptionsData, 'required'> {
  type: ApplicationCommandOptionType.Subcommand;
  options?: readonly Exclude<
    ApplicationCommandOptionData,
    ApplicationCommandSubGroupData | ApplicationCommandSubCommandData
  >[];
}

export interface ApplicationCommandSubCommand extends Omit<BaseApplicationCommandOptionsData, 'required'> {
  type: ApplicationCommandOptionType.Subcommand;
  options?: readonly Exclude<ApplicationCommandOption, ApplicationCommandSubGroup | ApplicationCommandSubCommand>[];
}

export interface ApplicationCommandNonOptionsData extends BaseApplicationCommandOptionsData {
  type: CommandOptionNonChoiceResolvableType;
}

export interface ApplicationCommandNonOptions extends BaseApplicationCommandOptionsData {
  type: Exclude<CommandOptionNonChoiceResolvableType, ApplicationCommandOptionType>;
}

export type ApplicationCommandOptionData =
  | ApplicationCommandSubGroupData
  | ApplicationCommandNonOptionsData
  | ApplicationCommandChannelOptionData
  | ApplicationCommandAutocompleteNumericOptionData
  | ApplicationCommandAutocompleteStringOptionData
  | ApplicationCommandNumericOptionData
  | ApplicationCommandStringOptionData
  | ApplicationCommandRoleOptionData
  | ApplicationCommandUserOptionData
  | ApplicationCommandMentionableOptionData
  | ApplicationCommandBooleanOptionData
  | ApplicationCommandSubCommandData;

export type ApplicationCommandOption =
  | ApplicationCommandSubGroup
  | ApplicationCommandAutocompleteNumericOption
  | ApplicationCommandAutocompleteStringOption
  | ApplicationCommandNonOptions
  | ApplicationCommandChannelOption
  | ApplicationCommandNumericOption
  | ApplicationCommandStringOption
  | ApplicationCommandRoleOption
  | ApplicationCommandUserOption
  | ApplicationCommandMentionableOption
  | ApplicationCommandBooleanOption
  | ApplicationCommandAttachmentOption
  | ApplicationCommandSubCommand;

export interface ApplicationCommandOptionChoiceData<Value extends string | number = string | number> {
  name: string;
  nameLocalizations?: LocalizationMap;
  value: Value;
}

export interface ApplicationCommandPermissions {
  id: Snowflake;
  type: ApplicationCommandPermissionType;
  permission: boolean;
}

export interface ApplicationCommandPermissionsUpdateData {
  id: Snowflake;
  guildId: Snowflake;
  applicationId: Snowflake;
  permissions: readonly ApplicationCommandPermissions[];
}

export interface EditApplicationCommandPermissionsMixin {
  permissions: readonly ApplicationCommandPermissions[];
  token: string;
}

export type ChannelPermissionConstant = Snowflake;

export type RolePermissionConstant = Snowflake;

export type ApplicationCommandPermissionIdResolvable =
  | GuildChannelResolvable
  | RoleResolvable
  | UserResolvable
  | ChannelPermissionConstant
  | RolePermissionConstant;

export type ApplicationCommandResolvable = ApplicationCommand | Snowflake;

export type ApplicationFlagsString = keyof typeof ApplicationFlags;

export interface ApplicationRoleConnectionMetadataEditOptions {
  name: string;
  nameLocalizations?: LocalizationMap | null;
  description: string;
  descriptionLocalizations?: LocalizationMap | null;
  key: string;
  type: ApplicationRoleConnectionMetadataType;
}

export type AuditLogChange = {
  [SourceElement in APIAuditLogChange as SourceElement['key']]: {
    key: SourceElement['key'];
    old?: SourceElement['old_value'];
    new?: SourceElement['new_value'];
  };
}[APIAuditLogChange['key']];

export interface AutoModerationAction {
  type: AutoModerationActionType;
  metadata: AutoModerationActionMetadata;
}

export interface AutoModerationActionMetadata {
  channelId: Snowflake | null;
  durationSeconds: number | null;
  customMessage: string | null;
}

export interface AutoModerationTriggerMetadata {
  keywordFilter: readonly string[];
  regexPatterns: readonly string[];
  presets: readonly AutoModerationRuleKeywordPresetType[];
  allowList: readonly string[];
  mentionTotalLimit: number | null;
  mentionRaidProtectionEnabled: boolean;
}

export interface AwaitMessageComponentOptions<Interaction extends CollectedMessageInteraction>
  extends Omit<MessageComponentCollectorOptions<Interaction>, 'max' | 'maxComponents' | 'maxUsers'> {}

export interface ModalSubmitInteractionCollectorOptions<Interaction extends ModalSubmitInteraction>
  extends Omit<InteractionCollectorOptions<Interaction>, 'channel' | 'message' | 'guild' | 'interactionType'> {}

export interface AwaitModalSubmitOptions<Interaction extends ModalSubmitInteraction>
  extends Omit<ModalSubmitInteractionCollectorOptions<Interaction>, 'max' | 'maxComponents' | 'maxUsers'> {
  time: number;
}

export interface AwaitMessagesOptions extends MessageCollectorOptions {
  errors?: readonly string[];
}

export interface AwaitReactionsOptions extends ReactionCollectorOptions {
  errors?: readonly string[];
}

export interface BanOptions {
  deleteMessageSeconds?: number;
  reason?: string;
}

export interface BulkBanResult {
  bannedUsers: readonly Snowflake[];
  failedUsers: readonly Snowflake[];
}

export interface PollData {
  question: PollQuestionMedia;
  answers: readonly PollAnswerData[];
  duration: number;
  allowMultiselect: boolean;
  layoutType?: PollLayoutType;
}

export interface PollAnswerData {
  text: string;
  emoji?: EmojiIdentifierResolvable;
}

export type Base64Resolvable = Buffer | Base64String;

export type Base64String = string;

export interface BaseFetchOptions {
  cache?: boolean;
  force?: boolean;
}

export type BitFieldResolvable<Flags extends string, Type extends number | bigint> =
  | RecursiveReadonlyArray<Flags | Type | `${bigint}` | Readonly<BitField<Flags, Type>>>
  | Flags
  | Type
  | `${bigint}`
  | Readonly<BitField<Flags, Type>>;

export type BufferResolvable = Buffer | string;

export interface Caches {
  ApplicationCommandManager: [manager: typeof ApplicationCommandManager, holds: typeof ApplicationCommand];
  ApplicationEmojiManager: [manager: typeof ApplicationEmojiManager, holds: typeof ApplicationEmoji];
  AutoModerationRuleManager: [manager: typeof AutoModerationRuleManager, holds: typeof AutoModerationRule];
  // TODO: ChannelManager: [manager: typeof ChannelManager, holds: typeof Channel];
  DMMessageManager: [manager: typeof MessageManager, holds: typeof Message<false>];
  EntitlementManager: [manager: typeof EntitlementManager, holds: typeof Entitlement];
  GuildBanManager: [manager: typeof GuildBanManager, holds: typeof GuildBan];
  // TODO: GuildChannelManager: [manager: typeof GuildChannelManager, holds: typeof GuildChannel];
  GuildEmojiManager: [manager: typeof GuildEmojiManager, holds: typeof GuildEmoji];
  GuildForumThreadManager: [manager: typeof GuildForumThreadManager, holds: typeof ThreadChannel<true>];
  GuildInviteManager: [manager: typeof GuildInviteManager, holds: typeof Invite];
  // TODO: GuildManager: [manager: typeof GuildManager, holds: typeof Guild];
  GuildMemberManager: [manager: typeof GuildMemberManager, holds: typeof GuildMember];
  GuildMessageManager: [manager: typeof GuildMessageManager, holds: typeof Message<true>];
  GuildScheduledEventManager: [manager: typeof GuildScheduledEventManager, holds: typeof GuildScheduledEvent];
  GuildStickerManager: [manager: typeof GuildStickerManager, holds: typeof Sticker];
  GuildTextThreadManager: [manager: typeof GuildTextThreadManager, holds: typeof ThreadChannel<false>];
  MessageManager: [manager: typeof MessageManager, holds: typeof Message];
  // TODO: PermissionOverwriteManager: [manager: typeof PermissionOverwriteManager, holds: typeof PermissionOverwrites];
  PresenceManager: [manager: typeof PresenceManager, holds: typeof Presence];
  ReactionManager: [manager: typeof ReactionManager, holds: typeof MessageReaction];
  ReactionUserManager: [manager: typeof ReactionUserManager, holds: typeof User];
  // TODO: RoleManager: [manager: typeof RoleManager, holds: typeof Role];
  StageInstanceManager: [manager: typeof StageInstanceManager, holds: typeof StageInstance];
  ThreadManager: [manager: typeof ThreadManager, holds: typeof ThreadChannel];
  ThreadMemberManager: [manager: typeof ThreadMemberManager, holds: typeof ThreadMember];
  UserManager: [manager: typeof UserManager, holds: typeof User];
  VoiceStateManager: [manager: typeof VoiceStateManager, holds: typeof VoiceState];
}

export type CacheConstructors = {
  [Cache in keyof Caches]: Caches[Cache][0] & { name: Cache };
};

type OverriddenCaches =
  | 'DMMessageManager'
  | 'GuildForumThreadManager'
  | 'GuildMessageManager'
  | 'GuildTextThreadManager';

// This doesn't actually work the way it looks 😢.
// Narrowing the type of `manager.name` doesn't propagate type information to `holds` and the return type.
export type CacheFactory = (
  managerType: CacheConstructors[Exclude<keyof Caches, OverriddenCaches>],
  holds: Caches[(typeof manager)['name']][1],
  manager: CacheConstructors[keyof Caches],
) => (typeof manager)['prototype'] extends DataManager<infer Key, infer Value, any> ? Collection<Key, Value> : never;

export type CacheWithLimitsOptions = {
  [K in keyof Caches]?: Caches[K][0]['prototype'] extends DataManager<infer Key, infer Value, any>
    ? LimitedCollectionOptions<Key, Value> | number
    : never;
};

export interface CategoryCreateChannelOptions {
  name: string;
  permissionOverwrites?: readonly OverwriteResolvable[] | ReadonlyCollection<Snowflake, OverwriteResolvable>;
  topic?: string;
  type?: CategoryChannelChildTypes;
  nsfw?: boolean;
  bitrate?: number;
  userLimit?: number;
  rateLimitPerUser?: number;
  position?: number;
  rtcRegion?: string;
  videoQualityMode?: VideoQualityMode;
  defaultThreadRateLimitPerUser?: number;
  availableTags?: readonly GuildForumTagData[];
  defaultReactionEmoji?: DefaultReactionEmoji;
  defaultAutoArchiveDuration?: ThreadAutoArchiveDuration;
  defaultSortOrder?: SortOrderType;
  defaultForumLayout?: ForumLayoutType;
  reason?: string;
}

export interface ChannelCreationOverwrites {
  allow?: PermissionResolvable;
  deny?: PermissionResolvable;
  id: RoleResolvable | UserResolvable;
}

export type ChannelMention = `<#${Snowflake}>`;

export interface ChannelPosition {
  channel: NonThreadGuildBasedChannel | Snowflake;
  lockPermissions?: boolean;
  parent?: CategoryChannelResolvable | null;
  position?: number;
}

export type GuildTextChannelResolvable = TextChannel | AnnouncementChannel | Snowflake;
export type ChannelResolvable = Channel | Snowflake;

export interface ChannelWebhookCreateOptions {
  name: string;
  avatar?: BufferResolvable | Base64Resolvable | null;
  reason?: string;
}

export interface WebhookCreateOptions extends ChannelWebhookCreateOptions {
  channel: TextChannel | AnnouncementChannel | VoiceChannel | StageChannel | ForumChannel | MediaChannel | Snowflake;
}

export interface GuildMembersChunk {
  index: number;
  count: number;
  notFound: readonly unknown[];
  nonce: string | undefined;
}

export type OmitPartialGroupDMChannel<Structure extends { channel: Channel }> = Structure & {
  channel: Exclude<Structure['channel'], PartialGroupDMChannel>;
};

export interface ClientEventTypes {
  applicationCommandPermissionsUpdate: [data: ApplicationCommandPermissionsUpdateData];
  autoModerationActionExecution: [autoModerationActionExecution: AutoModerationActionExecution];
  autoModerationRuleCreate: [autoModerationRule: AutoModerationRule];
  autoModerationRuleDelete: [autoModerationRule: AutoModerationRule];
  autoModerationRuleUpdate: [
    oldAutoModerationRule: AutoModerationRule | null,
    newAutoModerationRule: AutoModerationRule,
  ];
  cacheSweep: [message: string];
  channelCreate: [channel: NonThreadGuildBasedChannel];
  channelDelete: [channel: DMChannel | NonThreadGuildBasedChannel];
  channelPinsUpdate: [channel: TextBasedChannel, date: Date];
  channelUpdate: [
    oldChannel: DMChannel | NonThreadGuildBasedChannel,
    newChannel: DMChannel | NonThreadGuildBasedChannel,
  ];
  clientReady: [client: Client<true>];
  debug: [message: string];
  warn: [message: string];
  emojiCreate: [emoji: GuildEmoji];
  emojiDelete: [emoji: GuildEmoji];
  emojiUpdate: [oldEmoji: GuildEmoji, newEmoji: GuildEmoji];
  entitlementCreate: [entitlement: Entitlement];
  entitlementDelete: [entitlement: Entitlement];
  entitlementUpdate: [oldEntitlement: Entitlement | null, newEntitlement: Entitlement];
  error: [error: Error];
  guildAuditLogEntryCreate: [auditLogEntry: GuildAuditLogsEntry, guild: Guild];
  guildAvailable: [guild: Guild];
  guildBanAdd: [ban: GuildBan];
  guildBanRemove: [ban: GuildBan];
  guildCreate: [guild: Guild];
  guildDelete: [guild: Guild];
  guildUnavailable: [guild: Guild];
  guildIntegrationsUpdate: [guild: Guild];
  guildMemberAdd: [member: GuildMember];
  guildMemberAvailable: [member: GuildMember | PartialGuildMember];
  guildMemberRemove: [member: GuildMember | PartialGuildMember];
  guildMembersChunk: [members: ReadonlyCollection<Snowflake, GuildMember>, guild: Guild, data: GuildMembersChunk];
  guildMemberUpdate: [oldMember: GuildMember | PartialGuildMember, newMember: GuildMember];
  guildUpdate: [oldGuild: Guild, newGuild: Guild];
  guildSoundboardSoundCreate: [soundboardSound: SoundboardSound];
  guildSoundboardSoundDelete: [soundboardSound: SoundboardSound | PartialSoundboardSound];
  guildSoundboardSoundUpdate: [oldSoundboardSound: SoundboardSound | null, newSoundboardSound: SoundboardSound];
  inviteCreate: [invite: Invite];
  inviteDelete: [invite: Invite];
  messageCreate: [message: OmitPartialGroupDMChannel<Message>];
  messageDelete: [message: OmitPartialGroupDMChannel<Message | PartialMessage>];
  messagePollVoteAdd: [pollAnswer: PollAnswer | PartialPollAnswer, userId: Snowflake];
  messagePollVoteRemove: [pollAnswer: PollAnswer | PartialPollAnswer, userId: Snowflake];
  messageReactionRemoveAll: [
    message: OmitPartialGroupDMChannel<Message | PartialMessage>,
    reactions: ReadonlyCollection<string | Snowflake, MessageReaction>,
  ];
  messageReactionRemoveEmoji: [reaction: MessageReaction | PartialMessageReaction];
  messageDeleteBulk: [
    messages: ReadonlyCollection<Snowflake, OmitPartialGroupDMChannel<Message | PartialMessage>>,
    channel: GuildTextBasedChannel,
  ];
  messageReactionAdd: [
    reaction: MessageReaction | PartialMessageReaction,
    user: User | PartialUser,
    details: MessageReactionEventDetails,
  ];
  messageReactionRemove: [
    reaction: MessageReaction | PartialMessageReaction,
    user: User | PartialUser,
    details: MessageReactionEventDetails,
  ];
  messageUpdate: [
    oldMessage: OmitPartialGroupDMChannel<Message | PartialMessage>,
    newMessage: OmitPartialGroupDMChannel<Message>,
  ];
  presenceUpdate: [oldPresence: Presence | null, newPresence: Presence];
  invalidated: [];
  roleCreate: [role: Role];
  roleDelete: [role: Role];
  roleUpdate: [oldRole: Role, newRole: Role];
  threadCreate: [thread: AnyThreadChannel, newlyCreated: boolean];
  threadDelete: [thread: AnyThreadChannel];
  threadListSync: [threads: ReadonlyCollection<Snowflake, AnyThreadChannel>, guild: Guild];
  threadMemberUpdate: [oldMember: ThreadMember, newMember: ThreadMember];
  threadMembersUpdate: [
    addedMembers: ReadonlyCollection<Snowflake, ThreadMember>,
    removedMembers: ReadonlyCollection<Snowflake, ThreadMember | PartialThreadMember>,
    thread: AnyThreadChannel,
  ];
  threadUpdate: [oldThread: AnyThreadChannel, newThread: AnyThreadChannel];
  typingStart: [typing: Typing];
  userUpdate: [oldUser: User | PartialUser, newUser: User];
  voiceChannelEffectSend: [voiceChannelEffect: VoiceChannelEffect];
  voiceStateUpdate: [oldState: VoiceState, newState: VoiceState];
  webhooksUpdate: [channel: TextChannel | AnnouncementChannel | VoiceChannel | ForumChannel | MediaChannel];
  interactionCreate: [interaction: Interaction];
  stageInstanceCreate: [stageInstance: StageInstance];
  stageInstanceUpdate: [oldStageInstance: StageInstance | null, newStageInstance: StageInstance];
  stageInstanceDelete: [stageInstance: StageInstance];
  stickerCreate: [sticker: Sticker];
  stickerDelete: [sticker: Sticker];
  stickerUpdate: [oldSticker: Sticker, newSticker: Sticker];
  subscriptionCreate: [subscription: Subscription];
  subscriptionDelete: [subscription: Subscription];
  subscriptionUpdate: [oldSubscription: Subscription | null, newSubscription: Subscription];
  guildScheduledEventCreate: [guildScheduledEvent: GuildScheduledEvent];
  guildScheduledEventUpdate: [
    oldGuildScheduledEvent: GuildScheduledEvent | PartialGuildScheduledEvent | null,
    newGuildScheduledEvent: GuildScheduledEvent,
  ];
  guildScheduledEventDelete: [guildScheduledEvent: GuildScheduledEvent | PartialGuildScheduledEvent];
  guildScheduledEventUserAdd: [guildScheduledEvent: GuildScheduledEvent | PartialGuildScheduledEvent, user: User];
  guildScheduledEventUserRemove: [guildScheduledEvent: GuildScheduledEvent | PartialGuildScheduledEvent, user: User];
  soundboardSounds: [soundboardSounds: ReadonlyCollection<Snowflake, SoundboardSound>, guild: Guild];
}

export interface ClientFetchInviteOptions {
  guildScheduledEventId?: Snowflake;
}

export interface ClientOptions {
  closeTimeout?: number;
  makeCache?: CacheFactory;
  allowedMentions?: MessageMentionOptions;
  partials?: readonly Partials[];
  failIfNotExists?: boolean;
  presence?: PresenceData;
  intents: BitFieldResolvable<GatewayIntentsString, number>;
  waitGuildTimeout?: number;
  sweepers?: SweeperOptions;
  ws?: Partial<WebSocketManagerOptions>;
  rest?: Partial<RESTOptions>;
  jsonTransformer?: (obj: unknown) => unknown;
  enforceNonce?: boolean;
}

export type ClientPresenceStatus = 'online' | 'idle' | 'dnd';

export interface ClientPresenceStatusData {
  web?: ClientPresenceStatus;
  mobile?: ClientPresenceStatus;
  desktop?: ClientPresenceStatus;
}

export interface ClientUserEditOptions {
  username?: string;
  avatar?: BufferResolvable | Base64Resolvable | null;
  banner?: BufferResolvable | Base64Resolvable | null;
}

export type CollectorFilter<Arguments extends unknown[]> = (...args: Arguments) => Awaitable<boolean>;

export interface CollectorOptions<FilterArguments extends unknown[]> {
  filter?: CollectorFilter<FilterArguments>;
  time?: number;
  idle?: number;
  dispose?: boolean;
}

export interface CollectorResetTimerOptions {
  time?: number;
  idle?: number;
}

export type ColorResolvable =
  | keyof typeof Colors
  | 'Random'
  | readonly [red: number, green: number, blue: number]
  | number
  | HexColorString;

export interface CommandInteractionOption<Cached extends CacheType = CacheType> {
  name: string;
  type: ApplicationCommandOptionType;
  value?: string | number | boolean;
  focused?: boolean;
  autocomplete?: boolean;
  options?: readonly CommandInteractionOption[];
  user?: User;
  member?: CacheTypeReducer<Cached, GuildMember, APIInteractionDataResolvedGuildMember>;
  channel?: CacheTypeReducer<Cached, GuildBasedChannel, APIInteractionDataResolvedChannel>;
  role?: CacheTypeReducer<Cached, Role, APIRole>;
  attachment?: Attachment;
  message?: Message<BooleanCache<Cached>>;
}

export interface CommandInteractionResolvedData<Cached extends CacheType = CacheType> {
  users?: ReadonlyCollection<Snowflake, User>;
  members?: ReadonlyCollection<Snowflake, CacheTypeReducer<Cached, GuildMember, APIInteractionDataResolvedGuildMember>>;
  roles?: ReadonlyCollection<Snowflake, CacheTypeReducer<Cached, Role, APIRole>>;
  channels?: ReadonlyCollection<Snowflake, CacheTypeReducer<Cached, Channel, APIInteractionDataResolvedChannel>>;
  messages?: ReadonlyCollection<Snowflake, CacheTypeReducer<Cached, Message, APIMessage>>;
  attachments?: ReadonlyCollection<Snowflake, Attachment>;
}

export interface AutocompleteFocusedOption extends Pick<CommandInteractionOption, 'name'> {
  focused: true;
  type:
    | ApplicationCommandOptionType.String
    | ApplicationCommandOptionType.Integer
    | ApplicationCommandOptionType.Number;
  value: string;
}

export declare const Colors: {
  Default: 0x000000;
  White: 0xffffff;
  Aqua: 0x1abc9c;
  Green: 0x57f287;
  Blue: 0x3498db;
  Yellow: 0xfee75c;
  Purple: 0x9b59b6;
  LuminousVividPink: 0xe91e63;
  Fuchsia: 0xeb459e;
  Gold: 0xf1c40f;
  Orange: 0xe67e22;
  Red: 0xed4245;
  Grey: 0x95a5a6;
  Navy: 0x34495e;
  DarkAqua: 0x11806a;
  DarkGreen: 0x1f8b4c;
  DarkBlue: 0x206694;
  DarkPurple: 0x71368a;
  DarkVividPink: 0xad1457;
  DarkGold: 0xc27c0e;
  DarkOrange: 0xa84300;
  DarkRed: 0x992d22;
  DarkGrey: 0x979c9f;
  DarkerGrey: 0x7f8c8d;
  LightGrey: 0xbcc0c0;
  DarkNavy: 0x2c3e50;
  Blurple: 0x5865f2;
  Greyple: 0x99aab5;
  DarkButNotBlack: 0x2c2f33;
  NotQuiteBlack: 0x23272a;
};

export enum Events {
  ApplicationCommandPermissionsUpdate = 'applicationCommandPermissionsUpdate',
  AutoModerationActionExecution = 'autoModerationActionExecution',
  AutoModerationRuleCreate = 'autoModerationRuleCreate',
  AutoModerationRuleDelete = 'autoModerationRuleDelete',
  AutoModerationRuleUpdate = 'autoModerationRuleUpdate',
  ClientReady = 'clientReady',
  EntitlementCreate = 'entitlementCreate',
  EntitlementDelete = 'entitlementDelete',
  EntitlementUpdate = 'entitlementUpdate',
  GuildAuditLogEntryCreate = 'guildAuditLogEntryCreate',
  GuildAvailable = 'guildAvailable',
  GuildCreate = 'guildCreate',
  GuildDelete = 'guildDelete',
  GuildUpdate = 'guildUpdate',
  GuildUnavailable = 'guildUnavailable',
  GuildMemberAdd = 'guildMemberAdd',
  GuildMemberRemove = 'guildMemberRemove',
  GuildMemberUpdate = 'guildMemberUpdate',
  GuildMemberAvailable = 'guildMemberAvailable',
  GuildMembersChunk = 'guildMembersChunk',
  GuildIntegrationsUpdate = 'guildIntegrationsUpdate',
  GuildRoleCreate = 'roleCreate',
  GuildRoleDelete = 'roleDelete',
  InviteCreate = 'inviteCreate',
  InviteDelete = 'inviteDelete',
  GuildRoleUpdate = 'roleUpdate',
  GuildEmojiCreate = 'emojiCreate',
  GuildEmojiDelete = 'emojiDelete',
  GuildEmojiUpdate = 'emojiUpdate',
  GuildBanAdd = 'guildBanAdd',
  GuildBanRemove = 'guildBanRemove',
  ChannelCreate = 'channelCreate',
  ChannelDelete = 'channelDelete',
  ChannelUpdate = 'channelUpdate',
  ChannelPinsUpdate = 'channelPinsUpdate',
  MessageCreate = 'messageCreate',
  MessageDelete = 'messageDelete',
  MessageUpdate = 'messageUpdate',
  MessageBulkDelete = 'messageDeleteBulk',
  MessagePollVoteAdd = 'messagePollVoteAdd',
  MessagePollVoteRemove = 'messagePollVoteRemove',
  MessageReactionAdd = 'messageReactionAdd',
  MessageReactionRemove = 'messageReactionRemove',
  MessageReactionRemoveAll = 'messageReactionRemoveAll',
  MessageReactionRemoveEmoji = 'messageReactionRemoveEmoji',
  ThreadCreate = 'threadCreate',
  ThreadDelete = 'threadDelete',
  ThreadUpdate = 'threadUpdate',
  ThreadListSync = 'threadListSync',
  ThreadMemberUpdate = 'threadMemberUpdate',
  ThreadMembersUpdate = 'threadMembersUpdate',
  UserUpdate = 'userUpdate',
  PresenceUpdate = 'presenceUpdate',
  VoiceChannelEffectSend = 'voiceChannelEffectSend',
  VoiceServerUpdate = 'voiceServerUpdate',
  VoiceStateUpdate = 'voiceStateUpdate',
  TypingStart = 'typingStart',
  WebhooksUpdate = 'webhooksUpdate',
  InteractionCreate = 'interactionCreate',
  Error = 'error',
  Warn = 'warn',
  Debug = 'debug',
  CacheSweep = 'cacheSweep',
  Invalidated = 'invalidated',
  StageInstanceCreate = 'stageInstanceCreate',
  StageInstanceUpdate = 'stageInstanceUpdate',
  StageInstanceDelete = 'stageInstanceDelete',
  SubscriptionCreate = 'subscriptionCreate',
  SubscriptionUpdate = 'subscriptionUpdate',
  SubscriptionDelete = 'subscriptionDelete',
  GuildStickerCreate = 'stickerCreate',
  GuildStickerDelete = 'stickerDelete',
  GuildStickerUpdate = 'stickerUpdate',
  GuildScheduledEventCreate = 'guildScheduledEventCreate',
  GuildScheduledEventUpdate = 'guildScheduledEventUpdate',
  GuildScheduledEventDelete = 'guildScheduledEventDelete',
  GuildScheduledEventUserAdd = 'guildScheduledEventUserAdd',
  GuildScheduledEventUserRemove = 'guildScheduledEventUserRemove',
  GuildSoundboardSoundCreate = 'guildSoundboardSoundCreate',
  GuildSoundboardSoundDelete = 'guildSoundboardSoundDelete',
  GuildSoundboardSoundUpdate = 'guildSoundboardSoundUpdate',
  GuildSoundboardSoundsUpdate = 'guildSoundboardSoundsUpdate',
  SoundboardSounds = 'soundboardSounds',
}

export enum ShardEvents {
  Death = 'death',
  Disconnect = 'disconnect',
  Error = 'error',
  Message = 'message',
  Ready = 'ready',
  Resume = 'resume',
  Spawn = 'spawn',
}

export enum Status {
  Ready = 0,
  Connecting = 1,
  Reconnecting = 2,
  Idle = 3,
  Nearly = 4,
  Disconnected = 5,
  WaitingForGuilds = 6,
  Identifying = 7,
  Resuming = 8,
}

export interface GuildScheduledEventInviteURLCreateOptions extends InviteCreateOptions {
  channel?: GuildInvitableChannelResolvable;
}

export interface RoleCreateOptions extends RoleData {
  reason?: string;
}

export interface RoleEditOptions extends RoleData {
  reason?: string;
}

export interface StageInstanceCreateOptions {
  topic: string;
  privacyLevel?: StageInstancePrivacyLevel;
  sendStartNotification?: boolean;
  guildScheduledEvent?: GuildScheduledEventResolvable;
}

export interface CrosspostedChannel {
  channelId: Snowflake;
  guildId: Snowflake;
  type: ChannelType;
  name: string;
}

export type DateResolvable = Date | number | string;

export interface GuildTemplateEditOptions {
  name?: string;
  description?: string;
}

export interface EmbedField {
  name: string;
  value: string;
  inline: boolean;
}

export type EmojiIdentifierResolvable =
  | EmojiResolvable
  | `${'' | 'a:'}${string}:${Snowflake}`
  | `<${'' | 'a'}:${string}:${Snowflake}>`
  | string;

export type EmojiResolvable = Snowflake | GuildEmoji | ReactionEmoji | ApplicationEmoji;

export interface FetchApplicationCommandOptions extends BaseFetchOptions {
  id?: Snowflake;
  guildId?: Snowflake;
  locale?: Locale;
  withLocalizations?: boolean;
}

export interface FetchArchivedThreadOptions {
  type?: 'public' | 'private';
  fetchAll?: boolean;
  before?: ThreadChannelResolvable | DateResolvable;
  limit?: number;
}

export interface FetchAutoModerationRuleOptions extends BaseFetchOptions {
  autoModerationRule: AutoModerationRuleResolvable;
}

export interface FetchAutoModerationRulesOptions {
  cache?: boolean;
}

export interface FetchBanOptions extends BaseFetchOptions {
  user: UserResolvable;
}

export interface FetchBansOptions {
  limit?: number;
  before?: Snowflake;
  after?: Snowflake;
  cache?: boolean;
}

export interface FetchChannelOptions extends BaseFetchOptions {
  allowUnknownGuild?: boolean;
}

export interface FetchedThreads {
  threads: ReadonlyCollection<Snowflake, AnyThreadChannel>;
  members: ReadonlyCollection<Snowflake, ThreadMember>;
}

export interface FetchedThreadsMore extends FetchedThreads {
  hasMore: boolean;
}

export interface FetchGuildOptions extends BaseFetchOptions {
  guild: GuildResolvable;
  withCounts?: boolean;
}

export interface FetchGuildsOptions {
  before?: Snowflake;
  after?: Snowflake;
  limit?: number;
}

export interface FetchGuildScheduledEventOptions extends BaseFetchOptions {
  guildScheduledEvent: GuildScheduledEventResolvable;
  withUserCount?: boolean;
}

export interface FetchGuildScheduledEventsOptions {
  cache?: boolean;
  withUserCount?: boolean;
}

export interface FetchGuildScheduledEventSubscribersOptions {
  limit?: number;
  withMember?: boolean;
}

export interface FetchInviteOptions extends BaseFetchOptions {
  code: string;
}

export interface FetchInvitesOptions {
  channelId?: GuildInvitableChannelResolvable;
  cache?: boolean;
}

export interface FetchMemberOptions extends BaseFetchOptions {
  user: UserResolvable;
}

export interface FetchMembersOptions {
  user?: UserResolvable | readonly UserResolvable[];
  query?: string;
  limit?: number;
  withPresences?: boolean;
  time?: number;
  nonce?: string;
}

export interface FetchMessageOptions extends BaseFetchOptions {
  message: MessageResolvable;
}

export interface FetchMessagesOptions {
  limit?: number;
  before?: Snowflake;
  after?: Snowflake;
  around?: Snowflake;
  cache?: boolean;
}

export interface FetchReactionUsersOptions {
  type?: ReactionType;
  limit?: number;
  after?: Snowflake;
}

export interface FetchThreadMemberOptions extends BaseFetchOptions {
  member: ThreadMemberResolvable;
  withMember?: boolean;
}

export interface FetchThreadOwnerOptions extends BaseFetchOptions {
  withMember?: boolean;
}

export interface FetchThreadMembersWithGuildMemberDataOptions {
  withMember: true;
  after?: Snowflake;
  limit?: number;
  cache?: boolean;
}

export interface FetchThreadMembersWithoutGuildMemberDataOptions {
  withMember?: false;
  cache?: boolean;
}

export type FetchThreadMembersOptions =
  | FetchThreadMembersWithGuildMemberDataOptions
  | FetchThreadMembersWithoutGuildMemberDataOptions;

export interface FetchThreadsOptions {
  archived?: FetchArchivedThreadOptions;
}

export interface AttachmentPayload {
  attachment: BufferResolvable | Stream;
  name?: string;
  description?: string;
}

export type GlobalSweepFilter<Key, Value> = () =>
  | ((value: Value, key: Key, collection: Collection<Key, Value>) => boolean)
  | null;

interface GuildAuditLogsTypes {
  [AuditLogEvent.GuildUpdate]: ['Guild', 'Update'];
  [AuditLogEvent.ChannelCreate]: ['Channel', 'Create'];
  [AuditLogEvent.ChannelUpdate]: ['Channel', 'Update'];
  [AuditLogEvent.ChannelDelete]: ['Channel', 'Delete'];
  [AuditLogEvent.ChannelOverwriteCreate]: ['Channel', 'Create'];
  [AuditLogEvent.ChannelOverwriteUpdate]: ['Channel', 'Update'];
  [AuditLogEvent.ChannelOverwriteDelete]: ['Channel', 'Delete'];
  [AuditLogEvent.MemberKick]: ['User', 'Delete'];
  [AuditLogEvent.MemberPrune]: ['User', 'Delete'];
  [AuditLogEvent.MemberBanAdd]: ['User', 'Delete'];
  [AuditLogEvent.MemberBanRemove]: ['User', 'Create'];
  [AuditLogEvent.MemberUpdate]: ['User', 'Update'];
  [AuditLogEvent.MemberRoleUpdate]: ['User', 'Update'];
  [AuditLogEvent.MemberMove]: ['User', 'Update'];
  [AuditLogEvent.MemberDisconnect]: ['User', 'Delete'];
  [AuditLogEvent.BotAdd]: ['User', 'Create'];
  [AuditLogEvent.RoleCreate]: ['Role', 'Create'];
  [AuditLogEvent.RoleUpdate]: ['Role', 'Update'];
  [AuditLogEvent.RoleDelete]: ['Role', 'Delete'];
  [AuditLogEvent.InviteCreate]: ['Invite', 'Create'];
  [AuditLogEvent.InviteUpdate]: ['Invite', 'Update'];
  [AuditLogEvent.InviteDelete]: ['Invite', 'Delete'];
  [AuditLogEvent.WebhookCreate]: ['Webhook', 'Create'];
  [AuditLogEvent.WebhookUpdate]: ['Webhook', 'Update'];
  [AuditLogEvent.WebhookDelete]: ['Webhook', 'Delete'];
  [AuditLogEvent.EmojiCreate]: ['Emoji', 'Create'];
  [AuditLogEvent.EmojiUpdate]: ['Emoji', 'Update'];
  [AuditLogEvent.EmojiDelete]: ['Emoji', 'Delete'];
  [AuditLogEvent.MessageDelete]: ['Message', 'Delete'];
  [AuditLogEvent.MessageBulkDelete]: ['Message', 'Delete'];
  [AuditLogEvent.MessagePin]: ['Message', 'Create'];
  [AuditLogEvent.MessageUnpin]: ['Message', 'Delete'];
  [AuditLogEvent.IntegrationCreate]: ['Integration', 'Create'];
  [AuditLogEvent.IntegrationUpdate]: ['Integration', 'Update'];
  [AuditLogEvent.IntegrationDelete]: ['Integration', 'Delete'];
  [AuditLogEvent.StageInstanceCreate]: ['StageInstance', 'Create'];
  [AuditLogEvent.StageInstanceUpdate]: ['StageInstance', 'Update'];
  [AuditLogEvent.StageInstanceDelete]: ['StageInstance', 'Delete'];
  [AuditLogEvent.StickerCreate]: ['Sticker', 'Create'];
  [AuditLogEvent.StickerUpdate]: ['Sticker', 'Update'];
  [AuditLogEvent.StickerDelete]: ['Sticker', 'Delete'];
  [AuditLogEvent.GuildScheduledEventCreate]: ['GuildScheduledEvent', 'Create'];
  [AuditLogEvent.GuildScheduledEventUpdate]: ['GuildScheduledEvent', 'Update'];
  [AuditLogEvent.GuildScheduledEventDelete]: ['GuildScheduledEvent', 'Delete'];
  [AuditLogEvent.ThreadCreate]: ['Thread', 'Create'];
  [AuditLogEvent.ThreadUpdate]: ['Thread', 'Update'];
  [AuditLogEvent.ThreadDelete]: ['Thread', 'Delete'];
  [AuditLogEvent.ApplicationCommandPermissionUpdate]: ['ApplicationCommand', 'Update'];
  [AuditLogEvent.SoundboardSoundCreate]: ['SoundboardSound', 'Create'];
  [AuditLogEvent.SoundboardSoundUpdate]: ['SoundboardSound', 'Update'];
  [AuditLogEvent.SoundboardSoundDelete]: ['SoundboardSound', 'Delete'];
  [AuditLogEvent.AutoModerationRuleCreate]: ['AutoModeration', 'Create'];
  [AuditLogEvent.AutoModerationRuleUpdate]: ['AutoModeration', 'Update'];
  [AuditLogEvent.AutoModerationRuleDelete]: ['AutoModeration', 'Delete'];
  [AuditLogEvent.AutoModerationBlockMessage]: ['User', 'Update'];
  [AuditLogEvent.AutoModerationFlagToChannel]: ['User', 'Update'];
  [AuditLogEvent.AutoModerationUserCommunicationDisabled]: ['User', 'Update'];
  [AuditLogEvent.OnboardingPromptCreate]: ['GuildOnboardingPrompt', 'Create'];
  [AuditLogEvent.OnboardingPromptUpdate]: ['GuildOnboardingPrompt', 'Update'];
  [AuditLogEvent.OnboardingPromptDelete]: ['GuildOnboardingPrompt', 'Delete'];
  // Never have a target: CreatorMonetizationRequestCreated, CreatorMonetizationTermsAccepted, OnboardingCreate, OnboardingUpdate, HomeSettingsCreate, HomeSettingsUpdate
}

export type GuildAuditLogsActionType = GuildAuditLogsTypes[keyof GuildAuditLogsTypes][1] | 'All';

export interface GuildAuditLogsEntryExtraField {
  [AuditLogEvent.MemberKick]: { integrationType: string } | null;
  [AuditLogEvent.MemberRoleUpdate]: { integrationType: string } | null;
  [AuditLogEvent.MemberPrune]: { removed: number; days: number };
  [AuditLogEvent.MemberMove]: { channel: VoiceBasedChannel | { id: Snowflake }; count: number };
  [AuditLogEvent.MessageDelete]: { channel: GuildTextBasedChannel | { id: Snowflake }; count: number };
  [AuditLogEvent.MessageBulkDelete]: { count: number };
  [AuditLogEvent.MessagePin]: { channel: GuildTextBasedChannel | { id: Snowflake }; messageId: Snowflake };
  [AuditLogEvent.MessageUnpin]: { channel: GuildTextBasedChannel | { id: Snowflake }; messageId: Snowflake };
  [AuditLogEvent.MemberDisconnect]: { count: number };
  [AuditLogEvent.ChannelOverwriteCreate]:
    | Role
    | GuildMember
    | { id: Snowflake; name: string; type: AuditLogOptionsType.Role }
    | { id: Snowflake; type: AuditLogOptionsType.Member };
  [AuditLogEvent.ChannelOverwriteUpdate]:
    | Role
    | GuildMember
    | { id: Snowflake; name: string; type: AuditLogOptionsType.Role }
    | { id: Snowflake; type: AuditLogOptionsType.Member };
  [AuditLogEvent.ChannelOverwriteDelete]:
    | Role
    | GuildMember
    | { id: Snowflake; name: string; type: AuditLogOptionsType.Role }
    | { id: Snowflake; type: AuditLogOptionsType.Member };
  [AuditLogEvent.StageInstanceCreate]: StageChannel | { id: Snowflake };
  [AuditLogEvent.StageInstanceDelete]: StageChannel | { id: Snowflake };
  [AuditLogEvent.StageInstanceUpdate]: StageChannel | { id: Snowflake };
  [AuditLogEvent.ApplicationCommandPermissionUpdate]: { applicationId: Snowflake };
  [AuditLogEvent.AutoModerationBlockMessage]: {
    autoModerationRuleName: string;
    autoModerationRuleTriggerType: AuditLogRuleTriggerType;
    channel: GuildTextBasedChannel | { id: Snowflake };
  };
  [AuditLogEvent.AutoModerationFlagToChannel]: {
    autoModerationRuleName: string;
    autoModerationRuleTriggerType: AuditLogRuleTriggerType;
    channel: GuildTextBasedChannel | { id: Snowflake };
  };
  [AuditLogEvent.AutoModerationUserCommunicationDisabled]: {
    autoModerationRuleName: string;
    autoModerationRuleTriggerType: AuditLogRuleTriggerType;
    channel: GuildTextBasedChannel | { id: Snowflake };
  };
}

export interface GuildAuditLogsEntryTargetField<TAction extends AuditLogEvent> {
  User: User | PartialUser | null;
  Guild: Guild;
  Webhook: Webhook<WebhookType.ChannelFollower | WebhookType.Incoming>;
  Invite: Invite;
  Emoji: GuildEmoji | { id: Snowflake };
  Role: Role | { id: Snowflake };
  Message: TAction extends AuditLogEvent.MessageBulkDelete ? GuildTextBasedChannel | { id: Snowflake } : User | null;
  Integration: Integration;
  Channel: NonThreadGuildBasedChannel | { id: Snowflake; [x: string]: unknown };
  Thread: AnyThreadChannel | { id: Snowflake; [x: string]: unknown };
  StageInstance: StageInstance;
  Sticker: Sticker;
  GuildScheduledEvent: GuildScheduledEvent;
  ApplicationCommand: ApplicationCommand | { id: Snowflake };
  AutoModeration: AutoModerationRule;
  GuildOnboardingPrompt: GuildOnboardingPrompt | { id: Snowflake; [x: string]: unknown };
  // TODO: Update when https://github.com/discordjs/discord.js/pull/10590 is merged
  SoundboardSound: { id: Snowflake };
}

export interface GuildAuditLogsFetchOptions<Event extends GuildAuditLogsResolvable> {
  before?: Snowflake | GuildAuditLogsEntry;
  after?: Snowflake | GuildAuditLogsEntry;
  limit?: number;
  user?: UserResolvable;
  type?: Event;
}

export type GuildAuditLogsResolvable = AuditLogEvent | null;

export type GuildAuditLogsTargetType = GuildAuditLogsTypes[keyof GuildAuditLogsTypes][0] | 'Unknown';

export type GuildAuditLogsTargets = {
  [Key in GuildAuditLogsTargetType]: Key;
};

export type GuildBanResolvable = GuildBan | UserResolvable;

export type GuildChannelResolvable = Snowflake | GuildBasedChannel;

export interface AutoModerationRuleCreateOptions {
  name: string;
  eventType: AutoModerationRuleEventType;
  triggerType: AutoModerationRuleTriggerType;
  triggerMetadata?: AutoModerationTriggerMetadataOptions;
  actions: readonly AutoModerationActionOptions[];
  enabled?: boolean;
  exemptRoles?: ReadonlyCollection<Snowflake, Role> | readonly RoleResolvable[];
  exemptChannels?: ReadonlyCollection<Snowflake, GuildBasedChannel> | readonly GuildChannelResolvable[];
  reason?: string;
}

export interface AutoModerationRuleEditOptions extends Partial<Omit<AutoModerationRuleCreateOptions, 'triggerType'>> {}

export interface AutoModerationTriggerMetadataOptions extends Partial<AutoModerationTriggerMetadata> {}

export interface AutoModerationActionOptions {
  type: AutoModerationActionType;
  metadata?: AutoModerationActionMetadataOptions;
}

export interface AutoModerationActionMetadataOptions extends Partial<Omit<AutoModerationActionMetadata, 'channelId'>> {
  channel?: GuildTextChannelResolvable | ThreadChannel;
}

export interface GuildChannelCreateOptions extends Omit<CategoryCreateChannelOptions, 'type'> {
  parent?: CategoryChannelResolvable | null;
  type?: Exclude<
    ChannelType,
    | ChannelType.DM
    | ChannelType.GroupDM
    | ChannelType.PublicThread
    | ChannelType.AnnouncementThread
    | ChannelType.PrivateThread
  >;
}

export interface GuildChannelCloneOptions extends Omit<GuildChannelCreateOptions, 'name'> {
  name?: string;
}

export interface GuildChannelEditOptions {
  name?: string;
  type?: ChannelType.GuildText | ChannelType.GuildAnnouncement;
  position?: number;
  topic?: string | null;
  nsfw?: boolean;
  bitrate?: number;
  userLimit?: number;
  parent?: CategoryChannelResolvable | null;
  rateLimitPerUser?: number;
  lockPermissions?: boolean;
  permissionOverwrites?: readonly OverwriteResolvable[] | ReadonlyCollection<Snowflake, OverwriteResolvable>;
  defaultAutoArchiveDuration?: ThreadAutoArchiveDuration;
  rtcRegion?: string | null;
  videoQualityMode?: VideoQualityMode | null;
  availableTags?: readonly GuildForumTagData[];
  defaultReactionEmoji?: DefaultReactionEmoji | null;
  defaultThreadRateLimitPerUser?: number;
  flags?: ChannelFlagsResolvable;
  defaultSortOrder?: SortOrderType | null;
  defaultForumLayout?: ForumLayoutType;
  reason?: string;
}

export interface GuildChannelOverwriteOptions {
  reason?: string;
  type?: OverwriteType;
}

export interface GuildCreateOptions {
  name: string;
  icon?: BufferResolvable | Base64Resolvable | null;
  verificationLevel?: GuildVerificationLevel;
  defaultMessageNotifications?: GuildDefaultMessageNotifications;
  explicitContentFilter?: GuildExplicitContentFilter;
  roles?: readonly PartialRoleData[];
  channels?: readonly PartialChannelData[];
  afkChannelId?: Snowflake | number;
  afkTimeout?: number;
  systemChannelId?: Snowflake | number;
  systemChannelFlags?: SystemChannelFlagsResolvable;
}

export interface GuildWidgetSettings {
  enabled: boolean;
  channel: TextChannel | AnnouncementChannel | VoiceBasedChannel | ForumChannel | MediaChannel | null;
}

export interface GuildEditOptions {
  name?: string;
  verificationLevel?: GuildVerificationLevel | null;
  defaultMessageNotifications?: GuildDefaultMessageNotifications | null;
  explicitContentFilter?: GuildExplicitContentFilter | null;
  afkTimeout?: number;
  afkChannel?: VoiceChannelResolvable | null;
  icon?: BufferResolvable | Base64Resolvable | null;
  owner?: UserResolvable;
  splash?: BufferResolvable | Base64Resolvable | null;
  discoverySplash?: BufferResolvable | Base64Resolvable | null;
  banner?: BufferResolvable | Base64Resolvable | null;
  systemChannel?: TextChannelResolvable | null;
  systemChannelFlags?: SystemChannelFlagsResolvable;
  rulesChannel?: TextChannelResolvable | null;
  publicUpdatesChannel?: TextChannelResolvable | null;
  safetyAlertsChannel?: TextChannelResolvable | null;
  preferredLocale?: Locale | null;
  features?: readonly `${GuildFeature}`[];
  description?: string | null;
  premiumProgressBarEnabled?: boolean;
  reason?: string;
}

export interface GuildEmojiCreateOptions {
  attachment: BufferResolvable | Base64Resolvable;
  name: string;
  roles?: ReadonlyCollection<Snowflake, Role> | readonly RoleResolvable[];
  reason?: string;
}

export interface GuildEmojiEditOptions {
  name?: string;
  roles?: ReadonlyCollection<Snowflake, Role> | readonly RoleResolvable[];
  reason?: string;
}

export interface GuildStickerCreateOptions {
  file: BufferResolvable | Stream | AttachmentPayload | JSONEncodable<AttachmentBuilder>;
  name: string;
  tags: string;
  description?: string | null;
  reason?: string;
}

export interface GuildStickerEditOptions {
  name?: string;
  description?: string | null;
  tags?: string;
  reason?: string;
}

export interface GuildMemberEditOptions {
  nick?: string | null;
  roles?: ReadonlyCollection<Snowflake, Role> | readonly RoleResolvable[];
  mute?: boolean;
  deaf?: boolean;
  channel?: GuildVoiceChannelResolvable | null;
  communicationDisabledUntil?: DateResolvable | null;
  flags?: GuildMemberFlagsResolvable;
  reason?: string;
}

export type GuildResolvable = Guild | NonThreadGuildBasedChannel | GuildMember | GuildEmoji | Invite | Role | Snowflake;

export interface GuildPruneMembersOptions {
  count?: boolean;
  days?: number;
  dry?: boolean;
  reason?: string;
  roles?: readonly RoleResolvable[];
}

export interface GuildWidgetSettingsData {
  enabled: boolean;
  channel: TextChannel | AnnouncementChannel | VoiceBasedChannel | ForumChannel | MediaChannel | Snowflake | null;
}

export interface GuildSearchMembersOptions {
  query: string;
  limit?: number;
  cache?: boolean;
}

export interface GuildListMembersOptions {
  after?: Snowflake;
  limit?: number;
  cache?: boolean;
}

// TODO: use conditional types for better TS support
export interface GuildScheduledEventCreateOptions {
  name: string;
  scheduledStartTime: DateResolvable;
  scheduledEndTime?: DateResolvable;
  privacyLevel: GuildScheduledEventPrivacyLevel;
  entityType: GuildScheduledEventEntityType;
  description?: string;
  channel?: GuildVoiceChannelResolvable;
  entityMetadata?: GuildScheduledEventEntityMetadataOptions;
  image?: BufferResolvable | Base64Resolvable | null;
  reason?: string;
  recurrenceRule?: GuildScheduledEventRecurrenceRuleOptions;
}

export type GuildScheduledEventRecurrenceRuleOptions =
  | BaseGuildScheduledEventRecurrenceRuleOptions<
      GuildScheduledEventRecurrenceRuleFrequency.Yearly,
      {
        byMonth: readonly GuildScheduledEventRecurrenceRuleMonth[];
        byMonthDay: readonly number[];
      }
    >
  | BaseGuildScheduledEventRecurrenceRuleOptions<
      GuildScheduledEventRecurrenceRuleFrequency.Monthly,
      {
        byNWeekday: readonly GuildScheduledEventRecurrenceRuleNWeekday[];
      }
    >
  | BaseGuildScheduledEventRecurrenceRuleOptions<
      GuildScheduledEventRecurrenceRuleFrequency.Weekly | GuildScheduledEventRecurrenceRuleFrequency.Daily,
      {
        byWeekday: readonly GuildScheduledEventRecurrenceRuleWeekday[];
      }
    >;

type BaseGuildScheduledEventRecurrenceRuleOptions<
  Frequency extends GuildScheduledEventRecurrenceRuleFrequency,
  Extra extends {},
> = {
  startAt: DateResolvable;
  interval: number;
  frequency: Frequency;
} & Extra;

export interface GuildScheduledEventEditOptions<
  Status extends GuildScheduledEventStatus,
  AcceptableStatus extends GuildScheduledEventSetStatusArg<Status>,
> extends Omit<Partial<GuildScheduledEventCreateOptions>, 'channel' | 'recurrenceRule'> {
  channel?: GuildVoiceChannelResolvable | null;
  status?: AcceptableStatus;
  recurrenceRule?: GuildScheduledEventRecurrenceRuleOptions | null;
}

export interface GuildScheduledEventEntityMetadata {
  location: string | null;
}

export interface GuildScheduledEventEntityMetadataOptions {
  location?: string;
}

export type GuildScheduledEventManagerFetchResult<
  Options extends GuildScheduledEventResolvable | FetchGuildScheduledEventOptions | FetchGuildScheduledEventsOptions,
> = Options extends GuildScheduledEventResolvable | FetchGuildScheduledEventOptions
  ? GuildScheduledEvent
  : Collection<Snowflake, GuildScheduledEvent>;

export type GuildScheduledEventManagerFetchSubscribersResult<
  Options extends FetchGuildScheduledEventSubscribersOptions,
> = Options extends { withMember: true }
  ? Collection<Snowflake, GuildScheduledEventUser<true>>
  : Collection<Snowflake, GuildScheduledEventUser<false>>;

export type GuildScheduledEventResolvable = Snowflake | GuildScheduledEvent;

export type GuildScheduledEventSetStatusArg<Status extends GuildScheduledEventStatus> =
  Status extends GuildScheduledEventStatus.Scheduled
    ? GuildScheduledEventStatus.Active | GuildScheduledEventStatus.Canceled
    : Status extends GuildScheduledEventStatus.Active
      ? GuildScheduledEventStatus.Completed
      : never;

export interface GuildScheduledEventUser<WithMember> {
  guildScheduledEventId: Snowflake;
  user: User;
  member: WithMember extends true ? GuildMember : null;
}

export type GuildTemplateResolvable = string;

export type GuildVoiceChannelResolvable = VoiceBasedChannel | Snowflake;

export interface GuildOnboardingEditOptions {
  prompts?: readonly GuildOnboardingPromptData[] | ReadonlyCollection<Snowflake, GuildOnboardingPrompt>;
  defaultChannels?: readonly ChannelResolvable[] | ReadonlyCollection<Snowflake, GuildChannel>;
  enabled?: boolean;
  mode?: GuildOnboardingMode;
  reason?: string;
}

export interface GuildOnboardingPromptData {
  id?: Snowflake;
  title: string;
  singleSelect?: boolean;
  required?: boolean;
  inOnboarding?: boolean;
  type?: GuildOnboardingPromptType;
  options: readonly GuildOnboardingPromptOptionData[] | ReadonlyCollection<Snowflake, GuildOnboardingPromptOption>;
}

export interface GuildOnboardingPromptOptionData {
  id?: Snowflake | null;
  channels?: readonly ChannelResolvable[] | ReadonlyCollection<Snowflake, GuildChannel>;
  roles?: readonly RoleResolvable[] | ReadonlyCollection<Snowflake, Role>;
  title: string;
  description?: string | null;
  emoji?: EmojiIdentifierResolvable | Emoji | null;
}

export type HexColorString = `#${string}`;

export interface IncidentActions {
  invitesDisabledUntil: Date | null;
  dmsDisabledUntil: Date | null;
  dmSpamDetectedAt: Date | null;
  raidDetectedAt: Date | null;
}

export interface IncidentActionsEditOptions {
  invitesDisabledUntil?: DateResolvable | null | undefined;
  dmsDisabledUntil?: DateResolvable | null | undefined;
}

export interface IntegrationAccount {
  id: string | Snowflake;
  name: string;
}

export type IntegrationType = 'twitch' | 'youtube' | 'discord' | 'guild_subscription';

export type IntegrationTypesConfigurationParameters = ClientApplicationInstallParams;

export interface IntegrationTypesConfigurationContext {
  oauth2InstallParams: IntegrationTypesConfigurationParameters | null;
}

export type IntegrationTypesConfiguration = Partial<
  Record<ApplicationIntegrationType, IntegrationTypesConfigurationContext>
>;

export type CollectedInteraction<Cached extends CacheType = CacheType> =
  | StringSelectMenuInteraction<Cached>
  | UserSelectMenuInteraction<Cached>
  | RoleSelectMenuInteraction<Cached>
  | MentionableSelectMenuInteraction<Cached>
  | ChannelSelectMenuInteraction<Cached>
  | ButtonInteraction<Cached>
  | ModalSubmitInteraction<Cached>;

export interface InteractionCollectorOptions<
  Interaction extends CollectedInteraction,
  Cached extends CacheType = CacheType,
> extends CollectorOptions<[Interaction]> {
  channel?: TextBasedChannelResolvable;
  componentType?: ComponentType;
  guild?: GuildResolvable;
  interactionType?: InteractionType;
  max?: number;
  maxComponents?: number;
  maxUsers?: number;
  message?: CacheTypeReducer<Cached, Message, APIMessage>;
}

export interface InteractionDeferReplyOptions {
  flags?: BitFieldResolvable<Extract<MessageFlagsString, 'Ephemeral'>, MessageFlags.Ephemeral> | undefined;
  withResponse?: boolean;
}

export interface InteractionDeferUpdateOptions {
  withResponse?: boolean;
}

export interface InteractionReplyOptions extends BaseMessageOptionsWithPoll {
  tts?: boolean;
  withResponse?: boolean;
  flags?:
    | BitFieldResolvable<
        Extract<MessageFlagsString, 'Ephemeral' | 'SuppressEmbeds' | 'SuppressNotifications'>,
        MessageFlags.Ephemeral | MessageFlags.SuppressEmbeds | MessageFlags.SuppressNotifications
      >
    | undefined;
}

export interface InteractionUpdateOptions extends MessageEditOptions {
  withResponse?: boolean;
}

export interface InviteGenerationOptions {
  permissions?: PermissionResolvable;
  guild?: GuildResolvable;
  disableGuildSelect?: boolean;
  scopes: readonly OAuth2Scopes[];
}

export type GuildInvitableChannelResolvable =
  | TextChannel
  | VoiceChannel
  | AnnouncementChannel
  | StageChannel
  | ForumChannel
  | MediaChannel
  | Snowflake;

export interface InviteCreateOptions {
  temporary?: boolean;
  maxAge?: number;
  maxUses?: number;
  unique?: boolean;
  reason?: string;
  targetApplication?: ApplicationResolvable;
  targetUser?: UserResolvable;
  targetType?: InviteTargetType;
}

export type InviteResolvable = string;

export interface LifetimeFilterOptions<Key, Value> {
  excludeFromSweep?: (value: Value, key: Key, collection: LimitedCollection<Key, Value>) => boolean;
  getComparisonTimestamp?: (value: Value, key: Key, collection: LimitedCollection<Key, Value>) => number;
  lifetime?: number;
}

/** @internal */
export interface MakeErrorOptions {
  name: string;
  message: string;
  stack: string;
}

export type ActionRowComponentOptions =
  | ButtonComponentData
  | StringSelectMenuComponentData
  | UserSelectMenuComponentData
  | RoleSelectMenuComponentData
  | MentionableSelectMenuComponentData
  | ChannelSelectMenuComponentData;

export type MessageActionRowComponentResolvable = MessageActionRowComponent | ActionRowComponentOptions;

export interface MessageActivity {
  partyId?: string;
  type: MessageActivityType;
}

export interface BaseButtonComponentData extends BaseComponentData {
  type: ComponentType.Button;
  style: ButtonStyle;
  disabled?: boolean;
  emoji?: ComponentEmojiResolvable;
  label?: string;
}

export interface LinkButtonComponentData extends BaseButtonComponentData {
  style: ButtonStyle.Link;
  url: string;
}

export interface InteractionButtonComponentData extends BaseButtonComponentData {
  style: Exclude<ButtonStyle, ButtonStyle.Link>;
  customId: string;
}

export type ButtonComponentData = InteractionButtonComponentData | LinkButtonComponentData;

export interface MessageCollectorOptions extends CollectorOptions<[Message, Collection<Snowflake, Message>]> {
  max?: number;
  maxProcessed?: number;
}

export type CollectedMessageInteraction<Cached extends CacheType = CacheType> = Exclude<
  CollectedInteraction<Cached>,
  ModalSubmitInteraction
>;

export interface MessageComponentCollectorOptions<Interaction extends CollectedMessageInteraction>
  extends Omit<InteractionCollectorOptions<Interaction>, 'channel' | 'message' | 'guild' | 'interactionType'> {}

export interface MessageChannelComponentCollectorOptions<Interaction extends CollectedMessageInteraction>
  extends Omit<InteractionCollectorOptions<Interaction>, 'channel' | 'guild' | 'interactionType'> {}

export interface MessageInteractionMetadata {
  id: Snowflake;
  type: InteractionType;
  user: User;
  authorizingIntegrationOwners: APIAuthorizingIntegrationOwnersMap;
  originalResponseMessageId: Snowflake | null;
  interactedMessageId: Snowflake | null;
  triggeringInteractionMetadata: MessageInteractionMetadata | null;
}

export interface MessageMentionsHasOptions {
  ignoreDirect?: boolean;
  ignoreRoles?: boolean;
  ignoreRepliedUser?: boolean;
  ignoreEveryone?: boolean;
}

export interface MessageMentionOptions {
  parse?: readonly MessageMentionTypes[];
  roles?: readonly Snowflake[];
  users?: readonly Snowflake[];
  repliedUser?: boolean;
}

export type MessageMentionTypes = 'roles' | 'users' | 'everyone';

export interface MessageSnapshot
  extends Partialize<
    Message,
    null,
    Exclude<
      keyof Message,
      | 'attachments'
      | 'client'
      | 'components'
      | 'content'
      | 'createdTimestamp'
      | 'editedTimestamp'
      | 'embeds'
      | 'flags'
      | 'mentions'
      | 'stickers'
      | 'type'
    >
  > {}

export interface BaseMessageOptions {
  content?: string;
  embeds?: readonly (JSONEncodable<APIEmbed> | APIEmbed)[];
  allowedMentions?: MessageMentionOptions;
  files?: readonly (
    | BufferResolvable
    | Stream
    | JSONEncodable<APIAttachment>
    | Attachment
    | AttachmentBuilder
    | AttachmentPayload
  )[];
  components?: readonly (
    | JSONEncodable<APIActionRowComponent<APIActionRowComponentTypes>>
    | ActionRowData<MessageActionRowComponentData | MessageActionRowComponentBuilder>
    | APIActionRowComponent<APIActionRowComponentTypes>
  )[];
}

export interface BaseMessageOptionsWithPoll extends BaseMessageOptions {
  poll?: JSONEncodable<RESTAPIPoll> | PollData;
}

export interface MessageCreateOptions extends BaseMessageOptionsWithPoll {
  tts?: boolean;
  nonce?: string | number;
  enforceNonce?: boolean;
  messageReference?: MessageReferenceOptions;
  stickers?: readonly StickerResolvable[];
  flags?:
    | BitFieldResolvable<
        Extract<MessageFlagsString, 'SuppressEmbeds' | 'SuppressNotifications'>,
        MessageFlags.SuppressEmbeds | MessageFlags.SuppressNotifications
      >
    | undefined;
}

export interface GuildForumThreadMessageCreateOptions
  extends BaseMessageOptions,
    Pick<MessageCreateOptions, 'flags' | 'stickers'> {}

export interface MessageEditAttachmentData {
  id: Snowflake;
}

export interface MessageEditOptions extends Omit<BaseMessageOptions, 'content'> {
  content?: string | null;
  attachments?: readonly (Attachment | MessageEditAttachmentData)[];
  flags?: BitFieldResolvable<Extract<MessageFlagsString, 'SuppressEmbeds'>, MessageFlags.SuppressEmbeds> | undefined;
}

export type MessageReactionResolvable = MessageReaction | Snowflake | string;

export interface MessageReference {
  channelId: Snowflake;
  guildId: Snowflake | undefined;
  messageId: Snowflake | undefined;
  type: MessageReferenceType;
}

export interface MessageReferenceOptions extends MessageReference {
  failIfNotExists?: boolean;
}

export type MessageResolvable = Message | Snowflake;

export interface BaseSelectMenuComponentData extends BaseComponentData {
  customId: string;
  disabled?: boolean;
  maxValues?: number;
  minValues?: number;
  placeholder?: string;
}

export interface StringSelectMenuComponentData extends BaseSelectMenuComponentData {
  type: ComponentType.StringSelect;
  options: readonly SelectMenuComponentOptionData[];
}

export interface UserSelectMenuComponentData extends BaseSelectMenuComponentData {
  type: ComponentType.UserSelect;
  defaultValues?: readonly APISelectMenuDefaultValue<SelectMenuDefaultValueType.User>[];
}

export interface RoleSelectMenuComponentData extends BaseSelectMenuComponentData {
  type: ComponentType.RoleSelect;
  defaultValues?: readonly APISelectMenuDefaultValue<SelectMenuDefaultValueType.Role>[];
}

export interface MentionableSelectMenuComponentData extends BaseSelectMenuComponentData {
  type: ComponentType.MentionableSelect;
  defaultValues?: readonly APISelectMenuDefaultValue<
    SelectMenuDefaultValueType.Role | SelectMenuDefaultValueType.User
  >[];
}

export interface ChannelSelectMenuComponentData extends BaseSelectMenuComponentData {
  type: ComponentType.ChannelSelect;
  channelTypes?: readonly ChannelType[];
  defaultValues?: readonly APISelectMenuDefaultValue<SelectMenuDefaultValueType.Channel>[];
}

export interface MessageSelectOption {
  default: boolean;
  description: string | null;
  emoji: APIPartialEmoji | null;
  label: string;
  value: string;
}

export interface ReactionCountDetailsData {
  burst: number;
  normal: number;
}

export interface SelectMenuComponentOptionData {
  default?: boolean;
  description?: string;
  emoji?: ComponentEmojiResolvable;
  label: string;
  value: string;
}

export interface TextInputComponentData extends BaseComponentData {
  type: ComponentType.TextInput;
  customId: string;
  style: TextInputStyle;
  label: string;
  minLength?: number;
  maxLength?: number;
  required?: boolean;
  value?: string;
  placeholder?: string;
}

export type MessageTarget =
  | ChannelManager
  | Interaction
  | InteractionWebhook
  | Message
  | MessageManager
  | TextBasedChannel
  | Webhook<WebhookType.Incoming>
  | WebhookClient;

export interface MultipleShardRespawnOptions {
  shardDelay?: number;
  respawnDelay?: number;
  timeout?: number;
}

export interface MultipleShardSpawnOptions {
  amount?: number | 'auto';
  delay?: number;
  timeout?: number;
}

export interface BaseOverwriteData {
  allow?: PermissionResolvable;
  deny?: PermissionResolvable;
  id: UserResolvable | RoleResolvable;
  type?: OverwriteType;
}

export interface OverwriteDataWithMandatoryType extends BaseOverwriteData {
  type: OverwriteType;
}

export interface OverwriteDataWithOptionalType extends BaseOverwriteData {
  id: Exclude<UserResolvable | RoleResolvable, Snowflake>;
}

export type OverwriteData = OverwriteDataWithMandatoryType | OverwriteDataWithOptionalType;

export type OverwriteResolvable = PermissionOverwrites | OverwriteData;

export type PermissionFlags = Record<keyof typeof PermissionFlagsBits, bigint>;

export type PermissionOverwriteOptions = Partial<Record<keyof typeof PermissionFlagsBits, boolean | null>>;

export type PermissionResolvable = BitFieldResolvable<keyof typeof PermissionFlagsBits, bigint>;

export type PermissionOverwriteResolvable = UserResolvable | RoleResolvable | PermissionOverwrites;

export interface RecursiveReadonlyArray<ItemType> extends ReadonlyArray<ItemType | RecursiveReadonlyArray<ItemType>> {}

export interface PartialRecipient {
  username: string;
}

export interface PresenceData {
  status?: PresenceStatusData;
  afk?: boolean;
  activities?: readonly ActivitiesOptions[];
  shardId?: number | readonly number[];
}

export type PresenceResolvable = Presence | UserResolvable | Snowflake;

export interface PartialChannelData {
  id?: Snowflake | number;
  parentId?: Snowflake | number;
  type?: ChannelType.GuildText | ChannelType.GuildVoice | ChannelType.GuildCategory;
  name: string;
  topic?: string | null;
  nsfw?: boolean;
  bitrate?: number;
  userLimit?: number;
  rtcRegion?: string | null;
  videoQualityMode?: VideoQualityMode;
  permissionOverwrites?: readonly PartialOverwriteData[];
  rateLimitPerUser?: number;
}

export interface PartialEmoji {
  animated: boolean;
  id: Snowflake | undefined;
  name: string;
}

export interface PartialEmojiOnlyId {
  id: Snowflake;
}

export type Partialize<
  PartialType extends AllowedPartial,
  NulledKeys extends keyof PartialType | null = null,
  NullableKeys extends keyof PartialType | null = null,
  OverridableKeys extends keyof PartialType | '' = '',
> = {
  [K in keyof Omit<PartialType, OverridableKeys>]: K extends 'partial'
    ? true
    : K extends NulledKeys
      ? null
      : K extends NullableKeys
        ? PartialType[K] | null
        : PartialType[K];
};

export interface PartialDMChannel extends Partialize<DMChannel, null, null, 'lastMessageId'> {
  lastMessageId: undefined;
}

export interface PartialGuildMember extends Partialize<GuildMember, 'joinedAt' | 'joinedTimestamp' | 'pending'> {}

export interface PartialMessage
  extends Partialize<Message, 'type' | 'system' | 'pinned' | 'tts', 'content' | 'cleanContent' | 'author'> {}

export interface PartialMessageReaction extends Partialize<MessageReaction, 'count'> {}

export interface PartialPoll
  extends Partialize<
    Poll,
    'allowMultiselect' | 'layoutType' | 'expiresTimestamp',
    null,
    'question' | 'message' | 'answers'
  > {
  question: { text: null };
  message: PartialMessage;
  // eslint-disable-next-line no-restricted-syntax
  answers: Collection<number, PartialPollAnswer>;
}

export interface PartialPollAnswer extends Partialize<PollAnswer, 'emoji' | 'text', null, 'poll'> {
  readonly poll: PartialPoll;
}

export interface PartialGuildScheduledEvent
  extends Partialize<GuildScheduledEvent, 'userCount', 'status' | 'privacyLevel' | 'name' | 'entityType'> {}

export interface PartialThreadMember extends Partialize<ThreadMember, 'flags' | 'joinedAt' | 'joinedTimestamp'> {}

export interface PartialSoundboardSound extends Partialize<SoundboardSound, 'available' | 'name' | 'volume'> {}

export interface PartialOverwriteData {
  id: Snowflake | number;
  type?: OverwriteType;
  allow?: PermissionResolvable;
  deny?: PermissionResolvable;
}

export interface PartialRoleData extends RoleData {
  id?: Snowflake | number;
}

export enum Partials {
  User,
  Channel,
  GuildMember,
  Message,
  Reaction,
  GuildScheduledEvent,
  ThreadMember,
  Poll,
  PollAnswer,
  SoundboardSound,
}

export interface PartialUser extends Partialize<User, 'username' | 'tag' | 'discriminator'> {}

export type PresenceStatusData = ClientPresenceStatus | 'invisible';

export type PresenceStatus = PresenceStatusData | 'offline';

export interface ReactionCollectorOptions extends CollectorOptions<[MessageReaction, User]> {
  max?: number;
  maxEmojis?: number;
  maxUsers?: number;
}

export interface MessageReplyOptions extends Omit<MessageCreateOptions, 'messageReference'> {
  failIfNotExists?: boolean;
}

export interface ResolvedOverwriteOptions {
  allow: PermissionsBitField;
  deny: PermissionsBitField;
}

export interface RoleData {
  name?: string;
  color?: ColorResolvable;
  hoist?: boolean;
  position?: number;
  permissions?: PermissionResolvable;
  mentionable?: boolean;
  icon?: BufferResolvable | Base64Resolvable | EmojiResolvable | null;
  unicodeEmoji?: string | null;
}

export type RoleMention = '@everyone' | `<@&${Snowflake}>`;

export interface RolePosition {
  role: RoleResolvable;
  position: number;
}

export type RoleResolvable = Role | Snowflake;

export interface RoleSubscriptionData {
  roleSubscriptionListingId: Snowflake;
  tierName: string;
  totalMonthsSubscribed: number;
  isRenewal: boolean;
}

export interface RoleTagData {
  botId?: Snowflake;
  integrationId?: Snowflake;
  premiumSubscriberRole?: true;
  subscriptionListingId?: Snowflake;
  availableForPurchase?: true;
  guildConnections?: true;
}

export interface SetChannelPositionOptions {
  relative?: boolean;
  reason?: string;
}

export interface SetParentOptions {
  lockPermissions?: boolean;
  reason?: string;
}

export interface SetRolePositionOptions {
  relative?: boolean;
  reason?: string;
}

export type ShardingManagerMode = 'process' | 'worker';

export interface ShardingManagerOptions {
  totalShards?: number | 'auto';
  shardList?: readonly number[] | 'auto';
  mode?: ShardingManagerMode;
  respawn?: boolean;
  silent?: boolean;
  shardArgs?: readonly string[];
  token?: string;
  execArgv?: readonly string[];
}

export interface ShowModalOptions {
  withResponse?: boolean;
}

export { Snowflake };

export type StageInstanceResolvable = StageInstance | Snowflake;

export interface StartThreadOptions {
  name: string;
  autoArchiveDuration?: ThreadAutoArchiveDuration;
  reason?: string;
  rateLimitPerUser?: number;
}

export type ClientStatus = number;

export type StickerResolvable = Sticker | Snowflake;

export type SystemChannelFlagsResolvable = BitFieldResolvable<SystemChannelFlagsString, number>;

export type StageChannelResolvable = StageChannel | Snowflake;

export interface StageInstanceEditOptions {
  topic?: string;
  privacyLevel?: StageInstancePrivacyLevel;
}

/** @internal */
export interface SupportingInteractionResolvedData {
  client: Client;
  guild?: Guild;
  channel?: GuildTextBasedChannel;
}

export type SweeperKey = keyof SweeperDefinitions;

export type CollectionSweepFilter<Key, Value> = (value: Value, key: Key, collection: Collection<Key, Value>) => boolean;

export interface SweepOptions<Key, Value> {
  interval: number;
  filter: GlobalSweepFilter<Key, Value>;
}

export interface LifetimeSweepOptions {
  interval: number;
  lifetime: number;
  filter?: never;
}

export interface SweeperDefinitions {
  applicationCommands: [Snowflake, ApplicationCommand];
  autoModerationRules: [Snowflake, AutoModerationRule];
  bans: [Snowflake, GuildBan];
  emojis: [Snowflake, GuildEmoji];
  entitlements: [Snowflake, Entitlement];
  invites: [string, Invite, true];
  guildMembers: [Snowflake, GuildMember];
  messages: [Snowflake, Message, true];
  presences: [Snowflake, Presence];
  reactions: [string | Snowflake, MessageReaction];
  stageInstances: [Snowflake, StageInstance];
  stickers: [Snowflake, Sticker];
  threadMembers: [Snowflake, ThreadMember];
  threads: [Snowflake, AnyThreadChannel, true];
  users: [Snowflake, User];
  voiceStates: [Snowflake, VoiceState];
}

export type SweeperOptions = {
  [Key in keyof SweeperDefinitions]?: SweeperDefinitions[Key][2] extends true
    ? SweepOptions<SweeperDefinitions[Key][0], SweeperDefinitions[Key][1]> | LifetimeSweepOptions
    : SweepOptions<SweeperDefinitions[Key][0], SweeperDefinitions[Key][1]>;
};

export interface LimitedCollectionOptions<Key, Value> {
  maxSize?: number;
  keepOverLimit?: (value: Value, key: Key, collection: LimitedCollection<Key, Value>) => boolean;
}

export type Channel =
  | CategoryChannel
  | DMChannel
  | PartialDMChannel
  | PartialGroupDMChannel
  | AnnouncementChannel
  | StageChannel
  | TextChannel
  | PublicThreadChannel
  | PrivateThreadChannel
  | VoiceChannel
  | ForumChannel
  | MediaChannel;

export type TextBasedChannel = Exclude<Extract<Channel, { type: TextChannelType }>, ForumChannel | MediaChannel>;

export type TextBasedChannels = TextBasedChannel;

export type TextBasedChannelTypes = TextBasedChannel['type'];

export type GuildTextBasedChannelTypes = Exclude<TextBasedChannelTypes, ChannelType.DM | ChannelType.GroupDM>;

export type VoiceBasedChannel = Extract<Channel, { bitrate: number }>;

export type GuildBasedChannel = Extract<Channel, { guild: Guild }>;

export type SendableChannels = Extract<Channel, { send: (...args: any[]) => any }>;

export type CategoryChildChannel = Exclude<Extract<Channel, { parent: CategoryChannel | null }>, CategoryChannel>;

export type NonThreadGuildBasedChannel = Exclude<GuildBasedChannel, AnyThreadChannel>;

export type GuildTextBasedChannel = Extract<GuildBasedChannel, TextBasedChannel>;

export type SendableChannelTypes = SendableChannels['type'];

export type TextChannelResolvable = Snowflake | TextChannel;

export type TextBasedChannelResolvable = Snowflake | TextBasedChannel;

export type ThreadChannelResolvable = Snowflake | ThreadChannel;

export type ThreadChannelType = ChannelType.AnnouncementThread | ChannelType.PublicThread | ChannelType.PrivateThread;

export interface GuildTextThreadCreateOptions<AllowedThreadType> extends StartThreadOptions {
  startMessage?: MessageResolvable;
  type?: AllowedThreadType;
  invitable?: AllowedThreadType extends ChannelType.PrivateThread ? boolean : never;
}

export interface GuildForumThreadCreateOptions extends StartThreadOptions {
  message: GuildForumThreadMessageCreateOptions | MessagePayload;
  appliedTags?: readonly Snowflake[];
}

export interface ThreadEditOptions {
  name?: string;
  archived?: boolean;
  autoArchiveDuration?: ThreadAutoArchiveDuration;
  rateLimitPerUser?: number;
  locked?: boolean;
  invitable?: boolean;
  appliedTags?: readonly Snowflake[];
  flags?: ChannelFlagsResolvable;
  reason?: string;
}

export type ThreadMemberResolvable = ThreadMember | UserResolvable;

export type UserMention = `<@${Snowflake}>`;

export type UserResolvable = User | Snowflake | Message | GuildMember | ThreadMember;

export interface Vanity {
  code: string | null;
  uses: number;
}

export type VoiceBasedChannelTypes = VoiceBasedChannel['type'];

export type VoiceChannelResolvable = Snowflake | VoiceChannel;

export interface VoiceStateEditOptions {
  requestToSpeak?: boolean;
  suppressed?: boolean;
}

export type WebhookClientData = WebhookClientDataIdWithToken | WebhookClientDataURL;

export interface WebhookClientDataIdWithToken {
  id: Snowflake;
  token: string;
}

export interface WebhookClientDataURL {
  url: string;
}

export interface WebhookClientOptions extends Pick<ClientOptions, 'allowedMentions' | 'rest'> {}

export interface WebhookDeleteOptions {
  token?: string;
  reason?: string;
}

export interface WebhookEditOptions {
  name?: string;
  avatar?: BufferResolvable | null;
  channel?: GuildTextChannelResolvable | VoiceChannel | StageChannel | ForumChannel | MediaChannel;
  reason?: string;
}

export interface WebhookMessageEditOptions extends MessageEditOptions {
  threadId?: Snowflake;
  withComponents?: boolean;
}

export interface InteractionEditReplyOptions
  extends WebhookMessageEditOptions,
    Pick<BaseMessageOptionsWithPoll, 'poll'> {
  message?: MessageResolvable | '@original';
}

export interface WebhookFetchMessageOptions {
  threadId?: Snowflake;
}

export interface WebhookMessageCreateOptions
  extends Omit<MessageCreateOptions, 'nonce' | 'messageReference' | 'stickers'> {
  username?: string;
  avatarURL?: string;
  threadId?: Snowflake;
  threadName?: string;
  appliedTags?: readonly Snowflake[];
  withComponents?: boolean;
}

export interface WidgetActivity {
  name: string;
}

export interface WidgetChannel {
  id: Snowflake;
  name: string;
  position: number;
}

export interface WelcomeChannelData {
  description: string;
  channel: TextChannel | AnnouncementChannel | ForumChannel | MediaChannel | Snowflake;
  emoji?: EmojiIdentifierResolvable;
}

export interface WelcomeScreenEditOptions {
  enabled?: boolean;
  description?: string;
  welcomeChannels?: readonly WelcomeChannelData[];
}

export interface ClientApplicationEditOptions {
  customInstallURL?: string;
  description?: string;
  roleConnectionsVerificationURL?: string;
  installParams?: ClientApplicationInstallParams;
  flags?: ApplicationFlagsResolvable;
  icon?: BufferResolvable | Base64Resolvable | null;
  coverImage?: BufferResolvable | Base64Resolvable | null;
  interactionsEndpointURL?: string;
  eventWebhooksURL?: string;
  eventWebhooksStatus?: ApplicationWebhookEventStatus.Enabled | ApplicationWebhookEventStatus.Disabled;
  eventWebhooksTypes?: readonly ApplicationWebhookEventType[];
  tags?: readonly string[];
}

export interface ClientApplicationInstallParams {
  scopes: readonly OAuth2Scopes[];
  permissions: Readonly<PermissionsBitField>;
}

export type Serialized<Value> = Value extends symbol | bigint | (() => any)
  ? never
  : Value extends number | string | boolean | undefined
    ? Value
    : Value extends JSONEncodable<infer JSONResult>
      ? JSONResult
      : Value extends ReadonlyArray<infer ItemType>
        ? Serialized<ItemType>[]
        : Value extends ReadonlyMap<unknown, unknown> | ReadonlySet<unknown>
          ? {}
          : { [K in keyof Value]: Serialized<Value[K]> };

//#endregion

//#region Voice

/**
 * @internal Use `DiscordGatewayAdapterLibraryMethods` from `@discordjs/voice` instead.
 */
export interface InternalDiscordGatewayAdapterLibraryMethods {
  onVoiceServerUpdate(data: GatewayVoiceServerUpdateDispatchData): void;
  onVoiceStateUpdate(data: GatewayVoiceStateUpdateDispatchData): void;
  destroy(): void;
}

/**
 * @internal Use `DiscordGatewayAdapterImplementerMethods` from `@discordjs/voice` instead.
 */
export interface InternalDiscordGatewayAdapterImplementerMethods {
  sendPayload(payload: unknown): boolean;
  destroy(): void;
}

/**
 * @internal Use `DiscordGatewayAdapterCreator` from `@discordjs/voice` instead.
 */
export type InternalDiscordGatewayAdapterCreator = (
  methods: InternalDiscordGatewayAdapterLibraryMethods,
) => InternalDiscordGatewayAdapterImplementerMethods;

//#endregion

// External
export * from 'discord-api-types/v10';
export * from '@discordjs/builders';
export * from '@discordjs/formatters';
export * from '@discordjs/rest';
export * from '@discordjs/util';
export * from '@discordjs/ws';<|MERGE_RESOLUTION|>--- conflicted
+++ resolved
@@ -158,11 +158,8 @@
   RESTAPIInteractionCallbackActivityInstanceResource,
   VoiceChannelEffectSendAnimationType,
   GatewayVoiceChannelEffectSendDispatchData,
-<<<<<<< HEAD
+  RESTAPIPoll,
   APISoundboardSound,
-=======
-  RESTAPIPoll,
->>>>>>> e273afbb
 } from 'discord-api-types/v10';
 import { ChildProcess } from 'node:child_process';
 import { Stream } from 'node:stream';
