--- conflicted
+++ resolved
@@ -3507,23 +3507,22 @@
   skuId: Snowflake;
 }
 
-<<<<<<< HEAD
+export interface Collectibles {
+  nameplate: NameplateData | null;
+}
+
 export interface UserPrimaryGuild {
   badge: string | null;
   identityEnabled: boolean | null;
   identityGuildId: Snowflake | null;
   tag: string | null;
-=======
+}
+
 export interface NameplateData {
   asset: string;
   label: string;
   palette: NameplatePalette;
   skuId: Snowflake;
-}
-
-export interface Collectibles {
-  nameplate: NameplateData | null;
->>>>>>> 5a611be8
 }
 
 export interface UnfurledMediaItemData {
