--- conflicted
+++ resolved
@@ -158,11 +158,8 @@
   AutoModerationRuleManager,
   PrivateThreadChannel,
   PublicThreadChannel,
-<<<<<<< HEAD
   GuildMemberManager,
-=======
   GuildMemberFlagsBitField,
->>>>>>> c6f9c50b
 } from '.';
 import { expectAssignable, expectNotAssignable, expectNotType, expectType } from 'tsd';
 import type { ContextMenuCommandBuilder, SlashCommandBuilder } from '@discordjs/builders';
