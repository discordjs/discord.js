--- conflicted
+++ resolved
@@ -207,15 +207,12 @@
   MentionableSelectMenuComponent,
   PartialPoll,
   Poll,
-<<<<<<< HEAD
+  ApplicationEmoji,
+  ApplicationEmojiManager,
+  StickerPack,
   PartialPollAnswer,
   PollAnswerVoterManager,
   PollAnswer,
-=======
-  ApplicationEmoji,
-  ApplicationEmojiManager,
-  StickerPack,
->>>>>>> 43743746
 } from '.';
 import { expectAssignable, expectDeprecated, expectNotAssignable, expectNotType, expectType } from 'tsd';
 import type { ContextMenuCommandBuilder, SlashCommandBuilder } from '@discordjs/builders';
