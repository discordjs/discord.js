import type { ChildProcess } from 'node:child_process';
import type { Worker } from 'node:worker_threads';
import {
  APIInteractionGuildMember,
  APIPartialChannel,
  APIPartialGuild,
  APIInteractionDataResolvedGuildMember,
  APIInteractionDataResolvedChannel,
  APIRole,
  APIButtonComponent,
  APISelectMenuComponent,
  ApplicationCommandOptionType,
  ComponentType,
  ApplicationCommandPermissionType,
  ChannelType,
  InteractionType,
  GatewayIntentBits,
  Locale,
  PermissionFlagsBits,
  AuditLogEvent,
  ButtonStyle,
  TextInputStyle,
  APITextInputComponent,
  APIEmbed,
  ApplicationCommandType,
  APIMessage,
<<<<<<< HEAD
  APIActionRowComponent,
  APIActionRowComponentTypes,
=======
  APIStringSelectComponent,
>>>>>>> 73300c75
} from 'discord-api-types/v10';
import {
  ApplicationCommand,
  ApplicationCommandData,
  ApplicationCommandManager,
  ApplicationCommandOptionData,
  ApplicationCommandResolvable,
  ApplicationCommandSubCommandData,
  ApplicationCommandSubGroupData,
  CommandInteraction,
  ButtonInteraction,
  CacheType,
  CategoryChannel,
  Client,
  ClientApplication,
  ClientUser,
  CloseEvent,
  Collection,
  ChatInputCommandInteraction,
  CommandInteractionOption,
  CommandInteractionOptionResolver,
  CommandOptionNonChoiceResolvableType,
  ContextMenuCommandInteraction,
  DMChannel,
  Guild,
  GuildApplicationCommandManager,
  GuildChannelManager,
  GuildEmoji,
  GuildEmojiManager,
  GuildMember,
  GuildResolvable,
  IntentsBitField,
  Interaction,
  InteractionCollector,
  Message,
  AttachmentBuilder,
  MessageCollector,
  MessageComponentInteraction,
  MessageReaction,
  ModalBuilder,
  NewsChannel,
  Options,
  PartialTextBasedChannelFields,
  PartialUser,
  PermissionsBitField,
  ReactionCollector,
  Role,
  RoleManager,
  Serialized,
  ShardClientUtil,
  ShardingManager,
  Snowflake,
  StageChannel,
  TextBasedChannelFields,
  TextBasedChannel,
  TextBasedChannelTypes,
  VoiceBasedChannel,
  GuildBasedChannel,
  NonThreadGuildBasedChannel,
  GuildTextBasedChannel,
  TextChannel,
  ThreadChannel,
  ThreadMember,
  Typing,
  User,
  VoiceChannel,
  Shard,
  WebSocketShard,
  Collector,
  GuildAuditLogsEntry,
  GuildAuditLogs,
  StageInstance,
  ActionRowBuilder,
  ButtonComponent,
  SelectMenuComponent,
  RepliableInteraction,
  ThreadChannelType,
  Events,
  WebSocketShardEvents,
  Status,
  CategoryChannelChildManager,
  ActionRowData,
  MessageActionRowComponentData,
  PartialThreadMember,
  ThreadMemberFlagsBitField,
  ButtonBuilder,
  EmbedBuilder,
  MessageActionRowComponent,
  StringSelectMenuBuilder,
  TextInputBuilder,
  TextInputComponent,
  Embed,
  MessageActionRowComponentBuilder,
  GuildBanManager,
  GuildBan,
  MessageManager,
  ChannelMention,
  UserMention,
  PartialGroupDMChannel,
  Attachment,
  MessageContextMenuCommandInteraction,
  UserContextMenuCommandInteraction,
  AnyThreadChannel,
  ThreadMemberManager,
  CollectedMessageInteraction,
  ShardEvents,
  Webhook,
  WebhookClient,
  InteractionWebhook,
  ActionRowComponent,
  ActionRow,
  GuildAuditLogsActionType,
  GuildAuditLogsTargetType,
  ModalSubmitInteraction,
  ForumChannel,
  ChannelFlagsBitField,
  GuildForumThreadManager,
  GuildTextThreadManager,
  AnySelectMenuInteraction,
  StringSelectMenuInteraction,
  StringSelectMenuComponent,
  UserSelectMenuInteraction,
  RoleSelectMenuInteraction,
  ChannelSelectMenuInteraction,
  MentionableSelectMenuInteraction,
  MessageMentions,
  AutoModerationActionExecution,
  AutoModerationRule,
  AutoModerationRuleManager,
} from '.';
import { expectAssignable, expectNotAssignable, expectNotType, expectType } from 'tsd';
import type { ContextMenuCommandBuilder, SlashCommandBuilder } from '@discordjs/builders';

// Test type transformation:
declare const serialize: <T>(value: T) => Serialized<T>;
declare const notPropertyOf: <T, P extends PropertyKey>(value: T, property: P & Exclude<P, keyof T>) => void;

const client: Client = new Client({
  intents: GatewayIntentBits.Guilds,
  makeCache: Options.cacheWithLimits({
    MessageManager: 200,
    // @ts-expect-error
    Message: 100,
    GuildMemberManager: {
      maxSize: 200,
      keepOverLimit: member => member.id === client.user?.id,
    },
  }),
});

const testGuildId = '222078108977594368'; // DJS
const testUserId = '987654321098765432'; // example id
const globalCommandId = '123456789012345678'; // example id
const guildCommandId = '234567890123456789'; // example id

client.on('autoModerationActionExecution', autoModerationActionExecution =>
  expectType<AutoModerationActionExecution>(autoModerationActionExecution),
);

client.on('autoModerationRuleCreate', ({ client }) => expectType<Client<true>>(client));
client.on('autoModerationRuleDelete', ({ client }) => expectType<Client<true>>(client));

client.on('autoModerationRuleUpdate', (oldAutoModerationRule, { client: newClient }) => {
  expectType<Client<true>>(oldAutoModerationRule!.client);
  expectType<Client<true>>(newClient);
});

client.on('channelCreate', ({ client }) => expectType<Client<true>>(client));
client.on('channelDelete', ({ client }) => expectType<Client<true>>(client));
client.on('channelPinsUpdate', ({ client }) => expectType<Client<true>>(client));

client.on('channelUpdate', ({ client: oldClient }, { client: newClient }) => {
  expectType<Client<true>>(oldClient);
  expectType<Client<true>>(newClient);
});

client.on('emojiCreate', ({ client }) => expectType<Client<true>>(client));
client.on('emojiDelete', ({ client }) => expectType<Client<true>>(client));

client.on('emojiUpdate', ({ client: oldClient }, { client: newClient }) => {
  expectType<Client<true>>(oldClient);
  expectType<Client<true>>(newClient);
});

client.on('guildBanAdd', ({ client }) => expectType<Client<true>>(client));
client.on('guildBanRemove', ({ client }) => expectType<Client<true>>(client));
client.on('guildDelete', ({ client }) => expectType<Client<true>>(client));
client.on('guildIntegrationsUpdate', ({ client }) => expectType<Client<true>>(client));
client.on('guildMemberAdd', ({ client }) => expectType<Client<true>>(client));
client.on('guildMemberAvailable', ({ client }) => expectType<Client<true>>(client));

client.on('guildMemberRemove', member => {
  expectType<Client<true>>(member.client);
  if (member.partial) return expectType<null>(member.joinedAt);
  expectType<Date | null>(member.joinedAt);
});

client.on('guildMembersChunk', (members, { client }) => {
  expectType<Client<true>>(members.first()!.client);
  expectType<Client<true>>(client);
});

client.on('guildMemberUpdate', ({ client: oldClient }, { client: newClient }) => {
  expectType<Client<true>>(oldClient);
  expectType<Client<true>>(newClient);
});

client.on('guildScheduledEventCreate', ({ client }) => expectType<Client<true>>(client));
client.on('guildScheduledEventDelete', ({ client }) => expectType<Client<true>>(client));

client.on('guildScheduledEventUpdate', (oldGuildScheduledEvent, { client }) => {
  expectType<Client<true>>(oldGuildScheduledEvent!.client);
  expectType<Client<true>>(client);
});

client.on('guildScheduledEventUserAdd', ({ client: oldClient }, { client: newClient }) => {
  expectType<Client<true>>(oldClient);
  expectType<Client<true>>(newClient);
});

client.on('guildScheduledEventUserRemove', ({ client: oldClient }, { client: newClient }) => {
  expectType<Client<true>>(oldClient);
  expectType<Client<true>>(newClient);
});

client.on('guildUnavailable', ({ client }) => expectType<Client<true>>(client));

client.on('guildUpdate', ({ client: oldClient }, { client: newClient }) => {
  expectType<Client<true>>(oldClient);
  expectType<Client<true>>(newClient);
});

client.on('interactionCreate', async interaction => {
  expectType<Client<true>>(interaction.client);
  expectType<Snowflake | null>(interaction.guildId);
  expectType<Snowflake | null>(interaction.channelId);
  expectType<GuildMember | APIInteractionGuildMember | null>(interaction.member);

  if (interaction.type === InteractionType.MessageComponent) {
    expectType<Snowflake>(interaction.channelId);
  }

  if (interaction.type !== InteractionType.ApplicationCommand) return;

  void new ActionRowBuilder<MessageActionRowComponentBuilder>();

  const button = new ButtonBuilder();

  const actionRow = new ActionRowBuilder<MessageActionRowComponentBuilder>({
    type: ComponentType.ActionRow,
    components: [button.toJSON()],
  });

  actionRow.toJSON();

  await interaction.reply({ content: 'Hi!', components: [actionRow] });

  // @ts-expect-error
  interaction.reply({ content: 'Hi!', components: [[button]] });

  void new ActionRowBuilder({});

  // @ts-expect-error
  await interaction.reply({ content: 'Hi!', components: [button] });

  await interaction.reply({
    content: 'test',
    components: [
      {
        components: [
          {
            custom_id: 'abc',
            label: 'abc',
            style: ButtonStyle.Primary,
            type: ComponentType.Button,
          },
        ],
        type: ComponentType.ActionRow,
      },
    ],
  });

  // This is for testing never type resolution
  if (!interaction.inGuild()) {
    return;
  }

  if (interaction.inRawGuild()) {
    expectNotType<never>(interaction);
    return;
  }

  if (interaction.inCachedGuild()) {
    expectNotType<never>(interaction);
    return;
  }
});

client.on('inviteCreate', ({ client }) => expectType<Client<true>>(client));
client.on('inviteDelete', ({ client }) => expectType<Client<true>>(client));

// This is to check that stuff is the right type
declare const assertIsMessage: (m: Promise<Message>) => void;

client.on('messageCreate', async message => {
  const { client, channel } = message;

  if (!message.inGuild() && message.partial) {
    expectNotType<never>(message);
  }

  expectType<Client<true>>(client);
  assertIsMessage(channel.send('string'));
  assertIsMessage(channel.send({}));
  assertIsMessage(channel.send({ embeds: [] }));

  const attachment = new AttachmentBuilder('file.png');
  const embed = new EmbedBuilder();
  assertIsMessage(channel.send({ files: [attachment] }));
  assertIsMessage(channel.send({ embeds: [embed] }));
  assertIsMessage(channel.send({ embeds: [embed], files: [attachment] }));

  if (message.inGuild()) {
    expectAssignable<Message<true>>(message);
    const component = await message.awaitMessageComponent({ componentType: ComponentType.Button });
    expectType<ButtonInteraction<'cached'>>(component);
    expectType<Message<true>>(await component.reply({ fetchReply: true }));

    const buttonCollector = message.createMessageComponentCollector({ componentType: ComponentType.Button });
    expectType<InteractionCollector<ButtonInteraction<'cached'>>>(buttonCollector);
    expectAssignable<
      (
        test: ButtonInteraction<'cached'>,
        items: Collection<Snowflake, ButtonInteraction<'cached'>>,
      ) => boolean | Promise<boolean>
    >(buttonCollector.filter);
    expectType<GuildTextBasedChannel>(message.channel);
    expectType<Guild>(message.guild);
    expectType<GuildMember | null>(message.member);

    expectType<MessageMentions<true>>(message.mentions);
    expectType<Guild>(message.guild);
    expectType<Collection<Snowflake, GuildMember>>(message.mentions.members);
  }

  expectType<TextBasedChannel>(message.channel);
  expectNotType<GuildTextBasedChannel>(message.channel);

  // @ts-expect-error
  channel.send();
  // @ts-expect-error
  channel.send({ another: 'property' });

  // Check collector creations.

  // Verify that buttons interactions are inferred.
  const buttonCollector = message.createMessageComponentCollector({ componentType: ComponentType.Button });
  expectAssignable<Promise<ButtonInteraction>>(message.awaitMessageComponent({ componentType: ComponentType.Button }));
  expectAssignable<Promise<ButtonInteraction>>(channel.awaitMessageComponent({ componentType: ComponentType.Button }));
  expectAssignable<InteractionCollector<ButtonInteraction>>(buttonCollector);

  // Verify that select menus interaction are inferred.
  const selectMenuCollector = message.createMessageComponentCollector({ componentType: ComponentType.StringSelect });
  expectAssignable<Promise<StringSelectMenuInteraction>>(
    message.awaitMessageComponent({ componentType: ComponentType.StringSelect }),
  );
  expectAssignable<Promise<StringSelectMenuInteraction>>(
    channel.awaitMessageComponent({ componentType: ComponentType.StringSelect }),
  );
  expectAssignable<InteractionCollector<StringSelectMenuInteraction>>(selectMenuCollector);

  // Verify that message component interactions are default collected types.
  const defaultCollector = message.createMessageComponentCollector();
  expectAssignable<Promise<MessageComponentInteraction>>(message.awaitMessageComponent());
  expectAssignable<Promise<MessageComponentInteraction>>(channel.awaitMessageComponent());
  expectAssignable<InteractionCollector<CollectedMessageInteraction>>(defaultCollector);

  // Verify that additional options don't affect default collector types.
  const semiDefaultCollector = message.createMessageComponentCollector({ time: 10000 });
  expectType<InteractionCollector<CollectedMessageInteraction>>(semiDefaultCollector);
  const semiDefaultCollectorChannel = message.createMessageComponentCollector({ time: 10000 });
  expectType<InteractionCollector<CollectedMessageInteraction>>(semiDefaultCollectorChannel);

  // Verify that interaction collector options can't be used.
  message.createMessageComponentCollector({
    // @ts-expect-error
    interactionType: InteractionType.ApplicationCommand,
  });

  // Make sure filter parameters are properly inferred.
  message.createMessageComponentCollector({
    filter: i => {
      expectType<CollectedMessageInteraction>(i);
      return true;
    },
  });

  message.createMessageComponentCollector({
    componentType: ComponentType.Button,
    filter: i => {
      expectType<ButtonInteraction>(i);
      return true;
    },
  });

  message.createMessageComponentCollector({
    componentType: ComponentType.StringSelect,
    filter: i => {
      expectType<StringSelectMenuInteraction>(i);
      return true;
    },
  });

  message.awaitMessageComponent({
    filter: i => {
      expectType<CollectedMessageInteraction>(i);
      return true;
    },
  });

  message.awaitMessageComponent({
    componentType: ComponentType.Button,
    filter: i => {
      expectType<ButtonInteraction>(i);
      return true;
    },
  });

  message.awaitMessageComponent({
    componentType: ComponentType.StringSelect,
    filter: i => {
      expectType<StringSelectMenuInteraction>(i);
      return true;
    },
  });

  const webhook = await message.fetchWebhook();

  if (webhook.isChannelFollower()) {
    expectAssignable<Guild | APIPartialGuild>(webhook.sourceGuild);
    expectAssignable<NewsChannel | APIPartialChannel>(webhook.sourceChannel);
  } else if (webhook.isIncoming()) {
    expectType<string>(webhook.token);
  }

  expectNotType<Guild | APIPartialGuild>(webhook.sourceGuild);
  expectNotType<NewsChannel | APIPartialChannel>(webhook.sourceChannel);
  expectNotType<string>(webhook.token);

  channel.awaitMessageComponent({
    filter: i => {
      expectType<CollectedMessageInteraction<'cached'>>(i);
      return true;
    },
  });

  channel.awaitMessageComponent({
    componentType: ComponentType.Button,
    filter: i => {
      expectType<ButtonInteraction<'cached'>>(i);
      return true;
    },
  });

  channel.awaitMessageComponent({
    componentType: ComponentType.StringSelect,
    filter: i => {
      expectType<StringSelectMenuInteraction<'cached'>>(i);
      return true;
    },
  });

  // Check that both builders and builder data can be sent in messages
  const row = new ActionRowBuilder<MessageActionRowComponentBuilder>();
  const buttonsRow: ActionRowData<MessageActionRowComponentData> = {
    type: ComponentType.ActionRow,
    components: [
      new ButtonBuilder(),
      { type: ComponentType.Button, label: 'test', style: ButtonStyle.Primary, customId: 'test' },
      {
        type: ComponentType.Button,
        label: 'another test',
        style: ButtonStyle.Link,
        url: 'https://discord.js.org',
      },
    ],
  };
  const selectsRow: ActionRowData<MessageActionRowComponentData> = {
    type: ComponentType.ActionRow,
    components: [
      new StringSelectMenuBuilder(),
      {
        type: ComponentType.StringSelect,
        label: 'select menu',
        options: [{ label: 'test', value: 'test' }],
        customId: 'test',
      },
    ],
  };

  const embedData = { description: 'test', color: 0xff0000 };
  channel.send({ components: [row, buttonsRow, selectsRow], embeds: [embed, embedData] });
});

client.on('messageDelete', ({ client }) => expectType<Client<true>>(client));

client.on('messageDeleteBulk', (messages, { client }) => {
  expectType<Client<true>>(messages.first()!.client);
  expectType<Client<true>>(client);
});

client.on('messageReactionAdd', async (reaction, { client }) => {
  expectType<Client<true>>(reaction.client);
  expectType<Client<true>>(client);

  if (reaction.partial) {
    expectType<null>(reaction.count);
    reaction = await reaction.fetch();
  }

  expectType<number>(reaction.count);
  if (reaction.message.partial) return expectType<string | null>(reaction.message.content);
  expectType<string>(reaction.message.content);
});

client.on('messageReactionRemove', ({ client: oldClient }, { client: newClient }) => {
  expectType<Client<true>>(oldClient);
  expectType<Client<true>>(newClient);
});

client.on('messageReactionRemoveAll', async (message, reactions) => {
  console.log(`messageReactionRemoveAll - id: ${message.id} (${message.id.length})`);
  if (message.partial) message = await message.fetch();
  console.log(`messageReactionRemoveAll - content: ${message.content}`);
  expectType<Client<true>>(message.client);
  expectType<Client<true>>(reactions.first()!.client);
});

client.on('messageReactionRemoveEmoji', ({ client }) => expectType<Client<true>>(client));

client.on('messageUpdate', ({ client: oldClient }, { client: newClient }) => {
  expectType<Client<true>>(oldClient);
  expectType<Client<true>>(newClient);
});

client.on('presenceUpdate', (oldPresence, { client }) => {
  expectType<Client<true>>(oldPresence!.client);
  expectType<Client<true>>(client);
});

declare const slashCommandBuilder: SlashCommandBuilder;
declare const contextMenuCommandBuilder: ContextMenuCommandBuilder;

client.on('ready', async client => {
  expectType<Client<true>>(client);
  console.log(`Client is logged in as ${client.user.tag} and ready!`);

  // Test fetching all global commands and ones from one guild
  expectType<Collection<string, ApplicationCommand<{ guild: GuildResolvable }>>>(
    await client.application!.commands.fetch(),
  );
  expectType<Collection<string, ApplicationCommand<{ guild: GuildResolvable }>>>(
    await client.application!.commands.fetch({ guildId: testGuildId }),
  );

  // Test command manager methods
  const globalCommand = await client.application?.commands.fetch(globalCommandId);
  const guildCommandFromGlobal = await client.application?.commands.fetch(guildCommandId, { guildId: testGuildId });
  const guildCommandFromGuild = await client.guilds.cache.get(testGuildId)?.commands.fetch(guildCommandId);

  await client.application?.commands.create(slashCommandBuilder);
  await client.application?.commands.create(contextMenuCommandBuilder);
  await guild.commands.create(slashCommandBuilder);
  await guild.commands.create(contextMenuCommandBuilder);

  await client.application?.commands.edit(globalCommandId, slashCommandBuilder);
  await client.application?.commands.edit(globalCommandId, contextMenuCommandBuilder);
  await guild.commands.edit(guildCommandId, slashCommandBuilder);
  await guild.commands.edit(guildCommandId, contextMenuCommandBuilder);

  await client.application?.commands.edit(globalCommandId, { defaultMemberPermissions: null });
  await globalCommand?.edit({ defaultMemberPermissions: null });
  await globalCommand?.setDefaultMemberPermissions(null);
  await guildCommandFromGlobal?.edit({ dmPermission: false });

  // @ts-expect-error
  await client.guilds.cache.get(testGuildId)?.commands.fetch(guildCommandId, { guildId: testGuildId });

  // Test command permissions
  const globalPermissionsManager = client.application?.commands.permissions;
  const guildPermissionsManager = client.guilds.cache.get(testGuildId)?.commands.permissions;

  // Permissions from global manager
  await globalPermissionsManager?.add({
    command: globalCommandId,
    guild: testGuildId,
    permissions: [{ type: ApplicationCommandPermissionType.Role, id: testGuildId, permission: true }],
    token: 'VeryRealToken',
  });
  await globalPermissionsManager?.has({ command: globalCommandId, guild: testGuildId, permissionId: testGuildId });
  await globalPermissionsManager?.fetch({ guild: testGuildId });
  await globalPermissionsManager?.fetch({ command: globalCommandId, guild: testGuildId });
  await globalPermissionsManager?.remove({
    command: globalCommandId,
    guild: testGuildId,
    roles: [testGuildId],
    token: 'VeryRealToken',
  });
  await globalPermissionsManager?.remove({
    command: globalCommandId,
    guild: testGuildId,
    users: [testUserId],
    token: 'VeryRealToken',
  });
  await globalPermissionsManager?.remove({
    command: globalCommandId,
    guild: testGuildId,
    channels: [testGuildId],
    token: 'VeryRealToken',
  });
  await globalPermissionsManager?.remove({
    command: globalCommandId,
    guild: testGuildId,
    roles: [testGuildId],
    users: [testUserId],
    channels: [testGuildId],
    token: 'VeryRealToken',
  });
  await globalPermissionsManager?.set({
    command: globalCommandId,
    guild: testGuildId,
    permissions: [{ type: ApplicationCommandPermissionType.Role, id: testGuildId, permission: true }],
    token: 'VeryRealToken',
  });

  // @ts-expect-error
  await globalPermissionsManager?.add({
    command: globalCommandId,
    permissions: [{ type: ApplicationCommandPermissionType.Role, id: testGuildId, permission: true }],
    token: 'VeryRealToken',
  });
  // @ts-expect-error
  await globalPermissionsManager?.has({ command: globalCommandId, permissionId: testGuildId });
  // @ts-expect-error
  await globalPermissionsManager?.fetch();
  // @ts-expect-error
  await globalPermissionsManager?.fetch({ command: globalCommandId });
  // @ts-expect-error
  await globalPermissionsManager?.remove({ command: globalCommandId, roles: [testGuildId], token: 'VeryRealToken' });
  // @ts-expect-error
  await globalPermissionsManager?.remove({ command: globalCommandId, users: [testUserId], token: 'VeryRealToken' });
  // @ts-expect-error
  await globalPermissionsManager?.remove({
    command: globalCommandId,
    roles: [testGuildId],
    users: [testUserId],
    token: 'VeryRealToken',
  });
  // @ts-expect-error
  await globalPermissionsManager?.set({
    command: globalCommandId,
    permissions: [{ type: ApplicationCommandPermissionType.Role, id: testGuildId, permission: true }],
    token: 'VeryRealToken',
  });

  // @ts-expect-error
  await globalPermissionsManager?.add({
    guild: testGuildId,
    permissions: [{ type: ApplicationCommandPermissionType.Role, id: testGuildId, permission: true }],
    token: 'VeryRealToken',
  });
  // @ts-expect-error
  await globalPermissionsManager?.has({ guild: testGuildId, permissionId: testGuildId });
  // @ts-expect-error
  await globalPermissionsManager?.remove({ guild: testGuildId, roles: [testGuildId], token: 'VeryRealToken' });
  // @ts-expect-error
  await globalPermissionsManager?.remove({ guild: testGuildId, users: [testUserId], token: 'VeryRealToken' });
  // @ts-expect-error
  await globalPermissionsManager?.remove({
    guild: testGuildId,
    roles: [testGuildId],
    users: [testUserId],
    token: 'VeryRealToken',
  });
  // @ts-expect-error
  await globalPermissionsManager?.set({
    guild: testGuildId,
    permissions: [{ type: ApplicationCommandPermissionType.Role, id: testGuildId, permission: true }],
    token: 'VeryRealToken',
  });

  // Permissions from guild manager
  await guildPermissionsManager?.add({
    command: globalCommandId,
    permissions: [{ type: ApplicationCommandPermissionType.Role, id: testGuildId, permission: true }],
    token: 'VeryRealToken',
  });
  await guildPermissionsManager?.has({ command: globalCommandId, permissionId: testGuildId });
  await guildPermissionsManager?.fetch({});
  await guildPermissionsManager?.fetch({ command: globalCommandId });
  await guildPermissionsManager?.remove({ command: globalCommandId, roles: [testGuildId], token: 'VeryRealToken' });
  await guildPermissionsManager?.remove({ command: globalCommandId, users: [testUserId], token: 'VeryRealToken' });
  await guildPermissionsManager?.remove({ command: globalCommandId, channels: [testGuildId], token: 'VeryRealToken' });
  await guildPermissionsManager?.remove({
    command: globalCommandId,
    roles: [testGuildId],
    users: [testUserId],
    channels: [testGuildId],
    token: 'VeryRealToken',
  });
  await guildPermissionsManager?.set({
    command: globalCommandId,
    permissions: [{ type: ApplicationCommandPermissionType.Role, id: testGuildId, permission: true }],
    token: 'VeryRealToken',
  });

  await guildPermissionsManager?.add({
    command: globalCommandId,
    // @ts-expect-error
    guild: testGuildId,
    permissions: [{ type: ApplicationCommandPermissionType.Role, id: testGuildId, permission: true }],
    token: 'VeryRealToken',
  });
  // @ts-expect-error
  await guildPermissionsManager?.has({ command: globalCommandId, guild: testGuildId, permissionId: testGuildId });
  // @ts-expect-error
  await guildPermissionsManager?.fetch({ guild: testGuildId });
  // @ts-expect-error
  await guildPermissionsManager?.fetch({ command: globalCommandId, guild: testGuildId });
  await guildPermissionsManager?.remove({
    command: globalCommandId,
    // @ts-expect-error
    guild: testGuildId,
    roles: [testGuildId],
    token: 'VeryRealToken',
  });
  await guildPermissionsManager?.remove({
    command: globalCommandId,
    // @ts-expect-error
    guild: testGuildId,
    users: [testUserId],
    token: 'VeryRealToken',
  });
  await guildPermissionsManager?.remove({
    command: globalCommandId,
    // @ts-expect-error
    guild: testGuildId,
    roles: [testGuildId],
    users: [testUserId],
    token: 'VeryRealToken',
  });
  await guildPermissionsManager?.set({
    command: globalCommandId,
    // @ts-expect-error
    guild: testGuildId,
    permissions: [{ type: ApplicationCommandPermissionType.Role, id: testGuildId, permission: true }],
    token: 'VeryRealToken',
  });

  // @ts-expect-error
  await guildPermissionsManager?.add({
    permissions: [{ type: ApplicationCommandPermissionType.Role, id: testGuildId, permission: true }],
    token: 'VeryRealToken',
  });
  // @ts-expect-error
  await guildPermissionsManager?.has({ permissionId: testGuildId });
  // @ts-expect-error
  await guildPermissionsManager?.remove({ roles: [testGuildId], token: 'VeryRealToken' });
  // @ts-expect-error
  await guildPermissionsManager?.remove({ users: [testUserId], token: 'VeryRealToken' });
  // @ts-expect-error
  await guildPermissionsManager?.remove({ roles: [testGuildId], users: [testUserId], token: 'VeryRealToken' });
  // @ts-expect-error
  await guildPermissionsManager?.set({
    permissions: [{ type: ApplicationCommandPermissionType.Role, id: testGuildId, permission: true }],
    token: 'VeryRealToken',
  });

  // Permissions from cached global ApplicationCommand
  await globalCommand?.permissions.add({
    guild: testGuildId,
    permissions: [{ type: ApplicationCommandPermissionType.Role, id: testGuildId, permission: true }],
    token: 'VeryRealToken',
  });
  await globalCommand?.permissions.has({ guild: testGuildId, permissionId: testGuildId });
  await globalCommand?.permissions.fetch({ guild: testGuildId });
  await globalCommand?.permissions.remove({ guild: testGuildId, roles: [testGuildId], token: 'VeryRealToken' });
  await globalCommand?.permissions.remove({ guild: testGuildId, users: [testUserId], token: 'VeryRealToken' });
  await globalCommand?.permissions.remove({
    guild: testGuildId,
    roles: [testGuildId],
    users: [testUserId],
    token: 'VeryRealToken',
  });
  await globalCommand?.permissions.set({
    guild: testGuildId,
    permissions: [{ type: ApplicationCommandPermissionType.Role, id: testGuildId, permission: true }],
    token: 'VeryRealToken',
  });

  await globalCommand?.permissions.add({
    // @ts-expect-error
    command: globalCommandId,
    guild: testGuildId,
    permissions: [{ type: ApplicationCommandPermissionType.Role, id: testGuildId, permission: true }],
    token: 'VeryRealToken',
  });
  await globalCommand?.permissions.has({
    // @ts-expect-error
    command: globalCommandId,
    guild: testGuildId,
    permissionId: testGuildId,
    token: 'VeryRealToken',
  });
  // @ts-expect-error
  await globalCommand?.permissions.fetch({ command: globalCommandId, guild: testGuildId, token: 'VeryRealToken' });
  await globalCommand?.permissions.remove({
    // @ts-expect-error
    command: globalCommandId,
    guild: testGuildId,
    roles: [testGuildId],
    token: 'VeryRealToken',
  });
  await globalCommand?.permissions.remove({
    // @ts-expect-error
    command: globalCommandId,
    guild: testGuildId,
    users: [testUserId],
    token: 'VeryRealToken',
  });
  await globalCommand?.permissions.remove({
    // @ts-expect-error
    command: globalCommandId,
    guild: testGuildId,
    roles: [testGuildId],
    users: [testUserId],
    token: 'VeryRealToken',
  });
  await globalCommand?.permissions.set({
    // @ts-expect-error
    command: globalCommandId,
    guild: testGuildId,
    permissions: [{ type: ApplicationCommandPermissionType.Role, id: testGuildId, permission: true }],
    token: 'VeryRealToken',
  });

  // @ts-expect-error
  await globalCommand?.permissions.add({
    permissions: [{ type: ApplicationCommandPermissionType.Role, id: testGuildId, permission: true }],
    token: 'VeryRealToken',
  });
  // @ts-expect-error
  await globalCommand?.permissions.has({ permissionId: testGuildId });
  // @ts-expect-error
  await globalCommand?.permissions.fetch({});
  // @ts-expect-error
  await globalCommand?.permissions.remove({ roles: [testGuildId], token: 'VeryRealToken' });
  // @ts-expect-error
  await globalCommand?.permissions.remove({ users: [testUserId], token: 'VeryRealToken' });
  // @ts-expect-error
  await globalCommand?.permissions.remove({ roles: [testGuildId], users: [testUserId], token: 'VeryRealToken' });
  // @ts-expect-error
  await globalCommand?.permissions.set({
    permissions: [{ type: ApplicationCommandPermissionType.Role, id: testGuildId, permission: true }],
  });

  // Permissions from cached guild ApplicationCommand
  await guildCommandFromGlobal?.permissions.add({
    permissions: [{ type: ApplicationCommandPermissionType.Role, id: testGuildId, permission: true }],
    token: 'VeryRealToken',
  });
  await guildCommandFromGlobal?.permissions.has({ permissionId: testGuildId });
  await guildCommandFromGlobal?.permissions.fetch({});
  await guildCommandFromGlobal?.permissions.remove({ roles: [testGuildId], token: 'VeryRealToken' });
  await guildCommandFromGlobal?.permissions.remove({ users: [testUserId], token: 'VeryRealToken' });
  await guildCommandFromGlobal?.permissions.remove({
    roles: [testGuildId],
    users: [testUserId],
    token: 'VeryRealToken',
  });
  await guildCommandFromGlobal?.permissions.set({
    permissions: [{ type: ApplicationCommandPermissionType.Role, id: testGuildId, permission: true }],
    token: 'VeryRealToken',
  });

  await guildCommandFromGlobal?.permissions.add({
    // @ts-expect-error
    command: globalCommandId,
    permissions: [{ type: ApplicationCommandPermissionType.Role, id: testGuildId, permission: true }],
    token: 'VeryRealToken',
  });
  // @ts-expect-error
  await guildCommandFromGlobal?.permissions.has({ command: guildCommandId, permissionId: testGuildId });
  await guildCommandFromGlobal?.permissions.remove({
    // @ts-expect-error
    command: guildCommandId,
    roles: [testGuildId],
    token: 'VeryRealToken',
  });
  await guildCommandFromGlobal?.permissions.remove({
    // @ts-expect-error
    command: guildCommandId,
    users: [testUserId],
    token: 'VeryRealToken',
  });
  await guildCommandFromGlobal?.permissions.remove({
    // @ts-expect-error
    command: guildCommandId,
    roles: [testGuildId],
    users: [testUserId],
    token: 'VeryRealToken',
  });
  await guildCommandFromGlobal?.permissions.set({
    // @ts-expect-error
    command: guildCommandId,
    permissions: [{ type: ApplicationCommandPermissionType.Role, id: testGuildId, permission: true }],
    token: 'VeryRealToken',
  });

  await guildCommandFromGlobal?.permissions.add({
    // @ts-expect-error
    guild: testGuildId,
    permissions: [{ type: ApplicationCommandPermissionType.Role, id: testGuildId, permission: true }],
    token: 'VeryRealToken',
  });
  // @ts-expect-error
  await guildCommandFromGlobal?.permissions.has({ guild: testGuildId, permissionId: testGuildId });
  await guildCommandFromGlobal?.permissions.remove({
    // @ts-expect-error
    guild: testGuildId,
    roles: [testGuildId],
    token: 'VeryRealToken',
  });
  // @ts-expect-error
  await guildCommandFromGlobal?.permissions.remove({ guild: testGuildId, users: [testUserId], token: 'VeryRealToken' });
  await guildCommandFromGlobal?.permissions.remove({
    // @ts-expect-error
    guild: testGuildId,
    roles: [testGuildId],
    users: [testUserId],
    token: 'VeryRealToken',
  });
  await guildCommandFromGlobal?.permissions.set({
    // @ts-expect-error
    guild: testGuildId,
    permissions: [{ type: ApplicationCommandPermissionType.Role, id: testGuildId, permission: true }],
    token: 'VeryRealToken',
  });

  await guildCommandFromGuild?.permissions.add({
    permissions: [{ type: ApplicationCommandPermissionType.Role, id: testGuildId, permission: true }],
    token: 'VeryRealToken',
  });
  await guildCommandFromGuild?.permissions.has({ permissionId: testGuildId });
  await guildCommandFromGuild?.permissions.fetch({});
  await guildCommandFromGuild?.permissions.remove({ roles: [testGuildId], token: 'VeryRealToken' });
  await guildCommandFromGuild?.permissions.remove({ users: [testUserId], token: 'VeryRealToken' });
  await guildCommandFromGuild?.permissions.remove({
    roles: [testGuildId],
    users: [testUserId],
    token: 'VeryRealToken',
  });
  await guildCommandFromGuild?.permissions.set({
    permissions: [{ type: ApplicationCommandPermissionType.Role, id: testGuildId, permission: true }],
    token: 'VeryRealToken',
  });

  await guildCommandFromGuild?.permissions.add({
    // @ts-expect-error
    command: globalCommandId,
    permissions: [{ type: ApplicationCommandPermissionType.Role, id: testGuildId, permission: true }],
    token: 'VeryRealToken',
  });
  // @ts-expect-error
  await guildCommandFromGuild?.permissions.has({ command: guildCommandId, permissionId: testGuildId });
  await guildCommandFromGuild?.permissions.remove({
    // @ts-expect-error
    command: guildCommandId,
    roles: [testGuildId],
    token: 'VeryRealToken',
  });
  await guildCommandFromGuild?.permissions.remove({
    // @ts-expect-error
    command: guildCommandId,
    users: [testUserId],
    token: 'VeryRealToken',
  });
  await guildCommandFromGuild?.permissions.remove({
    // @ts-expect-error
    command: guildCommandId,
    roles: [testGuildId],
    users: [testUserId],
    token: 'VeryRealToken',
  });
  await guildCommandFromGuild?.permissions.set({
    // @ts-expect-error
    command: guildCommandId,
    permissions: [{ type: ApplicationCommandPermissionType.Role, id: testGuildId, permission: true }],
    token: 'VeryRealToken',
  });

  await guildCommandFromGuild?.permissions.add({
    // @ts-expect-error
    guild: testGuildId,
    permissions: [{ type: ApplicationCommandPermissionType.Role, id: testGuildId, permission: true }],
    token: 'VeryRealToken',
  });
  // @ts-expect-error
  await guildCommandFromGuild?.permissions.has({ guild: testGuildId, permissionId: testGuildId });
  // @ts-expect-error
  await guildCommandFromGuild?.permissions.remove({ guild: testGuildId, roles: [testGuildId], token: 'VeryRealToken' });
  // @ts-expect-error
  await guildCommandFromGuild?.permissions.remove({ guild: testGuildId, users: [testUserId], token: 'VeryRealToken' });
  await guildCommandFromGuild?.permissions.remove({
    // @ts-expect-error
    guild: testGuildId,
    roles: [testGuildId],
    users: [testUserId],
    token: 'VeryRealToken',
  });
  await guildCommandFromGuild?.permissions.set({
    // @ts-expect-error
    guild: testGuildId,
    permissions: [{ type: ApplicationCommandPermissionType.Role, id: testGuildId, permission: true }],
    token: 'VeryRealToken',
  });
});

client.on('roleCreate', ({ client }) => expectType<Client<true>>(client));
client.on('roleDelete', ({ client }) => expectType<Client<true>>(client));

client.on('roleUpdate', ({ client: oldClient }, { client: newClient }) => {
  expectType<Client<true>>(oldClient);
  expectType<Client<true>>(newClient);
});

client.on('stageInstanceCreate', ({ client }) => expectType<Client<true>>(client));
client.on('stageInstanceDelete', ({ client }) => expectType<Client<true>>(client));

client.on('stageInstanceUpdate', (oldStageInstance, { client }) => {
  expectType<Client<true>>(oldStageInstance!.client);
  expectType<Client<true>>(client);
});

client.on('stickerCreate', ({ client }) => expectType<Client<true>>(client));
client.on('stickerDelete', ({ client }) => expectType<Client<true>>(client));

client.on('stickerUpdate', ({ client: oldClient }, { client: newClient }) => {
  expectType<Client<true>>(oldClient);
  expectType<Client<true>>(newClient);
});

client.on('threadCreate', thread => {
  expectType<Client<true>>(thread.client);

  if (thread.type === ChannelType.PrivateThread) {
    expectType<number>(thread.createdTimestamp);
    expectType<Date>(thread.createdAt);
  } else {
    expectType<number | null>(thread.createdTimestamp);
    expectType<Date | null>(thread.createdAt);
  }
});

client.on('threadDelete', ({ client }) => expectType<Client<true>>(client));

client.on('threadListSync', (threads, { client }) => {
  expectType<Client<true>>(threads.first()!.client);
  expectType<Client<true>>(client);
});

client.on('threadMembersUpdate', (addedMembers, removedMembers, thread) => {
  expectType<Client<true>>(addedMembers.first()!.client);
  expectType<Client<true>>(removedMembers.first()!.client);
  expectType<Client<true>>(thread.client);
  expectType<Collection<Snowflake, ThreadMember>>(addedMembers);
  expectType<Collection<Snowflake, ThreadMember | PartialThreadMember>>(removedMembers);
  expectType<AnyThreadChannel>(thread);
  const left = removedMembers.first();
  if (!left) return;

  if (left.partial) {
    expectType<PartialThreadMember>(left);
    expectType<null>(left.flags);
  } else {
    expectType<ThreadMember>(left);
    expectType<ThreadMemberFlagsBitField>(left.flags);
  }
});

client.on('threadMemberUpdate', ({ client: oldClient }, { client: newClient }) => {
  expectType<Client<true>>(oldClient);
  expectType<Client<true>>(newClient);
});

client.on('threadUpdate', ({ client: oldClient }, { client: newClient }) => {
  expectType<Client<true>>(oldClient);
  expectType<Client<true>>(newClient);
});

client.on('typingStart', ({ client }) => expectType<Client<true>>(client));

client.on('userUpdate', ({ client: oldClient }, { client: newClient }) => {
  expectType<Client<true>>(oldClient);
  expectType<Client<true>>(newClient);
});

client.on('voiceStateUpdate', ({ client: oldClient }, { client: newClient }) => {
  expectType<Client<true>>(oldClient);
  expectType<Client<true>>(newClient);
});

client.on('webhookUpdate', ({ client }) => expectType<Client<true>>(client));

client.on('guildCreate', async g => {
  expectType<Client<true>>(g.client);
  const channel = g.channels.cache.random();
  if (!channel) return;

  if (channel.type === ChannelType.GuildText) {
    const row: ActionRowData<MessageActionRowComponentData> = {
      type: ComponentType.ActionRow,
      components: [
        new ButtonBuilder(),
        { type: ComponentType.Button, style: ButtonStyle.Primary, label: 'string', customId: 'foo' },
        { type: ComponentType.Button, style: ButtonStyle.Link, label: 'test', url: 'test' },
        { type: ComponentType.StringSelect, customId: 'foo' },
        new StringSelectMenuBuilder(),
        // @ts-expect-error
        { type: ComponentType.TextInput, style: TextInputStyle.Paragraph, customId: 'foo', label: 'test' },
        // @ts-expect-error
        new TextInputBuilder(),
      ],
    };

    const row2 = new ActionRowBuilder<MessageActionRowComponentBuilder>({
      type: ComponentType.ActionRow,
      components: [
        { type: ComponentType.Button, style: ButtonStyle.Primary, label: 'string', customId: 'foo' },
        { type: ComponentType.Button, style: ButtonStyle.Link, label: 'test', url: 'test' },
        { type: ComponentType.StringSelect, customId: 'foo' },
      ],
    });

    channel.send({ components: [row, row2] });
  }

  channel.setName('foo').then(updatedChannel => {
    console.log(`New channel name: ${updatedChannel.name}`);
  });

  // @ts-expect-error no options
  expectNotType<Promise<GuildMember>>(g.members.add(testUserId));

  // @ts-expect-error no access token
  expectNotType<Promise<GuildMember>>(g.members.add(testUserId, {}));

  expectNotType<Promise<GuildMember>>(
    // @ts-expect-error invalid role resolvable
    g.members.add(testUserId, { accessToken: 'totallyRealAccessToken', roles: [g.roles.cache] }),
  );

  expectType<Promise<GuildMember | null>>(
    g.members.add(testUserId, { accessToken: 'totallyRealAccessToken', fetchWhenExisting: false }),
  );

  expectType<Promise<GuildMember>>(g.members.add(testUserId, { accessToken: 'totallyRealAccessToken' }));

  expectType<Promise<GuildMember>>(
    g.members.add(testUserId, {
      accessToken: 'totallyRealAccessToken',
      mute: true,
      deaf: false,
      roles: [g.roles.cache.first()!],
      force: true,
      fetchWhenExisting: true,
    }),
  );
});

client.login('absolutely-valid-token');

declare const loggedInClient: Client<true>;
expectType<ClientApplication>(loggedInClient.application);
expectType<Date>(loggedInClient.readyAt);
expectType<number>(loggedInClient.readyTimestamp);
expectType<string>(loggedInClient.token);
expectType<number>(loggedInClient.uptime);
expectType<ClientUser>(loggedInClient.user);

declare const loggedOutClient: Client<false>;
expectType<null>(loggedOutClient.application);
expectType<null>(loggedOutClient.readyAt);
expectType<null>(loggedOutClient.readyTimestamp);
expectType<string | null>(loggedOutClient.token);
expectType<null>(loggedOutClient.uptime);
expectType<null>(loggedOutClient.user);

expectType<undefined>(serialize(undefined));
expectType<null>(serialize(null));
expectType<number[]>(serialize([1, 2, 3]));
expectType<{}>(serialize(new Set([1, 2, 3])));
expectType<{}>(
  serialize(
    new Map([
      [1, '2'],
      [2, '4'],
    ]),
  ),
);
expectType<string>(serialize(new PermissionsBitField(PermissionFlagsBits.AttachFiles)));
expectType<number>(serialize(new IntentsBitField(GatewayIntentBits.Guilds)));
expectAssignable<unknown>(
  serialize(
    new Collection([
      [1, '2'],
      [2, '4'],
    ]),
  ),
);
expectType<never>(serialize(Symbol('a')));
expectType<never>(serialize(() => {}));
expectType<never>(serialize(BigInt(42)));

// Test type return of broadcastEval:
declare const shardClientUtil: ShardClientUtil;
declare const shardingManager: ShardingManager;

expectType<Promise<number[]>>(shardingManager.broadcastEval(() => 1));
expectType<Promise<number[]>>(shardClientUtil.broadcastEval(() => 1));
expectType<Promise<number[]>>(shardingManager.broadcastEval(async () => 1));
expectType<Promise<number[]>>(shardClientUtil.broadcastEval(async () => 1));

declare const dmChannel: DMChannel;
declare const threadChannel: ThreadChannel;
declare const threadChannelFromForum: ThreadChannel<true>;
declare const threadChannelNotFromForum: ThreadChannel<false>;
declare const newsChannel: NewsChannel;
declare const textChannel: TextChannel;
declare const voiceChannel: VoiceChannel;
declare const guild: Guild;
declare const user: User;
declare const guildMember: GuildMember;

// Test thread channels' parent inference
expectType<TextChannel | NewsChannel | ForumChannel | null>(threadChannel.parent);
expectType<ForumChannel | null>(threadChannelFromForum.parent);
expectType<TextChannel | NewsChannel | null>(threadChannelNotFromForum.parent);

// Test whether the structures implement send
expectType<TextBasedChannelFields<false>['send']>(dmChannel.send);
expectType<TextBasedChannelFields<true>['send']>(threadChannel.send);
expectType<TextBasedChannelFields<true>['send']>(newsChannel.send);
expectType<TextBasedChannelFields<true>['send']>(textChannel.send);
expectType<TextBasedChannelFields<true>['send']>(voiceChannel.send);
expectAssignable<PartialTextBasedChannelFields>(user);
expectAssignable<PartialTextBasedChannelFields>(guildMember);

expectType<Promise<NewsChannel>>(textChannel.setType(ChannelType.GuildAnnouncement));
expectType<Promise<TextChannel>>(newsChannel.setType(ChannelType.GuildText));

expectType<Message | null>(dmChannel.lastMessage);
expectType<Message | null>(threadChannel.lastMessage);
expectType<Message | null>(newsChannel.lastMessage);
expectType<Message | null>(textChannel.lastMessage);
expectType<Message | null>(voiceChannel.lastMessage);

notPropertyOf(user, 'lastMessage');
notPropertyOf(user, 'lastMessageId');
notPropertyOf(guildMember, 'lastMessage');
notPropertyOf(guildMember, 'lastMessageId');

// Test collector event parameters
declare const messageCollector: MessageCollector;
messageCollector.on('collect', (...args) => {
  expectType<[Message, Collection<Snowflake, Message>]>(args);
});

(async () => {
  for await (const value of messageCollector) {
    expectType<[Message<boolean>, Collection<Snowflake, Message>]>(value);
  }
})();

declare const reactionCollector: ReactionCollector;
reactionCollector.on('dispose', (...args) => {
  expectType<[MessageReaction, User]>(args);
});

(async () => {
  for await (const value of reactionCollector) {
    expectType<[MessageReaction, User]>(value);
  }
})();

// Make sure the properties are typed correctly, and that no backwards properties
// (K -> V and V -> K) exist:
expectAssignable<'messageCreate'>(Events.MessageCreate);
expectAssignable<'close'>(WebSocketShardEvents.Close);
expectAssignable<'death'>(ShardEvents.Death);
expectAssignable<1>(Status.Connecting);

declare const applicationCommandData: ApplicationCommandData;
declare const applicationCommandOptionData: ApplicationCommandOptionData;
declare const applicationCommandResolvable: ApplicationCommandResolvable;
declare const applicationCommandManager: ApplicationCommandManager;
{
  type ApplicationCommandScope = ApplicationCommand<{ guild: GuildResolvable }>;

  expectType<Promise<ApplicationCommandScope>>(applicationCommandManager.create(applicationCommandData));
  expectAssignable<Promise<ApplicationCommand>>(applicationCommandManager.create(applicationCommandData, '0'));
  expectType<Promise<ApplicationCommandScope>>(
    applicationCommandManager.edit(applicationCommandResolvable, applicationCommandData),
  );
  expectType<Promise<ApplicationCommand>>(
    applicationCommandManager.edit(applicationCommandResolvable, applicationCommandData, '0'),
  );
  expectType<Promise<Collection<Snowflake, ApplicationCommandScope>>>(
    applicationCommandManager.set([applicationCommandData]),
  );
  expectType<Promise<Collection<Snowflake, ApplicationCommand>>>(
    applicationCommandManager.set([applicationCommandData], '0'),
  );

  // Test inference of choice values.
  if ('choices' in applicationCommandOptionData) {
    if (applicationCommandOptionData.type === ApplicationCommandOptionType.String) {
      expectType<string>(applicationCommandOptionData.choices[0]!.value);
      expectNotType<number>(applicationCommandOptionData.choices[0]!.value);
    }

    if (applicationCommandOptionData.type === ApplicationCommandOptionType.Integer) {
      expectType<number>(applicationCommandOptionData.choices[0]!.value);
      expectNotType<string>(applicationCommandOptionData.choices[0]!.value);
    }

    if (applicationCommandOptionData.type === ApplicationCommandOptionType.Number) {
      expectType<number>(applicationCommandOptionData.choices[0]!.value);
      expectNotType<string>(applicationCommandOptionData.choices[0]!.value);
    }
  }
}

declare const applicationNonChoiceOptionData: ApplicationCommandOptionData & {
  type: CommandOptionNonChoiceResolvableType;
};
{
  // Options aren't allowed on this command type.

  // @ts-expect-error
  applicationNonChoiceOptionData.choices;
}

declare const applicationSubGroupCommandData: ApplicationCommandSubGroupData;
{
  expectType<ApplicationCommandOptionType.SubcommandGroup>(applicationSubGroupCommandData.type);
  expectType<ApplicationCommandSubCommandData[] | undefined>(applicationSubGroupCommandData.options);
}

declare const autoModerationRuleManager: AutoModerationRuleManager;
{
  expectType<Promise<AutoModerationRule>>(autoModerationRuleManager.fetch('1234567890'));
  expectType<Promise<AutoModerationRule>>(autoModerationRuleManager.fetch({ autoModerationRule: '1234567890' }));
  expectType<Promise<AutoModerationRule>>(
    autoModerationRuleManager.fetch({ autoModerationRule: '1234567890', cache: false }),
  );
  expectType<Promise<AutoModerationRule>>(
    autoModerationRuleManager.fetch({ autoModerationRule: '1234567890', force: true }),
  );
  expectType<Promise<AutoModerationRule>>(
    autoModerationRuleManager.fetch({ autoModerationRule: '1234567890', cache: false, force: true }),
  );
  expectType<Promise<Collection<Snowflake, AutoModerationRule>>>(autoModerationRuleManager.fetch());
  expectType<Promise<Collection<Snowflake, AutoModerationRule>>>(autoModerationRuleManager.fetch({}));
  expectType<Promise<Collection<Snowflake, AutoModerationRule>>>(autoModerationRuleManager.fetch({ cache: false }));
  // @ts-expect-error The `force` option cannot be used alongside fetching all auto moderation rules.
  autoModerationRuleManager.fetch({ force: false });
}

declare const guildApplicationCommandManager: GuildApplicationCommandManager;
expectType<Promise<Collection<Snowflake, ApplicationCommand>>>(guildApplicationCommandManager.fetch());
expectType<Promise<Collection<Snowflake, ApplicationCommand>>>(guildApplicationCommandManager.fetch(undefined, {}));
expectType<Promise<ApplicationCommand>>(guildApplicationCommandManager.fetch('0'));

declare const categoryChannelChildManager: CategoryChannelChildManager;
{
  expectType<Promise<VoiceChannel>>(categoryChannelChildManager.create({ name: 'name', type: ChannelType.GuildVoice }));
  expectType<Promise<TextChannel>>(categoryChannelChildManager.create({ name: 'name', type: ChannelType.GuildText }));
  expectType<Promise<NewsChannel>>(
    categoryChannelChildManager.create({ name: 'name', type: ChannelType.GuildAnnouncement }),
  );
  expectType<Promise<StageChannel>>(
    categoryChannelChildManager.create({ name: 'name', type: ChannelType.GuildStageVoice }),
  );
  expectType<Promise<TextChannel>>(categoryChannelChildManager.create({ name: 'name' }));
  expectType<Promise<TextChannel>>(categoryChannelChildManager.create({ name: 'name' }));
}

declare const guildChannelManager: GuildChannelManager;
{
  expectType<Promise<TextChannel>>(guildChannelManager.create({ name: 'name' }));
  expectType<Promise<TextChannel>>(guildChannelManager.create({ name: 'name' }));
  expectType<Promise<VoiceChannel>>(guildChannelManager.create({ name: 'name', type: ChannelType.GuildVoice }));
  expectType<Promise<CategoryChannel>>(guildChannelManager.create({ name: 'name', type: ChannelType.GuildCategory }));
  expectType<Promise<TextChannel>>(guildChannelManager.create({ name: 'name', type: ChannelType.GuildText }));
  expectType<Promise<NewsChannel>>(guildChannelManager.create({ name: 'name', type: ChannelType.GuildAnnouncement }));
  expectType<Promise<StageChannel>>(guildChannelManager.create({ name: 'name', type: ChannelType.GuildStageVoice }));
  expectType<Promise<ForumChannel>>(guildChannelManager.create({ name: 'name', type: ChannelType.GuildForum }));

  expectType<Promise<Collection<Snowflake, NonThreadGuildBasedChannel | null>>>(guildChannelManager.fetch());
  expectType<Promise<Collection<Snowflake, NonThreadGuildBasedChannel | null>>>(
    guildChannelManager.fetch(undefined, {}),
  );
  expectType<Promise<GuildBasedChannel | null>>(guildChannelManager.fetch('0'));

  const channel = guildChannelManager.cache.first()!;

  if (channel.isTextBased()) {
    const { messages } = channel;
    const message = await messages.fetch('123');
    expectType<MessageManager<true>>(messages);
    expectType<Promise<Message<true>>>(messages.crosspost('1234567890'));
    expectType<Promise<Message<true>>>(messages.edit('1234567890', 'text'));
    expectType<Promise<Message<true>>>(messages.fetch('1234567890'));
    expectType<Promise<Collection<Snowflake, Message<true>>>>(messages.fetchPinned());
    expectType<Guild>(message.guild);
    expectType<Snowflake>(message.guildId);
    expectType<GuildTextBasedChannel>(message.channel.messages.channel);
  }
}

{
  const { messages } = dmChannel;
  const message = await messages.fetch('123');
  expectType<MessageManager<false>>(messages);
  expectType<Promise<Message<false>>>(messages.crosspost('1234567890')); // This shouldn't even exist!
  expectType<Promise<Message<false>>>(messages.edit('1234567890', 'text'));
  expectType<Promise<Message<false>>>(messages.fetch('1234567890'));
  expectType<Promise<Collection<Snowflake, Message<false>>>>(messages.fetchPinned());
  expectType<null>(message.guild);
  expectType<null>(message.guildId);
  expectType<TextBasedChannel>(message.channel.messages.channel);

  expectType<MessageMentions<false>>(message.mentions);
  expectType<null>(message.mentions.guild);
  expectType<null>(message.mentions.members);
}

declare const guildForumThreadManager: GuildForumThreadManager;
expectType<ForumChannel>(guildForumThreadManager.channel);

declare const guildTextThreadManager: GuildTextThreadManager<
  ChannelType.PublicThread | ChannelType.PrivateThread | ChannelType.AnnouncementThread
>;
expectType<TextChannel | NewsChannel>(guildTextThreadManager.channel);

declare const messageManager: MessageManager;
{
  expectType<Promise<Message>>(messageManager.fetch('1234567890'));
  expectType<Promise<Message>>(messageManager.fetch({ message: '1234567890' }));
  expectType<Promise<Message>>(messageManager.fetch({ message: '1234567890', cache: true, force: false }));
  expectType<Promise<Collection<Snowflake, Message>>>(messageManager.fetch());
  expectType<Promise<Collection<Snowflake, Message>>>(messageManager.fetch({}));
  expectType<Promise<Collection<Snowflake, Message>>>(
    messageManager.fetch({ limit: 100, before: '1234567890', cache: false }),
  );
  // @ts-expect-error
  messageManager.fetch({ cache: true, force: false });
  // @ts-expect-error
  messageManager.fetch({ message: '1234567890', after: '1234567890', cache: true, force: false });
}

declare const roleManager: RoleManager;
expectType<Promise<Collection<Snowflake, Role>>>(roleManager.fetch());
expectType<Promise<Collection<Snowflake, Role>>>(roleManager.fetch(undefined, {}));
expectType<Promise<Role | null>>(roleManager.fetch('0'));

declare const guildEmojiManager: GuildEmojiManager;
expectType<Promise<Collection<Snowflake, GuildEmoji>>>(guildEmojiManager.fetch());
expectType<Promise<Collection<Snowflake, GuildEmoji>>>(guildEmojiManager.fetch(undefined, {}));
expectType<Promise<GuildEmoji>>(guildEmojiManager.fetch('0'));

declare const guildBanManager: GuildBanManager;
{
  expectType<Promise<GuildBan>>(guildBanManager.fetch('1234567890'));
  expectType<Promise<GuildBan>>(guildBanManager.fetch({ user: '1234567890' }));
  expectType<Promise<GuildBan>>(guildBanManager.fetch({ user: '1234567890', cache: true, force: false }));
  expectType<Promise<Collection<Snowflake, GuildBan>>>(guildBanManager.fetch());
  expectType<Promise<Collection<Snowflake, GuildBan>>>(guildBanManager.fetch({}));
  expectType<Promise<Collection<Snowflake, GuildBan>>>(guildBanManager.fetch({ limit: 100, before: '1234567890' }));
  // @ts-expect-error
  guildBanManager.fetch({ cache: true, force: false });
  // @ts-expect-error
  guildBanManager.fetch({ user: '1234567890', after: '1234567890', cache: true, force: false });
}

declare const threadMemberManager: ThreadMemberManager;
{
  expectType<Promise<ThreadMember>>(threadMemberManager.fetch('12345678'));
  expectType<Promise<ThreadMember>>(threadMemberManager.fetch({ member: '12345678', cache: false }));
  expectType<Promise<ThreadMember>>(threadMemberManager.fetch({ member: '12345678', force: true }));
  expectType<Promise<ThreadMember>>(threadMemberManager.fetch({ member: '12345678', cache: false, force: true }));
  expectType<Promise<Collection<Snowflake, ThreadMember>>>(threadMemberManager.fetch());
  expectType<Promise<Collection<Snowflake, ThreadMember>>>(threadMemberManager.fetch({}));
  expectType<Promise<Collection<Snowflake, ThreadMember>>>(threadMemberManager.fetch({ cache: true }));
  // @ts-expect-error The `force` option cannot be used alongside fetching all thread members.
  threadMemberManager.fetch({ cache: true, force: false });
}

declare const typing: Typing;
expectType<User | PartialUser>(typing.user);
if (typing.user.partial) expectType<null>(typing.user.username);
if (!typing.user.partial) expectType<string>(typing.user.tag);

expectType<TextBasedChannel>(typing.channel);
if (typing.channel.partial) expectType<undefined>(typing.channel.lastMessageId);

expectType<GuildMember | null>(typing.member);
expectType<Guild | null>(typing.guild);

if (typing.inGuild()) {
  expectType<Guild>(typing.channel.guild);
  expectType<Guild>(typing.guild);
}

// Test interactions
declare const interaction: Interaction;
declare const booleanValue: boolean;
if (interaction.inGuild()) {
  expectType<Snowflake>(interaction.guildId);
} else {
  expectType<Snowflake | null>(interaction.guildId);
}

client.on('interactionCreate', async interaction => {
  if (interaction.type === InteractionType.MessageComponent) {
    expectType<AnySelectMenuInteraction | ButtonInteraction>(interaction);
    expectType<MessageActionRowComponent | APIButtonComponent | APISelectMenuComponent>(interaction.component);
    expectType<Message>(interaction.message);
    if (interaction.inCachedGuild()) {
      expectAssignable<MessageComponentInteraction>(interaction);
      expectType<MessageActionRowComponent>(interaction.component);
      expectType<Message<true>>(interaction.message);
      expectType<Guild>(interaction.guild);
      expectType<Promise<Message<true>>>(interaction.reply({ content: 'a', fetchReply: true }));
      expectType<Promise<Message<true>>>(interaction.deferReply({ fetchReply: true }));
      expectType<Promise<Message<true>>>(interaction.editReply({ content: 'a' }));
      expectType<Promise<Message<true>>>(interaction.fetchReply());
      expectType<Promise<Message<true>>>(interaction.update({ content: 'a', fetchReply: true }));
      expectType<Promise<Message<true>>>(interaction.deferUpdate({ fetchReply: true }));
      expectType<Promise<Message<true>>>(interaction.followUp({ content: 'a' }));
    } else if (interaction.inRawGuild()) {
      expectAssignable<MessageComponentInteraction>(interaction);
      expectType<APIButtonComponent | APISelectMenuComponent>(interaction.component);
      expectType<Message<false>>(interaction.message);
      expectType<null>(interaction.guild);
      expectType<Promise<Message<false>>>(interaction.reply({ content: 'a', fetchReply: true }));
      expectType<Promise<Message<false>>>(interaction.deferReply({ fetchReply: true }));
      expectType<Promise<Message<false>>>(interaction.editReply({ content: 'a' }));
      expectType<Promise<Message<false>>>(interaction.fetchReply());
      expectType<Promise<Message<false>>>(interaction.update({ content: 'a', fetchReply: true }));
      expectType<Promise<Message<false>>>(interaction.deferUpdate({ fetchReply: true }));
      expectType<Promise<Message<false>>>(interaction.followUp({ content: 'a' }));
    } else if (interaction.inGuild()) {
      expectAssignable<MessageComponentInteraction>(interaction);
      expectType<MessageActionRowComponent | APIButtonComponent | APISelectMenuComponent>(interaction.component);
      expectType<Message>(interaction.message);
      expectType<Guild | null>(interaction.guild);
      expectType<Promise<Message>>(interaction.reply({ content: 'a', fetchReply: true }));
      expectType<Promise<Message>>(interaction.deferReply({ fetchReply: true }));
      expectType<Promise<Message>>(interaction.editReply({ content: 'a' }));
      expectType<Promise<Message>>(interaction.fetchReply());
      expectType<Promise<Message>>(interaction.update({ content: 'a', fetchReply: true }));
      expectType<Promise<Message>>(interaction.deferUpdate({ fetchReply: true }));
      expectType<Promise<Message>>(interaction.followUp({ content: 'a' }));
    }
  }

  if (interaction.inCachedGuild()) {
    expectAssignable<GuildMember>(interaction.member);
    expectNotType<ChatInputCommandInteraction<'cached'>>(interaction);
    expectAssignable<Interaction>(interaction);
    expectType<Locale>(interaction.guildLocale);
  } else if (interaction.inRawGuild()) {
    expectAssignable<APIInteractionGuildMember>(interaction.member);
    expectNotAssignable<Interaction<'cached'>>(interaction);
    expectType<Locale>(interaction.guildLocale);
  } else if (interaction.inGuild()) {
    expectType<Locale>(interaction.guildLocale);
  } else {
    expectType<APIInteractionGuildMember | GuildMember | null>(interaction.member);
    expectNotAssignable<Interaction<'cached'>>(interaction);
    expectType<string | null>(interaction.guildId);
  }

  if (
    interaction.type === InteractionType.ApplicationCommand &&
    (interaction.commandType === ApplicationCommandType.User ||
      interaction.commandType === ApplicationCommandType.Message)
  ) {
    expectType<MessageContextMenuCommandInteraction | UserContextMenuCommandInteraction>(interaction);
    if (interaction.inCachedGuild()) {
      expectAssignable<ContextMenuCommandInteraction>(interaction);
      expectAssignable<Guild>(interaction.guild);
      expectAssignable<CommandInteraction<'cached'>>(interaction);
      expectType<Promise<Message<true>>>(interaction.reply({ content: 'a', fetchReply: true }));
      expectType<Promise<Message<true>>>(interaction.deferReply({ fetchReply: true }));
      expectType<Promise<Message<true>>>(interaction.editReply({ content: 'a' }));
      expectType<Promise<Message<true>>>(interaction.fetchReply());
      expectType<Promise<Message<true>>>(interaction.followUp({ content: 'a' }));
    } else if (interaction.inRawGuild()) {
      expectAssignable<ContextMenuCommandInteraction>(interaction);
      expectType<null>(interaction.guild);
      expectType<Promise<Message<false>>>(interaction.reply({ content: 'a', fetchReply: true }));
      expectType<Promise<Message<false>>>(interaction.deferReply({ fetchReply: true }));
      expectType<Promise<Message<false>>>(interaction.editReply({ content: 'a' }));
      expectType<Promise<Message<false>>>(interaction.fetchReply());
      expectType<Promise<Message<false>>>(interaction.followUp({ content: 'a' }));
    } else if (interaction.inGuild()) {
      expectAssignable<ContextMenuCommandInteraction>(interaction);
      expectType<Guild | null>(interaction.guild);
      expectType<Promise<Message>>(interaction.reply({ content: 'a', fetchReply: true }));
      expectType<Promise<Message>>(interaction.deferReply({ fetchReply: true }));
      expectType<Promise<Message>>(interaction.editReply({ content: 'a' }));
      expectType<Promise<Message>>(interaction.fetchReply());
      expectType<Promise<Message>>(interaction.followUp({ content: 'a' }));
    }
  }

  if (
    interaction.type === InteractionType.ApplicationCommand &&
    interaction.commandType === ApplicationCommandType.Message
  ) {
    expectType<Message>(interaction.targetMessage);
    if (interaction.inCachedGuild()) {
      expectType<Message<true>>(interaction.targetMessage);
    } else if (interaction.inRawGuild()) {
      expectType<Message<false>>(interaction.targetMessage);
    } else if (interaction.inGuild()) {
      expectType<Message>(interaction.targetMessage);
    }
  }

  if (interaction.type === InteractionType.MessageComponent && interaction.componentType === ComponentType.Button) {
    expectType<ButtonInteraction>(interaction);
    expectType<ButtonComponent | APIButtonComponent>(interaction.component);
    expectType<Message>(interaction.message);
    if (interaction.inCachedGuild()) {
      expectAssignable<ButtonInteraction>(interaction);
      expectType<ButtonComponent>(interaction.component);
      expectType<Message<true>>(interaction.message);
      expectType<Guild>(interaction.guild);
      expectType<Promise<Message<true>>>(interaction.reply({ fetchReply: true }));
    } else if (interaction.inRawGuild()) {
      expectAssignable<ButtonInteraction>(interaction);
      expectType<APIButtonComponent>(interaction.component);
      expectType<Message<false>>(interaction.message);
      expectType<null>(interaction.guild);
      expectType<Promise<Message<false>>>(interaction.reply({ fetchReply: true }));
    } else if (interaction.inGuild()) {
      expectAssignable<ButtonInteraction>(interaction);
      expectType<ButtonComponent | APIButtonComponent>(interaction.component);
      expectType<Message>(interaction.message);
      expectAssignable<Guild | null>(interaction.guild);
      expectType<Promise<Message>>(interaction.reply({ fetchReply: true }));
    }
  }

  if (
    interaction.type === InteractionType.MessageComponent &&
    interaction.componentType === ComponentType.StringSelect
  ) {
    expectType<StringSelectMenuInteraction>(interaction);
    expectType<StringSelectMenuComponent | APIStringSelectComponent>(interaction.component);
    expectType<Message>(interaction.message);
    if (interaction.inCachedGuild()) {
      expectAssignable<StringSelectMenuInteraction>(interaction);
      expectType<SelectMenuComponent>(interaction.component);
      expectType<Message<true>>(interaction.message);
      expectType<Guild>(interaction.guild);
      expectType<Promise<Message<true>>>(interaction.reply({ fetchReply: true }));
    } else if (interaction.inRawGuild()) {
      expectAssignable<StringSelectMenuInteraction>(interaction);
      expectType<APIStringSelectComponent>(interaction.component);
      expectType<Message<false>>(interaction.message);
      expectType<null>(interaction.guild);
      expectType<Promise<Message<false>>>(interaction.reply({ fetchReply: true }));
    } else if (interaction.inGuild()) {
      expectAssignable<StringSelectMenuInteraction>(interaction);
      expectType<SelectMenuComponent | APIStringSelectComponent>(interaction.component);
      expectType<Message>(interaction.message);
      expectType<Guild | null>(interaction.guild);
      expectType<Promise<Message>>(interaction.reply({ fetchReply: true }));
    }
  }

  if (
    interaction.type === InteractionType.ApplicationCommand &&
    interaction.commandType === ApplicationCommandType.ChatInput
  ) {
    if (interaction.inRawGuild()) {
      expectNotAssignable<Interaction<'cached'>>(interaction);
      expectAssignable<ChatInputCommandInteraction>(interaction);
      expectType<Promise<Message<false>>>(interaction.reply({ fetchReply: true }));
      expectType<APIInteractionDataResolvedGuildMember | null>(interaction.options.getMember('test'));

      expectType<APIInteractionDataResolvedChannel>(interaction.options.getChannel('test', true));
      expectType<APIRole>(interaction.options.getRole('test', true));
    } else if (interaction.inCachedGuild()) {
      const msg = await interaction.reply({ fetchReply: true });
      const btn = await msg.awaitMessageComponent({ componentType: ComponentType.Button });

      expectType<Message<true>>(msg);
      expectType<ButtonInteraction<'cached'>>(btn);

      expectType<GuildMember | null>(interaction.options.getMember('test'));
      expectAssignable<ChatInputCommandInteraction>(interaction);
      expectType<Promise<Message<true>>>(interaction.reply({ fetchReply: true }));

      expectType<GuildBasedChannel>(interaction.options.getChannel('test', true));
      expectType<Role>(interaction.options.getRole('test', true));
    } else {
      // @ts-expect-error
      consumeCachedCommand(interaction);
      expectType<ChatInputCommandInteraction>(interaction);
      expectType<Promise<Message>>(interaction.reply({ fetchReply: true }));
      expectType<APIInteractionDataResolvedGuildMember | GuildMember | null>(interaction.options.getMember('test'));

      expectType<GuildBasedChannel | APIInteractionDataResolvedChannel>(interaction.options.getChannel('test', true));
      expectType<APIRole | Role>(interaction.options.getRole('test', true));
    }

    expectType<ChatInputCommandInteraction>(interaction);
    expectType<Omit<CommandInteractionOptionResolver<CacheType>, 'getFocused' | 'getMessage'>>(interaction.options);
    expectType<readonly CommandInteractionOption[]>(interaction.options.data);

    const optionalOption = interaction.options.get('name');
    const requiredOption = interaction.options.get('name', true);
    expectType<CommandInteractionOption | null>(optionalOption);
    expectType<CommandInteractionOption>(requiredOption);
    expectType<CommandInteractionOption[] | undefined>(requiredOption.options);

    expectType<string | null>(interaction.options.getString('name', booleanValue));
    expectType<string | null>(interaction.options.getString('name', false));
    expectType<string>(interaction.options.getString('name', true));

    expectType<string>(interaction.options.getSubcommand());
    expectType<string>(interaction.options.getSubcommand(true));
    expectType<string | null>(interaction.options.getSubcommand(booleanValue));
    expectType<string | null>(interaction.options.getSubcommand(false));

    expectType<string>(interaction.options.getSubcommandGroup(true));
    expectType<string | null>(interaction.options.getSubcommandGroup());
    expectType<string | null>(interaction.options.getSubcommandGroup(booleanValue));
    expectType<string | null>(interaction.options.getSubcommandGroup(false));
  }

  if (interaction.isRepliable()) {
    expectAssignable<RepliableInteraction>(interaction);
    interaction.reply('test');
  }

  if (
    interaction.type === InteractionType.ApplicationCommand &&
    interaction.commandType === ApplicationCommandType.ChatInput &&
    interaction.isRepliable()
  ) {
    expectAssignable<CommandInteraction>(interaction);
    expectAssignable<RepliableInteraction>(interaction);
  }

  if (interaction.type === InteractionType.ModalSubmit && interaction.isRepliable()) {
    expectType<ModalSubmitInteraction>(interaction);
    if (interaction.inCachedGuild()) {
      expectAssignable<ModalSubmitInteraction>(interaction);
      expectType<Guild>(interaction.guild);
      expectType<Promise<Message<true>>>(interaction.reply({ content: 'a', fetchReply: true }));
      expectType<Promise<Message<true>>>(interaction.deferReply({ fetchReply: true }));
      expectType<Promise<Message<true>>>(interaction.editReply({ content: 'a' }));
      expectType<Promise<Message<true>>>(interaction.fetchReply());
      expectType<Promise<Message<true>>>(interaction.deferUpdate({ fetchReply: true }));
      expectType<Promise<Message<true>>>(interaction.followUp({ content: 'a' }));
    } else if (interaction.inRawGuild()) {
      expectAssignable<ModalSubmitInteraction>(interaction);
      expectType<null>(interaction.guild);
      expectType<Promise<Message<false>>>(interaction.reply({ content: 'a', fetchReply: true }));
      expectType<Promise<Message<false>>>(interaction.deferReply({ fetchReply: true }));
      expectType<Promise<Message<false>>>(interaction.editReply({ content: 'a' }));
      expectType<Promise<Message<false>>>(interaction.fetchReply());
      expectType<Promise<Message<false>>>(interaction.deferUpdate({ fetchReply: true }));
      expectType<Promise<Message<false>>>(interaction.followUp({ content: 'a' }));
    } else if (interaction.inGuild()) {
      expectAssignable<ModalSubmitInteraction>(interaction);
      expectType<Guild | null>(interaction.guild);
      expectType<Promise<Message>>(interaction.reply({ content: 'a', fetchReply: true }));
      expectType<Promise<Message>>(interaction.deferReply({ fetchReply: true }));
      expectType<Promise<Message>>(interaction.editReply({ content: 'a' }));
      expectType<Promise<Message>>(interaction.fetchReply());
      expectType<Promise<Message>>(interaction.deferUpdate({ fetchReply: true }));
      expectType<Promise<Message>>(interaction.followUp({ content: 'a' }));
    }
  }
});

declare const shard: Shard;

shard.on('death', process => {
  expectType<ChildProcess | Worker>(process);
});

declare const webSocketShard: WebSocketShard;

webSocketShard.on('close', event => {
  expectType<CloseEvent>(event);
});

declare const collector: Collector<string, Interaction, string[]>;

collector.on('collect', (collected, ...other) => {
  expectType<Interaction>(collected);
  expectType<string[]>(other);
});

collector.on('dispose', (vals, ...other) => {
  expectType<Interaction>(vals);
  expectType<string[]>(other);
});

collector.on('end', (collection, reason) => {
  expectType<Collection<string, Interaction>>(collection);
  expectType<string>(reason);
});

(async () => {
  for await (const value of collector) {
    expectType<[Interaction, ...string[]]>(value);
  }
})();

expectType<Promise<number | null>>(shard.eval(c => c.readyTimestamp));

// Test audit logs
expectType<Promise<GuildAuditLogs<AuditLogEvent.MemberKick>>>(guild.fetchAuditLogs({ type: AuditLogEvent.MemberKick }));

expectType<Promise<GuildAuditLogs<AuditLogEvent.ChannelCreate>>>(
  guild.fetchAuditLogs({ type: AuditLogEvent.ChannelCreate }),
);

expectType<Promise<GuildAuditLogs<AuditLogEvent.IntegrationUpdate>>>(
  guild.fetchAuditLogs({ type: AuditLogEvent.IntegrationUpdate }),
);

expectType<Promise<GuildAuditLogs<null>>>(guild.fetchAuditLogs({ type: null }));
expectType<Promise<GuildAuditLogs<AuditLogEvent>>>(guild.fetchAuditLogs());

expectType<Promise<GuildAuditLogsEntry<AuditLogEvent.MemberKick, 'Delete', 'User'> | undefined>>(
  guild.fetchAuditLogs({ type: AuditLogEvent.MemberKick }).then(al => al.entries.first()),
);
expectAssignable<Promise<GuildAuditLogsEntry<AuditLogEvent.MemberKick, 'Delete', 'User'> | undefined>>(
  guild.fetchAuditLogs({ type: AuditLogEvent.MemberKick }).then(al => al.entries.first()),
);

expectType<Promise<GuildAuditLogsEntry<null, GuildAuditLogsActionType, GuildAuditLogsTargetType> | undefined>>(
  guild.fetchAuditLogs({ type: null }).then(al => al.entries.first()),
);
expectType<Promise<GuildAuditLogsEntry<null, GuildAuditLogsActionType, GuildAuditLogsTargetType> | undefined>>(
  guild.fetchAuditLogs().then(al => al.entries.first()),
);

expectType<Promise<null | undefined>>(
  guild.fetchAuditLogs({ type: AuditLogEvent.MemberKick }).then(al => al.entries.first()?.extra),
);
expectType<Promise<StageChannel | { id: Snowflake } | undefined>>(
  guild.fetchAuditLogs({ type: AuditLogEvent.StageInstanceCreate }).then(al => al.entries.first()?.extra),
);
expectType<Promise<{ channel: GuildTextBasedChannel | { id: Snowflake }; count: number } | undefined>>(
  guild.fetchAuditLogs({ type: AuditLogEvent.MessageDelete }).then(al => al.entries.first()?.extra),
);

expectType<Promise<User | null | undefined>>(
  guild.fetchAuditLogs({ type: AuditLogEvent.MemberKick }).then(al => al.entries.first()?.target),
);
expectType<Promise<StageInstance | undefined>>(
  guild.fetchAuditLogs({ type: AuditLogEvent.StageInstanceCreate }).then(al => al.entries.first()?.target),
);
expectType<Promise<User | undefined>>(
  guild.fetchAuditLogs({ type: AuditLogEvent.MessageDelete }).then(al => al.entries.first()?.target),
);

declare const TextBasedChannel: TextBasedChannel;
declare const TextBasedChannelTypes: TextBasedChannelTypes;
declare const VoiceBasedChannel: VoiceBasedChannel;
declare const GuildBasedChannel: GuildBasedChannel;
declare const NonThreadGuildBasedChannel: NonThreadGuildBasedChannel;
declare const GuildTextBasedChannel: GuildTextBasedChannel;

expectType<TextBasedChannel>(TextBasedChannel);
expectType<
  ChannelType.GuildText | ChannelType.DM | ChannelType.GuildAnnouncement | ChannelType.GuildVoice | ThreadChannelType
>(TextBasedChannelTypes);
expectType<StageChannel | VoiceChannel>(VoiceBasedChannel);
expectType<GuildBasedChannel>(GuildBasedChannel);
expectType<CategoryChannel | NewsChannel | StageChannel | TextChannel | VoiceChannel | ForumChannel>(
  NonThreadGuildBasedChannel,
);
expectType<GuildTextBasedChannel>(GuildTextBasedChannel);

const button = new ButtonBuilder({
  label: 'test',
  style: ButtonStyle.Primary,
  customId: 'test',
});

const selectMenu = new StringSelectMenuBuilder({
  maxValues: 10,
  minValues: 2,
  customId: 'test',
});

new ActionRowBuilder({
  components: [selectMenu.toJSON(), button.toJSON()],
});

new StringSelectMenuBuilder({
  customId: 'foo',
});

new ButtonBuilder({
  style: ButtonStyle.Danger,
})
  .setEmoji('<a:foo:123>')
  .setEmoji('<:foo:123>')
  .setEmoji('foobar:123')
  .setEmoji('😏')
  .setEmoji({
    name: 'test',
    id: '123',
    animated: false,
  });

// @ts-expect-error
new EmbedBuilder().setColor('abc');

new EmbedBuilder().setColor('#ffffff');

expectNotAssignable<ActionRowData<MessageActionRowComponentData>>({
  type: ComponentType.ActionRow,
  components: [
    {
      type: ComponentType.Button,
    },
  ],
});

declare const chatInputInteraction: ChatInputCommandInteraction;

expectType<Attachment>(chatInputInteraction.options.getAttachment('attachment', true));
expectType<Attachment | null>(chatInputInteraction.options.getAttachment('attachment'));

declare const modal: ModalBuilder;

chatInputInteraction.showModal(modal);

chatInputInteraction.showModal({
  title: 'abc',
  custom_id: 'abc',
  components: [
    {
      components: [
        {
          custom_id: 'aa',
          label: 'label',
          style: TextInputStyle.Short,
          type: ComponentType.TextInput,
        },
      ],
      type: ComponentType.ActionRow,
    },
  ],
});

declare const selectMenuData: APISelectMenuComponent;
StringSelectMenuBuilder.from(selectMenuData);

declare const selectMenuComp: SelectMenuComponent;
StringSelectMenuBuilder.from(selectMenuComp);

declare const buttonData: APIButtonComponent;
ButtonBuilder.from(buttonData);

declare const buttonComp: ButtonComponent;
ButtonBuilder.from(buttonComp);

declare const textInputData: APITextInputComponent;
TextInputBuilder.from(textInputData);

declare const textInputComp: TextInputComponent;
TextInputBuilder.from(textInputComp);

declare const embedData: APIEmbed;
EmbedBuilder.from(embedData);

declare const embedComp: Embed;
EmbedBuilder.from(embedComp);

declare const actionRowData: APIActionRowComponent<APIActionRowComponentTypes>;
ActionRowBuilder.from(actionRowData);

declare const actionRowComp: ActionRow<ActionRowComponent>;
ActionRowBuilder.from(actionRowComp);

declare const buttonsActionRowData: APIActionRowComponent<APIButtonComponent>;
declare const buttonsActionRowComp: ActionRow<ButtonComponent>;

expectType<ActionRowBuilder<ButtonBuilder>>(ActionRowBuilder.from<ButtonBuilder>(buttonsActionRowData));
expectType<ActionRowBuilder<ButtonBuilder>>(ActionRowBuilder.from<ButtonBuilder>(buttonsActionRowComp));

declare const anyComponentsActionRowData: APIActionRowComponent<APIActionRowComponentTypes>;
declare const anyComponentsActionRowComp: ActionRow<ActionRowComponent>;

expectType<ActionRowBuilder>(ActionRowBuilder.from(anyComponentsActionRowData));
expectType<ActionRowBuilder>(ActionRowBuilder.from(anyComponentsActionRowComp));

declare const stageChannel: StageChannel;
declare const partialGroupDMChannel: PartialGroupDMChannel;

expectType<ChannelMention>(textChannel.toString());
expectType<ChannelMention>(voiceChannel.toString());
expectType<ChannelMention>(newsChannel.toString());
expectType<ChannelMention>(threadChannel.toString());
expectType<ChannelMention>(stageChannel.toString());
expectType<ChannelMention>(partialGroupDMChannel.toString());
expectType<UserMention>(dmChannel.toString());
expectType<UserMention>(user.toString());
expectType<UserMention>(guildMember.toString());

declare const webhook: Webhook;
declare const webhookClient: WebhookClient;
declare const interactionWebhook: InteractionWebhook;
declare const snowflake: Snowflake;

expectType<Promise<Message>>(webhook.send('content'));
expectType<Promise<Message>>(webhook.editMessage(snowflake, 'content'));
expectType<Promise<Message>>(webhook.fetchMessage(snowflake));

expectType<Promise<APIMessage>>(webhookClient.send('content'));
expectType<Promise<APIMessage>>(webhookClient.editMessage(snowflake, 'content'));
expectType<Promise<APIMessage>>(webhookClient.fetchMessage(snowflake));

expectType<Promise<Message>>(interactionWebhook.send('content'));
expectType<Promise<Message>>(interactionWebhook.editMessage(snowflake, 'content'));
expectType<Promise<Message>>(interactionWebhook.fetchMessage(snowflake));

declare const categoryChannel: CategoryChannel;
declare const forumChannel: ForumChannel;

await forumChannel.edit({
  availableTags: [...forumChannel.availableTags, { name: 'tag' }],
});

await forumChannel.setAvailableTags([{ ...forumChannel.availableTags, name: 'tag' }]);
await forumChannel.setAvailableTags([{ name: 'tag' }]);

expectType<Readonly<ChannelFlagsBitField>>(textChannel.flags);
expectType<Readonly<ChannelFlagsBitField>>(voiceChannel.flags);
expectType<Readonly<ChannelFlagsBitField>>(stageChannel.flags);
expectType<Readonly<ChannelFlagsBitField>>(forumChannel.flags);
expectType<Readonly<ChannelFlagsBitField>>(dmChannel.flags);
expectType<Readonly<ChannelFlagsBitField>>(categoryChannel.flags);
expectType<Readonly<ChannelFlagsBitField>>(newsChannel.flags);
expectType<Readonly<ChannelFlagsBitField>>(categoryChannel.flags);
expectType<Readonly<ChannelFlagsBitField>>(threadChannel.flags);

expectType<null>(partialGroupDMChannel.flags);

// Select menu type narrowing
if (interaction.isAnySelectMenu()) {
  expectType<AnySelectMenuInteraction>(interaction);
}

declare const anySelectMenu: AnySelectMenuInteraction;

if (anySelectMenu.isStringSelectMenu()) {
  expectType<StringSelectMenuInteraction>(anySelectMenu);
} else if (anySelectMenu.isUserSelectMenu()) {
  expectType<UserSelectMenuInteraction>(anySelectMenu);
} else if (anySelectMenu.isRoleSelectMenu()) {
  expectType<RoleSelectMenuInteraction>(anySelectMenu);
} else if (anySelectMenu.isChannelSelectMenu()) {
  expectType<ChannelSelectMenuInteraction>(anySelectMenu);
} else if (anySelectMenu.isMentionableSelectMenu()) {
  expectType<MentionableSelectMenuInteraction>(anySelectMenu);
}<|MERGE_RESOLUTION|>--- conflicted
+++ resolved
@@ -24,12 +24,9 @@
   APIEmbed,
   ApplicationCommandType,
   APIMessage,
-<<<<<<< HEAD
   APIActionRowComponent,
   APIActionRowComponentTypes,
-=======
   APIStringSelectComponent,
->>>>>>> 73300c75
 } from 'discord-api-types/v10';
 import {
   ApplicationCommand,
