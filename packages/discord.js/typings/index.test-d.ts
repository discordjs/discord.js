import type { ChildProcess } from 'node:child_process';
import type { Worker } from 'node:worker_threads';
import {
  APIInteractionGuildMember,
  APIPartialChannel,
  APIPartialGuild,
  APIInteractionDataResolvedGuildMember,
  APIInteractionDataResolvedChannel,
  APIRole,
  APIButtonComponent,
  APISelectMenuComponent,
  ApplicationCommandOptionType,
  ComponentType,
  ApplicationCommandPermissionType,
  ChannelType,
  InteractionType,
  GatewayIntentBits,
  Locale,
  PermissionFlagsBits,
  AuditLogEvent,
  ButtonStyle,
  TextInputStyle,
  APITextInputComponent,
  APIEmbed,
  ApplicationCommandType,
  APIMessage,
  APIActionRowComponent,
  APIActionRowComponentTypes,
  APIStringSelectComponent,
  APIUserSelectComponent,
  APIRoleSelectComponent,
  APIChannelSelectComponent,
  APIMentionableSelectComponent,
  APIModalInteractionResponseCallbackData,
  WebhookType,
  GuildScheduledEventRecurrenceRuleFrequency,
  GuildScheduledEventRecurrenceRuleMonth,
  GuildScheduledEventRecurrenceRuleWeekday,
} from 'discord-api-types/v10';
import {
  ApplicationCommand,
  ApplicationCommandData,
  ApplicationCommandManager,
  ApplicationCommandOptionData,
  ApplicationCommandResolvable,
  ApplicationCommandSubCommandData,
  ApplicationCommandSubGroupData,
  CommandInteraction,
  ButtonInteraction,
  CacheType,
  CategoryChannel,
  Client,
  ClientApplication,
  ClientUser,
  Collection,
  ChatInputCommandInteraction,
  CommandInteractionOption,
  CommandInteractionOptionResolver,
  CommandOptionNonChoiceResolvableType,
  ContextMenuCommandInteraction,
  DMChannel,
  Guild,
  GuildApplicationCommandManager,
  GuildChannelManager,
  GuildEmoji,
  GuildEmojiManager,
  GuildMember,
  GuildResolvable,
  IntentsBitField,
  Interaction,
  InteractionCollector,
  Message,
  AttachmentBuilder,
  MessageCollector,
  MessageComponentInteraction,
  MessageReaction,
  ModalBuilder,
  AnnouncementChannel,
  Options,
  PartialTextBasedChannelFields,
  PartialUser,
  PermissionsBitField,
  ReactionCollector,
  Role,
  RoleManager,
  Serialized,
  ShardClientUtil,
  ShardingManager,
  Snowflake,
  StageChannel,
  TextBasedChannelFields,
  type TextBasedChannel,
  type TextBasedChannelTypes,
  type VoiceBasedChannel,
  type GuildBasedChannel,
  type NonThreadGuildBasedChannel,
  type GuildTextBasedChannel,
  TextChannel,
  ThreadChannel,
  ThreadMember,
  Typing,
  User,
  VoiceChannel,
  Shard,
  Collector,
  GuildAuditLogsEntry,
  GuildAuditLogs,
  type AuditLogChange,
  StageInstance,
  ActionRowBuilder,
  ButtonComponent,
  StringSelectMenuComponent,
  RepliableInteraction,
  ThreadChannelType,
  Events,
  Status,
  CategoryChannelChildManager,
  ActionRowData,
  MessageActionRowComponentData,
  PartialThreadMember,
  ThreadMemberFlagsBitField,
  ButtonBuilder,
  EmbedBuilder,
  MessageActionRowComponent,
  StringSelectMenuBuilder,
  TextInputBuilder,
  TextInputComponent,
  Embed,
  MessageActionRowComponentBuilder,
  GuildBanManager,
  GuildBan,
  MessageManager,
  ChannelMention,
  UserMention,
  PartialGroupDMChannel,
  Attachment,
  MessageContextMenuCommandInteraction,
  UserContextMenuCommandInteraction,
  AnyThreadChannel,
  ThreadMemberManager,
  CollectedMessageInteraction,
  ShardEvents,
  Webhook,
  WebhookClient,
  InteractionWebhook,
  ActionRowComponent,
  ActionRow,
  GuildAuditLogsActionType,
  GuildAuditLogsTargetType,
  ModalSubmitInteraction,
  ForumChannel,
  ChannelFlagsBitField,
  GuildForumThreadManager,
  GuildTextThreadManager,
  SelectMenuInteraction,
  StringSelectMenuInteraction,
  UserSelectMenuInteraction,
  RoleSelectMenuInteraction,
  ChannelSelectMenuInteraction,
  MentionableSelectMenuInteraction,
  MessageMentions,
  AutoModerationActionExecution,
  AutoModerationRule,
  AutoModerationRuleManager,
  PrivateThreadChannel,
  PublicThreadChannel,
  GuildMemberManager,
  GuildMemberFlagsBitField,
  ThreadManager,
  FetchedThreads,
  FetchedThreadsMore,
  DMMessageManager,
  GuildMessageManager,
  ApplicationCommandChannelOptionData,
  ApplicationCommandChannelOption,
  ApplicationCommandChoicesOption,
  ApplicationCommandChoicesData,
  ApplicationCommandSubGroup,
  ApplicationCommandSubCommand,
  ChatInputApplicationCommandData,
  ApplicationCommandPermissionsManager,
  GuildOnboarding,
  StringSelectMenuComponentData,
  ButtonComponentData,
  MediaChannel,
  PartialDMChannel,
  PartialGuildMember,
  PartialMessage,
  PartialMessageReaction,
  resolvePartialEmoji,
  PartialEmojiOnlyId,
  Emoji,
  PartialEmoji,
  Awaitable,
  Channel,
  DirectoryChannel,
  Entitlement,
  SKU,
  UserSelectMenuBuilder,
  RoleSelectMenuBuilder,
  ChannelSelectMenuBuilder,
  MentionableSelectMenuBuilder,
  UserSelectMenuComponent,
  RoleSelectMenuComponent,
  ChannelSelectMenuComponent,
  MentionableSelectMenuComponent,
  Poll,
  ApplicationEmoji,
  ApplicationEmojiManager,
  StickerPack,
  GuildScheduledEventManager,
  SendableChannels,
  PollData,
  InteractionCallbackResponse,
  GuildScheduledEventRecurrenceRuleOptions,
  ThreadOnlyChannel,
<<<<<<< HEAD
  PartialPoll,
  PartialPollAnswer,
  PollAnswer,
  PollAnswerVoterManager,
} from '.';
=======
} from './index.js';
>>>>>>> 90105338
import { expectAssignable, expectNotAssignable, expectNotType, expectType } from 'tsd';
import type { ContextMenuCommandBuilder, SlashCommandBuilder } from '@discordjs/builders';
import { ReadonlyCollection } from '@discordjs/collection';

// Test type transformation:
declare const serialize: <Value>(value: Value) => Serialized<Value>;
declare const notPropertyOf: <Value, Property extends PropertyKey>(
  value: Value,
  property: Property & Exclude<Property, keyof Value>,
) => void;

const client: Client = new Client({
  intents: GatewayIntentBits.Guilds,
  makeCache: Options.cacheWithLimits({
    MessageManager: 200,
    // @ts-expect-error
    Message: 100,
    GuildMemberManager: {
      maxSize: 200,
      keepOverLimit: member => member.id === client.user?.id,
    },
    ThreadManager: {
      maxSize: 200,
      keepOverLimit: value => !value.archived,
    },
  }),
});

if (client.isReady()) {
  expectType<Client<true>>(client);
} else {
  expectType<Client>(client);
}

const testGuildId = '222078108977594368'; // DJS
const testUserId = '987654321098765432'; // example id
const globalCommandId = '123456789012345678'; // example id
const guildCommandId = '234567890123456789'; // example id

client.on('autoModerationActionExecution', autoModerationActionExecution =>
  expectType<AutoModerationActionExecution>(autoModerationActionExecution),
);

client.on('autoModerationRuleCreate', ({ client }) => expectType<Client<true>>(client));
client.on('autoModerationRuleDelete', ({ client }) => expectType<Client<true>>(client));

client.on('autoModerationRuleUpdate', (oldAutoModerationRule, { client: newClient }) => {
  expectType<Client<true>>(oldAutoModerationRule!.client);
  expectType<Client<true>>(newClient);
});

client.on('channelCreate', ({ client }) => expectType<Client<true>>(client));
client.on('channelDelete', ({ client }) => expectType<Client<true>>(client));
client.on('channelPinsUpdate', ({ client }) => expectType<Client<true>>(client));

client.on('channelUpdate', ({ client: oldClient }, { client: newClient }) => {
  expectType<Client<true>>(oldClient);
  expectType<Client<true>>(newClient);
});

client.on('emojiCreate', ({ client }) => expectType<Client<true>>(client));
client.on('emojiDelete', ({ client }) => expectType<Client<true>>(client));

client.on('emojiUpdate', ({ client: oldClient }, { client: newClient }) => {
  expectType<Client<true>>(oldClient);
  expectType<Client<true>>(newClient);
});

client.on('guildBanAdd', ({ client }) => expectType<Client<true>>(client));
client.on('guildBanRemove', ({ client }) => expectType<Client<true>>(client));
client.on('guildDelete', ({ client }) => expectType<Client<true>>(client));
client.on('guildIntegrationsUpdate', ({ client }) => expectType<Client<true>>(client));
client.on('guildMemberAdd', ({ client }) => expectType<Client<true>>(client));
client.on('guildMemberAvailable', ({ client }) => expectType<Client<true>>(client));

client.on('guildMemberRemove', member => {
  expectType<Client<true>>(member.client);
  if (member.partial) return expectType<null>(member.joinedAt);
  expectType<Date | null>(member.joinedAt);
});

client.on('guildMembersChunk', (members, { client }) => {
  expectType<Client<true>>(members.first()!.client);
  expectType<Client<true>>(client);
});

client.on('guildMemberUpdate', ({ client: oldClient }, { client: newClient }) => {
  expectType<Client<true>>(oldClient);
  expectType<Client<true>>(newClient);
});

client.on('guildScheduledEventCreate', ({ client }) => expectType<Client<true>>(client));
client.on('guildScheduledEventDelete', ({ client }) => expectType<Client<true>>(client));

client.on('guildScheduledEventUpdate', (oldGuildScheduledEvent, { client }) => {
  expectType<Client<true>>(oldGuildScheduledEvent!.client);
  expectType<Client<true>>(client);
});

client.on('guildScheduledEventUserAdd', ({ client: oldClient }, { client: newClient }) => {
  expectType<Client<true>>(oldClient);
  expectType<Client<true>>(newClient);
});

client.on('guildScheduledEventUserRemove', ({ client: oldClient }, { client: newClient }) => {
  expectType<Client<true>>(oldClient);
  expectType<Client<true>>(newClient);
});

client.on('guildUnavailable', ({ client }) => expectType<Client<true>>(client));

client.on('guildUpdate', ({ client: oldClient }, { client: newClient }) => {
  expectType<Client<true>>(oldClient);
  expectType<Client<true>>(newClient);
});

client.on('interactionCreate', async interaction => {
  expectType<Client<true>>(interaction.client);
  expectType<Snowflake | null>(interaction.guildId);
  expectType<Snowflake | null>(interaction.channelId);
  expectType<GuildMember | APIInteractionGuildMember | null>(interaction.member);

  if (interaction.type === InteractionType.MessageComponent) {
    expectType<Snowflake>(interaction.channelId);
  }

  if (interaction.type !== InteractionType.ApplicationCommand) return;

  void new ActionRowBuilder<MessageActionRowComponentBuilder>();

  const button = new ButtonBuilder();

  const actionRow = new ActionRowBuilder<MessageActionRowComponentBuilder>({
    type: ComponentType.ActionRow,
    components: [button.toJSON()],
  });

  actionRow.toJSON();

  await interaction.reply({ content: 'Hi!', components: [actionRow] });

  // @ts-expect-error
  interaction.reply({ content: 'Hi!', components: [[button]] });

  void new ActionRowBuilder({});

  // @ts-expect-error
  await interaction.reply({ content: 'Hi!', components: [button] });

  await interaction.reply({
    content: 'test',
    components: [
      {
        components: [
          {
            custom_id: 'abc',
            label: 'abc',
            style: ButtonStyle.Primary,
            type: ComponentType.Button,
          },
        ],
        type: ComponentType.ActionRow,
      },
    ],
  });

  // This is for testing never type resolution
  if (!interaction.inGuild()) {
    return;
  }

  if (interaction.inRawGuild()) {
    expectNotType<never>(interaction);
    return;
  }

  if (interaction.inCachedGuild()) {
    expectNotType<never>(interaction);
    return;
  }
});

client.on('inviteCreate', ({ client }) => expectType<Client<true>>(client));
client.on('inviteDelete', ({ client }) => expectType<Client<true>>(client));

// This is to check that stuff is the right type
declare const assertIsMessage: (m: Promise<Message>) => void;

client.on('messageCreate', async message => {
  const { client, channel } = message;

  // https://github.com/discordjs/discord.js/issues/8545
  {
    // These should not throw any errors when comparing messages from any source.
    channel.messages.cache.filter(message => message);
    (await channel.messages.fetch()).filter(({ author }) => author.id === message.author.id);

    if (channel.isDMBased()) {
      expectType<DMMessageManager>(channel.messages.channel.messages);
    } else {
      expectType<GuildMessageManager>(channel.messages.channel.messages);
    }
  }

  if (!message.inGuild() && message.partial) {
    expectNotType<never>(message);
  }

  expectType<Client<true>>(client);
  assertIsMessage(channel.send('string'));
  assertIsMessage(channel.send({}));
  assertIsMessage(channel.send({ embeds: [] }));

  const attachment = new AttachmentBuilder('file.png');
  const embed = new EmbedBuilder();
  assertIsMessage(channel.send({ files: [attachment] }));
  assertIsMessage(channel.send({ embeds: [embed] }));
  assertIsMessage(channel.send({ embeds: [embed], files: [attachment] }));

  if (message.inGuild()) {
    expectAssignable<Message<true>>(message);
    const component = await message.awaitMessageComponent({ componentType: ComponentType.Button });
    expectType<ButtonInteraction<'cached'>>(component);
    expectType<InteractionCallbackResponse>(await component.reply({ withResponse: true }));

    const buttonCollector = message.createMessageComponentCollector({ componentType: ComponentType.Button });
    expectType<InteractionCollector<ButtonInteraction<'cached'>>>(buttonCollector);
    expectAssignable<
      (
        test: ButtonInteraction<'cached'>,
        items: Collection<Snowflake, ButtonInteraction<'cached'>>,
      ) => Awaitable<boolean>
    >(buttonCollector.filter);
    expectType<GuildTextBasedChannel>(message.channel);
    expectType<Guild>(message.guild);
    expectType<GuildMember | null>(message.member);

    expectType<MessageMentions<true>>(message.mentions);
    expectType<Guild>(message.guild);
    expectType<Collection<Snowflake, GuildMember>>(message.mentions.members);
  }

  expectType<Exclude<TextBasedChannel, PartialGroupDMChannel>>(message.channel);
  expectNotType<GuildTextBasedChannel>(message.channel);

  // @ts-expect-error
  channel.send();
  // @ts-expect-error
  channel.send({ another: 'property' });

  // Check collector creations.

  // Verify that buttons interactions are inferred.
  const buttonCollector = message.createMessageComponentCollector({ componentType: ComponentType.Button });
  expectAssignable<Promise<ButtonInteraction>>(message.awaitMessageComponent({ componentType: ComponentType.Button }));
  expectAssignable<Promise<ButtonInteraction>>(channel.awaitMessageComponent({ componentType: ComponentType.Button }));
  expectAssignable<InteractionCollector<ButtonInteraction>>(buttonCollector);

  buttonCollector.on('collect', (...args) => expectType<[ButtonInteraction]>(args));
  buttonCollector.on('dispose', (...args) => expectType<[ButtonInteraction]>(args));
  buttonCollector.on('end', (...args) => expectType<[ReadonlyCollection<Snowflake, ButtonInteraction>, string]>(args));

  // Verify that select menus interaction are inferred.
  const stringSelectMenuCollector = message.createMessageComponentCollector({
    componentType: ComponentType.StringSelect,
  });
  expectAssignable<Promise<StringSelectMenuInteraction>>(
    message.awaitMessageComponent({ componentType: ComponentType.StringSelect }),
  );
  expectAssignable<Promise<StringSelectMenuInteraction>>(
    channel.awaitMessageComponent({ componentType: ComponentType.StringSelect }),
  );
  expectAssignable<InteractionCollector<StringSelectMenuInteraction>>(stringSelectMenuCollector);

  stringSelectMenuCollector.on('collect', (...args) => expectType<[StringSelectMenuInteraction]>(args));
  stringSelectMenuCollector.on('dispose', (...args) => expectType<[StringSelectMenuInteraction]>(args));
  stringSelectMenuCollector.on('end', (...args) =>
    expectType<[ReadonlyCollection<Snowflake, StringSelectMenuInteraction>, string]>(args),
  );

  // Verify that message component interactions are default collected types.
  const defaultCollector = message.createMessageComponentCollector();
  expectAssignable<Promise<MessageComponentInteraction>>(message.awaitMessageComponent());
  expectAssignable<Promise<MessageComponentInteraction>>(channel.awaitMessageComponent());
  expectAssignable<InteractionCollector<CollectedMessageInteraction>>(defaultCollector);

  defaultCollector.on('collect', (...args) => expectType<[SelectMenuInteraction | ButtonInteraction]>(args));
  defaultCollector.on('dispose', (...args) => expectType<[SelectMenuInteraction | ButtonInteraction]>(args));
  defaultCollector.on('end', (...args) =>
    expectType<[ReadonlyCollection<Snowflake, SelectMenuInteraction | ButtonInteraction>, string]>(args),
  );

  // Verify that additional options don't affect default collector types.
  const semiDefaultCollector = message.createMessageComponentCollector({ time: 10000 });
  expectType<InteractionCollector<CollectedMessageInteraction>>(semiDefaultCollector);
  const semiDefaultCollectorChannel = message.createMessageComponentCollector({ time: 10000 });
  expectType<InteractionCollector<CollectedMessageInteraction>>(semiDefaultCollectorChannel);

  // Verify that interaction collector options can't be used.
  message.createMessageComponentCollector({
    // @ts-expect-error
    interactionType: InteractionType.ApplicationCommand,
  });

  // Make sure filter parameters are properly inferred.
  message.createMessageComponentCollector({
    filter: i => {
      expectType<CollectedMessageInteraction>(i);
      return true;
    },
  });

  message.createMessageComponentCollector({
    componentType: ComponentType.Button,
    filter: i => {
      expectType<ButtonInteraction>(i);
      return true;
    },
  });

  message.createMessageComponentCollector({
    componentType: ComponentType.StringSelect,
    filter: i => {
      expectType<StringSelectMenuInteraction>(i);
      return true;
    },
  });

  message.awaitMessageComponent({
    filter: i => {
      expectType<CollectedMessageInteraction>(i);
      return true;
    },
  });

  message.awaitMessageComponent({
    componentType: ComponentType.Button,
    filter: i => {
      expectType<ButtonInteraction>(i);
      return true;
    },
  });

  message.awaitMessageComponent({
    componentType: ComponentType.StringSelect,
    filter: i => {
      expectType<StringSelectMenuInteraction>(i);
      return true;
    },
  });

  const webhook = await message.fetchWebhook();

  if (webhook.isChannelFollower()) {
    expectAssignable<Guild | APIPartialGuild>(webhook.sourceGuild);
    expectAssignable<AnnouncementChannel | APIPartialChannel>(webhook.sourceChannel);
    expectType<Webhook<WebhookType.ChannelFollower>>(webhook);
  } else if (webhook.isIncoming()) {
    expectType<string>(webhook.token);
    expectType<Webhook<WebhookType.Incoming>>(webhook);
  }

  expectNotType<Guild | APIPartialGuild>(webhook.sourceGuild);
  expectNotType<AnnouncementChannel | APIPartialChannel>(webhook.sourceChannel);
  expectNotType<string>(webhook.token);

  channel.awaitMessageComponent({
    filter: i => {
      expectType<CollectedMessageInteraction<'cached'>>(i);
      return true;
    },
  });

  channel.awaitMessageComponent({
    componentType: ComponentType.Button,
    filter: i => {
      expectType<ButtonInteraction<'cached'>>(i);
      return true;
    },
  });

  channel.awaitMessageComponent({
    componentType: ComponentType.StringSelect,
    filter: i => {
      expectType<StringSelectMenuInteraction<'cached'>>(i);
      return true;
    },
  });

  // Check that both builders and builder data can be sent in messages
  const row = new ActionRowBuilder<MessageActionRowComponentBuilder>();

  const rawButtonsRow: ActionRowData<ButtonComponentData> = {
    type: ComponentType.ActionRow,
    components: [
      { type: ComponentType.Button, label: 'test', style: ButtonStyle.Primary, customId: 'test' },
      {
        type: ComponentType.Button,
        label: 'another test',
        style: ButtonStyle.Link,
        url: 'https://discord.js.org',
      },
    ],
  };

  const buttonsRow: ActionRowData<ButtonBuilder> = {
    type: ComponentType.ActionRow,
    components: [new ButtonBuilder()],
  };

  const rawStringSelectMenuRow: ActionRowData<StringSelectMenuComponentData> = {
    type: ComponentType.ActionRow,
    components: [
      {
        type: ComponentType.StringSelect,
        options: [{ label: 'test', value: 'test' }],
        customId: 'test',
      },
    ],
  };

  const stringSelectRow: ActionRowData<StringSelectMenuBuilder> = {
    type: ComponentType.ActionRow,
    components: [new StringSelectMenuBuilder()],
  };

  const embedData = { description: 'test', color: 0xff0000 };

  channel.send({
    components: [row, rawButtonsRow, buttonsRow, rawStringSelectMenuRow, stringSelectRow],
    embeds: [embed, embedData],
  });
});

client.on('messageDelete', ({ client }) => expectType<Client<true>>(client));

client.on('messageDeleteBulk', (messages, { client }) => {
  expectType<Client<true>>(messages.first()!.client);
  expectType<Client<true>>(client);
});

client.on('messagePollVoteAdd', async (answer, userId) => {
  expectType<Client<true>>(answer.client);
  expectType<Snowflake>(userId);

  if (answer.partial) {
    expectType<null>(answer.emoji);
    expectType<null>(answer.text);
    expectNotType<null>(answer.id);
    expectNotType<null>(answer.poll);

    await answer.poll.fetch();
    answer = answer.poll.answers?.get(answer.id) ?? answer;

    expectType<User>(answer.voters.cache.get(userId)!);
  }

  expectType<string | null>(answer.text);
  expectType<GuildEmoji | Emoji | null>(answer.emoji);
  expectType<number>(answer.id);
  expectType<number>(answer.voteCount!);
});

client.on('messagePollVoteRemove', async (answer, userId) => {
  expectType<Client<true>>(answer.client);
  expectType<Snowflake>(userId);

  if (answer.partial) {
    expectType<null>(answer.emoji);
    expectType<null>(answer.text);
    expectNotType<null>(answer.id);
    expectNotType<null>(answer.poll);

    await answer.poll.fetch();
    answer = answer.poll.answers?.get(answer.id) ?? answer;
  }

  expectType<string | null>(answer.text);
  expectType<GuildEmoji | Emoji | null>(answer.emoji);
  expectType<number>(answer.id);
  expectType<number>(answer.voteCount!);
});

client.on('messageReactionAdd', async (reaction, { client }) => {
  expectType<Client<true>>(reaction.client);
  expectType<Client<true>>(client);

  if (reaction.partial) {
    expectType<null>(reaction.count);
    reaction = await reaction.fetch();
  }

  expectType<number>(reaction.count);
  if (reaction.message.partial) return expectType<string | null>(reaction.message.content);
  expectType<string>(reaction.message.content);
});

client.on('messageReactionRemove', ({ client: oldClient }, { client: newClient }) => {
  expectType<Client<true>>(oldClient);
  expectType<Client<true>>(newClient);
});

client.on('messageReactionRemoveAll', async (message, reactions) => {
  console.log(`messageReactionRemoveAll - id: ${message.id} (${message.id.length})`);
  if (message.partial) message = await message.fetch();
  console.log(`messageReactionRemoveAll - content: ${message.content}`);
  expectType<Client<true>>(message.client);
  expectType<Client<true>>(reactions.first()!.client);
});

client.on('messageReactionRemoveEmoji', ({ client }) => expectType<Client<true>>(client));

client.on('messageUpdate', ({ client: oldClient }, { client: newClient }) => {
  expectType<Client<true>>(oldClient);
  expectType<Client<true>>(newClient);
});

client.on('presenceUpdate', (oldPresence, { client }) => {
  expectType<Client<true>>(oldPresence!.client);
  expectType<Client<true>>(client);
});

declare const slashCommandBuilder: SlashCommandBuilder;
declare const contextMenuCommandBuilder: ContextMenuCommandBuilder;

client.on('clientReady', async client => {
  expectType<Client<true>>(client);
  console.log(`Client is logged in as ${client.user.tag} and ready!`);

  // Test fetching all global commands and ones from one guild
  expectType<Collection<string, ApplicationCommand<{ guild: GuildResolvable }>>>(
    await client.application!.commands.fetch(),
  );
  expectType<Collection<string, ApplicationCommand<{ guild: GuildResolvable }>>>(
    await client.application!.commands.fetch({ guildId: testGuildId }),
  );

  // Test command manager methods
  const globalCommand = await client.application?.commands.fetch(globalCommandId);
  const guildCommandFromGlobal = await client.application?.commands.fetch({ id: guildCommandId, guildId: testGuildId });
  const guildCommandFromGuild = await client.guilds.cache.get(testGuildId)?.commands.fetch({ id: guildCommandId });

  await client.application?.commands.create(slashCommandBuilder);
  await client.application?.commands.create(contextMenuCommandBuilder);
  await guild.commands.create(slashCommandBuilder);
  await guild.commands.create(contextMenuCommandBuilder);

  await client.application?.commands.edit(globalCommandId, slashCommandBuilder);
  await client.application?.commands.edit(globalCommandId, contextMenuCommandBuilder);
  await guild.commands.edit(guildCommandId, slashCommandBuilder);
  await guild.commands.edit(guildCommandId, contextMenuCommandBuilder);

  await client.application?.commands.edit(globalCommandId, { defaultMemberPermissions: null });
  await globalCommand?.edit({ defaultMemberPermissions: null });
  await globalCommand?.setDefaultMemberPermissions(null);

  // @ts-expect-error
  await client.guilds.cache.get(testGuildId)?.commands.fetch(guildCommandId, { guildId: testGuildId });

  // Test command permissions
  const globalPermissionsManager = client.application?.commands.permissions;
  const guildPermissionsManager = client.guilds.cache.get(testGuildId)?.commands.permissions;

  // Permissions from global manager
  await globalPermissionsManager?.add({
    command: globalCommandId,
    guild: testGuildId,
    permissions: [{ type: ApplicationCommandPermissionType.Role, id: testGuildId, permission: true }],
    token: 'VeryRealToken',
  });
  await globalPermissionsManager?.has({ command: globalCommandId, guild: testGuildId, permissionId: testGuildId });
  await globalPermissionsManager?.fetch({ guild: testGuildId });
  await globalPermissionsManager?.fetch({ command: globalCommandId, guild: testGuildId });
  await globalPermissionsManager?.remove({
    command: globalCommandId,
    guild: testGuildId,
    roles: [testGuildId],
    token: 'VeryRealToken',
  });
  await globalPermissionsManager?.remove({
    command: globalCommandId,
    guild: testGuildId,
    users: [testUserId],
    token: 'VeryRealToken',
  });
  await globalPermissionsManager?.remove({
    command: globalCommandId,
    guild: testGuildId,
    channels: [testGuildId],
    token: 'VeryRealToken',
  });
  await globalPermissionsManager?.remove({
    command: globalCommandId,
    guild: testGuildId,
    roles: [testGuildId],
    users: [testUserId],
    channels: [testGuildId],
    token: 'VeryRealToken',
  });
  await globalPermissionsManager?.set({
    command: globalCommandId,
    guild: testGuildId,
    permissions: [{ type: ApplicationCommandPermissionType.Role, id: testGuildId, permission: true }],
    token: 'VeryRealToken',
  });

  // @ts-expect-error
  await globalPermissionsManager?.add({
    command: globalCommandId,
    permissions: [{ type: ApplicationCommandPermissionType.Role, id: testGuildId, permission: true }],
    token: 'VeryRealToken',
  });
  // @ts-expect-error
  await globalPermissionsManager?.has({ command: globalCommandId, permissionId: testGuildId });
  // @ts-expect-error
  await globalPermissionsManager?.fetch();
  // @ts-expect-error
  await globalPermissionsManager?.fetch({ command: globalCommandId });
  // @ts-expect-error
  await globalPermissionsManager?.remove({ command: globalCommandId, roles: [testGuildId], token: 'VeryRealToken' });
  // @ts-expect-error
  await globalPermissionsManager?.remove({ command: globalCommandId, users: [testUserId], token: 'VeryRealToken' });
  // @ts-expect-error
  await globalPermissionsManager?.remove({
    command: globalCommandId,
    roles: [testGuildId],
    users: [testUserId],
    token: 'VeryRealToken',
  });
  // @ts-expect-error
  await globalPermissionsManager?.set({
    command: globalCommandId,
    permissions: [{ type: ApplicationCommandPermissionType.Role, id: testGuildId, permission: true }],
    token: 'VeryRealToken',
  });

  // @ts-expect-error
  await globalPermissionsManager?.add({
    guild: testGuildId,
    permissions: [{ type: ApplicationCommandPermissionType.Role, id: testGuildId, permission: true }],
    token: 'VeryRealToken',
  });
  // @ts-expect-error
  await globalPermissionsManager?.has({ guild: testGuildId, permissionId: testGuildId });
  // @ts-expect-error
  await globalPermissionsManager?.remove({ guild: testGuildId, roles: [testGuildId], token: 'VeryRealToken' });
  // @ts-expect-error
  await globalPermissionsManager?.remove({ guild: testGuildId, users: [testUserId], token: 'VeryRealToken' });
  // @ts-expect-error
  await globalPermissionsManager?.remove({
    guild: testGuildId,
    roles: [testGuildId],
    users: [testUserId],
    token: 'VeryRealToken',
  });
  // @ts-expect-error
  await globalPermissionsManager?.set({
    guild: testGuildId,
    permissions: [{ type: ApplicationCommandPermissionType.Role, id: testGuildId, permission: true }],
    token: 'VeryRealToken',
  });

  // Permissions from guild manager
  await guildPermissionsManager?.add({
    command: globalCommandId,
    permissions: [{ type: ApplicationCommandPermissionType.Role, id: testGuildId, permission: true }],
    token: 'VeryRealToken',
  });
  await guildPermissionsManager?.has({ command: globalCommandId, permissionId: testGuildId });
  await guildPermissionsManager?.fetch({});
  await guildPermissionsManager?.fetch({ command: globalCommandId });
  await guildPermissionsManager?.remove({ command: globalCommandId, roles: [testGuildId], token: 'VeryRealToken' });
  await guildPermissionsManager?.remove({ command: globalCommandId, users: [testUserId], token: 'VeryRealToken' });
  await guildPermissionsManager?.remove({ command: globalCommandId, channels: [testGuildId], token: 'VeryRealToken' });
  await guildPermissionsManager?.remove({
    command: globalCommandId,
    roles: [testGuildId],
    users: [testUserId],
    channels: [testGuildId],
    token: 'VeryRealToken',
  });
  await guildPermissionsManager?.set({
    command: globalCommandId,
    permissions: [{ type: ApplicationCommandPermissionType.Role, id: testGuildId, permission: true }],
    token: 'VeryRealToken',
  });

  await guildPermissionsManager?.add({
    command: globalCommandId,
    // @ts-expect-error
    guild: testGuildId,
    permissions: [{ type: ApplicationCommandPermissionType.Role, id: testGuildId, permission: true }],
    token: 'VeryRealToken',
  });
  // @ts-expect-error
  await guildPermissionsManager?.has({ command: globalCommandId, guild: testGuildId, permissionId: testGuildId });
  // @ts-expect-error
  await guildPermissionsManager?.fetch({ guild: testGuildId });
  // @ts-expect-error
  await guildPermissionsManager?.fetch({ command: globalCommandId, guild: testGuildId });
  await guildPermissionsManager?.remove({
    command: globalCommandId,
    // @ts-expect-error
    guild: testGuildId,
    roles: [testGuildId],
    token: 'VeryRealToken',
  });
  await guildPermissionsManager?.remove({
    command: globalCommandId,
    // @ts-expect-error
    guild: testGuildId,
    users: [testUserId],
    token: 'VeryRealToken',
  });
  await guildPermissionsManager?.remove({
    command: globalCommandId,
    // @ts-expect-error
    guild: testGuildId,
    roles: [testGuildId],
    users: [testUserId],
    token: 'VeryRealToken',
  });
  await guildPermissionsManager?.set({
    command: globalCommandId,
    // @ts-expect-error
    guild: testGuildId,
    permissions: [{ type: ApplicationCommandPermissionType.Role, id: testGuildId, permission: true }],
    token: 'VeryRealToken',
  });

  // @ts-expect-error
  await guildPermissionsManager?.add({
    permissions: [{ type: ApplicationCommandPermissionType.Role, id: testGuildId, permission: true }],
    token: 'VeryRealToken',
  });
  // @ts-expect-error
  await guildPermissionsManager?.has({ permissionId: testGuildId });
  // @ts-expect-error
  await guildPermissionsManager?.remove({ roles: [testGuildId], token: 'VeryRealToken' });
  // @ts-expect-error
  await guildPermissionsManager?.remove({ users: [testUserId], token: 'VeryRealToken' });
  // @ts-expect-error
  await guildPermissionsManager?.remove({ roles: [testGuildId], users: [testUserId], token: 'VeryRealToken' });
  // @ts-expect-error
  await guildPermissionsManager?.set({
    permissions: [{ type: ApplicationCommandPermissionType.Role, id: testGuildId, permission: true }],
    token: 'VeryRealToken',
  });

  // Permissions from cached global ApplicationCommand
  await globalCommand?.permissions.add({
    guild: testGuildId,
    permissions: [{ type: ApplicationCommandPermissionType.Role, id: testGuildId, permission: true }],
    token: 'VeryRealToken',
  });
  await globalCommand?.permissions.has({ guild: testGuildId, permissionId: testGuildId });
  await globalCommand?.permissions.fetch({ guild: testGuildId });
  await globalCommand?.permissions.remove({ guild: testGuildId, roles: [testGuildId], token: 'VeryRealToken' });
  await globalCommand?.permissions.remove({ guild: testGuildId, users: [testUserId], token: 'VeryRealToken' });
  await globalCommand?.permissions.remove({
    guild: testGuildId,
    roles: [testGuildId],
    users: [testUserId],
    token: 'VeryRealToken',
  });
  await globalCommand?.permissions.set({
    guild: testGuildId,
    permissions: [{ type: ApplicationCommandPermissionType.Role, id: testGuildId, permission: true }],
    token: 'VeryRealToken',
  });

  await globalCommand?.permissions.add({
    // @ts-expect-error
    command: globalCommandId,
    guild: testGuildId,
    permissions: [{ type: ApplicationCommandPermissionType.Role, id: testGuildId, permission: true }],
    token: 'VeryRealToken',
  });
  await globalCommand?.permissions.has({
    // @ts-expect-error
    command: globalCommandId,
    guild: testGuildId,
    permissionId: testGuildId,
    token: 'VeryRealToken',
  });
  // @ts-expect-error
  await globalCommand?.permissions.fetch({ command: globalCommandId, guild: testGuildId, token: 'VeryRealToken' });
  await globalCommand?.permissions.remove({
    // @ts-expect-error
    command: globalCommandId,
    guild: testGuildId,
    roles: [testGuildId],
    token: 'VeryRealToken',
  });
  await globalCommand?.permissions.remove({
    // @ts-expect-error
    command: globalCommandId,
    guild: testGuildId,
    users: [testUserId],
    token: 'VeryRealToken',
  });
  await globalCommand?.permissions.remove({
    // @ts-expect-error
    command: globalCommandId,
    guild: testGuildId,
    roles: [testGuildId],
    users: [testUserId],
    token: 'VeryRealToken',
  });
  await globalCommand?.permissions.set({
    // @ts-expect-error
    command: globalCommandId,
    guild: testGuildId,
    permissions: [{ type: ApplicationCommandPermissionType.Role, id: testGuildId, permission: true }],
    token: 'VeryRealToken',
  });

  // @ts-expect-error
  await globalCommand?.permissions.add({
    permissions: [{ type: ApplicationCommandPermissionType.Role, id: testGuildId, permission: true }],
    token: 'VeryRealToken',
  });
  // @ts-expect-error
  await globalCommand?.permissions.has({ permissionId: testGuildId });
  // @ts-expect-error
  await globalCommand?.permissions.fetch({});
  // @ts-expect-error
  await globalCommand?.permissions.remove({ roles: [testGuildId], token: 'VeryRealToken' });
  // @ts-expect-error
  await globalCommand?.permissions.remove({ users: [testUserId], token: 'VeryRealToken' });
  // @ts-expect-error
  await globalCommand?.permissions.remove({ roles: [testGuildId], users: [testUserId], token: 'VeryRealToken' });
  // @ts-expect-error
  await globalCommand?.permissions.set({
    permissions: [{ type: ApplicationCommandPermissionType.Role, id: testGuildId, permission: true }],
  });

  // Permissions from cached guild ApplicationCommand
  await guildCommandFromGlobal?.permissions.add({
    permissions: [{ type: ApplicationCommandPermissionType.Role, id: testGuildId, permission: true }],
    token: 'VeryRealToken',
  });
  await guildCommandFromGlobal?.permissions.has({ permissionId: testGuildId });
  await guildCommandFromGlobal?.permissions.fetch({});
  await guildCommandFromGlobal?.permissions.remove({ roles: [testGuildId], token: 'VeryRealToken' });
  await guildCommandFromGlobal?.permissions.remove({ users: [testUserId], token: 'VeryRealToken' });
  await guildCommandFromGlobal?.permissions.remove({
    roles: [testGuildId],
    users: [testUserId],
    token: 'VeryRealToken',
  });
  await guildCommandFromGlobal?.permissions.set({
    permissions: [{ type: ApplicationCommandPermissionType.Role, id: testGuildId, permission: true }],
    token: 'VeryRealToken',
  });

  await guildCommandFromGlobal?.permissions.add({
    // @ts-expect-error
    command: globalCommandId,
    permissions: [{ type: ApplicationCommandPermissionType.Role, id: testGuildId, permission: true }],
    token: 'VeryRealToken',
  });
  // @ts-expect-error
  await guildCommandFromGlobal?.permissions.has({ command: guildCommandId, permissionId: testGuildId });
  await guildCommandFromGlobal?.permissions.remove({
    // @ts-expect-error
    command: guildCommandId,
    roles: [testGuildId],
    token: 'VeryRealToken',
  });
  await guildCommandFromGlobal?.permissions.remove({
    // @ts-expect-error
    command: guildCommandId,
    users: [testUserId],
    token: 'VeryRealToken',
  });
  await guildCommandFromGlobal?.permissions.remove({
    // @ts-expect-error
    command: guildCommandId,
    roles: [testGuildId],
    users: [testUserId],
    token: 'VeryRealToken',
  });
  await guildCommandFromGlobal?.permissions.set({
    // @ts-expect-error
    command: guildCommandId,
    permissions: [{ type: ApplicationCommandPermissionType.Role, id: testGuildId, permission: true }],
    token: 'VeryRealToken',
  });

  await guildCommandFromGlobal?.permissions.add({
    // @ts-expect-error
    guild: testGuildId,
    permissions: [{ type: ApplicationCommandPermissionType.Role, id: testGuildId, permission: true }],
    token: 'VeryRealToken',
  });
  // @ts-expect-error
  await guildCommandFromGlobal?.permissions.has({ guild: testGuildId, permissionId: testGuildId });
  await guildCommandFromGlobal?.permissions.remove({
    // @ts-expect-error
    guild: testGuildId,
    roles: [testGuildId],
    token: 'VeryRealToken',
  });
  // @ts-expect-error
  await guildCommandFromGlobal?.permissions.remove({ guild: testGuildId, users: [testUserId], token: 'VeryRealToken' });
  await guildCommandFromGlobal?.permissions.remove({
    // @ts-expect-error
    guild: testGuildId,
    roles: [testGuildId],
    users: [testUserId],
    token: 'VeryRealToken',
  });
  await guildCommandFromGlobal?.permissions.set({
    // @ts-expect-error
    guild: testGuildId,
    permissions: [{ type: ApplicationCommandPermissionType.Role, id: testGuildId, permission: true }],
    token: 'VeryRealToken',
  });

  await guildCommandFromGuild?.permissions.add({
    permissions: [{ type: ApplicationCommandPermissionType.Role, id: testGuildId, permission: true }],
    token: 'VeryRealToken',
  });
  await guildCommandFromGuild?.permissions.has({ permissionId: testGuildId });
  await guildCommandFromGuild?.permissions.fetch({});
  await guildCommandFromGuild?.permissions.remove({ roles: [testGuildId], token: 'VeryRealToken' });
  await guildCommandFromGuild?.permissions.remove({ users: [testUserId], token: 'VeryRealToken' });
  await guildCommandFromGuild?.permissions.remove({
    roles: [testGuildId],
    users: [testUserId],
    token: 'VeryRealToken',
  });
  await guildCommandFromGuild?.permissions.set({
    permissions: [{ type: ApplicationCommandPermissionType.Role, id: testGuildId, permission: true }],
    token: 'VeryRealToken',
  });

  await guildCommandFromGuild?.permissions.add({
    // @ts-expect-error
    command: globalCommandId,
    permissions: [{ type: ApplicationCommandPermissionType.Role, id: testGuildId, permission: true }],
    token: 'VeryRealToken',
  });
  // @ts-expect-error
  await guildCommandFromGuild?.permissions.has({ command: guildCommandId, permissionId: testGuildId });
  await guildCommandFromGuild?.permissions.remove({
    // @ts-expect-error
    command: guildCommandId,
    roles: [testGuildId],
    token: 'VeryRealToken',
  });
  await guildCommandFromGuild?.permissions.remove({
    // @ts-expect-error
    command: guildCommandId,
    users: [testUserId],
    token: 'VeryRealToken',
  });
  await guildCommandFromGuild?.permissions.remove({
    // @ts-expect-error
    command: guildCommandId,
    roles: [testGuildId],
    users: [testUserId],
    token: 'VeryRealToken',
  });
  await guildCommandFromGuild?.permissions.set({
    // @ts-expect-error
    command: guildCommandId,
    permissions: [{ type: ApplicationCommandPermissionType.Role, id: testGuildId, permission: true }],
    token: 'VeryRealToken',
  });

  await guildCommandFromGuild?.permissions.add({
    // @ts-expect-error
    guild: testGuildId,
    permissions: [{ type: ApplicationCommandPermissionType.Role, id: testGuildId, permission: true }],
    token: 'VeryRealToken',
  });
  // @ts-expect-error
  await guildCommandFromGuild?.permissions.has({ guild: testGuildId, permissionId: testGuildId });
  // @ts-expect-error
  await guildCommandFromGuild?.permissions.remove({ guild: testGuildId, roles: [testGuildId], token: 'VeryRealToken' });
  // @ts-expect-error
  await guildCommandFromGuild?.permissions.remove({ guild: testGuildId, users: [testUserId], token: 'VeryRealToken' });
  await guildCommandFromGuild?.permissions.remove({
    // @ts-expect-error
    guild: testGuildId,
    roles: [testGuildId],
    users: [testUserId],
    token: 'VeryRealToken',
  });
  await guildCommandFromGuild?.permissions.set({
    // @ts-expect-error
    guild: testGuildId,
    permissions: [{ type: ApplicationCommandPermissionType.Role, id: testGuildId, permission: true }],
    token: 'VeryRealToken',
  });
});

client.on('roleCreate', ({ client }) => expectType<Client<true>>(client));
client.on('roleDelete', ({ client }) => expectType<Client<true>>(client));

client.on('roleUpdate', ({ client: oldClient }, { client: newClient }) => {
  expectType<Client<true>>(oldClient);
  expectType<Client<true>>(newClient);
});

client.on('stageInstanceCreate', ({ client }) => expectType<Client<true>>(client));
client.on('stageInstanceDelete', ({ client }) => expectType<Client<true>>(client));

client.on('stageInstanceUpdate', (oldStageInstance, { client }) => {
  expectType<Client<true>>(oldStageInstance!.client);
  expectType<Client<true>>(client);
});

client.on('stickerCreate', ({ client }) => expectType<Client<true>>(client));
client.on('stickerDelete', ({ client }) => expectType<Client<true>>(client));

client.on('stickerUpdate', ({ client: oldClient }, { client: newClient }) => {
  expectType<Client<true>>(oldClient);
  expectType<Client<true>>(newClient);
});

client.on('threadCreate', thread => {
  expectType<Client<true>>(thread.client);

  if (thread.type === ChannelType.PrivateThread) {
    expectType<number>(thread.createdTimestamp);
    expectType<Date>(thread.createdAt);
  } else {
    expectType<number | null>(thread.createdTimestamp);
    expectType<Date | null>(thread.createdAt);
  }
});

client.on('threadDelete', ({ client }) => expectType<Client<true>>(client));

client.on('threadListSync', (threads, { client }) => {
  expectType<Client<true>>(threads.first()!.client);
  expectType<Client<true>>(client);
});

client.on('threadMembersUpdate', (addedMembers, removedMembers, thread) => {
  expectType<Client<true>>(addedMembers.first()!.client);
  expectType<Client<true>>(removedMembers.first()!.client);
  expectType<Client<true>>(thread.client);
  expectType<ReadonlyCollection<Snowflake, ThreadMember>>(addedMembers);
  expectType<ReadonlyCollection<Snowflake, ThreadMember | PartialThreadMember>>(removedMembers);
  expectType<AnyThreadChannel>(thread);
  const left = removedMembers.first();
  if (!left) return;

  if (left.partial) {
    expectType<PartialThreadMember>(left);
    expectType<null>(left.flags);
  } else {
    expectType<ThreadMember>(left);
    expectType<ThreadMemberFlagsBitField>(left.flags);
  }
});

client.on('threadMemberUpdate', ({ client: oldClient }, { client: newClient }) => {
  expectType<Client<true>>(oldClient);
  expectType<Client<true>>(newClient);
});

client.on('threadUpdate', ({ client: oldClient }, { client: newClient }) => {
  expectType<Client<true>>(oldClient);
  expectType<Client<true>>(newClient);
});

client.on('typingStart', ({ client }) => expectType<Client<true>>(client));

client.on('userUpdate', ({ client: oldClient }, { client: newClient }) => {
  expectType<Client<true>>(oldClient);
  expectType<Client<true>>(newClient);
});

client.on('voiceStateUpdate', ({ client: oldClient }, { client: newClient }) => {
  expectType<Client<true>>(oldClient);
  expectType<Client<true>>(newClient);
});

client.on('webhooksUpdate', ({ client }) => expectType<Client<true>>(client));

client.on('guildCreate', async g => {
  expectType<Client<true>>(g.client);
  const channel = g.channels.cache.random();
  if (!channel) return;

  if (channel.type === ChannelType.GuildText) {
    const row: ActionRowData<MessageActionRowComponentData> = {
      type: ComponentType.ActionRow,
      components: [
        new ButtonBuilder(),
        { type: ComponentType.Button, style: ButtonStyle.Primary, label: 'string', customId: 'foo' },
        { type: ComponentType.Button, style: ButtonStyle.Link, label: 'test', url: 'test' },
        { type: ComponentType.StringSelect, customId: 'foo', options: [{ label: 'label', value: 'value' }] },
        new StringSelectMenuBuilder(),
        // @ts-expect-error
        { type: ComponentType.TextInput, style: TextInputStyle.Paragraph, customId: 'foo', label: 'test' },
        // @ts-expect-error
        new TextInputBuilder(),
      ],
    };

    const row2 = new ActionRowBuilder<MessageActionRowComponentBuilder>({
      type: ComponentType.ActionRow,
      components: [
        { type: ComponentType.Button, style: ButtonStyle.Primary, label: 'string', customId: 'foo' },
        { type: ComponentType.Button, style: ButtonStyle.Link, label: 'test', url: 'test' },
        { type: ComponentType.StringSelect, customId: 'foo', options: [{ label: 'label', value: 'value' }] },
      ],
    });

    channel.send({ components: [row, row2] });
  }

  channel.setName('foo').then(updatedChannel => {
    console.log(`New channel name: ${updatedChannel.name}`);
  });

  // @ts-expect-error no options
  expectNotType<Promise<GuildMember>>(g.members.add(testUserId));

  // @ts-expect-error no access token
  expectNotType<Promise<GuildMember>>(g.members.add(testUserId, {}));

  expectNotType<Promise<GuildMember>>(
    // @ts-expect-error invalid role resolvable
    g.members.add(testUserId, { accessToken: 'totallyRealAccessToken', roles: [g.roles.cache] }),
  );

  expectType<Promise<GuildMember | null>>(
    g.members.add(testUserId, { accessToken: 'totallyRealAccessToken', fetchWhenExisting: false }),
  );

  expectType<Promise<GuildMember>>(g.members.add(testUserId, { accessToken: 'totallyRealAccessToken' }));

  expectType<Promise<GuildMember>>(
    g.members.add(testUserId, {
      accessToken: 'totallyRealAccessToken',
      mute: true,
      deaf: false,
      roles: [g.roles.cache.first()!],
      force: true,
      fetchWhenExisting: true,
    }),
  );
});

// Event emitter static method overrides
expectType<Promise<[Client<true>]>>(Client.once(client, 'clientReady'));
expectAssignable<AsyncIterableIterator<[Client<true>]>>(Client.on(client, 'clientReady'));

client.login('absolutely-valid-token');

declare const loggedInClient: Client<true>;
expectType<ClientApplication>(loggedInClient.application);
expectType<Date>(loggedInClient.readyAt);
expectType<number>(loggedInClient.readyTimestamp);
expectType<string>(loggedInClient.token);
expectType<number>(loggedInClient.uptime);
expectType<ClientUser>(loggedInClient.user);

declare const loggedOutClient: Client<false>;
expectType<null>(loggedOutClient.application);
expectType<null>(loggedOutClient.readyAt);
expectType<null>(loggedOutClient.readyTimestamp);
expectType<string | null>(loggedOutClient.token);
expectType<null>(loggedOutClient.uptime);
expectType<null>(loggedOutClient.user);

expectType<undefined>(serialize(undefined));
expectType<null>(serialize(null));
expectType<number[]>(serialize([1, 2, 3]));
expectType<{}>(serialize(new Set([1, 2, 3])));
expectType<{}>(
  serialize(
    new Map([
      [1, '2'],
      [2, '4'],
    ]),
  ),
);
expectType<string>(serialize(new PermissionsBitField(PermissionFlagsBits.AttachFiles)));
expectType<number>(serialize(new IntentsBitField(GatewayIntentBits.Guilds)));
expectAssignable<unknown>(
  serialize(
    new Collection([
      [1, '2'],
      [2, '4'],
    ]),
  ),
);
expectType<never>(serialize(Symbol('a')));
expectType<never>(serialize(() => {}));
expectType<never>(serialize(BigInt(42)));

// Test type return of broadcastEval:
declare const shardClientUtil: ShardClientUtil;
declare const shardingManager: ShardingManager;

expectType<Promise<number[]>>(shardingManager.broadcastEval(() => 1));
expectType<Promise<number[]>>(shardClientUtil.broadcastEval(() => 1));
expectType<Promise<number[]>>(shardingManager.broadcastEval(async () => 1));
expectType<Promise<number[]>>(shardClientUtil.broadcastEval(async () => 1));

declare const dmChannel: DMChannel;
declare const threadChannel: ThreadChannel;
declare const threadChannelFromForum: ThreadChannel<true>;
declare const threadChannelNotFromForum: ThreadChannel<false>;
declare const announcementChannel: AnnouncementChannel;
declare const textChannel: TextChannel;
declare const voiceChannel: VoiceChannel;
declare const guild: Guild;
declare const user: User;
declare const guildMember: GuildMember;

// Test thread channels' parent inference
expectType<TextChannel | AnnouncementChannel | ForumChannel | MediaChannel | null>(threadChannel.parent);
expectType<ForumChannel | MediaChannel | null>(threadChannelFromForum.parent);
expectType<TextChannel | AnnouncementChannel | null>(threadChannelNotFromForum.parent);

// Test whether the structures implement send
expectType<TextBasedChannelFields<false>['send']>(dmChannel.send);
expectType<TextBasedChannelFields<true>['send']>(threadChannel.send);
expectType<TextBasedChannelFields<true>['send']>(announcementChannel.send);
expectType<TextBasedChannelFields<true>['send']>(textChannel.send);
expectType<TextBasedChannelFields<true>['send']>(voiceChannel.send);
expectAssignable<PartialTextBasedChannelFields>(user);
expectAssignable<PartialTextBasedChannelFields>(guildMember);

expectType<Promise<AnnouncementChannel>>(textChannel.setType(ChannelType.GuildAnnouncement));
expectType<Promise<TextChannel>>(announcementChannel.setType(ChannelType.GuildText));

expectType<Message | null>(dmChannel.lastMessage);
expectType<Message | null>(threadChannel.lastMessage);
expectType<Message | null>(announcementChannel.lastMessage);
expectType<Message | null>(textChannel.lastMessage);
expectType<Message | null>(voiceChannel.lastMessage);

notPropertyOf(user, 'lastMessage');
notPropertyOf(user, 'lastMessageId');
notPropertyOf(guildMember, 'lastMessage');
notPropertyOf(guildMember, 'lastMessageId');

// Test collector event parameters
declare const messageCollector: MessageCollector;
messageCollector.on('collect', (...args) => {
  expectType<[Message, Collection<Snowflake, Message>]>(args);
});

(async () => {
  for await (const value of messageCollector) {
    expectType<[Message<boolean>, Collection<Snowflake, Message>]>(value);
  }
})();

declare const reactionCollector: ReactionCollector;
reactionCollector.on('dispose', (...args) => {
  expectType<[MessageReaction, User]>(args);
});

reactionCollector.on('collect', (...args) => expectType<[MessageReaction, User]>(args));
reactionCollector.on('dispose', (...args) => expectType<[MessageReaction, User]>(args));
reactionCollector.on('remove', (...args) => expectType<[MessageReaction, User]>(args));
reactionCollector.on('end', (...args) => expectType<[ReadonlyCollection<string, MessageReaction>, string]>(args));

(async () => {
  for await (const value of reactionCollector) {
    expectType<[MessageReaction, User]>(value);
  }
})();

// Make sure the properties are typed correctly, and that no backwards properties
// (K -> V and V -> K) exist:
expectAssignable<'messageCreate'>(Events.MessageCreate);
expectAssignable<'death'>(ShardEvents.Death);
expectAssignable<1>(Status.Connecting);

declare const applicationCommandData: ApplicationCommandData;
declare const applicationCommandOptionData: ApplicationCommandOptionData;
declare const applicationCommandResolvable: ApplicationCommandResolvable;
declare const applicationCommandManager: ApplicationCommandManager;
{
  type ApplicationCommandScope = ApplicationCommand<{ guild: GuildResolvable }>;

  expectType<Promise<ApplicationCommandScope>>(applicationCommandManager.create(applicationCommandData));
  expectAssignable<Promise<ApplicationCommand>>(applicationCommandManager.create(applicationCommandData, '0'));
  expectType<Promise<ApplicationCommandScope>>(
    applicationCommandManager.edit(applicationCommandResolvable, applicationCommandData),
  );
  expectType<Promise<ApplicationCommand>>(
    applicationCommandManager.edit(applicationCommandResolvable, applicationCommandData, '0'),
  );
  expectType<Promise<Collection<Snowflake, ApplicationCommandScope>>>(
    applicationCommandManager.set([applicationCommandData]),
  );
  expectType<Promise<Collection<Snowflake, ApplicationCommand>>>(
    applicationCommandManager.set([applicationCommandData] as const, '0'),
  );

  // Test inference of choice values.
  if ('choices' in applicationCommandOptionData) {
    if (applicationCommandOptionData.type === ApplicationCommandOptionType.String) {
      expectType<string>(applicationCommandOptionData.choices[0]!.value);
      expectNotType<number>(applicationCommandOptionData.choices[0]!.value);
    }

    if (applicationCommandOptionData.type === ApplicationCommandOptionType.Integer) {
      expectType<number>(applicationCommandOptionData.choices[0]!.value);
      expectNotType<string>(applicationCommandOptionData.choices[0]!.value);
    }

    if (applicationCommandOptionData.type === ApplicationCommandOptionType.Number) {
      expectType<number>(applicationCommandOptionData.choices[0]!.value);
      expectNotType<string>(applicationCommandOptionData.choices[0]!.value);
    }
  }
}

declare const applicationCommandPermissionsManager: ApplicationCommandPermissionsManager<
  {},
  {},
  Guild | null,
  Snowflake
>;
{
  applicationCommandPermissionsManager.add({ permissions: [], token: '' });
  applicationCommandPermissionsManager.add({ permissions: [] as const, token: '' });
  applicationCommandPermissionsManager.set({ permissions: [], token: '' });
  applicationCommandPermissionsManager.set({ permissions: [] as const, token: '' });
  applicationCommandPermissionsManager.remove({ channels: [], roles: [], users: [], token: '' });

  applicationCommandPermissionsManager.remove({
    channels: [] as const,
    roles: [] as const,
    users: [] as const,
    token: '',
  });
}

declare const chatInputApplicationCommandData: ChatInputApplicationCommandData;
{
  chatInputApplicationCommandData.options = [];
  chatInputApplicationCommandData.options = [] as const;
}

declare const applicationCommandChannelOptionData: ApplicationCommandChannelOptionData;
declare const applicationCommandChannelOption: ApplicationCommandChannelOption;
{
  applicationCommandChannelOptionData.channelTypes = [] as const;
  applicationCommandChannelOptionData.channel_types = [] as const;
  applicationCommandChannelOption.channelTypes = [] as const;
}

declare const applicationNonChoiceOptionData: ApplicationCommandOptionData & {
  type: CommandOptionNonChoiceResolvableType;
};
{
  // Options aren't allowed on this command type.

  // @ts-expect-error
  applicationNonChoiceOptionData.choices;
}

declare const applicationCommandChoicesData: ApplicationCommandChoicesData;
declare const applicationCommandChoicesOption: ApplicationCommandChoicesOption;
{
  applicationCommandChoicesData.choices = [];
  applicationCommandChoicesData.choices = [] as const;
  applicationCommandChoicesOption.choices = [];
  applicationCommandChoicesOption.choices = [] as const;
}

declare const applicationCommandSubCommandData: ApplicationCommandSubCommandData;
declare const applicationCommandSubCommand: ApplicationCommandSubCommand;
{
  applicationCommandSubCommandData.options = [];
  applicationCommandSubCommandData.options = [] as const;
  applicationCommandSubCommand.options = [];
  applicationCommandSubCommand.options = [] as const;
}

declare const applicationSubGroupCommandData: ApplicationCommandSubGroupData;
declare const applicationCommandSubGroup: ApplicationCommandSubGroup;
{
  expectType<ApplicationCommandOptionType.SubcommandGroup>(applicationSubGroupCommandData.type);
  applicationSubGroupCommandData.options = [];
  applicationSubGroupCommandData.options = [] as const;
  applicationCommandSubGroup.options = [];
  applicationCommandSubGroup.options = [] as const;
}

declare const autoModerationRuleManager: AutoModerationRuleManager;
{
  expectType<Promise<AutoModerationRule>>(autoModerationRuleManager.fetch('1234567890'));
  expectType<Promise<AutoModerationRule>>(autoModerationRuleManager.fetch({ autoModerationRule: '1234567890' }));
  expectType<Promise<AutoModerationRule>>(
    autoModerationRuleManager.fetch({ autoModerationRule: '1234567890', cache: false }),
  );
  expectType<Promise<AutoModerationRule>>(
    autoModerationRuleManager.fetch({ autoModerationRule: '1234567890', force: true }),
  );
  expectType<Promise<AutoModerationRule>>(
    autoModerationRuleManager.fetch({ autoModerationRule: '1234567890', cache: false, force: true }),
  );
  expectType<Promise<Collection<Snowflake, AutoModerationRule>>>(autoModerationRuleManager.fetch());
  expectType<Promise<Collection<Snowflake, AutoModerationRule>>>(autoModerationRuleManager.fetch({}));
  expectType<Promise<Collection<Snowflake, AutoModerationRule>>>(autoModerationRuleManager.fetch({ cache: false }));
  // @ts-expect-error The `force` option cannot be used alongside fetching all auto moderation rules.
  autoModerationRuleManager.fetch({ force: false });
}

declare const guildApplicationCommandManager: GuildApplicationCommandManager;
expectType<Promise<ApplicationCommand>>(guildApplicationCommandManager.fetch('0'));
expectType<Promise<ApplicationCommand>>(guildApplicationCommandManager.fetch({ id: '0' }));
expectType<Promise<Collection<Snowflake, ApplicationCommand>>>(guildApplicationCommandManager.fetch());

declare const categoryChannelChildManager: CategoryChannelChildManager;
{
  expectType<Promise<VoiceChannel>>(categoryChannelChildManager.create({ name: 'name', type: ChannelType.GuildVoice }));
  expectType<Promise<TextChannel>>(categoryChannelChildManager.create({ name: 'name', type: ChannelType.GuildText }));
  expectType<Promise<AnnouncementChannel>>(
    categoryChannelChildManager.create({ name: 'name', type: ChannelType.GuildAnnouncement }),
  );
  expectType<Promise<StageChannel>>(
    categoryChannelChildManager.create({ name: 'name', type: ChannelType.GuildStageVoice }),
  );
  expectType<Promise<TextChannel>>(categoryChannelChildManager.create({ name: 'name' }));
  expectType<Promise<TextChannel>>(categoryChannelChildManager.create({ name: 'name' }));
}

declare const guildChannelManager: GuildChannelManager;
{
  expectType<Promise<TextChannel>>(guildChannelManager.create({ name: 'name' }));
  expectType<Promise<TextChannel>>(guildChannelManager.create({ name: 'name' }));
  expectType<Promise<VoiceChannel>>(guildChannelManager.create({ name: 'name', type: ChannelType.GuildVoice }));
  expectType<Promise<CategoryChannel>>(guildChannelManager.create({ name: 'name', type: ChannelType.GuildCategory }));
  expectType<Promise<TextChannel>>(guildChannelManager.create({ name: 'name', type: ChannelType.GuildText }));
  expectType<Promise<AnnouncementChannel>>(
    guildChannelManager.create({ name: 'name', type: ChannelType.GuildAnnouncement }),
  );
  expectType<Promise<StageChannel>>(guildChannelManager.create({ name: 'name', type: ChannelType.GuildStageVoice }));
  expectType<Promise<ForumChannel>>(guildChannelManager.create({ name: 'name', type: ChannelType.GuildForum }));
  expectType<Promise<MediaChannel>>(guildChannelManager.create({ name: 'name', type: ChannelType.GuildMedia }));

  expectType<Promise<Collection<Snowflake, NonThreadGuildBasedChannel | null>>>(guildChannelManager.fetch());
  expectType<Promise<Collection<Snowflake, NonThreadGuildBasedChannel | null>>>(
    guildChannelManager.fetch(undefined, {}),
  );
  expectType<Promise<GuildBasedChannel | null>>(guildChannelManager.fetch('0'));

  const channel = guildChannelManager.cache.first()!;

  if (channel.isTextBased()) {
    const { messages } = channel;
    const message = await messages.fetch('123');
    expectType<GuildMessageManager>(messages);
    expectType<Promise<Message<true>>>(messages.crosspost('1234567890'));
    expectType<Promise<Message<true>>>(messages.edit('1234567890', 'text'));
    expectType<Promise<Message<true>>>(messages.fetch('1234567890'));
    expectType<Promise<Collection<Snowflake, Message<true>>>>(messages.fetchPinned());
    expectType<Guild>(message.guild);
    expectType<Snowflake>(message.guildId);
    expectType<GuildTextBasedChannel>(message.channel.messages.channel);
  }
}

{
  const { messages } = dmChannel;
  const message = await messages.fetch('123');
  expectType<DMMessageManager>(messages);
  expectType<Promise<Message>>(messages.edit('1234567890', 'text'));
  expectType<Promise<Message>>(messages.fetch('1234567890'));
  expectType<Promise<Collection<Snowflake, Message>>>(messages.fetchPinned());
  expectType<Guild | null>(message.guild);
  expectType<Snowflake | null>(message.guildId);
  expectType<DMChannel | PartialGroupDMChannel | GuildTextBasedChannel>(message.channel.messages.channel);
  expectType<MessageMentions>(message.mentions);
  expectType<Guild | null>(message.mentions.guild);
  expectType<Collection<Snowflake, GuildMember> | null>(message.mentions.members);

  if (messages.channel.isDMBased()) {
    expectType<DMChannel>(messages.channel);
    expectType<DMChannel>(messages.channel.messages.channel);
  }

  // @ts-expect-error Crossposting is not possible in direct messages.
  messages.crosspost('1234567890');
}

declare const threadManager: ThreadManager;
{
  expectType<Promise<AnyThreadChannel | null>>(threadManager.fetch('12345678901234567'));
  expectType<Promise<AnyThreadChannel | null>>(threadManager.fetch('12345678901234567', { cache: true, force: false }));
  expectType<Promise<FetchedThreads>>(threadManager.fetch());
  expectType<Promise<FetchedThreads>>(threadManager.fetch({}));
  expectType<Promise<FetchedThreadsMore>>(threadManager.fetch({ archived: { limit: 4 } }));

  // @ts-expect-error The force option has no effect here.
  threadManager.fetch({ archived: {} }, { force: true });
}

declare const guildForumThreadManager: GuildForumThreadManager;
expectType<ForumChannel | MediaChannel>(guildForumThreadManager.channel);

declare const guildTextThreadManager: GuildTextThreadManager<
  ChannelType.PublicThread | ChannelType.PrivateThread | ChannelType.AnnouncementThread
>;
expectType<TextChannel | AnnouncementChannel>(guildTextThreadManager.channel);

declare const guildMemberManager: GuildMemberManager;
{
  expectType<Promise<GuildMember>>(guildMemberManager.fetch('12345678901234567'));
  expectType<Promise<GuildMember>>(guildMemberManager.fetch({ user: '12345678901234567' }));
  expectType<Promise<GuildMember>>(guildMemberManager.fetch({ user: '12345678901234567', cache: true, force: false }));
  expectType<Promise<GuildMember>>(guildMemberManager.fetch({ user: '12345678901234567', cache: true, force: false }));
  expectType<Promise<Collection<Snowflake, GuildMember>>>(guildMemberManager.fetch());
  expectType<Promise<Collection<Snowflake, GuildMember>>>(guildMemberManager.fetch({}));
  expectType<Promise<Collection<Snowflake, GuildMember>>>(guildMemberManager.fetch({ user: ['12345678901234567'] }));
  expectType<Promise<Collection<Snowflake, GuildMember>>>(guildMemberManager.fetch({ withPresences: false }));
  expectType<Promise<GuildMember>>(guildMemberManager.fetch({ user: '12345678901234567', withPresences: true }));

  expectType<Promise<Collection<Snowflake, GuildMember>>>(
    guildMemberManager.fetch({ query: 'test', user: ['12345678901234567'], nonce: 'test' }),
  );

  // @ts-expect-error The cache & force options have no effect here.
  guildMemberManager.fetch({ cache: true, force: false });
  // @ts-expect-error The force option has no effect here.
  guildMemberManager.fetch({ user: ['12345678901234567'], cache: true, force: false });
}

declare const messageManager: MessageManager;
{
  expectType<Promise<Message>>(messageManager.fetch('1234567890'));
  expectType<Promise<Message>>(messageManager.fetch({ message: '1234567890' }));
  expectType<Promise<Message>>(messageManager.fetch({ message: '1234567890', cache: true, force: false }));
  expectType<Promise<Collection<Snowflake, Message>>>(messageManager.fetch());
  expectType<Promise<Collection<Snowflake, Message>>>(messageManager.fetch({}));
  expectType<Promise<Collection<Snowflake, Message>>>(
    messageManager.fetch({ limit: 100, before: '1234567890', cache: false }),
  );
  // @ts-expect-error
  messageManager.fetch({ cache: true, force: false });
  // @ts-expect-error
  messageManager.fetch({ message: '1234567890', after: '1234567890', cache: true, force: false });
}

declare const pollAnswerVoterManager: PollAnswerVoterManager;
{
  expectType<Promise<Collection<Snowflake, User>>>(pollAnswerVoterManager.fetch());
  expectType<PollAnswer>(pollAnswerVoterManager.answer);
}

declare const roleManager: RoleManager;
expectType<Promise<Collection<Snowflake, Role>>>(roleManager.fetch());
expectType<Promise<Collection<Snowflake, Role>>>(roleManager.fetch(undefined, {}));
expectType<Promise<Role>>(roleManager.fetch('0'));

declare const guildEmojiManager: GuildEmojiManager;
expectType<Promise<Collection<Snowflake, GuildEmoji>>>(guildEmojiManager.fetch());
expectType<Promise<Collection<Snowflake, GuildEmoji>>>(guildEmojiManager.fetch(undefined, {}));
expectType<Promise<GuildEmoji>>(guildEmojiManager.fetch('0'));

declare const applicationEmojiManager: ApplicationEmojiManager;
expectType<Promise<Collection<Snowflake, ApplicationEmoji>>>(applicationEmojiManager.fetch());
expectType<Promise<Collection<Snowflake, ApplicationEmoji>>>(applicationEmojiManager.fetch(undefined, {}));
expectType<Promise<ApplicationEmoji>>(applicationEmojiManager.fetch('0'));

declare const guildBanManager: GuildBanManager;
{
  expectType<Promise<GuildBan>>(guildBanManager.fetch('1234567890'));
  expectType<Promise<GuildBan>>(guildBanManager.fetch({ user: '1234567890' }));
  expectType<Promise<GuildBan>>(guildBanManager.fetch({ user: '1234567890', cache: true, force: false }));
  expectType<Promise<Collection<Snowflake, GuildBan>>>(guildBanManager.fetch());
  expectType<Promise<Collection<Snowflake, GuildBan>>>(guildBanManager.fetch({}));
  expectType<Promise<Collection<Snowflake, GuildBan>>>(guildBanManager.fetch({ limit: 100, before: '1234567890' }));
  // @ts-expect-error
  guildBanManager.fetch({ cache: true, force: false });
  // @ts-expect-error
  guildBanManager.fetch({ user: '1234567890', after: '1234567890', cache: true, force: false });
}

declare const threadMemberWithGuildMember: ThreadMember<true>;
declare const threadMemberManager: ThreadMemberManager;
{
  expectType<Promise<ThreadMember>>(threadMemberManager.fetch('12345678'));
  expectType<Promise<ThreadMember>>(threadMemberManager.fetch({ member: '12345678', cache: false }));
  expectType<Promise<ThreadMember>>(threadMemberManager.fetch({ member: '12345678', force: true }));
  expectType<Promise<ThreadMember<true>>>(threadMemberManager.fetch({ member: threadMemberWithGuildMember }));
  expectType<Promise<ThreadMember<true>>>(threadMemberManager.fetch({ member: '12345678901234567', withMember: true }));
  expectType<Promise<Collection<Snowflake, ThreadMember>>>(threadMemberManager.fetch());
  expectType<Promise<Collection<Snowflake, ThreadMember>>>(threadMemberManager.fetch({}));

  expectType<Promise<Collection<Snowflake, ThreadMember<true>>>>(
    threadMemberManager.fetch({ cache: true, limit: 50, withMember: true, after: '12345678901234567' }),
  );

  expectType<Promise<Collection<Snowflake, ThreadMember>>>(
    threadMemberManager.fetch({ cache: true, withMember: false }),
  );

  // @ts-expect-error The `force` option cannot be used alongside fetching all thread members.
  threadMemberManager.fetch({ cache: true, force: false });
  // @ts-expect-error `withMember` needs to be `true` to receive paginated results.
  threadMemberManager.fetch({ withMember: false, limit: 5, after: '12345678901234567' });
}

declare const typing: Typing;
expectType<User | PartialUser>(typing.user);
if (typing.user.partial) expectType<null>(typing.user.username);
if (!typing.user.partial) expectType<string>(typing.user.tag);

expectType<TextBasedChannel>(typing.channel);
if (typing.channel.partial) expectType<undefined>(typing.channel.lastMessageId);

expectType<GuildMember | null>(typing.member);
expectType<Guild | null>(typing.guild);

if (typing.inGuild()) {
  expectType<Guild>(typing.channel.guild);
  expectType<Guild>(typing.guild);
}

// Test interactions
declare const interaction: Interaction;
declare const booleanValue: boolean;
if (interaction.inGuild()) {
  expectType<Snowflake>(interaction.guildId);
} else {
  expectType<Snowflake | null>(interaction.guildId);
}

client.on('interactionCreate', async interaction => {
  if (interaction.type === InteractionType.MessageComponent) {
    expectType<SelectMenuInteraction | ButtonInteraction>(interaction);
    expectType<MessageActionRowComponent | APIButtonComponent | APISelectMenuComponent>(interaction.component);
    expectType<Message>(interaction.message);
    if (interaction.inCachedGuild()) {
      expectAssignable<MessageComponentInteraction>(interaction);
      expectType<MessageActionRowComponent>(interaction.component);
      expectType<Message<true>>(interaction.message);
      expectType<Guild>(interaction.guild);
      expectType<Promise<InteractionCallbackResponse>>(interaction.reply({ content: 'a', withResponse: true }));
      expectType<Promise<InteractionCallbackResponse>>(interaction.deferReply({ withResponse: true }));
      expectType<Promise<undefined>>(interaction.deferReply());
      expectType<Promise<undefined>>(interaction.reply({ content: 'a', withResponse: false }));
      expectType<Promise<undefined>>(interaction.deferReply({ withResponse: false }));
      expectType<Promise<InteractionCallbackResponse | undefined>>(
        interaction.reply({ content: 'a', withResponse: booleanValue }),
      );
      expectType<Promise<InteractionCallbackResponse | undefined>>(
        interaction.deferReply({ withResponse: booleanValue }),
      );
      expectType<Promise<Message<true>>>(interaction.editReply({ content: 'a' }));
      expectType<Promise<Message<true>>>(interaction.fetchReply());
      expectType<Promise<InteractionCallbackResponse>>(interaction.update({ content: 'a', withResponse: true }));
      expectType<Promise<InteractionCallbackResponse>>(interaction.deferUpdate({ withResponse: true }));
      expectType<Promise<undefined>>(interaction.deferUpdate());
      expectType<Promise<Message<true>>>(interaction.followUp({ content: 'a' }));
    } else if (interaction.inRawGuild()) {
      expectAssignable<MessageComponentInteraction>(interaction);
      expectType<APIButtonComponent | APISelectMenuComponent>(interaction.component);
      expectType<Message<false>>(interaction.message);
      expectType<null>(interaction.guild);
      expectType<Promise<InteractionCallbackResponse>>(interaction.reply({ content: 'a', withResponse: true }));
      expectType<Promise<InteractionCallbackResponse>>(interaction.deferReply({ withResponse: true }));
      expectType<Promise<undefined>>(interaction.reply({ content: 'a', withResponse: false }));
      expectType<Promise<undefined>>(interaction.deferReply({ withResponse: false }));
      expectType<Promise<undefined>>(interaction.deferReply());
      expectType<Promise<InteractionCallbackResponse | undefined>>(
        interaction.reply({ content: 'a', withResponse: booleanValue }),
      );
      expectType<Promise<InteractionCallbackResponse | undefined>>(
        interaction.deferReply({ withResponse: booleanValue }),
      );
      expectType<Promise<Message<false>>>(interaction.editReply({ content: 'a' }));
      expectType<Promise<Message<false>>>(interaction.fetchReply());
      expectType<Promise<InteractionCallbackResponse>>(interaction.update({ content: 'a', withResponse: true }));
      expectType<Promise<undefined>>(interaction.update({ content: 'a', withResponse: false }));
      expectType<Promise<InteractionCallbackResponse | undefined>>(
        interaction.update({ content: 'a', withResponse: booleanValue }),
      );
      expectType<Promise<InteractionCallbackResponse>>(interaction.deferUpdate({ withResponse: true }));
      expectType<Promise<undefined>>(interaction.deferUpdate());
      expectType<Promise<Message<false>>>(interaction.followUp({ content: 'a' }));
    } else if (interaction.inGuild()) {
      expectAssignable<MessageComponentInteraction>(interaction);
      expectType<MessageActionRowComponent | APIButtonComponent | APISelectMenuComponent>(interaction.component);
      expectType<Message>(interaction.message);
      expectType<Guild | null>(interaction.guild);
      expectType<Promise<InteractionCallbackResponse>>(interaction.reply({ content: 'a', withResponse: true }));
      expectType<Promise<InteractionCallbackResponse>>(interaction.deferReply({ withResponse: true }));
      expectType<Promise<undefined>>(interaction.reply({ content: 'a', withResponse: false }));
      expectType<Promise<undefined>>(interaction.deferReply({ withResponse: false }));
      expectType<Promise<undefined>>(interaction.deferReply());
      expectType<Promise<InteractionCallbackResponse | undefined>>(
        interaction.reply({ content: 'a', withResponse: booleanValue }),
      );
      expectType<Promise<InteractionCallbackResponse | undefined>>(
        interaction.deferReply({ withResponse: booleanValue }),
      );
      expectType<Promise<Message>>(interaction.editReply({ content: 'a' }));
      expectType<Promise<Message>>(interaction.fetchReply());
      expectType<Promise<InteractionCallbackResponse>>(interaction.update({ content: 'a', withResponse: true }));
      expectType<Promise<undefined>>(interaction.update({ content: 'a', withResponse: false }));
      expectType<Promise<InteractionCallbackResponse | undefined>>(
        interaction.update({ content: 'a', withResponse: booleanValue }),
      );
      expectType<Promise<InteractionCallbackResponse>>(interaction.deferUpdate({ withResponse: true }));
      expectType<Promise<undefined>>(interaction.deferUpdate());
      expectType<Promise<Message>>(interaction.followUp({ content: 'a' }));
    }
  }

  if (interaction.inCachedGuild()) {
    expectAssignable<GuildMember>(interaction.member);
    expectNotType<ChatInputCommandInteraction<'cached'>>(interaction);
    expectAssignable<Interaction>(interaction);
    expectType<Locale>(interaction.guildLocale);
  } else if (interaction.inRawGuild()) {
    expectAssignable<APIInteractionGuildMember>(interaction.member);
    expectNotAssignable<Interaction<'cached'>>(interaction);
    expectType<Locale>(interaction.guildLocale);
  } else if (interaction.inGuild()) {
    expectType<Locale>(interaction.guildLocale);
  } else {
    expectType<APIInteractionGuildMember | GuildMember | null>(interaction.member);
    expectNotAssignable<Interaction<'cached'>>(interaction);
    expectType<string | null>(interaction.guildId);
  }

  if (
    interaction.type === InteractionType.ApplicationCommand &&
    (interaction.commandType === ApplicationCommandType.User ||
      interaction.commandType === ApplicationCommandType.Message)
  ) {
    expectType<MessageContextMenuCommandInteraction | UserContextMenuCommandInteraction>(interaction);
    // @ts-expect-error No attachment options on contextmenu commands
    interaction.options.getAttachment('name');
    if (interaction.inCachedGuild()) {
      expectAssignable<ContextMenuCommandInteraction>(interaction);
      expectAssignable<Guild>(interaction.guild);
      expectAssignable<CommandInteraction<'cached'>>(interaction);
      expectType<Promise<InteractionCallbackResponse>>(interaction.reply({ content: 'a', withResponse: true }));
      expectType<Promise<InteractionCallbackResponse>>(interaction.deferReply({ withResponse: true }));
      expectType<Promise<undefined>>(interaction.deferReply());
      expectType<Promise<undefined>>(interaction.reply({ content: 'a', withResponse: false }));
      expectType<Promise<undefined>>(interaction.deferReply({ withResponse: false }));
      expectType<Promise<InteractionCallbackResponse | undefined>>(
        interaction.reply({ content: 'a', withResponse: booleanValue }),
      );
      expectType<Promise<InteractionCallbackResponse | undefined>>(
        interaction.deferReply({ withResponse: booleanValue }),
      );
      expectType<Promise<Message<true>>>(interaction.editReply({ content: 'a' }));
      expectType<Promise<Message<true>>>(interaction.fetchReply());
      expectType<Promise<Message<true>>>(interaction.followUp({ content: 'a' }));
    } else if (interaction.inRawGuild()) {
      expectAssignable<ContextMenuCommandInteraction>(interaction);
      expectType<null>(interaction.guild);
      expectType<Promise<InteractionCallbackResponse>>(interaction.reply({ content: 'a', withResponse: true }));
      expectType<Promise<InteractionCallbackResponse>>(interaction.deferReply({ withResponse: true }));
      expectType<Promise<undefined>>(interaction.deferReply());
      expectType<Promise<undefined>>(interaction.reply({ content: 'a', withResponse: false }));
      expectType<Promise<undefined>>(interaction.deferReply({ withResponse: false }));
      expectType<Promise<InteractionCallbackResponse | undefined>>(
        interaction.reply({ content: 'a', withResponse: booleanValue }),
      );
      expectType<Promise<InteractionCallbackResponse | undefined>>(
        interaction.deferReply({ withResponse: booleanValue }),
      );
      expectType<Promise<Message<false>>>(interaction.editReply({ content: 'a' }));
      expectType<Promise<Message<false>>>(interaction.fetchReply());
      expectType<Promise<Message<false>>>(interaction.followUp({ content: 'a' }));
    } else if (interaction.inGuild()) {
      expectAssignable<ContextMenuCommandInteraction>(interaction);
      expectType<Guild | null>(interaction.guild);
      expectType<Promise<InteractionCallbackResponse>>(interaction.reply({ content: 'a', withResponse: true }));
      expectType<Promise<InteractionCallbackResponse>>(interaction.deferReply({ withResponse: true }));
      expectType<Promise<undefined>>(interaction.deferReply());
      expectType<Promise<undefined>>(interaction.reply({ content: 'a', withResponse: false }));
      expectType<Promise<undefined>>(interaction.deferReply({ withResponse: false }));
      expectType<Promise<InteractionCallbackResponse | undefined>>(
        interaction.reply({ content: 'a', withResponse: booleanValue }),
      );
      expectType<Promise<InteractionCallbackResponse | undefined>>(
        interaction.deferReply({ withResponse: booleanValue }),
      );
      expectType<Promise<Message>>(interaction.editReply({ content: 'a' }));
      expectType<Promise<Message>>(interaction.fetchReply());
      expectType<Promise<Message>>(interaction.followUp({ content: 'a' }));
    }
  }

  if (
    interaction.type === InteractionType.ApplicationCommand &&
    interaction.commandType === ApplicationCommandType.Message
  ) {
    expectType<Message>(interaction.targetMessage);
    expectType<Message | null>(interaction.options.getMessage('_MESSAGE'));
    if (interaction.inCachedGuild()) {
      expectType<Message<true>>(interaction.targetMessage);
      expectType<Message<true> | null>(interaction.options.getMessage('_MESSAGE'));
    } else if (interaction.inRawGuild()) {
      expectType<Message<false>>(interaction.targetMessage);
      expectType<Message<false> | null>(interaction.options.getMessage('_MESSAGE'));
    } else if (interaction.inGuild()) {
      expectType<Message>(interaction.targetMessage);
      expectType<Message | null>(interaction.options.getMessage('_MESSAGE'));
    }
  }

  if (
    interaction.type === InteractionType.ApplicationCommand &&
    interaction.commandType === ApplicationCommandType.User
  ) {
    expectType<User>(interaction.targetUser);
    expectType<GuildMember | APIInteractionGuildMember | null>(interaction.targetMember);
    expectType<User | null>(interaction.options.getUser('user'));
    expectType<GuildMember | APIInteractionDataResolvedGuildMember | null>(interaction.options.getMember('user'));
    if (interaction.inCachedGuild()) {
      expectType<GuildMember | null>(interaction.targetMember);
      expectType<GuildMember | null>(interaction.options.getMember('user'));
    } else if (interaction.inRawGuild()) {
      expectType<APIInteractionGuildMember | null>(interaction.targetMember);
      expectType<APIInteractionDataResolvedGuildMember | null>(interaction.options.getMember('user'));
    } else if (interaction.inGuild()) {
      expectType<GuildMember | APIInteractionGuildMember | null>(interaction.targetMember);
      expectType<GuildMember | APIInteractionDataResolvedGuildMember | null>(interaction.options.getMember('user'));
    }
  }

  if (interaction.type === InteractionType.MessageComponent && interaction.componentType === ComponentType.Button) {
    expectType<ButtonInteraction>(interaction);
    expectType<ButtonComponent | APIButtonComponent>(interaction.component);
    expectType<Message>(interaction.message);
    if (interaction.inCachedGuild()) {
      expectAssignable<ButtonInteraction>(interaction);
      expectType<ButtonComponent>(interaction.component);
      expectType<Message<true>>(interaction.message);
      expectType<Guild>(interaction.guild);
      expectType<Promise<InteractionCallbackResponse>>(interaction.reply({ withResponse: true }));
    } else if (interaction.inRawGuild()) {
      expectAssignable<ButtonInteraction>(interaction);
      expectType<APIButtonComponent>(interaction.component);
      expectType<Message<false>>(interaction.message);
      expectType<null>(interaction.guild);
      expectType<Promise<InteractionCallbackResponse>>(interaction.reply({ withResponse: true }));
    } else if (interaction.inGuild()) {
      expectAssignable<ButtonInteraction>(interaction);
      expectType<ButtonComponent | APIButtonComponent>(interaction.component);
      expectType<Message>(interaction.message);
      expectAssignable<Guild | null>(interaction.guild);
      expectType<Promise<InteractionCallbackResponse>>(interaction.reply({ withResponse: true }));
    }
  }

  if (
    interaction.type === InteractionType.MessageComponent &&
    interaction.componentType === ComponentType.StringSelect
  ) {
    expectType<StringSelectMenuInteraction>(interaction);
    expectType<StringSelectMenuComponent | APIStringSelectComponent>(interaction.component);
    expectType<Message>(interaction.message);
    if (interaction.inCachedGuild()) {
      expectAssignable<StringSelectMenuInteraction>(interaction);
      expectType<StringSelectMenuComponent>(interaction.component);
      expectType<Message<true>>(interaction.message);
      expectType<Guild>(interaction.guild);
      expectType<Promise<InteractionCallbackResponse>>(interaction.reply({ withResponse: true }));
    } else if (interaction.inRawGuild()) {
      expectAssignable<StringSelectMenuInteraction>(interaction);
      expectType<APIStringSelectComponent>(interaction.component);
      expectType<Message<false>>(interaction.message);
      expectType<null>(interaction.guild);
      expectType<Promise<InteractionCallbackResponse>>(interaction.reply({ withResponse: true }));
    } else if (interaction.inGuild()) {
      expectAssignable<StringSelectMenuInteraction>(interaction);
      expectType<StringSelectMenuComponent | APIStringSelectComponent>(interaction.component);
      expectType<Message>(interaction.message);
      expectType<Guild | null>(interaction.guild);
      expectType<Promise<InteractionCallbackResponse>>(interaction.reply({ withResponse: true }));
    }
  }

  if (
    interaction.type === InteractionType.ApplicationCommand &&
    interaction.commandType === ApplicationCommandType.ChatInput
  ) {
    if (interaction.inRawGuild()) {
      expectNotAssignable<Interaction<'cached'>>(interaction);
      expectAssignable<ChatInputCommandInteraction>(interaction);
      expectType<Promise<InteractionCallbackResponse>>(interaction.reply({ withResponse: true }));
      expectType<APIInteractionDataResolvedGuildMember | null>(interaction.options.getMember('test'));

      expectType<APIInteractionDataResolvedChannel>(interaction.options.getChannel('test', true));
      expectType<APIRole>(interaction.options.getRole('test', true));
    } else if (interaction.inCachedGuild()) {
      expectType<GuildMember | null>(interaction.options.getMember('test'));
      expectAssignable<ChatInputCommandInteraction>(interaction);
      expectType<Promise<InteractionCallbackResponse>>(interaction.reply({ withResponse: true }));

      expectType<GuildBasedChannel>(interaction.options.getChannel('test', true));
      expectType<Role>(interaction.options.getRole('test', true));

      expectType<PublicThreadChannel>(interaction.options.getChannel('test', true, [ChannelType.PublicThread]));
      expectType<PublicThreadChannel>(interaction.options.getChannel('test', true, [ChannelType.AnnouncementThread]));
      expectType<PublicThreadChannel>(
        interaction.options.getChannel('test', true, [ChannelType.PublicThread, ChannelType.AnnouncementThread]),
      );
      expectType<PrivateThreadChannel>(interaction.options.getChannel('test', true, [ChannelType.PrivateThread]));

      expectType<TextChannel>(interaction.options.getChannel('test', true, [ChannelType.GuildText]));
      expectType<TextChannel | null>(interaction.options.getChannel('test', false, [ChannelType.GuildText]));
      expectType<ForumChannel | VoiceChannel>(
        interaction.options.getChannel('test', true, [ChannelType.GuildForum, ChannelType.GuildVoice]),
      );
      expectType<TextChannel>(interaction.options.getChannel('test', true, [ChannelType.GuildText] as const));
      expectType<ForumChannel | VoiceChannel | null>(
        interaction.options.getChannel('test', false, [ChannelType.GuildForum, ChannelType.GuildVoice]),
      );
      expectType<MediaChannel>(interaction.options.getChannel('test', true, [ChannelType.GuildMedia]));
    } else {
      expectType<ChatInputCommandInteraction>(interaction);
      expectType<Promise<InteractionCallbackResponse>>(interaction.reply({ withResponse: true }));
      expectType<APIInteractionDataResolvedGuildMember | GuildMember | null>(interaction.options.getMember('test'));

      expectType<GuildBasedChannel | APIInteractionDataResolvedChannel>(interaction.options.getChannel('test', true));
      expectType<APIRole | Role>(interaction.options.getRole('test', true));
    }

    expectType<ChatInputCommandInteraction>(interaction);
    expectType<Omit<CommandInteractionOptionResolver<CacheType>, 'getFocused' | 'getMessage'>>(interaction.options);
    expectType<readonly CommandInteractionOption[]>(interaction.options.data);

    const optionalOption = interaction.options.get('name');
    const requiredOption = interaction.options.get('name', true);
    expectType<CommandInteractionOption | null>(optionalOption);
    expectType<CommandInteractionOption>(requiredOption);
    expectType<readonly CommandInteractionOption[] | undefined>(requiredOption.options);

    expectType<string | null>(interaction.options.getString('name', booleanValue));
    expectType<string | null>(interaction.options.getString('name', false));
    expectType<string>(interaction.options.getString('name', true));

    expectType<string>(interaction.options.getSubcommand());
    expectType<string>(interaction.options.getSubcommand(true));
    expectType<string | null>(interaction.options.getSubcommand(booleanValue));
    expectType<string | null>(interaction.options.getSubcommand(false));

    expectType<string>(interaction.options.getSubcommandGroup(true));
    expectType<string | null>(interaction.options.getSubcommandGroup());
    expectType<string | null>(interaction.options.getSubcommandGroup(booleanValue));
    expectType<string | null>(interaction.options.getSubcommandGroup(false));

    // @ts-expect-error
    interaction.options.getMessage('name');
  }

  if (interaction.isRepliable()) {
    expectAssignable<RepliableInteraction>(interaction);
    interaction.reply('test');
    interaction.reply({ withResponse: false });
  }

  if (
    interaction.type === InteractionType.ApplicationCommand &&
    interaction.commandType === ApplicationCommandType.ChatInput &&
    interaction.isRepliable()
  ) {
    expectAssignable<CommandInteraction>(interaction);
    expectAssignable<RepliableInteraction>(interaction);
  }

  if (interaction.type === InteractionType.ModalSubmit && interaction.isRepliable()) {
    expectType<ModalSubmitInteraction>(interaction);
    if (interaction.inCachedGuild()) {
      expectAssignable<ModalSubmitInteraction>(interaction);
      expectType<Guild>(interaction.guild);
      expectType<Promise<InteractionCallbackResponse>>(interaction.reply({ content: 'a', withResponse: true }));
      expectType<Promise<InteractionCallbackResponse>>(interaction.deferReply({ withResponse: true }));
      expectType<Promise<undefined>>(interaction.deferReply());
      expectType<Promise<Message<true>>>(interaction.editReply({ content: 'a' }));
      expectType<Promise<Message<true>>>(interaction.fetchReply());
      expectType<Promise<InteractionCallbackResponse>>(interaction.deferUpdate({ withResponse: true }));
      expectType<Promise<undefined>>(interaction.deferUpdate());
      expectType<Promise<Message<true>>>(interaction.followUp({ content: 'a' }));
    } else if (interaction.inRawGuild()) {
      expectAssignable<ModalSubmitInteraction>(interaction);
      expectType<null>(interaction.guild);
      expectType<Promise<InteractionCallbackResponse>>(interaction.reply({ content: 'a', withResponse: true }));
      expectType<Promise<InteractionCallbackResponse>>(interaction.deferReply({ withResponse: true }));
      expectType<Promise<undefined>>(interaction.deferReply());
      expectType<Promise<Message<false>>>(interaction.editReply({ content: 'a' }));
      expectType<Promise<Message<false>>>(interaction.fetchReply());
      expectType<Promise<InteractionCallbackResponse>>(interaction.deferUpdate({ withResponse: true }));
      expectType<Promise<undefined>>(interaction.deferUpdate());
      expectType<Promise<Message<false>>>(interaction.followUp({ content: 'a' }));
    } else if (interaction.inGuild()) {
      expectAssignable<ModalSubmitInteraction>(interaction);
      expectType<Guild | null>(interaction.guild);
      expectType<Promise<InteractionCallbackResponse>>(interaction.reply({ content: 'a', withResponse: true }));
      expectType<Promise<InteractionCallbackResponse>>(interaction.deferReply({ withResponse: true }));
      expectType<Promise<undefined>>(interaction.deferReply());
      expectType<Promise<Message>>(interaction.editReply({ content: 'a' }));
      expectType<Promise<Message>>(interaction.fetchReply());
      expectType<Promise<InteractionCallbackResponse>>(interaction.deferUpdate({ withResponse: true }));
      expectType<Promise<undefined>>(interaction.deferUpdate());
      expectType<Promise<Message>>(interaction.followUp({ content: 'a' }));
    }
  }
});

declare const shard: Shard;

shard.on('death', process => {
  expectType<ChildProcess | Worker>(process);
});

declare const collector: Collector<string, Interaction, string[]>;

collector.on('collect', (collected, ...other) => {
  expectType<Interaction>(collected);
  expectType<string[]>(other);
});

collector.on('dispose', (vals, ...other) => {
  expectType<Interaction>(vals);
  expectType<string[]>(other);
});

collector.on('end', (collection, reason) => {
  expectType<ReadonlyCollection<string, Interaction>>(collection);
  expectType<string>(reason);
});

(async () => {
  for await (const value of collector) {
    expectType<[Interaction, ...string[]]>(value);
  }
})();

expectType<Promise<number | null>>(shard.eval(client => client.readyTimestamp));

// Test audit logs
expectType<Promise<GuildAuditLogs<AuditLogEvent.MemberKick>>>(guild.fetchAuditLogs({ type: AuditLogEvent.MemberKick }));

expectType<Promise<GuildAuditLogs<AuditLogEvent.ChannelCreate>>>(
  guild.fetchAuditLogs({ type: AuditLogEvent.ChannelCreate }),
);

expectType<Promise<GuildAuditLogs<AuditLogEvent.IntegrationUpdate>>>(
  guild.fetchAuditLogs({ type: AuditLogEvent.IntegrationUpdate }),
);

expectType<Promise<GuildAuditLogs<AuditLogEvent>>>(guild.fetchAuditLogs({ type: null }));
expectType<Promise<GuildAuditLogs<AuditLogEvent>>>(guild.fetchAuditLogs());

expectType<Promise<GuildAuditLogsEntry<AuditLogEvent.MemberKick, 'Delete', 'User'> | undefined>>(
  guild.fetchAuditLogs({ type: AuditLogEvent.MemberKick }).then(al => al.entries.first()),
);
expectAssignable<Promise<GuildAuditLogsEntry<AuditLogEvent.MemberKick, 'Delete', 'User'> | undefined>>(
  guild.fetchAuditLogs({ type: AuditLogEvent.MemberKick }).then(al => al.entries.first()),
);

expectType<Promise<GuildAuditLogsEntry<AuditLogEvent, GuildAuditLogsActionType, GuildAuditLogsTargetType> | undefined>>(
  guild.fetchAuditLogs({ type: null }).then(al => al.entries.first()),
);
expectType<Promise<GuildAuditLogsEntry<AuditLogEvent, GuildAuditLogsActionType, GuildAuditLogsTargetType> | undefined>>(
  guild.fetchAuditLogs().then(al => al.entries.first()),
);

expectType<Promise<{ integrationType: string } | null | undefined>>(
  guild.fetchAuditLogs({ type: AuditLogEvent.MemberKick }).then(al => al.entries.first()?.extra),
);

expectType<Promise<{ integrationType: string } | null | undefined>>(
  guild.fetchAuditLogs({ type: AuditLogEvent.MemberRoleUpdate }).then(al => al.entries.first()?.extra),
);

expectType<Promise<StageChannel | { id: Snowflake } | undefined>>(
  guild.fetchAuditLogs({ type: AuditLogEvent.StageInstanceCreate }).then(al => al.entries.first()?.extra),
);
expectType<Promise<{ channel: GuildTextBasedChannel | { id: Snowflake }; count: number } | undefined>>(
  guild.fetchAuditLogs({ type: AuditLogEvent.MessageDelete }).then(al => al.entries.first()?.extra),
);

expectType<Promise<User | PartialUser | null | undefined>>(
  guild.fetchAuditLogs({ type: AuditLogEvent.MemberKick }).then(al => al.entries.first()?.target),
);
expectType<Promise<StageInstance | undefined>>(
  guild.fetchAuditLogs({ type: AuditLogEvent.StageInstanceCreate }).then(al => al.entries.first()?.target),
);
expectType<Promise<User | null | undefined>>(
  guild.fetchAuditLogs({ type: AuditLogEvent.MessageDelete }).then(al => al.entries.first()?.target),
);
expectType<Promise<GuildTextBasedChannel | { id: string } | undefined>>(
  guild.fetchAuditLogs({ type: AuditLogEvent.MessageBulkDelete }).then(al => al.entries.first()?.target),
);

declare const AuditLogChange: AuditLogChange;
// @ts-expect-error
expectType<boolean | undefined>(AuditLogChange.old);
// @ts-expect-error
expectType<boolean | undefined>(AuditLogChange.new);
if (AuditLogChange.key === 'available') {
  expectType<boolean | undefined>(AuditLogChange.old);
  expectType<boolean | undefined>(AuditLogChange.new);
}

declare const TextBasedChannel: TextBasedChannel;
declare const TextBasedChannelTypes: TextBasedChannelTypes;
declare const VoiceBasedChannel: VoiceBasedChannel;
declare const GuildBasedChannel: GuildBasedChannel;
declare const NonThreadGuildBasedChannel: NonThreadGuildBasedChannel;
declare const GuildTextBasedChannel: GuildTextBasedChannel;

expectType<TextBasedChannel>(TextBasedChannel);
expectType<
  | ChannelType.GuildText
  | ChannelType.DM
  | ChannelType.GroupDM
  | ChannelType.GuildAnnouncement
  | ChannelType.GuildVoice
  | ChannelType.GuildStageVoice
  | ThreadChannelType
>(TextBasedChannelTypes);
expectType<StageChannel | VoiceChannel>(VoiceBasedChannel);
expectType<GuildBasedChannel>(GuildBasedChannel);
expectType<
  CategoryChannel | AnnouncementChannel | StageChannel | TextChannel | VoiceChannel | ForumChannel | MediaChannel
>(NonThreadGuildBasedChannel);
expectType<GuildTextBasedChannel>(GuildTextBasedChannel);

const button = new ButtonBuilder({
  label: 'test',
  style: ButtonStyle.Primary,
  customId: 'test',
});

const selectMenu = new StringSelectMenuBuilder({
  maxValues: 10,
  minValues: 2,
  customId: 'test',
});

new ActionRowBuilder({
  components: [selectMenu.toJSON(), button.toJSON()],
});

new StringSelectMenuBuilder({
  customId: 'foo',
});

new ButtonBuilder({
  style: ButtonStyle.Danger,
})
  .setEmoji('<a:foo:123>')
  .setEmoji('<:foo:123>')
  .setEmoji('foobar:123')
  .setEmoji('😏')
  .setEmoji({
    name: 'test',
    id: '123',
    animated: false,
  });

// @ts-expect-error
new EmbedBuilder().setColor('abc');

new EmbedBuilder().setColor('#ffffff');

expectNotAssignable<ActionRowData<MessageActionRowComponentData>>({
  type: ComponentType.ActionRow,
  components: [
    {
      type: ComponentType.Button,
    },
  ],
});

declare const chatInputInteraction: ChatInputCommandInteraction;

expectType<Attachment>(chatInputInteraction.options.getAttachment('attachment', true));
expectType<Attachment | null>(chatInputInteraction.options.getAttachment('attachment'));

declare const modal: ModalBuilder;

chatInputInteraction.showModal(modal);

chatInputInteraction.showModal({
  title: 'abc',
  custom_id: 'abc',
  components: [
    {
      components: [
        {
          custom_id: 'aa',
          label: 'label',
          style: TextInputStyle.Short,
          type: ComponentType.TextInput,
        },
      ],
      type: ComponentType.ActionRow,
    },
  ],
});

declare const stringSelectMenuData: APIStringSelectComponent;
StringSelectMenuBuilder.from(stringSelectMenuData);

declare const userSelectMenuData: APIUserSelectComponent;
UserSelectMenuBuilder.from(userSelectMenuData);

declare const roleSelectMenuData: APIRoleSelectComponent;
RoleSelectMenuBuilder.from(roleSelectMenuData);

declare const channelSelectMenuData: APIChannelSelectComponent;
ChannelSelectMenuBuilder.from(channelSelectMenuData);

declare const mentionableSelectMenuData: APIMentionableSelectComponent;
MentionableSelectMenuBuilder.from(mentionableSelectMenuData);

declare const stringSelectMenuComp: StringSelectMenuComponent;
StringSelectMenuBuilder.from(stringSelectMenuComp);

declare const userSelectMenuComp: UserSelectMenuComponent;
UserSelectMenuBuilder.from(userSelectMenuComp);

declare const roleSelectMenuComp: RoleSelectMenuComponent;
RoleSelectMenuBuilder.from(roleSelectMenuComp);

declare const channelSelectMenuComp: ChannelSelectMenuComponent;
ChannelSelectMenuBuilder.from(channelSelectMenuComp);

declare const mentionableSelectMenuComp: MentionableSelectMenuComponent;
MentionableSelectMenuBuilder.from(mentionableSelectMenuComp);

declare const buttonData: APIButtonComponent;
ButtonBuilder.from(buttonData);

declare const buttonComp: ButtonComponent;
ButtonBuilder.from(buttonComp);

declare const modalData: APIModalInteractionResponseCallbackData;
ModalBuilder.from(modalData);

declare const textInputData: APITextInputComponent;
TextInputBuilder.from(textInputData);

declare const textInputComp: TextInputComponent;
TextInputBuilder.from(textInputComp);

declare const embedData: APIEmbed;
EmbedBuilder.from(embedData);

declare const embedComp: Embed;
EmbedBuilder.from(embedComp);

declare const actionRowData: APIActionRowComponent<APIActionRowComponentTypes>;
ActionRowBuilder.from(actionRowData);

declare const actionRowComp: ActionRow<ActionRowComponent>;
ActionRowBuilder.from(actionRowComp);

declare const buttonsActionRowData: APIActionRowComponent<APIButtonComponent>;
declare const buttonsActionRowComp: ActionRow<ButtonComponent>;

expectType<ActionRowBuilder<ButtonBuilder>>(ActionRowBuilder.from<ButtonBuilder>(buttonsActionRowData));
expectType<ActionRowBuilder<ButtonBuilder>>(ActionRowBuilder.from<ButtonBuilder>(buttonsActionRowComp));

declare const anyComponentsActionRowData: APIActionRowComponent<APIActionRowComponentTypes>;
declare const anyComponentsActionRowComp: ActionRow<ActionRowComponent>;

expectType<ActionRowBuilder>(ActionRowBuilder.from(anyComponentsActionRowData));
expectType<ActionRowBuilder>(ActionRowBuilder.from(anyComponentsActionRowComp));

type UserMentionChannels = DMChannel | PartialDMChannel;
declare const channelMentionChannels: Exclude<Channel | DirectoryChannel, UserMentionChannels>;
declare const userMentionChannels: UserMentionChannels;

expectType<ChannelMention>(channelMentionChannels.toString());
expectType<UserMention>(userMentionChannels.toString());
expectType<UserMention>(user.toString());
expectType<UserMention>(guildMember.toString());

declare const webhook: Webhook;
declare const webhookClient: WebhookClient;
declare const interactionWebhook: InteractionWebhook;
declare const snowflake: Snowflake;

expectType<Promise<Message>>(webhook.send('content'));
expectType<Promise<Message>>(webhook.editMessage(snowflake, 'content'));
expectType<Promise<Message>>(webhook.fetchMessage(snowflake));
expectType<Promise<Webhook>>(webhook.edit({ name: 'name' }));

expectType<Promise<APIMessage>>(webhookClient.send('content'));
expectType<Promise<APIMessage>>(webhookClient.editMessage(snowflake, 'content'));
expectType<Promise<APIMessage>>(webhookClient.fetchMessage(snowflake));

expectType<Client<true>>(interactionWebhook.client);
expectType<Promise<Message>>(interactionWebhook.send('content'));
expectType<Promise<Message>>(interactionWebhook.editMessage(snowflake, 'content'));
expectType<Promise<Message>>(interactionWebhook.fetchMessage(snowflake));

declare const partialGroupDMChannel: PartialGroupDMChannel;
declare const categoryChannel: CategoryChannel;
declare const stageChannel: StageChannel;
declare const forumChannel: ForumChannel;
declare const mediaChannel: MediaChannel;
declare const threadOnlyChannel: ThreadOnlyChannel;

// Threads have messages.
expectType<GuildMessageManager>(threadChannel.messages);

// Thread-only channels have threads—not messages.
notPropertyOf(threadOnlyChannel, 'messages');
notPropertyOf(forumChannel, 'messages');
notPropertyOf(mediaChannel, 'messages');

await forumChannel.edit({
  availableTags: [...forumChannel.availableTags, { name: 'tag' }],
});

await forumChannel.setAvailableTags([{ ...forumChannel.availableTags, name: 'tag' }]);
await forumChannel.setAvailableTags([{ name: 'tag' }]);

expectType<Readonly<ChannelFlagsBitField>>(textChannel.flags);
expectType<Readonly<ChannelFlagsBitField>>(voiceChannel.flags);
expectType<Readonly<ChannelFlagsBitField>>(stageChannel.flags);
expectType<Readonly<ChannelFlagsBitField>>(forumChannel.flags);
expectType<Readonly<ChannelFlagsBitField>>(dmChannel.flags);
expectType<Readonly<ChannelFlagsBitField>>(categoryChannel.flags);
expectType<Readonly<ChannelFlagsBitField>>(announcementChannel.flags);
expectType<Readonly<ChannelFlagsBitField>>(categoryChannel.flags);
expectType<Readonly<ChannelFlagsBitField>>(threadChannel.flags);

expectType<null>(partialGroupDMChannel.flags);

// Select menu type narrowing
if (interaction.isSelectMenu()) {
  expectType<SelectMenuInteraction>(interaction);
}

declare const anySelectMenu: SelectMenuInteraction;

if (anySelectMenu.isStringSelectMenu()) {
  expectType<StringSelectMenuInteraction>(anySelectMenu);
} else if (anySelectMenu.isUserSelectMenu()) {
  expectType<UserSelectMenuInteraction>(anySelectMenu);
} else if (anySelectMenu.isRoleSelectMenu()) {
  expectType<RoleSelectMenuInteraction>(anySelectMenu);
} else if (anySelectMenu.isChannelSelectMenu()) {
  expectType<ChannelSelectMenuInteraction>(anySelectMenu);
} else if (anySelectMenu.isMentionableSelectMenu()) {
  expectType<MentionableSelectMenuInteraction>(anySelectMenu);
}

client.on('guildAuditLogEntryCreate', (auditLogEntry, guild) => {
  expectType<GuildAuditLogsEntry>(auditLogEntry);
  expectType<Guild>(guild);
});

expectType<Readonly<GuildMemberFlagsBitField>>(guildMember.flags);

declare const emojiResolvable: GuildEmoji | Emoji | string;

{
  const onboarding = await guild.fetchOnboarding();
  expectType<GuildOnboarding>(onboarding);

  expectType<GuildOnboarding>(await guild.editOnboarding(onboarding));

  await guild.editOnboarding({
    defaultChannels: onboarding.defaultChannels,
    enabled: onboarding.enabled,
    mode: onboarding.mode,
    prompts: onboarding.prompts,
  });

  const prompt = onboarding.prompts.first()!;
  const option = prompt.options.first()!;

  await guild.editOnboarding({ prompts: [prompt] });
  await guild.editOnboarding({ prompts: [{ ...prompt, options: [option] }] });

  await guild.editOnboarding({ prompts: [{ ...prompt, options: [{ ...option, emoji: emojiResolvable }] }] });
}

declare const partialDMChannel: PartialDMChannel;
expectType<true>(partialDMChannel.partial);
expectType<undefined>(partialDMChannel.lastMessageId);

declare const partialGuildMember: PartialGuildMember;
expectType<true>(partialGuildMember.partial);
expectType<null>(partialGuildMember.joinedAt);
expectType<null>(partialGuildMember.joinedTimestamp);
expectType<null>(partialGuildMember.pending);

declare const partialMessage: PartialMessage;
expectType<true>(partialMessage.partial);
expectType<null>(partialMessage.type);
expectType<null>(partialMessage.system);
expectType<null>(partialMessage.pinned);
expectType<null>(partialMessage.tts);
expectAssignable<null | Message['content']>(partialMessage.content);
expectAssignable<null | Message['cleanContent']>(partialMessage.cleanContent);
expectAssignable<null | Message['author']>(partialMessage.author);

declare const partialMessageReaction: PartialMessageReaction;
expectType<true>(partialMessageReaction.partial);
expectType<null>(partialMessageReaction.count);

declare const partialThreadMember: PartialThreadMember;
expectType<true>(partialThreadMember.partial);
expectType<null>(partialThreadMember.flags);
expectType<null>(partialThreadMember.joinedAt);
expectType<null>(partialThreadMember.joinedTimestamp);

declare const partialUser: PartialUser;
expectType<true>(partialUser.partial);
expectType<null>(partialUser.username);
expectType<null>(partialUser.tag);
expectType<null>(partialUser.discriminator);

declare const emoji: Emoji;
{
  expectType<PartialEmojiOnlyId>(resolvePartialEmoji('12345678901234567'));
  expectType<PartialEmoji | null>(resolvePartialEmoji(emoji));
}

declare const application: ClientApplication;
declare const entitlement: Entitlement;
declare const sku: SKU;
{
  expectType<Collection<Snowflake, SKU>>(await application.fetchSKUs());
  expectType<Collection<Snowflake, Entitlement>>(await application.entitlements.fetch());

  await application.entitlements.fetch({
    guild,
    skus: ['12345678901234567', sku],
    user,
    excludeEnded: true,
    limit: 10,
  });

  await application.entitlements.createTest({ sku: '12345678901234567', user });
  await application.entitlements.createTest({ sku, guild });

  await application.entitlements.deleteTest(entitlement);

  await application.entitlements.consume(snowflake);

  expectType<boolean>(entitlement.isActive());

  if (entitlement.isUserSubscription()) {
    expectType<Snowflake>(entitlement.userId);
    expectType<User>(await entitlement.fetchUser());
    expectType<null>(entitlement.guildId);
    expectType<null>(entitlement.guild);

    await application.entitlements.deleteTest(entitlement);
  } else if (entitlement.isGuildSubscription()) {
    expectType<Snowflake>(entitlement.guildId);
    expectType<Guild>(entitlement.guild);

    await application.entitlements.deleteTest(entitlement);
  }

  if (entitlement.isTest()) {
    expectType<null>(entitlement.startsTimestamp);
    expectType<null>(entitlement.endsTimestamp);
    expectType<null>(entitlement.startsAt);
    expectType<null>(entitlement.endsAt);
  }

  client.on(Events.InteractionCreate, async interaction => {
    expectType<Collection<Snowflake, Entitlement>>(interaction.entitlements);
  });
}

await textChannel.send({
  poll: {
    question: {
      text: 'Question',
    },
    duration: 60,
    answers: [{ text: 'Answer 1' }, { text: 'Answer 2', emoji: '<:1blade:874989932983238726>' }],
    allowMultiselect: false,
  },
});

declare const partialPoll: PartialPoll;
{
  if (partialPoll.partial) {
    expectType<null>(partialPoll.question.text);
    expectType<PartialMessage>(partialPoll.message);
    expectType<null>(partialPoll.allowMultiselect);
    expectType<null>(partialPoll.layoutType);
    expectType<null>(partialPoll.expiresTimestamp);
    expectType<Collection<number, PartialPollAnswer>>(partialPoll.answers);
  }
}

declare const partialPollAnswer: PartialPollAnswer;
{
  if (partialPollAnswer.partial) {
    expectType<PartialPoll>(partialPollAnswer.poll);
    expectType<null>(partialPollAnswer.emoji);
    expectType<null>(partialPollAnswer.text);
  }
}
declare const poll: Poll;
declare const message: Message;
declare const pollData: PollData;
{
  expectType<Message>(await poll.end());
  expectType<false>(poll.partial);
  expectNotType<Collection<number, PartialPollAnswer>>(poll.answers);

  const answer = poll.answers.first()!;

  if (!answer.partial) {
    expectType<number>(answer.voteCount);
    expectType<number>(answer.id);
    expectType<PollAnswerVoterManager>(answer.voters);
    expectType<Collection<Snowflake, User>>(await answer.voters.fetch({ after: snowflake, limit: 10 }));
  }

  await messageManager.endPoll(snowflake);
  await messageManager.fetchPollAnswerVoters({
    messageId: snowflake,
    answerId: 1,
  });

  await message.edit({
    // @ts-expect-error
    poll: pollData,
  });

  await chatInputInteraction.editReply({ poll: pollData });
}

expectType<Collection<Snowflake, StickerPack>>(await client.fetchStickerPacks());
expectType<Collection<Snowflake, StickerPack>>(await client.fetchStickerPacks({}));
expectType<StickerPack>(await client.fetchStickerPacks({ packId: snowflake }));

client.on('interactionCreate', interaction => {
  if (!interaction.channel) {
    return;
  }

  // @ts-expect-error
  interaction.channel.send();

  if (interaction.channel.isSendable()) {
    expectType<SendableChannels>(interaction.channel);
    interaction.channel.send({ embeds: [] });
  }
});

declare const guildScheduledEventManager: GuildScheduledEventManager;
await guildScheduledEventManager.edit(snowflake, { recurrenceRule: null });

{
  expectNotAssignable<GuildScheduledEventRecurrenceRuleOptions>({
    startAt: new Date(),
    frequency: GuildScheduledEventRecurrenceRuleFrequency.Yearly,
    interval: 1,
    byMonth: [GuildScheduledEventRecurrenceRuleMonth.May],
    byMonthDay: [4],
    // Invalid property
    byWeekday: [GuildScheduledEventRecurrenceRuleWeekday.Monday],
  });

  expectNotAssignable<GuildScheduledEventRecurrenceRuleOptions>({
    startAt: new Date(),
    frequency: GuildScheduledEventRecurrenceRuleFrequency.Yearly,
    interval: 1,
    byMonth: [GuildScheduledEventRecurrenceRuleMonth.May],
    byMonthDay: [4],
    // Invalid property
    byNWeekday: [{ n: 1, day: GuildScheduledEventRecurrenceRuleWeekday.Monday }],
  });

  expectAssignable<GuildScheduledEventRecurrenceRuleOptions>({
    startAt: new Date(),
    frequency: GuildScheduledEventRecurrenceRuleFrequency.Yearly,
    interval: 1,
    byMonth: [GuildScheduledEventRecurrenceRuleMonth.May],
    byMonthDay: [4],
  });
}

{
  expectAssignable<GuildScheduledEventRecurrenceRuleOptions>({
    startAt: new Date(),
    frequency: GuildScheduledEventRecurrenceRuleFrequency.Monthly,
    interval: 1,
    byNWeekday: [{ n: 1, day: GuildScheduledEventRecurrenceRuleWeekday.Monday }],
  });

  expectNotAssignable<GuildScheduledEventRecurrenceRuleOptions>({
    startAt: new Date(),
    frequency: GuildScheduledEventRecurrenceRuleFrequency.Monthly,
    interval: 1,
    byNWeekday: [{ n: 1, day: GuildScheduledEventRecurrenceRuleWeekday.Monday }],
    // Invalid property
    byWeekday: [GuildScheduledEventRecurrenceRuleWeekday.Monday],
  });
}

{
  expectAssignable<GuildScheduledEventRecurrenceRuleOptions>({
    startAt: new Date(),
    frequency: GuildScheduledEventRecurrenceRuleFrequency.Weekly,
    interval: 1,
    byWeekday: [GuildScheduledEventRecurrenceRuleWeekday.Monday],
  });

  expectNotAssignable<GuildScheduledEventRecurrenceRuleOptions>({
    startAt: new Date(),
    frequency: GuildScheduledEventRecurrenceRuleFrequency.Weekly,
    interval: 1,
    byWeekday: [GuildScheduledEventRecurrenceRuleWeekday.Monday],
    // Invalid property
    byNWeekday: [{ n: 1, day: GuildScheduledEventRecurrenceRuleWeekday.Monday }],
  });
}

{
  expectNotAssignable<GuildScheduledEventRecurrenceRuleOptions>({
    startAt: new Date(),
    frequency: GuildScheduledEventRecurrenceRuleFrequency.Daily,
    interval: 1,
    byWeekday: [GuildScheduledEventRecurrenceRuleWeekday.Monday],
    // Invalid property
    byNWeekday: [{ n: 1, day: GuildScheduledEventRecurrenceRuleWeekday.Monday }],
  });

  expectNotAssignable<GuildScheduledEventRecurrenceRuleOptions>({
    startAt: new Date(),
    frequency: GuildScheduledEventRecurrenceRuleFrequency.Daily,
    interval: 1,
    byWeekday: [GuildScheduledEventRecurrenceRuleWeekday.Monday],
    // Invalid property
    byMonth: [GuildScheduledEventRecurrenceRuleMonth.May],
  });
}<|MERGE_RESOLUTION|>--- conflicted
+++ resolved
@@ -214,15 +214,11 @@
   InteractionCallbackResponse,
   GuildScheduledEventRecurrenceRuleOptions,
   ThreadOnlyChannel,
-<<<<<<< HEAD
   PartialPoll,
   PartialPollAnswer,
   PollAnswer,
   PollAnswerVoterManager,
-} from '.';
-=======
 } from './index.js';
->>>>>>> 90105338
 import { expectAssignable, expectNotAssignable, expectNotType, expectType } from 'tsd';
 import type { ContextMenuCommandBuilder, SlashCommandBuilder } from '@discordjs/builders';
 import { ReadonlyCollection } from '@discordjs/collection';
