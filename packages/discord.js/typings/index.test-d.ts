/* eslint-disable no-lone-blocks, @typescript-eslint/unbound-method, @typescript-eslint/ban-ts-comment, no-param-reassign, id-length */
import type { ChildProcess } from 'node:child_process';
import type { Worker } from 'node:worker_threads';
import type { ContextMenuCommandBuilder, ChatInputCommandBuilder } from '@discordjs/builders';
import type { ReadonlyCollection } from '@discordjs/collection';
import type {
  APIInteractionGuildMember,
  APIPartialChannel,
  APIPartialGuild,
  APIInteractionDataResolvedGuildMember,
  APIInteractionDataResolvedChannel,
  APIRole,
  APIButtonComponent,
  APISelectMenuComponent,
  Locale,
  APIEmbed,
  APIMessage,
  APIStringSelectComponent,
  WebhookType,
  APIButtonComponentWithCustomId,
} from 'discord-api-types/v10';
import {
  ApplicationCommandOptionType,
  ComponentType,
  ApplicationCommandPermissionType,
  ChannelType,
  InteractionType,
  GatewayIntentBits,
  PermissionFlagsBits,
  AuditLogEvent,
  ButtonStyle,
  TextInputStyle,
  ApplicationCommandType,
  GuildScheduledEventRecurrenceRuleFrequency,
  GuildScheduledEventRecurrenceRuleMonth,
  GuildScheduledEventRecurrenceRuleWeekday,
<<<<<<< HEAD
=======
  APIButtonComponentWithCustomId,
  MessageFlags,
  APITextInputComponent,
>>>>>>> 4f5e5c7c
} from 'discord-api-types/v10';
import { expectAssignable, expectNotAssignable, expectNotType, expectType } from 'tsd';
import type {
  ApplicationCommand,
  ApplicationCommandData,
  ApplicationCommandManager,
  ApplicationCommandOptionData,
  ApplicationCommandResolvable,
  ApplicationCommandSubCommandData,
  ApplicationCommandSubGroupData,
  CommandInteraction,
  ButtonInteraction,
  CacheType,
  CategoryChannel,
  ClientApplication,
  ClientUser,
  ChatInputCommandInteraction,
  CommandInteractionOption,
  CommandInteractionOptionResolver,
  CommandOptionNonChoiceResolvableType,
  ContextMenuCommandInteraction,
  DMChannel,
  Guild,
  GuildApplicationCommandManager,
  GuildChannelManager,
  GuildEmoji,
  GuildEmojiManager,
  GuildMember,
  GuildResolvable,
  Interaction,
  InteractionCollector,
  Message,
  MessageCollector,
  MessageComponentInteraction,
  MessageReaction,
  ModalBuilder,
  AnnouncementChannel,
  PartialTextBasedChannelFields,
  PartialUser,
  ReactionCollector,
  Role,
  RoleManager,
  Serialized,
  ShardClientUtil,
  ShardingManager,
  Snowflake,
  StageChannel,
  TextBasedChannelFields,
  TextBasedChannel,
  TextBasedChannelTypes,
  VoiceBasedChannel,
  GuildBasedChannel,
  NonThreadGuildBasedChannel,
  GuildTextBasedChannel,
  TextChannel,
  ThreadChannel,
  ThreadMember,
  Typing,
  User,
  VoiceChannel,
  Shard,
  Collector,
  GuildAuditLogsEntry,
  GuildAuditLogs,
  AuditLogChange,
  StageInstance,
  ButtonComponent,
  StringSelectMenuComponent,
  RepliableInteraction,
  ThreadChannelType,
  CategoryChannelChildManager,
  ActionRowData,
  MessageActionRowComponentData,
  PartialThreadMember,
  ThreadMemberFlagsBitField,
  ButtonBuilder,
  MessageActionRowComponent,
  TextInputComponent,
  Embed,
  GuildBanManager,
  GuildBan,
  MessageManager,
  ChannelMention,
  UserMention,
  PartialGroupDMChannel,
  Attachment,
  MessageContextMenuCommandInteraction,
  UserContextMenuCommandInteraction,
  AnyThreadChannel,
  ThreadMemberManager,
  CollectedMessageInteraction,
  Webhook,
  WebhookClient,
  InteractionWebhook,
  ActionRowComponent,
  ActionRow,
  GuildAuditLogsActionType,
  GuildAuditLogsTargetType,
  ModalSubmitInteraction,
  ForumChannel,
  ChannelFlagsBitField,
  GuildForumThreadManager,
  GuildTextThreadManager,
  SelectMenuInteraction,
  StringSelectMenuInteraction,
  UserSelectMenuInteraction,
  RoleSelectMenuInteraction,
  ChannelSelectMenuInteraction,
  MentionableSelectMenuInteraction,
  MessageMentions,
  AutoModerationActionExecution,
  AutoModerationRule,
  AutoModerationRuleManager,
  PrivateThreadChannel,
  PublicThreadChannel,
  GuildMemberManager,
  GuildMemberFlagsBitField,
  ThreadManager,
  FetchedThreads,
  FetchedThreadsMore,
  DMMessageManager,
  GuildMessageManager,
  ApplicationCommandChannelOptionData,
  ApplicationCommandChannelOption,
  ApplicationCommandChoicesOption,
  ApplicationCommandChoicesData,
  ApplicationCommandSubGroup,
  ApplicationCommandSubCommand,
  ChatInputApplicationCommandData,
  ApplicationCommandPermissionsManager,
  GuildOnboarding,
  StringSelectMenuComponentData,
  ButtonComponentData,
  MediaChannel,
  PartialDMChannel,
  PartialGuildMember,
  PartialMessage,
  PartialMessageReaction,
  PartialEmojiOnlyId,
  Emoji,
  PartialEmoji,
  Awaitable,
  Channel,
  DirectoryChannel,
  Entitlement,
  SKU,
  UserSelectMenuComponent,
  RoleSelectMenuComponent,
  ChannelSelectMenuComponent,
  MentionableSelectMenuComponent,
  Poll,
  ApplicationEmoji,
  ApplicationEmojiManager,
  StickerPack,
  GuildScheduledEventManager,
  SendableChannels,
  PollData,
  InteractionCallbackResponse,
  PrimaryEntryPointCommandInteraction,
  GuildScheduledEventRecurrenceRuleOptions,
  ThreadOnlyChannel,
  PartialPoll,
  PartialPollAnswer,
  PollAnswer,
  PollAnswerVoterManager,
} from './index.js';
import {
  Client,
  Collection,
  IntentsBitField,
  AttachmentBuilder,
  Options,
  PermissionsBitField,
  ActionRowBuilder,
  Events,
  Status,
  EmbedBuilder,
  StringSelectMenuBuilder,
  TextInputBuilder,
  ShardEvents,
  resolvePartialEmoji,
  UserSelectMenuBuilder,
  RoleSelectMenuBuilder,
  ChannelSelectMenuBuilder,
  MentionableSelectMenuBuilder,
  PrimaryButtonBuilder,
  resolveColor,
  createComponentBuilder,
  SectionComponentData,
  TextDisplayComponentData,
  ThumbnailComponentData,
  UnfurledMediaItemData,
  MediaGalleryComponentData,
  MediaGalleryItemData,
  SeparatorComponentData,
  FileComponentData,
  ContainerComponentData,
} from './index.js';

// Test type transformation:
declare const serialize: <Value>(value: Value) => Serialized<Value>;
declare const notPropertyOf: <Value, Property extends PropertyKey>(
  value: Value,
  property: Exclude<Property, keyof Value> & Property,
) => void;

const client: Client = new Client({
  intents: GatewayIntentBits.Guilds,
  makeCache: Options.cacheWithLimits({
    MessageManager: 200,
    // @ts-expect-error doesn't exist
    Message: 100,
    GuildMemberManager: {
      maxSize: 200,
      keepOverLimit: member => member.id === client.user?.id,
    },
    ThreadManager: {
      maxSize: 200,
      keepOverLimit: value => !value.archived,
    },
  }),
});

if (client.isReady()) {
  expectType<Client<true>>(client);
} else {
  expectType<Client>(client);
}

const testGuildId = '222078108977594368'; // DJS
const testUserId = '987654321098765432'; // example id
const globalCommandId = '123456789012345678'; // example id
const guildCommandId = '234567890123456789'; // example id

client.on('autoModerationActionExecution', autoModerationActionExecution =>
  expectType<AutoModerationActionExecution>(autoModerationActionExecution),
);

client.on('autoModerationRuleCreate', ({ client }) => expectType<Client<true>>(client));
client.on('autoModerationRuleDelete', ({ client }) => expectType<Client<true>>(client));

client.on('autoModerationRuleUpdate', (oldAutoModerationRule, { client: newClient }) => {
  expectType<Client<true>>(oldAutoModerationRule!.client);
  expectType<Client<true>>(newClient);
});

client.on('channelCreate', ({ client }) => expectType<Client<true>>(client));
client.on('channelDelete', ({ client }) => expectType<Client<true>>(client));
client.on('channelPinsUpdate', ({ client }) => expectType<Client<true>>(client));

client.on('channelUpdate', ({ client: oldClient }, { client: newClient }) => {
  expectType<Client<true>>(oldClient);
  expectType<Client<true>>(newClient);
});

client.on('emojiCreate', ({ client }) => expectType<Client<true>>(client));
client.on('emojiDelete', ({ client }) => expectType<Client<true>>(client));

client.on('emojiUpdate', ({ client: oldClient }, { client: newClient }) => {
  expectType<Client<true>>(oldClient);
  expectType<Client<true>>(newClient);
});

client.on('guildBanAdd', ({ client }) => expectType<Client<true>>(client));
client.on('guildBanRemove', ({ client }) => expectType<Client<true>>(client));
client.on('guildDelete', ({ client }) => expectType<Client<true>>(client));
client.on('guildIntegrationsUpdate', ({ client }) => expectType<Client<true>>(client));
client.on('guildMemberAdd', ({ client }) => expectType<Client<true>>(client));
client.on('guildMemberAvailable', ({ client }) => expectType<Client<true>>(client));

client.on('guildMemberRemove', member => {
  expectType<Client<true>>(member.client);
  if (member.partial) {
    expectType<null>(member.joinedAt);
    return;
  }

  expectType<Date | null>(member.joinedAt);
});

client.on('guildMembersChunk', (members, { client }) => {
  expectType<Client<true>>(members.first()!.client);
  expectType<Client<true>>(client);
});

client.on('guildMemberUpdate', ({ client: oldClient }, { client: newClient }) => {
  expectType<Client<true>>(oldClient);
  expectType<Client<true>>(newClient);
});

client.on('guildScheduledEventCreate', ({ client }) => expectType<Client<true>>(client));
client.on('guildScheduledEventDelete', ({ client }) => expectType<Client<true>>(client));

client.on('guildScheduledEventUpdate', (oldGuildScheduledEvent, { client }) => {
  expectType<Client<true>>(oldGuildScheduledEvent!.client);
  expectType<Client<true>>(client);
});

client.on('guildScheduledEventUserAdd', ({ client: oldClient }, { client: newClient }) => {
  expectType<Client<true>>(oldClient);
  expectType<Client<true>>(newClient);
});

client.on('guildScheduledEventUserRemove', ({ client: oldClient }, { client: newClient }) => {
  expectType<Client<true>>(oldClient);
  expectType<Client<true>>(newClient);
});

client.on('guildUnavailable', ({ client }) => expectType<Client<true>>(client));

client.on('guildUpdate', ({ client: oldClient }, { client: newClient }) => {
  expectType<Client<true>>(oldClient);
  expectType<Client<true>>(newClient);
});

client.on('interactionCreate', async interaction => {
  expectType<Client<true>>(interaction.client);
  expectType<Snowflake | null>(interaction.guildId);
  expectType<Snowflake | null>(interaction.channelId);
  expectType<APIInteractionGuildMember | GuildMember | null>(interaction.member);

  if (interaction.type === InteractionType.MessageComponent) {
    expectType<Snowflake>(interaction.channelId);
  }

  if (interaction.type !== InteractionType.ApplicationCommand) return;

  const actionRow = new ActionRowBuilder({
    type: ComponentType.ActionRow,
    components: [{ custom_id: '123', label: 'test', style: ButtonStyle.Primary, type: ComponentType.Button }],
  });

  await interaction.reply({ content: 'Hi!', components: [actionRow] });

  // @ts-expect-error double nested components array
  await interaction.reply({ content: 'Hi!', components: [[button]] });

<<<<<<< HEAD
  void new ActionRowBuilder({});

  // @ts-expect-error button as top-level component
=======
  // @ts-expect-error
>>>>>>> 4f5e5c7c
  await interaction.reply({ content: 'Hi!', components: [button] });

  await interaction.reply({
    content: 'test',
    components: [
      {
        components: [
          {
            custom_id: 'abc',
            label: 'abc',
            style: ButtonStyle.Primary,
            type: ComponentType.Button,
          },
        ],
        type: ComponentType.ActionRow,
      },
    ],
  });

  // This is for testing never type resolution
  if (!interaction.inGuild()) {
    return;
  }

  if (interaction.inRawGuild()) {
    expectNotType<never>(interaction);
    return;
  }

  if (interaction.inCachedGuild()) {
    expectNotType<never>(interaction);
  }
});

client.on('inviteCreate', ({ client }) => expectType<Client<true>>(client));
client.on('inviteDelete', ({ client }) => expectType<Client<true>>(client));

// This is to check that stuff is the right type
declare const assertIsMessage: (m: Promise<Message>) => void;

client.on('messageCreate', async message => {
  const { client, channel } = message;

  // https://github.com/discordjs/discord.js/issues/8545
  {
    // These should not throw any errors when comparing messages from any source.
    channel.messages.cache.filter(Boolean);
    (await channel.messages.fetch()).filter(({ author }) => author.id === message.author.id);

    if (channel.isDMBased()) {
      expectType<DMMessageManager>(channel.messages.channel.messages);
    } else {
      expectType<GuildMessageManager>(channel.messages.channel.messages);
    }
  }

  if (!message.inGuild() && message.partial) {
    expectNotType<never>(message);
  }

  expectType<Client<true>>(client);
  assertIsMessage(channel.send('string'));
  assertIsMessage(channel.send({}));
  assertIsMessage(channel.send({ embeds: [] }));

  assertIsMessage(client.channels.createMessage(channel, 'string'));
  assertIsMessage(client.channels.createMessage(channel, {}));
  assertIsMessage(client.channels.createMessage(channel, { embeds: [] }));

  const attachment = new AttachmentBuilder('file.png');
  const embed = new EmbedBuilder();
  assertIsMessage(channel.send({ files: [attachment] }));
  assertIsMessage(channel.send({ embeds: [embed] }));
  assertIsMessage(channel.send({ embeds: [embed], files: [attachment] }));

  assertIsMessage(client.channels.createMessage(channel, { files: [attachment] }));
  assertIsMessage(client.channels.createMessage(channel, { embeds: [embed] }));
  assertIsMessage(client.channels.createMessage(channel, { embeds: [embed], files: [attachment] }));

  if (message.inGuild()) {
    expectAssignable<Message<true>>(message);
    const component = await message.awaitMessageComponent({ componentType: ComponentType.Button });
    expectType<ButtonInteraction<'cached'>>(component);
    expectType<InteractionCallbackResponse<true>>(await component.reply({ withResponse: true }));

    const buttonCollector = message.createMessageComponentCollector({ componentType: ComponentType.Button });
    expectType<InteractionCollector<ButtonInteraction<'cached'>>>(buttonCollector);
    expectAssignable<
      (
        test: ButtonInteraction<'cached'>,
        items: Collection<Snowflake, ButtonInteraction<'cached'>>,
      ) => Awaitable<boolean>
    >(buttonCollector.filter);
    expectType<GuildTextBasedChannel>(message.channel);
    expectType<Guild>(message.guild);
    expectType<GuildMember | null>(message.member);

    expectType<MessageMentions<true>>(message.mentions);
    expectType<Guild>(message.guild);
    expectType<Collection<Snowflake, GuildMember>>(message.mentions.members);
  }

  expectType<Exclude<TextBasedChannel, PartialGroupDMChannel>>(message.channel);
  expectNotType<GuildTextBasedChannel>(message.channel);

  // @ts-expect-error empty message
  await channel.send();
  // @ts-expect-error empty message
  await client.channels.createMessage();
  // @ts-expect-error unknown property
  await channel.send({ another: 'property' });
  // @ts-expect-error unknown property
  await client.channels.createMessage({ another: 'property' });
  // @ts-expect-error plain string
  await client.channels.createMessage('string');
  // Check collector creations.

  // Verify that buttons interactions are inferred.
  const buttonCollector = message.createMessageComponentCollector({ componentType: ComponentType.Button });
  expectAssignable<Promise<ButtonInteraction>>(message.awaitMessageComponent({ componentType: ComponentType.Button }));
  expectAssignable<Promise<ButtonInteraction>>(channel.awaitMessageComponent({ componentType: ComponentType.Button }));
  expectAssignable<InteractionCollector<ButtonInteraction>>(buttonCollector);

  buttonCollector.on('collect', (...args) => expectType<[ButtonInteraction]>(args));
  buttonCollector.on('dispose', (...args) => expectType<[ButtonInteraction]>(args));
  buttonCollector.on('end', (...args) => expectType<[ReadonlyCollection<Snowflake, ButtonInteraction>, string]>(args));

  // Verify that select menus interaction are inferred.
  const stringSelectMenuCollector = message.createMessageComponentCollector({
    componentType: ComponentType.StringSelect,
  });
  expectAssignable<Promise<StringSelectMenuInteraction>>(
    message.awaitMessageComponent({ componentType: ComponentType.StringSelect }),
  );
  expectAssignable<Promise<StringSelectMenuInteraction>>(
    channel.awaitMessageComponent({ componentType: ComponentType.StringSelect }),
  );
  expectAssignable<InteractionCollector<StringSelectMenuInteraction>>(stringSelectMenuCollector);

  stringSelectMenuCollector.on('collect', (...args) => expectType<[StringSelectMenuInteraction]>(args));
  stringSelectMenuCollector.on('dispose', (...args) => expectType<[StringSelectMenuInteraction]>(args));
  stringSelectMenuCollector.on('end', (...args) =>
    expectType<[ReadonlyCollection<Snowflake, StringSelectMenuInteraction>, string]>(args),
  );

  // Verify that message component interactions are default collected types.
  const defaultCollector = message.createMessageComponentCollector();
  expectAssignable<Promise<MessageComponentInteraction>>(message.awaitMessageComponent());
  expectAssignable<Promise<MessageComponentInteraction>>(channel.awaitMessageComponent());
  expectAssignable<InteractionCollector<CollectedMessageInteraction>>(defaultCollector);

  defaultCollector.on('collect', (...args) => expectType<[ButtonInteraction | SelectMenuInteraction]>(args));
  defaultCollector.on('dispose', (...args) => expectType<[ButtonInteraction | SelectMenuInteraction]>(args));
  defaultCollector.on('end', (...args) =>
    expectType<[ReadonlyCollection<Snowflake, ButtonInteraction | SelectMenuInteraction>, string]>(args),
  );

  // Verify that additional options don't affect default collector types.
  const semiDefaultCollector = message.createMessageComponentCollector({ time: 10_000 });
  expectType<InteractionCollector<CollectedMessageInteraction>>(semiDefaultCollector);
  const semiDefaultCollectorChannel = message.createMessageComponentCollector({ time: 10_000 });
  expectType<InteractionCollector<CollectedMessageInteraction>>(semiDefaultCollectorChannel);

  // Verify that interaction collector options can't be used.
  message.createMessageComponentCollector({
    // @ts-expect-error not a component
    interactionType: InteractionType.ApplicationCommand,
  });

  // Make sure filter parameters are properly inferred.
  message.createMessageComponentCollector({
    filter: i => {
      expectType<CollectedMessageInteraction>(i);
      return true;
    },
  });

  message.createMessageComponentCollector({
    componentType: ComponentType.Button,
    filter: i => {
      expectType<ButtonInteraction>(i);
      return true;
    },
  });

  message.createMessageComponentCollector({
    componentType: ComponentType.StringSelect,
    filter: i => {
      expectType<StringSelectMenuInteraction>(i);
      return true;
    },
  });

  await message.awaitMessageComponent({
    filter: i => {
      expectType<CollectedMessageInteraction>(i);
      return true;
    },
  });

  await message.awaitMessageComponent({
    componentType: ComponentType.Button,
    filter: i => {
      expectType<ButtonInteraction>(i);
      return true;
    },
  });

  await message.awaitMessageComponent({
    componentType: ComponentType.StringSelect,
    filter: i => {
      expectType<StringSelectMenuInteraction>(i);
      return true;
    },
  });

  const webhook = await message.fetchWebhook();

  if (webhook.isChannelFollower()) {
    expectAssignable<APIPartialGuild | Guild>(webhook.sourceGuild);
    expectAssignable<AnnouncementChannel | APIPartialChannel>(webhook.sourceChannel);
    expectType<Webhook<WebhookType.ChannelFollower>>(webhook);
  } else if (webhook.isIncoming()) {
    expectType<string>(webhook.token);
    expectType<Webhook<WebhookType.Incoming>>(webhook);
  }

  expectNotType<APIPartialGuild | Guild>(webhook.sourceGuild);
  expectNotType<AnnouncementChannel | APIPartialChannel>(webhook.sourceChannel);
  expectNotType<string>(webhook.token);

  await channel.awaitMessageComponent({
    filter: i => {
      expectType<CollectedMessageInteraction<'cached'>>(i);
      return true;
    },
  });

  await channel.awaitMessageComponent({
    componentType: ComponentType.Button,
    filter: i => {
      expectType<ButtonInteraction<'cached'>>(i);
      return true;
    },
  });

  await channel.awaitMessageComponent({
    componentType: ComponentType.StringSelect,
    filter: i => {
      expectType<StringSelectMenuInteraction<'cached'>>(i);
      return true;
    },
  });

  // Check that both builders and builder data can be sent in messages
  const row = new ActionRowBuilder();

  const rawButtonsRow: ActionRowData<ButtonComponentData> = {
    type: ComponentType.ActionRow,
    components: [
      { type: ComponentType.Button, label: 'test', style: ButtonStyle.Primary, customId: 'test' },
      {
        type: ComponentType.Button,
        label: 'another test',
        style: ButtonStyle.Link,
        url: 'https://discord.js.org',
      },
    ],
  };

  const buttonsRow: ActionRowData<ButtonBuilder> = {
    type: ComponentType.ActionRow,
    components: [new PrimaryButtonBuilder()],
  };

  const rawStringSelectMenuRow: ActionRowData<StringSelectMenuComponentData> = {
    type: ComponentType.ActionRow,
    components: [
      {
        type: ComponentType.StringSelect,
        options: [{ label: 'test', value: 'test' }],
        customId: 'test',
      },
    ],
  };

  const stringSelectRow: ActionRowData<StringSelectMenuBuilder> = {
    type: ComponentType.ActionRow,
    components: [new StringSelectMenuBuilder()],
  };

  const embedData = { description: 'test', color: 0xff0000 };

  await client.channels.createMessage(channel, {
    components: [row, rawButtonsRow, buttonsRow, rawStringSelectMenuRow, stringSelectRow],
    embeds: [embed, embedData],
  });

  const rawTextDisplay: TextDisplayComponentData = {
    type: ComponentType.TextDisplay,
    content: 'test',
  };

  const rawMedia: UnfurledMediaItemData = { url: 'https://discord.js.org' };

  const rawThumbnail: ThumbnailComponentData = {
    type: ComponentType.Thumbnail,
    media: rawMedia,
    spoiler: true,
    description: 'test',
  };

  const rawSection: SectionComponentData = {
    type: ComponentType.Section,
    components: [rawTextDisplay],
    accessory: rawThumbnail,
  };

  const rawMediaGalleryItem: MediaGalleryItemData = {
    media: rawMedia,
    description: 'test',
    spoiler: false,
  };

  const rawMediaGallery: MediaGalleryComponentData = {
    type: ComponentType.MediaGallery,
    items: [rawMediaGalleryItem, rawMediaGalleryItem, rawMediaGalleryItem],
  };

  const rawSeparator: SeparatorComponentData = {
    type: ComponentType.Separator,
    spacing: 1,
    divider: false,
  };

  const rawFile: FileComponentData = {
    type: ComponentType.File,
    file: rawMedia,
  };

  const rawContainer: ContainerComponentData = {
    type: ComponentType.Container,
    components: [rawSection, rawSeparator, rawMediaGallery, rawFile],
    accentColor: 0xff00ff,
    spoiler: true,
  };

  channel.send({ flags: MessageFlags.IsComponentsV2, components: [rawContainer] });
});

client.on('messageDelete', ({ client }) => expectType<Client<true>>(client));

client.on('messageDeleteBulk', (messages, { client }) => {
  expectType<Client<true>>(messages.first()!.client);
  expectType<Client<true>>(client);
});

client.on('messagePollVoteAdd', async (answer, userId) => {
  expectType<Client<true>>(answer.client);
  expectType<Snowflake>(userId);

  if (answer.partial) {
    expectType<null>(answer.emoji);
    expectType<null>(answer.text);
    expectNotType<null>(answer.id);
    expectNotType<null>(answer.poll);

    await answer.poll.fetch();
    const response = answer.poll.answers?.get(answer.id) ?? answer;

    expectType<User>(response.voters.cache.get(userId)!);
  }

  expectType<string | null>(answer.text);
  expectType<Emoji | GuildEmoji | null>(answer.emoji);
  expectType<number>(answer.id);
  expectType<number>(answer.voteCount!);
});

client.on('messagePollVoteRemove', async (answer, userId) => {
  expectType<Client<true>>(answer.client);
  expectType<Snowflake>(userId);

  if (answer.partial) {
    expectType<null>(answer.emoji);
    expectType<null>(answer.text);
    expectNotType<null>(answer.id);
    expectNotType<null>(answer.poll);

    await answer.poll.fetch();
    answer = answer.poll.answers?.get(answer.id) ?? answer;
  }

  expectType<string | null>(answer.text);
  expectType<Emoji | GuildEmoji | null>(answer.emoji);
  expectType<number>(answer.id);
  expectType<number>(answer.voteCount!);
});

client.on('messageReactionAdd', async (reaction, { client }) => {
  expectType<Client<true>>(reaction.client);
  expectType<Client<true>>(client);

  if (reaction.partial) {
    expectType<null>(reaction.count);
    reaction = await reaction.fetch();
  }

  expectType<number>(reaction.count);
  if (reaction.message.partial) {
    expectType<string | null>(reaction.message.content);
    return;
  }

  expectType<string>(reaction.message.content);
});

client.on('messageReactionRemove', ({ client: oldClient }, { client: newClient }) => {
  expectType<Client<true>>(oldClient);
  expectType<Client<true>>(newClient);
});

client.on('messageReactionRemoveAll', async (message, reactions) => {
  console.log(`messageReactionRemoveAll - id: ${message.id} (${message.id.length})`);
  if (message.partial) message = await message.fetch();
  console.log(`messageReactionRemoveAll - content: ${message.content}`);
  expectType<Client<true>>(message.client);
  expectType<Client<true>>(reactions.first()!.client);
});

client.on('messageReactionRemoveEmoji', ({ client }) => expectType<Client<true>>(client));

client.on('messageUpdate', ({ client: oldClient }, { client: newClient }) => {
  expectType<Client<true>>(oldClient);
  expectType<Client<true>>(newClient);
});

client.on('presenceUpdate', (oldPresence, { client }) => {
  expectType<Client<true>>(oldPresence!.client);
  expectType<Client<true>>(client);
});

declare const slashCommandBuilder: ChatInputCommandBuilder;
declare const contextMenuCommandBuilder: ContextMenuCommandBuilder;
declare const guild: Guild;

client.on('clientReady', async client => {
  expectType<Client<true>>(client);
  console.log(`Client is logged in as ${client.user.tag} and ready!`);

  // Test fetching all global commands and ones from one guild
  expectType<Collection<string, ApplicationCommand<{ guild: GuildResolvable }>>>(
    await client.application!.commands.fetch(),
  );
  expectType<Collection<string, ApplicationCommand<{ guild: GuildResolvable }>>>(
    await client.application!.commands.fetch({ guildId: testGuildId }),
  );

  // Test command manager methods
  const globalCommand = await client.application?.commands.fetch(globalCommandId);
  const guildCommandFromGlobal = await client.application?.commands.fetch({ id: guildCommandId, guildId: testGuildId });
  const guildCommandFromGuild = await client.guilds.cache.get(testGuildId)?.commands.fetch({ id: guildCommandId });

  await client.application?.commands.create(slashCommandBuilder);
  await client.application?.commands.create(contextMenuCommandBuilder);
  await guild.commands.create(slashCommandBuilder);
  await guild.commands.create(contextMenuCommandBuilder);

  await client.application?.commands.edit(globalCommandId, slashCommandBuilder);
  await client.application?.commands.edit(globalCommandId, contextMenuCommandBuilder);
  await guild.commands.edit(guildCommandId, slashCommandBuilder);
  await guild.commands.edit(guildCommandId, contextMenuCommandBuilder);

  await client.application?.commands.edit(globalCommandId, { defaultMemberPermissions: null });
  await globalCommand?.edit({ defaultMemberPermissions: null });
  await globalCommand?.setDefaultMemberPermissions(null);

  // @ts-expect-error passing guildId on guild commands
  await client.guilds.cache.get(testGuildId)?.commands.fetch(guildCommandId, { guildId: testGuildId });

  // Test command permissions
  const globalPermissionsManager = client.application?.commands.permissions;
  const guildPermissionsManager = client.guilds.cache.get(testGuildId)?.commands.permissions;

  // Permissions from global manager
  await globalPermissionsManager?.add({
    command: globalCommandId,
    guild: testGuildId,
    permissions: [{ type: ApplicationCommandPermissionType.Role, id: testGuildId, permission: true }],
    token: 'VeryRealToken',
  });
  await globalPermissionsManager?.has({ command: globalCommandId, guild: testGuildId, permissionId: testGuildId });
  await globalPermissionsManager?.fetch({ guild: testGuildId });
  await globalPermissionsManager?.fetch({ command: globalCommandId, guild: testGuildId });
  await globalPermissionsManager?.remove({
    command: globalCommandId,
    guild: testGuildId,
    roles: [testGuildId],
    token: 'VeryRealToken',
  });
  await globalPermissionsManager?.remove({
    command: globalCommandId,
    guild: testGuildId,
    users: [testUserId],
    token: 'VeryRealToken',
  });
  await globalPermissionsManager?.remove({
    command: globalCommandId,
    guild: testGuildId,
    channels: [testGuildId],
    token: 'VeryRealToken',
  });
  await globalPermissionsManager?.remove({
    command: globalCommandId,
    guild: testGuildId,
    roles: [testGuildId],
    users: [testUserId],
    channels: [testGuildId],
    token: 'VeryRealToken',
  });
  await globalPermissionsManager?.set({
    command: globalCommandId,
    guild: testGuildId,
    permissions: [{ type: ApplicationCommandPermissionType.Role, id: testGuildId, permission: true }],
    token: 'VeryRealToken',
  });

  // @ts-expect-error id on add
  await globalPermissionsManager?.add({
    command: globalCommandId,
    permissions: [{ type: ApplicationCommandPermissionType.Role, id: testGuildId, permission: true }],
    token: 'VeryRealToken',
  });
  // @ts-expect-error guild permission on global manager
  await globalPermissionsManager?.has({ command: globalCommandId, permissionId: testGuildId });
  // @ts-expect-error fetch all from global
  await globalPermissionsManager?.fetch();
  // @ts-expect-error fetch global permissions
  await globalPermissionsManager?.fetch({ command: globalCommandId });
  // @ts-expect-error remove permission from global
  await globalPermissionsManager?.remove({ command: globalCommandId, roles: [testGuildId], token: 'VeryRealToken' });
  // @ts-expect-error remove permission from global
  await globalPermissionsManager?.remove({ command: globalCommandId, users: [testUserId], token: 'VeryRealToken' });
  // @ts-expect-error remove permission from global
  await globalPermissionsManager?.remove({
    command: globalCommandId,
    roles: [testGuildId],
    users: [testUserId],
    token: 'VeryRealToken',
  });
  // @ts-expect-error set permission from global
  await globalPermissionsManager?.set({
    command: globalCommandId,
    permissions: [{ type: ApplicationCommandPermissionType.Role, id: testGuildId, permission: true }],
    token: 'VeryRealToken',
  });

  // @ts-expect-error add permission from global
  await globalPermissionsManager?.add({
    guild: testGuildId,
    permissions: [{ type: ApplicationCommandPermissionType.Role, id: testGuildId, permission: true }],
    token: 'VeryRealToken',
  });
  // @ts-expect-error check permissions from global
  await globalPermissionsManager?.has({ guild: testGuildId, permissionId: testGuildId });
  // @ts-expect-error
  await globalPermissionsManager?.remove({ guild: testGuildId, roles: [testGuildId], token: 'VeryRealToken' });
  // @ts-expect-error
  await globalPermissionsManager?.remove({ guild: testGuildId, users: [testUserId], token: 'VeryRealToken' });
  // @ts-expect-error
  await globalPermissionsManager?.remove({
    guild: testGuildId,
    roles: [testGuildId],
    users: [testUserId],
    token: 'VeryRealToken',
  });
  // @ts-expect-error
  await globalPermissionsManager?.set({
    guild: testGuildId,
    permissions: [{ type: ApplicationCommandPermissionType.Role, id: testGuildId, permission: true }],
    token: 'VeryRealToken',
  });

  // Permissions from guild manager
  await guildPermissionsManager?.add({
    command: globalCommandId,
    permissions: [{ type: ApplicationCommandPermissionType.Role, id: testGuildId, permission: true }],
    token: 'VeryRealToken',
  });
  await guildPermissionsManager?.has({ command: globalCommandId, permissionId: testGuildId });
  await guildPermissionsManager?.fetch({});
  await guildPermissionsManager?.fetch({ command: globalCommandId });
  await guildPermissionsManager?.remove({ command: globalCommandId, roles: [testGuildId], token: 'VeryRealToken' });
  await guildPermissionsManager?.remove({ command: globalCommandId, users: [testUserId], token: 'VeryRealToken' });
  await guildPermissionsManager?.remove({ command: globalCommandId, channels: [testGuildId], token: 'VeryRealToken' });
  await guildPermissionsManager?.remove({
    command: globalCommandId,
    roles: [testGuildId],
    users: [testUserId],
    channels: [testGuildId],
    token: 'VeryRealToken',
  });
  await guildPermissionsManager?.set({
    command: globalCommandId,
    permissions: [{ type: ApplicationCommandPermissionType.Role, id: testGuildId, permission: true }],
    token: 'VeryRealToken',
  });

  await guildPermissionsManager?.add({
    command: globalCommandId,
    // @ts-expect-error
    guild: testGuildId,
    permissions: [{ type: ApplicationCommandPermissionType.Role, id: testGuildId, permission: true }],
    token: 'VeryRealToken',
  });
  // @ts-expect-error
  await guildPermissionsManager?.has({ command: globalCommandId, guild: testGuildId, permissionId: testGuildId });
  // @ts-expect-error
  await guildPermissionsManager?.fetch({ guild: testGuildId });
  // @ts-expect-error
  await guildPermissionsManager?.fetch({ command: globalCommandId, guild: testGuildId });
  await guildPermissionsManager?.remove({
    command: globalCommandId,
    // @ts-expect-error
    guild: testGuildId,
    roles: [testGuildId],
    token: 'VeryRealToken',
  });
  await guildPermissionsManager?.remove({
    command: globalCommandId,
    // @ts-expect-error
    guild: testGuildId,
    users: [testUserId],
    token: 'VeryRealToken',
  });
  await guildPermissionsManager?.remove({
    command: globalCommandId,
    // @ts-expect-error
    guild: testGuildId,
    roles: [testGuildId],
    users: [testUserId],
    token: 'VeryRealToken',
  });
  await guildPermissionsManager?.set({
    command: globalCommandId,
    // @ts-expect-error
    guild: testGuildId,
    permissions: [{ type: ApplicationCommandPermissionType.Role, id: testGuildId, permission: true }],
    token: 'VeryRealToken',
  });

  // @ts-expect-error
  await guildPermissionsManager?.add({
    permissions: [{ type: ApplicationCommandPermissionType.Role, id: testGuildId, permission: true }],
    token: 'VeryRealToken',
  });
  // @ts-expect-error
  await guildPermissionsManager?.has({ permissionId: testGuildId });
  // @ts-expect-error
  await guildPermissionsManager?.remove({ roles: [testGuildId], token: 'VeryRealToken' });
  // @ts-expect-error
  await guildPermissionsManager?.remove({ users: [testUserId], token: 'VeryRealToken' });
  // @ts-expect-error
  await guildPermissionsManager?.remove({ roles: [testGuildId], users: [testUserId], token: 'VeryRealToken' });
  // @ts-expect-error
  await guildPermissionsManager?.set({
    permissions: [{ type: ApplicationCommandPermissionType.Role, id: testGuildId, permission: true }],
    token: 'VeryRealToken',
  });

  // Permissions from cached global ApplicationCommand
  await globalCommand?.permissions.add({
    guild: testGuildId,
    permissions: [{ type: ApplicationCommandPermissionType.Role, id: testGuildId, permission: true }],
    token: 'VeryRealToken',
  });
  await globalCommand?.permissions.has({ guild: testGuildId, permissionId: testGuildId });
  await globalCommand?.permissions.fetch({ guild: testGuildId });
  await globalCommand?.permissions.remove({ guild: testGuildId, roles: [testGuildId], token: 'VeryRealToken' });
  await globalCommand?.permissions.remove({ guild: testGuildId, users: [testUserId], token: 'VeryRealToken' });
  await globalCommand?.permissions.remove({
    guild: testGuildId,
    roles: [testGuildId],
    users: [testUserId],
    token: 'VeryRealToken',
  });
  await globalCommand?.permissions.set({
    guild: testGuildId,
    permissions: [{ type: ApplicationCommandPermissionType.Role, id: testGuildId, permission: true }],
    token: 'VeryRealToken',
  });

  await globalCommand?.permissions.add({
    // @ts-expect-error
    command: globalCommandId,
    guild: testGuildId,
    permissions: [{ type: ApplicationCommandPermissionType.Role, id: testGuildId, permission: true }],
    token: 'VeryRealToken',
  });
  await globalCommand?.permissions.has({
    // @ts-expect-error
    command: globalCommandId,
    guild: testGuildId,
    permissionId: testGuildId,
    token: 'VeryRealToken',
  });
  // @ts-expect-error
  await globalCommand?.permissions.fetch({ command: globalCommandId, guild: testGuildId, token: 'VeryRealToken' });
  await globalCommand?.permissions.remove({
    // @ts-expect-error
    command: globalCommandId,
    guild: testGuildId,
    roles: [testGuildId],
    token: 'VeryRealToken',
  });
  await globalCommand?.permissions.remove({
    // @ts-expect-error
    command: globalCommandId,
    guild: testGuildId,
    users: [testUserId],
    token: 'VeryRealToken',
  });
  await globalCommand?.permissions.remove({
    // @ts-expect-error
    command: globalCommandId,
    guild: testGuildId,
    roles: [testGuildId],
    users: [testUserId],
    token: 'VeryRealToken',
  });
  await globalCommand?.permissions.set({
    // @ts-expect-error
    command: globalCommandId,
    guild: testGuildId,
    permissions: [{ type: ApplicationCommandPermissionType.Role, id: testGuildId, permission: true }],
    token: 'VeryRealToken',
  });

  // @ts-expect-error
  await globalCommand?.permissions.add({
    permissions: [{ type: ApplicationCommandPermissionType.Role, id: testGuildId, permission: true }],
    token: 'VeryRealToken',
  });
  // @ts-expect-error
  await globalCommand?.permissions.has({ permissionId: testGuildId });
  // @ts-expect-error
  await globalCommand?.permissions.fetch({});
  // @ts-expect-error
  await globalCommand?.permissions.remove({ roles: [testGuildId], token: 'VeryRealToken' });
  // @ts-expect-error
  await globalCommand?.permissions.remove({ users: [testUserId], token: 'VeryRealToken' });
  // @ts-expect-error
  await globalCommand?.permissions.remove({ roles: [testGuildId], users: [testUserId], token: 'VeryRealToken' });
  // @ts-expect-error
  await globalCommand?.permissions.set({
    permissions: [{ type: ApplicationCommandPermissionType.Role, id: testGuildId, permission: true }],
  });

  // Permissions from cached guild ApplicationCommand
  await guildCommandFromGlobal?.permissions.add({
    permissions: [{ type: ApplicationCommandPermissionType.Role, id: testGuildId, permission: true }],
    token: 'VeryRealToken',
  });
  await guildCommandFromGlobal?.permissions.has({ permissionId: testGuildId });
  await guildCommandFromGlobal?.permissions.fetch({});
  await guildCommandFromGlobal?.permissions.remove({ roles: [testGuildId], token: 'VeryRealToken' });
  await guildCommandFromGlobal?.permissions.remove({ users: [testUserId], token: 'VeryRealToken' });
  await guildCommandFromGlobal?.permissions.remove({
    roles: [testGuildId],
    users: [testUserId],
    token: 'VeryRealToken',
  });
  await guildCommandFromGlobal?.permissions.set({
    permissions: [{ type: ApplicationCommandPermissionType.Role, id: testGuildId, permission: true }],
    token: 'VeryRealToken',
  });

  await guildCommandFromGlobal?.permissions.add({
    // @ts-expect-error
    command: globalCommandId,
    permissions: [{ type: ApplicationCommandPermissionType.Role, id: testGuildId, permission: true }],
    token: 'VeryRealToken',
  });
  // @ts-expect-error
  await guildCommandFromGlobal?.permissions.has({ command: guildCommandId, permissionId: testGuildId });
  await guildCommandFromGlobal?.permissions.remove({
    // @ts-expect-error
    command: guildCommandId,
    roles: [testGuildId],
    token: 'VeryRealToken',
  });
  await guildCommandFromGlobal?.permissions.remove({
    // @ts-expect-error
    command: guildCommandId,
    users: [testUserId],
    token: 'VeryRealToken',
  });
  await guildCommandFromGlobal?.permissions.remove({
    // @ts-expect-error
    command: guildCommandId,
    roles: [testGuildId],
    users: [testUserId],
    token: 'VeryRealToken',
  });
  await guildCommandFromGlobal?.permissions.set({
    // @ts-expect-error
    command: guildCommandId,
    permissions: [{ type: ApplicationCommandPermissionType.Role, id: testGuildId, permission: true }],
    token: 'VeryRealToken',
  });

  await guildCommandFromGlobal?.permissions.add({
    // @ts-expect-error
    guild: testGuildId,
    permissions: [{ type: ApplicationCommandPermissionType.Role, id: testGuildId, permission: true }],
    token: 'VeryRealToken',
  });
  // @ts-expect-error
  await guildCommandFromGlobal?.permissions.has({ guild: testGuildId, permissionId: testGuildId });
  await guildCommandFromGlobal?.permissions.remove({
    // @ts-expect-error
    guild: testGuildId,
    roles: [testGuildId],
    token: 'VeryRealToken',
  });
  // @ts-expect-error
  await guildCommandFromGlobal?.permissions.remove({ guild: testGuildId, users: [testUserId], token: 'VeryRealToken' });
  await guildCommandFromGlobal?.permissions.remove({
    // @ts-expect-error
    guild: testGuildId,
    roles: [testGuildId],
    users: [testUserId],
    token: 'VeryRealToken',
  });
  await guildCommandFromGlobal?.permissions.set({
    // @ts-expect-error
    guild: testGuildId,
    permissions: [{ type: ApplicationCommandPermissionType.Role, id: testGuildId, permission: true }],
    token: 'VeryRealToken',
  });

  await guildCommandFromGuild?.permissions.add({
    permissions: [{ type: ApplicationCommandPermissionType.Role, id: testGuildId, permission: true }],
    token: 'VeryRealToken',
  });
  await guildCommandFromGuild?.permissions.has({ permissionId: testGuildId });
  await guildCommandFromGuild?.permissions.fetch({});
  await guildCommandFromGuild?.permissions.remove({ roles: [testGuildId], token: 'VeryRealToken' });
  await guildCommandFromGuild?.permissions.remove({ users: [testUserId], token: 'VeryRealToken' });
  await guildCommandFromGuild?.permissions.remove({
    roles: [testGuildId],
    users: [testUserId],
    token: 'VeryRealToken',
  });
  await guildCommandFromGuild?.permissions.set({
    permissions: [{ type: ApplicationCommandPermissionType.Role, id: testGuildId, permission: true }],
    token: 'VeryRealToken',
  });

  await guildCommandFromGuild?.permissions.add({
    // @ts-expect-error
    command: globalCommandId,
    permissions: [{ type: ApplicationCommandPermissionType.Role, id: testGuildId, permission: true }],
    token: 'VeryRealToken',
  });
  // @ts-expect-error
  await guildCommandFromGuild?.permissions.has({ command: guildCommandId, permissionId: testGuildId });
  await guildCommandFromGuild?.permissions.remove({
    // @ts-expect-error
    command: guildCommandId,
    roles: [testGuildId],
    token: 'VeryRealToken',
  });
  await guildCommandFromGuild?.permissions.remove({
    // @ts-expect-error
    command: guildCommandId,
    users: [testUserId],
    token: 'VeryRealToken',
  });
  await guildCommandFromGuild?.permissions.remove({
    // @ts-expect-error
    command: guildCommandId,
    roles: [testGuildId],
    users: [testUserId],
    token: 'VeryRealToken',
  });
  await guildCommandFromGuild?.permissions.set({
    // @ts-expect-error
    command: guildCommandId,
    permissions: [{ type: ApplicationCommandPermissionType.Role, id: testGuildId, permission: true }],
    token: 'VeryRealToken',
  });

  await guildCommandFromGuild?.permissions.add({
    // @ts-expect-error
    guild: testGuildId,
    permissions: [{ type: ApplicationCommandPermissionType.Role, id: testGuildId, permission: true }],
    token: 'VeryRealToken',
  });
  // @ts-expect-error
  await guildCommandFromGuild?.permissions.has({ guild: testGuildId, permissionId: testGuildId });
  // @ts-expect-error
  await guildCommandFromGuild?.permissions.remove({ guild: testGuildId, roles: [testGuildId], token: 'VeryRealToken' });
  // @ts-expect-error
  await guildCommandFromGuild?.permissions.remove({ guild: testGuildId, users: [testUserId], token: 'VeryRealToken' });
  await guildCommandFromGuild?.permissions.remove({
    // @ts-expect-error
    guild: testGuildId,
    roles: [testGuildId],
    users: [testUserId],
    token: 'VeryRealToken',
  });
  await guildCommandFromGuild?.permissions.set({
    // @ts-expect-error
    guild: testGuildId,
    permissions: [{ type: ApplicationCommandPermissionType.Role, id: testGuildId, permission: true }],
    token: 'VeryRealToken',
  });
});

client.on('roleCreate', ({ client }) => expectType<Client<true>>(client));
client.on('roleDelete', ({ client }) => expectType<Client<true>>(client));

client.on('roleUpdate', ({ client: oldClient }, { client: newClient }) => {
  expectType<Client<true>>(oldClient);
  expectType<Client<true>>(newClient);
});

client.on('stageInstanceCreate', ({ client }) => expectType<Client<true>>(client));
client.on('stageInstanceDelete', ({ client }) => expectType<Client<true>>(client));

client.on('stageInstanceUpdate', (oldStageInstance, { client }) => {
  expectType<Client<true>>(oldStageInstance!.client);
  expectType<Client<true>>(client);
});

client.on('stickerCreate', ({ client }) => expectType<Client<true>>(client));
client.on('stickerDelete', ({ client }) => expectType<Client<true>>(client));

client.on('stickerUpdate', ({ client: oldClient }, { client: newClient }) => {
  expectType<Client<true>>(oldClient);
  expectType<Client<true>>(newClient);
});

client.on('threadCreate', thread => {
  expectType<Client<true>>(thread.client);

  if (thread.type === ChannelType.PrivateThread) {
    expectType<number>(thread.createdTimestamp);
    expectType<Date>(thread.createdAt);
  } else {
    expectType<number | null>(thread.createdTimestamp);
    expectType<Date | null>(thread.createdAt);
  }
});

client.on('threadDelete', ({ client }) => expectType<Client<true>>(client));

client.on('threadListSync', (threads, { client }) => {
  expectType<Client<true>>(threads.first()!.client);
  expectType<Client<true>>(client);
});

client.on('threadMembersUpdate', (addedMembers, removedMembers, thread) => {
  expectType<Client<true>>(addedMembers.first()!.client);
  expectType<Client<true>>(removedMembers.first()!.client);
  expectType<Client<true>>(thread.client);
  expectType<ReadonlyCollection<Snowflake, ThreadMember>>(addedMembers);
  expectType<ReadonlyCollection<Snowflake, PartialThreadMember | ThreadMember>>(removedMembers);
  expectType<AnyThreadChannel>(thread);
  const left = removedMembers.first();
  if (!left) return;

  if (left.partial) {
    expectType<PartialThreadMember>(left);
    expectType<null>(left.flags);
  } else {
    expectType<ThreadMember>(left);
    expectType<ThreadMemberFlagsBitField>(left.flags);
  }
});

client.on('threadMemberUpdate', ({ client: oldClient }, { client: newClient }) => {
  expectType<Client<true>>(oldClient);
  expectType<Client<true>>(newClient);
});

client.on('threadUpdate', ({ client: oldClient }, { client: newClient }) => {
  expectType<Client<true>>(oldClient);
  expectType<Client<true>>(newClient);
});

client.on('typingStart', ({ client }) => expectType<Client<true>>(client));

client.on('userUpdate', ({ client: oldClient }, { client: newClient }) => {
  expectType<Client<true>>(oldClient);
  expectType<Client<true>>(newClient);
});

client.on('voiceStateUpdate', ({ client: oldClient }, { client: newClient }) => {
  expectType<Client<true>>(oldClient);
  expectType<Client<true>>(newClient);
});

client.on('webhooksUpdate', ({ client }) => expectType<Client<true>>(client));

client.on('guildCreate', async g => {
  expectType<Client<true>>(g.client);
  const channel = g.channels.cache.random();
  if (!channel) return;

  if (channel.type === ChannelType.GuildText) {
    const row: ActionRowData<MessageActionRowComponentData> = {
      type: ComponentType.ActionRow,
      components: [
        new PrimaryButtonBuilder(),
        { type: ComponentType.Button, style: ButtonStyle.Primary, label: 'string', customId: 'foo' },
        { type: ComponentType.Button, style: ButtonStyle.Link, label: 'test', url: 'test' },
        { type: ComponentType.StringSelect, customId: 'foo', options: [{ label: 'label', value: 'value' }] },
        new StringSelectMenuBuilder(),
        // @ts-expect-error
        { type: ComponentType.TextInput, style: TextInputStyle.Paragraph, customId: 'foo', label: 'test' },
        // @ts-expect-error
        new TextInputBuilder(),
      ],
    };

    const row2 = new ActionRowBuilder({
      type: ComponentType.ActionRow,
      components: [
        { type: ComponentType.Button, style: ButtonStyle.Primary, label: 'string', custom_id: 'foo' },
        { type: ComponentType.Button, style: ButtonStyle.Link, label: 'test', url: 'test' },
        { type: ComponentType.StringSelect, custom_id: 'foo', options: [{ label: 'label', value: 'value' }] },
      ],
    });

    await client.channels.createMessage(channel, { components: [row, row2] });
  }

  await channel.setName('foo').then(updatedChannel => {
    console.log(`New channel name: ${updatedChannel.name}`);
  });

  // @ts-expect-error no options
  expectNotType<Promise<GuildMember>>(g.members.add(testUserId));

  // @ts-expect-error no access token
  expectNotType<Promise<GuildMember>>(g.members.add(testUserId, {}));

  expectNotType<Promise<GuildMember>>(
    // @ts-expect-error invalid role resolvable
    g.members.add(testUserId, { accessToken: 'totallyRealAccessToken', roles: [g.roles.cache] }),
  );

  expectType<Promise<GuildMember | null>>(
    g.members.add(testUserId, { accessToken: 'totallyRealAccessToken', fetchWhenExisting: false }),
  );

  expectType<Promise<GuildMember>>(g.members.add(testUserId, { accessToken: 'totallyRealAccessToken' }));

  expectType<Promise<GuildMember>>(
    g.members.add(testUserId, {
      accessToken: 'totallyRealAccessToken',
      mute: true,
      deaf: false,
      roles: [g.roles.cache.first()!],
      force: true,
      fetchWhenExisting: true,
    }),
  );
});

// Event emitter static method overrides
expectType<Promise<[Client<true>]>>(Client.once(client, 'clientReady'));
expectAssignable<AsyncIterableIterator<[Client<true>]>>(Client.on(client, 'clientReady'));

await client.login('absolutely-valid-token');

declare const loggedInClient: Client<true>;
expectType<ClientApplication>(loggedInClient.application);
expectType<Date>(loggedInClient.readyAt);
expectType<number>(loggedInClient.readyTimestamp);
expectType<string>(loggedInClient.token);
expectType<number>(loggedInClient.uptime);
expectType<ClientUser>(loggedInClient.user);

declare const loggedOutClient: Client<false>;
expectType<null>(loggedOutClient.application);
expectType<null>(loggedOutClient.readyAt);
expectType<null>(loggedOutClient.readyTimestamp);
expectType<string | null>(loggedOutClient.token);
expectType<null>(loggedOutClient.uptime);
expectType<null>(loggedOutClient.user);

// eslint-disable-next-line @typescript-eslint/no-confusing-void-expression
expectType<undefined>(serialize(undefined));
expectType<null>(serialize(null));
expectType<number[]>(serialize([1, 2, 3]));
expectType<{}>(serialize(new Set([1, 2, 3])));
expectType<{}>(
  serialize(
    new Map([
      [1, '2'],
      [2, '4'],
    ]),
  ),
);
expectType<string>(serialize(new PermissionsBitField(PermissionFlagsBits.AttachFiles)));
expectType<number>(serialize(new IntentsBitField(GatewayIntentBits.Guilds)));
expectAssignable<unknown>(
  serialize(
    new Collection([
      [1, '2'],
      [2, '4'],
    ]),
  ),
);
expectType<never>(serialize(Symbol('a')));
expectType<never>(serialize(() => {}));
expectType<never>(serialize(BigInt(42)));

// Test type return of broadcastEval:
declare const shardClientUtil: ShardClientUtil;
declare const shardingManager: ShardingManager;

expectType<Promise<number[]>>(shardingManager.broadcastEval(() => 1));
expectType<Promise<number[]>>(shardClientUtil.broadcastEval(() => 1));
expectType<Promise<number[]>>(shardingManager.broadcastEval(async () => 1));
expectType<Promise<number[]>>(shardClientUtil.broadcastEval(async () => 1));

declare const dmChannel: DMChannel;
declare const threadChannel: ThreadChannel;
declare const threadChannelFromForum: ThreadChannel<true>;
declare const threadChannelNotFromForum: ThreadChannel<false>;
declare const announcementChannel: AnnouncementChannel;
declare const textChannel: TextChannel;
declare const voiceChannel: VoiceChannel;
declare const user: User;
declare const guildMember: GuildMember;

// Test thread channels' parent inference
expectType<AnnouncementChannel | ForumChannel | MediaChannel | TextChannel | null>(threadChannel.parent);
expectType<ForumChannel | MediaChannel | null>(threadChannelFromForum.parent);
expectType<AnnouncementChannel | TextChannel | null>(threadChannelNotFromForum.parent);

// Test whether the structures implement send
expectType<TextBasedChannelFields<false>['send']>(dmChannel.send);
expectType<TextBasedChannelFields<true>['send']>(threadChannel.send);
expectType<TextBasedChannelFields<true>['send']>(announcementChannel.send);
expectType<TextBasedChannelFields<true>['send']>(textChannel.send);
expectType<TextBasedChannelFields<true>['send']>(voiceChannel.send);
expectAssignable<PartialTextBasedChannelFields>(user);
expectAssignable<PartialTextBasedChannelFields>(guildMember);

expectType<Promise<AnnouncementChannel>>(textChannel.setType(ChannelType.GuildAnnouncement));
expectType<Promise<TextChannel>>(announcementChannel.setType(ChannelType.GuildText));

expectType<Message | null>(dmChannel.lastMessage);
expectType<Message | null>(threadChannel.lastMessage);
expectType<Message | null>(announcementChannel.lastMessage);
expectType<Message | null>(textChannel.lastMessage);
expectType<Message | null>(voiceChannel.lastMessage);

notPropertyOf(user, 'lastMessage');
notPropertyOf(user, 'lastMessageId');
notPropertyOf(guildMember, 'lastMessage');
notPropertyOf(guildMember, 'lastMessageId');

// Test collector event parameters
declare const messageCollector: MessageCollector;
messageCollector.on('collect', (...args) => {
  expectType<[Message, Collection<Snowflake, Message>]>(args);
});

(async () => {
  for await (const value of messageCollector) {
    expectType<[Message<boolean>, Collection<Snowflake, Message>]>(value);
  }
})();

declare const reactionCollector: ReactionCollector;
reactionCollector.on('dispose', (...args) => {
  expectType<[MessageReaction, User]>(args);
});

reactionCollector.on('collect', (...args) => expectType<[MessageReaction, User]>(args));
reactionCollector.on('dispose', (...args) => expectType<[MessageReaction, User]>(args));
reactionCollector.on('remove', (...args) => expectType<[MessageReaction, User]>(args));
reactionCollector.on('end', (...args) => expectType<[ReadonlyCollection<string, MessageReaction>, string]>(args));

(async () => {
  for await (const value of reactionCollector) {
    expectType<[MessageReaction, User]>(value);
  }
})();

// Make sure the properties are typed correctly, and that no backwards properties
// (K -> V and V -> K) exist:
expectAssignable<'messageCreate'>(Events.MessageCreate);
expectAssignable<'death'>(ShardEvents.Death);
expectAssignable<1>(Status.Connecting);

declare const applicationCommandData: ApplicationCommandData;
declare const applicationCommandOptionData: ApplicationCommandOptionData;
declare const applicationCommandResolvable: ApplicationCommandResolvable;
declare const applicationCommandManager: ApplicationCommandManager;
{
  type ApplicationCommandScope = ApplicationCommand<{ guild: GuildResolvable }>;

  expectType<Promise<ApplicationCommandScope>>(applicationCommandManager.create(applicationCommandData));
  expectAssignable<Promise<ApplicationCommand>>(applicationCommandManager.create(applicationCommandData, '0'));
  expectType<Promise<ApplicationCommandScope>>(
    applicationCommandManager.edit(applicationCommandResolvable, applicationCommandData),
  );
  expectType<Promise<ApplicationCommand>>(
    applicationCommandManager.edit(applicationCommandResolvable, applicationCommandData, '0'),
  );
  expectType<Promise<Collection<Snowflake, ApplicationCommandScope>>>(
    applicationCommandManager.set([applicationCommandData]),
  );
  expectType<Promise<Collection<Snowflake, ApplicationCommand>>>(
    applicationCommandManager.set([applicationCommandData] as const, '0'),
  );

  // Test inference of choice values.
  if ('choices' in applicationCommandOptionData) {
    if (applicationCommandOptionData.type === ApplicationCommandOptionType.String) {
      expectType<string>(applicationCommandOptionData.choices[0]!.value);
      expectNotType<number>(applicationCommandOptionData.choices[0]!.value);
    }

    if (applicationCommandOptionData.type === ApplicationCommandOptionType.Integer) {
      expectType<number>(applicationCommandOptionData.choices[0]!.value);
      expectNotType<string>(applicationCommandOptionData.choices[0]!.value);
    }

    if (applicationCommandOptionData.type === ApplicationCommandOptionType.Number) {
      expectType<number>(applicationCommandOptionData.choices[0]!.value);
      expectNotType<string>(applicationCommandOptionData.choices[0]!.value);
    }
  }
}

declare const applicationCommandPermissionsManager: ApplicationCommandPermissionsManager<
  {},
  {},
  Guild | null,
  Snowflake
>;
{
  await applicationCommandPermissionsManager.add({ permissions: [], token: '' });
  await applicationCommandPermissionsManager.add({ permissions: [] as const, token: '' });
  await applicationCommandPermissionsManager.set({ permissions: [], token: '' });
  await applicationCommandPermissionsManager.set({ permissions: [] as const, token: '' });
  await applicationCommandPermissionsManager.remove({ channels: [], roles: [], users: [], token: '' });

  await applicationCommandPermissionsManager.remove({
    channels: [] as const,
    roles: [] as const,
    users: [] as const,
    token: '',
  });
}

declare const chatInputApplicationCommandData: ChatInputApplicationCommandData;
{
  chatInputApplicationCommandData.options = [];
  chatInputApplicationCommandData.options = [] as const;
}

declare const applicationCommandChannelOptionData: ApplicationCommandChannelOptionData;
declare const applicationCommandChannelOption: ApplicationCommandChannelOption;
{
  applicationCommandChannelOptionData.channelTypes = [] as const;
  applicationCommandChannelOptionData.channel_types = [] as const;
  applicationCommandChannelOption.channelTypes = [] as const;
}

declare const applicationNonChoiceOptionData: ApplicationCommandOptionData & {
  type: CommandOptionNonChoiceResolvableType;
};
{
  // Options aren't allowed on this command type.

  // @ts-expect-error
  applicationNonChoiceOptionData.choices = [];
}

declare const applicationCommandChoicesData: ApplicationCommandChoicesData;
declare const applicationCommandChoicesOption: ApplicationCommandChoicesOption;
{
  applicationCommandChoicesData.choices = [];
  applicationCommandChoicesData.choices = [] as const;
  applicationCommandChoicesOption.choices = [];
  applicationCommandChoicesOption.choices = [] as const;
}

declare const applicationCommandSubCommandData: ApplicationCommandSubCommandData;
declare const applicationCommandSubCommand: ApplicationCommandSubCommand;
{
  applicationCommandSubCommandData.options = [];
  applicationCommandSubCommandData.options = [] as const;
  applicationCommandSubCommand.options = [];
  applicationCommandSubCommand.options = [] as const;
}

declare const applicationSubGroupCommandData: ApplicationCommandSubGroupData;
declare const applicationCommandSubGroup: ApplicationCommandSubGroup;

expectType<ApplicationCommandOptionType.SubcommandGroup>(applicationSubGroupCommandData.type);
applicationSubGroupCommandData.options = [];
applicationSubGroupCommandData.options = [] as const;
applicationCommandSubGroup.options = [];
applicationCommandSubGroup.options = [] as const;

declare const autoModerationRuleManager: AutoModerationRuleManager;
{
  expectType<Promise<AutoModerationRule>>(autoModerationRuleManager.fetch('1234567890'));
  expectType<Promise<AutoModerationRule>>(autoModerationRuleManager.fetch({ autoModerationRule: '1234567890' }));
  expectType<Promise<AutoModerationRule>>(
    autoModerationRuleManager.fetch({ autoModerationRule: '1234567890', cache: false }),
  );
  expectType<Promise<AutoModerationRule>>(
    autoModerationRuleManager.fetch({ autoModerationRule: '1234567890', force: true }),
  );
  expectType<Promise<AutoModerationRule>>(
    autoModerationRuleManager.fetch({ autoModerationRule: '1234567890', cache: false, force: true }),
  );
  expectType<Promise<Collection<Snowflake, AutoModerationRule>>>(autoModerationRuleManager.fetch());
  expectType<Promise<Collection<Snowflake, AutoModerationRule>>>(autoModerationRuleManager.fetch({}));
  expectType<Promise<Collection<Snowflake, AutoModerationRule>>>(autoModerationRuleManager.fetch({ cache: false }));
  // @ts-expect-error The `force` option cannot be used alongside fetching all auto moderation rules.
  await autoModerationRuleManager.fetch({ force: false });
}

declare const guildApplicationCommandManager: GuildApplicationCommandManager;
expectType<Promise<ApplicationCommand>>(guildApplicationCommandManager.fetch('0'));
expectType<Promise<ApplicationCommand>>(guildApplicationCommandManager.fetch({ id: '0' }));
expectType<Promise<Collection<Snowflake, ApplicationCommand>>>(guildApplicationCommandManager.fetch());

declare const categoryChannelChildManager: CategoryChannelChildManager;
{
  expectType<Promise<VoiceChannel>>(categoryChannelChildManager.create({ name: 'name', type: ChannelType.GuildVoice }));
  expectType<Promise<TextChannel>>(categoryChannelChildManager.create({ name: 'name', type: ChannelType.GuildText }));
  expectType<Promise<AnnouncementChannel>>(
    categoryChannelChildManager.create({ name: 'name', type: ChannelType.GuildAnnouncement }),
  );
  expectType<Promise<StageChannel>>(
    categoryChannelChildManager.create({ name: 'name', type: ChannelType.GuildStageVoice }),
  );
  expectType<Promise<TextChannel>>(categoryChannelChildManager.create({ name: 'name' }));
  expectType<Promise<TextChannel>>(categoryChannelChildManager.create({ name: 'name' }));
}

declare const guildChannelManager: GuildChannelManager;
{
  expectType<Promise<TextChannel>>(guildChannelManager.create({ name: 'name' }));
  expectType<Promise<TextChannel>>(guildChannelManager.create({ name: 'name' }));
  expectType<Promise<VoiceChannel>>(guildChannelManager.create({ name: 'name', type: ChannelType.GuildVoice }));
  expectType<Promise<CategoryChannel>>(guildChannelManager.create({ name: 'name', type: ChannelType.GuildCategory }));
  expectType<Promise<TextChannel>>(guildChannelManager.create({ name: 'name', type: ChannelType.GuildText }));
  expectType<Promise<AnnouncementChannel>>(
    guildChannelManager.create({ name: 'name', type: ChannelType.GuildAnnouncement }),
  );
  expectType<Promise<StageChannel>>(guildChannelManager.create({ name: 'name', type: ChannelType.GuildStageVoice }));
  expectType<Promise<ForumChannel>>(guildChannelManager.create({ name: 'name', type: ChannelType.GuildForum }));
  expectType<Promise<MediaChannel>>(guildChannelManager.create({ name: 'name', type: ChannelType.GuildMedia }));

  expectType<Promise<Collection<Snowflake, NonThreadGuildBasedChannel | null>>>(guildChannelManager.fetch());
  expectType<Promise<Collection<Snowflake, NonThreadGuildBasedChannel | null>>>(
    guildChannelManager.fetch(undefined, {}),
  );
  expectType<Promise<GuildBasedChannel | null>>(guildChannelManager.fetch('0'));

  const channel = guildChannelManager.cache.first()!;

  if (channel.isTextBased()) {
    const { messages } = channel;
    const message = await messages.fetch('123');
    expectType<GuildMessageManager>(messages);
    expectType<Promise<Message<true>>>(messages.crosspost('1234567890'));
    expectType<Promise<Message<true>>>(messages.edit('1234567890', 'text'));
    expectType<Promise<Message<true>>>(messages.fetch('1234567890'));
    expectType<Promise<Collection<Snowflake, Message<true>>>>(messages.fetchPinned());
    expectType<Guild>(message.guild);
    expectType<Snowflake>(message.guildId);
    expectType<GuildTextBasedChannel>(message.channel.messages.channel);
  }
}

{
  const { messages } = dmChannel;
  const message = await messages.fetch('123');
  expectType<DMMessageManager>(messages);
  expectType<Promise<Message>>(messages.edit('1234567890', 'text'));
  expectType<Promise<Message>>(messages.fetch('1234567890'));
  expectType<Promise<Collection<Snowflake, Message>>>(messages.fetchPinned());
  expectType<Guild | null>(message.guild);
  expectType<Snowflake | null>(message.guildId);
  expectType<DMChannel | GuildTextBasedChannel | PartialGroupDMChannel>(message.channel.messages.channel);
  expectType<MessageMentions>(message.mentions);
  expectType<Guild | null>(message.mentions.guild);
  expectType<Collection<Snowflake, GuildMember> | null>(message.mentions.members);

  if (messages.channel.isDMBased()) {
    expectType<DMChannel>(messages.channel);
    expectType<DMChannel>(messages.channel.messages.channel);
  }

  // @ts-expect-error Crossposting is not possible in direct messages.
  messages.crosspost('1234567890');
}

declare const threadManager: ThreadManager;
{
  expectType<Promise<AnyThreadChannel | null>>(threadManager.fetch('12345678901234567'));
  expectType<Promise<AnyThreadChannel | null>>(threadManager.fetch('12345678901234567', { cache: true, force: false }));
  expectType<Promise<FetchedThreads>>(threadManager.fetch());
  expectType<Promise<FetchedThreads>>(threadManager.fetch({}));
  expectType<Promise<FetchedThreadsMore>>(threadManager.fetch({ archived: { limit: 4 } }));

  // @ts-expect-error The force option has no effect here.
  await threadManager.fetch({ archived: {} }, { force: true });
}

declare const guildForumThreadManager: GuildForumThreadManager;
expectType<ForumChannel | MediaChannel>(guildForumThreadManager.channel);

declare const guildTextThreadManager: GuildTextThreadManager<
  ChannelType.AnnouncementThread | ChannelType.PrivateThread | ChannelType.PublicThread
>;
expectType<AnnouncementChannel | TextChannel>(guildTextThreadManager.channel);

declare const guildMemberManager: GuildMemberManager;
{
  expectType<Promise<GuildMember>>(guildMemberManager.fetch('12345678901234567'));
  expectType<Promise<GuildMember>>(guildMemberManager.fetch({ user: '12345678901234567' }));
  expectType<Promise<GuildMember>>(guildMemberManager.fetch({ user: '12345678901234567', cache: true, force: false }));
  expectType<Promise<GuildMember>>(guildMemberManager.fetch({ user: '12345678901234567', cache: true, force: false }));
  expectType<Promise<Collection<Snowflake, GuildMember>>>(guildMemberManager.fetch());
  expectType<Promise<Collection<Snowflake, GuildMember>>>(guildMemberManager.fetch({}));
  expectType<Promise<Collection<Snowflake, GuildMember>>>(guildMemberManager.fetch({ user: ['12345678901234567'] }));
  expectType<Promise<Collection<Snowflake, GuildMember>>>(guildMemberManager.fetch({ withPresences: false }));
  expectType<Promise<GuildMember>>(guildMemberManager.fetch({ user: '12345678901234567', withPresences: true }));

  expectType<Promise<Collection<Snowflake, GuildMember>>>(
    guildMemberManager.fetch({ query: 'test', user: ['12345678901234567'], nonce: 'test' }),
  );

  // @ts-expect-error The cache & force options have no effect here.
  await guildMemberManager.fetch({ cache: true, force: false });
  // @ts-expect-error The force option has no effect here.
  await guildMemberManager.fetch({ user: ['12345678901234567'], cache: true, force: false });
}

declare const messageManager: MessageManager;
{
  expectType<Promise<Message>>(messageManager.fetch('1234567890'));
  expectType<Promise<Message>>(messageManager.fetch({ message: '1234567890' }));
  expectType<Promise<Message>>(messageManager.fetch({ message: '1234567890', cache: true, force: false }));
  expectType<Promise<Collection<Snowflake, Message>>>(messageManager.fetch());
  expectType<Promise<Collection<Snowflake, Message>>>(messageManager.fetch({}));
  expectType<Promise<Collection<Snowflake, Message>>>(
    messageManager.fetch({ limit: 100, before: '1234567890', cache: false }),
  );
  // @ts-expect-error
  await messageManager.fetch({ cache: true, force: false });
  // @ts-expect-error
  await messageManager.fetch({ message: '1234567890', after: '1234567890', cache: true, force: false });
}

declare const pollAnswerVoterManager: PollAnswerVoterManager;
{
  expectType<Promise<Collection<Snowflake, User>>>(pollAnswerVoterManager.fetch());
  expectType<PollAnswer>(pollAnswerVoterManager.answer);
}

declare const roleManager: RoleManager;
expectType<Promise<Collection<Snowflake, Role>>>(roleManager.fetch());
expectType<Promise<Collection<Snowflake, Role>>>(roleManager.fetch(undefined, {}));
expectType<Promise<Role>>(roleManager.fetch('0'));

declare const guildEmojiManager: GuildEmojiManager;
expectType<Promise<Collection<Snowflake, GuildEmoji>>>(guildEmojiManager.fetch());
expectType<Promise<Collection<Snowflake, GuildEmoji>>>(guildEmojiManager.fetch(undefined, {}));
expectType<Promise<GuildEmoji>>(guildEmojiManager.fetch('0'));

declare const applicationEmojiManager: ApplicationEmojiManager;
expectType<Promise<Collection<Snowflake, ApplicationEmoji>>>(applicationEmojiManager.fetch());
expectType<Promise<Collection<Snowflake, ApplicationEmoji>>>(applicationEmojiManager.fetch(undefined, {}));
expectType<Promise<ApplicationEmoji>>(applicationEmojiManager.fetch('0'));

declare const guildBanManager: GuildBanManager;
{
  expectType<Promise<GuildBan>>(guildBanManager.fetch('1234567890'));
  expectType<Promise<GuildBan>>(guildBanManager.fetch({ user: '1234567890' }));
  expectType<Promise<GuildBan>>(guildBanManager.fetch({ user: '1234567890', cache: true, force: false }));
  expectType<Promise<Collection<Snowflake, GuildBan>>>(guildBanManager.fetch());
  expectType<Promise<Collection<Snowflake, GuildBan>>>(guildBanManager.fetch({}));
  expectType<Promise<Collection<Snowflake, GuildBan>>>(guildBanManager.fetch({ limit: 100, before: '1234567890' }));
  // @ts-expect-error
  await guildBanManager.fetch({ cache: true, force: false });
  // @ts-expect-error
  await guildBanManager.fetch({ user: '1234567890', after: '1234567890', cache: true, force: false });
}

declare const threadMemberWithGuildMember: ThreadMember<true>;
declare const threadMemberManager: ThreadMemberManager;
{
  expectType<Promise<ThreadMember>>(threadMemberManager.fetch('12345678'));
  expectType<Promise<ThreadMember>>(threadMemberManager.fetch({ member: '12345678', cache: false }));
  expectType<Promise<ThreadMember>>(threadMemberManager.fetch({ member: '12345678', force: true }));
  expectType<Promise<ThreadMember<true>>>(threadMemberManager.fetch({ member: threadMemberWithGuildMember }));
  expectType<Promise<ThreadMember<true>>>(threadMemberManager.fetch({ member: '12345678901234567', withMember: true }));
  expectType<Promise<Collection<Snowflake, ThreadMember>>>(threadMemberManager.fetch());
  expectType<Promise<Collection<Snowflake, ThreadMember>>>(threadMemberManager.fetch({}));

  expectType<Promise<Collection<Snowflake, ThreadMember<true>>>>(
    threadMemberManager.fetch({ cache: true, limit: 50, withMember: true, after: '12345678901234567' }),
  );

  expectType<Promise<Collection<Snowflake, ThreadMember>>>(
    threadMemberManager.fetch({ cache: true, withMember: false }),
  );

  // @ts-expect-error The `force` option cannot be used alongside fetching all thread members.
  await threadMemberManager.fetch({ cache: true, force: false });
  // @ts-expect-error `withMember` needs to be `true` to receive paginated results.
  await threadMemberManager.fetch({ withMember: false, limit: 5, after: '12345678901234567' });
}

declare const typing: Typing;
expectType<PartialUser | User>(typing.user);
if (typing.user.partial) expectType<null>(typing.user.username);
if (!typing.user.partial) expectType<string>(typing.user.tag);

expectType<TextBasedChannel>(typing.channel);
if (typing.channel.partial) expectType<undefined>(typing.channel.lastMessageId);

expectType<GuildMember | null>(typing.member);
expectType<Guild | null>(typing.guild);

if (typing.inGuild()) {
  expectType<Guild>(typing.channel.guild);
  expectType<Guild>(typing.guild);
}

// Test interactions
declare const interaction: Interaction;
declare const booleanValue: boolean;
if (interaction.inGuild()) {
  expectType<Snowflake>(interaction.guildId);
} else {
  expectType<Snowflake | null>(interaction.guildId);
}

client.on('interactionCreate', async interaction => {
  if (interaction.type === InteractionType.MessageComponent) {
    expectType<ButtonInteraction | SelectMenuInteraction>(interaction);
    expectType<APIButtonComponent | APISelectMenuComponent | MessageActionRowComponent>(interaction.component);
    expectType<Message>(interaction.message);
    if (interaction.inCachedGuild()) {
      expectAssignable<MessageComponentInteraction>(interaction);
      expectType<MessageActionRowComponent>(interaction.component);
      expectType<Message<true>>(interaction.message);
      expectType<Guild>(interaction.guild);
      expectType<Promise<InteractionCallbackResponse<true>>>(interaction.reply({ content: 'a', withResponse: true }));
      expectType<Promise<InteractionCallbackResponse<true>>>(interaction.deferReply({ withResponse: true }));
      expectType<Promise<undefined>>(interaction.deferReply());
      expectType<Promise<undefined>>(interaction.reply({ content: 'a', withResponse: false }));
      expectType<Promise<undefined>>(interaction.deferReply({ withResponse: false }));
      expectType<Promise<InteractionCallbackResponse<true> | undefined>>(
        interaction.reply({ content: 'a', withResponse: booleanValue }),
      );
      expectType<Promise<InteractionCallbackResponse<true> | undefined>>(
        interaction.deferReply({ withResponse: booleanValue }),
      );
      expectType<Promise<Message<true>>>(interaction.editReply({ content: 'a' }));
      expectType<Promise<Message<true>>>(interaction.fetchReply());
      expectType<Promise<InteractionCallbackResponse<true>>>(interaction.update({ content: 'a', withResponse: true }));
      expectType<Promise<InteractionCallbackResponse<true>>>(interaction.deferUpdate({ withResponse: true }));
      expectType<Promise<undefined>>(interaction.deferUpdate());
      expectType<Promise<Message<true>>>(interaction.followUp({ content: 'a' }));
      expectType<Promise<InteractionCallbackResponse<true>>>(interaction.launchActivity({ withResponse: true }));
      expectType<Promise<undefined>>(interaction.launchActivity({ withResponse: false }));
      expectType<Promise<InteractionCallbackResponse<true> | undefined>>(
        interaction.launchActivity({ withResponse: booleanValue }),
      );
    } else if (interaction.inRawGuild()) {
      expectAssignable<MessageComponentInteraction>(interaction);
      expectType<APIButtonComponent | APISelectMenuComponent>(interaction.component);
      expectType<Message<false>>(interaction.message);
      expectType<null>(interaction.guild);
      expectType<Promise<InteractionCallbackResponse<false>>>(interaction.reply({ content: 'a', withResponse: true }));
      expectType<Promise<InteractionCallbackResponse<false>>>(interaction.deferReply({ withResponse: true }));
      expectType<Promise<undefined>>(interaction.reply({ content: 'a', withResponse: false }));
      expectType<Promise<undefined>>(interaction.deferReply({ withResponse: false }));
      expectType<Promise<undefined>>(interaction.deferReply());
      expectType<Promise<InteractionCallbackResponse<false> | undefined>>(
        interaction.reply({ content: 'a', withResponse: booleanValue }),
      );
      expectType<Promise<InteractionCallbackResponse<false> | undefined>>(
        interaction.deferReply({ withResponse: booleanValue }),
      );
      expectType<Promise<Message<false>>>(interaction.editReply({ content: 'a' }));
      expectType<Promise<Message<false>>>(interaction.fetchReply());
      expectType<Promise<InteractionCallbackResponse<false>>>(interaction.update({ content: 'a', withResponse: true }));
      expectType<Promise<undefined>>(interaction.update({ content: 'a', withResponse: false }));
      expectType<Promise<InteractionCallbackResponse<false> | undefined>>(
        interaction.update({ content: 'a', withResponse: booleanValue }),
      );
      expectType<Promise<InteractionCallbackResponse<false>>>(interaction.deferUpdate({ withResponse: true }));
      expectType<Promise<undefined>>(interaction.deferUpdate());
      expectType<Promise<Message<false>>>(interaction.followUp({ content: 'a' }));
      expectType<Promise<InteractionCallbackResponse<false>>>(interaction.launchActivity({ withResponse: true }));
      expectType<Promise<undefined>>(interaction.launchActivity({ withResponse: false }));
      expectType<Promise<InteractionCallbackResponse<false> | undefined>>(
        interaction.launchActivity({ withResponse: booleanValue }),
      );
    } else if (interaction.inGuild()) {
      expectAssignable<MessageComponentInteraction>(interaction);
      expectType<APIButtonComponent | APISelectMenuComponent | MessageActionRowComponent>(interaction.component);
      expectType<Message>(interaction.message);
      expectType<Guild | null>(interaction.guild);
      expectType<Promise<InteractionCallbackResponse>>(interaction.reply({ content: 'a', withResponse: true }));
      expectType<Promise<InteractionCallbackResponse>>(interaction.deferReply({ withResponse: true }));
      expectType<Promise<undefined>>(interaction.reply({ content: 'a', withResponse: false }));
      expectType<Promise<undefined>>(interaction.deferReply({ withResponse: false }));
      expectType<Promise<undefined>>(interaction.deferReply());
      expectType<Promise<InteractionCallbackResponse | undefined>>(
        interaction.reply({ content: 'a', withResponse: booleanValue }),
      );
      expectType<Promise<InteractionCallbackResponse | undefined>>(
        interaction.deferReply({ withResponse: booleanValue }),
      );
      expectType<Promise<Message>>(interaction.editReply({ content: 'a' }));
      expectType<Promise<Message>>(interaction.fetchReply());
      expectType<Promise<InteractionCallbackResponse>>(interaction.update({ content: 'a', withResponse: true }));
      expectType<Promise<undefined>>(interaction.update({ content: 'a', withResponse: false }));
      expectType<Promise<InteractionCallbackResponse | undefined>>(
        interaction.update({ content: 'a', withResponse: booleanValue }),
      );
      expectType<Promise<InteractionCallbackResponse>>(interaction.deferUpdate({ withResponse: true }));
      expectType<Promise<undefined>>(interaction.deferUpdate());
      expectType<Promise<Message>>(interaction.followUp({ content: 'a' }));
      expectType<Promise<InteractionCallbackResponse>>(interaction.launchActivity({ withResponse: true }));
      expectType<Promise<undefined>>(interaction.launchActivity({ withResponse: false }));
      expectType<Promise<InteractionCallbackResponse | undefined>>(
        interaction.launchActivity({ withResponse: booleanValue }),
      );
    }
  }

  if (interaction.inCachedGuild()) {
    expectAssignable<GuildMember>(interaction.member);
    expectNotType<ChatInputCommandInteraction<'cached'>>(interaction);
    expectAssignable<Interaction>(interaction);
    expectType<Locale>(interaction.guildLocale);
  } else if (interaction.inRawGuild()) {
    expectAssignable<APIInteractionGuildMember>(interaction.member);
    expectNotAssignable<Interaction<'cached'>>(interaction);
    expectType<Locale>(interaction.guildLocale);
  } else if (interaction.inGuild()) {
    expectType<Locale>(interaction.guildLocale);
  } else {
    expectType<APIInteractionGuildMember | GuildMember | null>(interaction.member);
    expectNotAssignable<Interaction<'cached'>>(interaction);
    expectType<string | null>(interaction.guildId);
  }

  if (
    interaction.type === InteractionType.ApplicationCommand &&
    (interaction.commandType === ApplicationCommandType.User ||
      interaction.commandType === ApplicationCommandType.Message)
  ) {
    expectType<MessageContextMenuCommandInteraction | UserContextMenuCommandInteraction>(interaction);
    // @ts-expect-error No attachment options on contextmenu commands
    interaction.options.getAttachment('name');
    if (interaction.inCachedGuild()) {
      expectAssignable<ContextMenuCommandInteraction>(interaction);
      expectAssignable<Guild>(interaction.guild);
      expectAssignable<CommandInteraction<'cached'>>(interaction);
      expectType<Promise<InteractionCallbackResponse<true>>>(interaction.reply({ content: 'a', withResponse: true }));
      expectType<Promise<InteractionCallbackResponse<true>>>(interaction.deferReply({ withResponse: true }));
      expectType<Promise<undefined>>(interaction.deferReply());
      expectType<Promise<undefined>>(interaction.reply({ content: 'a', withResponse: false }));
      expectType<Promise<undefined>>(interaction.deferReply({ withResponse: false }));
      expectType<Promise<InteractionCallbackResponse<true> | undefined>>(
        interaction.reply({ content: 'a', withResponse: booleanValue }),
      );
      expectType<Promise<InteractionCallbackResponse<true> | undefined>>(
        interaction.deferReply({ withResponse: booleanValue }),
      );
      expectType<Promise<Message<true>>>(interaction.editReply({ content: 'a' }));
      expectType<Promise<Message<true>>>(interaction.fetchReply());
      expectType<Promise<Message<true>>>(interaction.followUp({ content: 'a' }));
      expectType<Promise<InteractionCallbackResponse<true>>>(interaction.launchActivity({ withResponse: true }));
      expectType<Promise<undefined>>(interaction.launchActivity({ withResponse: false }));
      expectType<Promise<InteractionCallbackResponse<true> | undefined>>(
        interaction.launchActivity({ withResponse: booleanValue }),
      );
    } else if (interaction.inRawGuild()) {
      expectAssignable<ContextMenuCommandInteraction>(interaction);
      expectType<null>(interaction.guild);
      expectType<Promise<InteractionCallbackResponse<false>>>(interaction.reply({ content: 'a', withResponse: true }));
      expectType<Promise<InteractionCallbackResponse<false>>>(interaction.deferReply({ withResponse: true }));
      expectType<Promise<undefined>>(interaction.deferReply());
      expectType<Promise<undefined>>(interaction.reply({ content: 'a', withResponse: false }));
      expectType<Promise<undefined>>(interaction.deferReply({ withResponse: false }));
      expectType<Promise<InteractionCallbackResponse<false> | undefined>>(
        interaction.reply({ content: 'a', withResponse: booleanValue }),
      );
      expectType<Promise<InteractionCallbackResponse<false> | undefined>>(
        interaction.deferReply({ withResponse: booleanValue }),
      );
      expectType<Promise<Message<false>>>(interaction.editReply({ content: 'a' }));
      expectType<Promise<Message<false>>>(interaction.fetchReply());
      expectType<Promise<Message<false>>>(interaction.followUp({ content: 'a' }));
      expectType<Promise<InteractionCallbackResponse<false>>>(interaction.launchActivity({ withResponse: true }));
      expectType<Promise<undefined>>(interaction.launchActivity({ withResponse: false }));
      expectType<Promise<InteractionCallbackResponse<false> | undefined>>(
        interaction.launchActivity({ withResponse: booleanValue }),
      );
    } else if (interaction.inGuild()) {
      expectAssignable<ContextMenuCommandInteraction>(interaction);
      expectType<Guild | null>(interaction.guild);
      expectType<Promise<InteractionCallbackResponse>>(interaction.reply({ content: 'a', withResponse: true }));
      expectType<Promise<InteractionCallbackResponse>>(interaction.deferReply({ withResponse: true }));
      expectType<Promise<undefined>>(interaction.deferReply());
      expectType<Promise<undefined>>(interaction.reply({ content: 'a', withResponse: false }));
      expectType<Promise<undefined>>(interaction.deferReply({ withResponse: false }));
      expectType<Promise<InteractionCallbackResponse | undefined>>(
        interaction.reply({ content: 'a', withResponse: booleanValue }),
      );
      expectType<Promise<InteractionCallbackResponse | undefined>>(
        interaction.deferReply({ withResponse: booleanValue }),
      );
      expectType<Promise<Message>>(interaction.editReply({ content: 'a' }));
      expectType<Promise<Message>>(interaction.fetchReply());
      expectType<Promise<Message>>(interaction.followUp({ content: 'a' }));
      expectType<Promise<InteractionCallbackResponse>>(interaction.launchActivity({ withResponse: true }));
      expectType<Promise<undefined>>(interaction.launchActivity({ withResponse: false }));
      expectType<Promise<InteractionCallbackResponse | undefined>>(
        interaction.launchActivity({ withResponse: booleanValue }),
      );
    }
  }

  if (
    interaction.type === InteractionType.ApplicationCommand &&
    interaction.commandType === ApplicationCommandType.Message
  ) {
    expectType<Message>(interaction.targetMessage);
    expectType<Message | null>(interaction.options.getMessage('_MESSAGE'));
    if (interaction.inCachedGuild()) {
      expectType<Message<true>>(interaction.targetMessage);
      expectType<Message<true> | null>(interaction.options.getMessage('_MESSAGE'));
    } else if (interaction.inRawGuild()) {
      expectType<Message<false>>(interaction.targetMessage);
      expectType<Message<false> | null>(interaction.options.getMessage('_MESSAGE'));
    } else if (interaction.inGuild()) {
      expectType<Message>(interaction.targetMessage);
      expectType<Message | null>(interaction.options.getMessage('_MESSAGE'));
    }
  }

  if (
    interaction.type === InteractionType.ApplicationCommand &&
    interaction.commandType === ApplicationCommandType.User
  ) {
    expectType<User>(interaction.targetUser);
    expectType<APIInteractionGuildMember | GuildMember | null>(interaction.targetMember);
    expectType<User | null>(interaction.options.getUser('user'));
    expectType<APIInteractionDataResolvedGuildMember | GuildMember | null>(interaction.options.getMember('user'));
    if (interaction.inCachedGuild()) {
      expectType<GuildMember | null>(interaction.targetMember);
      expectType<GuildMember | null>(interaction.options.getMember('user'));
    } else if (interaction.inRawGuild()) {
      expectType<APIInteractionGuildMember | null>(interaction.targetMember);
      expectType<APIInteractionDataResolvedGuildMember | null>(interaction.options.getMember('user'));
    } else if (interaction.inGuild()) {
      expectType<APIInteractionGuildMember | GuildMember | null>(interaction.targetMember);
      expectType<APIInteractionDataResolvedGuildMember | GuildMember | null>(interaction.options.getMember('user'));
    }
  }

  if (interaction.type === InteractionType.MessageComponent && interaction.componentType === ComponentType.Button) {
    expectType<ButtonInteraction>(interaction);
    expectType<APIButtonComponent | ButtonComponent>(interaction.component);
    expectType<Message>(interaction.message);
    if (interaction.inCachedGuild()) {
      expectAssignable<ButtonInteraction>(interaction);
      expectType<ButtonComponent>(interaction.component);
      expectType<Message<true>>(interaction.message);
      expectType<Guild>(interaction.guild);
      expectType<Promise<InteractionCallbackResponse<true>>>(interaction.reply({ withResponse: true }));
    } else if (interaction.inRawGuild()) {
      expectAssignable<ButtonInteraction>(interaction);
      expectType<APIButtonComponent>(interaction.component);
      expectType<Message<false>>(interaction.message);
      expectType<null>(interaction.guild);
      expectType<Promise<InteractionCallbackResponse<false>>>(interaction.reply({ withResponse: true }));
    } else if (interaction.inGuild()) {
      expectAssignable<ButtonInteraction>(interaction);
      expectType<APIButtonComponent | ButtonComponent>(interaction.component);
      expectType<Message>(interaction.message);
      expectAssignable<Guild | null>(interaction.guild);
      expectType<Promise<InteractionCallbackResponse>>(interaction.reply({ withResponse: true }));
    }
  }

  if (
    interaction.type === InteractionType.MessageComponent &&
    interaction.componentType === ComponentType.StringSelect
  ) {
    expectType<StringSelectMenuInteraction>(interaction);
    expectType<APIStringSelectComponent | StringSelectMenuComponent>(interaction.component);
    expectType<Message>(interaction.message);
    if (interaction.inCachedGuild()) {
      expectAssignable<StringSelectMenuInteraction>(interaction);
      expectType<StringSelectMenuComponent>(interaction.component);
      expectType<Message<true>>(interaction.message);
      expectType<Guild>(interaction.guild);
      expectType<Promise<InteractionCallbackResponse<true>>>(interaction.reply({ withResponse: true }));
    } else if (interaction.inRawGuild()) {
      expectAssignable<StringSelectMenuInteraction>(interaction);
      expectType<APIStringSelectComponent>(interaction.component);
      expectType<Message<false>>(interaction.message);
      expectType<null>(interaction.guild);
      expectType<Promise<InteractionCallbackResponse<false>>>(interaction.reply({ withResponse: true }));
    } else if (interaction.inGuild()) {
      expectAssignable<StringSelectMenuInteraction>(interaction);
      expectType<APIStringSelectComponent | StringSelectMenuComponent>(interaction.component);
      expectType<Message>(interaction.message);
      expectType<Guild | null>(interaction.guild);
      expectType<Promise<InteractionCallbackResponse>>(interaction.reply({ withResponse: true }));
    }
  }

  if (
    interaction.type === InteractionType.ApplicationCommand &&
    interaction.commandType === ApplicationCommandType.ChatInput
  ) {
    if (interaction.inRawGuild()) {
      expectNotAssignable<Interaction<'cached'>>(interaction);
      expectAssignable<ChatInputCommandInteraction>(interaction);
      expectType<Promise<InteractionCallbackResponse<false>>>(interaction.reply({ withResponse: true }));
      expectType<APIInteractionDataResolvedGuildMember | null>(interaction.options.getMember('test'));

      expectType<APIInteractionDataResolvedChannel>(interaction.options.getChannel('test', true));
      expectType<APIRole>(interaction.options.getRole('test', true));
    } else if (interaction.inCachedGuild()) {
      expectType<GuildMember | null>(interaction.options.getMember('test'));
      expectAssignable<ChatInputCommandInteraction>(interaction);
      expectType<Promise<InteractionCallbackResponse<true>>>(interaction.reply({ withResponse: true }));

      expectType<GuildBasedChannel>(interaction.options.getChannel('test', true));
      expectType<Role>(interaction.options.getRole('test', true));

      expectType<PublicThreadChannel>(interaction.options.getChannel('test', true, [ChannelType.PublicThread]));
      expectType<PublicThreadChannel>(interaction.options.getChannel('test', true, [ChannelType.AnnouncementThread]));
      expectType<PublicThreadChannel>(
        interaction.options.getChannel('test', true, [ChannelType.PublicThread, ChannelType.AnnouncementThread]),
      );
      expectType<PrivateThreadChannel>(interaction.options.getChannel('test', true, [ChannelType.PrivateThread]));

      expectType<TextChannel>(interaction.options.getChannel('test', true, [ChannelType.GuildText]));
      expectType<TextChannel | null>(interaction.options.getChannel('test', false, [ChannelType.GuildText]));
      expectType<ForumChannel | VoiceChannel>(
        interaction.options.getChannel('test', true, [ChannelType.GuildForum, ChannelType.GuildVoice]),
      );
      expectType<TextChannel>(interaction.options.getChannel('test', true, [ChannelType.GuildText] as const));
      expectType<ForumChannel | VoiceChannel | null>(
        interaction.options.getChannel('test', false, [ChannelType.GuildForum, ChannelType.GuildVoice]),
      );
      expectType<MediaChannel>(interaction.options.getChannel('test', true, [ChannelType.GuildMedia]));
    } else {
      expectType<ChatInputCommandInteraction>(interaction);
      expectType<Promise<InteractionCallbackResponse>>(interaction.reply({ withResponse: true }));
      expectType<APIInteractionDataResolvedGuildMember | GuildMember | null>(interaction.options.getMember('test'));

      expectType<APIInteractionDataResolvedChannel | GuildBasedChannel>(interaction.options.getChannel('test', true));
      expectType<APIRole | Role>(interaction.options.getRole('test', true));
    }

    expectType<ChatInputCommandInteraction>(interaction);
    expectType<Omit<CommandInteractionOptionResolver<CacheType>, 'getFocused' | 'getMessage'>>(interaction.options);
    expectType<readonly CommandInteractionOption[]>(interaction.options.data);

    const optionalOption = interaction.options.get('name');
    const requiredOption = interaction.options.get('name', true);
    expectType<CommandInteractionOption | null>(optionalOption);
    expectType<CommandInteractionOption>(requiredOption);
    expectType<readonly CommandInteractionOption[] | undefined>(requiredOption.options);

    expectType<string | null>(interaction.options.getString('name', booleanValue));
    expectType<string | null>(interaction.options.getString('name', false));
    expectType<string>(interaction.options.getString('name', true));

    expectType<string>(interaction.options.getSubcommand());
    expectType<string>(interaction.options.getSubcommand(true));
    expectType<string | null>(interaction.options.getSubcommand(booleanValue));
    expectType<string | null>(interaction.options.getSubcommand(false));

    expectType<string>(interaction.options.getSubcommandGroup(true));
    expectType<string | null>(interaction.options.getSubcommandGroup());
    expectType<string | null>(interaction.options.getSubcommandGroup(booleanValue));
    expectType<string | null>(interaction.options.getSubcommandGroup(false));

    // @ts-expect-error
    interaction.options.getMessage('name');
  }

  if (
    interaction.type === InteractionType.ApplicationCommand &&
    interaction.commandType === ApplicationCommandType.PrimaryEntryPoint
  ) {
    expectType<PrimaryEntryPointCommandInteraction>(interaction);

    // @ts-expect-error No options on primary entry point commands
    interaction.options = [];
    if (interaction.inCachedGuild()) {
      expectAssignable<PrimaryEntryPointCommandInteraction>(interaction);
      expectAssignable<Guild>(interaction.guild);
      expectAssignable<CommandInteraction<'cached'>>(interaction);
      expectType<Promise<InteractionCallbackResponse<true>>>(interaction.reply({ content: 'a', withResponse: true }));
      expectType<Promise<InteractionCallbackResponse<true>>>(interaction.deferReply({ withResponse: true }));
      expectType<Promise<undefined>>(interaction.deferReply());
      expectType<Promise<undefined>>(interaction.reply({ content: 'a', withResponse: false }));
      expectType<Promise<undefined>>(interaction.deferReply({ withResponse: false }));
      expectType<Promise<InteractionCallbackResponse<true> | undefined>>(
        interaction.reply({ content: 'a', withResponse: booleanValue }),
      );
      expectType<Promise<InteractionCallbackResponse<true> | undefined>>(
        interaction.deferReply({ withResponse: booleanValue }),
      );
      expectType<Promise<Message<true>>>(interaction.editReply({ content: 'a' }));
      expectType<Promise<Message<true>>>(interaction.fetchReply());
      expectType<Promise<Message<true>>>(interaction.followUp({ content: 'a' }));
      expectType<Promise<InteractionCallbackResponse<true>>>(interaction.launchActivity({ withResponse: true }));
      expectType<Promise<undefined>>(interaction.launchActivity({ withResponse: false }));
      expectType<Promise<InteractionCallbackResponse<true> | undefined>>(
        interaction.launchActivity({ withResponse: booleanValue }),
      );
    } else if (interaction.inRawGuild()) {
      expectAssignable<PrimaryEntryPointCommandInteraction>(interaction);
      expectType<null>(interaction.guild);
      expectType<Promise<InteractionCallbackResponse<false>>>(interaction.reply({ content: 'a', withResponse: true }));
      expectType<Promise<InteractionCallbackResponse<false>>>(interaction.deferReply({ withResponse: true }));
      expectType<Promise<undefined>>(interaction.deferReply());
      expectType<Promise<undefined>>(interaction.reply({ content: 'a', withResponse: false }));
      expectType<Promise<undefined>>(interaction.deferReply({ withResponse: false }));
      expectType<Promise<InteractionCallbackResponse<false> | undefined>>(
        interaction.reply({ content: 'a', withResponse: booleanValue }),
      );
      expectType<Promise<InteractionCallbackResponse<false> | undefined>>(
        interaction.deferReply({ withResponse: booleanValue }),
      );
      expectType<Promise<Message<false>>>(interaction.editReply({ content: 'a' }));
      expectType<Promise<Message<false>>>(interaction.fetchReply());
      expectType<Promise<Message<false>>>(interaction.followUp({ content: 'a' }));
      expectType<Promise<InteractionCallbackResponse<false>>>(interaction.launchActivity({ withResponse: true }));
      expectType<Promise<undefined>>(interaction.launchActivity({ withResponse: false }));
      expectType<Promise<InteractionCallbackResponse<false> | undefined>>(
        interaction.launchActivity({ withResponse: booleanValue }),
      );
    } else if (interaction.inGuild()) {
      expectAssignable<PrimaryEntryPointCommandInteraction>(interaction);
      expectType<Guild | null>(interaction.guild);
      expectType<Promise<InteractionCallbackResponse>>(interaction.reply({ content: 'a', withResponse: true }));
      expectType<Promise<InteractionCallbackResponse>>(interaction.deferReply({ withResponse: true }));
      expectType<Promise<undefined>>(interaction.deferReply());
      expectType<Promise<undefined>>(interaction.reply({ content: 'a', withResponse: false }));
      expectType<Promise<undefined>>(interaction.deferReply({ withResponse: false }));
      expectType<Promise<InteractionCallbackResponse | undefined>>(
        interaction.reply({ content: 'a', withResponse: booleanValue }),
      );
      expectType<Promise<InteractionCallbackResponse | undefined>>(
        interaction.deferReply({ withResponse: booleanValue }),
      );
      expectType<Promise<Message>>(interaction.editReply({ content: 'a' }));
      expectType<Promise<Message>>(interaction.fetchReply());
      expectType<Promise<Message>>(interaction.followUp({ content: 'a' }));
      expectType<Promise<InteractionCallbackResponse>>(interaction.launchActivity({ withResponse: true }));
      expectType<Promise<undefined>>(interaction.launchActivity({ withResponse: false }));
      expectType<Promise<InteractionCallbackResponse | undefined>>(
        interaction.launchActivity({ withResponse: booleanValue }),
      );
    }
  }

  if (interaction.isRepliable()) {
    expectAssignable<RepliableInteraction>(interaction);
    await interaction.reply('test');
    await interaction.reply({ withResponse: false });
  }

  if (
    interaction.type === InteractionType.ApplicationCommand &&
    interaction.commandType === ApplicationCommandType.ChatInput &&
    interaction.isRepliable()
  ) {
    expectAssignable<CommandInteraction>(interaction);
    expectAssignable<RepliableInteraction>(interaction);
  }

  if (interaction.type === InteractionType.ModalSubmit && interaction.isRepliable()) {
    expectType<ModalSubmitInteraction>(interaction);
    if (interaction.inCachedGuild()) {
      expectAssignable<ModalSubmitInteraction>(interaction);
      expectType<Guild>(interaction.guild);
      expectType<Promise<InteractionCallbackResponse<true>>>(interaction.reply({ content: 'a', withResponse: true }));
      expectType<Promise<InteractionCallbackResponse<true>>>(interaction.deferReply({ withResponse: true }));
      expectType<Promise<undefined>>(interaction.deferReply());
      expectType<Promise<Message<true>>>(interaction.editReply({ content: 'a' }));
      expectType<Promise<Message<true>>>(interaction.fetchReply());
      expectType<Promise<InteractionCallbackResponse<true>>>(interaction.deferUpdate({ withResponse: true }));
      expectType<Promise<undefined>>(interaction.deferUpdate());
      expectType<Promise<Message<true>>>(interaction.followUp({ content: 'a' }));
      expectType<Promise<InteractionCallbackResponse<true>>>(interaction.launchActivity({ withResponse: true }));
    } else if (interaction.inRawGuild()) {
      expectAssignable<ModalSubmitInteraction>(interaction);
      expectType<null>(interaction.guild);
      expectType<Promise<InteractionCallbackResponse<false>>>(interaction.reply({ content: 'a', withResponse: true }));
      expectType<Promise<InteractionCallbackResponse<false>>>(interaction.deferReply({ withResponse: true }));
      expectType<Promise<undefined>>(interaction.deferReply());
      expectType<Promise<Message<false>>>(interaction.editReply({ content: 'a' }));
      expectType<Promise<Message<false>>>(interaction.fetchReply());
      expectType<Promise<InteractionCallbackResponse<false>>>(interaction.deferUpdate({ withResponse: true }));
      expectType<Promise<undefined>>(interaction.deferUpdate());
      expectType<Promise<Message<false>>>(interaction.followUp({ content: 'a' }));
      expectType<Promise<InteractionCallbackResponse<false>>>(interaction.launchActivity({ withResponse: true }));
    } else if (interaction.inGuild()) {
      expectAssignable<ModalSubmitInteraction>(interaction);
      expectType<Guild | null>(interaction.guild);
      expectType<Promise<InteractionCallbackResponse>>(interaction.reply({ content: 'a', withResponse: true }));
      expectType<Promise<InteractionCallbackResponse>>(interaction.deferReply({ withResponse: true }));
      expectType<Promise<undefined>>(interaction.deferReply());
      expectType<Promise<Message>>(interaction.editReply({ content: 'a' }));
      expectType<Promise<Message>>(interaction.fetchReply());
      expectType<Promise<InteractionCallbackResponse>>(interaction.deferUpdate({ withResponse: true }));
      expectType<Promise<undefined>>(interaction.deferUpdate());
      expectType<Promise<Message>>(interaction.followUp({ content: 'a' }));
      expectType<Promise<InteractionCallbackResponse>>(interaction.launchActivity({ withResponse: true }));
    }
  }
});

declare const shard: Shard;

shard.on('death', process => {
  expectType<ChildProcess | Worker>(process);
});

declare const collector: Collector<string, Interaction, string[]>;

collector.on('collect', (collected, ...other) => {
  expectType<Interaction>(collected);
  expectType<string[]>(other);
});

collector.on('dispose', (vals, ...other) => {
  expectType<Interaction>(vals);
  expectType<string[]>(other);
});

collector.on('end', (collection, reason) => {
  expectType<ReadonlyCollection<string, Interaction>>(collection);
  expectType<string>(reason);
});

(async () => {
  for await (const value of collector) {
    expectType<[Interaction, ...string[]]>(value);
  }
})();

expectType<Promise<number | null>>(shard.eval(client => client.readyTimestamp));

// Test audit logs
expectType<Promise<GuildAuditLogs<AuditLogEvent.MemberKick>>>(guild.fetchAuditLogs({ type: AuditLogEvent.MemberKick }));

expectType<Promise<GuildAuditLogs<AuditLogEvent.ChannelCreate>>>(
  guild.fetchAuditLogs({ type: AuditLogEvent.ChannelCreate }),
);

expectType<Promise<GuildAuditLogs<AuditLogEvent.IntegrationUpdate>>>(
  guild.fetchAuditLogs({ type: AuditLogEvent.IntegrationUpdate }),
);

expectType<Promise<GuildAuditLogs<AuditLogEvent>>>(guild.fetchAuditLogs({ type: null }));
expectType<Promise<GuildAuditLogs<AuditLogEvent>>>(guild.fetchAuditLogs());

expectType<Promise<GuildAuditLogsEntry<AuditLogEvent.MemberKick, 'Delete', 'User'> | undefined>>(
  guild.fetchAuditLogs({ type: AuditLogEvent.MemberKick }).then(al => al.entries.first()),
);
expectAssignable<Promise<GuildAuditLogsEntry<AuditLogEvent.MemberKick, 'Delete', 'User'> | undefined>>(
  guild.fetchAuditLogs({ type: AuditLogEvent.MemberKick }).then(al => al.entries.first()),
);

expectType<Promise<GuildAuditLogsEntry<AuditLogEvent, GuildAuditLogsActionType, GuildAuditLogsTargetType> | undefined>>(
  guild.fetchAuditLogs({ type: null }).then(al => al.entries.first()),
);
expectType<Promise<GuildAuditLogsEntry<AuditLogEvent, GuildAuditLogsActionType, GuildAuditLogsTargetType> | undefined>>(
  guild.fetchAuditLogs().then(al => al.entries.first()),
);

expectType<Promise<{ integrationType: string } | null | undefined>>(
  guild.fetchAuditLogs({ type: AuditLogEvent.MemberKick }).then(al => al.entries.first()?.extra),
);

expectType<Promise<{ integrationType: string } | null | undefined>>(
  guild.fetchAuditLogs({ type: AuditLogEvent.MemberRoleUpdate }).then(al => al.entries.first()?.extra),
);

expectType<Promise<StageChannel | { id: Snowflake } | undefined>>(
  guild.fetchAuditLogs({ type: AuditLogEvent.StageInstanceCreate }).then(al => al.entries.first()?.extra),
);
expectType<Promise<{ channel: GuildTextBasedChannel | { id: Snowflake }; count: number } | undefined>>(
  guild.fetchAuditLogs({ type: AuditLogEvent.MessageDelete }).then(al => al.entries.first()?.extra),
);

expectType<Promise<PartialUser | User | null | undefined>>(
  guild.fetchAuditLogs({ type: AuditLogEvent.MemberKick }).then(al => al.entries.first()?.target),
);
expectType<Promise<StageInstance | undefined>>(
  guild.fetchAuditLogs({ type: AuditLogEvent.StageInstanceCreate }).then(al => al.entries.first()?.target),
);
expectType<Promise<User | null | undefined>>(
  guild.fetchAuditLogs({ type: AuditLogEvent.MessageDelete }).then(al => al.entries.first()?.target),
);
expectType<Promise<GuildTextBasedChannel | { id: string } | undefined>>(
  guild.fetchAuditLogs({ type: AuditLogEvent.MessageBulkDelete }).then(al => al.entries.first()?.target),
);

declare const AuditLogChange: AuditLogChange;
// @ts-expect-error
expectType<boolean | undefined>(AuditLogChange.old);
// @ts-expect-error
expectType<boolean | undefined>(AuditLogChange.new);
if (AuditLogChange.key === 'available') {
  expectType<boolean | undefined>(AuditLogChange.old);
  expectType<boolean | undefined>(AuditLogChange.new);
}

declare const TextBasedChannel: TextBasedChannel;
declare const TextBasedChannelTypes: TextBasedChannelTypes;
declare const VoiceBasedChannel: VoiceBasedChannel;
declare const GuildBasedChannel: GuildBasedChannel;
declare const NonThreadGuildBasedChannel: NonThreadGuildBasedChannel;
declare const GuildTextBasedChannel: GuildTextBasedChannel;

expectType<TextBasedChannel>(TextBasedChannel);
expectType<
  | ChannelType.DM
  | ChannelType.GroupDM
  | ChannelType.GuildAnnouncement
  | ChannelType.GuildStageVoice
  | ChannelType.GuildText
  | ChannelType.GuildVoice
  | ThreadChannelType
>(TextBasedChannelTypes);
expectType<StageChannel | VoiceChannel>(VoiceBasedChannel);
expectType<GuildBasedChannel>(GuildBasedChannel);
expectType<
  AnnouncementChannel | CategoryChannel | ForumChannel | MediaChannel | StageChannel | TextChannel | VoiceChannel
>(NonThreadGuildBasedChannel);
expectType<GuildTextBasedChannel>(GuildTextBasedChannel);

new EmbedBuilder().setColor(resolveColor('#ffffff'));

expectNotAssignable<ActionRowData<MessageActionRowComponentData>>({
  type: ComponentType.ActionRow,
  components: [
    {
      type: ComponentType.Button,
    },
  ],
});

declare const chatInputInteraction: ChatInputCommandInteraction;

expectType<Attachment>(chatInputInteraction.options.getAttachment('attachment', true));
expectType<Attachment | null>(chatInputInteraction.options.getAttachment('attachment'));

declare const modal: ModalBuilder;

await chatInputInteraction.showModal(modal);

await chatInputInteraction.showModal({
  title: 'abc',
  custom_id: 'abc',
  components: [
    {
      components: [
        {
          custom_id: 'aa',
          label: 'label',
          style: TextInputStyle.Short,
          type: ComponentType.TextInput,
        },
      ],
      type: ComponentType.ActionRow,
    },
  ],
});

declare const stringSelectMenuComp: StringSelectMenuComponent;
new StringSelectMenuBuilder(stringSelectMenuComp.toJSON());

declare const userSelectMenuComp: UserSelectMenuComponent;
new UserSelectMenuBuilder(userSelectMenuComp.toJSON());

declare const roleSelectMenuComp: RoleSelectMenuComponent;
new RoleSelectMenuBuilder(roleSelectMenuComp.toJSON());

declare const channelSelectMenuComp: ChannelSelectMenuComponent;
new ChannelSelectMenuBuilder(channelSelectMenuComp.toJSON());

declare const mentionableSelectMenuComp: MentionableSelectMenuComponent;
new MentionableSelectMenuBuilder(mentionableSelectMenuComp.toJSON());

declare const buttonData: APIButtonComponentWithCustomId;
new PrimaryButtonBuilder(buttonData);

declare const buttonComp: ButtonComponent;
createComponentBuilder(buttonComp.toJSON());

declare const textInputData: APITextInputComponent;
new TextInputBuilder(textInputData);

declare const textInputComp: TextInputComponent;
new TextInputBuilder(textInputComp.toJSON());

declare const embedData: APIEmbed;
new EmbedBuilder(embedData);

declare const embedComp: Embed;
new EmbedBuilder(embedComp.toJSON());

declare const actionRowComp: ActionRow<ActionRowComponent>;
new ActionRowBuilder(actionRowComp.toJSON());

type UserMentionChannels = DMChannel | PartialDMChannel;
declare const channelMentionChannels: Exclude<Channel | DirectoryChannel, UserMentionChannels>;
declare const userMentionChannels: UserMentionChannels;

expectType<ChannelMention>(channelMentionChannels.toString());
expectType<UserMention>(userMentionChannels.toString());
expectType<UserMention>(user.toString());
expectType<UserMention>(guildMember.toString());

declare const webhook: Webhook;
declare const webhookClient: WebhookClient;
declare const interactionWebhook: InteractionWebhook;
declare const snowflake: Snowflake;

expectType<Promise<Message>>(webhook.send('content'));
expectType<Promise<Message>>(webhook.editMessage(snowflake, 'content'));
expectType<Promise<Message>>(webhook.fetchMessage(snowflake));
expectType<Promise<Webhook>>(webhook.edit({ name: 'name' }));

expectType<Promise<APIMessage>>(webhookClient.send('content'));
expectType<Promise<APIMessage>>(webhookClient.editMessage(snowflake, 'content'));
expectType<Promise<APIMessage>>(webhookClient.fetchMessage(snowflake));

expectType<Client<true>>(interactionWebhook.client);
expectType<Promise<Message>>(interactionWebhook.send('content'));
expectType<Promise<Message>>(interactionWebhook.editMessage(snowflake, 'content'));
expectType<Promise<Message>>(interactionWebhook.fetchMessage(snowflake));

declare const partialGroupDMChannel: PartialGroupDMChannel;
declare const categoryChannel: CategoryChannel;
declare const stageChannel: StageChannel;
declare const forumChannel: ForumChannel;
declare const mediaChannel: MediaChannel;
declare const threadOnlyChannel: ThreadOnlyChannel;

// Threads have messages.
expectType<GuildMessageManager>(threadChannel.messages);

// Thread-only channels have threads—not messages.
notPropertyOf(threadOnlyChannel, 'messages');
notPropertyOf(forumChannel, 'messages');
notPropertyOf(mediaChannel, 'messages');

await forumChannel.edit({
  availableTags: [...forumChannel.availableTags, { name: 'tag' }],
});

await forumChannel.setAvailableTags([{ ...forumChannel.availableTags, name: 'tag' }]);
await forumChannel.setAvailableTags([{ name: 'tag' }]);

expectType<Readonly<ChannelFlagsBitField>>(textChannel.flags);
expectType<Readonly<ChannelFlagsBitField>>(voiceChannel.flags);
expectType<Readonly<ChannelFlagsBitField>>(stageChannel.flags);
expectType<Readonly<ChannelFlagsBitField>>(forumChannel.flags);
expectType<Readonly<ChannelFlagsBitField>>(dmChannel.flags);
expectType<Readonly<ChannelFlagsBitField>>(categoryChannel.flags);
expectType<Readonly<ChannelFlagsBitField>>(announcementChannel.flags);
expectType<Readonly<ChannelFlagsBitField>>(categoryChannel.flags);
expectType<Readonly<ChannelFlagsBitField>>(threadChannel.flags);

expectType<null>(partialGroupDMChannel.flags);

// Select menu type narrowing
if (interaction.isSelectMenu()) {
  expectType<SelectMenuInteraction>(interaction);
}

declare const anySelectMenu: SelectMenuInteraction;

if (anySelectMenu.isStringSelectMenu()) {
  expectType<StringSelectMenuInteraction>(anySelectMenu);
} else if (anySelectMenu.isUserSelectMenu()) {
  expectType<UserSelectMenuInteraction>(anySelectMenu);
} else if (anySelectMenu.isRoleSelectMenu()) {
  expectType<RoleSelectMenuInteraction>(anySelectMenu);
} else if (anySelectMenu.isChannelSelectMenu()) {
  expectType<ChannelSelectMenuInteraction>(anySelectMenu);
} else if (anySelectMenu.isMentionableSelectMenu()) {
  expectType<MentionableSelectMenuInteraction>(anySelectMenu);
}

client.on('guildAuditLogEntryCreate', (auditLogEntry, guild) => {
  expectType<GuildAuditLogsEntry>(auditLogEntry);
  expectType<Guild>(guild);
});

expectType<Readonly<GuildMemberFlagsBitField>>(guildMember.flags);

declare const emojiResolvable: Emoji | GuildEmoji | string;

{
  const onboarding = await guild.fetchOnboarding();
  expectType<GuildOnboarding>(onboarding);

  expectType<GuildOnboarding>(await guild.editOnboarding(onboarding));

  await guild.editOnboarding({
    defaultChannels: onboarding.defaultChannels,
    enabled: onboarding.enabled,
    mode: onboarding.mode,
    prompts: onboarding.prompts,
  });

  const prompt = onboarding.prompts.first()!;
  const option = prompt.options.first()!;

  await guild.editOnboarding({ prompts: [prompt] });
  await guild.editOnboarding({ prompts: [{ ...prompt, options: [option] }] });

  await guild.editOnboarding({ prompts: [{ ...prompt, options: [{ ...option, emoji: emojiResolvable }] }] });
}

declare const partialDMChannel: PartialDMChannel;
expectType<true>(partialDMChannel.partial);
expectType<undefined>(partialDMChannel.lastMessageId);

declare const partialGuildMember: PartialGuildMember;
expectType<true>(partialGuildMember.partial);
expectType<null>(partialGuildMember.joinedAt);
expectType<null>(partialGuildMember.joinedTimestamp);
expectType<null>(partialGuildMember.pending);

declare const partialMessage: PartialMessage;
expectType<true>(partialMessage.partial);
expectType<null>(partialMessage.type);
expectType<null>(partialMessage.system);
expectType<null>(partialMessage.pinned);
expectType<null>(partialMessage.tts);
expectAssignable<Message['content'] | null>(partialMessage.content);
expectAssignable<Message['cleanContent'] | null>(partialMessage.cleanContent);
expectAssignable<Message['author'] | null>(partialMessage.author);

declare const partialMessageReaction: PartialMessageReaction;
expectType<true>(partialMessageReaction.partial);
expectType<null>(partialMessageReaction.count);

declare const partialThreadMember: PartialThreadMember;
expectType<true>(partialThreadMember.partial);
expectType<null>(partialThreadMember.flags);
expectType<null>(partialThreadMember.joinedAt);
expectType<null>(partialThreadMember.joinedTimestamp);

declare const partialUser: PartialUser;
expectType<true>(partialUser.partial);
expectType<null>(partialUser.username);
expectType<null>(partialUser.tag);
expectType<null>(partialUser.discriminator);

declare const emoji: Emoji;
{
  expectType<PartialEmojiOnlyId>(resolvePartialEmoji('12345678901234567'));
  expectType<PartialEmoji | null>(resolvePartialEmoji(emoji));
}

declare const application: ClientApplication;
declare const entitlement: Entitlement;
declare const sku: SKU;
{
  expectType<Collection<Snowflake, SKU>>(await application.fetchSKUs());
  expectType<Collection<Snowflake, Entitlement>>(await application.entitlements.fetch());

  await application.entitlements.fetch({
    guild,
    skus: ['12345678901234567', sku],
    user,
    excludeEnded: true,
    limit: 10,
  });

  await application.entitlements.createTest({ sku: '12345678901234567', user });
  await application.entitlements.createTest({ sku, guild });

  await application.entitlements.deleteTest(entitlement);

  await application.entitlements.consume(snowflake);

  expectType<boolean>(entitlement.isActive());

  if (entitlement.isUserSubscription()) {
    expectType<Snowflake>(entitlement.userId);
    expectType<User>(await entitlement.fetchUser());
    expectType<null>(entitlement.guildId);
    expectType<null>(entitlement.guild);

    await application.entitlements.deleteTest(entitlement);
  } else if (entitlement.isGuildSubscription()) {
    expectType<Snowflake>(entitlement.guildId);
    expectType<Guild>(entitlement.guild);

    await application.entitlements.deleteTest(entitlement);
  }

  if (entitlement.isTest()) {
    expectType<null>(entitlement.startsTimestamp);
    expectType<null>(entitlement.endsTimestamp);
    expectType<null>(entitlement.startsAt);
    expectType<null>(entitlement.endsAt);
  }

  client.on(Events.InteractionCreate, async interaction => {
    expectType<Collection<Snowflake, Entitlement>>(interaction.entitlements);
  });
}

await client.channels.createMessage('123', {
  poll: {
    question: {
      text: 'Question',
    },
    duration: 60,
    answers: [{ text: 'Answer 1' }, { text: 'Answer 2', emoji: '<:1blade:874989932983238726>' }],
    allowMultiselect: false,
  },
});

declare const partialPoll: PartialPoll;
{
  if (partialPoll.partial) {
    expectType<null>(partialPoll.question.text);
    expectType<PartialMessage>(partialPoll.message);
    expectType<null>(partialPoll.allowMultiselect);
    expectType<null>(partialPoll.layoutType);
    expectType<null>(partialPoll.expiresTimestamp);
    expectType<Collection<number, PartialPollAnswer>>(partialPoll.answers);
  }
}

declare const partialPollAnswer: PartialPollAnswer;
{
  if (partialPollAnswer.partial) {
    expectType<PartialPoll>(partialPollAnswer.poll);
    expectType<null>(partialPollAnswer.emoji);
    expectType<null>(partialPollAnswer.text);
  }
}

declare const poll: Poll;
declare const message: Message;
declare const pollData: PollData;
{
  expectType<Message>(await poll.end());
  expectType<false>(poll.partial);
  expectNotType<Collection<number, PartialPollAnswer>>(poll.answers);

  const answer = poll.answers.first()!;

  if (!answer.partial) {
    expectType<number>(answer.voteCount);
    expectType<number>(answer.id);
    expectType<PollAnswerVoterManager>(answer.voters);
    expectType<Collection<Snowflake, User>>(await answer.voters.fetch({ after: snowflake, limit: 10 }));
  }

  await messageManager.endPoll(snowflake);
  await messageManager.fetchPollAnswerVoters({
    messageId: snowflake,
    answerId: 1,
  });

  await message.edit({
    // @ts-expect-error
    poll: pollData,
  });

  await chatInputInteraction.editReply({ poll: pollData });
}

expectType<Collection<Snowflake, StickerPack>>(await client.fetchStickerPacks());
expectType<Collection<Snowflake, StickerPack>>(await client.fetchStickerPacks({}));
expectType<StickerPack>(await client.fetchStickerPacks({ packId: snowflake }));

client.on('interactionCreate', async interaction => {
  if (!interaction.channel) {
    return;
  }

  // @ts-expect-error
  interaction.channel.send();

  if (interaction.channel.isSendable()) {
    expectType<SendableChannels>(interaction.channel);
    await interaction.channel.send({ embeds: [] });
  }
});

declare const guildScheduledEventManager: GuildScheduledEventManager;
await guildScheduledEventManager.edit(snowflake, { recurrenceRule: null });

{
  expectNotAssignable<GuildScheduledEventRecurrenceRuleOptions>({
    startAt: new Date(),
    frequency: GuildScheduledEventRecurrenceRuleFrequency.Yearly,
    interval: 1,
    byMonth: [GuildScheduledEventRecurrenceRuleMonth.May],
    byMonthDay: [4],
    // Invalid property
    byWeekday: [GuildScheduledEventRecurrenceRuleWeekday.Monday],
  });

  expectNotAssignable<GuildScheduledEventRecurrenceRuleOptions>({
    startAt: new Date(),
    frequency: GuildScheduledEventRecurrenceRuleFrequency.Yearly,
    interval: 1,
    byMonth: [GuildScheduledEventRecurrenceRuleMonth.May],
    byMonthDay: [4],
    // Invalid property
    byNWeekday: [{ n: 1, day: GuildScheduledEventRecurrenceRuleWeekday.Monday }],
  });

  expectAssignable<GuildScheduledEventRecurrenceRuleOptions>({
    startAt: new Date(),
    frequency: GuildScheduledEventRecurrenceRuleFrequency.Yearly,
    interval: 1,
    byMonth: [GuildScheduledEventRecurrenceRuleMonth.May],
    byMonthDay: [4],
  });
}

{
  expectAssignable<GuildScheduledEventRecurrenceRuleOptions>({
    startAt: new Date(),
    frequency: GuildScheduledEventRecurrenceRuleFrequency.Monthly,
    interval: 1,
    byNWeekday: [{ n: 1, day: GuildScheduledEventRecurrenceRuleWeekday.Monday }],
  });

  expectNotAssignable<GuildScheduledEventRecurrenceRuleOptions>({
    startAt: new Date(),
    frequency: GuildScheduledEventRecurrenceRuleFrequency.Monthly,
    interval: 1,
    byNWeekday: [{ n: 1, day: GuildScheduledEventRecurrenceRuleWeekday.Monday }],
    // Invalid property
    byWeekday: [GuildScheduledEventRecurrenceRuleWeekday.Monday],
  });
}

{
  expectAssignable<GuildScheduledEventRecurrenceRuleOptions>({
    startAt: new Date(),
    frequency: GuildScheduledEventRecurrenceRuleFrequency.Weekly,
    interval: 1,
    byWeekday: [GuildScheduledEventRecurrenceRuleWeekday.Monday],
  });

  expectNotAssignable<GuildScheduledEventRecurrenceRuleOptions>({
    startAt: new Date(),
    frequency: GuildScheduledEventRecurrenceRuleFrequency.Weekly,
    interval: 1,
    byWeekday: [GuildScheduledEventRecurrenceRuleWeekday.Monday],
    // Invalid property
    byNWeekday: [{ n: 1, day: GuildScheduledEventRecurrenceRuleWeekday.Monday }],
  });
}

{
  expectNotAssignable<GuildScheduledEventRecurrenceRuleOptions>({
    startAt: new Date(),
    frequency: GuildScheduledEventRecurrenceRuleFrequency.Daily,
    interval: 1,
    byWeekday: [GuildScheduledEventRecurrenceRuleWeekday.Monday],
    // Invalid property
    byNWeekday: [{ n: 1, day: GuildScheduledEventRecurrenceRuleWeekday.Monday }],
  });

  expectNotAssignable<GuildScheduledEventRecurrenceRuleOptions>({
    startAt: new Date(),
    frequency: GuildScheduledEventRecurrenceRuleFrequency.Daily,
    interval: 1,
    byWeekday: [GuildScheduledEventRecurrenceRuleWeekday.Monday],
    // Invalid property
    byMonth: [GuildScheduledEventRecurrenceRuleMonth.May],
  });
}<|MERGE_RESOLUTION|>--- conflicted
+++ resolved
@@ -16,6 +16,7 @@
   APIEmbed,
   APIMessage,
   APIStringSelectComponent,
+  APITextInputComponent,
   WebhookType,
   APIButtonComponentWithCustomId,
 } from 'discord-api-types/v10';
@@ -34,12 +35,7 @@
   GuildScheduledEventRecurrenceRuleFrequency,
   GuildScheduledEventRecurrenceRuleMonth,
   GuildScheduledEventRecurrenceRuleWeekday,
-<<<<<<< HEAD
-=======
-  APIButtonComponentWithCustomId,
   MessageFlags,
-  APITextInputComponent,
->>>>>>> 4f5e5c7c
 } from 'discord-api-types/v10';
 import { expectAssignable, expectNotAssignable, expectNotType, expectType } from 'tsd';
 import type {
@@ -377,13 +373,9 @@
   // @ts-expect-error double nested components array
   await interaction.reply({ content: 'Hi!', components: [[button]] });
 
-<<<<<<< HEAD
   void new ActionRowBuilder({});
 
   // @ts-expect-error button as top-level component
-=======
-  // @ts-expect-error
->>>>>>> 4f5e5c7c
   await interaction.reply({ content: 'Hi!', components: [button] });
 
   await interaction.reply({
@@ -731,7 +723,7 @@
     spoiler: true,
   };
 
-  channel.send({ flags: MessageFlags.IsComponentsV2, components: [rawContainer] });
+  await channel.send({ flags: MessageFlags.IsComponentsV2, components: [rawContainer] });
 });
 
 client.on('messageDelete', ({ client }) => expectType<Client<true>>(client));
