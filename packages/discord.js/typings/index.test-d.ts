import type { ChildProcess } from 'node:child_process';
import type { Worker } from 'node:worker_threads';
import {
  APIInteractionGuildMember,
  APIPartialChannel,
  APIPartialGuild,
  APIInteractionDataResolvedGuildMember,
  APIInteractionDataResolvedChannel,
  APIRole,
  APIButtonComponent,
  APISelectMenuComponent,
  ApplicationCommandOptionType,
  ComponentType,
  ApplicationCommandPermissionType,
  ChannelType,
  InteractionType,
  GatewayIntentBits,
  Locale,
  PermissionFlagsBits,
  AuditLogEvent,
  ButtonStyle,
  TextInputStyle,
  APITextInputComponent,
  APIEmbed,
  ApplicationCommandType,
  APIMessage,
  APIActionRowComponent,
  APIActionRowComponentTypes,
  APIStringSelectComponent,
  APIUserSelectComponent,
  APIRoleSelectComponent,
  APIChannelSelectComponent,
  APIMentionableSelectComponent,
  APIModalInteractionResponseCallbackData,
  WebhookType,
  GuildScheduledEventRecurrenceRuleFrequency,
  GuildScheduledEventRecurrenceRuleMonth,
  GuildScheduledEventRecurrenceRuleWeekday,
} from 'discord-api-types/v10';
import {
  ApplicationCommand,
  ApplicationCommandData,
  ApplicationCommandManager,
  ApplicationCommandOptionData,
  ApplicationCommandResolvable,
  ApplicationCommandSubCommandData,
  ApplicationCommandSubGroupData,
  CommandInteraction,
  ButtonInteraction,
  CacheType,
  CategoryChannel,
  Client,
  ClientApplication,
  ClientUser,
  Collection,
  ChatInputCommandInteraction,
  CommandInteractionOption,
  CommandInteractionOptionResolver,
  CommandOptionNonChoiceResolvableType,
  ContextMenuCommandInteraction,
  DMChannel,
  Guild,
  GuildApplicationCommandManager,
  GuildChannelManager,
  GuildEmoji,
  GuildEmojiManager,
  GuildMember,
  GuildResolvable,
  IntentsBitField,
  Interaction,
  InteractionCollector,
  Message,
  AttachmentBuilder,
  MessageCollector,
  MessageComponentInteraction,
  MessageReaction,
  ModalBuilder,
  AnnouncementChannel,
  Options,
  PartialTextBasedChannelFields,
  PartialUser,
  PermissionsBitField,
  ReactionCollector,
  Role,
  RoleManager,
  Serialized,
  ShardClientUtil,
  ShardingManager,
  Snowflake,
  StageChannel,
  TextBasedChannelFields,
  type TextBasedChannel,
  type TextBasedChannelTypes,
  type VoiceBasedChannel,
  type GuildBasedChannel,
  type NonThreadGuildBasedChannel,
  type GuildTextBasedChannel,
  TextChannel,
  ThreadChannel,
  ThreadMember,
  Typing,
  User,
  VoiceChannel,
  Shard,
  Collector,
  GuildAuditLogsEntry,
  GuildAuditLogs,
  type AuditLogChange,
  StageInstance,
  ActionRowBuilder,
  ButtonComponent,
  StringSelectMenuComponent,
  RepliableInteraction,
  ThreadChannelType,
  Events,
  Status,
  CategoryChannelChildManager,
  ActionRowData,
  MessageActionRowComponentData,
  PartialThreadMember,
  ThreadMemberFlagsBitField,
  ButtonBuilder,
  EmbedBuilder,
  MessageActionRowComponent,
  StringSelectMenuBuilder,
  TextInputBuilder,
  TextInputComponent,
  Embed,
  MessageActionRowComponentBuilder,
  GuildBanManager,
  GuildBan,
  MessageManager,
  ChannelMention,
  UserMention,
  PartialGroupDMChannel,
  Attachment,
  MessageContextMenuCommandInteraction,
  UserContextMenuCommandInteraction,
  AnyThreadChannel,
  ThreadMemberManager,
  CollectedMessageInteraction,
  ShardEvents,
  Webhook,
  WebhookClient,
  InteractionWebhook,
  ActionRowComponent,
  ActionRow,
  GuildAuditLogsActionType,
  GuildAuditLogsTargetType,
  ModalSubmitInteraction,
  ForumChannel,
  ChannelFlagsBitField,
  GuildForumThreadManager,
  GuildTextThreadManager,
  SelectMenuInteraction,
  StringSelectMenuInteraction,
  UserSelectMenuInteraction,
  RoleSelectMenuInteraction,
  ChannelSelectMenuInteraction,
  MentionableSelectMenuInteraction,
  MessageMentions,
  AutoModerationActionExecution,
  AutoModerationRule,
  AutoModerationRuleManager,
  PrivateThreadChannel,
  PublicThreadChannel,
  GuildMemberManager,
  GuildMemberFlagsBitField,
  ThreadManager,
  FetchedThreads,
  FetchedThreadsMore,
  DMMessageManager,
  GuildMessageManager,
  ApplicationCommandChannelOptionData,
  ApplicationCommandChannelOption,
  ApplicationCommandChoicesOption,
  ApplicationCommandChoicesData,
  ApplicationCommandSubGroup,
  ApplicationCommandSubCommand,
  ChatInputApplicationCommandData,
  ApplicationCommandPermissionsManager,
  GuildOnboarding,
  StringSelectMenuComponentData,
  ButtonComponentData,
  MediaChannel,
  PartialDMChannel,
  PartialGuildMember,
  PartialMessage,
  PartialMessageReaction,
  resolvePartialEmoji,
  PartialEmojiOnlyId,
  Emoji,
  PartialEmoji,
  Awaitable,
  Channel,
  DirectoryChannel,
  Entitlement,
  SKU,
  UserSelectMenuBuilder,
  RoleSelectMenuBuilder,
  ChannelSelectMenuBuilder,
  MentionableSelectMenuBuilder,
  UserSelectMenuComponent,
  RoleSelectMenuComponent,
  ChannelSelectMenuComponent,
  MentionableSelectMenuComponent,
  Poll,
  ApplicationEmoji,
  ApplicationEmojiManager,
  StickerPack,
  GuildScheduledEventManager,
  SendableChannels,
  PollData,
  InteractionCallbackResponse,
  GuildScheduledEventRecurrenceRuleOptions,
<<<<<<< HEAD
  PartialPoll,
  PartialPollAnswer,
  PollAnswer,
  PollAnswerVoterManager,
=======
  ThreadOnlyChannel,
>>>>>>> aa90f00d
} from '.';
import { expectAssignable, expectNotAssignable, expectNotType, expectType } from 'tsd';
import type { ContextMenuCommandBuilder, SlashCommandBuilder } from '@discordjs/builders';
import { ReadonlyCollection } from '@discordjs/collection';

// Test type transformation:
declare const serialize: <Value>(value: Value) => Serialized<Value>;
declare const notPropertyOf: <Value, Property extends PropertyKey>(
  value: Value,
  property: Property & Exclude<Property, keyof Value>,
) => void;

const client: Client = new Client({
  intents: GatewayIntentBits.Guilds,
  makeCache: Options.cacheWithLimits({
    MessageManager: 200,
    // @ts-expect-error
    Message: 100,
    GuildMemberManager: {
      maxSize: 200,
      keepOverLimit: member => member.id === client.user?.id,
    },
    ThreadManager: {
      maxSize: 200,
      keepOverLimit: value => !value.archived,
    },
  }),
});

if (client.isReady()) {
  expectType<Client<true>>(client);
} else {
  expectType<Client>(client);
}

const testGuildId = '222078108977594368'; // DJS
const testUserId = '987654321098765432'; // example id
const globalCommandId = '123456789012345678'; // example id
const guildCommandId = '234567890123456789'; // example id

client.on('autoModerationActionExecution', autoModerationActionExecution =>
  expectType<AutoModerationActionExecution>(autoModerationActionExecution),
);

client.on('autoModerationRuleCreate', ({ client }) => expectType<Client<true>>(client));
client.on('autoModerationRuleDelete', ({ client }) => expectType<Client<true>>(client));

client.on('autoModerationRuleUpdate', (oldAutoModerationRule, { client: newClient }) => {
  expectType<Client<true>>(oldAutoModerationRule!.client);
  expectType<Client<true>>(newClient);
});

client.on('channelCreate', ({ client }) => expectType<Client<true>>(client));
client.on('channelDelete', ({ client }) => expectType<Client<true>>(client));
client.on('channelPinsUpdate', ({ client }) => expectType<Client<true>>(client));

client.on('channelUpdate', ({ client: oldClient }, { client: newClient }) => {
  expectType<Client<true>>(oldClient);
  expectType<Client<true>>(newClient);
});

client.on('emojiCreate', ({ client }) => expectType<Client<true>>(client));
client.on('emojiDelete', ({ client }) => expectType<Client<true>>(client));

client.on('emojiUpdate', ({ client: oldClient }, { client: newClient }) => {
  expectType<Client<true>>(oldClient);
  expectType<Client<true>>(newClient);
});

client.on('guildBanAdd', ({ client }) => expectType<Client<true>>(client));
client.on('guildBanRemove', ({ client }) => expectType<Client<true>>(client));
client.on('guildDelete', ({ client }) => expectType<Client<true>>(client));
client.on('guildIntegrationsUpdate', ({ client }) => expectType<Client<true>>(client));
client.on('guildMemberAdd', ({ client }) => expectType<Client<true>>(client));
client.on('guildMemberAvailable', ({ client }) => expectType<Client<true>>(client));

client.on('guildMemberRemove', member => {
  expectType<Client<true>>(member.client);
  if (member.partial) return expectType<null>(member.joinedAt);
  expectType<Date | null>(member.joinedAt);
});

client.on('guildMembersChunk', (members, { client }) => {
  expectType<Client<true>>(members.first()!.client);
  expectType<Client<true>>(client);
});

client.on('guildMemberUpdate', ({ client: oldClient }, { client: newClient }) => {
  expectType<Client<true>>(oldClient);
  expectType<Client<true>>(newClient);
});

client.on('guildScheduledEventCreate', ({ client }) => expectType<Client<true>>(client));
client.on('guildScheduledEventDelete', ({ client }) => expectType<Client<true>>(client));

client.on('guildScheduledEventUpdate', (oldGuildScheduledEvent, { client }) => {
  expectType<Client<true>>(oldGuildScheduledEvent!.client);
  expectType<Client<true>>(client);
});

client.on('guildScheduledEventUserAdd', ({ client: oldClient }, { client: newClient }) => {
  expectType<Client<true>>(oldClient);
  expectType<Client<true>>(newClient);
});

client.on('guildScheduledEventUserRemove', ({ client: oldClient }, { client: newClient }) => {
  expectType<Client<true>>(oldClient);
  expectType<Client<true>>(newClient);
});

client.on('guildUnavailable', ({ client }) => expectType<Client<true>>(client));

client.on('guildUpdate', ({ client: oldClient }, { client: newClient }) => {
  expectType<Client<true>>(oldClient);
  expectType<Client<true>>(newClient);
});

client.on('interactionCreate', async interaction => {
  expectType<Client<true>>(interaction.client);
  expectType<Snowflake | null>(interaction.guildId);
  expectType<Snowflake | null>(interaction.channelId);
  expectType<GuildMember | APIInteractionGuildMember | null>(interaction.member);

  if (interaction.type === InteractionType.MessageComponent) {
    expectType<Snowflake>(interaction.channelId);
  }

  if (interaction.type !== InteractionType.ApplicationCommand) return;

  void new ActionRowBuilder<MessageActionRowComponentBuilder>();

  const button = new ButtonBuilder();

  const actionRow = new ActionRowBuilder<MessageActionRowComponentBuilder>({
    type: ComponentType.ActionRow,
    components: [button.toJSON()],
  });

  actionRow.toJSON();

  await interaction.reply({ content: 'Hi!', components: [actionRow] });

  // @ts-expect-error
  interaction.reply({ content: 'Hi!', components: [[button]] });

  void new ActionRowBuilder({});

  // @ts-expect-error
  await interaction.reply({ content: 'Hi!', components: [button] });

  await interaction.reply({
    content: 'test',
    components: [
      {
        components: [
          {
            custom_id: 'abc',
            label: 'abc',
            style: ButtonStyle.Primary,
            type: ComponentType.Button,
          },
        ],
        type: ComponentType.ActionRow,
      },
    ],
  });

  // This is for testing never type resolution
  if (!interaction.inGuild()) {
    return;
  }

  if (interaction.inRawGuild()) {
    expectNotType<never>(interaction);
    return;
  }

  if (interaction.inCachedGuild()) {
    expectNotType<never>(interaction);
    return;
  }
});

client.on('inviteCreate', ({ client }) => expectType<Client<true>>(client));
client.on('inviteDelete', ({ client }) => expectType<Client<true>>(client));

// This is to check that stuff is the right type
declare const assertIsMessage: (m: Promise<Message>) => void;

client.on('messageCreate', async message => {
  const { client, channel } = message;

  // https://github.com/discordjs/discord.js/issues/8545
  {
    // These should not throw any errors when comparing messages from any source.
    channel.messages.cache.filter(message => message);
    (await channel.messages.fetch()).filter(({ author }) => author.id === message.author.id);

    if (channel.isDMBased()) {
      expectType<DMMessageManager>(channel.messages.channel.messages);
    } else {
      expectType<GuildMessageManager>(channel.messages.channel.messages);
    }
  }

  if (!message.inGuild() && message.partial) {
    expectNotType<never>(message);
  }

  expectType<Client<true>>(client);
  assertIsMessage(channel.send('string'));
  assertIsMessage(channel.send({}));
  assertIsMessage(channel.send({ embeds: [] }));

  const attachment = new AttachmentBuilder('file.png');
  const embed = new EmbedBuilder();
  assertIsMessage(channel.send({ files: [attachment] }));
  assertIsMessage(channel.send({ embeds: [embed] }));
  assertIsMessage(channel.send({ embeds: [embed], files: [attachment] }));

  if (message.inGuild()) {
    expectAssignable<Message<true>>(message);
    const component = await message.awaitMessageComponent({ componentType: ComponentType.Button });
    expectType<ButtonInteraction<'cached'>>(component);
    expectType<InteractionCallbackResponse>(await component.reply({ withResponse: true }));

    const buttonCollector = message.createMessageComponentCollector({ componentType: ComponentType.Button });
    expectType<InteractionCollector<ButtonInteraction<'cached'>>>(buttonCollector);
    expectAssignable<
      (
        test: ButtonInteraction<'cached'>,
        items: Collection<Snowflake, ButtonInteraction<'cached'>>,
      ) => Awaitable<boolean>
    >(buttonCollector.filter);
    expectType<GuildTextBasedChannel>(message.channel);
    expectType<Guild>(message.guild);
    expectType<GuildMember | null>(message.member);

    expectType<MessageMentions<true>>(message.mentions);
    expectType<Guild>(message.guild);
    expectType<Collection<Snowflake, GuildMember>>(message.mentions.members);
  }

  expectType<Exclude<TextBasedChannel, PartialGroupDMChannel>>(message.channel);
  expectNotType<GuildTextBasedChannel>(message.channel);

  // @ts-expect-error
  channel.send();
  // @ts-expect-error
  channel.send({ another: 'property' });

  // Check collector creations.

  // Verify that buttons interactions are inferred.
  const buttonCollector = message.createMessageComponentCollector({ componentType: ComponentType.Button });
  expectAssignable<Promise<ButtonInteraction>>(message.awaitMessageComponent({ componentType: ComponentType.Button }));
  expectAssignable<Promise<ButtonInteraction>>(channel.awaitMessageComponent({ componentType: ComponentType.Button }));
  expectAssignable<InteractionCollector<ButtonInteraction>>(buttonCollector);

  // Verify that select menus interaction are inferred.
  const selectMenuCollector = message.createMessageComponentCollector({ componentType: ComponentType.StringSelect });
  expectAssignable<Promise<StringSelectMenuInteraction>>(
    message.awaitMessageComponent({ componentType: ComponentType.StringSelect }),
  );
  expectAssignable<Promise<StringSelectMenuInteraction>>(
    channel.awaitMessageComponent({ componentType: ComponentType.StringSelect }),
  );
  expectAssignable<InteractionCollector<StringSelectMenuInteraction>>(selectMenuCollector);

  // Verify that message component interactions are default collected types.
  const defaultCollector = message.createMessageComponentCollector();
  expectAssignable<Promise<MessageComponentInteraction>>(message.awaitMessageComponent());
  expectAssignable<Promise<MessageComponentInteraction>>(channel.awaitMessageComponent());
  expectAssignable<InteractionCollector<CollectedMessageInteraction>>(defaultCollector);

  // Verify that additional options don't affect default collector types.
  const semiDefaultCollector = message.createMessageComponentCollector({ time: 10000 });
  expectType<InteractionCollector<CollectedMessageInteraction>>(semiDefaultCollector);
  const semiDefaultCollectorChannel = message.createMessageComponentCollector({ time: 10000 });
  expectType<InteractionCollector<CollectedMessageInteraction>>(semiDefaultCollectorChannel);

  // Verify that interaction collector options can't be used.
  message.createMessageComponentCollector({
    // @ts-expect-error
    interactionType: InteractionType.ApplicationCommand,
  });

  // Make sure filter parameters are properly inferred.
  message.createMessageComponentCollector({
    filter: i => {
      expectType<CollectedMessageInteraction>(i);
      return true;
    },
  });

  message.createMessageComponentCollector({
    componentType: ComponentType.Button,
    filter: i => {
      expectType<ButtonInteraction>(i);
      return true;
    },
  });

  message.createMessageComponentCollector({
    componentType: ComponentType.StringSelect,
    filter: i => {
      expectType<StringSelectMenuInteraction>(i);
      return true;
    },
  });

  message.awaitMessageComponent({
    filter: i => {
      expectType<CollectedMessageInteraction>(i);
      return true;
    },
  });

  message.awaitMessageComponent({
    componentType: ComponentType.Button,
    filter: i => {
      expectType<ButtonInteraction>(i);
      return true;
    },
  });

  message.awaitMessageComponent({
    componentType: ComponentType.StringSelect,
    filter: i => {
      expectType<StringSelectMenuInteraction>(i);
      return true;
    },
  });

  const webhook = await message.fetchWebhook();

  if (webhook.isChannelFollower()) {
    expectAssignable<Guild | APIPartialGuild>(webhook.sourceGuild);
    expectAssignable<AnnouncementChannel | APIPartialChannel>(webhook.sourceChannel);
    expectType<Webhook<WebhookType.ChannelFollower>>(webhook);
  } else if (webhook.isIncoming()) {
    expectType<string>(webhook.token);
    expectType<Webhook<WebhookType.Incoming>>(webhook);
  }

  expectNotType<Guild | APIPartialGuild>(webhook.sourceGuild);
  expectNotType<AnnouncementChannel | APIPartialChannel>(webhook.sourceChannel);
  expectNotType<string>(webhook.token);

  channel.awaitMessageComponent({
    filter: i => {
      expectType<CollectedMessageInteraction<'cached'>>(i);
      return true;
    },
  });

  channel.awaitMessageComponent({
    componentType: ComponentType.Button,
    filter: i => {
      expectType<ButtonInteraction<'cached'>>(i);
      return true;
    },
  });

  channel.awaitMessageComponent({
    componentType: ComponentType.StringSelect,
    filter: i => {
      expectType<StringSelectMenuInteraction<'cached'>>(i);
      return true;
    },
  });

  // Check that both builders and builder data can be sent in messages
  const row = new ActionRowBuilder<MessageActionRowComponentBuilder>();

  const rawButtonsRow: ActionRowData<ButtonComponentData> = {
    type: ComponentType.ActionRow,
    components: [
      { type: ComponentType.Button, label: 'test', style: ButtonStyle.Primary, customId: 'test' },
      {
        type: ComponentType.Button,
        label: 'another test',
        style: ButtonStyle.Link,
        url: 'https://discord.js.org',
      },
    ],
  };

  const buttonsRow: ActionRowData<ButtonBuilder> = {
    type: ComponentType.ActionRow,
    components: [new ButtonBuilder()],
  };

  const rawStringSelectMenuRow: ActionRowData<StringSelectMenuComponentData> = {
    type: ComponentType.ActionRow,
    components: [
      {
        type: ComponentType.StringSelect,
        options: [{ label: 'test', value: 'test' }],
        customId: 'test',
      },
    ],
  };

  const stringSelectRow: ActionRowData<StringSelectMenuBuilder> = {
    type: ComponentType.ActionRow,
    components: [new StringSelectMenuBuilder()],
  };

  const embedData = { description: 'test', color: 0xff0000 };

  channel.send({
    components: [row, rawButtonsRow, buttonsRow, rawStringSelectMenuRow, stringSelectRow],
    embeds: [embed, embedData],
  });
});

client.on('messageDelete', ({ client }) => expectType<Client<true>>(client));

client.on('messageDeleteBulk', (messages, { client }) => {
  expectType<Client<true>>(messages.first()!.client);
  expectType<Client<true>>(client);
});

client.on('messagePollVoteAdd', async (answer, userId) => {
  expectType<Client<true>>(answer.client);
  expectType<Snowflake>(userId);

  if (answer.partial) {
    expectType<null>(answer.emoji);
    expectType<null>(answer.text);
    expectNotType<null>(answer.id);
    expectNotType<null>(answer.poll);

    await answer.poll.fetch();
    answer = answer.poll.answers?.get(answer.id) ?? answer;

    expectType<User>(answer.voters.cache.get(userId)!);
  }

  expectType<string | null>(answer.text);
  expectType<GuildEmoji | Emoji | null>(answer.emoji);
  expectType<number>(answer.id);
  expectType<number>(answer.voteCount!);
});

client.on('messagePollVoteRemove', async (answer, userId) => {
  expectType<Client<true>>(answer.client);
  expectType<Snowflake>(userId);

  if (answer.partial) {
    expectType<null>(answer.emoji);
    expectType<null>(answer.text);
    expectNotType<null>(answer.id);
    expectNotType<null>(answer.poll);

    await answer.poll.fetch();
    answer = answer.poll.answers?.get(answer.id) ?? answer;
  }

  expectType<string | null>(answer.text);
  expectType<GuildEmoji | Emoji | null>(answer.emoji);
  expectType<number>(answer.id);
  expectType<number>(answer.voteCount!);
});

client.on('messageReactionAdd', async (reaction, { client }) => {
  expectType<Client<true>>(reaction.client);
  expectType<Client<true>>(client);

  if (reaction.partial) {
    expectType<null>(reaction.count);
    reaction = await reaction.fetch();
  }

  expectType<number>(reaction.count);
  if (reaction.message.partial) return expectType<string | null>(reaction.message.content);
  expectType<string>(reaction.message.content);
});

client.on('messageReactionRemove', ({ client: oldClient }, { client: newClient }) => {
  expectType<Client<true>>(oldClient);
  expectType<Client<true>>(newClient);
});

client.on('messageReactionRemoveAll', async (message, reactions) => {
  console.log(`messageReactionRemoveAll - id: ${message.id} (${message.id.length})`);
  if (message.partial) message = await message.fetch();
  console.log(`messageReactionRemoveAll - content: ${message.content}`);
  expectType<Client<true>>(message.client);
  expectType<Client<true>>(reactions.first()!.client);
});

client.on('messageReactionRemoveEmoji', ({ client }) => expectType<Client<true>>(client));

client.on('messageUpdate', ({ client: oldClient }, { client: newClient }) => {
  expectType<Client<true>>(oldClient);
  expectType<Client<true>>(newClient);
});

client.on('presenceUpdate', (oldPresence, { client }) => {
  expectType<Client<true>>(oldPresence!.client);
  expectType<Client<true>>(client);
});

declare const slashCommandBuilder: SlashCommandBuilder;
declare const contextMenuCommandBuilder: ContextMenuCommandBuilder;

client.on('clientReady', async client => {
  expectType<Client<true>>(client);
  console.log(`Client is logged in as ${client.user.tag} and ready!`);

  // Test fetching all global commands and ones from one guild
  expectType<Collection<string, ApplicationCommand<{ guild: GuildResolvable }>>>(
    await client.application!.commands.fetch(),
  );
  expectType<Collection<string, ApplicationCommand<{ guild: GuildResolvable }>>>(
    await client.application!.commands.fetch({ guildId: testGuildId }),
  );

  // Test command manager methods
  const globalCommand = await client.application?.commands.fetch(globalCommandId);
  const guildCommandFromGlobal = await client.application?.commands.fetch(guildCommandId, { guildId: testGuildId });
  const guildCommandFromGuild = await client.guilds.cache.get(testGuildId)?.commands.fetch(guildCommandId);

  await client.application?.commands.create(slashCommandBuilder);
  await client.application?.commands.create(contextMenuCommandBuilder);
  await guild.commands.create(slashCommandBuilder);
  await guild.commands.create(contextMenuCommandBuilder);

  await client.application?.commands.edit(globalCommandId, slashCommandBuilder);
  await client.application?.commands.edit(globalCommandId, contextMenuCommandBuilder);
  await guild.commands.edit(guildCommandId, slashCommandBuilder);
  await guild.commands.edit(guildCommandId, contextMenuCommandBuilder);

  await client.application?.commands.edit(globalCommandId, { defaultMemberPermissions: null });
  await globalCommand?.edit({ defaultMemberPermissions: null });
  await globalCommand?.setDefaultMemberPermissions(null);

  // @ts-expect-error
  await client.guilds.cache.get(testGuildId)?.commands.fetch(guildCommandId, { guildId: testGuildId });

  // Test command permissions
  const globalPermissionsManager = client.application?.commands.permissions;
  const guildPermissionsManager = client.guilds.cache.get(testGuildId)?.commands.permissions;

  // Permissions from global manager
  await globalPermissionsManager?.add({
    command: globalCommandId,
    guild: testGuildId,
    permissions: [{ type: ApplicationCommandPermissionType.Role, id: testGuildId, permission: true }],
    token: 'VeryRealToken',
  });
  await globalPermissionsManager?.has({ command: globalCommandId, guild: testGuildId, permissionId: testGuildId });
  await globalPermissionsManager?.fetch({ guild: testGuildId });
  await globalPermissionsManager?.fetch({ command: globalCommandId, guild: testGuildId });
  await globalPermissionsManager?.remove({
    command: globalCommandId,
    guild: testGuildId,
    roles: [testGuildId],
    token: 'VeryRealToken',
  });
  await globalPermissionsManager?.remove({
    command: globalCommandId,
    guild: testGuildId,
    users: [testUserId],
    token: 'VeryRealToken',
  });
  await globalPermissionsManager?.remove({
    command: globalCommandId,
    guild: testGuildId,
    channels: [testGuildId],
    token: 'VeryRealToken',
  });
  await globalPermissionsManager?.remove({
    command: globalCommandId,
    guild: testGuildId,
    roles: [testGuildId],
    users: [testUserId],
    channels: [testGuildId],
    token: 'VeryRealToken',
  });
  await globalPermissionsManager?.set({
    command: globalCommandId,
    guild: testGuildId,
    permissions: [{ type: ApplicationCommandPermissionType.Role, id: testGuildId, permission: true }],
    token: 'VeryRealToken',
  });

  // @ts-expect-error
  await globalPermissionsManager?.add({
    command: globalCommandId,
    permissions: [{ type: ApplicationCommandPermissionType.Role, id: testGuildId, permission: true }],
    token: 'VeryRealToken',
  });
  // @ts-expect-error
  await globalPermissionsManager?.has({ command: globalCommandId, permissionId: testGuildId });
  // @ts-expect-error
  await globalPermissionsManager?.fetch();
  // @ts-expect-error
  await globalPermissionsManager?.fetch({ command: globalCommandId });
  // @ts-expect-error
  await globalPermissionsManager?.remove({ command: globalCommandId, roles: [testGuildId], token: 'VeryRealToken' });
  // @ts-expect-error
  await globalPermissionsManager?.remove({ command: globalCommandId, users: [testUserId], token: 'VeryRealToken' });
  // @ts-expect-error
  await globalPermissionsManager?.remove({
    command: globalCommandId,
    roles: [testGuildId],
    users: [testUserId],
    token: 'VeryRealToken',
  });
  // @ts-expect-error
  await globalPermissionsManager?.set({
    command: globalCommandId,
    permissions: [{ type: ApplicationCommandPermissionType.Role, id: testGuildId, permission: true }],
    token: 'VeryRealToken',
  });

  // @ts-expect-error
  await globalPermissionsManager?.add({
    guild: testGuildId,
    permissions: [{ type: ApplicationCommandPermissionType.Role, id: testGuildId, permission: true }],
    token: 'VeryRealToken',
  });
  // @ts-expect-error
  await globalPermissionsManager?.has({ guild: testGuildId, permissionId: testGuildId });
  // @ts-expect-error
  await globalPermissionsManager?.remove({ guild: testGuildId, roles: [testGuildId], token: 'VeryRealToken' });
  // @ts-expect-error
  await globalPermissionsManager?.remove({ guild: testGuildId, users: [testUserId], token: 'VeryRealToken' });
  // @ts-expect-error
  await globalPermissionsManager?.remove({
    guild: testGuildId,
    roles: [testGuildId],
    users: [testUserId],
    token: 'VeryRealToken',
  });
  // @ts-expect-error
  await globalPermissionsManager?.set({
    guild: testGuildId,
    permissions: [{ type: ApplicationCommandPermissionType.Role, id: testGuildId, permission: true }],
    token: 'VeryRealToken',
  });

  // Permissions from guild manager
  await guildPermissionsManager?.add({
    command: globalCommandId,
    permissions: [{ type: ApplicationCommandPermissionType.Role, id: testGuildId, permission: true }],
    token: 'VeryRealToken',
  });
  await guildPermissionsManager?.has({ command: globalCommandId, permissionId: testGuildId });
  await guildPermissionsManager?.fetch({});
  await guildPermissionsManager?.fetch({ command: globalCommandId });
  await guildPermissionsManager?.remove({ command: globalCommandId, roles: [testGuildId], token: 'VeryRealToken' });
  await guildPermissionsManager?.remove({ command: globalCommandId, users: [testUserId], token: 'VeryRealToken' });
  await guildPermissionsManager?.remove({ command: globalCommandId, channels: [testGuildId], token: 'VeryRealToken' });
  await guildPermissionsManager?.remove({
    command: globalCommandId,
    roles: [testGuildId],
    users: [testUserId],
    channels: [testGuildId],
    token: 'VeryRealToken',
  });
  await guildPermissionsManager?.set({
    command: globalCommandId,
    permissions: [{ type: ApplicationCommandPermissionType.Role, id: testGuildId, permission: true }],
    token: 'VeryRealToken',
  });

  await guildPermissionsManager?.add({
    command: globalCommandId,
    // @ts-expect-error
    guild: testGuildId,
    permissions: [{ type: ApplicationCommandPermissionType.Role, id: testGuildId, permission: true }],
    token: 'VeryRealToken',
  });
  // @ts-expect-error
  await guildPermissionsManager?.has({ command: globalCommandId, guild: testGuildId, permissionId: testGuildId });
  // @ts-expect-error
  await guildPermissionsManager?.fetch({ guild: testGuildId });
  // @ts-expect-error
  await guildPermissionsManager?.fetch({ command: globalCommandId, guild: testGuildId });
  await guildPermissionsManager?.remove({
    command: globalCommandId,
    // @ts-expect-error
    guild: testGuildId,
    roles: [testGuildId],
    token: 'VeryRealToken',
  });
  await guildPermissionsManager?.remove({
    command: globalCommandId,
    // @ts-expect-error
    guild: testGuildId,
    users: [testUserId],
    token: 'VeryRealToken',
  });
  await guildPermissionsManager?.remove({
    command: globalCommandId,
    // @ts-expect-error
    guild: testGuildId,
    roles: [testGuildId],
    users: [testUserId],
    token: 'VeryRealToken',
  });
  await guildPermissionsManager?.set({
    command: globalCommandId,
    // @ts-expect-error
    guild: testGuildId,
    permissions: [{ type: ApplicationCommandPermissionType.Role, id: testGuildId, permission: true }],
    token: 'VeryRealToken',
  });

  // @ts-expect-error
  await guildPermissionsManager?.add({
    permissions: [{ type: ApplicationCommandPermissionType.Role, id: testGuildId, permission: true }],
    token: 'VeryRealToken',
  });
  // @ts-expect-error
  await guildPermissionsManager?.has({ permissionId: testGuildId });
  // @ts-expect-error
  await guildPermissionsManager?.remove({ roles: [testGuildId], token: 'VeryRealToken' });
  // @ts-expect-error
  await guildPermissionsManager?.remove({ users: [testUserId], token: 'VeryRealToken' });
  // @ts-expect-error
  await guildPermissionsManager?.remove({ roles: [testGuildId], users: [testUserId], token: 'VeryRealToken' });
  // @ts-expect-error
  await guildPermissionsManager?.set({
    permissions: [{ type: ApplicationCommandPermissionType.Role, id: testGuildId, permission: true }],
    token: 'VeryRealToken',
  });

  // Permissions from cached global ApplicationCommand
  await globalCommand?.permissions.add({
    guild: testGuildId,
    permissions: [{ type: ApplicationCommandPermissionType.Role, id: testGuildId, permission: true }],
    token: 'VeryRealToken',
  });
  await globalCommand?.permissions.has({ guild: testGuildId, permissionId: testGuildId });
  await globalCommand?.permissions.fetch({ guild: testGuildId });
  await globalCommand?.permissions.remove({ guild: testGuildId, roles: [testGuildId], token: 'VeryRealToken' });
  await globalCommand?.permissions.remove({ guild: testGuildId, users: [testUserId], token: 'VeryRealToken' });
  await globalCommand?.permissions.remove({
    guild: testGuildId,
    roles: [testGuildId],
    users: [testUserId],
    token: 'VeryRealToken',
  });
  await globalCommand?.permissions.set({
    guild: testGuildId,
    permissions: [{ type: ApplicationCommandPermissionType.Role, id: testGuildId, permission: true }],
    token: 'VeryRealToken',
  });

  await globalCommand?.permissions.add({
    // @ts-expect-error
    command: globalCommandId,
    guild: testGuildId,
    permissions: [{ type: ApplicationCommandPermissionType.Role, id: testGuildId, permission: true }],
    token: 'VeryRealToken',
  });
  await globalCommand?.permissions.has({
    // @ts-expect-error
    command: globalCommandId,
    guild: testGuildId,
    permissionId: testGuildId,
    token: 'VeryRealToken',
  });
  // @ts-expect-error
  await globalCommand?.permissions.fetch({ command: globalCommandId, guild: testGuildId, token: 'VeryRealToken' });
  await globalCommand?.permissions.remove({
    // @ts-expect-error
    command: globalCommandId,
    guild: testGuildId,
    roles: [testGuildId],
    token: 'VeryRealToken',
  });
  await globalCommand?.permissions.remove({
    // @ts-expect-error
    command: globalCommandId,
    guild: testGuildId,
    users: [testUserId],
    token: 'VeryRealToken',
  });
  await globalCommand?.permissions.remove({
    // @ts-expect-error
    command: globalCommandId,
    guild: testGuildId,
    roles: [testGuildId],
    users: [testUserId],
    token: 'VeryRealToken',
  });
  await globalCommand?.permissions.set({
    // @ts-expect-error
    command: globalCommandId,
    guild: testGuildId,
    permissions: [{ type: ApplicationCommandPermissionType.Role, id: testGuildId, permission: true }],
    token: 'VeryRealToken',
  });

  // @ts-expect-error
  await globalCommand?.permissions.add({
    permissions: [{ type: ApplicationCommandPermissionType.Role, id: testGuildId, permission: true }],
    token: 'VeryRealToken',
  });
  // @ts-expect-error
  await globalCommand?.permissions.has({ permissionId: testGuildId });
  // @ts-expect-error
  await globalCommand?.permissions.fetch({});
  // @ts-expect-error
  await globalCommand?.permissions.remove({ roles: [testGuildId], token: 'VeryRealToken' });
  // @ts-expect-error
  await globalCommand?.permissions.remove({ users: [testUserId], token: 'VeryRealToken' });
  // @ts-expect-error
  await globalCommand?.permissions.remove({ roles: [testGuildId], users: [testUserId], token: 'VeryRealToken' });
  // @ts-expect-error
  await globalCommand?.permissions.set({
    permissions: [{ type: ApplicationCommandPermissionType.Role, id: testGuildId, permission: true }],
  });

  // Permissions from cached guild ApplicationCommand
  await guildCommandFromGlobal?.permissions.add({
    permissions: [{ type: ApplicationCommandPermissionType.Role, id: testGuildId, permission: true }],
    token: 'VeryRealToken',
  });
  await guildCommandFromGlobal?.permissions.has({ permissionId: testGuildId });
  await guildCommandFromGlobal?.permissions.fetch({});
  await guildCommandFromGlobal?.permissions.remove({ roles: [testGuildId], token: 'VeryRealToken' });
  await guildCommandFromGlobal?.permissions.remove({ users: [testUserId], token: 'VeryRealToken' });
  await guildCommandFromGlobal?.permissions.remove({
    roles: [testGuildId],
    users: [testUserId],
    token: 'VeryRealToken',
  });
  await guildCommandFromGlobal?.permissions.set({
    permissions: [{ type: ApplicationCommandPermissionType.Role, id: testGuildId, permission: true }],
    token: 'VeryRealToken',
  });

  await guildCommandFromGlobal?.permissions.add({
    // @ts-expect-error
    command: globalCommandId,
    permissions: [{ type: ApplicationCommandPermissionType.Role, id: testGuildId, permission: true }],
    token: 'VeryRealToken',
  });
  // @ts-expect-error
  await guildCommandFromGlobal?.permissions.has({ command: guildCommandId, permissionId: testGuildId });
  await guildCommandFromGlobal?.permissions.remove({
    // @ts-expect-error
    command: guildCommandId,
    roles: [testGuildId],
    token: 'VeryRealToken',
  });
  await guildCommandFromGlobal?.permissions.remove({
    // @ts-expect-error
    command: guildCommandId,
    users: [testUserId],
    token: 'VeryRealToken',
  });
  await guildCommandFromGlobal?.permissions.remove({
    // @ts-expect-error
    command: guildCommandId,
    roles: [testGuildId],
    users: [testUserId],
    token: 'VeryRealToken',
  });
  await guildCommandFromGlobal?.permissions.set({
    // @ts-expect-error
    command: guildCommandId,
    permissions: [{ type: ApplicationCommandPermissionType.Role, id: testGuildId, permission: true }],
    token: 'VeryRealToken',
  });

  await guildCommandFromGlobal?.permissions.add({
    // @ts-expect-error
    guild: testGuildId,
    permissions: [{ type: ApplicationCommandPermissionType.Role, id: testGuildId, permission: true }],
    token: 'VeryRealToken',
  });
  // @ts-expect-error
  await guildCommandFromGlobal?.permissions.has({ guild: testGuildId, permissionId: testGuildId });
  await guildCommandFromGlobal?.permissions.remove({
    // @ts-expect-error
    guild: testGuildId,
    roles: [testGuildId],
    token: 'VeryRealToken',
  });
  // @ts-expect-error
  await guildCommandFromGlobal?.permissions.remove({ guild: testGuildId, users: [testUserId], token: 'VeryRealToken' });
  await guildCommandFromGlobal?.permissions.remove({
    // @ts-expect-error
    guild: testGuildId,
    roles: [testGuildId],
    users: [testUserId],
    token: 'VeryRealToken',
  });
  await guildCommandFromGlobal?.permissions.set({
    // @ts-expect-error
    guild: testGuildId,
    permissions: [{ type: ApplicationCommandPermissionType.Role, id: testGuildId, permission: true }],
    token: 'VeryRealToken',
  });

  await guildCommandFromGuild?.permissions.add({
    permissions: [{ type: ApplicationCommandPermissionType.Role, id: testGuildId, permission: true }],
    token: 'VeryRealToken',
  });
  await guildCommandFromGuild?.permissions.has({ permissionId: testGuildId });
  await guildCommandFromGuild?.permissions.fetch({});
  await guildCommandFromGuild?.permissions.remove({ roles: [testGuildId], token: 'VeryRealToken' });
  await guildCommandFromGuild?.permissions.remove({ users: [testUserId], token: 'VeryRealToken' });
  await guildCommandFromGuild?.permissions.remove({
    roles: [testGuildId],
    users: [testUserId],
    token: 'VeryRealToken',
  });
  await guildCommandFromGuild?.permissions.set({
    permissions: [{ type: ApplicationCommandPermissionType.Role, id: testGuildId, permission: true }],
    token: 'VeryRealToken',
  });

  await guildCommandFromGuild?.permissions.add({
    // @ts-expect-error
    command: globalCommandId,
    permissions: [{ type: ApplicationCommandPermissionType.Role, id: testGuildId, permission: true }],
    token: 'VeryRealToken',
  });
  // @ts-expect-error
  await guildCommandFromGuild?.permissions.has({ command: guildCommandId, permissionId: testGuildId });
  await guildCommandFromGuild?.permissions.remove({
    // @ts-expect-error
    command: guildCommandId,
    roles: [testGuildId],
    token: 'VeryRealToken',
  });
  await guildCommandFromGuild?.permissions.remove({
    // @ts-expect-error
    command: guildCommandId,
    users: [testUserId],
    token: 'VeryRealToken',
  });
  await guildCommandFromGuild?.permissions.remove({
    // @ts-expect-error
    command: guildCommandId,
    roles: [testGuildId],
    users: [testUserId],
    token: 'VeryRealToken',
  });
  await guildCommandFromGuild?.permissions.set({
    // @ts-expect-error
    command: guildCommandId,
    permissions: [{ type: ApplicationCommandPermissionType.Role, id: testGuildId, permission: true }],
    token: 'VeryRealToken',
  });

  await guildCommandFromGuild?.permissions.add({
    // @ts-expect-error
    guild: testGuildId,
    permissions: [{ type: ApplicationCommandPermissionType.Role, id: testGuildId, permission: true }],
    token: 'VeryRealToken',
  });
  // @ts-expect-error
  await guildCommandFromGuild?.permissions.has({ guild: testGuildId, permissionId: testGuildId });
  // @ts-expect-error
  await guildCommandFromGuild?.permissions.remove({ guild: testGuildId, roles: [testGuildId], token: 'VeryRealToken' });
  // @ts-expect-error
  await guildCommandFromGuild?.permissions.remove({ guild: testGuildId, users: [testUserId], token: 'VeryRealToken' });
  await guildCommandFromGuild?.permissions.remove({
    // @ts-expect-error
    guild: testGuildId,
    roles: [testGuildId],
    users: [testUserId],
    token: 'VeryRealToken',
  });
  await guildCommandFromGuild?.permissions.set({
    // @ts-expect-error
    guild: testGuildId,
    permissions: [{ type: ApplicationCommandPermissionType.Role, id: testGuildId, permission: true }],
    token: 'VeryRealToken',
  });
});

client.on('roleCreate', ({ client }) => expectType<Client<true>>(client));
client.on('roleDelete', ({ client }) => expectType<Client<true>>(client));

client.on('roleUpdate', ({ client: oldClient }, { client: newClient }) => {
  expectType<Client<true>>(oldClient);
  expectType<Client<true>>(newClient);
});

client.on('stageInstanceCreate', ({ client }) => expectType<Client<true>>(client));
client.on('stageInstanceDelete', ({ client }) => expectType<Client<true>>(client));

client.on('stageInstanceUpdate', (oldStageInstance, { client }) => {
  expectType<Client<true>>(oldStageInstance!.client);
  expectType<Client<true>>(client);
});

client.on('stickerCreate', ({ client }) => expectType<Client<true>>(client));
client.on('stickerDelete', ({ client }) => expectType<Client<true>>(client));

client.on('stickerUpdate', ({ client: oldClient }, { client: newClient }) => {
  expectType<Client<true>>(oldClient);
  expectType<Client<true>>(newClient);
});

client.on('threadCreate', thread => {
  expectType<Client<true>>(thread.client);

  if (thread.type === ChannelType.PrivateThread) {
    expectType<number>(thread.createdTimestamp);
    expectType<Date>(thread.createdAt);
  } else {
    expectType<number | null>(thread.createdTimestamp);
    expectType<Date | null>(thread.createdAt);
  }
});

client.on('threadDelete', ({ client }) => expectType<Client<true>>(client));

client.on('threadListSync', (threads, { client }) => {
  expectType<Client<true>>(threads.first()!.client);
  expectType<Client<true>>(client);
});

client.on('threadMembersUpdate', (addedMembers, removedMembers, thread) => {
  expectType<Client<true>>(addedMembers.first()!.client);
  expectType<Client<true>>(removedMembers.first()!.client);
  expectType<Client<true>>(thread.client);
  expectType<ReadonlyCollection<Snowflake, ThreadMember>>(addedMembers);
  expectType<ReadonlyCollection<Snowflake, ThreadMember | PartialThreadMember>>(removedMembers);
  expectType<AnyThreadChannel>(thread);
  const left = removedMembers.first();
  if (!left) return;

  if (left.partial) {
    expectType<PartialThreadMember>(left);
    expectType<null>(left.flags);
  } else {
    expectType<ThreadMember>(left);
    expectType<ThreadMemberFlagsBitField>(left.flags);
  }
});

client.on('threadMemberUpdate', ({ client: oldClient }, { client: newClient }) => {
  expectType<Client<true>>(oldClient);
  expectType<Client<true>>(newClient);
});

client.on('threadUpdate', ({ client: oldClient }, { client: newClient }) => {
  expectType<Client<true>>(oldClient);
  expectType<Client<true>>(newClient);
});

client.on('typingStart', ({ client }) => expectType<Client<true>>(client));

client.on('userUpdate', ({ client: oldClient }, { client: newClient }) => {
  expectType<Client<true>>(oldClient);
  expectType<Client<true>>(newClient);
});

client.on('voiceStateUpdate', ({ client: oldClient }, { client: newClient }) => {
  expectType<Client<true>>(oldClient);
  expectType<Client<true>>(newClient);
});

client.on('webhooksUpdate', ({ client }) => expectType<Client<true>>(client));

client.on('guildCreate', async g => {
  expectType<Client<true>>(g.client);
  const channel = g.channels.cache.random();
  if (!channel) return;

  if (channel.type === ChannelType.GuildText) {
    const row: ActionRowData<MessageActionRowComponentData> = {
      type: ComponentType.ActionRow,
      components: [
        new ButtonBuilder(),
        { type: ComponentType.Button, style: ButtonStyle.Primary, label: 'string', customId: 'foo' },
        { type: ComponentType.Button, style: ButtonStyle.Link, label: 'test', url: 'test' },
        { type: ComponentType.StringSelect, customId: 'foo', options: [{ label: 'label', value: 'value' }] },
        new StringSelectMenuBuilder(),
        // @ts-expect-error
        { type: ComponentType.TextInput, style: TextInputStyle.Paragraph, customId: 'foo', label: 'test' },
        // @ts-expect-error
        new TextInputBuilder(),
      ],
    };

    const row2 = new ActionRowBuilder<MessageActionRowComponentBuilder>({
      type: ComponentType.ActionRow,
      components: [
        { type: ComponentType.Button, style: ButtonStyle.Primary, label: 'string', customId: 'foo' },
        { type: ComponentType.Button, style: ButtonStyle.Link, label: 'test', url: 'test' },
        { type: ComponentType.StringSelect, customId: 'foo', options: [{ label: 'label', value: 'value' }] },
      ],
    });

    channel.send({ components: [row, row2] });
  }

  channel.setName('foo').then(updatedChannel => {
    console.log(`New channel name: ${updatedChannel.name}`);
  });

  // @ts-expect-error no options
  expectNotType<Promise<GuildMember>>(g.members.add(testUserId));

  // @ts-expect-error no access token
  expectNotType<Promise<GuildMember>>(g.members.add(testUserId, {}));

  expectNotType<Promise<GuildMember>>(
    // @ts-expect-error invalid role resolvable
    g.members.add(testUserId, { accessToken: 'totallyRealAccessToken', roles: [g.roles.cache] }),
  );

  expectType<Promise<GuildMember | null>>(
    g.members.add(testUserId, { accessToken: 'totallyRealAccessToken', fetchWhenExisting: false }),
  );

  expectType<Promise<GuildMember>>(g.members.add(testUserId, { accessToken: 'totallyRealAccessToken' }));

  expectType<Promise<GuildMember>>(
    g.members.add(testUserId, {
      accessToken: 'totallyRealAccessToken',
      mute: true,
      deaf: false,
      roles: [g.roles.cache.first()!],
      force: true,
      fetchWhenExisting: true,
    }),
  );
});

// EventEmitter static method overrides
expectType<Promise<[Client<true>]>>(Client.once(client, 'clientReady'));
expectType<AsyncIterableIterator<[Client<true>]>>(Client.on(client, 'clientReady'));

client.login('absolutely-valid-token');

declare const loggedInClient: Client<true>;
expectType<ClientApplication>(loggedInClient.application);
expectType<Date>(loggedInClient.readyAt);
expectType<number>(loggedInClient.readyTimestamp);
expectType<string>(loggedInClient.token);
expectType<number>(loggedInClient.uptime);
expectType<ClientUser>(loggedInClient.user);

declare const loggedOutClient: Client<false>;
expectType<null>(loggedOutClient.application);
expectType<null>(loggedOutClient.readyAt);
expectType<null>(loggedOutClient.readyTimestamp);
expectType<string | null>(loggedOutClient.token);
expectType<null>(loggedOutClient.uptime);
expectType<null>(loggedOutClient.user);

expectType<undefined>(serialize(undefined));
expectType<null>(serialize(null));
expectType<number[]>(serialize([1, 2, 3]));
expectType<{}>(serialize(new Set([1, 2, 3])));
expectType<{}>(
  serialize(
    new Map([
      [1, '2'],
      [2, '4'],
    ]),
  ),
);
expectType<string>(serialize(new PermissionsBitField(PermissionFlagsBits.AttachFiles)));
expectType<number>(serialize(new IntentsBitField(GatewayIntentBits.Guilds)));
expectAssignable<unknown>(
  serialize(
    new Collection([
      [1, '2'],
      [2, '4'],
    ]),
  ),
);
expectType<never>(serialize(Symbol('a')));
expectType<never>(serialize(() => {}));
expectType<never>(serialize(BigInt(42)));

// Test type return of broadcastEval:
declare const shardClientUtil: ShardClientUtil;
declare const shardingManager: ShardingManager;

expectType<Promise<number[]>>(shardingManager.broadcastEval(() => 1));
expectType<Promise<number[]>>(shardClientUtil.broadcastEval(() => 1));
expectType<Promise<number[]>>(shardingManager.broadcastEval(async () => 1));
expectType<Promise<number[]>>(shardClientUtil.broadcastEval(async () => 1));

declare const dmChannel: DMChannel;
declare const threadChannel: ThreadChannel;
declare const threadChannelFromForum: ThreadChannel<true>;
declare const threadChannelNotFromForum: ThreadChannel<false>;
declare const announcementChannel: AnnouncementChannel;
declare const textChannel: TextChannel;
declare const voiceChannel: VoiceChannel;
declare const guild: Guild;
declare const user: User;
declare const guildMember: GuildMember;

// Test thread channels' parent inference
expectType<TextChannel | AnnouncementChannel | ForumChannel | MediaChannel | null>(threadChannel.parent);
expectType<ForumChannel | MediaChannel | null>(threadChannelFromForum.parent);
expectType<TextChannel | AnnouncementChannel | null>(threadChannelNotFromForum.parent);

// Test whether the structures implement send
expectType<TextBasedChannelFields<false>['send']>(dmChannel.send);
expectType<TextBasedChannelFields<true>['send']>(threadChannel.send);
expectType<TextBasedChannelFields<true>['send']>(announcementChannel.send);
expectType<TextBasedChannelFields<true>['send']>(textChannel.send);
expectType<TextBasedChannelFields<true>['send']>(voiceChannel.send);
expectAssignable<PartialTextBasedChannelFields>(user);
expectAssignable<PartialTextBasedChannelFields>(guildMember);

expectType<Promise<AnnouncementChannel>>(textChannel.setType(ChannelType.GuildAnnouncement));
expectType<Promise<TextChannel>>(announcementChannel.setType(ChannelType.GuildText));

expectType<Message | null>(dmChannel.lastMessage);
expectType<Message | null>(threadChannel.lastMessage);
expectType<Message | null>(announcementChannel.lastMessage);
expectType<Message | null>(textChannel.lastMessage);
expectType<Message | null>(voiceChannel.lastMessage);

notPropertyOf(user, 'lastMessage');
notPropertyOf(user, 'lastMessageId');
notPropertyOf(guildMember, 'lastMessage');
notPropertyOf(guildMember, 'lastMessageId');

// Test collector event parameters
declare const messageCollector: MessageCollector;
messageCollector.on('collect', (...args) => {
  expectType<[Message, Collection<Snowflake, Message>]>(args);
});

(async () => {
  for await (const value of messageCollector) {
    expectType<[Message<boolean>, Collection<Snowflake, Message>]>(value);
  }
})();

declare const reactionCollector: ReactionCollector;
reactionCollector.on('dispose', (...args) => {
  expectType<[MessageReaction, User]>(args);
});

(async () => {
  for await (const value of reactionCollector) {
    expectType<[MessageReaction, User]>(value);
  }
})();

// Make sure the properties are typed correctly, and that no backwards properties
// (K -> V and V -> K) exist:
expectAssignable<'messageCreate'>(Events.MessageCreate);
expectAssignable<'death'>(ShardEvents.Death);
expectAssignable<1>(Status.Connecting);

declare const applicationCommandData: ApplicationCommandData;
declare const applicationCommandOptionData: ApplicationCommandOptionData;
declare const applicationCommandResolvable: ApplicationCommandResolvable;
declare const applicationCommandManager: ApplicationCommandManager;
{
  type ApplicationCommandScope = ApplicationCommand<{ guild: GuildResolvable }>;

  expectType<Promise<ApplicationCommandScope>>(applicationCommandManager.create(applicationCommandData));
  expectAssignable<Promise<ApplicationCommand>>(applicationCommandManager.create(applicationCommandData, '0'));
  expectType<Promise<ApplicationCommandScope>>(
    applicationCommandManager.edit(applicationCommandResolvable, applicationCommandData),
  );
  expectType<Promise<ApplicationCommand>>(
    applicationCommandManager.edit(applicationCommandResolvable, applicationCommandData, '0'),
  );
  expectType<Promise<Collection<Snowflake, ApplicationCommandScope>>>(
    applicationCommandManager.set([applicationCommandData]),
  );
  expectType<Promise<Collection<Snowflake, ApplicationCommand>>>(
    applicationCommandManager.set([applicationCommandData] as const, '0'),
  );

  // Test inference of choice values.
  if ('choices' in applicationCommandOptionData) {
    if (applicationCommandOptionData.type === ApplicationCommandOptionType.String) {
      expectType<string>(applicationCommandOptionData.choices[0]!.value);
      expectNotType<number>(applicationCommandOptionData.choices[0]!.value);
    }

    if (applicationCommandOptionData.type === ApplicationCommandOptionType.Integer) {
      expectType<number>(applicationCommandOptionData.choices[0]!.value);
      expectNotType<string>(applicationCommandOptionData.choices[0]!.value);
    }

    if (applicationCommandOptionData.type === ApplicationCommandOptionType.Number) {
      expectType<number>(applicationCommandOptionData.choices[0]!.value);
      expectNotType<string>(applicationCommandOptionData.choices[0]!.value);
    }
  }
}

declare const applicationCommandPermissionsManager: ApplicationCommandPermissionsManager<
  {},
  {},
  Guild | null,
  Snowflake
>;
{
  applicationCommandPermissionsManager.add({ permissions: [], token: '' });
  applicationCommandPermissionsManager.add({ permissions: [] as const, token: '' });
  applicationCommandPermissionsManager.set({ permissions: [], token: '' });
  applicationCommandPermissionsManager.set({ permissions: [] as const, token: '' });
  applicationCommandPermissionsManager.remove({ channels: [], roles: [], users: [], token: '' });

  applicationCommandPermissionsManager.remove({
    channels: [] as const,
    roles: [] as const,
    users: [] as const,
    token: '',
  });
}

declare const chatInputApplicationCommandData: ChatInputApplicationCommandData;
{
  chatInputApplicationCommandData.options = [];
  chatInputApplicationCommandData.options = [] as const;
}

declare const applicationCommandChannelOptionData: ApplicationCommandChannelOptionData;
declare const applicationCommandChannelOption: ApplicationCommandChannelOption;
{
  applicationCommandChannelOptionData.channelTypes = [] as const;
  applicationCommandChannelOptionData.channel_types = [] as const;
  applicationCommandChannelOption.channelTypes = [] as const;
}

declare const applicationNonChoiceOptionData: ApplicationCommandOptionData & {
  type: CommandOptionNonChoiceResolvableType;
};
{
  // Options aren't allowed on this command type.

  // @ts-expect-error
  applicationNonChoiceOptionData.choices;
}

declare const applicationCommandChoicesData: ApplicationCommandChoicesData;
declare const applicationCommandChoicesOption: ApplicationCommandChoicesOption;
{
  applicationCommandChoicesData.choices = [];
  applicationCommandChoicesData.choices = [] as const;
  applicationCommandChoicesOption.choices = [];
  applicationCommandChoicesOption.choices = [] as const;
}

declare const applicationCommandSubCommandData: ApplicationCommandSubCommandData;
declare const applicationCommandSubCommand: ApplicationCommandSubCommand;
{
  applicationCommandSubCommandData.options = [];
  applicationCommandSubCommandData.options = [] as const;
  applicationCommandSubCommand.options = [];
  applicationCommandSubCommand.options = [] as const;
}

declare const applicationSubGroupCommandData: ApplicationCommandSubGroupData;
declare const applicationCommandSubGroup: ApplicationCommandSubGroup;
{
  expectType<ApplicationCommandOptionType.SubcommandGroup>(applicationSubGroupCommandData.type);
  applicationSubGroupCommandData.options = [];
  applicationSubGroupCommandData.options = [] as const;
  applicationCommandSubGroup.options = [];
  applicationCommandSubGroup.options = [] as const;
}

declare const autoModerationRuleManager: AutoModerationRuleManager;
{
  expectType<Promise<AutoModerationRule>>(autoModerationRuleManager.fetch('1234567890'));
  expectType<Promise<AutoModerationRule>>(autoModerationRuleManager.fetch({ autoModerationRule: '1234567890' }));
  expectType<Promise<AutoModerationRule>>(
    autoModerationRuleManager.fetch({ autoModerationRule: '1234567890', cache: false }),
  );
  expectType<Promise<AutoModerationRule>>(
    autoModerationRuleManager.fetch({ autoModerationRule: '1234567890', force: true }),
  );
  expectType<Promise<AutoModerationRule>>(
    autoModerationRuleManager.fetch({ autoModerationRule: '1234567890', cache: false, force: true }),
  );
  expectType<Promise<Collection<Snowflake, AutoModerationRule>>>(autoModerationRuleManager.fetch());
  expectType<Promise<Collection<Snowflake, AutoModerationRule>>>(autoModerationRuleManager.fetch({}));
  expectType<Promise<Collection<Snowflake, AutoModerationRule>>>(autoModerationRuleManager.fetch({ cache: false }));
  // @ts-expect-error The `force` option cannot be used alongside fetching all auto moderation rules.
  autoModerationRuleManager.fetch({ force: false });
}

declare const guildApplicationCommandManager: GuildApplicationCommandManager;
expectType<Promise<Collection<Snowflake, ApplicationCommand>>>(guildApplicationCommandManager.fetch());
expectType<Promise<Collection<Snowflake, ApplicationCommand>>>(guildApplicationCommandManager.fetch(undefined, {}));
expectType<Promise<ApplicationCommand>>(guildApplicationCommandManager.fetch('0'));

declare const categoryChannelChildManager: CategoryChannelChildManager;
{
  expectType<Promise<VoiceChannel>>(categoryChannelChildManager.create({ name: 'name', type: ChannelType.GuildVoice }));
  expectType<Promise<TextChannel>>(categoryChannelChildManager.create({ name: 'name', type: ChannelType.GuildText }));
  expectType<Promise<AnnouncementChannel>>(
    categoryChannelChildManager.create({ name: 'name', type: ChannelType.GuildAnnouncement }),
  );
  expectType<Promise<StageChannel>>(
    categoryChannelChildManager.create({ name: 'name', type: ChannelType.GuildStageVoice }),
  );
  expectType<Promise<TextChannel>>(categoryChannelChildManager.create({ name: 'name' }));
  expectType<Promise<TextChannel>>(categoryChannelChildManager.create({ name: 'name' }));
}

declare const guildChannelManager: GuildChannelManager;
{
  expectType<Promise<TextChannel>>(guildChannelManager.create({ name: 'name' }));
  expectType<Promise<TextChannel>>(guildChannelManager.create({ name: 'name' }));
  expectType<Promise<VoiceChannel>>(guildChannelManager.create({ name: 'name', type: ChannelType.GuildVoice }));
  expectType<Promise<CategoryChannel>>(guildChannelManager.create({ name: 'name', type: ChannelType.GuildCategory }));
  expectType<Promise<TextChannel>>(guildChannelManager.create({ name: 'name', type: ChannelType.GuildText }));
  expectType<Promise<AnnouncementChannel>>(
    guildChannelManager.create({ name: 'name', type: ChannelType.GuildAnnouncement }),
  );
  expectType<Promise<StageChannel>>(guildChannelManager.create({ name: 'name', type: ChannelType.GuildStageVoice }));
  expectType<Promise<ForumChannel>>(guildChannelManager.create({ name: 'name', type: ChannelType.GuildForum }));
  expectType<Promise<MediaChannel>>(guildChannelManager.create({ name: 'name', type: ChannelType.GuildMedia }));

  expectType<Promise<Collection<Snowflake, NonThreadGuildBasedChannel | null>>>(guildChannelManager.fetch());
  expectType<Promise<Collection<Snowflake, NonThreadGuildBasedChannel | null>>>(
    guildChannelManager.fetch(undefined, {}),
  );
  expectType<Promise<GuildBasedChannel | null>>(guildChannelManager.fetch('0'));

  const channel = guildChannelManager.cache.first()!;

  if (channel.isTextBased()) {
    const { messages } = channel;
    const message = await messages.fetch('123');
    expectType<GuildMessageManager>(messages);
    expectType<Promise<Message<true>>>(messages.crosspost('1234567890'));
    expectType<Promise<Message<true>>>(messages.edit('1234567890', 'text'));
    expectType<Promise<Message<true>>>(messages.fetch('1234567890'));
    expectType<Promise<Collection<Snowflake, Message<true>>>>(messages.fetchPinned());
    expectType<Guild>(message.guild);
    expectType<Snowflake>(message.guildId);
    expectType<GuildTextBasedChannel>(message.channel.messages.channel);
  }
}

{
  const { messages } = dmChannel;
  const message = await messages.fetch('123');
  expectType<DMMessageManager>(messages);
  expectType<Promise<Message>>(messages.edit('1234567890', 'text'));
  expectType<Promise<Message>>(messages.fetch('1234567890'));
  expectType<Promise<Collection<Snowflake, Message>>>(messages.fetchPinned());
  expectType<Guild | null>(message.guild);
  expectType<Snowflake | null>(message.guildId);
  expectType<DMChannel | PartialGroupDMChannel | GuildTextBasedChannel>(message.channel.messages.channel);
  expectType<MessageMentions>(message.mentions);
  expectType<Guild | null>(message.mentions.guild);
  expectType<Collection<Snowflake, GuildMember> | null>(message.mentions.members);

  if (messages.channel.isDMBased()) {
    expectType<DMChannel>(messages.channel);
    expectType<DMChannel>(messages.channel.messages.channel);
  }

  // @ts-expect-error Crossposting is not possible in direct messages.
  messages.crosspost('1234567890');
}

declare const threadManager: ThreadManager;
{
  expectType<Promise<AnyThreadChannel | null>>(threadManager.fetch('12345678901234567'));
  expectType<Promise<AnyThreadChannel | null>>(threadManager.fetch('12345678901234567', { cache: true, force: false }));
  expectType<Promise<FetchedThreads>>(threadManager.fetch());
  expectType<Promise<FetchedThreads>>(threadManager.fetch({}));
  expectType<Promise<FetchedThreadsMore>>(threadManager.fetch({ archived: { limit: 4 } }));

  // @ts-expect-error The force option has no effect here.
  threadManager.fetch({ archived: {} }, { force: true });
}

declare const guildForumThreadManager: GuildForumThreadManager;
expectType<ForumChannel | MediaChannel>(guildForumThreadManager.channel);

declare const guildTextThreadManager: GuildTextThreadManager<
  ChannelType.PublicThread | ChannelType.PrivateThread | ChannelType.AnnouncementThread
>;
expectType<TextChannel | AnnouncementChannel>(guildTextThreadManager.channel);

declare const guildMemberManager: GuildMemberManager;
{
  expectType<Promise<GuildMember>>(guildMemberManager.fetch('12345678901234567'));
  expectType<Promise<GuildMember>>(guildMemberManager.fetch({ user: '12345678901234567' }));
  expectType<Promise<GuildMember>>(guildMemberManager.fetch({ user: '12345678901234567', cache: true, force: false }));
  expectType<Promise<GuildMember>>(guildMemberManager.fetch({ user: '12345678901234567', cache: true, force: false }));
  expectType<Promise<Collection<Snowflake, GuildMember>>>(guildMemberManager.fetch());
  expectType<Promise<Collection<Snowflake, GuildMember>>>(guildMemberManager.fetch({}));
  expectType<Promise<Collection<Snowflake, GuildMember>>>(guildMemberManager.fetch({ user: ['12345678901234567'] }));
  expectType<Promise<Collection<Snowflake, GuildMember>>>(guildMemberManager.fetch({ withPresences: false }));
  expectType<Promise<GuildMember>>(guildMemberManager.fetch({ user: '12345678901234567', withPresences: true }));

  expectType<Promise<Collection<Snowflake, GuildMember>>>(
    guildMemberManager.fetch({ query: 'test', user: ['12345678901234567'], nonce: 'test' }),
  );

  // @ts-expect-error The cache & force options have no effect here.
  guildMemberManager.fetch({ cache: true, force: false });
  // @ts-expect-error The force option has no effect here.
  guildMemberManager.fetch({ user: ['12345678901234567'], cache: true, force: false });
}

declare const messageManager: MessageManager;
{
  expectType<Promise<Message>>(messageManager.fetch('1234567890'));
  expectType<Promise<Message>>(messageManager.fetch({ message: '1234567890' }));
  expectType<Promise<Message>>(messageManager.fetch({ message: '1234567890', cache: true, force: false }));
  expectType<Promise<Collection<Snowflake, Message>>>(messageManager.fetch());
  expectType<Promise<Collection<Snowflake, Message>>>(messageManager.fetch({}));
  expectType<Promise<Collection<Snowflake, Message>>>(
    messageManager.fetch({ limit: 100, before: '1234567890', cache: false }),
  );
  // @ts-expect-error
  messageManager.fetch({ cache: true, force: false });
  // @ts-expect-error
  messageManager.fetch({ message: '1234567890', after: '1234567890', cache: true, force: false });
}

declare const pollAnswerVoterManager: PollAnswerVoterManager;
{
  expectType<Promise<Collection<Snowflake, User>>>(pollAnswerVoterManager.fetch());
  expectType<PollAnswer>(pollAnswerVoterManager.answer);
}

declare const roleManager: RoleManager;
expectType<Promise<Collection<Snowflake, Role>>>(roleManager.fetch());
expectType<Promise<Collection<Snowflake, Role>>>(roleManager.fetch(undefined, {}));
expectType<Promise<Role>>(roleManager.fetch('0'));

declare const guildEmojiManager: GuildEmojiManager;
expectType<Promise<Collection<Snowflake, GuildEmoji>>>(guildEmojiManager.fetch());
expectType<Promise<Collection<Snowflake, GuildEmoji>>>(guildEmojiManager.fetch(undefined, {}));
expectType<Promise<GuildEmoji>>(guildEmojiManager.fetch('0'));

declare const applicationEmojiManager: ApplicationEmojiManager;
expectType<Promise<Collection<Snowflake, ApplicationEmoji>>>(applicationEmojiManager.fetch());
expectType<Promise<Collection<Snowflake, ApplicationEmoji>>>(applicationEmojiManager.fetch(undefined, {}));
expectType<Promise<ApplicationEmoji>>(applicationEmojiManager.fetch('0'));

declare const guildBanManager: GuildBanManager;
{
  expectType<Promise<GuildBan>>(guildBanManager.fetch('1234567890'));
  expectType<Promise<GuildBan>>(guildBanManager.fetch({ user: '1234567890' }));
  expectType<Promise<GuildBan>>(guildBanManager.fetch({ user: '1234567890', cache: true, force: false }));
  expectType<Promise<Collection<Snowflake, GuildBan>>>(guildBanManager.fetch());
  expectType<Promise<Collection<Snowflake, GuildBan>>>(guildBanManager.fetch({}));
  expectType<Promise<Collection<Snowflake, GuildBan>>>(guildBanManager.fetch({ limit: 100, before: '1234567890' }));
  // @ts-expect-error
  guildBanManager.fetch({ cache: true, force: false });
  // @ts-expect-error
  guildBanManager.fetch({ user: '1234567890', after: '1234567890', cache: true, force: false });
}

declare const threadMemberWithGuildMember: ThreadMember<true>;
declare const threadMemberManager: ThreadMemberManager;
{
  expectType<Promise<ThreadMember>>(threadMemberManager.fetch('12345678'));
  expectType<Promise<ThreadMember>>(threadMemberManager.fetch({ member: '12345678', cache: false }));
  expectType<Promise<ThreadMember>>(threadMemberManager.fetch({ member: '12345678', force: true }));
  expectType<Promise<ThreadMember<true>>>(threadMemberManager.fetch({ member: threadMemberWithGuildMember }));
  expectType<Promise<ThreadMember<true>>>(threadMemberManager.fetch({ member: '12345678901234567', withMember: true }));
  expectType<Promise<Collection<Snowflake, ThreadMember>>>(threadMemberManager.fetch());
  expectType<Promise<Collection<Snowflake, ThreadMember>>>(threadMemberManager.fetch({}));

  expectType<Promise<Collection<Snowflake, ThreadMember<true>>>>(
    threadMemberManager.fetch({ cache: true, limit: 50, withMember: true, after: '12345678901234567' }),
  );

  expectType<Promise<Collection<Snowflake, ThreadMember>>>(
    threadMemberManager.fetch({ cache: true, withMember: false }),
  );

  // @ts-expect-error The `force` option cannot be used alongside fetching all thread members.
  threadMemberManager.fetch({ cache: true, force: false });
  // @ts-expect-error `withMember` needs to be `true` to receive paginated results.
  threadMemberManager.fetch({ withMember: false, limit: 5, after: '12345678901234567' });
}

declare const typing: Typing;
expectType<User | PartialUser>(typing.user);
if (typing.user.partial) expectType<null>(typing.user.username);
if (!typing.user.partial) expectType<string>(typing.user.tag);

expectType<TextBasedChannel>(typing.channel);
if (typing.channel.partial) expectType<undefined>(typing.channel.lastMessageId);

expectType<GuildMember | null>(typing.member);
expectType<Guild | null>(typing.guild);

if (typing.inGuild()) {
  expectType<Guild>(typing.channel.guild);
  expectType<Guild>(typing.guild);
}

// Test interactions
declare const interaction: Interaction;
declare const booleanValue: boolean;
if (interaction.inGuild()) {
  expectType<Snowflake>(interaction.guildId);
} else {
  expectType<Snowflake | null>(interaction.guildId);
}

client.on('interactionCreate', async interaction => {
  if (interaction.type === InteractionType.MessageComponent) {
    expectType<SelectMenuInteraction | ButtonInteraction>(interaction);
    expectType<MessageActionRowComponent | APIButtonComponent | APISelectMenuComponent>(interaction.component);
    expectType<Message>(interaction.message);
    if (interaction.inCachedGuild()) {
      expectAssignable<MessageComponentInteraction>(interaction);
      expectType<MessageActionRowComponent>(interaction.component);
      expectType<Message<true>>(interaction.message);
      expectType<Guild>(interaction.guild);
      expectType<Promise<InteractionCallbackResponse>>(interaction.reply({ content: 'a', withResponse: true }));
      expectType<Promise<InteractionCallbackResponse>>(interaction.deferReply({ withResponse: true }));
      expectType<Promise<undefined>>(interaction.deferReply());
      expectType<Promise<undefined>>(interaction.reply({ content: 'a', withResponse: false }));
      expectType<Promise<undefined>>(interaction.deferReply({ withResponse: false }));
      expectType<Promise<InteractionCallbackResponse | undefined>>(
        interaction.reply({ content: 'a', withResponse: booleanValue }),
      );
      expectType<Promise<InteractionCallbackResponse | undefined>>(
        interaction.deferReply({ withResponse: booleanValue }),
      );
      expectType<Promise<Message<true>>>(interaction.editReply({ content: 'a' }));
      expectType<Promise<Message<true>>>(interaction.fetchReply());
      expectType<Promise<InteractionCallbackResponse>>(interaction.update({ content: 'a', withResponse: true }));
      expectType<Promise<InteractionCallbackResponse>>(interaction.deferUpdate({ withResponse: true }));
      expectType<Promise<undefined>>(interaction.deferUpdate());
      expectType<Promise<Message<true>>>(interaction.followUp({ content: 'a' }));
    } else if (interaction.inRawGuild()) {
      expectAssignable<MessageComponentInteraction>(interaction);
      expectType<APIButtonComponent | APISelectMenuComponent>(interaction.component);
      expectType<Message<false>>(interaction.message);
      expectType<null>(interaction.guild);
      expectType<Promise<InteractionCallbackResponse>>(interaction.reply({ content: 'a', withResponse: true }));
      expectType<Promise<InteractionCallbackResponse>>(interaction.deferReply({ withResponse: true }));
      expectType<Promise<undefined>>(interaction.reply({ content: 'a', withResponse: false }));
      expectType<Promise<undefined>>(interaction.deferReply({ withResponse: false }));
      expectType<Promise<undefined>>(interaction.deferReply());
      expectType<Promise<InteractionCallbackResponse | undefined>>(
        interaction.reply({ content: 'a', withResponse: booleanValue }),
      );
      expectType<Promise<InteractionCallbackResponse | undefined>>(
        interaction.deferReply({ withResponse: booleanValue }),
      );
      expectType<Promise<Message<false>>>(interaction.editReply({ content: 'a' }));
      expectType<Promise<Message<false>>>(interaction.fetchReply());
      expectType<Promise<InteractionCallbackResponse>>(interaction.update({ content: 'a', withResponse: true }));
      expectType<Promise<undefined>>(interaction.update({ content: 'a', withResponse: false }));
      expectType<Promise<InteractionCallbackResponse | undefined>>(
        interaction.update({ content: 'a', withResponse: booleanValue }),
      );
      expectType<Promise<InteractionCallbackResponse>>(interaction.deferUpdate({ withResponse: true }));
      expectType<Promise<undefined>>(interaction.deferUpdate());
      expectType<Promise<Message<false>>>(interaction.followUp({ content: 'a' }));
    } else if (interaction.inGuild()) {
      expectAssignable<MessageComponentInteraction>(interaction);
      expectType<MessageActionRowComponent | APIButtonComponent | APISelectMenuComponent>(interaction.component);
      expectType<Message>(interaction.message);
      expectType<Guild | null>(interaction.guild);
      expectType<Promise<InteractionCallbackResponse>>(interaction.reply({ content: 'a', withResponse: true }));
      expectType<Promise<InteractionCallbackResponse>>(interaction.deferReply({ withResponse: true }));
      expectType<Promise<undefined>>(interaction.reply({ content: 'a', withResponse: false }));
      expectType<Promise<undefined>>(interaction.deferReply({ withResponse: false }));
      expectType<Promise<undefined>>(interaction.deferReply());
      expectType<Promise<InteractionCallbackResponse | undefined>>(
        interaction.reply({ content: 'a', withResponse: booleanValue }),
      );
      expectType<Promise<InteractionCallbackResponse | undefined>>(
        interaction.deferReply({ withResponse: booleanValue }),
      );
      expectType<Promise<Message>>(interaction.editReply({ content: 'a' }));
      expectType<Promise<Message>>(interaction.fetchReply());
      expectType<Promise<InteractionCallbackResponse>>(interaction.update({ content: 'a', withResponse: true }));
      expectType<Promise<undefined>>(interaction.update({ content: 'a', withResponse: false }));
      expectType<Promise<InteractionCallbackResponse | undefined>>(
        interaction.update({ content: 'a', withResponse: booleanValue }),
      );
      expectType<Promise<InteractionCallbackResponse>>(interaction.deferUpdate({ withResponse: true }));
      expectType<Promise<undefined>>(interaction.deferUpdate());
      expectType<Promise<Message>>(interaction.followUp({ content: 'a' }));
    }
  }

  if (interaction.inCachedGuild()) {
    expectAssignable<GuildMember>(interaction.member);
    expectNotType<ChatInputCommandInteraction<'cached'>>(interaction);
    expectAssignable<Interaction>(interaction);
    expectType<Locale>(interaction.guildLocale);
  } else if (interaction.inRawGuild()) {
    expectAssignable<APIInteractionGuildMember>(interaction.member);
    expectNotAssignable<Interaction<'cached'>>(interaction);
    expectType<Locale>(interaction.guildLocale);
  } else if (interaction.inGuild()) {
    expectType<Locale>(interaction.guildLocale);
  } else {
    expectType<APIInteractionGuildMember | GuildMember | null>(interaction.member);
    expectNotAssignable<Interaction<'cached'>>(interaction);
    expectType<string | null>(interaction.guildId);
  }

  if (
    interaction.type === InteractionType.ApplicationCommand &&
    (interaction.commandType === ApplicationCommandType.User ||
      interaction.commandType === ApplicationCommandType.Message)
  ) {
    expectType<MessageContextMenuCommandInteraction | UserContextMenuCommandInteraction>(interaction);
    // @ts-expect-error No attachment options on contextmenu commands
    interaction.options.getAttachment('name');
    if (interaction.inCachedGuild()) {
      expectAssignable<ContextMenuCommandInteraction>(interaction);
      expectAssignable<Guild>(interaction.guild);
      expectAssignable<CommandInteraction<'cached'>>(interaction);
      expectType<Promise<InteractionCallbackResponse>>(interaction.reply({ content: 'a', withResponse: true }));
      expectType<Promise<InteractionCallbackResponse>>(interaction.deferReply({ withResponse: true }));
      expectType<Promise<undefined>>(interaction.deferReply());
      expectType<Promise<undefined>>(interaction.reply({ content: 'a', withResponse: false }));
      expectType<Promise<undefined>>(interaction.deferReply({ withResponse: false }));
      expectType<Promise<InteractionCallbackResponse | undefined>>(
        interaction.reply({ content: 'a', withResponse: booleanValue }),
      );
      expectType<Promise<InteractionCallbackResponse | undefined>>(
        interaction.deferReply({ withResponse: booleanValue }),
      );
      expectType<Promise<Message<true>>>(interaction.editReply({ content: 'a' }));
      expectType<Promise<Message<true>>>(interaction.fetchReply());
      expectType<Promise<Message<true>>>(interaction.followUp({ content: 'a' }));
    } else if (interaction.inRawGuild()) {
      expectAssignable<ContextMenuCommandInteraction>(interaction);
      expectType<null>(interaction.guild);
      expectType<Promise<InteractionCallbackResponse>>(interaction.reply({ content: 'a', withResponse: true }));
      expectType<Promise<InteractionCallbackResponse>>(interaction.deferReply({ withResponse: true }));
      expectType<Promise<undefined>>(interaction.deferReply());
      expectType<Promise<undefined>>(interaction.reply({ content: 'a', withResponse: false }));
      expectType<Promise<undefined>>(interaction.deferReply({ withResponse: false }));
      expectType<Promise<InteractionCallbackResponse | undefined>>(
        interaction.reply({ content: 'a', withResponse: booleanValue }),
      );
      expectType<Promise<InteractionCallbackResponse | undefined>>(
        interaction.deferReply({ withResponse: booleanValue }),
      );
      expectType<Promise<Message<false>>>(interaction.editReply({ content: 'a' }));
      expectType<Promise<Message<false>>>(interaction.fetchReply());
      expectType<Promise<Message<false>>>(interaction.followUp({ content: 'a' }));
    } else if (interaction.inGuild()) {
      expectAssignable<ContextMenuCommandInteraction>(interaction);
      expectType<Guild | null>(interaction.guild);
      expectType<Promise<InteractionCallbackResponse>>(interaction.reply({ content: 'a', withResponse: true }));
      expectType<Promise<InteractionCallbackResponse>>(interaction.deferReply({ withResponse: true }));
      expectType<Promise<undefined>>(interaction.deferReply());
      expectType<Promise<undefined>>(interaction.reply({ content: 'a', withResponse: false }));
      expectType<Promise<undefined>>(interaction.deferReply({ withResponse: false }));
      expectType<Promise<InteractionCallbackResponse | undefined>>(
        interaction.reply({ content: 'a', withResponse: booleanValue }),
      );
      expectType<Promise<InteractionCallbackResponse | undefined>>(
        interaction.deferReply({ withResponse: booleanValue }),
      );
      expectType<Promise<Message>>(interaction.editReply({ content: 'a' }));
      expectType<Promise<Message>>(interaction.fetchReply());
      expectType<Promise<Message>>(interaction.followUp({ content: 'a' }));
    }
  }

  if (
    interaction.type === InteractionType.ApplicationCommand &&
    interaction.commandType === ApplicationCommandType.Message
  ) {
    expectType<Message>(interaction.targetMessage);
    expectType<Message | null>(interaction.options.getMessage('_MESSAGE'));
    if (interaction.inCachedGuild()) {
      expectType<Message<true>>(interaction.targetMessage);
      expectType<Message<true> | null>(interaction.options.getMessage('_MESSAGE'));
    } else if (interaction.inRawGuild()) {
      expectType<Message<false>>(interaction.targetMessage);
      expectType<Message<false> | null>(interaction.options.getMessage('_MESSAGE'));
    } else if (interaction.inGuild()) {
      expectType<Message>(interaction.targetMessage);
      expectType<Message | null>(interaction.options.getMessage('_MESSAGE'));
    }
  }

  if (
    interaction.type === InteractionType.ApplicationCommand &&
    interaction.commandType === ApplicationCommandType.User
  ) {
    expectType<User>(interaction.targetUser);
    expectType<GuildMember | APIInteractionGuildMember | null>(interaction.targetMember);
    expectType<User | null>(interaction.options.getUser('user'));
    expectType<GuildMember | APIInteractionDataResolvedGuildMember | null>(interaction.options.getMember('user'));
    if (interaction.inCachedGuild()) {
      expectType<GuildMember | null>(interaction.targetMember);
      expectType<GuildMember | null>(interaction.options.getMember('user'));
    } else if (interaction.inRawGuild()) {
      expectType<APIInteractionGuildMember | null>(interaction.targetMember);
      expectType<APIInteractionDataResolvedGuildMember | null>(interaction.options.getMember('user'));
    } else if (interaction.inGuild()) {
      expectType<GuildMember | APIInteractionGuildMember | null>(interaction.targetMember);
      expectType<GuildMember | APIInteractionDataResolvedGuildMember | null>(interaction.options.getMember('user'));
    }
  }

  if (interaction.type === InteractionType.MessageComponent && interaction.componentType === ComponentType.Button) {
    expectType<ButtonInteraction>(interaction);
    expectType<ButtonComponent | APIButtonComponent>(interaction.component);
    expectType<Message>(interaction.message);
    if (interaction.inCachedGuild()) {
      expectAssignable<ButtonInteraction>(interaction);
      expectType<ButtonComponent>(interaction.component);
      expectType<Message<true>>(interaction.message);
      expectType<Guild>(interaction.guild);
      expectType<Promise<InteractionCallbackResponse>>(interaction.reply({ withResponse: true }));
    } else if (interaction.inRawGuild()) {
      expectAssignable<ButtonInteraction>(interaction);
      expectType<APIButtonComponent>(interaction.component);
      expectType<Message<false>>(interaction.message);
      expectType<null>(interaction.guild);
      expectType<Promise<InteractionCallbackResponse>>(interaction.reply({ withResponse: true }));
    } else if (interaction.inGuild()) {
      expectAssignable<ButtonInteraction>(interaction);
      expectType<ButtonComponent | APIButtonComponent>(interaction.component);
      expectType<Message>(interaction.message);
      expectAssignable<Guild | null>(interaction.guild);
      expectType<Promise<InteractionCallbackResponse>>(interaction.reply({ withResponse: true }));
    }
  }

  if (
    interaction.type === InteractionType.MessageComponent &&
    interaction.componentType === ComponentType.StringSelect
  ) {
    expectType<StringSelectMenuInteraction>(interaction);
    expectType<StringSelectMenuComponent | APIStringSelectComponent>(interaction.component);
    expectType<Message>(interaction.message);
    if (interaction.inCachedGuild()) {
      expectAssignable<StringSelectMenuInteraction>(interaction);
      expectType<StringSelectMenuComponent>(interaction.component);
      expectType<Message<true>>(interaction.message);
      expectType<Guild>(interaction.guild);
      expectType<Promise<InteractionCallbackResponse>>(interaction.reply({ withResponse: true }));
    } else if (interaction.inRawGuild()) {
      expectAssignable<StringSelectMenuInteraction>(interaction);
      expectType<APIStringSelectComponent>(interaction.component);
      expectType<Message<false>>(interaction.message);
      expectType<null>(interaction.guild);
      expectType<Promise<InteractionCallbackResponse>>(interaction.reply({ withResponse: true }));
    } else if (interaction.inGuild()) {
      expectAssignable<StringSelectMenuInteraction>(interaction);
      expectType<StringSelectMenuComponent | APIStringSelectComponent>(interaction.component);
      expectType<Message>(interaction.message);
      expectType<Guild | null>(interaction.guild);
      expectType<Promise<InteractionCallbackResponse>>(interaction.reply({ withResponse: true }));
    }
  }

  if (
    interaction.type === InteractionType.ApplicationCommand &&
    interaction.commandType === ApplicationCommandType.ChatInput
  ) {
    if (interaction.inRawGuild()) {
      expectNotAssignable<Interaction<'cached'>>(interaction);
      expectAssignable<ChatInputCommandInteraction>(interaction);
      expectType<Promise<InteractionCallbackResponse>>(interaction.reply({ withResponse: true }));
      expectType<APIInteractionDataResolvedGuildMember | null>(interaction.options.getMember('test'));

      expectType<APIInteractionDataResolvedChannel>(interaction.options.getChannel('test', true));
      expectType<APIRole>(interaction.options.getRole('test', true));
    } else if (interaction.inCachedGuild()) {
      expectType<GuildMember | null>(interaction.options.getMember('test'));
      expectAssignable<ChatInputCommandInteraction>(interaction);
      expectType<Promise<InteractionCallbackResponse>>(interaction.reply({ withResponse: true }));

      expectType<GuildBasedChannel>(interaction.options.getChannel('test', true));
      expectType<Role>(interaction.options.getRole('test', true));

      expectType<PublicThreadChannel>(interaction.options.getChannel('test', true, [ChannelType.PublicThread]));
      expectType<PublicThreadChannel>(interaction.options.getChannel('test', true, [ChannelType.AnnouncementThread]));
      expectType<PublicThreadChannel>(
        interaction.options.getChannel('test', true, [ChannelType.PublicThread, ChannelType.AnnouncementThread]),
      );
      expectType<PrivateThreadChannel>(interaction.options.getChannel('test', true, [ChannelType.PrivateThread]));

      expectType<TextChannel>(interaction.options.getChannel('test', true, [ChannelType.GuildText]));
      expectType<TextChannel | null>(interaction.options.getChannel('test', false, [ChannelType.GuildText]));
      expectType<ForumChannel | VoiceChannel>(
        interaction.options.getChannel('test', true, [ChannelType.GuildForum, ChannelType.GuildVoice]),
      );
      expectType<TextChannel>(interaction.options.getChannel('test', true, [ChannelType.GuildText] as const));
      expectType<ForumChannel | VoiceChannel | null>(
        interaction.options.getChannel('test', false, [ChannelType.GuildForum, ChannelType.GuildVoice]),
      );
      expectType<MediaChannel>(interaction.options.getChannel('test', true, [ChannelType.GuildMedia]));
    } else {
      expectType<ChatInputCommandInteraction>(interaction);
      expectType<Promise<InteractionCallbackResponse>>(interaction.reply({ withResponse: true }));
      expectType<APIInteractionDataResolvedGuildMember | GuildMember | null>(interaction.options.getMember('test'));

      expectType<GuildBasedChannel | APIInteractionDataResolvedChannel>(interaction.options.getChannel('test', true));
      expectType<APIRole | Role>(interaction.options.getRole('test', true));
    }

    expectType<ChatInputCommandInteraction>(interaction);
    expectType<Omit<CommandInteractionOptionResolver<CacheType>, 'getFocused' | 'getMessage'>>(interaction.options);
    expectType<readonly CommandInteractionOption[]>(interaction.options.data);

    const optionalOption = interaction.options.get('name');
    const requiredOption = interaction.options.get('name', true);
    expectType<CommandInteractionOption | null>(optionalOption);
    expectType<CommandInteractionOption>(requiredOption);
    expectType<readonly CommandInteractionOption[] | undefined>(requiredOption.options);

    expectType<string | null>(interaction.options.getString('name', booleanValue));
    expectType<string | null>(interaction.options.getString('name', false));
    expectType<string>(interaction.options.getString('name', true));

    expectType<string>(interaction.options.getSubcommand());
    expectType<string>(interaction.options.getSubcommand(true));
    expectType<string | null>(interaction.options.getSubcommand(booleanValue));
    expectType<string | null>(interaction.options.getSubcommand(false));

    expectType<string>(interaction.options.getSubcommandGroup(true));
    expectType<string | null>(interaction.options.getSubcommandGroup());
    expectType<string | null>(interaction.options.getSubcommandGroup(booleanValue));
    expectType<string | null>(interaction.options.getSubcommandGroup(false));

    // @ts-expect-error
    interaction.options.getMessage('name');
  }

  if (interaction.isRepliable()) {
    expectAssignable<RepliableInteraction>(interaction);
    interaction.reply('test');
    interaction.reply({ withResponse: false });
  }

  if (
    interaction.type === InteractionType.ApplicationCommand &&
    interaction.commandType === ApplicationCommandType.ChatInput &&
    interaction.isRepliable()
  ) {
    expectAssignable<CommandInteraction>(interaction);
    expectAssignable<RepliableInteraction>(interaction);
  }

  if (interaction.type === InteractionType.ModalSubmit && interaction.isRepliable()) {
    expectType<ModalSubmitInteraction>(interaction);
    if (interaction.inCachedGuild()) {
      expectAssignable<ModalSubmitInteraction>(interaction);
      expectType<Guild>(interaction.guild);
      expectType<Promise<InteractionCallbackResponse>>(interaction.reply({ content: 'a', withResponse: true }));
      expectType<Promise<InteractionCallbackResponse>>(interaction.deferReply({ withResponse: true }));
      expectType<Promise<undefined>>(interaction.deferReply());
      expectType<Promise<Message<true>>>(interaction.editReply({ content: 'a' }));
      expectType<Promise<Message<true>>>(interaction.fetchReply());
      expectType<Promise<InteractionCallbackResponse>>(interaction.deferUpdate({ withResponse: true }));
      expectType<Promise<undefined>>(interaction.deferUpdate());
      expectType<Promise<Message<true>>>(interaction.followUp({ content: 'a' }));
    } else if (interaction.inRawGuild()) {
      expectAssignable<ModalSubmitInteraction>(interaction);
      expectType<null>(interaction.guild);
      expectType<Promise<InteractionCallbackResponse>>(interaction.reply({ content: 'a', withResponse: true }));
      expectType<Promise<InteractionCallbackResponse>>(interaction.deferReply({ withResponse: true }));
      expectType<Promise<undefined>>(interaction.deferReply());
      expectType<Promise<Message<false>>>(interaction.editReply({ content: 'a' }));
      expectType<Promise<Message<false>>>(interaction.fetchReply());
      expectType<Promise<InteractionCallbackResponse>>(interaction.deferUpdate({ withResponse: true }));
      expectType<Promise<undefined>>(interaction.deferUpdate());
      expectType<Promise<Message<false>>>(interaction.followUp({ content: 'a' }));
    } else if (interaction.inGuild()) {
      expectAssignable<ModalSubmitInteraction>(interaction);
      expectType<Guild | null>(interaction.guild);
      expectType<Promise<InteractionCallbackResponse>>(interaction.reply({ content: 'a', withResponse: true }));
      expectType<Promise<InteractionCallbackResponse>>(interaction.deferReply({ withResponse: true }));
      expectType<Promise<undefined>>(interaction.deferReply());
      expectType<Promise<Message>>(interaction.editReply({ content: 'a' }));
      expectType<Promise<Message>>(interaction.fetchReply());
      expectType<Promise<InteractionCallbackResponse>>(interaction.deferUpdate({ withResponse: true }));
      expectType<Promise<undefined>>(interaction.deferUpdate());
      expectType<Promise<Message>>(interaction.followUp({ content: 'a' }));
    }
  }
});

declare const shard: Shard;

shard.on('death', process => {
  expectType<ChildProcess | Worker>(process);
});

declare const collector: Collector<string, Interaction, string[]>;

collector.on('collect', (collected, ...other) => {
  expectType<Interaction>(collected);
  expectType<string[]>(other);
});

collector.on('dispose', (vals, ...other) => {
  expectType<Interaction>(vals);
  expectType<string[]>(other);
});

collector.on('end', (collection, reason) => {
  expectType<ReadonlyCollection<string, Interaction>>(collection);
  expectType<string>(reason);
});

(async () => {
  for await (const value of collector) {
    expectType<[Interaction, ...string[]]>(value);
  }
})();

expectType<Promise<number | null>>(shard.eval(client => client.readyTimestamp));

// Test audit logs
expectType<Promise<GuildAuditLogs<AuditLogEvent.MemberKick>>>(guild.fetchAuditLogs({ type: AuditLogEvent.MemberKick }));

expectType<Promise<GuildAuditLogs<AuditLogEvent.ChannelCreate>>>(
  guild.fetchAuditLogs({ type: AuditLogEvent.ChannelCreate }),
);

expectType<Promise<GuildAuditLogs<AuditLogEvent.IntegrationUpdate>>>(
  guild.fetchAuditLogs({ type: AuditLogEvent.IntegrationUpdate }),
);

expectType<Promise<GuildAuditLogs<AuditLogEvent>>>(guild.fetchAuditLogs({ type: null }));
expectType<Promise<GuildAuditLogs<AuditLogEvent>>>(guild.fetchAuditLogs());

expectType<Promise<GuildAuditLogsEntry<AuditLogEvent.MemberKick, 'Delete', 'User'> | undefined>>(
  guild.fetchAuditLogs({ type: AuditLogEvent.MemberKick }).then(al => al.entries.first()),
);
expectAssignable<Promise<GuildAuditLogsEntry<AuditLogEvent.MemberKick, 'Delete', 'User'> | undefined>>(
  guild.fetchAuditLogs({ type: AuditLogEvent.MemberKick }).then(al => al.entries.first()),
);

expectType<Promise<GuildAuditLogsEntry<AuditLogEvent, GuildAuditLogsActionType, GuildAuditLogsTargetType> | undefined>>(
  guild.fetchAuditLogs({ type: null }).then(al => al.entries.first()),
);
expectType<Promise<GuildAuditLogsEntry<AuditLogEvent, GuildAuditLogsActionType, GuildAuditLogsTargetType> | undefined>>(
  guild.fetchAuditLogs().then(al => al.entries.first()),
);

expectType<Promise<{ integrationType: string } | null | undefined>>(
  guild.fetchAuditLogs({ type: AuditLogEvent.MemberKick }).then(al => al.entries.first()?.extra),
);

expectType<Promise<{ integrationType: string } | null | undefined>>(
  guild.fetchAuditLogs({ type: AuditLogEvent.MemberRoleUpdate }).then(al => al.entries.first()?.extra),
);

expectType<Promise<StageChannel | { id: Snowflake } | undefined>>(
  guild.fetchAuditLogs({ type: AuditLogEvent.StageInstanceCreate }).then(al => al.entries.first()?.extra),
);
expectType<Promise<{ channel: GuildTextBasedChannel | { id: Snowflake }; count: number } | undefined>>(
  guild.fetchAuditLogs({ type: AuditLogEvent.MessageDelete }).then(al => al.entries.first()?.extra),
);

expectType<Promise<User | null | undefined>>(
  guild.fetchAuditLogs({ type: AuditLogEvent.MemberKick }).then(al => al.entries.first()?.target),
);
expectType<Promise<StageInstance | undefined>>(
  guild.fetchAuditLogs({ type: AuditLogEvent.StageInstanceCreate }).then(al => al.entries.first()?.target),
);
expectType<Promise<User | undefined>>(
  guild.fetchAuditLogs({ type: AuditLogEvent.MessageDelete }).then(al => al.entries.first()?.target),
);

declare const AuditLogChange: AuditLogChange;
// @ts-expect-error
expectType<boolean | undefined>(AuditLogChange.old);
// @ts-expect-error
expectType<boolean | undefined>(AuditLogChange.new);
if (AuditLogChange.key === 'available') {
  expectType<boolean | undefined>(AuditLogChange.old);
  expectType<boolean | undefined>(AuditLogChange.new);
}

declare const TextBasedChannel: TextBasedChannel;
declare const TextBasedChannelTypes: TextBasedChannelTypes;
declare const VoiceBasedChannel: VoiceBasedChannel;
declare const GuildBasedChannel: GuildBasedChannel;
declare const NonThreadGuildBasedChannel: NonThreadGuildBasedChannel;
declare const GuildTextBasedChannel: GuildTextBasedChannel;

expectType<TextBasedChannel>(TextBasedChannel);
expectType<
  | ChannelType.GuildText
  | ChannelType.DM
  | ChannelType.GroupDM
  | ChannelType.GuildAnnouncement
  | ChannelType.GuildVoice
  | ChannelType.GuildStageVoice
  | ThreadChannelType
>(TextBasedChannelTypes);
expectType<StageChannel | VoiceChannel>(VoiceBasedChannel);
expectType<GuildBasedChannel>(GuildBasedChannel);
expectType<
  CategoryChannel | AnnouncementChannel | StageChannel | TextChannel | VoiceChannel | ForumChannel | MediaChannel
>(NonThreadGuildBasedChannel);
expectType<GuildTextBasedChannel>(GuildTextBasedChannel);

const button = new ButtonBuilder({
  label: 'test',
  style: ButtonStyle.Primary,
  customId: 'test',
});

const selectMenu = new StringSelectMenuBuilder({
  maxValues: 10,
  minValues: 2,
  customId: 'test',
});

new ActionRowBuilder({
  components: [selectMenu.toJSON(), button.toJSON()],
});

new StringSelectMenuBuilder({
  customId: 'foo',
});

new ButtonBuilder({
  style: ButtonStyle.Danger,
})
  .setEmoji('<a:foo:123>')
  .setEmoji('<:foo:123>')
  .setEmoji('foobar:123')
  .setEmoji('😏')
  .setEmoji({
    name: 'test',
    id: '123',
    animated: false,
  });

// @ts-expect-error
new EmbedBuilder().setColor('abc');

new EmbedBuilder().setColor('#ffffff');

expectNotAssignable<ActionRowData<MessageActionRowComponentData>>({
  type: ComponentType.ActionRow,
  components: [
    {
      type: ComponentType.Button,
    },
  ],
});

declare const chatInputInteraction: ChatInputCommandInteraction;

expectType<Attachment>(chatInputInteraction.options.getAttachment('attachment', true));
expectType<Attachment | null>(chatInputInteraction.options.getAttachment('attachment'));

declare const modal: ModalBuilder;

chatInputInteraction.showModal(modal);

chatInputInteraction.showModal({
  title: 'abc',
  custom_id: 'abc',
  components: [
    {
      components: [
        {
          custom_id: 'aa',
          label: 'label',
          style: TextInputStyle.Short,
          type: ComponentType.TextInput,
        },
      ],
      type: ComponentType.ActionRow,
    },
  ],
});

declare const stringSelectMenuData: APIStringSelectComponent;
StringSelectMenuBuilder.from(stringSelectMenuData);

declare const userSelectMenuData: APIUserSelectComponent;
UserSelectMenuBuilder.from(userSelectMenuData);

declare const roleSelectMenuData: APIRoleSelectComponent;
RoleSelectMenuBuilder.from(roleSelectMenuData);

declare const channelSelectMenuData: APIChannelSelectComponent;
ChannelSelectMenuBuilder.from(channelSelectMenuData);

declare const mentionableSelectMenuData: APIMentionableSelectComponent;
MentionableSelectMenuBuilder.from(mentionableSelectMenuData);

declare const stringSelectMenuComp: StringSelectMenuComponent;
StringSelectMenuBuilder.from(stringSelectMenuComp);

declare const userSelectMenuComp: UserSelectMenuComponent;
UserSelectMenuBuilder.from(userSelectMenuComp);

declare const roleSelectMenuComp: RoleSelectMenuComponent;
RoleSelectMenuBuilder.from(roleSelectMenuComp);

declare const channelSelectMenuComp: ChannelSelectMenuComponent;
ChannelSelectMenuBuilder.from(channelSelectMenuComp);

declare const mentionableSelectMenuComp: MentionableSelectMenuComponent;
MentionableSelectMenuBuilder.from(mentionableSelectMenuComp);

declare const buttonData: APIButtonComponent;
ButtonBuilder.from(buttonData);

declare const buttonComp: ButtonComponent;
ButtonBuilder.from(buttonComp);

declare const modalData: APIModalInteractionResponseCallbackData;
ModalBuilder.from(modalData);

declare const textInputData: APITextInputComponent;
TextInputBuilder.from(textInputData);

declare const textInputComp: TextInputComponent;
TextInputBuilder.from(textInputComp);

declare const embedData: APIEmbed;
EmbedBuilder.from(embedData);

declare const embedComp: Embed;
EmbedBuilder.from(embedComp);

declare const actionRowData: APIActionRowComponent<APIActionRowComponentTypes>;
ActionRowBuilder.from(actionRowData);

declare const actionRowComp: ActionRow<ActionRowComponent>;
ActionRowBuilder.from(actionRowComp);

declare const buttonsActionRowData: APIActionRowComponent<APIButtonComponent>;
declare const buttonsActionRowComp: ActionRow<ButtonComponent>;

expectType<ActionRowBuilder<ButtonBuilder>>(ActionRowBuilder.from<ButtonBuilder>(buttonsActionRowData));
expectType<ActionRowBuilder<ButtonBuilder>>(ActionRowBuilder.from<ButtonBuilder>(buttonsActionRowComp));

declare const anyComponentsActionRowData: APIActionRowComponent<APIActionRowComponentTypes>;
declare const anyComponentsActionRowComp: ActionRow<ActionRowComponent>;

expectType<ActionRowBuilder>(ActionRowBuilder.from(anyComponentsActionRowData));
expectType<ActionRowBuilder>(ActionRowBuilder.from(anyComponentsActionRowComp));

type UserMentionChannels = DMChannel | PartialDMChannel;
declare const channelMentionChannels: Exclude<Channel | DirectoryChannel, UserMentionChannels>;
declare const userMentionChannels: UserMentionChannels;

expectType<ChannelMention>(channelMentionChannels.toString());
expectType<UserMention>(userMentionChannels.toString());
expectType<UserMention>(user.toString());
expectType<UserMention>(guildMember.toString());

declare const webhook: Webhook;
declare const webhookClient: WebhookClient;
declare const interactionWebhook: InteractionWebhook;
declare const snowflake: Snowflake;

expectType<Promise<Message>>(webhook.send('content'));
expectType<Promise<Message>>(webhook.editMessage(snowflake, 'content'));
expectType<Promise<Message>>(webhook.fetchMessage(snowflake));
expectType<Promise<Webhook>>(webhook.edit({ name: 'name' }));

expectType<Promise<APIMessage>>(webhookClient.send('content'));
expectType<Promise<APIMessage>>(webhookClient.editMessage(snowflake, 'content'));
expectType<Promise<APIMessage>>(webhookClient.fetchMessage(snowflake));

expectType<Client<true>>(interactionWebhook.client);
expectType<Promise<Message>>(interactionWebhook.send('content'));
expectType<Promise<Message>>(interactionWebhook.editMessage(snowflake, 'content'));
expectType<Promise<Message>>(interactionWebhook.fetchMessage(snowflake));

declare const partialGroupDMChannel: PartialGroupDMChannel;
declare const categoryChannel: CategoryChannel;
declare const stageChannel: StageChannel;
declare const forumChannel: ForumChannel;
declare const mediaChannel: MediaChannel;
declare const threadOnlyChannel: ThreadOnlyChannel;

// Threads have messages.
expectType<GuildMessageManager>(threadChannel.messages);

// Thread-only channels have threads—not messages.
notPropertyOf(threadOnlyChannel, 'messages');
notPropertyOf(forumChannel, 'messages');
notPropertyOf(mediaChannel, 'messages');

await forumChannel.edit({
  availableTags: [...forumChannel.availableTags, { name: 'tag' }],
});

await forumChannel.setAvailableTags([{ ...forumChannel.availableTags, name: 'tag' }]);
await forumChannel.setAvailableTags([{ name: 'tag' }]);

expectType<Readonly<ChannelFlagsBitField>>(textChannel.flags);
expectType<Readonly<ChannelFlagsBitField>>(voiceChannel.flags);
expectType<Readonly<ChannelFlagsBitField>>(stageChannel.flags);
expectType<Readonly<ChannelFlagsBitField>>(forumChannel.flags);
expectType<Readonly<ChannelFlagsBitField>>(dmChannel.flags);
expectType<Readonly<ChannelFlagsBitField>>(categoryChannel.flags);
expectType<Readonly<ChannelFlagsBitField>>(announcementChannel.flags);
expectType<Readonly<ChannelFlagsBitField>>(categoryChannel.flags);
expectType<Readonly<ChannelFlagsBitField>>(threadChannel.flags);

expectType<null>(partialGroupDMChannel.flags);

// Select menu type narrowing
if (interaction.isSelectMenu()) {
  expectType<SelectMenuInteraction>(interaction);
}

declare const anySelectMenu: SelectMenuInteraction;

if (anySelectMenu.isStringSelectMenu()) {
  expectType<StringSelectMenuInteraction>(anySelectMenu);
} else if (anySelectMenu.isUserSelectMenu()) {
  expectType<UserSelectMenuInteraction>(anySelectMenu);
} else if (anySelectMenu.isRoleSelectMenu()) {
  expectType<RoleSelectMenuInteraction>(anySelectMenu);
} else if (anySelectMenu.isChannelSelectMenu()) {
  expectType<ChannelSelectMenuInteraction>(anySelectMenu);
} else if (anySelectMenu.isMentionableSelectMenu()) {
  expectType<MentionableSelectMenuInteraction>(anySelectMenu);
}

client.on('guildAuditLogEntryCreate', (auditLogEntry, guild) => {
  expectType<GuildAuditLogsEntry>(auditLogEntry);
  expectType<Guild>(guild);
});

expectType<Readonly<GuildMemberFlagsBitField>>(guildMember.flags);

declare const emojiResolvable: GuildEmoji | Emoji | string;

{
  const onboarding = await guild.fetchOnboarding();
  expectType<GuildOnboarding>(onboarding);

  expectType<GuildOnboarding>(await guild.editOnboarding(onboarding));

  await guild.editOnboarding({
    defaultChannels: onboarding.defaultChannels,
    enabled: onboarding.enabled,
    mode: onboarding.mode,
    prompts: onboarding.prompts,
  });

  const prompt = onboarding.prompts.first()!;
  const option = prompt.options.first()!;

  await guild.editOnboarding({ prompts: [prompt] });
  await guild.editOnboarding({ prompts: [{ ...prompt, options: [option] }] });

  await guild.editOnboarding({ prompts: [{ ...prompt, options: [{ ...option, emoji: emojiResolvable }] }] });
}

declare const partialDMChannel: PartialDMChannel;
expectType<true>(partialDMChannel.partial);
expectType<undefined>(partialDMChannel.lastMessageId);

declare const partialGuildMember: PartialGuildMember;
expectType<true>(partialGuildMember.partial);
expectType<null>(partialGuildMember.joinedAt);
expectType<null>(partialGuildMember.joinedTimestamp);
expectType<null>(partialGuildMember.pending);

declare const partialMessage: PartialMessage;
expectType<true>(partialMessage.partial);
expectType<null>(partialMessage.type);
expectType<null>(partialMessage.system);
expectType<null>(partialMessage.pinned);
expectType<null>(partialMessage.tts);
expectAssignable<null | Message['content']>(partialMessage.content);
expectAssignable<null | Message['cleanContent']>(partialMessage.cleanContent);
expectAssignable<null | Message['author']>(partialMessage.author);

declare const partialMessageReaction: PartialMessageReaction;
expectType<true>(partialMessageReaction.partial);
expectType<null>(partialMessageReaction.count);

declare const partialThreadMember: PartialThreadMember;
expectType<true>(partialThreadMember.partial);
expectType<null>(partialThreadMember.flags);
expectType<null>(partialThreadMember.joinedAt);
expectType<null>(partialThreadMember.joinedTimestamp);

declare const partialUser: PartialUser;
expectType<true>(partialUser.partial);
expectType<null>(partialUser.username);
expectType<null>(partialUser.tag);
expectType<null>(partialUser.discriminator);

declare const emoji: Emoji;
{
  expectType<PartialEmojiOnlyId>(resolvePartialEmoji('12345678901234567'));
  expectType<PartialEmoji | null>(resolvePartialEmoji(emoji));
}

declare const application: ClientApplication;
declare const entitlement: Entitlement;
declare const sku: SKU;
{
  expectType<Collection<Snowflake, SKU>>(await application.fetchSKUs());
  expectType<Collection<Snowflake, Entitlement>>(await application.entitlements.fetch());

  await application.entitlements.fetch({
    guild,
    skus: ['12345678901234567', sku],
    user,
    excludeEnded: true,
    limit: 10,
  });

  await application.entitlements.createTest({ sku: '12345678901234567', user });
  await application.entitlements.createTest({ sku, guild });

  await application.entitlements.deleteTest(entitlement);

  await application.entitlements.consume(snowflake);

  expectType<boolean>(entitlement.isActive());

  if (entitlement.isUserSubscription()) {
    expectType<Snowflake>(entitlement.userId);
    expectType<User>(await entitlement.fetchUser());
    expectType<null>(entitlement.guildId);
    expectType<null>(entitlement.guild);

    await application.entitlements.deleteTest(entitlement);
  } else if (entitlement.isGuildSubscription()) {
    expectType<Snowflake>(entitlement.guildId);
    expectType<Guild>(entitlement.guild);

    await application.entitlements.deleteTest(entitlement);
  }

  if (entitlement.isTest()) {
    expectType<null>(entitlement.startsTimestamp);
    expectType<null>(entitlement.endsTimestamp);
    expectType<null>(entitlement.startsAt);
    expectType<null>(entitlement.endsAt);
  }

  client.on(Events.InteractionCreate, async interaction => {
    expectType<Collection<Snowflake, Entitlement>>(interaction.entitlements);
  });
}

await textChannel.send({
  poll: {
    question: {
      text: 'Question',
    },
    duration: 60,
    answers: [{ text: 'Answer 1' }, { text: 'Answer 2', emoji: '<:1blade:874989932983238726>' }],
    allowMultiselect: false,
  },
});

declare const partialPoll: PartialPoll;
{
  if (partialPoll.partial) {
    expectType<null>(partialPoll.question.text);
    expectType<PartialMessage>(partialPoll.message);
    expectType<null>(partialPoll.allowMultiselect);
    expectType<null>(partialPoll.layoutType);
    expectType<null>(partialPoll.expiresTimestamp);
    expectType<Collection<number, PartialPollAnswer>>(partialPoll.answers);
  }
}

declare const partialPollAnswer: PartialPollAnswer;
{
  if (partialPollAnswer.partial) {
    expectType<PartialPoll>(partialPollAnswer.poll);
    expectType<null>(partialPollAnswer.emoji);
    expectType<null>(partialPollAnswer.text);
  }
}
declare const poll: Poll;
declare const message: Message;
declare const pollData: PollData;
{
  expectType<Message>(await poll.end());
  expectType<false>(poll.partial);
  expectNotType<Collection<number, PartialPollAnswer>>(poll.answers);

  const answer = poll.answers.first()!;

  if (!answer.partial) {
    expectType<number>(answer.voteCount);
    expectType<number>(answer.id);
    expectType<PollAnswerVoterManager>(answer.voters);
    expectType<Collection<Snowflake, User>>(await answer.voters.fetch({ after: snowflake, limit: 10 }));
  }

  await messageManager.endPoll(snowflake);
  await messageManager.fetchPollAnswerVoters({
    messageId: snowflake,
    answerId: 1,
  });

  await message.edit({
    // @ts-expect-error
    poll: pollData,
  });

  await chatInputInteraction.editReply({ poll: pollData });
}

expectType<Collection<Snowflake, StickerPack>>(await client.fetchStickerPacks());
expectType<Collection<Snowflake, StickerPack>>(await client.fetchStickerPacks({}));
expectType<StickerPack>(await client.fetchStickerPacks({ packId: snowflake }));

client.on('interactionCreate', interaction => {
  if (!interaction.channel) {
    return;
  }

  // @ts-expect-error
  interaction.channel.send();

  if (interaction.channel.isSendable()) {
    expectType<SendableChannels>(interaction.channel);
    interaction.channel.send({ embeds: [] });
  }
});

declare const guildScheduledEventManager: GuildScheduledEventManager;
await guildScheduledEventManager.edit(snowflake, { recurrenceRule: null });

{
  expectNotAssignable<GuildScheduledEventRecurrenceRuleOptions>({
    startAt: new Date(),
    frequency: GuildScheduledEventRecurrenceRuleFrequency.Yearly,
    interval: 1,
    byMonth: [GuildScheduledEventRecurrenceRuleMonth.May],
    byMonthDay: [4],
    // Invalid property
    byWeekday: [GuildScheduledEventRecurrenceRuleWeekday.Monday],
  });

  expectNotAssignable<GuildScheduledEventRecurrenceRuleOptions>({
    startAt: new Date(),
    frequency: GuildScheduledEventRecurrenceRuleFrequency.Yearly,
    interval: 1,
    byMonth: [GuildScheduledEventRecurrenceRuleMonth.May],
    byMonthDay: [4],
    // Invalid property
    byNWeekday: [{ n: 1, day: GuildScheduledEventRecurrenceRuleWeekday.Monday }],
  });

  expectAssignable<GuildScheduledEventRecurrenceRuleOptions>({
    startAt: new Date(),
    frequency: GuildScheduledEventRecurrenceRuleFrequency.Yearly,
    interval: 1,
    byMonth: [GuildScheduledEventRecurrenceRuleMonth.May],
    byMonthDay: [4],
  });
}

{
  expectAssignable<GuildScheduledEventRecurrenceRuleOptions>({
    startAt: new Date(),
    frequency: GuildScheduledEventRecurrenceRuleFrequency.Monthly,
    interval: 1,
    byNWeekday: [{ n: 1, day: GuildScheduledEventRecurrenceRuleWeekday.Monday }],
  });

  expectNotAssignable<GuildScheduledEventRecurrenceRuleOptions>({
    startAt: new Date(),
    frequency: GuildScheduledEventRecurrenceRuleFrequency.Monthly,
    interval: 1,
    byNWeekday: [{ n: 1, day: GuildScheduledEventRecurrenceRuleWeekday.Monday }],
    // Invalid property
    byWeekday: [GuildScheduledEventRecurrenceRuleWeekday.Monday],
  });
}

{
  expectAssignable<GuildScheduledEventRecurrenceRuleOptions>({
    startAt: new Date(),
    frequency: GuildScheduledEventRecurrenceRuleFrequency.Weekly,
    interval: 1,
    byWeekday: [GuildScheduledEventRecurrenceRuleWeekday.Monday],
  });

  expectNotAssignable<GuildScheduledEventRecurrenceRuleOptions>({
    startAt: new Date(),
    frequency: GuildScheduledEventRecurrenceRuleFrequency.Weekly,
    interval: 1,
    byWeekday: [GuildScheduledEventRecurrenceRuleWeekday.Monday],
    // Invalid property
    byNWeekday: [{ n: 1, day: GuildScheduledEventRecurrenceRuleWeekday.Monday }],
  });
}

{
  expectNotAssignable<GuildScheduledEventRecurrenceRuleOptions>({
    startAt: new Date(),
    frequency: GuildScheduledEventRecurrenceRuleFrequency.Daily,
    interval: 1,
    byWeekday: [GuildScheduledEventRecurrenceRuleWeekday.Monday],
    // Invalid property
    byNWeekday: [{ n: 1, day: GuildScheduledEventRecurrenceRuleWeekday.Monday }],
  });

  expectNotAssignable<GuildScheduledEventRecurrenceRuleOptions>({
    startAt: new Date(),
    frequency: GuildScheduledEventRecurrenceRuleFrequency.Daily,
    interval: 1,
    byWeekday: [GuildScheduledEventRecurrenceRuleWeekday.Monday],
    // Invalid property
    byMonth: [GuildScheduledEventRecurrenceRuleMonth.May],
  });
}<|MERGE_RESOLUTION|>--- conflicted
+++ resolved
@@ -213,14 +213,11 @@
   PollData,
   InteractionCallbackResponse,
   GuildScheduledEventRecurrenceRuleOptions,
-<<<<<<< HEAD
+  ThreadOnlyChannel,
   PartialPoll,
   PartialPollAnswer,
   PollAnswer,
   PollAnswerVoterManager,
-=======
-  ThreadOnlyChannel,
->>>>>>> aa90f00d
 } from '.';
 import { expectAssignable, expectNotAssignable, expectNotType, expectType } from 'tsd';
 import type { ContextMenuCommandBuilder, SlashCommandBuilder } from '@discordjs/builders';
