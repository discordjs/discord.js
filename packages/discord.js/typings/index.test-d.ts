import type { ChildProcess } from 'node:child_process';
import type { Worker } from 'node:worker_threads';
import {
  APIInteractionGuildMember,
  APIPartialChannel,
  APIPartialGuild,
  APIInteractionDataResolvedGuildMember,
  APIInteractionDataResolvedChannel,
  APIRole,
  APIButtonComponent,
  APISelectMenuComponent,
  ApplicationCommandOptionType,
  ComponentType,
  ApplicationCommandPermissionType,
  ChannelType,
  InteractionType,
  GatewayIntentBits,
  Locale,
  PermissionFlagsBits,
  AuditLogEvent,
  ButtonStyle,
  TextInputStyle,
  APITextInputComponent,
  APIEmbed,
  ApplicationCommandType,
  APIMessage,
  APIActionRowComponent,
  APIActionRowComponentTypes,
  APIStringSelectComponent,
  APIUserSelectComponent,
  APIRoleSelectComponent,
  APIChannelSelectComponent,
  APIMentionableSelectComponent,
  APIModalInteractionResponseCallbackData,
  WebhookType,
  GuildScheduledEventRecurrenceRuleFrequency,
  GuildScheduledEventRecurrenceRuleMonth,
  GuildScheduledEventRecurrenceRuleWeekday,
} from 'discord-api-types/v10';
import {
  ApplicationCommand,
  ApplicationCommandData,
  ApplicationCommandManager,
  ApplicationCommandOptionData,
  ApplicationCommandResolvable,
  ApplicationCommandSubCommandData,
  ApplicationCommandSubGroupData,
  CommandInteraction,
  ButtonInteraction,
  CacheType,
  CategoryChannel,
  Client,
  ClientApplication,
  ClientUser,
  CloseEvent,
  Collection,
  ChatInputCommandInteraction,
  CommandInteractionOption,
  CommandInteractionOptionResolver,
  CommandOptionNonChoiceResolvableType,
  ContextMenuCommandInteraction,
  DMChannel,
  Guild,
  GuildApplicationCommandManager,
  GuildChannelManager,
  GuildEmoji,
  GuildEmojiManager,
  GuildMember,
  GuildResolvable,
  IntentsBitField,
  Interaction,
  InteractionCollector,
  Message,
  AttachmentBuilder,
  MessageCollector,
  MessageComponentInteraction,
  MessageReaction,
  ModalBuilder,
  NewsChannel,
  Options,
  PartialTextBasedChannelFields,
  PartialUser,
  PermissionsBitField,
  ReactionCollector,
  Role,
  RoleManager,
  Serialized,
  ShardClientUtil,
  ShardingManager,
  Snowflake,
  StageChannel,
  TextBasedChannelFields,
  type TextBasedChannel,
  type TextBasedChannelTypes,
  type VoiceBasedChannel,
  type GuildBasedChannel,
  type NonThreadGuildBasedChannel,
  type GuildTextBasedChannel,
  TextChannel,
  ThreadChannel,
  ThreadMember,
  Typing,
  User,
  VoiceChannel,
  Shard,
  WebSocketShard,
  Collector,
  GuildAuditLogsEntry,
  GuildAuditLogs,
  type AuditLogChange,
  StageInstance,
  ActionRowBuilder,
  ButtonComponent,
  SelectMenuComponent,
  RepliableInteraction,
  ThreadChannelType,
  Events,
  WebSocketShardEvents,
  Status,
  CategoryChannelChildManager,
  ActionRowData,
  MessageActionRowComponentData,
  PartialThreadMember,
  ThreadMemberFlagsBitField,
  ButtonBuilder,
  EmbedBuilder,
  MessageActionRowComponent,
  StringSelectMenuBuilder,
  TextInputBuilder,
  TextInputComponent,
  Embed,
  MessageActionRowComponentBuilder,
  GuildBanManager,
  GuildBan,
  MessageManager,
  ChannelMention,
  UserMention,
  PartialGroupDMChannel,
  Attachment,
  MessageContextMenuCommandInteraction,
  UserContextMenuCommandInteraction,
  AnyThreadChannel,
  ThreadMemberManager,
  CollectedMessageInteraction,
  ShardEvents,
  Webhook,
  WebhookClient,
  InteractionWebhook,
  ActionRowComponent,
  ActionRow,
  GuildAuditLogsActionType,
  GuildAuditLogsTargetType,
  ModalSubmitInteraction,
  ForumChannel,
  ChannelFlagsBitField,
  GuildForumThreadManager,
  GuildTextThreadManager,
  AnySelectMenuInteraction,
  StringSelectMenuInteraction,
  StringSelectMenuComponent,
  UserSelectMenuInteraction,
  RoleSelectMenuInteraction,
  ChannelSelectMenuInteraction,
  MentionableSelectMenuInteraction,
  MessageMentions,
  AutoModerationActionExecution,
  AutoModerationRule,
  AutoModerationRuleManager,
  PrivateThreadChannel,
  PublicThreadChannel,
  GuildMemberManager,
  GuildMemberFlagsBitField,
  ThreadManager,
  FetchedThreads,
  FetchedThreadsMore,
  DMMessageManager,
  GuildMessageManager,
  ApplicationCommandChannelOptionData,
  ApplicationCommandChannelOption,
  ApplicationCommandChoicesOption,
  ApplicationCommandChoicesData,
  ApplicationCommandSubGroup,
  ApplicationCommandSubCommand,
  ChatInputApplicationCommandData,
  ApplicationCommandPermissionsManager,
  GuildOnboarding,
  StringSelectMenuComponentData,
  ButtonComponentData,
  MediaChannel,
  PartialDMChannel,
  PartialGuildMember,
  PartialMessage,
  PartialMessageReaction,
  resolvePartialEmoji,
  PartialEmojiOnlyId,
  Emoji,
  PartialEmoji,
  Awaitable,
  Channel,
  DirectoryChannel,
  Entitlement,
  SKU,
  UserSelectMenuBuilder,
  RoleSelectMenuBuilder,
  ChannelSelectMenuBuilder,
  MentionableSelectMenuBuilder,
  UserSelectMenuComponent,
  RoleSelectMenuComponent,
  ChannelSelectMenuComponent,
  MentionableSelectMenuComponent,
  Poll,
  ApplicationEmoji,
  ApplicationEmojiManager,
  StickerPack,
  GuildScheduledEventManager,
  SendableChannels,
  PollData,
  UserManager,
  InteractionCallbackResponse,
<<<<<<< HEAD
  GuildScheduledEventRecurrenceRuleOptions,
=======
  ThreadOnlyChannel,
>>>>>>> 44a1e858
} from '.';
import {
  expectAssignable,
  expectDeprecated,
  expectNotAssignable,
  expectNotDeprecated,
  expectNotType,
  expectType,
} from 'tsd';
import type { ContextMenuCommandBuilder, SlashCommandBuilder } from '@discordjs/builders';
import { ReadonlyCollection } from '@discordjs/collection';

// Test type transformation:
declare const serialize: <Value>(value: Value) => Serialized<Value>;
declare const notPropertyOf: <Value, Property extends PropertyKey>(
  value: Value,
  property: Property & Exclude<Property, keyof Value>,
) => void;

const client: Client = new Client({
  intents: GatewayIntentBits.Guilds,
  makeCache: Options.cacheWithLimits({
    MessageManager: 200,
    // @ts-expect-error
    Message: 100,
    GuildMemberManager: {
      maxSize: 200,
      keepOverLimit: member => member.id === client.user?.id,
    },
    ThreadManager: {
      maxSize: 200,
      keepOverLimit: value => !value.archived,
    },
  }),
});

if (client.isReady()) {
  expectType<Client<true>>(client);
} else {
  expectType<Client>(client);
}

const testGuildId = '222078108977594368'; // DJS
const testUserId = '987654321098765432'; // example id
const globalCommandId = '123456789012345678'; // example id
const guildCommandId = '234567890123456789'; // example id

client.on('autoModerationActionExecution', autoModerationActionExecution =>
  expectType<AutoModerationActionExecution>(autoModerationActionExecution),
);

client.on('autoModerationRuleCreate', ({ client }) => expectType<Client<true>>(client));
client.on('autoModerationRuleDelete', ({ client }) => expectType<Client<true>>(client));

client.on('autoModerationRuleUpdate', (oldAutoModerationRule, { client: newClient }) => {
  expectType<Client<true>>(oldAutoModerationRule!.client);
  expectType<Client<true>>(newClient);
});

client.on('channelCreate', ({ client }) => expectType<Client<true>>(client));
client.on('channelDelete', ({ client }) => expectType<Client<true>>(client));
client.on('channelPinsUpdate', ({ client }) => expectType<Client<true>>(client));

client.on('channelUpdate', ({ client: oldClient }, { client: newClient }) => {
  expectType<Client<true>>(oldClient);
  expectType<Client<true>>(newClient);
});

client.on('emojiCreate', ({ client }) => expectType<Client<true>>(client));
client.on('emojiDelete', ({ client }) => expectType<Client<true>>(client));

client.on('emojiUpdate', ({ client: oldClient }, { client: newClient }) => {
  expectType<Client<true>>(oldClient);
  expectType<Client<true>>(newClient);
});

client.on('guildBanAdd', ({ client }) => expectType<Client<true>>(client));
client.on('guildBanRemove', ({ client }) => expectType<Client<true>>(client));
client.on('guildDelete', ({ client }) => expectType<Client<true>>(client));
client.on('guildIntegrationsUpdate', ({ client }) => expectType<Client<true>>(client));
client.on('guildMemberAdd', ({ client }) => expectType<Client<true>>(client));
client.on('guildMemberAvailable', ({ client }) => expectType<Client<true>>(client));

client.on('guildMemberRemove', member => {
  expectType<Client<true>>(member.client);
  if (member.partial) return expectType<null>(member.joinedAt);
  expectType<Date | null>(member.joinedAt);
});

client.on('guildMembersChunk', (members, { client }) => {
  expectType<Client<true>>(members.first()!.client);
  expectType<Client<true>>(client);
});

client.on('guildMemberUpdate', ({ client: oldClient }, { client: newClient }) => {
  expectType<Client<true>>(oldClient);
  expectType<Client<true>>(newClient);
});

client.on('guildScheduledEventCreate', ({ client }) => expectType<Client<true>>(client));
client.on('guildScheduledEventDelete', ({ client }) => expectType<Client<true>>(client));

client.on('guildScheduledEventUpdate', (oldGuildScheduledEvent, { client }) => {
  expectType<Client<true>>(oldGuildScheduledEvent!.client);
  expectType<Client<true>>(client);
});

client.on('guildScheduledEventUserAdd', ({ client: oldClient }, { client: newClient }) => {
  expectType<Client<true>>(oldClient);
  expectType<Client<true>>(newClient);
});

client.on('guildScheduledEventUserRemove', ({ client: oldClient }, { client: newClient }) => {
  expectType<Client<true>>(oldClient);
  expectType<Client<true>>(newClient);
});

client.on('guildUnavailable', ({ client }) => expectType<Client<true>>(client));

client.on('guildUpdate', ({ client: oldClient }, { client: newClient }) => {
  expectType<Client<true>>(oldClient);
  expectType<Client<true>>(newClient);
});

client.on('interactionCreate', async interaction => {
  expectType<Client<true>>(interaction.client);
  expectType<Snowflake | null>(interaction.guildId);
  expectType<Snowflake | null>(interaction.channelId);
  expectType<GuildMember | APIInteractionGuildMember | null>(interaction.member);

  if (interaction.type === InteractionType.MessageComponent) {
    expectType<Snowflake>(interaction.channelId);
  }

  if (interaction.type !== InteractionType.ApplicationCommand) return;

  void new ActionRowBuilder<MessageActionRowComponentBuilder>();

  const button = new ButtonBuilder();

  const actionRow = new ActionRowBuilder<MessageActionRowComponentBuilder>({
    type: ComponentType.ActionRow,
    components: [button.toJSON()],
  });

  actionRow.toJSON();

  await interaction.reply({ content: 'Hi!', components: [actionRow] });

  // @ts-expect-error
  interaction.reply({ content: 'Hi!', components: [[button]] });

  void new ActionRowBuilder({});

  // @ts-expect-error
  await interaction.reply({ content: 'Hi!', components: [button] });

  await interaction.reply({
    content: 'test',
    components: [
      {
        components: [
          {
            custom_id: 'abc',
            label: 'abc',
            style: ButtonStyle.Primary,
            type: ComponentType.Button,
          },
        ],
        type: ComponentType.ActionRow,
      },
    ],
  });

  // This is for testing never type resolution
  if (!interaction.inGuild()) {
    return;
  }

  if (interaction.inRawGuild()) {
    expectNotType<never>(interaction);
    return;
  }

  if (interaction.inCachedGuild()) {
    expectNotType<never>(interaction);
    return;
  }
});

client.on('inviteCreate', ({ client }) => expectType<Client<true>>(client));
client.on('inviteDelete', ({ client }) => expectType<Client<true>>(client));

// This is to check that stuff is the right type
declare const assertIsMessage: (m: Promise<Message>) => void;

client.on('messageCreate', async message => {
  const { client, channel } = message;

  // https://github.com/discordjs/discord.js/issues/8545
  {
    // These should not throw any errors when comparing messages from any source.
    channel.messages.cache.filter(message => message);
    (await channel.messages.fetch()).filter(({ author }) => author.id === message.author.id);

    if (channel.isDMBased()) {
      expectType<DMMessageManager>(channel.messages.channel.messages);
    } else {
      expectType<GuildMessageManager>(channel.messages.channel.messages);
    }
  }

  if (!message.inGuild() && message.partial) {
    expectNotType<never>(message);
  }

  expectType<Client<true>>(client);
  assertIsMessage(channel.send('string'));
  assertIsMessage(channel.send({}));
  assertIsMessage(channel.send({ embeds: [] }));

  const attachment = new AttachmentBuilder('file.png');
  const embed = new EmbedBuilder();
  assertIsMessage(channel.send({ files: [attachment] }));
  assertIsMessage(channel.send({ embeds: [embed] }));
  assertIsMessage(channel.send({ embeds: [embed], files: [attachment] }));

  if (message.inGuild()) {
    expectAssignable<Message<true>>(message);
    const component = await message.awaitMessageComponent({ componentType: ComponentType.Button });
    expectType<ButtonInteraction<'cached'>>(component);
    expectType<Message<true>>(await component.reply({ fetchReply: true }));
    expectType<InteractionCallbackResponse>(await component.reply({ withResponse: true }));

    const buttonCollector = message.createMessageComponentCollector({ componentType: ComponentType.Button });
    expectType<InteractionCollector<ButtonInteraction<'cached'>>>(buttonCollector);
    expectAssignable<
      (
        test: ButtonInteraction<'cached'>,
        items: Collection<Snowflake, ButtonInteraction<'cached'>>,
      ) => Awaitable<boolean>
    >(buttonCollector.filter);
    expectType<GuildTextBasedChannel>(message.channel);
    expectType<Guild>(message.guild);
    expectType<GuildMember | null>(message.member);

    expectType<MessageMentions<true>>(message.mentions);
    expectType<Guild>(message.guild);
    expectType<Collection<Snowflake, GuildMember>>(message.mentions.members);
  }

  expectType<Exclude<TextBasedChannel, PartialGroupDMChannel>>(message.channel);
  expectNotType<GuildTextBasedChannel>(message.channel);

  // @ts-expect-error
  channel.send();
  // @ts-expect-error
  channel.send({ another: 'property' });

  // Check collector creations.

  // Verify that buttons interactions are inferred.
  const buttonCollector = message.createMessageComponentCollector({ componentType: ComponentType.Button });
  expectAssignable<Promise<ButtonInteraction>>(message.awaitMessageComponent({ componentType: ComponentType.Button }));
  expectAssignable<Promise<ButtonInteraction>>(channel.awaitMessageComponent({ componentType: ComponentType.Button }));
  expectAssignable<InteractionCollector<ButtonInteraction>>(buttonCollector);

  // Verify that select menus interaction are inferred.
  const selectMenuCollector = message.createMessageComponentCollector({ componentType: ComponentType.StringSelect });
  expectAssignable<Promise<StringSelectMenuInteraction>>(
    message.awaitMessageComponent({ componentType: ComponentType.StringSelect }),
  );
  expectAssignable<Promise<StringSelectMenuInteraction>>(
    channel.awaitMessageComponent({ componentType: ComponentType.StringSelect }),
  );
  expectAssignable<InteractionCollector<StringSelectMenuInteraction>>(selectMenuCollector);

  // Verify that message component interactions are default collected types.
  const defaultCollector = message.createMessageComponentCollector();
  expectAssignable<Promise<MessageComponentInteraction>>(message.awaitMessageComponent());
  expectAssignable<Promise<MessageComponentInteraction>>(channel.awaitMessageComponent());
  expectAssignable<InteractionCollector<CollectedMessageInteraction>>(defaultCollector);

  // Verify that additional options don't affect default collector types.
  const semiDefaultCollector = message.createMessageComponentCollector({ time: 10000 });
  expectType<InteractionCollector<CollectedMessageInteraction>>(semiDefaultCollector);
  const semiDefaultCollectorChannel = message.createMessageComponentCollector({ time: 10000 });
  expectType<InteractionCollector<CollectedMessageInteraction>>(semiDefaultCollectorChannel);

  // Verify that interaction collector options can't be used.
  message.createMessageComponentCollector({
    // @ts-expect-error
    interactionType: InteractionType.ApplicationCommand,
  });

  // Make sure filter parameters are properly inferred.
  message.createMessageComponentCollector({
    filter: i => {
      expectType<CollectedMessageInteraction>(i);
      return true;
    },
  });

  message.createMessageComponentCollector({
    componentType: ComponentType.Button,
    filter: i => {
      expectType<ButtonInteraction>(i);
      return true;
    },
  });

  message.createMessageComponentCollector({
    componentType: ComponentType.StringSelect,
    filter: i => {
      expectType<StringSelectMenuInteraction>(i);
      return true;
    },
  });

  message.awaitMessageComponent({
    filter: i => {
      expectType<CollectedMessageInteraction>(i);
      return true;
    },
  });

  message.awaitMessageComponent({
    componentType: ComponentType.Button,
    filter: i => {
      expectType<ButtonInteraction>(i);
      return true;
    },
  });

  message.awaitMessageComponent({
    componentType: ComponentType.StringSelect,
    filter: i => {
      expectType<StringSelectMenuInteraction>(i);
      return true;
    },
  });

  const webhook = await message.fetchWebhook();

  if (webhook.isChannelFollower()) {
    expectAssignable<Guild | APIPartialGuild>(webhook.sourceGuild);
    expectAssignable<NewsChannel | APIPartialChannel>(webhook.sourceChannel);
    expectType<Webhook<WebhookType.ChannelFollower>>(webhook);
  } else if (webhook.isIncoming()) {
    expectType<string>(webhook.token);
    expectType<Webhook<WebhookType.Incoming>>(webhook);
  }

  expectNotType<Guild | APIPartialGuild>(webhook.sourceGuild);
  expectNotType<NewsChannel | APIPartialChannel>(webhook.sourceChannel);
  expectNotType<string>(webhook.token);

  channel.awaitMessageComponent({
    filter: i => {
      expectType<CollectedMessageInteraction<'cached'>>(i);
      return true;
    },
  });

  channel.awaitMessageComponent({
    componentType: ComponentType.Button,
    filter: i => {
      expectType<ButtonInteraction<'cached'>>(i);
      return true;
    },
  });

  channel.awaitMessageComponent({
    componentType: ComponentType.StringSelect,
    filter: i => {
      expectType<StringSelectMenuInteraction<'cached'>>(i);
      return true;
    },
  });

  // Check that both builders and builder data can be sent in messages
  const row = new ActionRowBuilder<MessageActionRowComponentBuilder>();

  const rawButtonsRow: ActionRowData<ButtonComponentData> = {
    type: ComponentType.ActionRow,
    components: [
      { type: ComponentType.Button, label: 'test', style: ButtonStyle.Primary, customId: 'test' },
      {
        type: ComponentType.Button,
        label: 'another test',
        style: ButtonStyle.Link,
        url: 'https://discord.js.org',
      },
    ],
  };

  const buttonsRow: ActionRowData<ButtonBuilder> = {
    type: ComponentType.ActionRow,
    components: [new ButtonBuilder()],
  };

  const rawStringSelectMenuRow: ActionRowData<StringSelectMenuComponentData> = {
    type: ComponentType.ActionRow,
    components: [
      {
        type: ComponentType.StringSelect,
        options: [{ label: 'test', value: 'test' }],
        customId: 'test',
      },
    ],
  };

  const stringSelectRow: ActionRowData<StringSelectMenuBuilder> = {
    type: ComponentType.ActionRow,
    components: [new StringSelectMenuBuilder()],
  };

  const embedData = { description: 'test', color: 0xff0000 };

  channel.send({
    components: [row, rawButtonsRow, buttonsRow, rawStringSelectMenuRow, stringSelectRow],
    embeds: [embed, embedData],
  });
});

client.on('messageDelete', ({ client }) => expectType<Client<true>>(client));

client.on('messageDeleteBulk', (messages, { client }) => {
  expectType<Client<true>>(messages.first()!.client);
  expectType<Client<true>>(client);
});

client.on('messageReactionAdd', async (reaction, { client }) => {
  expectType<Client<true>>(reaction.client);
  expectType<Client<true>>(client);

  if (reaction.partial) {
    expectType<null>(reaction.count);
    reaction = await reaction.fetch();
  }

  expectType<number>(reaction.count);
  if (reaction.message.partial) return expectType<string | null>(reaction.message.content);
  expectType<string>(reaction.message.content);
});

client.on('messageReactionRemove', ({ client: oldClient }, { client: newClient }) => {
  expectType<Client<true>>(oldClient);
  expectType<Client<true>>(newClient);
});

client.on('messageReactionRemoveAll', async (message, reactions) => {
  console.log(`messageReactionRemoveAll - id: ${message.id} (${message.id.length})`);
  if (message.partial) message = await message.fetch();
  console.log(`messageReactionRemoveAll - content: ${message.content}`);
  expectType<Client<true>>(message.client);
  expectType<Client<true>>(reactions.first()!.client);
});

client.on('messageReactionRemoveEmoji', ({ client }) => expectType<Client<true>>(client));

client.on('messageUpdate', ({ client: oldClient }, { client: newClient }) => {
  expectType<Client<true>>(oldClient);
  expectType<Client<true>>(newClient);
});

client.on('presenceUpdate', (oldPresence, { client }) => {
  expectType<Client<true>>(oldPresence!.client);
  expectType<Client<true>>(client);
});

declare const slashCommandBuilder: SlashCommandBuilder;
declare const contextMenuCommandBuilder: ContextMenuCommandBuilder;

client.on('ready', async client => {
  expectType<Client<true>>(client);
  console.log(`Client is logged in as ${client.user.tag} and ready!`);

  // Test fetching all global commands and ones from one guild
  expectType<Collection<string, ApplicationCommand<{ guild: GuildResolvable }>>>(
    await client.application!.commands.fetch(),
  );
  expectType<Collection<string, ApplicationCommand<{ guild: GuildResolvable }>>>(
    await client.application!.commands.fetch({ guildId: testGuildId }),
  );

  // Test command manager methods
  const globalCommand = await client.application?.commands.fetch(globalCommandId);
  const guildCommandFromGlobal = await client.application?.commands.fetch(guildCommandId, { guildId: testGuildId });
  const guildCommandFromGuild = await client.guilds.cache.get(testGuildId)?.commands.fetch(guildCommandId);

  await client.application?.commands.create(slashCommandBuilder);
  await client.application?.commands.create(contextMenuCommandBuilder);
  await guild.commands.create(slashCommandBuilder);
  await guild.commands.create(contextMenuCommandBuilder);

  await client.application?.commands.edit(globalCommandId, slashCommandBuilder);
  await client.application?.commands.edit(globalCommandId, contextMenuCommandBuilder);
  await guild.commands.edit(guildCommandId, slashCommandBuilder);
  await guild.commands.edit(guildCommandId, contextMenuCommandBuilder);

  await client.application?.commands.edit(globalCommandId, { defaultMemberPermissions: null });
  await globalCommand?.edit({ defaultMemberPermissions: null });
  await globalCommand?.setDefaultMemberPermissions(null);
  await guildCommandFromGlobal?.edit({ dmPermission: false });

  // @ts-expect-error
  await client.guilds.cache.get(testGuildId)?.commands.fetch(guildCommandId, { guildId: testGuildId });

  // Test command permissions
  const globalPermissionsManager = client.application?.commands.permissions;
  const guildPermissionsManager = client.guilds.cache.get(testGuildId)?.commands.permissions;

  // Permissions from global manager
  await globalPermissionsManager?.add({
    command: globalCommandId,
    guild: testGuildId,
    permissions: [{ type: ApplicationCommandPermissionType.Role, id: testGuildId, permission: true }],
    token: 'VeryRealToken',
  });
  await globalPermissionsManager?.has({ command: globalCommandId, guild: testGuildId, permissionId: testGuildId });
  await globalPermissionsManager?.fetch({ guild: testGuildId });
  await globalPermissionsManager?.fetch({ command: globalCommandId, guild: testGuildId });
  await globalPermissionsManager?.remove({
    command: globalCommandId,
    guild: testGuildId,
    roles: [testGuildId],
    token: 'VeryRealToken',
  });
  await globalPermissionsManager?.remove({
    command: globalCommandId,
    guild: testGuildId,
    users: [testUserId],
    token: 'VeryRealToken',
  });
  await globalPermissionsManager?.remove({
    command: globalCommandId,
    guild: testGuildId,
    channels: [testGuildId],
    token: 'VeryRealToken',
  });
  await globalPermissionsManager?.remove({
    command: globalCommandId,
    guild: testGuildId,
    roles: [testGuildId],
    users: [testUserId],
    channels: [testGuildId],
    token: 'VeryRealToken',
  });
  await globalPermissionsManager?.set({
    command: globalCommandId,
    guild: testGuildId,
    permissions: [{ type: ApplicationCommandPermissionType.Role, id: testGuildId, permission: true }],
    token: 'VeryRealToken',
  });

  // @ts-expect-error
  await globalPermissionsManager?.add({
    command: globalCommandId,
    permissions: [{ type: ApplicationCommandPermissionType.Role, id: testGuildId, permission: true }],
    token: 'VeryRealToken',
  });
  // @ts-expect-error
  await globalPermissionsManager?.has({ command: globalCommandId, permissionId: testGuildId });
  // @ts-expect-error
  await globalPermissionsManager?.fetch();
  // @ts-expect-error
  await globalPermissionsManager?.fetch({ command: globalCommandId });
  // @ts-expect-error
  await globalPermissionsManager?.remove({ command: globalCommandId, roles: [testGuildId], token: 'VeryRealToken' });
  // @ts-expect-error
  await globalPermissionsManager?.remove({ command: globalCommandId, users: [testUserId], token: 'VeryRealToken' });
  // @ts-expect-error
  await globalPermissionsManager?.remove({
    command: globalCommandId,
    roles: [testGuildId],
    users: [testUserId],
    token: 'VeryRealToken',
  });
  // @ts-expect-error
  await globalPermissionsManager?.set({
    command: globalCommandId,
    permissions: [{ type: ApplicationCommandPermissionType.Role, id: testGuildId, permission: true }],
    token: 'VeryRealToken',
  });

  // @ts-expect-error
  await globalPermissionsManager?.add({
    guild: testGuildId,
    permissions: [{ type: ApplicationCommandPermissionType.Role, id: testGuildId, permission: true }],
    token: 'VeryRealToken',
  });
  // @ts-expect-error
  await globalPermissionsManager?.has({ guild: testGuildId, permissionId: testGuildId });
  // @ts-expect-error
  await globalPermissionsManager?.remove({ guild: testGuildId, roles: [testGuildId], token: 'VeryRealToken' });
  // @ts-expect-error
  await globalPermissionsManager?.remove({ guild: testGuildId, users: [testUserId], token: 'VeryRealToken' });
  // @ts-expect-error
  await globalPermissionsManager?.remove({
    guild: testGuildId,
    roles: [testGuildId],
    users: [testUserId],
    token: 'VeryRealToken',
  });
  // @ts-expect-error
  await globalPermissionsManager?.set({
    guild: testGuildId,
    permissions: [{ type: ApplicationCommandPermissionType.Role, id: testGuildId, permission: true }],
    token: 'VeryRealToken',
  });

  // Permissions from guild manager
  await guildPermissionsManager?.add({
    command: globalCommandId,
    permissions: [{ type: ApplicationCommandPermissionType.Role, id: testGuildId, permission: true }],
    token: 'VeryRealToken',
  });
  await guildPermissionsManager?.has({ command: globalCommandId, permissionId: testGuildId });
  await guildPermissionsManager?.fetch({});
  await guildPermissionsManager?.fetch({ command: globalCommandId });
  await guildPermissionsManager?.remove({ command: globalCommandId, roles: [testGuildId], token: 'VeryRealToken' });
  await guildPermissionsManager?.remove({ command: globalCommandId, users: [testUserId], token: 'VeryRealToken' });
  await guildPermissionsManager?.remove({ command: globalCommandId, channels: [testGuildId], token: 'VeryRealToken' });
  await guildPermissionsManager?.remove({
    command: globalCommandId,
    roles: [testGuildId],
    users: [testUserId],
    channels: [testGuildId],
    token: 'VeryRealToken',
  });
  await guildPermissionsManager?.set({
    command: globalCommandId,
    permissions: [{ type: ApplicationCommandPermissionType.Role, id: testGuildId, permission: true }],
    token: 'VeryRealToken',
  });

  await guildPermissionsManager?.add({
    command: globalCommandId,
    // @ts-expect-error
    guild: testGuildId,
    permissions: [{ type: ApplicationCommandPermissionType.Role, id: testGuildId, permission: true }],
    token: 'VeryRealToken',
  });
  // @ts-expect-error
  await guildPermissionsManager?.has({ command: globalCommandId, guild: testGuildId, permissionId: testGuildId });
  // @ts-expect-error
  await guildPermissionsManager?.fetch({ guild: testGuildId });
  // @ts-expect-error
  await guildPermissionsManager?.fetch({ command: globalCommandId, guild: testGuildId });
  await guildPermissionsManager?.remove({
    command: globalCommandId,
    // @ts-expect-error
    guild: testGuildId,
    roles: [testGuildId],
    token: 'VeryRealToken',
  });
  await guildPermissionsManager?.remove({
    command: globalCommandId,
    // @ts-expect-error
    guild: testGuildId,
    users: [testUserId],
    token: 'VeryRealToken',
  });
  await guildPermissionsManager?.remove({
    command: globalCommandId,
    // @ts-expect-error
    guild: testGuildId,
    roles: [testGuildId],
    users: [testUserId],
    token: 'VeryRealToken',
  });
  await guildPermissionsManager?.set({
    command: globalCommandId,
    // @ts-expect-error
    guild: testGuildId,
    permissions: [{ type: ApplicationCommandPermissionType.Role, id: testGuildId, permission: true }],
    token: 'VeryRealToken',
  });

  // @ts-expect-error
  await guildPermissionsManager?.add({
    permissions: [{ type: ApplicationCommandPermissionType.Role, id: testGuildId, permission: true }],
    token: 'VeryRealToken',
  });
  // @ts-expect-error
  await guildPermissionsManager?.has({ permissionId: testGuildId });
  // @ts-expect-error
  await guildPermissionsManager?.remove({ roles: [testGuildId], token: 'VeryRealToken' });
  // @ts-expect-error
  await guildPermissionsManager?.remove({ users: [testUserId], token: 'VeryRealToken' });
  // @ts-expect-error
  await guildPermissionsManager?.remove({ roles: [testGuildId], users: [testUserId], token: 'VeryRealToken' });
  // @ts-expect-error
  await guildPermissionsManager?.set({
    permissions: [{ type: ApplicationCommandPermissionType.Role, id: testGuildId, permission: true }],
    token: 'VeryRealToken',
  });

  // Permissions from cached global ApplicationCommand
  await globalCommand?.permissions.add({
    guild: testGuildId,
    permissions: [{ type: ApplicationCommandPermissionType.Role, id: testGuildId, permission: true }],
    token: 'VeryRealToken',
  });
  await globalCommand?.permissions.has({ guild: testGuildId, permissionId: testGuildId });
  await globalCommand?.permissions.fetch({ guild: testGuildId });
  await globalCommand?.permissions.remove({ guild: testGuildId, roles: [testGuildId], token: 'VeryRealToken' });
  await globalCommand?.permissions.remove({ guild: testGuildId, users: [testUserId], token: 'VeryRealToken' });
  await globalCommand?.permissions.remove({
    guild: testGuildId,
    roles: [testGuildId],
    users: [testUserId],
    token: 'VeryRealToken',
  });
  await globalCommand?.permissions.set({
    guild: testGuildId,
    permissions: [{ type: ApplicationCommandPermissionType.Role, id: testGuildId, permission: true }],
    token: 'VeryRealToken',
  });

  await globalCommand?.permissions.add({
    // @ts-expect-error
    command: globalCommandId,
    guild: testGuildId,
    permissions: [{ type: ApplicationCommandPermissionType.Role, id: testGuildId, permission: true }],
    token: 'VeryRealToken',
  });
  await globalCommand?.permissions.has({
    // @ts-expect-error
    command: globalCommandId,
    guild: testGuildId,
    permissionId: testGuildId,
    token: 'VeryRealToken',
  });
  // @ts-expect-error
  await globalCommand?.permissions.fetch({ command: globalCommandId, guild: testGuildId, token: 'VeryRealToken' });
  await globalCommand?.permissions.remove({
    // @ts-expect-error
    command: globalCommandId,
    guild: testGuildId,
    roles: [testGuildId],
    token: 'VeryRealToken',
  });
  await globalCommand?.permissions.remove({
    // @ts-expect-error
    command: globalCommandId,
    guild: testGuildId,
    users: [testUserId],
    token: 'VeryRealToken',
  });
  await globalCommand?.permissions.remove({
    // @ts-expect-error
    command: globalCommandId,
    guild: testGuildId,
    roles: [testGuildId],
    users: [testUserId],
    token: 'VeryRealToken',
  });
  await globalCommand?.permissions.set({
    // @ts-expect-error
    command: globalCommandId,
    guild: testGuildId,
    permissions: [{ type: ApplicationCommandPermissionType.Role, id: testGuildId, permission: true }],
    token: 'VeryRealToken',
  });

  // @ts-expect-error
  await globalCommand?.permissions.add({
    permissions: [{ type: ApplicationCommandPermissionType.Role, id: testGuildId, permission: true }],
    token: 'VeryRealToken',
  });
  // @ts-expect-error
  await globalCommand?.permissions.has({ permissionId: testGuildId });
  // @ts-expect-error
  await globalCommand?.permissions.fetch({});
  // @ts-expect-error
  await globalCommand?.permissions.remove({ roles: [testGuildId], token: 'VeryRealToken' });
  // @ts-expect-error
  await globalCommand?.permissions.remove({ users: [testUserId], token: 'VeryRealToken' });
  // @ts-expect-error
  await globalCommand?.permissions.remove({ roles: [testGuildId], users: [testUserId], token: 'VeryRealToken' });
  // @ts-expect-error
  await globalCommand?.permissions.set({
    permissions: [{ type: ApplicationCommandPermissionType.Role, id: testGuildId, permission: true }],
  });

  // Permissions from cached guild ApplicationCommand
  await guildCommandFromGlobal?.permissions.add({
    permissions: [{ type: ApplicationCommandPermissionType.Role, id: testGuildId, permission: true }],
    token: 'VeryRealToken',
  });
  await guildCommandFromGlobal?.permissions.has({ permissionId: testGuildId });
  await guildCommandFromGlobal?.permissions.fetch({});
  await guildCommandFromGlobal?.permissions.remove({ roles: [testGuildId], token: 'VeryRealToken' });
  await guildCommandFromGlobal?.permissions.remove({ users: [testUserId], token: 'VeryRealToken' });
  await guildCommandFromGlobal?.permissions.remove({
    roles: [testGuildId],
    users: [testUserId],
    token: 'VeryRealToken',
  });
  await guildCommandFromGlobal?.permissions.set({
    permissions: [{ type: ApplicationCommandPermissionType.Role, id: testGuildId, permission: true }],
    token: 'VeryRealToken',
  });

  await guildCommandFromGlobal?.permissions.add({
    // @ts-expect-error
    command: globalCommandId,
    permissions: [{ type: ApplicationCommandPermissionType.Role, id: testGuildId, permission: true }],
    token: 'VeryRealToken',
  });
  // @ts-expect-error
  await guildCommandFromGlobal?.permissions.has({ command: guildCommandId, permissionId: testGuildId });
  await guildCommandFromGlobal?.permissions.remove({
    // @ts-expect-error
    command: guildCommandId,
    roles: [testGuildId],
    token: 'VeryRealToken',
  });
  await guildCommandFromGlobal?.permissions.remove({
    // @ts-expect-error
    command: guildCommandId,
    users: [testUserId],
    token: 'VeryRealToken',
  });
  await guildCommandFromGlobal?.permissions.remove({
    // @ts-expect-error
    command: guildCommandId,
    roles: [testGuildId],
    users: [testUserId],
    token: 'VeryRealToken',
  });
  await guildCommandFromGlobal?.permissions.set({
    // @ts-expect-error
    command: guildCommandId,
    permissions: [{ type: ApplicationCommandPermissionType.Role, id: testGuildId, permission: true }],
    token: 'VeryRealToken',
  });

  await guildCommandFromGlobal?.permissions.add({
    // @ts-expect-error
    guild: testGuildId,
    permissions: [{ type: ApplicationCommandPermissionType.Role, id: testGuildId, permission: true }],
    token: 'VeryRealToken',
  });
  // @ts-expect-error
  await guildCommandFromGlobal?.permissions.has({ guild: testGuildId, permissionId: testGuildId });
  await guildCommandFromGlobal?.permissions.remove({
    // @ts-expect-error
    guild: testGuildId,
    roles: [testGuildId],
    token: 'VeryRealToken',
  });
  // @ts-expect-error
  await guildCommandFromGlobal?.permissions.remove({ guild: testGuildId, users: [testUserId], token: 'VeryRealToken' });
  await guildCommandFromGlobal?.permissions.remove({
    // @ts-expect-error
    guild: testGuildId,
    roles: [testGuildId],
    users: [testUserId],
    token: 'VeryRealToken',
  });
  await guildCommandFromGlobal?.permissions.set({
    // @ts-expect-error
    guild: testGuildId,
    permissions: [{ type: ApplicationCommandPermissionType.Role, id: testGuildId, permission: true }],
    token: 'VeryRealToken',
  });

  await guildCommandFromGuild?.permissions.add({
    permissions: [{ type: ApplicationCommandPermissionType.Role, id: testGuildId, permission: true }],
    token: 'VeryRealToken',
  });
  await guildCommandFromGuild?.permissions.has({ permissionId: testGuildId });
  await guildCommandFromGuild?.permissions.fetch({});
  await guildCommandFromGuild?.permissions.remove({ roles: [testGuildId], token: 'VeryRealToken' });
  await guildCommandFromGuild?.permissions.remove({ users: [testUserId], token: 'VeryRealToken' });
  await guildCommandFromGuild?.permissions.remove({
    roles: [testGuildId],
    users: [testUserId],
    token: 'VeryRealToken',
  });
  await guildCommandFromGuild?.permissions.set({
    permissions: [{ type: ApplicationCommandPermissionType.Role, id: testGuildId, permission: true }],
    token: 'VeryRealToken',
  });

  await guildCommandFromGuild?.permissions.add({
    // @ts-expect-error
    command: globalCommandId,
    permissions: [{ type: ApplicationCommandPermissionType.Role, id: testGuildId, permission: true }],
    token: 'VeryRealToken',
  });
  // @ts-expect-error
  await guildCommandFromGuild?.permissions.has({ command: guildCommandId, permissionId: testGuildId });
  await guildCommandFromGuild?.permissions.remove({
    // @ts-expect-error
    command: guildCommandId,
    roles: [testGuildId],
    token: 'VeryRealToken',
  });
  await guildCommandFromGuild?.permissions.remove({
    // @ts-expect-error
    command: guildCommandId,
    users: [testUserId],
    token: 'VeryRealToken',
  });
  await guildCommandFromGuild?.permissions.remove({
    // @ts-expect-error
    command: guildCommandId,
    roles: [testGuildId],
    users: [testUserId],
    token: 'VeryRealToken',
  });
  await guildCommandFromGuild?.permissions.set({
    // @ts-expect-error
    command: guildCommandId,
    permissions: [{ type: ApplicationCommandPermissionType.Role, id: testGuildId, permission: true }],
    token: 'VeryRealToken',
  });

  await guildCommandFromGuild?.permissions.add({
    // @ts-expect-error
    guild: testGuildId,
    permissions: [{ type: ApplicationCommandPermissionType.Role, id: testGuildId, permission: true }],
    token: 'VeryRealToken',
  });
  // @ts-expect-error
  await guildCommandFromGuild?.permissions.has({ guild: testGuildId, permissionId: testGuildId });
  // @ts-expect-error
  await guildCommandFromGuild?.permissions.remove({ guild: testGuildId, roles: [testGuildId], token: 'VeryRealToken' });
  // @ts-expect-error
  await guildCommandFromGuild?.permissions.remove({ guild: testGuildId, users: [testUserId], token: 'VeryRealToken' });
  await guildCommandFromGuild?.permissions.remove({
    // @ts-expect-error
    guild: testGuildId,
    roles: [testGuildId],
    users: [testUserId],
    token: 'VeryRealToken',
  });
  await guildCommandFromGuild?.permissions.set({
    // @ts-expect-error
    guild: testGuildId,
    permissions: [{ type: ApplicationCommandPermissionType.Role, id: testGuildId, permission: true }],
    token: 'VeryRealToken',
  });
});

client.on('roleCreate', ({ client }) => expectType<Client<true>>(client));
client.on('roleDelete', ({ client }) => expectType<Client<true>>(client));

client.on('roleUpdate', ({ client: oldClient }, { client: newClient }) => {
  expectType<Client<true>>(oldClient);
  expectType<Client<true>>(newClient);
});

client.on('stageInstanceCreate', ({ client }) => expectType<Client<true>>(client));
client.on('stageInstanceDelete', ({ client }) => expectType<Client<true>>(client));

client.on('stageInstanceUpdate', (oldStageInstance, { client }) => {
  expectType<Client<true>>(oldStageInstance!.client);
  expectType<Client<true>>(client);
});

client.on('stickerCreate', ({ client }) => expectType<Client<true>>(client));
client.on('stickerDelete', ({ client }) => expectType<Client<true>>(client));

client.on('stickerUpdate', ({ client: oldClient }, { client: newClient }) => {
  expectType<Client<true>>(oldClient);
  expectType<Client<true>>(newClient);
});

client.on('threadCreate', thread => {
  expectType<Client<true>>(thread.client);

  if (thread.type === ChannelType.PrivateThread) {
    expectType<number>(thread.createdTimestamp);
    expectType<Date>(thread.createdAt);
  } else {
    expectType<number | null>(thread.createdTimestamp);
    expectType<Date | null>(thread.createdAt);
  }
});

client.on('threadDelete', ({ client }) => expectType<Client<true>>(client));

client.on('threadListSync', (threads, { client }) => {
  expectType<Client<true>>(threads.first()!.client);
  expectType<Client<true>>(client);
});

client.on('threadMembersUpdate', (addedMembers, removedMembers, thread) => {
  expectType<Client<true>>(addedMembers.first()!.client);
  expectType<Client<true>>(removedMembers.first()!.client);
  expectType<Client<true>>(thread.client);
  expectType<ReadonlyCollection<Snowflake, ThreadMember>>(addedMembers);
  expectType<ReadonlyCollection<Snowflake, ThreadMember | PartialThreadMember>>(removedMembers);
  expectType<AnyThreadChannel>(thread);
  const left = removedMembers.first();
  if (!left) return;

  if (left.partial) {
    expectType<PartialThreadMember>(left);
    expectType<null>(left.flags);
  } else {
    expectType<ThreadMember>(left);
    expectType<ThreadMemberFlagsBitField>(left.flags);
  }
});

client.on('threadMemberUpdate', ({ client: oldClient }, { client: newClient }) => {
  expectType<Client<true>>(oldClient);
  expectType<Client<true>>(newClient);
});

client.on('threadUpdate', ({ client: oldClient }, { client: newClient }) => {
  expectType<Client<true>>(oldClient);
  expectType<Client<true>>(newClient);
});

client.on('typingStart', ({ client }) => expectType<Client<true>>(client));

client.on('userUpdate', ({ client: oldClient }, { client: newClient }) => {
  expectType<Client<true>>(oldClient);
  expectType<Client<true>>(newClient);
});

client.on('voiceStateUpdate', ({ client: oldClient }, { client: newClient }) => {
  expectType<Client<true>>(oldClient);
  expectType<Client<true>>(newClient);
});

client.on('webhooksUpdate', ({ client }) => expectType<Client<true>>(client));

client.on('guildCreate', async g => {
  expectType<Client<true>>(g.client);
  const channel = g.channels.cache.random();
  if (!channel) return;

  if (channel.type === ChannelType.GuildText) {
    const row: ActionRowData<MessageActionRowComponentData> = {
      type: ComponentType.ActionRow,
      components: [
        new ButtonBuilder(),
        { type: ComponentType.Button, style: ButtonStyle.Primary, label: 'string', customId: 'foo' },
        { type: ComponentType.Button, style: ButtonStyle.Link, label: 'test', url: 'test' },
        { type: ComponentType.StringSelect, customId: 'foo', options: [{ label: 'label', value: 'value' }] },
        new StringSelectMenuBuilder(),
        // @ts-expect-error
        { type: ComponentType.TextInput, style: TextInputStyle.Paragraph, customId: 'foo', label: 'test' },
        // @ts-expect-error
        new TextInputBuilder(),
      ],
    };

    const row2 = new ActionRowBuilder<MessageActionRowComponentBuilder>({
      type: ComponentType.ActionRow,
      components: [
        { type: ComponentType.Button, style: ButtonStyle.Primary, label: 'string', customId: 'foo' },
        { type: ComponentType.Button, style: ButtonStyle.Link, label: 'test', url: 'test' },
        { type: ComponentType.StringSelect, customId: 'foo', options: [{ label: 'label', value: 'value' }] },
      ],
    });

    channel.send({ components: [row, row2] });
  }

  channel.setName('foo').then(updatedChannel => {
    console.log(`New channel name: ${updatedChannel.name}`);
  });

  // @ts-expect-error no options
  expectNotType<Promise<GuildMember>>(g.members.add(testUserId));

  // @ts-expect-error no access token
  expectNotType<Promise<GuildMember>>(g.members.add(testUserId, {}));

  expectNotType<Promise<GuildMember>>(
    // @ts-expect-error invalid role resolvable
    g.members.add(testUserId, { accessToken: 'totallyRealAccessToken', roles: [g.roles.cache] }),
  );

  expectType<Promise<GuildMember | null>>(
    g.members.add(testUserId, { accessToken: 'totallyRealAccessToken', fetchWhenExisting: false }),
  );

  expectType<Promise<GuildMember>>(g.members.add(testUserId, { accessToken: 'totallyRealAccessToken' }));

  expectType<Promise<GuildMember>>(
    g.members.add(testUserId, {
      accessToken: 'totallyRealAccessToken',
      mute: true,
      deaf: false,
      roles: [g.roles.cache.first()!],
      force: true,
      fetchWhenExisting: true,
    }),
  );
});

// EventEmitter static method overrides
expectType<Promise<[Client<true>]>>(Client.once(client, 'ready'));
expectType<AsyncIterableIterator<[Client<true>]>>(Client.on(client, 'ready'));

client.login('absolutely-valid-token');

declare const loggedInClient: Client<true>;
expectType<ClientApplication>(loggedInClient.application);
expectType<Date>(loggedInClient.readyAt);
expectType<number>(loggedInClient.readyTimestamp);
expectType<string>(loggedInClient.token);
expectType<number>(loggedInClient.uptime);
expectType<ClientUser>(loggedInClient.user);

declare const loggedOutClient: Client<false>;
expectType<null>(loggedOutClient.application);
expectType<null>(loggedOutClient.readyAt);
expectType<null>(loggedOutClient.readyTimestamp);
expectType<string | null>(loggedOutClient.token);
expectType<null>(loggedOutClient.uptime);
expectType<null>(loggedOutClient.user);

expectType<undefined>(serialize(undefined));
expectType<null>(serialize(null));
expectType<number[]>(serialize([1, 2, 3]));
expectType<{}>(serialize(new Set([1, 2, 3])));
expectType<{}>(
  serialize(
    new Map([
      [1, '2'],
      [2, '4'],
    ]),
  ),
);
expectType<string>(serialize(new PermissionsBitField(PermissionFlagsBits.AttachFiles)));
expectType<number>(serialize(new IntentsBitField(GatewayIntentBits.Guilds)));
expectAssignable<unknown>(
  serialize(
    new Collection([
      [1, '2'],
      [2, '4'],
    ]),
  ),
);
expectType<never>(serialize(Symbol('a')));
expectType<never>(serialize(() => {}));
expectType<never>(serialize(BigInt(42)));

// Test type return of broadcastEval:
declare const shardClientUtil: ShardClientUtil;
declare const shardingManager: ShardingManager;

expectType<Promise<number[]>>(shardingManager.broadcastEval(() => 1));
expectType<Promise<number[]>>(shardClientUtil.broadcastEval(() => 1));
expectType<Promise<number[]>>(shardingManager.broadcastEval(async () => 1));
expectType<Promise<number[]>>(shardClientUtil.broadcastEval(async () => 1));

declare const dmChannel: DMChannel;
declare const threadChannel: ThreadChannel;
declare const threadChannelFromForum: ThreadChannel<true>;
declare const threadChannelNotFromForum: ThreadChannel<false>;
declare const newsChannel: NewsChannel;
declare const textChannel: TextChannel;
declare const voiceChannel: VoiceChannel;
declare const guild: Guild;
declare const user: User;
declare const guildMember: GuildMember;

// Test thread channels' parent inference
expectType<TextChannel | NewsChannel | ForumChannel | MediaChannel | null>(threadChannel.parent);
expectType<ForumChannel | MediaChannel | null>(threadChannelFromForum.parent);
expectType<TextChannel | NewsChannel | null>(threadChannelNotFromForum.parent);

// Test whether the structures implement send
expectType<TextBasedChannelFields<false>['send']>(dmChannel.send);
expectType<TextBasedChannelFields<true>['send']>(threadChannel.send);
expectType<TextBasedChannelFields<true>['send']>(newsChannel.send);
expectType<TextBasedChannelFields<true>['send']>(textChannel.send);
expectType<TextBasedChannelFields<true>['send']>(voiceChannel.send);
expectAssignable<PartialTextBasedChannelFields>(user);
expectAssignable<PartialTextBasedChannelFields>(guildMember);

expectType<Promise<NewsChannel>>(textChannel.setType(ChannelType.GuildAnnouncement));
expectType<Promise<TextChannel>>(newsChannel.setType(ChannelType.GuildText));

expectType<Message | null>(dmChannel.lastMessage);
expectType<Message | null>(threadChannel.lastMessage);
expectType<Message | null>(newsChannel.lastMessage);
expectType<Message | null>(textChannel.lastMessage);
expectType<Message | null>(voiceChannel.lastMessage);

notPropertyOf(user, 'lastMessage');
notPropertyOf(user, 'lastMessageId');
notPropertyOf(guildMember, 'lastMessage');
notPropertyOf(guildMember, 'lastMessageId');

// Test collector event parameters
declare const messageCollector: MessageCollector;
messageCollector.on('collect', (...args) => {
  expectType<[Message, Collection<Snowflake, Message>]>(args);
});

(async () => {
  for await (const value of messageCollector) {
    expectType<[Message<boolean>, Collection<Snowflake, Message>]>(value);
  }
})();

declare const reactionCollector: ReactionCollector;
reactionCollector.on('dispose', (...args) => {
  expectType<[MessageReaction, User]>(args);
});

(async () => {
  for await (const value of reactionCollector) {
    expectType<[MessageReaction, User]>(value);
  }
})();

// Make sure the properties are typed correctly, and that no backwards properties
// (K -> V and V -> K) exist:
expectAssignable<'messageCreate'>(Events.MessageCreate);
expectAssignable<'close'>(WebSocketShardEvents.Close);
expectAssignable<'death'>(ShardEvents.Death);
expectAssignable<1>(Status.Connecting);

declare const applicationCommandData: ApplicationCommandData;
declare const applicationCommandOptionData: ApplicationCommandOptionData;
declare const applicationCommandResolvable: ApplicationCommandResolvable;
declare const applicationCommandManager: ApplicationCommandManager;
{
  type ApplicationCommandScope = ApplicationCommand<{ guild: GuildResolvable }>;

  expectType<Promise<ApplicationCommandScope>>(applicationCommandManager.create(applicationCommandData));
  expectAssignable<Promise<ApplicationCommand>>(applicationCommandManager.create(applicationCommandData, '0'));
  expectType<Promise<ApplicationCommandScope>>(
    applicationCommandManager.edit(applicationCommandResolvable, applicationCommandData),
  );
  expectType<Promise<ApplicationCommand>>(
    applicationCommandManager.edit(applicationCommandResolvable, applicationCommandData, '0'),
  );
  expectType<Promise<Collection<Snowflake, ApplicationCommandScope>>>(
    applicationCommandManager.set([applicationCommandData]),
  );
  expectType<Promise<Collection<Snowflake, ApplicationCommand>>>(
    applicationCommandManager.set([applicationCommandData] as const, '0'),
  );

  // Test inference of choice values.
  if ('choices' in applicationCommandOptionData) {
    if (applicationCommandOptionData.type === ApplicationCommandOptionType.String) {
      expectType<string>(applicationCommandOptionData.choices[0]!.value);
      expectNotType<number>(applicationCommandOptionData.choices[0]!.value);
    }

    if (applicationCommandOptionData.type === ApplicationCommandOptionType.Integer) {
      expectType<number>(applicationCommandOptionData.choices[0]!.value);
      expectNotType<string>(applicationCommandOptionData.choices[0]!.value);
    }

    if (applicationCommandOptionData.type === ApplicationCommandOptionType.Number) {
      expectType<number>(applicationCommandOptionData.choices[0]!.value);
      expectNotType<string>(applicationCommandOptionData.choices[0]!.value);
    }
  }
}

declare const applicationCommandPermissionsManager: ApplicationCommandPermissionsManager<
  {},
  {},
  Guild | null,
  Snowflake
>;
{
  applicationCommandPermissionsManager.add({ permissions: [], token: '' });
  applicationCommandPermissionsManager.add({ permissions: [] as const, token: '' });
  applicationCommandPermissionsManager.set({ permissions: [], token: '' });
  applicationCommandPermissionsManager.set({ permissions: [] as const, token: '' });
  applicationCommandPermissionsManager.remove({ channels: [], roles: [], users: [], token: '' });

  applicationCommandPermissionsManager.remove({
    channels: [] as const,
    roles: [] as const,
    users: [] as const,
    token: '',
  });
}

declare const chatInputApplicationCommandData: ChatInputApplicationCommandData;
{
  chatInputApplicationCommandData.options = [];
  chatInputApplicationCommandData.options = [] as const;
}

declare const applicationCommandChannelOptionData: ApplicationCommandChannelOptionData;
declare const applicationCommandChannelOption: ApplicationCommandChannelOption;
{
  applicationCommandChannelOptionData.channelTypes = [] as const;
  applicationCommandChannelOptionData.channel_types = [] as const;
  applicationCommandChannelOption.channelTypes = [] as const;
}

declare const applicationNonChoiceOptionData: ApplicationCommandOptionData & {
  type: CommandOptionNonChoiceResolvableType;
};
{
  // Options aren't allowed on this command type.

  // @ts-expect-error
  applicationNonChoiceOptionData.choices;
}

declare const applicationCommandChoicesData: ApplicationCommandChoicesData;
declare const applicationCommandChoicesOption: ApplicationCommandChoicesOption;
{
  applicationCommandChoicesData.choices = [];
  applicationCommandChoicesData.choices = [] as const;
  applicationCommandChoicesOption.choices = [];
  applicationCommandChoicesOption.choices = [] as const;
}

declare const applicationCommandSubCommandData: ApplicationCommandSubCommandData;
declare const applicationCommandSubCommand: ApplicationCommandSubCommand;
{
  applicationCommandSubCommandData.options = [];
  applicationCommandSubCommandData.options = [] as const;
  applicationCommandSubCommand.options = [];
  applicationCommandSubCommand.options = [] as const;
}

declare const applicationSubGroupCommandData: ApplicationCommandSubGroupData;
declare const applicationCommandSubGroup: ApplicationCommandSubGroup;
{
  expectType<ApplicationCommandOptionType.SubcommandGroup>(applicationSubGroupCommandData.type);
  applicationSubGroupCommandData.options = [];
  applicationSubGroupCommandData.options = [] as const;
  applicationCommandSubGroup.options = [];
  applicationCommandSubGroup.options = [] as const;
}

declare const autoModerationRuleManager: AutoModerationRuleManager;
{
  expectType<Promise<AutoModerationRule>>(autoModerationRuleManager.fetch('1234567890'));
  expectType<Promise<AutoModerationRule>>(autoModerationRuleManager.fetch({ autoModerationRule: '1234567890' }));
  expectType<Promise<AutoModerationRule>>(
    autoModerationRuleManager.fetch({ autoModerationRule: '1234567890', cache: false }),
  );
  expectType<Promise<AutoModerationRule>>(
    autoModerationRuleManager.fetch({ autoModerationRule: '1234567890', force: true }),
  );
  expectType<Promise<AutoModerationRule>>(
    autoModerationRuleManager.fetch({ autoModerationRule: '1234567890', cache: false, force: true }),
  );
  expectType<Promise<Collection<Snowflake, AutoModerationRule>>>(autoModerationRuleManager.fetch());
  expectType<Promise<Collection<Snowflake, AutoModerationRule>>>(autoModerationRuleManager.fetch({}));
  expectType<Promise<Collection<Snowflake, AutoModerationRule>>>(autoModerationRuleManager.fetch({ cache: false }));
  // @ts-expect-error The `force` option cannot be used alongside fetching all auto moderation rules.
  autoModerationRuleManager.fetch({ force: false });
}

declare const guildApplicationCommandManager: GuildApplicationCommandManager;
expectType<Promise<Collection<Snowflake, ApplicationCommand>>>(guildApplicationCommandManager.fetch());
expectType<Promise<Collection<Snowflake, ApplicationCommand>>>(guildApplicationCommandManager.fetch(undefined, {}));
expectType<Promise<ApplicationCommand>>(guildApplicationCommandManager.fetch('0'));

declare const categoryChannelChildManager: CategoryChannelChildManager;
{
  expectType<Promise<VoiceChannel>>(categoryChannelChildManager.create({ name: 'name', type: ChannelType.GuildVoice }));
  expectType<Promise<TextChannel>>(categoryChannelChildManager.create({ name: 'name', type: ChannelType.GuildText }));
  expectType<Promise<NewsChannel>>(
    categoryChannelChildManager.create({ name: 'name', type: ChannelType.GuildAnnouncement }),
  );
  expectType<Promise<StageChannel>>(
    categoryChannelChildManager.create({ name: 'name', type: ChannelType.GuildStageVoice }),
  );
  expectType<Promise<TextChannel>>(categoryChannelChildManager.create({ name: 'name' }));
  expectType<Promise<TextChannel>>(categoryChannelChildManager.create({ name: 'name' }));
}

declare const guildChannelManager: GuildChannelManager;
{
  expectType<Promise<TextChannel>>(guildChannelManager.create({ name: 'name' }));
  expectType<Promise<TextChannel>>(guildChannelManager.create({ name: 'name' }));
  expectType<Promise<VoiceChannel>>(guildChannelManager.create({ name: 'name', type: ChannelType.GuildVoice }));
  expectType<Promise<CategoryChannel>>(guildChannelManager.create({ name: 'name', type: ChannelType.GuildCategory }));
  expectType<Promise<TextChannel>>(guildChannelManager.create({ name: 'name', type: ChannelType.GuildText }));
  expectType<Promise<NewsChannel>>(guildChannelManager.create({ name: 'name', type: ChannelType.GuildAnnouncement }));
  expectType<Promise<StageChannel>>(guildChannelManager.create({ name: 'name', type: ChannelType.GuildStageVoice }));
  expectType<Promise<ForumChannel>>(guildChannelManager.create({ name: 'name', type: ChannelType.GuildForum }));
  expectType<Promise<MediaChannel>>(guildChannelManager.create({ name: 'name', type: ChannelType.GuildMedia }));

  expectType<Promise<Collection<Snowflake, NonThreadGuildBasedChannel | null>>>(guildChannelManager.fetch());
  expectType<Promise<Collection<Snowflake, NonThreadGuildBasedChannel | null>>>(
    guildChannelManager.fetch(undefined, {}),
  );
  expectType<Promise<GuildBasedChannel | null>>(guildChannelManager.fetch('0'));

  const channel = guildChannelManager.cache.first()!;

  if (channel.isTextBased()) {
    const { messages } = channel;
    const message = await messages.fetch('123');
    expectType<GuildMessageManager>(messages);
    expectType<Promise<Message<true>>>(messages.crosspost('1234567890'));
    expectType<Promise<Message<true>>>(messages.edit('1234567890', 'text'));
    expectType<Promise<Message<true>>>(messages.fetch('1234567890'));
    expectType<Promise<Collection<Snowflake, Message<true>>>>(messages.fetchPinned());
    expectType<Guild>(message.guild);
    expectType<Snowflake>(message.guildId);
    expectType<GuildTextBasedChannel>(message.channel.messages.channel);
  }
}

{
  const { messages } = dmChannel;
  const message = await messages.fetch('123');
  expectType<DMMessageManager>(messages);
  expectType<Promise<Message>>(messages.edit('1234567890', 'text'));
  expectType<Promise<Message>>(messages.fetch('1234567890'));
  expectType<Promise<Collection<Snowflake, Message>>>(messages.fetchPinned());
  expectType<Guild | null>(message.guild);
  expectType<Snowflake | null>(message.guildId);
  expectType<DMChannel | PartialGroupDMChannel | GuildTextBasedChannel>(message.channel.messages.channel);
  expectType<MessageMentions>(message.mentions);
  expectType<Guild | null>(message.mentions.guild);
  expectType<Collection<Snowflake, GuildMember> | null>(message.mentions.members);

  if (messages.channel.isDMBased()) {
    expectType<DMChannel>(messages.channel);
    expectType<DMChannel>(messages.channel.messages.channel);
  }

  // @ts-expect-error Crossposting is not possible in direct messages.
  messages.crosspost('1234567890');
}

declare const threadManager: ThreadManager;
{
  expectType<Promise<AnyThreadChannel | null>>(threadManager.fetch('12345678901234567'));
  expectType<Promise<AnyThreadChannel | null>>(threadManager.fetch('12345678901234567', { cache: true, force: false }));
  expectType<Promise<FetchedThreads>>(threadManager.fetch());
  expectType<Promise<FetchedThreads>>(threadManager.fetch({}));
  expectType<Promise<FetchedThreadsMore>>(threadManager.fetch({ archived: { limit: 4 } }));

  // @ts-expect-error The force option has no effect here.
  threadManager.fetch({ archived: {} }, { force: true });
}

declare const guildForumThreadManager: GuildForumThreadManager;
expectType<ForumChannel | MediaChannel>(guildForumThreadManager.channel);

declare const guildTextThreadManager: GuildTextThreadManager<
  ChannelType.PublicThread | ChannelType.PrivateThread | ChannelType.AnnouncementThread
>;
expectType<TextChannel | NewsChannel>(guildTextThreadManager.channel);

declare const guildMemberManager: GuildMemberManager;
{
  expectType<Promise<GuildMember>>(guildMemberManager.fetch('12345678901234567'));
  expectType<Promise<GuildMember>>(guildMemberManager.fetch({ user: '12345678901234567' }));
  expectType<Promise<GuildMember>>(guildMemberManager.fetch({ user: '12345678901234567', cache: true, force: false }));
  expectType<Promise<GuildMember>>(guildMemberManager.fetch({ user: '12345678901234567', cache: true, force: false }));
  expectType<Promise<Collection<Snowflake, GuildMember>>>(guildMemberManager.fetch());
  expectType<Promise<Collection<Snowflake, GuildMember>>>(guildMemberManager.fetch({}));
  expectType<Promise<Collection<Snowflake, GuildMember>>>(guildMemberManager.fetch({ user: ['12345678901234567'] }));
  expectType<Promise<Collection<Snowflake, GuildMember>>>(guildMemberManager.fetch({ withPresences: false }));
  expectType<Promise<GuildMember>>(guildMemberManager.fetch({ user: '12345678901234567', withPresences: true }));

  expectType<Promise<Collection<Snowflake, GuildMember>>>(
    guildMemberManager.fetch({ query: 'test', user: ['12345678901234567'], nonce: 'test' }),
  );

  // @ts-expect-error The cache & force options have no effect here.
  guildMemberManager.fetch({ cache: true, force: false });
  // @ts-expect-error The force option has no effect here.
  guildMemberManager.fetch({ user: ['12345678901234567'], cache: true, force: false });
}

declare const messageManager: MessageManager;
{
  expectType<Promise<Message>>(messageManager.fetch('1234567890'));
  expectType<Promise<Message>>(messageManager.fetch({ message: '1234567890' }));
  expectType<Promise<Message>>(messageManager.fetch({ message: '1234567890', cache: true, force: false }));
  expectType<Promise<Collection<Snowflake, Message>>>(messageManager.fetch());
  expectType<Promise<Collection<Snowflake, Message>>>(messageManager.fetch({}));
  expectType<Promise<Collection<Snowflake, Message>>>(
    messageManager.fetch({ limit: 100, before: '1234567890', cache: false }),
  );
  // @ts-expect-error
  messageManager.fetch({ cache: true, force: false });
  // @ts-expect-error
  messageManager.fetch({ message: '1234567890', after: '1234567890', cache: true, force: false });
}

declare const roleManager: RoleManager;
expectType<Promise<Collection<Snowflake, Role>>>(roleManager.fetch());
expectType<Promise<Collection<Snowflake, Role>>>(roleManager.fetch(undefined, {}));
expectType<Promise<Role | null>>(roleManager.fetch('0'));

declare const guildEmojiManager: GuildEmojiManager;
expectType<Promise<Collection<Snowflake, GuildEmoji>>>(guildEmojiManager.fetch());
expectType<Promise<Collection<Snowflake, GuildEmoji>>>(guildEmojiManager.fetch(undefined, {}));
expectType<Promise<GuildEmoji>>(guildEmojiManager.fetch('0'));

declare const applicationEmojiManager: ApplicationEmojiManager;
expectType<Promise<Collection<Snowflake, ApplicationEmoji>>>(applicationEmojiManager.fetch());
expectType<Promise<Collection<Snowflake, ApplicationEmoji>>>(applicationEmojiManager.fetch(undefined, {}));
expectType<Promise<ApplicationEmoji>>(applicationEmojiManager.fetch('0'));

declare const guildBanManager: GuildBanManager;
{
  expectType<Promise<GuildBan>>(guildBanManager.fetch('1234567890'));
  expectType<Promise<GuildBan>>(guildBanManager.fetch({ user: '1234567890' }));
  expectType<Promise<GuildBan>>(guildBanManager.fetch({ user: '1234567890', cache: true, force: false }));
  expectType<Promise<Collection<Snowflake, GuildBan>>>(guildBanManager.fetch());
  expectType<Promise<Collection<Snowflake, GuildBan>>>(guildBanManager.fetch({}));
  expectType<Promise<Collection<Snowflake, GuildBan>>>(guildBanManager.fetch({ limit: 100, before: '1234567890' }));
  // @ts-expect-error
  guildBanManager.fetch({ cache: true, force: false });
  // @ts-expect-error
  guildBanManager.fetch({ user: '1234567890', after: '1234567890', cache: true, force: false });
}

declare const threadMemberWithGuildMember: ThreadMember<true>;
declare const threadMemberManager: ThreadMemberManager;
{
  expectType<Promise<ThreadMember>>(threadMemberManager.fetch('12345678'));
  expectType<Promise<ThreadMember>>(threadMemberManager.fetch({ member: '12345678', cache: false }));
  expectType<Promise<ThreadMember>>(threadMemberManager.fetch({ member: '12345678', force: true }));
  expectType<Promise<ThreadMember<true>>>(threadMemberManager.fetch({ member: threadMemberWithGuildMember }));
  expectType<Promise<ThreadMember<true>>>(threadMemberManager.fetch({ member: '12345678901234567', withMember: true }));
  expectType<Promise<Collection<Snowflake, ThreadMember>>>(threadMemberManager.fetch());
  expectType<Promise<Collection<Snowflake, ThreadMember>>>(threadMemberManager.fetch({}));

  expectType<Promise<Collection<Snowflake, ThreadMember<true>>>>(
    threadMemberManager.fetch({ cache: true, limit: 50, withMember: true, after: '12345678901234567' }),
  );

  expectType<Promise<Collection<Snowflake, ThreadMember>>>(
    threadMemberManager.fetch({ cache: true, withMember: false }),
  );

  // @ts-expect-error The `force` option cannot be used alongside fetching all thread members.
  threadMemberManager.fetch({ cache: true, force: false });
  // @ts-expect-error `withMember` needs to be `true` to receive paginated results.
  threadMemberManager.fetch({ withMember: false, limit: 5, after: '12345678901234567' });

  expectNotDeprecated(threadMemberManager.add('1234678'));
  expectDeprecated(threadMemberManager.add('1234678', 'reason'));
  expectNotDeprecated(threadMemberManager.remove('1234678'));
  expectDeprecated(threadMemberManager.remove('1234678', 'reason'));
  expectNotDeprecated(threadMemberWithGuildMember.remove());
  expectDeprecated(threadMemberWithGuildMember.remove('reason'));
}

declare const userManager: UserManager;
{
  expectDeprecated(userManager.fetchFlags('1234567890'));
  expectDeprecated(user.fetchFlags());
}

declare const typing: Typing;
expectType<User | PartialUser>(typing.user);
if (typing.user.partial) expectType<null>(typing.user.username);
if (!typing.user.partial) expectType<string>(typing.user.tag);

expectType<TextBasedChannel>(typing.channel);
if (typing.channel.partial) expectType<undefined>(typing.channel.lastMessageId);

expectType<GuildMember | null>(typing.member);
expectType<Guild | null>(typing.guild);

if (typing.inGuild()) {
  expectType<Guild>(typing.channel.guild);
  expectType<Guild>(typing.guild);
}

// Test interactions
declare const interaction: Interaction;
declare const booleanValue: boolean;
if (interaction.inGuild()) {
  expectType<Snowflake>(interaction.guildId);
} else {
  expectType<Snowflake | null>(interaction.guildId);
}

client.on('interactionCreate', async interaction => {
  if (interaction.type === InteractionType.MessageComponent) {
    expectType<AnySelectMenuInteraction | ButtonInteraction>(interaction);
    expectType<MessageActionRowComponent | APIButtonComponent | APISelectMenuComponent>(interaction.component);
    expectType<Message>(interaction.message);
    expectDeprecated(interaction.sendPremiumRequired());
    if (interaction.inCachedGuild()) {
      expectAssignable<MessageComponentInteraction>(interaction);
      expectType<MessageActionRowComponent>(interaction.component);
      expectType<Message<true>>(interaction.message);
      expectType<Guild>(interaction.guild);
      expectType<Promise<Message<true>>>(interaction.reply({ content: 'a', fetchReply: true }));
      expectType<Promise<Message<true>>>(interaction.deferReply({ fetchReply: true }));
      expectType<Promise<InteractionCallbackResponse>>(interaction.reply({ content: 'a', withResponse: true }));
      expectType<Promise<InteractionCallbackResponse>>(interaction.deferReply({ withResponse: true }));
      expectType<Promise<Message<true>>>(interaction.editReply({ content: 'a' }));
      expectType<Promise<Message<true>>>(interaction.fetchReply());
      expectType<Promise<Message<true>>>(interaction.update({ content: 'a', fetchReply: true }));
      expectType<Promise<Message<true>>>(interaction.deferUpdate({ fetchReply: true }));
      expectType<Promise<InteractionCallbackResponse>>(interaction.update({ content: 'a', withResponse: true }));
      expectType<Promise<InteractionCallbackResponse>>(interaction.deferUpdate({ withResponse: true }));
      expectType<Promise<Message<true>>>(interaction.followUp({ content: 'a' }));
    } else if (interaction.inRawGuild()) {
      expectAssignable<MessageComponentInteraction>(interaction);
      expectType<APIButtonComponent | APISelectMenuComponent>(interaction.component);
      expectType<Message<false>>(interaction.message);
      expectType<null>(interaction.guild);
      expectType<Promise<Message<false>>>(interaction.reply({ content: 'a', fetchReply: true }));
      expectType<Promise<Message<false>>>(interaction.deferReply({ fetchReply: true }));
      expectType<Promise<InteractionCallbackResponse>>(interaction.reply({ content: 'a', withResponse: true }));
      expectType<Promise<InteractionCallbackResponse>>(interaction.deferReply({ withResponse: true }));
      expectType<Promise<Message<false>>>(interaction.editReply({ content: 'a' }));
      expectType<Promise<Message<false>>>(interaction.fetchReply());
      expectType<Promise<Message<false>>>(interaction.update({ content: 'a', fetchReply: true }));
      expectType<Promise<Message<false>>>(interaction.deferUpdate({ fetchReply: true }));
      expectType<Promise<InteractionCallbackResponse>>(interaction.update({ content: 'a', withResponse: true }));
      expectType<Promise<InteractionCallbackResponse>>(interaction.deferUpdate({ withResponse: true }));
      expectType<Promise<Message<false>>>(interaction.followUp({ content: 'a' }));
    } else if (interaction.inGuild()) {
      expectAssignable<MessageComponentInteraction>(interaction);
      expectType<MessageActionRowComponent | APIButtonComponent | APISelectMenuComponent>(interaction.component);
      expectType<Message>(interaction.message);
      expectType<Guild | null>(interaction.guild);
      expectType<Promise<Message>>(interaction.reply({ content: 'a', fetchReply: true }));
      expectType<Promise<Message>>(interaction.deferReply({ fetchReply: true }));
      expectType<Promise<InteractionCallbackResponse>>(interaction.reply({ content: 'a', withResponse: true }));
      expectType<Promise<InteractionCallbackResponse>>(interaction.deferReply({ withResponse: true }));
      expectType<Promise<Message>>(interaction.editReply({ content: 'a' }));
      expectType<Promise<Message>>(interaction.fetchReply());
      expectType<Promise<Message>>(interaction.update({ content: 'a', fetchReply: true }));
      expectType<Promise<Message>>(interaction.deferUpdate({ fetchReply: true }));
      expectType<Promise<InteractionCallbackResponse>>(interaction.update({ content: 'a', withResponse: true }));
      expectType<Promise<InteractionCallbackResponse>>(interaction.deferUpdate({ withResponse: true }));
      expectType<Promise<Message>>(interaction.followUp({ content: 'a' }));
    }
  }

  if (interaction.inCachedGuild()) {
    expectAssignable<GuildMember>(interaction.member);
    expectNotType<ChatInputCommandInteraction<'cached'>>(interaction);
    expectAssignable<Interaction>(interaction);
    expectType<Locale>(interaction.guildLocale);
  } else if (interaction.inRawGuild()) {
    expectAssignable<APIInteractionGuildMember>(interaction.member);
    expectNotAssignable<Interaction<'cached'>>(interaction);
    expectType<Locale>(interaction.guildLocale);
  } else if (interaction.inGuild()) {
    expectType<Locale>(interaction.guildLocale);
  } else {
    expectType<APIInteractionGuildMember | GuildMember | null>(interaction.member);
    expectNotAssignable<Interaction<'cached'>>(interaction);
    expectType<string | null>(interaction.guildId);
  }

  if (
    interaction.type === InteractionType.ApplicationCommand &&
    (interaction.commandType === ApplicationCommandType.User ||
      interaction.commandType === ApplicationCommandType.Message)
  ) {
    expectType<MessageContextMenuCommandInteraction | UserContextMenuCommandInteraction>(interaction);
    // @ts-expect-error No attachment options on contextmenu commands
    interaction.options.getAttachment('name');
    if (interaction.inCachedGuild()) {
      expectAssignable<ContextMenuCommandInteraction>(interaction);
      expectAssignable<Guild>(interaction.guild);
      expectAssignable<CommandInteraction<'cached'>>(interaction);
      expectType<Promise<Message<true>>>(interaction.reply({ content: 'a', fetchReply: true }));
      expectType<Promise<Message<true>>>(interaction.deferReply({ fetchReply: true }));
      expectType<Promise<InteractionCallbackResponse>>(interaction.reply({ content: 'a', withResponse: true }));
      expectType<Promise<InteractionCallbackResponse>>(interaction.deferReply({ withResponse: true }));
      expectType<Promise<Message<true>>>(interaction.editReply({ content: 'a' }));
      expectType<Promise<Message<true>>>(interaction.fetchReply());
      expectType<Promise<Message<true>>>(interaction.followUp({ content: 'a' }));
    } else if (interaction.inRawGuild()) {
      expectAssignable<ContextMenuCommandInteraction>(interaction);
      expectType<null>(interaction.guild);
      expectType<Promise<Message<false>>>(interaction.reply({ content: 'a', fetchReply: true }));
      expectType<Promise<Message<false>>>(interaction.deferReply({ fetchReply: true }));
      expectType<Promise<InteractionCallbackResponse>>(interaction.reply({ content: 'a', withResponse: true }));
      expectType<Promise<InteractionCallbackResponse>>(interaction.deferReply({ withResponse: true }));
      expectType<Promise<Message<false>>>(interaction.editReply({ content: 'a' }));
      expectType<Promise<Message<false>>>(interaction.fetchReply());
      expectType<Promise<Message<false>>>(interaction.followUp({ content: 'a' }));
    } else if (interaction.inGuild()) {
      expectAssignable<ContextMenuCommandInteraction>(interaction);
      expectType<Guild | null>(interaction.guild);
      expectType<Promise<Message>>(interaction.reply({ content: 'a', fetchReply: true }));
      expectType<Promise<Message>>(interaction.deferReply({ fetchReply: true }));
      expectType<Promise<InteractionCallbackResponse>>(interaction.reply({ content: 'a', withResponse: true }));
      expectType<Promise<InteractionCallbackResponse>>(interaction.deferReply({ withResponse: true }));
      expectType<Promise<Message>>(interaction.editReply({ content: 'a' }));
      expectType<Promise<Message>>(interaction.fetchReply());
      expectType<Promise<Message>>(interaction.followUp({ content: 'a' }));
    }
  }

  if (
    interaction.type === InteractionType.ApplicationCommand &&
    interaction.commandType === ApplicationCommandType.Message
  ) {
    expectType<Message>(interaction.targetMessage);
    expectType<Message | null>(interaction.options.getMessage('_MESSAGE'));
    if (interaction.inCachedGuild()) {
      expectType<Message<true>>(interaction.targetMessage);
      expectType<Message<true> | null>(interaction.options.getMessage('_MESSAGE'));
    } else if (interaction.inRawGuild()) {
      expectType<Message<false>>(interaction.targetMessage);
      expectType<Message<false> | null>(interaction.options.getMessage('_MESSAGE'));
    } else if (interaction.inGuild()) {
      expectType<Message>(interaction.targetMessage);
      expectType<Message | null>(interaction.options.getMessage('_MESSAGE'));
    }
  }

  if (
    interaction.type === InteractionType.ApplicationCommand &&
    interaction.commandType === ApplicationCommandType.User
  ) {
    expectType<User>(interaction.targetUser);
    expectType<GuildMember | APIInteractionGuildMember | null>(interaction.targetMember);
    expectType<User | null>(interaction.options.getUser('user'));
    expectType<GuildMember | APIInteractionDataResolvedGuildMember | null>(interaction.options.getMember('user'));
    if (interaction.inCachedGuild()) {
      expectType<GuildMember | null>(interaction.targetMember);
      expectType<GuildMember | null>(interaction.options.getMember('user'));
    } else if (interaction.inRawGuild()) {
      expectType<APIInteractionGuildMember | null>(interaction.targetMember);
      expectType<APIInteractionDataResolvedGuildMember | null>(interaction.options.getMember('user'));
    } else if (interaction.inGuild()) {
      expectType<GuildMember | APIInteractionGuildMember | null>(interaction.targetMember);
      expectType<GuildMember | APIInteractionDataResolvedGuildMember | null>(interaction.options.getMember('user'));
    }
  }

  if (interaction.type === InteractionType.MessageComponent && interaction.componentType === ComponentType.Button) {
    expectType<ButtonInteraction>(interaction);
    expectType<ButtonComponent | APIButtonComponent>(interaction.component);
    expectType<Message>(interaction.message);
    if (interaction.inCachedGuild()) {
      expectAssignable<ButtonInteraction>(interaction);
      expectType<ButtonComponent>(interaction.component);
      expectType<Message<true>>(interaction.message);
      expectType<Guild>(interaction.guild);
      expectType<Promise<Message<true>>>(interaction.reply({ fetchReply: true }));
      expectType<Promise<InteractionCallbackResponse>>(interaction.reply({ withResponse: true }));
    } else if (interaction.inRawGuild()) {
      expectAssignable<ButtonInteraction>(interaction);
      expectType<APIButtonComponent>(interaction.component);
      expectType<Message<false>>(interaction.message);
      expectType<null>(interaction.guild);
      expectType<Promise<Message<false>>>(interaction.reply({ fetchReply: true }));
      expectType<Promise<InteractionCallbackResponse>>(interaction.reply({ withResponse: true }));
    } else if (interaction.inGuild()) {
      expectAssignable<ButtonInteraction>(interaction);
      expectType<ButtonComponent | APIButtonComponent>(interaction.component);
      expectType<Message>(interaction.message);
      expectAssignable<Guild | null>(interaction.guild);
      expectType<Promise<Message>>(interaction.reply({ fetchReply: true }));
      expectType<Promise<InteractionCallbackResponse>>(interaction.reply({ withResponse: true }));
    }
  }

  if (
    interaction.type === InteractionType.MessageComponent &&
    interaction.componentType === ComponentType.StringSelect
  ) {
    expectType<StringSelectMenuInteraction>(interaction);
    expectType<StringSelectMenuComponent | APIStringSelectComponent>(interaction.component);
    expectType<Message>(interaction.message);
    if (interaction.inCachedGuild()) {
      expectAssignable<StringSelectMenuInteraction>(interaction);
      expectType<SelectMenuComponent>(interaction.component);
      expectType<Message<true>>(interaction.message);
      expectType<Guild>(interaction.guild);
      expectType<Promise<Message<true>>>(interaction.reply({ fetchReply: true }));
      expectType<Promise<InteractionCallbackResponse>>(interaction.reply({ withResponse: true }));
    } else if (interaction.inRawGuild()) {
      expectAssignable<StringSelectMenuInteraction>(interaction);
      expectType<APIStringSelectComponent>(interaction.component);
      expectType<Message<false>>(interaction.message);
      expectType<null>(interaction.guild);
      expectType<Promise<Message<false>>>(interaction.reply({ fetchReply: true }));
      expectType<Promise<InteractionCallbackResponse>>(interaction.reply({ withResponse: true }));
    } else if (interaction.inGuild()) {
      expectAssignable<StringSelectMenuInteraction>(interaction);
      expectType<SelectMenuComponent | APIStringSelectComponent>(interaction.component);
      expectType<Message>(interaction.message);
      expectType<Guild | null>(interaction.guild);
      expectType<Promise<Message>>(interaction.reply({ fetchReply: true }));
      expectType<Promise<InteractionCallbackResponse>>(interaction.reply({ withResponse: true }));
    }
  }

  if (
    interaction.type === InteractionType.ApplicationCommand &&
    interaction.commandType === ApplicationCommandType.ChatInput
  ) {
    expectDeprecated(interaction.sendPremiumRequired());
    if (interaction.inRawGuild()) {
      expectNotAssignable<Interaction<'cached'>>(interaction);
      expectAssignable<ChatInputCommandInteraction>(interaction);
      expectType<Promise<Message<false>>>(interaction.reply({ fetchReply: true }));
      expectType<Promise<InteractionCallbackResponse>>(interaction.reply({ withResponse: true }));
      expectType<APIInteractionDataResolvedGuildMember | null>(interaction.options.getMember('test'));

      expectType<APIInteractionDataResolvedChannel>(interaction.options.getChannel('test', true));
      expectType<APIRole>(interaction.options.getRole('test', true));
    } else if (interaction.inCachedGuild()) {
      const msg = await interaction.reply({ fetchReply: true });
      const btn = await msg.awaitMessageComponent({ componentType: ComponentType.Button });

      expectType<Message<true>>(msg);
      expectType<ButtonInteraction<'cached'>>(btn);

      expectType<GuildMember | null>(interaction.options.getMember('test'));
      expectAssignable<ChatInputCommandInteraction>(interaction);
      expectType<Promise<Message<true>>>(interaction.reply({ fetchReply: true }));
      expectType<Promise<InteractionCallbackResponse>>(interaction.reply({ withResponse: true }));

      expectType<GuildBasedChannel>(interaction.options.getChannel('test', true));
      expectType<Role>(interaction.options.getRole('test', true));

      expectType<PublicThreadChannel>(interaction.options.getChannel('test', true, [ChannelType.PublicThread]));
      expectType<PublicThreadChannel>(interaction.options.getChannel('test', true, [ChannelType.AnnouncementThread]));
      expectType<PublicThreadChannel>(
        interaction.options.getChannel('test', true, [ChannelType.PublicThread, ChannelType.AnnouncementThread]),
      );
      expectType<PrivateThreadChannel>(interaction.options.getChannel('test', true, [ChannelType.PrivateThread]));

      expectType<TextChannel>(interaction.options.getChannel('test', true, [ChannelType.GuildText]));
      expectType<TextChannel | null>(interaction.options.getChannel('test', false, [ChannelType.GuildText]));
      expectType<ForumChannel | VoiceChannel>(
        interaction.options.getChannel('test', true, [ChannelType.GuildForum, ChannelType.GuildVoice]),
      );
      expectType<TextChannel>(interaction.options.getChannel('test', true, [ChannelType.GuildText] as const));
      expectType<ForumChannel | VoiceChannel | null>(
        interaction.options.getChannel('test', false, [ChannelType.GuildForum, ChannelType.GuildVoice]),
      );
      expectType<MediaChannel>(interaction.options.getChannel('test', true, [ChannelType.GuildMedia]));
    } else {
      expectType<ChatInputCommandInteraction>(interaction);
      expectType<Promise<Message>>(interaction.reply({ fetchReply: true }));
      expectType<Promise<InteractionCallbackResponse>>(interaction.reply({ withResponse: true }));
      expectType<APIInteractionDataResolvedGuildMember | GuildMember | null>(interaction.options.getMember('test'));

      expectType<GuildBasedChannel | APIInteractionDataResolvedChannel>(interaction.options.getChannel('test', true));
      expectType<APIRole | Role>(interaction.options.getRole('test', true));
    }

    expectType<ChatInputCommandInteraction>(interaction);
    expectType<Omit<CommandInteractionOptionResolver<CacheType>, 'getFocused' | 'getMessage'>>(interaction.options);
    expectType<readonly CommandInteractionOption[]>(interaction.options.data);

    const optionalOption = interaction.options.get('name');
    const requiredOption = interaction.options.get('name', true);
    expectType<CommandInteractionOption | null>(optionalOption);
    expectType<CommandInteractionOption>(requiredOption);
    expectType<readonly CommandInteractionOption[] | undefined>(requiredOption.options);

    expectType<string | null>(interaction.options.getString('name', booleanValue));
    expectType<string | null>(interaction.options.getString('name', false));
    expectType<string>(interaction.options.getString('name', true));

    expectType<string>(interaction.options.getSubcommand());
    expectType<string>(interaction.options.getSubcommand(true));
    expectType<string | null>(interaction.options.getSubcommand(booleanValue));
    expectType<string | null>(interaction.options.getSubcommand(false));

    expectType<string>(interaction.options.getSubcommandGroup(true));
    expectType<string | null>(interaction.options.getSubcommandGroup());
    expectType<string | null>(interaction.options.getSubcommandGroup(booleanValue));
    expectType<string | null>(interaction.options.getSubcommandGroup(false));

    // @ts-expect-error
    interaction.options.getMessage('name');
  }

  if (interaction.isRepliable()) {
    expectAssignable<RepliableInteraction>(interaction);
    interaction.reply('test');
  }

  if (
    interaction.type === InteractionType.ApplicationCommand &&
    interaction.commandType === ApplicationCommandType.ChatInput &&
    interaction.isRepliable()
  ) {
    expectAssignable<CommandInteraction>(interaction);
    expectAssignable<RepliableInteraction>(interaction);
  }

  if (interaction.type === InteractionType.ModalSubmit && interaction.isRepliable()) {
    expectType<ModalSubmitInteraction>(interaction);
    if (interaction.inCachedGuild()) {
      expectAssignable<ModalSubmitInteraction>(interaction);
      expectType<Guild>(interaction.guild);
      expectType<Promise<Message<true>>>(interaction.reply({ content: 'a', fetchReply: true }));
      expectType<Promise<Message<true>>>(interaction.deferReply({ fetchReply: true }));
      expectType<Promise<InteractionCallbackResponse>>(interaction.reply({ content: 'a', withResponse: true }));
      expectType<Promise<InteractionCallbackResponse>>(interaction.deferReply({ withResponse: true }));
      expectType<Promise<Message<true>>>(interaction.editReply({ content: 'a' }));
      expectType<Promise<Message<true>>>(interaction.fetchReply());
      expectType<Promise<Message<true>>>(interaction.deferUpdate({ fetchReply: true }));
      expectType<Promise<InteractionCallbackResponse>>(interaction.deferUpdate({ withResponse: true }));
      expectType<Promise<Message<true>>>(interaction.followUp({ content: 'a' }));
    } else if (interaction.inRawGuild()) {
      expectAssignable<ModalSubmitInteraction>(interaction);
      expectType<null>(interaction.guild);
      expectType<Promise<Message<false>>>(interaction.reply({ content: 'a', fetchReply: true }));
      expectType<Promise<Message<false>>>(interaction.deferReply({ fetchReply: true }));
      expectType<Promise<InteractionCallbackResponse>>(interaction.reply({ content: 'a', withResponse: true }));
      expectType<Promise<InteractionCallbackResponse>>(interaction.deferReply({ withResponse: true }));
      expectType<Promise<Message<false>>>(interaction.editReply({ content: 'a' }));
      expectType<Promise<Message<false>>>(interaction.fetchReply());
      expectType<Promise<Message<false>>>(interaction.deferUpdate({ fetchReply: true }));
      expectType<Promise<InteractionCallbackResponse>>(interaction.deferUpdate({ withResponse: true }));
      expectType<Promise<Message<false>>>(interaction.followUp({ content: 'a' }));
    } else if (interaction.inGuild()) {
      expectAssignable<ModalSubmitInteraction>(interaction);
      expectType<Guild | null>(interaction.guild);
      expectType<Promise<Message>>(interaction.reply({ content: 'a', fetchReply: true }));
      expectType<Promise<Message>>(interaction.deferReply({ fetchReply: true }));
      expectType<Promise<InteractionCallbackResponse>>(interaction.reply({ content: 'a', withResponse: true }));
      expectType<Promise<InteractionCallbackResponse>>(interaction.deferReply({ withResponse: true }));
      expectType<Promise<Message>>(interaction.editReply({ content: 'a' }));
      expectType<Promise<Message>>(interaction.fetchReply());
      expectType<Promise<Message>>(interaction.deferUpdate({ fetchReply: true }));
      expectType<Promise<InteractionCallbackResponse>>(interaction.deferUpdate({ withResponse: true }));
      expectType<Promise<Message>>(interaction.followUp({ content: 'a' }));
    }
  }

  if (interaction.isModalSubmit()) {
    expectDeprecated(interaction.sendPremiumRequired());
  }
});

declare const shard: Shard;

shard.on('death', process => {
  expectType<ChildProcess | Worker>(process);
});

declare const webSocketShard: WebSocketShard;

webSocketShard.on('close', event => {
  expectType<CloseEvent>(event);
});

declare const collector: Collector<string, Interaction, string[]>;

collector.on('collect', (collected, ...other) => {
  expectType<Interaction>(collected);
  expectType<string[]>(other);
});

collector.on('dispose', (vals, ...other) => {
  expectType<Interaction>(vals);
  expectType<string[]>(other);
});

collector.on('end', (collection, reason) => {
  expectType<ReadonlyCollection<string, Interaction>>(collection);
  expectType<string>(reason);
});

(async () => {
  for await (const value of collector) {
    expectType<[Interaction, ...string[]]>(value);
  }
})();

expectType<Promise<number | null>>(shard.eval(client => client.readyTimestamp));

// Test audit logs
expectType<Promise<GuildAuditLogs<AuditLogEvent.MemberKick>>>(guild.fetchAuditLogs({ type: AuditLogEvent.MemberKick }));

expectType<Promise<GuildAuditLogs<AuditLogEvent.ChannelCreate>>>(
  guild.fetchAuditLogs({ type: AuditLogEvent.ChannelCreate }),
);

expectType<Promise<GuildAuditLogs<AuditLogEvent.IntegrationUpdate>>>(
  guild.fetchAuditLogs({ type: AuditLogEvent.IntegrationUpdate }),
);

expectType<Promise<GuildAuditLogs<null>>>(guild.fetchAuditLogs({ type: null }));
expectType<Promise<GuildAuditLogs<AuditLogEvent>>>(guild.fetchAuditLogs());

expectType<Promise<GuildAuditLogsEntry<AuditLogEvent.MemberKick, 'Delete', 'User'> | undefined>>(
  guild.fetchAuditLogs({ type: AuditLogEvent.MemberKick }).then(al => al.entries.first()),
);
expectAssignable<Promise<GuildAuditLogsEntry<AuditLogEvent.MemberKick, 'Delete', 'User'> | undefined>>(
  guild.fetchAuditLogs({ type: AuditLogEvent.MemberKick }).then(al => al.entries.first()),
);

expectType<Promise<GuildAuditLogsEntry<null, GuildAuditLogsActionType, GuildAuditLogsTargetType> | undefined>>(
  guild.fetchAuditLogs({ type: null }).then(al => al.entries.first()),
);
expectType<Promise<GuildAuditLogsEntry<null, GuildAuditLogsActionType, GuildAuditLogsTargetType> | undefined>>(
  guild.fetchAuditLogs().then(al => al.entries.first()),
);

expectType<Promise<{ integrationType: string } | null | undefined>>(
  guild.fetchAuditLogs({ type: AuditLogEvent.MemberKick }).then(al => al.entries.first()?.extra),
);

expectType<Promise<{ integrationType: string } | null | undefined>>(
  guild.fetchAuditLogs({ type: AuditLogEvent.MemberRoleUpdate }).then(al => al.entries.first()?.extra),
);

expectType<Promise<StageChannel | { id: Snowflake } | undefined>>(
  guild.fetchAuditLogs({ type: AuditLogEvent.StageInstanceCreate }).then(al => al.entries.first()?.extra),
);
expectType<Promise<{ channel: GuildTextBasedChannel | { id: Snowflake }; count: number } | undefined>>(
  guild.fetchAuditLogs({ type: AuditLogEvent.MessageDelete }).then(al => al.entries.first()?.extra),
);

expectType<Promise<User | null | undefined>>(
  guild.fetchAuditLogs({ type: AuditLogEvent.MemberKick }).then(al => al.entries.first()?.target),
);
expectType<Promise<StageInstance | undefined>>(
  guild.fetchAuditLogs({ type: AuditLogEvent.StageInstanceCreate }).then(al => al.entries.first()?.target),
);
expectType<Promise<User | undefined>>(
  guild.fetchAuditLogs({ type: AuditLogEvent.MessageDelete }).then(al => al.entries.first()?.target),
);

declare const AuditLogChange: AuditLogChange;
// @ts-expect-error
expectType<boolean | undefined>(AuditLogChange.old);
// @ts-expect-error
expectType<boolean | undefined>(AuditLogChange.new);
if (AuditLogChange.key === 'available') {
  expectType<boolean | undefined>(AuditLogChange.old);
  expectType<boolean | undefined>(AuditLogChange.new);
}

declare const TextBasedChannel: TextBasedChannel;
declare const TextBasedChannelTypes: TextBasedChannelTypes;
declare const VoiceBasedChannel: VoiceBasedChannel;
declare const GuildBasedChannel: GuildBasedChannel;
declare const NonThreadGuildBasedChannel: NonThreadGuildBasedChannel;
declare const GuildTextBasedChannel: GuildTextBasedChannel;

expectType<TextBasedChannel>(TextBasedChannel);
expectType<
  | ChannelType.GuildText
  | ChannelType.DM
  | ChannelType.GroupDM
  | ChannelType.GuildAnnouncement
  | ChannelType.GuildVoice
  | ChannelType.GuildStageVoice
  | ThreadChannelType
>(TextBasedChannelTypes);
expectType<StageChannel | VoiceChannel>(VoiceBasedChannel);
expectType<GuildBasedChannel>(GuildBasedChannel);
expectType<CategoryChannel | NewsChannel | StageChannel | TextChannel | VoiceChannel | ForumChannel | MediaChannel>(
  NonThreadGuildBasedChannel,
);
expectType<GuildTextBasedChannel>(GuildTextBasedChannel);

const button = new ButtonBuilder({
  label: 'test',
  style: ButtonStyle.Primary,
  customId: 'test',
});

const selectMenu = new StringSelectMenuBuilder({
  maxValues: 10,
  minValues: 2,
  customId: 'test',
});

new ActionRowBuilder({
  components: [selectMenu.toJSON(), button.toJSON()],
});

new StringSelectMenuBuilder({
  customId: 'foo',
});

new ButtonBuilder({
  style: ButtonStyle.Danger,
})
  .setEmoji('<a:foo:123>')
  .setEmoji('<:foo:123>')
  .setEmoji('foobar:123')
  .setEmoji('😏')
  .setEmoji({
    name: 'test',
    id: '123',
    animated: false,
  });

// @ts-expect-error
new EmbedBuilder().setColor('abc');

new EmbedBuilder().setColor('#ffffff');

expectNotAssignable<ActionRowData<MessageActionRowComponentData>>({
  type: ComponentType.ActionRow,
  components: [
    {
      type: ComponentType.Button,
    },
  ],
});

declare const chatInputInteraction: ChatInputCommandInteraction;

expectType<Attachment>(chatInputInteraction.options.getAttachment('attachment', true));
expectType<Attachment | null>(chatInputInteraction.options.getAttachment('attachment'));

declare const modal: ModalBuilder;

chatInputInteraction.showModal(modal);

chatInputInteraction.showModal({
  title: 'abc',
  custom_id: 'abc',
  components: [
    {
      components: [
        {
          custom_id: 'aa',
          label: 'label',
          style: TextInputStyle.Short,
          type: ComponentType.TextInput,
        },
      ],
      type: ComponentType.ActionRow,
    },
  ],
});

declare const stringSelectMenuData: APIStringSelectComponent;
StringSelectMenuBuilder.from(stringSelectMenuData);

declare const userSelectMenuData: APIUserSelectComponent;
UserSelectMenuBuilder.from(userSelectMenuData);

declare const roleSelectMenuData: APIRoleSelectComponent;
RoleSelectMenuBuilder.from(roleSelectMenuData);

declare const channelSelectMenuData: APIChannelSelectComponent;
ChannelSelectMenuBuilder.from(channelSelectMenuData);

declare const mentionableSelectMenuData: APIMentionableSelectComponent;
MentionableSelectMenuBuilder.from(mentionableSelectMenuData);

declare const stringSelectMenuComp: StringSelectMenuComponent;
StringSelectMenuBuilder.from(stringSelectMenuComp);

declare const userSelectMenuComp: UserSelectMenuComponent;
UserSelectMenuBuilder.from(userSelectMenuComp);

declare const roleSelectMenuComp: RoleSelectMenuComponent;
RoleSelectMenuBuilder.from(roleSelectMenuComp);

declare const channelSelectMenuComp: ChannelSelectMenuComponent;
ChannelSelectMenuBuilder.from(channelSelectMenuComp);

declare const mentionableSelectMenuComp: MentionableSelectMenuComponent;
MentionableSelectMenuBuilder.from(mentionableSelectMenuComp);

declare const buttonData: APIButtonComponent;
ButtonBuilder.from(buttonData);

declare const buttonComp: ButtonComponent;
ButtonBuilder.from(buttonComp);

declare const modalData: APIModalInteractionResponseCallbackData;
ModalBuilder.from(modalData);

declare const textInputData: APITextInputComponent;
TextInputBuilder.from(textInputData);

declare const textInputComp: TextInputComponent;
TextInputBuilder.from(textInputComp);

declare const embedData: APIEmbed;
EmbedBuilder.from(embedData);

declare const embedComp: Embed;
EmbedBuilder.from(embedComp);

declare const actionRowData: APIActionRowComponent<APIActionRowComponentTypes>;
ActionRowBuilder.from(actionRowData);

declare const actionRowComp: ActionRow<ActionRowComponent>;
ActionRowBuilder.from(actionRowComp);

declare const buttonsActionRowData: APIActionRowComponent<APIButtonComponent>;
declare const buttonsActionRowComp: ActionRow<ButtonComponent>;

expectType<ActionRowBuilder<ButtonBuilder>>(ActionRowBuilder.from<ButtonBuilder>(buttonsActionRowData));
expectType<ActionRowBuilder<ButtonBuilder>>(ActionRowBuilder.from<ButtonBuilder>(buttonsActionRowComp));

declare const anyComponentsActionRowData: APIActionRowComponent<APIActionRowComponentTypes>;
declare const anyComponentsActionRowComp: ActionRow<ActionRowComponent>;

expectType<ActionRowBuilder>(ActionRowBuilder.from(anyComponentsActionRowData));
expectType<ActionRowBuilder>(ActionRowBuilder.from(anyComponentsActionRowComp));

type UserMentionChannels = DMChannel | PartialDMChannel;
declare const channelMentionChannels: Exclude<Channel | DirectoryChannel, UserMentionChannels>;
declare const userMentionChannels: UserMentionChannels;

expectType<ChannelMention>(channelMentionChannels.toString());
expectType<UserMention>(userMentionChannels.toString());
expectType<UserMention>(user.toString());
expectType<UserMention>(guildMember.toString());

declare const webhook: Webhook;
declare const webhookClient: WebhookClient;
declare const interactionWebhook: InteractionWebhook;
declare const snowflake: Snowflake;

expectType<Promise<Message>>(webhook.send('content'));
expectType<Promise<Message>>(webhook.editMessage(snowflake, 'content'));
expectType<Promise<Message>>(webhook.fetchMessage(snowflake));
expectType<Promise<Webhook>>(webhook.edit({ name: 'name' }));

expectType<Promise<APIMessage>>(webhookClient.send('content'));
expectType<Promise<APIMessage>>(webhookClient.editMessage(snowflake, 'content'));
expectType<Promise<APIMessage>>(webhookClient.fetchMessage(snowflake));

expectType<Client<true>>(interactionWebhook.client);
expectType<Promise<Message>>(interactionWebhook.send('content'));
expectType<Promise<Message>>(interactionWebhook.editMessage(snowflake, 'content'));
expectType<Promise<Message>>(interactionWebhook.fetchMessage(snowflake));

declare const partialGroupDMChannel: PartialGroupDMChannel;
declare const categoryChannel: CategoryChannel;
declare const stageChannel: StageChannel;
declare const forumChannel: ForumChannel;
declare const mediaChannel: MediaChannel;
declare const threadOnlyChannel: ThreadOnlyChannel;

// Threads have messages.
expectType<GuildMessageManager>(threadChannel.messages);

// Thread-only channels have threads—not messages.
notPropertyOf(threadOnlyChannel, 'messages');
notPropertyOf(forumChannel, 'messages');
notPropertyOf(mediaChannel, 'messages');

await forumChannel.edit({
  availableTags: [...forumChannel.availableTags, { name: 'tag' }],
});

await forumChannel.setAvailableTags([{ ...forumChannel.availableTags, name: 'tag' }]);
await forumChannel.setAvailableTags([{ name: 'tag' }]);

expectType<Readonly<ChannelFlagsBitField>>(textChannel.flags);
expectType<Readonly<ChannelFlagsBitField>>(voiceChannel.flags);
expectType<Readonly<ChannelFlagsBitField>>(stageChannel.flags);
expectType<Readonly<ChannelFlagsBitField>>(forumChannel.flags);
expectType<Readonly<ChannelFlagsBitField>>(dmChannel.flags);
expectType<Readonly<ChannelFlagsBitField>>(categoryChannel.flags);
expectType<Readonly<ChannelFlagsBitField>>(newsChannel.flags);
expectType<Readonly<ChannelFlagsBitField>>(categoryChannel.flags);
expectType<Readonly<ChannelFlagsBitField>>(threadChannel.flags);

expectType<null>(partialGroupDMChannel.flags);

// Select menu type narrowing
if (interaction.isAnySelectMenu()) {
  expectType<AnySelectMenuInteraction>(interaction);
}

declare const anySelectMenu: AnySelectMenuInteraction;

if (anySelectMenu.isStringSelectMenu()) {
  expectType<StringSelectMenuInteraction>(anySelectMenu);
} else if (anySelectMenu.isUserSelectMenu()) {
  expectType<UserSelectMenuInteraction>(anySelectMenu);
} else if (anySelectMenu.isRoleSelectMenu()) {
  expectType<RoleSelectMenuInteraction>(anySelectMenu);
} else if (anySelectMenu.isChannelSelectMenu()) {
  expectType<ChannelSelectMenuInteraction>(anySelectMenu);
} else if (anySelectMenu.isMentionableSelectMenu()) {
  expectType<MentionableSelectMenuInteraction>(anySelectMenu);
}

client.on('guildAuditLogEntryCreate', (auditLogEntry, guild) => {
  expectType<GuildAuditLogsEntry>(auditLogEntry);
  expectType<Guild>(guild);
});

expectType<Readonly<GuildMemberFlagsBitField>>(guildMember.flags);

declare const emojiResolvable: GuildEmoji | Emoji | string;

{
  const onboarding = await guild.fetchOnboarding();
  expectType<GuildOnboarding>(onboarding);

  expectType<GuildOnboarding>(await guild.editOnboarding(onboarding));

  await guild.editOnboarding({
    defaultChannels: onboarding.defaultChannels,
    enabled: onboarding.enabled,
    mode: onboarding.mode,
    prompts: onboarding.prompts,
  });

  const prompt = onboarding.prompts.first()!;
  const option = prompt.options.first()!;

  await guild.editOnboarding({ prompts: [prompt] });
  await guild.editOnboarding({ prompts: [{ ...prompt, options: [option] }] });

  await guild.editOnboarding({ prompts: [{ ...prompt, options: [{ ...option, emoji: emojiResolvable }] }] });
}

declare const partialDMChannel: PartialDMChannel;
expectType<true>(partialDMChannel.partial);
expectType<undefined>(partialDMChannel.lastMessageId);

declare const partialGuildMember: PartialGuildMember;
expectType<true>(partialGuildMember.partial);
expectType<null>(partialGuildMember.joinedAt);
expectType<null>(partialGuildMember.joinedTimestamp);
expectType<null>(partialGuildMember.pending);

declare const partialMessage: PartialMessage;
expectType<true>(partialMessage.partial);
expectType<null>(partialMessage.type);
expectType<null>(partialMessage.system);
expectType<null>(partialMessage.pinned);
expectType<null>(partialMessage.tts);
expectAssignable<null | Message['content']>(partialMessage.content);
expectAssignable<null | Message['cleanContent']>(partialMessage.cleanContent);
expectAssignable<null | Message['author']>(partialMessage.author);

declare const partialMessageReaction: PartialMessageReaction;
expectType<true>(partialMessageReaction.partial);
expectType<null>(partialMessageReaction.count);

declare const partialThreadMember: PartialThreadMember;
expectType<true>(partialThreadMember.partial);
expectType<null>(partialThreadMember.flags);
expectType<null>(partialThreadMember.joinedAt);
expectType<null>(partialThreadMember.joinedTimestamp);

declare const partialUser: PartialUser;
expectType<true>(partialUser.partial);
expectType<null>(partialUser.username);
expectType<null>(partialUser.tag);
expectType<null>(partialUser.discriminator);

declare const emoji: Emoji;
{
  expectType<PartialEmojiOnlyId>(resolvePartialEmoji('12345678901234567'));
  expectType<PartialEmoji | null>(resolvePartialEmoji(emoji));
}

declare const application: ClientApplication;
declare const entitlement: Entitlement;
declare const sku: SKU;
{
  expectType<Collection<Snowflake, SKU>>(await application.fetchSKUs());
  expectType<Collection<Snowflake, Entitlement>>(await application.entitlements.fetch());

  await application.entitlements.fetch({
    guild,
    skus: ['12345678901234567', sku],
    user,
    excludeEnded: true,
    limit: 10,
  });

  await application.entitlements.createTest({ sku: '12345678901234567', user });
  await application.entitlements.createTest({ sku, guild });

  await application.entitlements.deleteTest(entitlement);

  await application.entitlements.consume(snowflake);

  expectType<boolean>(entitlement.isActive());

  if (entitlement.isUserSubscription()) {
    expectType<Snowflake>(entitlement.userId);
    expectType<User>(await entitlement.fetchUser());
    expectType<null>(entitlement.guildId);
    expectType<null>(entitlement.guild);

    await application.entitlements.deleteTest(entitlement);
  } else if (entitlement.isGuildSubscription()) {
    expectType<Snowflake>(entitlement.guildId);
    expectType<Guild>(entitlement.guild);

    await application.entitlements.deleteTest(entitlement);
  }

  if (entitlement.isTest()) {
    expectType<null>(entitlement.startsTimestamp);
    expectType<null>(entitlement.endsTimestamp);
    expectType<null>(entitlement.startsAt);
    expectType<null>(entitlement.endsAt);
  }

  client.on(Events.InteractionCreate, async interaction => {
    expectType<Collection<Snowflake, Entitlement>>(interaction.entitlements);

    if (interaction.isRepliable()) {
      await interaction.sendPremiumRequired();
    }
  });
}

await textChannel.send({
  poll: {
    question: {
      text: 'Question',
    },
    duration: 60,
    answers: [{ text: 'Answer 1' }, { text: 'Answer 2', emoji: '<:1blade:874989932983238726>' }],
    allowMultiselect: false,
  },
});

declare const poll: Poll;
declare const message: Message;
declare const pollData: PollData;
{
  expectType<Message>(await poll.end());

  const answer = poll.answers.first()!;
  expectType<number>(answer.voteCount);

  expectType<Collection<Snowflake, User>>(await answer.fetchVoters({ after: snowflake, limit: 10 }));

  await messageManager.endPoll(snowflake);
  await messageManager.fetchPollAnswerVoters({
    messageId: snowflake,
    answerId: 1,
  });

  await message.edit({
    // @ts-expect-error
    poll: pollData,
  });

  await chatInputInteraction.editReply({ poll: pollData });
}

expectType<Collection<Snowflake, StickerPack>>(await client.fetchStickerPacks());
expectType<Collection<Snowflake, StickerPack>>(await client.fetchStickerPacks({}));
expectType<StickerPack>(await client.fetchStickerPacks({ packId: snowflake }));

client.on('interactionCreate', interaction => {
  if (!interaction.channel) {
    return;
  }

  // @ts-expect-error
  interaction.channel.send();

  if (interaction.channel.isSendable()) {
    expectType<SendableChannels>(interaction.channel);
    interaction.channel.send({ embeds: [] });
  }
});

declare const guildScheduledEventManager: GuildScheduledEventManager;
await guildScheduledEventManager.edit(snowflake, { recurrenceRule: null });

{
  expectNotAssignable<GuildScheduledEventRecurrenceRuleOptions>({
    startAt: new Date(),
    frequency: GuildScheduledEventRecurrenceRuleFrequency.Yearly,
    interval: 1,
    byMonth: [GuildScheduledEventRecurrenceRuleMonth.May],
    byMonthDay: [4],
    // Invalid property
    byWeekday: [GuildScheduledEventRecurrenceRuleWeekday.Monday],
  });

  expectNotAssignable<GuildScheduledEventRecurrenceRuleOptions>({
    startAt: new Date(),
    frequency: GuildScheduledEventRecurrenceRuleFrequency.Yearly,
    interval: 1,
    byMonth: [GuildScheduledEventRecurrenceRuleMonth.May],
    byMonthDay: [4],
    // Invalid property
    byNWeekday: [{ n: 1, day: GuildScheduledEventRecurrenceRuleWeekday.Monday }],
  });

  expectAssignable<GuildScheduledEventRecurrenceRuleOptions>({
    startAt: new Date(),
    frequency: GuildScheduledEventRecurrenceRuleFrequency.Yearly,
    interval: 1,
    byMonth: [GuildScheduledEventRecurrenceRuleMonth.May],
    byMonthDay: [4],
  });
}

{
  expectAssignable<GuildScheduledEventRecurrenceRuleOptions>({
    startAt: new Date(),
    frequency: GuildScheduledEventRecurrenceRuleFrequency.Monthly,
    interval: 1,
    byNWeekday: [{ n: 1, day: GuildScheduledEventRecurrenceRuleWeekday.Monday }],
  });

  expectNotAssignable<GuildScheduledEventRecurrenceRuleOptions>({
    startAt: new Date(),
    frequency: GuildScheduledEventRecurrenceRuleFrequency.Monthly,
    interval: 1,
    byNWeekday: [{ n: 1, day: GuildScheduledEventRecurrenceRuleWeekday.Monday }],
    // Invalid property
    byWeekday: [GuildScheduledEventRecurrenceRuleWeekday.Monday],
  });
}

{
  expectAssignable<GuildScheduledEventRecurrenceRuleOptions>({
    startAt: new Date(),
    frequency: GuildScheduledEventRecurrenceRuleFrequency.Weekly,
    interval: 1,
    byWeekday: [GuildScheduledEventRecurrenceRuleWeekday.Monday],
  });

  expectNotAssignable<GuildScheduledEventRecurrenceRuleOptions>({
    startAt: new Date(),
    frequency: GuildScheduledEventRecurrenceRuleFrequency.Weekly,
    interval: 1,
    byWeekday: [GuildScheduledEventRecurrenceRuleWeekday.Monday],
    // Invalid property
    byNWeekday: [{ n: 1, day: GuildScheduledEventRecurrenceRuleWeekday.Monday }],
  });
}

{
  expectNotAssignable<GuildScheduledEventRecurrenceRuleOptions>({
    startAt: new Date(),
    frequency: GuildScheduledEventRecurrenceRuleFrequency.Daily,
    interval: 1,
    byWeekday: [GuildScheduledEventRecurrenceRuleWeekday.Monday],
    // Invalid property
    byNWeekday: [{ n: 1, day: GuildScheduledEventRecurrenceRuleWeekday.Monday }],
  });

  expectNotAssignable<GuildScheduledEventRecurrenceRuleOptions>({
    startAt: new Date(),
    frequency: GuildScheduledEventRecurrenceRuleFrequency.Daily,
    interval: 1,
    byWeekday: [GuildScheduledEventRecurrenceRuleWeekday.Monday],
    // Invalid property
    byMonth: [GuildScheduledEventRecurrenceRuleMonth.May],
  });
}<|MERGE_RESOLUTION|>--- conflicted
+++ resolved
@@ -217,11 +217,8 @@
   PollData,
   UserManager,
   InteractionCallbackResponse,
-<<<<<<< HEAD
   GuildScheduledEventRecurrenceRuleOptions,
-=======
   ThreadOnlyChannel,
->>>>>>> 44a1e858
 } from '.';
 import {
   expectAssignable,
