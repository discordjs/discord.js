import type { ChildProcess } from 'child_process';
import {
  APIInteractionGuildMember,
  APIMessage,
  APIPartialChannel,
  APIPartialGuild,
  APIInteractionDataResolvedGuildMember,
  APIInteractionDataResolvedChannel,
  APIRole,
  APIButtonComponent,
  APISelectMenuComponent,
  ApplicationCommandOptionType,
  ComponentType,
  ApplicationCommandPermissionType,
  ChannelType,
  InteractionType,
  GatewayIntentBits,
  PermissionFlagsBits,
<<<<<<< HEAD
  AuditLogEvent,
=======
  ButtonStyle,
>>>>>>> 0dfdb2cf
} from 'discord-api-types/v9';
import {
  ApplicationCommand,
  ApplicationCommandData,
  ApplicationCommandManager,
  ApplicationCommandOptionData,
  ApplicationCommandResolvable,
  ApplicationCommandSubCommandData,
  ApplicationCommandSubGroupData,
  CommandInteraction,
  ButtonInteraction,
  CacheType,
  CategoryChannel,
  Client,
  ClientApplication,
  ClientUser,
  CloseEvent,
  Collection,
  ChatInputCommandInteraction,
  CommandInteractionOption,
  CommandInteractionOptionResolver,
  CommandOptionNonChoiceResolvableType,
  ContextMenuCommandInteraction,
  DMChannel,
  Guild,
  GuildApplicationCommandManager,
  GuildChannelManager,
  GuildEmoji,
  GuildEmojiManager,
  GuildMember,
  GuildResolvable,
  IntentsBitField,
  Interaction,
  InteractionCollector,
  Message,
  MessageAttachment,
  MessageCollector,
  MessageComponentInteraction,
  MessageReaction,
  NewsChannel,
  Options,
  PartialTextBasedChannelFields,
  PartialUser,
  PermissionsBitField,
  ReactionCollector,
  Role,
  RoleManager,
  SelectMenuInteraction,
  Serialized,
  ShardClientUtil,
  ShardingManager,
  Snowflake,
  StageChannel,
  StoreChannel,
  TextBasedChannelFields,
  TextBasedChannel,
  TextBasedChannelTypes,
  VoiceBasedChannel,
  GuildBasedChannel,
  NonThreadGuildBasedChannel,
  GuildTextBasedChannel,
  TextChannel,
  ThreadChannel,
  ThreadMember,
  Typing,
  User,
  VoiceChannel,
  Shard,
  WebSocketShard,
  Collector,
  GuildAuditLogsEntry,
  GuildAuditLogs,
  StageInstance,
  PartialDMChannel,
  ActionRow,
  ButtonComponent,
  SelectMenuComponent,
  ActionRowComponent,
  InteractionResponseFields,
  ThreadChannelType,
  Events,
  ShardEvents,
  Status,
} from '.';
import { expectAssignable, expectDeprecated, expectNotAssignable, expectNotType, expectType } from 'tsd';
import { Embed } from '@discordjs/builders';

// Test type transformation:
declare const serialize: <T>(value: T) => Serialized<T>;
declare const notPropertyOf: <T, P extends PropertyKey>(value: T, property: P & Exclude<P, keyof T>) => void;

const client: Client = new Client({
  intents: GatewayIntentBits.Guilds,
  makeCache: Options.cacheWithLimits({
    MessageManager: 200,
    // @ts-expect-error
    Message: 100,
    GuildMemberManager: {
      maxSize: 200,
      keepOverLimit: member => member.id === client.user?.id,
    },
  }),
});

const testGuildId = '222078108977594368'; // DJS
const testUserId = '987654321098765432'; // example id
const globalCommandId = '123456789012345678'; // example id
const guildCommandId = '234567890123456789'; // example id

client.on('ready', async () => {
  console.log(`Client is logged in as ${client.user!.tag} and ready!`);

  // Test fetching all global commands and ones from one guild
  expectType<Collection<string, ApplicationCommand<{ guild: GuildResolvable }>>>(
    await client.application!.commands.fetch(),
  );
  expectType<Collection<string, ApplicationCommand<{ guild: GuildResolvable }>>>(
    await client.application!.commands.fetch({ guildId: testGuildId }),
  );

  // Test command manager methods
  const globalCommand = await client.application?.commands.fetch(globalCommandId);
  const guildCommandFromGlobal = await client.application?.commands.fetch(guildCommandId, { guildId: testGuildId });
  const guildCommandFromGuild = await client.guilds.cache.get(testGuildId)?.commands.fetch(guildCommandId);

  // @ts-expect-error
  await client.guilds.cache.get(testGuildId)?.commands.fetch(guildCommandId, { guildId: testGuildId });

  // Test command permissions
  const globalPermissionsManager = client.application?.commands.permissions;
  const guildPermissionsManager = client.guilds.cache.get(testGuildId)?.commands.permissions;
  const originalPermissions = await client.application?.commands.permissions.fetch({ guild: testGuildId });

  // Permissions from global manager
  await globalPermissionsManager?.add({
    command: globalCommandId,
    guild: testGuildId,
    permissions: [{ type: ApplicationCommandPermissionType.Role, id: testGuildId, permission: true }],
  });
  await globalPermissionsManager?.has({ command: globalCommandId, guild: testGuildId, permissionId: testGuildId });
  await globalPermissionsManager?.fetch({ guild: testGuildId });
  await globalPermissionsManager?.fetch({ command: globalCommandId, guild: testGuildId });
  await globalPermissionsManager?.remove({ command: globalCommandId, guild: testGuildId, roles: [testGuildId] });
  await globalPermissionsManager?.remove({ command: globalCommandId, guild: testGuildId, users: [testUserId] });
  await globalPermissionsManager?.remove({
    command: globalCommandId,
    guild: testGuildId,
    roles: [testGuildId],
    users: [testUserId],
  });
  await globalPermissionsManager?.set({
    command: globalCommandId,
    guild: testGuildId,
    permissions: [{ type: ApplicationCommandPermissionType.Role, id: testGuildId, permission: true }],
  });
  await globalPermissionsManager?.set({
    guild: testGuildId,
    fullPermissions: [
      {
        id: globalCommandId,
        permissions: [{ type: ApplicationCommandPermissionType.Role, id: testGuildId, permission: true }],
      },
    ],
  });

  // @ts-expect-error
  await globalPermissionsManager?.add({
    command: globalCommandId,
    permissions: [{ type: ApplicationCommandPermissionType.Role, id: testGuildId, permission: true }],
  });
  // @ts-expect-error
  await globalPermissionsManager?.has({ command: globalCommandId, permissionId: testGuildId });
  // @ts-expect-error
  await globalPermissionsManager?.fetch();
  // @ts-expect-error
  await globalPermissionsManager?.fetch({ command: globalCommandId });
  // @ts-expect-error
  await globalPermissionsManager?.remove({ command: globalCommandId, roles: [testGuildId] });
  // @ts-expect-error
  await globalPermissionsManager?.remove({ command: globalCommandId, users: [testUserId] });
  // @ts-expect-error
  await globalPermissionsManager?.remove({ command: globalCommandId, roles: [testGuildId], users: [testUserId] });
  // @ts-expect-error
  await globalPermissionsManager?.set({
    command: globalCommandId,
    permissions: [{ type: 'Role', id: testGuildId, permission: true }],
  });
  // @ts-expect-error
  await globalPermissionsManager?.set({
    fullPermissions: [{ id: globalCommandId, permissions: [{ type: 'Role', id: testGuildId, permission: true }] }],
  });
  // @ts-expect-error
  await globalPermissionsManager?.set({
    command: globalCommandId,
    guild: testGuildId,
    fullPermissions: [{ id: globalCommandId, permissions: [{ type: 'Role', id: testGuildId, permission: true }] }],
  });

  // @ts-expect-error
  await globalPermissionsManager?.add({
    guild: testGuildId,
    permissions: [{ type: ApplicationCommandPermissionType.Role, id: testGuildId, permission: true }],
  });
  // @ts-expect-error
  await globalPermissionsManager?.has({ guild: testGuildId, permissionId: testGuildId });
  // @ts-expect-error
  await globalPermissionsManager?.remove({ guild: testGuildId, roles: [testGuildId] });
  // @ts-expect-error
  await globalPermissionsManager?.remove({ guild: testGuildId, users: [testUserId] });
  // @ts-expect-error
  await globalPermissionsManager?.remove({ guild: testGuildId, roles: [testGuildId], users: [testUserId] });
  // @ts-expect-error
  await globalPermissionsManager?.set({
    guild: testGuildId,
    permissions: [{ type: ApplicationCommandPermissionType.Role, id: testGuildId, permission: true }],
  });

  // Permissions from guild manager
  await guildPermissionsManager?.add({
    command: globalCommandId,
    permissions: [{ type: ApplicationCommandPermissionType.Role, id: testGuildId, permission: true }],
  });
  await guildPermissionsManager?.has({ command: globalCommandId, permissionId: testGuildId });
  await guildPermissionsManager?.fetch({});
  await guildPermissionsManager?.fetch({ command: globalCommandId });
  await guildPermissionsManager?.remove({ command: globalCommandId, roles: [testGuildId] });
  await guildPermissionsManager?.remove({ command: globalCommandId, users: [testUserId] });
  await guildPermissionsManager?.remove({ command: globalCommandId, roles: [testGuildId], users: [testUserId] });
  await guildPermissionsManager?.set({
    command: globalCommandId,
    permissions: [{ type: ApplicationCommandPermissionType.Role, id: testGuildId, permission: true }],
  });
  await guildPermissionsManager?.set({
    fullPermissions: [
      {
        id: globalCommandId,
        permissions: [{ type: ApplicationCommandPermissionType.Role, id: testGuildId, permission: true }],
      },
    ],
  });

  await guildPermissionsManager?.add({
    command: globalCommandId,
    // @ts-expect-error
    guild: testGuildId,
    permissions: [{ type: ApplicationCommandPermissionType.Role, id: testGuildId, permission: true }],
  });
  // @ts-expect-error
  await guildPermissionsManager?.has({ command: globalCommandId, guild: testGuildId, permissionId: testGuildId });
  // @ts-expect-error
  await guildPermissionsManager?.fetch({ guild: testGuildId });
  // @ts-expect-error
  await guildPermissionsManager?.fetch({ command: globalCommandId, guild: testGuildId });
  // @ts-expect-error
  await guildPermissionsManager?.remove({ command: globalCommandId, guild: testGuildId, roles: [testGuildId] });
  // @ts-expect-error
  await guildPermissionsManager?.remove({ command: globalCommandId, guild: testGuildId, users: [testUserId] });
  await guildPermissionsManager?.remove({
    command: globalCommandId,
    // @ts-expect-error
    guild: testGuildId,
    roles: [testGuildId],
    users: [testUserId],
  });
  // @ts-expect-error
  await guildPermissionsManager?.set({
    command: globalCommandId,
    guild: testGuildId,
    permissions: [{ type: 'Role', id: testGuildId, permission: true }],
  });
  await guildPermissionsManager?.set({
    // @ts-expect-error
    guild: testGuildId,
    fullPermissions: [
      {
        id: globalCommandId,
        permissions: [{ type: ApplicationCommandPermissionType.Role, id: testGuildId, permission: true }],
      },
    ],
  });

  // @ts-expect-error
  await guildPermissionsManager?.add({
    permissions: [{ type: ApplicationCommandPermissionType.Role, id: testGuildId, permission: true }],
  });
  // @ts-expect-error
  await guildPermissionsManager?.has({ permissionId: testGuildId });
  // @ts-expect-error
  await guildPermissionsManager?.remove({ roles: [testGuildId] });
  // @ts-expect-error
  await guildPermissionsManager?.remove({ users: [testUserId] });
  // @ts-expect-error
  await guildPermissionsManager?.remove({ roles: [testGuildId], users: [testUserId] });
  // @ts-expect-error
  await guildPermissionsManager?.set({
    permissions: [{ type: ApplicationCommandPermissionType.Role, id: testGuildId, permission: true }],
  });
  // @ts-expect-error
  await guildPermissionsManager?.set({
    command: globalCommandId,
    fullPermissions: [
      {
        id: globalCommandId,
        permissions: [{ type: ApplicationCommandPermissionType.Role, id: testGuildId, permission: true }],
      },
    ],
  });

  // Permissions from cached global ApplicationCommand
  await globalCommand?.permissions.add({
    guild: testGuildId,
    permissions: [{ type: ApplicationCommandPermissionType.Role, id: testGuildId, permission: true }],
  });
  await globalCommand?.permissions.has({ guild: testGuildId, permissionId: testGuildId });
  await globalCommand?.permissions.fetch({ guild: testGuildId });
  await globalCommand?.permissions.remove({ guild: testGuildId, roles: [testGuildId] });
  await globalCommand?.permissions.remove({ guild: testGuildId, users: [testUserId] });
  await globalCommand?.permissions.remove({ guild: testGuildId, roles: [testGuildId], users: [testUserId] });
  await globalCommand?.permissions.set({
    guild: testGuildId,
    permissions: [{ type: ApplicationCommandPermissionType.Role, id: testGuildId, permission: true }],
  });

  await globalCommand?.permissions.add({
    // @ts-expect-error
    command: globalCommandId,
    guild: testGuildId,
    permissions: [{ type: ApplicationCommandPermissionType.Role, id: testGuildId, permission: true }],
  });
  // @ts-expect-error
  await globalCommand?.permissions.has({ command: globalCommandId, guild: testGuildId, permissionId: testGuildId });
  // @ts-expect-error
  await globalCommand?.permissions.fetch({ command: globalCommandId, guild: testGuildId });
  // @ts-expect-error
  await globalCommand?.permissions.remove({ command: globalCommandId, guild: testGuildId, roles: [testGuildId] });
  // @ts-expect-error
  await globalCommand?.permissions.remove({ command: globalCommandId, guild: testGuildId, users: [testUserId] });
  await globalCommand?.permissions.remove({
    // @ts-expect-error
    command: globalCommandId,
    guild: testGuildId,
    roles: [testGuildId],
    users: [testUserId],
  });
  await globalCommand?.permissions.set({
    // @ts-expect-error
    command: globalCommandId,
    guild: testGuildId,
    permissions: [{ type: ApplicationCommandPermissionType.Role, id: testGuildId, permission: true }],
  });

  // @ts-expect-error
  await globalCommand?.permissions.add({
    permissions: [{ type: ApplicationCommandPermissionType.Role, id: testGuildId, permission: true }],
  });
  // @ts-expect-error
  await globalCommand?.permissions.has({ permissionId: testGuildId });
  // @ts-expect-error
  await globalCommand?.permissions.fetch({});
  // @ts-expect-error
  await globalCommand?.permissions.remove({ roles: [testGuildId] });
  // @ts-expect-error
  await globalCommand?.permissions.remove({ users: [testUserId] });
  // @ts-expect-error
  await globalCommand?.permissions.remove({ roles: [testGuildId], users: [testUserId] });
  // @ts-expect-error
  await globalCommand?.permissions.set({
    permissions: [{ type: ApplicationCommandPermissionType.Role, id: testGuildId, permission: true }],
  });

  // Permissions from cached guild ApplicationCommand
  await guildCommandFromGlobal?.permissions.add({
    permissions: [{ type: ApplicationCommandPermissionType.Role, id: testGuildId, permission: true }],
  });
  await guildCommandFromGlobal?.permissions.has({ permissionId: testGuildId });
  await guildCommandFromGlobal?.permissions.fetch({});
  await guildCommandFromGlobal?.permissions.remove({ roles: [testGuildId] });
  await guildCommandFromGlobal?.permissions.remove({ users: [testUserId] });
  await guildCommandFromGlobal?.permissions.remove({ roles: [testGuildId], users: [testUserId] });
  await guildCommandFromGlobal?.permissions.set({
    permissions: [{ type: ApplicationCommandPermissionType.Role, id: testGuildId, permission: true }],
  });

  await guildCommandFromGlobal?.permissions.add({
    // @ts-expect-error
    command: globalCommandId,
    permissions: [{ type: ApplicationCommandPermissionType.Role, id: testGuildId, permission: true }],
  });
  // @ts-expect-error
  await guildCommandFromGlobal?.permissions.has({ command: guildCommandId, permissionId: testGuildId });
  // @ts-expect-error
  await guildCommandFromGlobal?.permissions.remove({ command: guildCommandId, roles: [testGuildId] });
  // @ts-expect-error
  await guildCommandFromGlobal?.permissions.remove({ command: guildCommandId, users: [testUserId] });
  await guildCommandFromGlobal?.permissions.remove({
    // @ts-expect-error
    command: guildCommandId,
    roles: [testGuildId],
    users: [testUserId],
  });
  await guildCommandFromGlobal?.permissions.set({
    // @ts-expect-error
    command: guildCommandId,
    permissions: [{ type: ApplicationCommandPermissionType.Role, id: testGuildId, permission: true }],
  });

  await guildCommandFromGlobal?.permissions.add({
    // @ts-expect-error
    guild: testGuildId,
    permissions: [{ type: ApplicationCommandPermissionType.Role, id: testGuildId, permission: true }],
  });
  // @ts-expect-error
  await guildCommandFromGlobal?.permissions.has({ guild: testGuildId, permissionId: testGuildId });
  // @ts-expect-error
  await guildCommandFromGlobal?.permissions.remove({ guild: testGuildId, roles: [testGuildId] });
  // @ts-expect-error
  await guildCommandFromGlobal?.permissions.remove({ guild: testGuildId, users: [testUserId] });
  // @ts-expect-error
  await guildCommandFromGlobal?.permissions.remove({ guild: testGuildId, roles: [testGuildId], users: [testUserId] });
  await guildCommandFromGlobal?.permissions.set({
    // @ts-expect-error
    guild: testGuildId,
    permissions: [{ type: ApplicationCommandPermissionType.Role, id: testGuildId, permission: true }],
  });

  await guildCommandFromGuild?.permissions.add({
    permissions: [{ type: ApplicationCommandPermissionType.Role, id: testGuildId, permission: true }],
  });
  await guildCommandFromGuild?.permissions.has({ permissionId: testGuildId });
  await guildCommandFromGuild?.permissions.fetch({});
  await guildCommandFromGuild?.permissions.remove({ roles: [testGuildId] });
  await guildCommandFromGuild?.permissions.remove({ users: [testUserId] });
  await guildCommandFromGuild?.permissions.remove({ roles: [testGuildId], users: [testUserId] });
  await guildCommandFromGuild?.permissions.set({
    permissions: [{ type: ApplicationCommandPermissionType.Role, id: testGuildId, permission: true }],
  });

  await guildCommandFromGuild?.permissions.add({
    // @ts-expect-error
    command: globalCommandId,
    permissions: [{ type: ApplicationCommandPermissionType.Role, id: testGuildId, permission: true }],
  });
  // @ts-expect-error
  await guildCommandFromGuild?.permissions.has({ command: guildCommandId, permissionId: testGuildId });
  // @ts-expect-error
  await guildCommandFromGuild?.permissions.remove({ command: guildCommandId, roles: [testGuildId] });
  // @ts-expect-error
  await guildCommandFromGuild?.permissions.remove({ command: guildCommandId, users: [testUserId] });
  await guildCommandFromGuild?.permissions.remove({
    // @ts-expect-error
    command: guildCommandId,
    roles: [testGuildId],
    users: [testUserId],
  });
  await guildCommandFromGuild?.permissions.set({
    // @ts-expect-error
    command: guildCommandId,
    permissions: [{ type: ApplicationCommandPermissionType.Role, id: testGuildId, permission: true }],
  });

  await guildCommandFromGuild?.permissions.add({
    // @ts-expect-error
    guild: testGuildId,
    permissions: [{ type: ApplicationCommandPermissionType.Role, id: testGuildId, permission: true }],
  });
  // @ts-expect-error
  await guildCommandFromGuild?.permissions.has({ guild: testGuildId, permissionId: testGuildId });
  // @ts-expect-error
  await guildCommandFromGuild?.permissions.remove({ guild: testGuildId, roles: [testGuildId] });
  // @ts-expect-error
  await guildCommandFromGuild?.permissions.remove({ guild: testGuildId, users: [testUserId] });
  // @ts-expect-error
  await guildCommandFromGuild?.permissions.remove({ guild: testGuildId, roles: [testGuildId], users: [testUserId] });
  await guildCommandFromGuild?.permissions.set({
    // @ts-expect-error
    guild: testGuildId,
    permissions: [{ type: ApplicationCommandPermissionType.Role, id: testGuildId, permission: true }],
  });

  client.application?.commands.permissions.set({
    guild: testGuildId,
    fullPermissions: originalPermissions?.map((permissions, id) => ({ permissions, id })) ?? [],
  });
});

client.on('guildCreate', async g => {
  const channel = g.channels.cache.random();
  if (!channel) return;

  if (channel.isThread()) {
    const fetchedMember = await channel.members.fetch({ member: '12345678' });
    expectType<ThreadMember>(fetchedMember);
    const fetchedMemberCol = await channel.members.fetch(true);
    expectDeprecated(await channel.members.fetch(true));
    expectType<Collection<Snowflake, ThreadMember>>(fetchedMemberCol);
  }

  channel.setName('foo').then(updatedChannel => {
    console.log(`New channel name: ${updatedChannel.name}`);
  });

  // @ts-expect-error no options
  expectNotType<Promise<GuildMember>>(g.members.add(testUserId));

  // @ts-expect-error no access token
  expectNotType<Promise<GuildMember>>(g.members.add(testUserId, {}));

  expectNotType<Promise<GuildMember>>(
    // @ts-expect-error invalid role resolvable
    g.members.add(testUserId, { accessToken: 'totallyRealAccessToken', roles: [g.roles.cache] }),
  );

  expectType<Promise<GuildMember | null>>(
    g.members.add(testUserId, { accessToken: 'totallyRealAccessToken', fetchWhenExisting: false }),
  );

  expectType<Promise<GuildMember>>(g.members.add(testUserId, { accessToken: 'totallyRealAccessToken' }));

  expectType<Promise<GuildMember>>(
    g.members.add(testUserId, {
      accessToken: 'totallyRealAccessToken',
      mute: true,
      deaf: false,
      roles: [g.roles.cache.first()!],
      force: true,
      fetchWhenExisting: true,
    }),
  );
});

client.on('messageReactionRemoveAll', async message => {
  console.log(`messageReactionRemoveAll - id: ${message.id} (${message.id.length})`);

  if (message.partial) message = await message.fetch();

  console.log(`messageReactionRemoveAll - content: ${message.content}`);
});

// This is to check that stuff is the right type
declare const assertIsMessage: (m: Promise<Message>) => void;

client.on('messageCreate', async message => {
  const { channel } = message;
  assertIsMessage(channel.send('string'));
  assertIsMessage(channel.send({}));
  assertIsMessage(channel.send({ embeds: [] }));

  const attachment = new MessageAttachment('file.png');
  const embed = new Embed();
  assertIsMessage(channel.send({ files: [attachment] }));
  assertIsMessage(channel.send({ embeds: [embed] }));
  assertIsMessage(channel.send({ embeds: [embed], files: [attachment] }));

  if (message.inGuild()) {
    expectAssignable<Message<true>>(message);
    const component = await message.awaitMessageComponent({ componentType: ComponentType.Button });
    expectType<ButtonInteraction<'cached'>>(component);
    expectType<Message<true>>(await component.reply({ fetchReply: true }));

    const buttonCollector = message.createMessageComponentCollector({ componentType: ComponentType.Button });
    expectType<InteractionCollector<ButtonInteraction<'cached'>>>(buttonCollector);
    expectAssignable<(test: ButtonInteraction<'cached'>) => boolean | Promise<boolean>>(buttonCollector.filter);
    expectType<GuildTextBasedChannel>(message.channel);
    expectType<Guild>(message.guild);
    expectType<GuildMember | null>(message.member);
  }

  expectType<TextBasedChannel>(message.channel);
  expectNotType<GuildTextBasedChannel>(message.channel);

  // @ts-expect-error
  channel.send();
  // @ts-expect-error
  channel.send({ another: 'property' });

  // Check collector creations.

  // Verify that buttons interactions are inferred.
  const buttonCollector = message.createMessageComponentCollector({ componentType: ComponentType.Button });
  expectAssignable<Promise<ButtonInteraction>>(message.awaitMessageComponent({ componentType: ComponentType.Button }));
  expectAssignable<Promise<ButtonInteraction>>(channel.awaitMessageComponent({ componentType: ComponentType.Button }));
  expectAssignable<InteractionCollector<ButtonInteraction>>(buttonCollector);

  // Verify that select menus interaction are inferred.
  const selectMenuCollector = message.createMessageComponentCollector({ componentType: ComponentType.SelectMenu });
  expectAssignable<Promise<SelectMenuInteraction>>(
    message.awaitMessageComponent({ componentType: ComponentType.SelectMenu }),
  );
  expectAssignable<Promise<SelectMenuInteraction>>(
    channel.awaitMessageComponent({ componentType: ComponentType.SelectMenu }),
  );
  expectAssignable<InteractionCollector<SelectMenuInteraction>>(selectMenuCollector);

  // Verify that message component interactions are default collected types.
  const defaultCollector = message.createMessageComponentCollector();
  expectAssignable<Promise<MessageComponentInteraction>>(message.awaitMessageComponent());
  expectAssignable<Promise<MessageComponentInteraction>>(channel.awaitMessageComponent());
  expectAssignable<InteractionCollector<MessageComponentInteraction>>(defaultCollector);

  // Verify that additional options don't affect default collector types.
  const semiDefaultCollector = message.createMessageComponentCollector({ time: 10000 });
  expectType<InteractionCollector<MessageComponentInteraction>>(semiDefaultCollector);
  const semiDefaultCollectorChannel = message.createMessageComponentCollector({ time: 10000 });
  expectType<InteractionCollector<MessageComponentInteraction>>(semiDefaultCollectorChannel);

  // Verify that interaction collector options can't be used.
  message.createMessageComponentCollector({
    // @ts-expect-error
    interactionType: InteractionType.ApplicationCommand,
  });

  // Make sure filter parameters are properly inferred.
  message.createMessageComponentCollector({
    filter: i => {
      expectType<MessageComponentInteraction>(i);
      return true;
    },
  });

  message.createMessageComponentCollector({
    componentType: ComponentType.Button,
    filter: i => {
      expectType<ButtonInteraction>(i);
      return true;
    },
  });

  message.createMessageComponentCollector({
    componentType: ComponentType.SelectMenu,
    filter: i => {
      expectType<SelectMenuInteraction>(i);
      return true;
    },
  });

  message.awaitMessageComponent({
    filter: i => {
      expectType<MessageComponentInteraction>(i);
      return true;
    },
  });

  message.awaitMessageComponent({
    componentType: ComponentType.Button,
    filter: i => {
      expectType<ButtonInteraction>(i);
      return true;
    },
  });

  message.awaitMessageComponent({
    componentType: ComponentType.SelectMenu,
    filter: i => {
      expectType<SelectMenuInteraction>(i);
      return true;
    },
  });

  const webhook = await message.fetchWebhook();

  if (webhook.isChannelFollower()) {
    expectAssignable<Guild | APIPartialGuild>(webhook.sourceGuild);
    expectAssignable<NewsChannel | APIPartialChannel>(webhook.sourceChannel);
  } else if (webhook.isIncoming()) {
    expectType<string>(webhook.token);
  }

  expectNotType<Guild | APIPartialGuild>(webhook.sourceGuild);
  expectNotType<NewsChannel | APIPartialChannel>(webhook.sourceChannel);
  expectNotType<string>(webhook.token);

  channel.awaitMessageComponent({
    filter: i => {
      expectType<MessageComponentInteraction<'cached'>>(i);
      return true;
    },
  });

  channel.awaitMessageComponent({
    componentType: ComponentType.Button,
    filter: i => {
      expectType<ButtonInteraction<'cached'>>(i);
      return true;
    },
  });

  channel.awaitMessageComponent({
    componentType: ComponentType.SelectMenu,
    filter: i => {
      expectType<SelectMenuInteraction<'cached'>>(i);
      return true;
    },
  });
});

client.on('interactionCreate', async interaction => {
  expectType<Snowflake | null>(interaction.guildId);
  expectType<Snowflake | null>(interaction.channelId);
  expectType<GuildMember | APIInteractionGuildMember | null>(interaction.member);

  if (!interaction.isCommand()) return;

  void new ActionRow<ActionRowComponent>();

  const button = new ButtonComponent();

  const actionRow = new ActionRow<ActionRowComponent>({ type: ComponentType.ActionRow, components: [button.toJSON()] });

  await interaction.reply({ content: 'Hi!', components: [actionRow] });

  // @ts-expect-error
  interaction.reply({ content: 'Hi!', components: [[button]] });

  // @ts-expect-error
  void new MessageActionRow({});

  // @ts-expect-error
  await interaction.reply({ content: 'Hi!', components: [button] });

  if (interaction.isMessageComponent()) {
    expectType<Snowflake>(interaction.channelId);
  }
});

client.login('absolutely-valid-token');

// Test client conditional types
client.on('ready', client => {
  expectType<Client<true>>(client);
});

declare const loggedInClient: Client<true>;
expectType<ClientApplication>(loggedInClient.application);
expectType<Date>(loggedInClient.readyAt);
expectType<number>(loggedInClient.readyTimestamp);
expectType<string>(loggedInClient.token);
expectType<number>(loggedInClient.uptime);
expectType<ClientUser>(loggedInClient.user);

declare const loggedOutClient: Client<false>;
expectType<null>(loggedOutClient.application);
expectType<null>(loggedOutClient.readyAt);
expectType<null>(loggedOutClient.readyTimestamp);
expectType<string | null>(loggedOutClient.token);
expectType<null>(loggedOutClient.uptime);
expectType<null>(loggedOutClient.user);

expectType<undefined>(serialize(undefined));
expectType<null>(serialize(null));
expectType<number[]>(serialize([1, 2, 3]));
expectType<{}>(serialize(new Set([1, 2, 3])));
expectType<{}>(
  serialize(
    new Map([
      [1, '2'],
      [2, '4'],
    ]),
  ),
);
expectType<string>(serialize(new PermissionsBitField(PermissionFlagsBits.AttachFiles)));
expectType<number>(serialize(new IntentsBitField(GatewayIntentBits.Guilds)));
expectAssignable<unknown>(
  serialize(
    new Collection([
      [1, '2'],
      [2, '4'],
    ]),
  ),
);
expectType<never>(serialize(Symbol('a')));
expectType<never>(serialize(() => {}));
expectType<never>(serialize(BigInt(42)));

// Test type return of broadcastEval:
declare const shardClientUtil: ShardClientUtil;
declare const shardingManager: ShardingManager;

expectType<Promise<number[]>>(shardingManager.broadcastEval(() => 1));
expectType<Promise<number[]>>(shardClientUtil.broadcastEval(() => 1));
expectType<Promise<number[]>>(shardingManager.broadcastEval(async () => 1));
expectType<Promise<number[]>>(shardClientUtil.broadcastEval(async () => 1));

declare const dmChannel: DMChannel;
declare const threadChannel: ThreadChannel;
declare const newsChannel: NewsChannel;
declare const textChannel: TextChannel;
declare const storeChannel: StoreChannel;
declare const voiceChannel: VoiceChannel;
declare const guild: Guild;
declare const user: User;
declare const guildMember: GuildMember;

// Test whether the structures implement send
expectType<TextBasedChannelFields['send']>(dmChannel.send);
expectType<ThreadChannel>(threadChannel);
expectType<NewsChannel>(newsChannel);
expectType<TextChannel>(textChannel);
expectAssignable<PartialTextBasedChannelFields>(user);
expectAssignable<PartialTextBasedChannelFields>(guildMember);

expectType<Message | null>(dmChannel.lastMessage);
expectType<Message | null>(threadChannel.lastMessage);
expectType<Message | null>(newsChannel.lastMessage);
expectType<Message | null>(textChannel.lastMessage);

expectDeprecated(storeChannel.clone());
expectDeprecated(categoryChannel.createChannel('Store', { type: ChannelType.GuildStore }));
expectDeprecated(guild.channels.create('Store', { type: ChannelType.GuildStore }));

notPropertyOf(user, 'lastMessage');
notPropertyOf(user, 'lastMessageId');
notPropertyOf(guildMember, 'lastMessage');
notPropertyOf(guildMember, 'lastMessageId');

// Test collector event parameters
declare const messageCollector: MessageCollector;
messageCollector.on('collect', (...args) => {
  expectType<[Message]>(args);
});

(async () => {
  for await (const value of messageCollector) {
    expectType<[Message<boolean>]>(value);
  }
})();

declare const reactionCollector: ReactionCollector;
reactionCollector.on('dispose', (...args) => {
  expectType<[MessageReaction, User]>(args);
});

(async () => {
  for await (const value of reactionCollector) {
    expectType<[MessageReaction, User]>(value);
  }
})();

// Make sure the properties are typed correctly, and that no backwards properties
// (K -> V and V -> K) exist:
expectAssignable<'messageCreate'>(Events.MessageCreate);
expectAssignable<'close'>(ShardEvents.Close);
expectAssignable<1>(Status.Connecting);

declare const applicationCommandData: ApplicationCommandData;
declare const applicationCommandResolvable: ApplicationCommandResolvable;
declare const applicationCommandManager: ApplicationCommandManager;
{
  type ApplicationCommandScope = ApplicationCommand<{ guild: GuildResolvable }>;

  expectType<Promise<ApplicationCommandScope>>(applicationCommandManager.create(applicationCommandData));
  expectAssignable<Promise<ApplicationCommand>>(applicationCommandManager.create(applicationCommandData, '0'));
  expectType<Promise<ApplicationCommandScope>>(
    applicationCommandManager.edit(applicationCommandResolvable, applicationCommandData),
  );
  expectType<Promise<ApplicationCommand>>(
    applicationCommandManager.edit(applicationCommandResolvable, applicationCommandData, '0'),
  );
  expectType<Promise<Collection<Snowflake, ApplicationCommandScope>>>(
    applicationCommandManager.set([applicationCommandData]),
  );
  expectType<Promise<Collection<Snowflake, ApplicationCommand>>>(
    applicationCommandManager.set([applicationCommandData], '0'),
  );
}

declare const applicationNonChoiceOptionData: ApplicationCommandOptionData & {
  type: CommandOptionNonChoiceResolvableType;
};
{
  // Options aren't allowed on this command type.

  // @ts-expect-error
  applicationNonChoiceOptionData.choices;
}

declare const applicationSubGroupCommandData: ApplicationCommandSubGroupData;
{
  expectType<ApplicationCommandOptionType.SubcommandGroup>(applicationSubGroupCommandData.type);
  expectType<ApplicationCommandSubCommandData[] | undefined>(applicationSubGroupCommandData.options);
}

declare const guildApplicationCommandManager: GuildApplicationCommandManager;
expectType<Promise<Collection<Snowflake, ApplicationCommand>>>(guildApplicationCommandManager.fetch());
expectType<Promise<Collection<Snowflake, ApplicationCommand>>>(guildApplicationCommandManager.fetch(undefined, {}));
expectType<Promise<ApplicationCommand>>(guildApplicationCommandManager.fetch('0'));

declare const categoryChannel: CategoryChannel;
{
  expectType<Promise<VoiceChannel>>(categoryChannel.createChannel('name', { type: ChannelType.GuildVoice }));
  expectType<Promise<TextChannel>>(categoryChannel.createChannel('name', { type: ChannelType.GuildText }));
  expectType<Promise<NewsChannel>>(categoryChannel.createChannel('name', { type: ChannelType.GuildNews }));
  expectDeprecated(categoryChannel.createChannel('name', { type: ChannelType.GuildStore }));
  expectType<Promise<StageChannel>>(categoryChannel.createChannel('name', { type: ChannelType.GuildStageVoice }));
  expectType<Promise<TextChannel>>(categoryChannel.createChannel('name', {}));
  expectType<Promise<TextChannel>>(categoryChannel.createChannel('name'));
}

declare const guildChannelManager: GuildChannelManager;
{
  type AnyChannel = TextChannel | VoiceChannel | CategoryChannel | NewsChannel | StoreChannel | StageChannel;

  expectType<Promise<TextChannel>>(guildChannelManager.create('name'));
  expectType<Promise<TextChannel>>(guildChannelManager.create('name', {}));
  expectType<Promise<VoiceChannel>>(guildChannelManager.create('name', { type: ChannelType.GuildVoice }));
  expectType<Promise<CategoryChannel>>(guildChannelManager.create('name', { type: ChannelType.GuildCategory }));
  expectType<Promise<TextChannel>>(guildChannelManager.create('name', { type: ChannelType.GuildText }));
  expectType<Promise<NewsChannel>>(guildChannelManager.create('name', { type: ChannelType.GuildNews }));
  expectType<Promise<StoreChannel>>(guildChannelManager.create('name', { type: ChannelType.GuildStore }));
  expectType<Promise<StageChannel>>(guildChannelManager.create('name', { type: ChannelType.GuildStageVoice }));

  expectType<Promise<Collection<Snowflake, AnyChannel>>>(guildChannelManager.fetch());
  expectType<Promise<Collection<Snowflake, AnyChannel>>>(guildChannelManager.fetch(undefined, {}));
  expectType<Promise<AnyChannel | null>>(guildChannelManager.fetch('0'));
}

declare const roleManager: RoleManager;
expectType<Promise<Collection<Snowflake, Role>>>(roleManager.fetch());
expectType<Promise<Collection<Snowflake, Role>>>(roleManager.fetch(undefined, {}));
expectType<Promise<Role | null>>(roleManager.fetch('0'));

declare const guildEmojiManager: GuildEmojiManager;
expectType<Promise<Collection<Snowflake, GuildEmoji>>>(guildEmojiManager.fetch());
expectType<Promise<Collection<Snowflake, GuildEmoji>>>(guildEmojiManager.fetch(undefined, {}));
expectType<Promise<GuildEmoji>>(guildEmojiManager.fetch('0'));

declare const typing: Typing;
expectType<PartialUser>(typing.user);
if (typing.user.partial) expectType<null>(typing.user.username);

expectType<TextBasedChannel>(typing.channel);
if (typing.channel.partial) expectType<undefined>(typing.channel.lastMessageId);

expectType<GuildMember | null>(typing.member);
expectType<Guild | null>(typing.guild);

if (typing.inGuild()) {
  expectType<Guild>(typing.channel.guild);
  expectType<Guild>(typing.guild);
}

// Test partials structures
client.on('guildMemberRemove', member => {
  if (member.partial) return expectType<null>(member.joinedAt);
  expectType<Date | null>(member.joinedAt);
});

client.on('messageReactionAdd', async reaction => {
  if (reaction.partial) {
    expectType<null>(reaction.count);
    reaction = await reaction.fetch();
  }
  expectType<number>(reaction.count);
  if (reaction.message.partial) return expectType<string | null>(reaction.message.content);
  expectType<string>(reaction.message.content);
});

// Test interactions
declare const interaction: Interaction;
declare const booleanValue: boolean;
if (interaction.inGuild()) {
  expectType<Snowflake>(interaction.guildId);
} else {
  expectType<Snowflake | null>(interaction.guildId);
}

client.on('interactionCreate', interaction => {
  // This is for testing never type resolution
  if (!interaction.inGuild()) {
    return;
  }

  if (interaction.inRawGuild()) {
    expectNotType<never>(interaction);
    return;
  }

  if (interaction.inCachedGuild()) {
    expectNotType<never>(interaction);
    return;
  }
});

client.on('interactionCreate', async interaction => {
  if (interaction.inCachedGuild()) {
    expectAssignable<GuildMember>(interaction.member);
    expectNotType<ChatInputCommandInteraction<'cached'>>(interaction);
    expectAssignable<Interaction>(interaction);
    expectType<string>(interaction.guildLocale);
  } else if (interaction.inRawGuild()) {
    expectAssignable<APIInteractionGuildMember>(interaction.member);
    expectNotAssignable<Interaction<'cached'>>(interaction);
    expectType<string>(interaction.guildLocale);
  } else if (interaction.inGuild()) {
    expectType<string>(interaction.guildLocale);
  } else {
    expectType<APIInteractionGuildMember | GuildMember | null>(interaction.member);
    expectNotAssignable<Interaction<'cached'>>(interaction);
    expectType<string | null>(interaction.guildId);
  }

  if (interaction.isContextMenuCommand()) {
    expectType<ContextMenuCommandInteraction>(interaction);
    if (interaction.inCachedGuild()) {
      expectAssignable<ContextMenuCommandInteraction>(interaction);
      expectAssignable<Guild>(interaction.guild);
      expectAssignable<CommandInteraction<'cached'>>(interaction);
    } else if (interaction.inRawGuild()) {
      expectAssignable<ContextMenuCommandInteraction>(interaction);
      expectType<null>(interaction.guild);
    } else if (interaction.inGuild()) {
      expectAssignable<ContextMenuCommandInteraction>(interaction);
      expectType<Guild | null>(interaction.guild);
    }
  }

  if (interaction.isMessageContextMenuCommand()) {
    expectType<Message | APIMessage>(interaction.targetMessage);
    if (interaction.inCachedGuild()) {
      expectType<Message<true>>(interaction.targetMessage);
    } else if (interaction.inRawGuild()) {
      expectType<APIMessage>(interaction.targetMessage);
    } else if (interaction.inGuild()) {
      expectType<Message | APIMessage>(interaction.targetMessage);
    }
  }

  if (interaction.isButton()) {
    expectType<ButtonInteraction>(interaction);
    expectType<ButtonComponent | APIButtonComponent>(interaction.component);
    expectType<Message | APIMessage>(interaction.message);
    if (interaction.inCachedGuild()) {
      expectAssignable<ButtonInteraction>(interaction);
      expectType<ButtonComponent>(interaction.component);
      expectType<Message<true>>(interaction.message);
      expectType<Guild>(interaction.guild);
      expectAssignable<Promise<Message>>(interaction.reply({ fetchReply: true }));
    } else if (interaction.inRawGuild()) {
      expectAssignable<ButtonInteraction>(interaction);
      expectType<APIButtonComponent>(interaction.component);
      expectType<APIMessage>(interaction.message);
      expectType<null>(interaction.guild);
      expectType<Promise<APIMessage>>(interaction.reply({ fetchReply: true }));
    } else if (interaction.inGuild()) {
      expectAssignable<ButtonInteraction>(interaction);
      expectType<ButtonComponent | APIButtonComponent>(interaction.component);
      expectType<Message | APIMessage>(interaction.message);
      expectAssignable<Guild | null>(interaction.guild);
      expectType<Promise<APIMessage | Message>>(interaction.reply({ fetchReply: true }));
    }
  }

  if (interaction.isMessageComponent()) {
    expectType<MessageComponentInteraction>(interaction);
    expectType<ActionRowComponent | APIButtonComponent | APISelectMenuComponent>(interaction.component);
    expectType<Message | APIMessage>(interaction.message);
    if (interaction.inCachedGuild()) {
      expectAssignable<MessageComponentInteraction>(interaction);
      expectType<ActionRowComponent>(interaction.component);
      expectType<Message<true>>(interaction.message);
      expectType<Guild>(interaction.guild);
      expectAssignable<Promise<Message>>(interaction.reply({ fetchReply: true }));
    } else if (interaction.inRawGuild()) {
      expectAssignable<MessageComponentInteraction>(interaction);
      expectType<APIButtonComponent | APISelectMenuComponent>(interaction.component);
      expectType<APIMessage>(interaction.message);
      expectType<null>(interaction.guild);
      expectType<Promise<APIMessage>>(interaction.reply({ fetchReply: true }));
    } else if (interaction.inGuild()) {
      expectAssignable<MessageComponentInteraction>(interaction);
      expectType<ActionRowComponent | APIButtonComponent | APISelectMenuComponent>(interaction.component);
      expectType<Message | APIMessage>(interaction.message);
      expectType<Guild | null>(interaction.guild);
      expectType<Promise<APIMessage | Message>>(interaction.reply({ fetchReply: true }));
    }
  }

  if (interaction.isSelectMenu()) {
    expectType<SelectMenuInteraction>(interaction);
    expectType<SelectMenuComponent | APISelectMenuComponent>(interaction.component);
    expectType<Message | APIMessage>(interaction.message);
    if (interaction.inCachedGuild()) {
      expectAssignable<SelectMenuInteraction>(interaction);
      expectType<SelectMenuComponent>(interaction.component);
      expectType<Message<true>>(interaction.message);
      expectType<Guild>(interaction.guild);
      expectType<Promise<Message<true>>>(interaction.reply({ fetchReply: true }));
    } else if (interaction.inRawGuild()) {
      expectAssignable<SelectMenuInteraction>(interaction);
      expectType<APISelectMenuComponent>(interaction.component);
      expectType<APIMessage>(interaction.message);
      expectType<null>(interaction.guild);
      expectType<Promise<APIMessage>>(interaction.reply({ fetchReply: true }));
    } else if (interaction.inGuild()) {
      expectAssignable<SelectMenuInteraction>(interaction);
      expectType<SelectMenuComponent | APISelectMenuComponent>(interaction.component);
      expectType<Message | APIMessage>(interaction.message);
      expectType<Guild | null>(interaction.guild);
      expectType<Promise<Message | APIMessage>>(interaction.reply({ fetchReply: true }));
    }
  }

  if (interaction.isChatInputCommand()) {
    if (interaction.inRawGuild()) {
      expectNotAssignable<Interaction<'cached'>>(interaction);
      expectAssignable<ChatInputCommandInteraction>(interaction);
      expectType<Promise<APIMessage>>(interaction.reply({ fetchReply: true }));
      expectType<APIInteractionDataResolvedGuildMember | null>(interaction.options.getMember('test'));

      expectType<APIInteractionDataResolvedChannel>(interaction.options.getChannel('test', true));
      expectType<APIRole>(interaction.options.getRole('test', true));
    } else if (interaction.inCachedGuild()) {
      const msg = await interaction.reply({ fetchReply: true });
      const btn = await msg.awaitMessageComponent({ componentType: ComponentType.Button });

      expectType<Message<true>>(msg);
      expectType<ButtonInteraction<'cached'>>(btn);

      expectType<GuildMember | null>(interaction.options.getMember('test'));
      expectAssignable<ChatInputCommandInteraction>(interaction);
      expectType<Promise<Message<true>>>(interaction.reply({ fetchReply: true }));

      expectType<GuildBasedChannel>(interaction.options.getChannel('test', true));
      expectType<Role>(interaction.options.getRole('test', true));
    } else {
      // @ts-expect-error
      consumeCachedCommand(interaction);
      expectType<ChatInputCommandInteraction>(interaction);
      expectType<Promise<Message | APIMessage>>(interaction.reply({ fetchReply: true }));
      expectType<APIInteractionDataResolvedGuildMember | GuildMember | null>(interaction.options.getMember('test'));

      expectType<GuildBasedChannel | APIInteractionDataResolvedChannel>(interaction.options.getChannel('test', true));
      expectType<APIRole | Role>(interaction.options.getRole('test', true));
    }

    expectType<ChatInputCommandInteraction>(interaction);
    expectType<Omit<CommandInteractionOptionResolver<CacheType>, 'getFocused' | 'getMessage'>>(interaction.options);
    expectType<readonly CommandInteractionOption[]>(interaction.options.data);

    const optionalOption = interaction.options.get('name');
    const requiredOption = interaction.options.get('name', true);
    expectType<CommandInteractionOption | null>(optionalOption);
    expectType<CommandInteractionOption>(requiredOption);
    expectType<CommandInteractionOption[] | undefined>(requiredOption.options);

    expectType<string | null>(interaction.options.getString('name', booleanValue));
    expectType<string | null>(interaction.options.getString('name', false));
    expectType<string>(interaction.options.getString('name', true));

    expectType<string>(interaction.options.getSubcommand());
    expectType<string>(interaction.options.getSubcommand(true));
    expectType<string | null>(interaction.options.getSubcommand(booleanValue));
    expectType<string | null>(interaction.options.getSubcommand(false));

    expectType<string>(interaction.options.getSubcommandGroup(true));
    expectType<string | null>(interaction.options.getSubcommandGroup());
    expectType<string | null>(interaction.options.getSubcommandGroup(booleanValue));
    expectType<string | null>(interaction.options.getSubcommandGroup(false));
  }

  if (interaction.isRepliable()) {
    expectAssignable<InteractionResponseFields>(interaction);
    interaction.reply('test');
  }

  if (interaction.isChatInputCommand() && interaction.isRepliable()) {
    expectAssignable<CommandInteraction>(interaction);
    expectAssignable<InteractionResponseFields>(interaction);
  }
});

declare const shard: Shard;

shard.on('death', process => {
  expectType<ChildProcess>(process);
});

declare const webSocketShard: WebSocketShard;

webSocketShard.on('close', event => {
  expectType<CloseEvent>(event);
});

declare const collector: Collector<string, Interaction, string[]>;

collector.on('collect', (collected, ...other) => {
  expectType<Interaction>(collected);
  expectType<string[]>(other);
});

collector.on('dispose', (vals, ...other) => {
  expectType<Interaction>(vals);
  expectType<string[]>(other);
});

collector.on('end', (collection, reason) => {
  expectType<Collection<string, Interaction>>(collection);
  expectType<string>(reason);
});

(async () => {
  for await (const value of collector) {
    expectType<[Interaction, ...string[]]>(value);
  }
})();

expectType<Promise<number | null>>(shard.eval(c => c.readyTimestamp));

// Test audit logs
expectType<Promise<GuildAuditLogs<AuditLogEvent.MemberKick>>>(guild.fetchAuditLogs({ type: AuditLogEvent.MemberKick }));

expectType<Promise<GuildAuditLogs<AuditLogEvent.ChannelCreate>>>(
  guild.fetchAuditLogs({ type: AuditLogEvent.ChannelCreate }),
);

expectType<Promise<GuildAuditLogs<AuditLogEvent.IntegrationUpdate>>>(
  guild.fetchAuditLogs({ type: AuditLogEvent.IntegrationUpdate }),
);

expectType<Promise<GuildAuditLogs<null>>>(guild.fetchAuditLogs({ type: null }));
expectType<Promise<GuildAuditLogs<null>>>(guild.fetchAuditLogs());

expectType<Promise<GuildAuditLogsEntry<AuditLogEvent.MemberKick, 'Delete', 'User'> | undefined>>(
  guild.fetchAuditLogs({ type: AuditLogEvent.MemberKick }).then(al => al.entries.first()),
);
expectAssignable<Promise<GuildAuditLogsEntry<AuditLogEvent.MemberKick, 'Delete', 'User'> | undefined>>(
  guild.fetchAuditLogs({ type: AuditLogEvent.MemberKick }).then(al => al.entries.first()),
);

expectType<Promise<GuildAuditLogsEntry<null, 'All', 'Unknown'> | undefined>>(
  guild.fetchAuditLogs({ type: null }).then(al => al.entries.first()),
);
expectType<Promise<GuildAuditLogsEntry<null, 'All', 'Unknown'> | undefined>>(
  guild.fetchAuditLogs().then(al => al.entries.first()),
);

expectType<Promise<null | undefined>>(
  guild.fetchAuditLogs({ type: AuditLogEvent.MemberKick }).then(al => al.entries.first()?.extra),
);
expectType<Promise<StageChannel | { id: Snowflake } | undefined>>(
  guild.fetchAuditLogs({ type: AuditLogEvent.StageInstanceCreate }).then(al => al.entries.first()?.extra),
);
expectType<Promise<{ channel: GuildTextBasedChannel | { id: Snowflake }; count: number } | undefined>>(
  guild.fetchAuditLogs({ type: AuditLogEvent.MessageDelete }).then(al => al.entries.first()?.extra),
);

expectType<Promise<User | null | undefined>>(
  guild.fetchAuditLogs({ type: AuditLogEvent.MemberKick }).then(al => al.entries.first()?.target),
);
expectType<Promise<StageInstance | undefined>>(
  guild.fetchAuditLogs({ type: AuditLogEvent.StageInstanceCreate }).then(al => al.entries.first()?.target),
);
expectType<Promise<User | undefined>>(
  guild.fetchAuditLogs({ type: AuditLogEvent.MessageDelete }).then(al => al.entries.first()?.target),
);

declare const TextBasedChannel: TextBasedChannel;
declare const TextBasedChannelTypes: TextBasedChannelTypes;
declare const VoiceBasedChannel: VoiceBasedChannel;
declare const GuildBasedChannel: GuildBasedChannel;
declare const NonThreadGuildBasedChannel: NonThreadGuildBasedChannel;
declare const GuildTextBasedChannel: GuildTextBasedChannel;

expectType<DMChannel | PartialDMChannel | NewsChannel | TextChannel | ThreadChannel>(TextBasedChannel);
expectType<ChannelType.GuildText | ChannelType.DM | ChannelType.GuildNews | ThreadChannelType>(TextBasedChannelTypes);
expectType<StageChannel | VoiceChannel>(VoiceBasedChannel);
expectType<CategoryChannel | NewsChannel | StageChannel | StoreChannel | TextChannel | ThreadChannel | VoiceChannel>(
  GuildBasedChannel,
);
expectType<CategoryChannel | NewsChannel | StageChannel | StoreChannel | TextChannel | VoiceChannel>(
  NonThreadGuildBasedChannel,
);
expectType<NewsChannel | TextChannel | ThreadChannel>(GuildTextBasedChannel);

const button = new ButtonComponent({
  label: 'test',
  style: ButtonStyle.Primary,
  customId: 'test',
});

const selectMenu = new SelectMenuComponent({
  maxValues: 10,
  minValues: 2,
  customId: 'test',
});

new ActionRow({
  components: [selectMenu.toJSON(), button.toJSON()],
});<|MERGE_RESOLUTION|>--- conflicted
+++ resolved
@@ -16,11 +16,8 @@
   InteractionType,
   GatewayIntentBits,
   PermissionFlagsBits,
-<<<<<<< HEAD
   AuditLogEvent,
-=======
   ButtonStyle,
->>>>>>> 0dfdb2cf
 } from 'discord-api-types/v9';
 import {
   ApplicationCommand,
