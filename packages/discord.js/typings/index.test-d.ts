--- conflicted
+++ resolved
@@ -209,13 +209,7 @@
   GuildScheduledEventManager,
   SendableChannels,
   PollData,
-<<<<<<< HEAD
-  PartialPollAnswer,
-  PollAnswerVoterManager,
-  PollAnswer,
-=======
   InteractionCallbackResponse,
->>>>>>> c484e3de
 } from '.';
 import { expectAssignable, expectNotAssignable, expectNotType, expectType } from 'tsd';
 import type { ContextMenuCommandBuilder, SlashCommandBuilder } from '@discordjs/builders';
