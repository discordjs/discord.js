--- conflicted
+++ resolved
@@ -29,12 +29,8 @@
   ClientUser,
   CloseEvent,
   Collection,
-<<<<<<< HEAD
   Collector,
-  CommandInteraction,
-=======
   ChatInputCommandInteraction,
->>>>>>> 49dada35
   CommandInteractionOption,
   CommandInteractionOptionResolver,
   CommandOptionNonChoiceResolvableType,
