/* eslint-disable jsdoc/check-param-names */

import { makeURLSearchParams, type RawFile, type RequestData, type REST } from '@discordjs/rest';
import {
	InteractionResponseType,
	Routes,
	type APICommandAutocompleteInteractionResponseCallbackData,
	type APIInteractionResponseCallbackData,
	type APIInteractionResponseDeferredChannelMessageWithSource,
	type APIModalInteractionResponseCallbackData,
	type RESTGetAPIWebhookWithTokenMessageResult,
	type RESTPostAPIInteractionCallbackQuery,
	type RESTPostAPIInteractionCallbackWithResponseResult,
	type Snowflake,
} from 'discord-api-types/v10';
import type { WebhooksAPI } from './webhook.js';

export interface CreateInteractionResponseOptions
	extends APIInteractionResponseCallbackData,
		RESTPostAPIInteractionCallbackQuery {
	files?: RawFile[];
}

export type CreateInteractionDeferResponseOptions = APIInteractionResponseDeferredChannelMessageWithSource['data'] &
	RESTPostAPIInteractionCallbackQuery;

export type CreateInteractionFollowUpResponseOptions = APIInteractionResponseCallbackData & { files?: RawFile[] };
export type EditInteractionResponseOptions = APIInteractionResponseCallbackData & { files?: RawFile[] };

export type CreateInteractionUpdateMessageResponseOptions = APIInteractionResponseCallbackData &
	RESTPostAPIInteractionCallbackQuery & { files?: RawFile[] };

export type CreateAutocompleteResponseOptions = APICommandAutocompleteInteractionResponseCallbackData &
	RESTPostAPIInteractionCallbackQuery;

export type CreateModalResponseOptions = APIModalInteractionResponseCallbackData & RESTPostAPIInteractionCallbackQuery;

export class InteractionsAPI {
	public constructor(
		private readonly rest: REST,
		private readonly webhooks: WebhooksAPI,
	) {}

	/**
	 * Replies to an interaction and returns an interaction callback object
	 *
	 * @see {@link https://discord.com/developers/docs/interactions/receiving-and-responding#create-interaction-response}
	 * @param interactionId - The id of the interaction
	 * @param interactionToken - The token of the interaction
	 * @param body - The callback data for replying
	 * @param options - The options for replying
	 */
	public async reply(
		interactionId: Snowflake,
		interactionToken: string,
		body: CreateInteractionResponseOptions & { with_response: true },
		options?: Pick<RequestData, 'signal'>,
	): Promise<RESTPostAPIInteractionCallbackWithResponseResult>;

	/**
	 * Replies to an interaction
	 *
	 * @see {@link https://discord.com/developers/docs/interactions/receiving-and-responding#create-interaction-response}
	 * @param interactionId - The id of the interaction
	 * @param interactionToken - The token of the interaction
	 * @param body - The callback data for replying
	 * @param options - The options for replying
	 */
	public async reply(
		interactionId: Snowflake,
		interactionToken: string,
		body: CreateInteractionResponseOptions & { with_response?: false },
		options?: Pick<RequestData, 'signal'>,
	): Promise<undefined>;

	public async reply(
		interactionId: Snowflake,
		interactionToken: string,
		{ files, with_response, ...data }: CreateInteractionResponseOptions,
		{ signal }: Pick<RequestData, 'signal'> = {},
	) {
		const response = await this.rest.post(Routes.interactionCallback(interactionId, interactionToken), {
			query: makeURLSearchParams({ with_response }),
			files,
			auth: false,
			body: {
				type: InteractionResponseType.ChannelMessageWithSource,
				data,
			},
			signal,
		});

		return with_response ? response : undefined;
	}

	/**
	 * Defers the reply to an interaction and returns an interaction callback object
	 *
	 * @see {@link https://discord.com/developers/docs/interactions/receiving-and-responding#create-interaction-response}
	 * @param interactionId - The id of the interaction
	 * @param interactionToken - The token of the interaction
	 * @param body - The callback data for deferring the reply
	 * @param options - The options for deferring
	 */
	public async defer(
		interactionId: Snowflake,
		interactionToken: string,
		body: CreateInteractionDeferResponseOptions & { with_response: true },
		options?: Pick<RequestData, 'signal'>,
	): Promise<RESTPostAPIInteractionCallbackWithResponseResult>;

	/**
	 * Defers the reply to an interaction
	 *
	 * @see {@link https://discord.com/developers/docs/interactions/receiving-and-responding#create-interaction-response}
	 * @param interactionId - The id of the interaction
	 * @param interactionToken - The token of the interaction
	 * @param body - The callback data for deferring the reply
	 * @param options - The options for deferring
	 */
	public async defer(
		interactionId: Snowflake,
		interactionToken: string,
		body?: CreateInteractionDeferResponseOptions & { with_response?: false },
		options?: Pick<RequestData, 'signal'>,
	): Promise<undefined>;

	public async defer(
		interactionId: Snowflake,
		interactionToken: string,
		{ with_response, ...data }: CreateInteractionDeferResponseOptions = {},
		{ signal }: Pick<RequestData, 'signal'> = {},
	) {
		const response = await this.rest.post(Routes.interactionCallback(interactionId, interactionToken), {
			query: makeURLSearchParams({ with_response }),
			auth: false,
			body: {
				type: InteractionResponseType.DeferredChannelMessageWithSource,
				data,
			},
			signal,
		});

		return with_response ? response : undefined;
	}

	/**
	 * Defers an update from a message component interaction and returns an interaction callback object
	 *
	 * @see {@link https://discord.com/developers/docs/interactions/receiving-and-responding#create-interaction-response}
	 * @param interactionId - The id of the interaction
	 * @param interactionToken - The token of the interaction
	 * @param body - The callback data for deferring the update
	 * @param options - The options for deferring
	 */
	public async deferMessageUpdate(
		interactionId: Snowflake,
		interactionToken: string,
		body: RESTPostAPIInteractionCallbackQuery & { with_response: true },
		options?: Pick<RequestData, 'signal'>,
	): Promise<RESTPostAPIInteractionCallbackWithResponseResult>;

	/**
	 * Defers an update from a message component interaction
	 *
	 * @see {@link https://discord.com/developers/docs/interactions/receiving-and-responding#create-interaction-response}
	 * @param interactionId - The id of the interaction
	 * @param interactionToken - The token of the interaction
	 * @param body - The callback data for deferring the update
	 * @param options - The options for deferring
	 */
	public async deferMessageUpdate(
		interactionId: Snowflake,
		interactionToken: string,
		body?: RESTPostAPIInteractionCallbackQuery & { with_response?: false },
		options?: Pick<RequestData, 'signal'>,
	): Promise<undefined>;

	public async deferMessageUpdate(
		interactionId: Snowflake,
		interactionToken: string,
		{ with_response }: RESTPostAPIInteractionCallbackQuery = {},
		{ signal }: Pick<RequestData, 'signal'> = {},
	) {
		const response = await this.rest.post(Routes.interactionCallback(interactionId, interactionToken), {
			query: makeURLSearchParams({ with_response }),
			auth: false,
			body: {
				type: InteractionResponseType.DeferredMessageUpdate,
			},
			signal,
		});

		return with_response ? response : undefined;
	}

	/**
	 * Reply to a deferred interaction
	 *
	 * @see {@link https://discord.com/developers/docs/interactions/receiving-and-responding#create-followup-message}
	 * @param applicationId - The application id of the interaction
	 * @param interactionToken - The token of the interaction
	 * @param body - The callback data for replying
	 * @param options - The options for replying
	 */
	public async followUp(
		applicationId: Snowflake,
		interactionToken: string,
		body: CreateInteractionFollowUpResponseOptions,
		{ signal }: Pick<RequestData, 'signal'> = {},
	) {
		return this.webhooks.execute(applicationId, interactionToken, { ...body, wait: true }, { signal });
	}

	/**
	 * Edits the initial reply to an interaction
	 *
	 * @see {@link https://discord.com/developers/docs/interactions/receiving-and-responding#edit-original-interaction-response}
	 * @see {@link https://discord.com/developers/docs/interactions/receiving-and-responding#edit-followup-message}
	 * @param applicationId - The application id of the interaction
	 * @param interactionToken - The token of the interaction
	 * @param callbackData - The callback data for editing the reply
	 * @param messageId - The id of the message to edit. If omitted, the original reply will be edited
	 * @param options - The options for editing the reply
	 */
	public async editReply(
		applicationId: Snowflake,
		interactionToken: string,
		callbackData: EditInteractionResponseOptions,
		messageId?: Snowflake | '@original',
		{ signal }: Pick<RequestData, 'signal'> = {},
	) {
		return this.webhooks.editMessage(applicationId, interactionToken, messageId ?? '@original', callbackData, {
			signal,
		});
	}

	/**
	 * Fetches the initial reply to an interaction
	 *
	 * @see {@link https://discord.com/developers/docs/interactions/receiving-and-responding#get-original-interaction-response}
	 * @param applicationId - The application id of the interaction
	 * @param interactionToken - The token of the interaction
	 * @param options - The options for fetching the reply
	 */
	public async getOriginalReply(
		applicationId: Snowflake,
		interactionToken: string,
		{ signal }: Pick<RequestData, 'signal'> = {},
	) {
		return this.webhooks.getMessage(
			applicationId,
			interactionToken,
			'@original',
			{},
			{ signal },
		) as Promise<RESTGetAPIWebhookWithTokenMessageResult>;
	}

	/**
	 * Deletes the initial reply to an interaction
	 *
	 * @see {@link https://discord.com/developers/docs/interactions/receiving-and-responding#delete-original-interaction-response}
	 * @see {@link https://discord.com/developers/docs/interactions/receiving-and-responding#delete-followup-message}
	 * @param applicationId - The application id of the interaction
	 * @param interactionToken - The token of the interaction
	 * @param messageId - The id of the message to delete. If omitted, the original reply will be deleted
	 * @param options - The options for deleting the reply
	 */
	public async deleteReply(
		applicationId: Snowflake,
		interactionToken: string,
		messageId?: Snowflake | '@original',
		{ signal }: Pick<RequestData, 'signal'> = {},
	) {
		await this.webhooks.deleteMessage(applicationId, interactionToken, messageId ?? '@original', {}, { signal });
	}

	/**
	 * Updates the message the component interaction was triggered on and returns an interaction callback object
	 *
	 * @see {@link https://discord.com/developers/docs/interactions/receiving-and-responding#create-interaction-response}
	 * @param interactionId - The id of the interaction
	 * @param interactionToken - The token of the interaction
	 * @param callbackData - The callback data for updating the interaction
	 * @param options - The options for updating the interaction
	 */
	public async updateMessage(
		interactionId: Snowflake,
		interactionToken: string,
		callbackData: CreateInteractionUpdateMessageResponseOptions & { with_response: true },
		options: Pick<RequestData, 'signal'>,
	): Promise<RESTPostAPIInteractionCallbackWithResponseResult>;

	/**
	 * Updates the message the component interaction was triggered on
	 *
	 * @see {@link https://discord.com/developers/docs/interactions/receiving-and-responding#create-interaction-response}
	 * @param interactionId - The id of the interaction
	 * @param interactionToken - The token of the interaction
	 * @param callbackData - The callback data for updating the interaction
	 * @param options - The options for updating the interaction
	 */
	public async updateMessage(
		interactionId: Snowflake,
		interactionToken: string,
		callbackData: CreateInteractionUpdateMessageResponseOptions & { with_response?: false },
		options: Pick<RequestData, 'signal'>,
	): Promise<undefined>;

	public async updateMessage(
		interactionId: Snowflake,
		interactionToken: string,
		{ files, with_response, ...data }: CreateInteractionUpdateMessageResponseOptions,
		{ signal }: Pick<RequestData, 'signal'> = {},
	) {
		const response = await this.rest.post(Routes.interactionCallback(interactionId, interactionToken), {
			query: makeURLSearchParams({ with_response }),
			files,
			auth: false,
			body: {
				type: InteractionResponseType.UpdateMessage,
				data,
			},
			signal,
		});

		return with_response ? response : undefined;
	}

	/**
	 * Sends an autocomplete response to an interaction and returns an interaction callback object
	 *
	 * @see {@link https://discord.com/developers/docs/interactions/receiving-and-responding#create-interaction-response}
	 * @param interactionId - The id of the interaction
	 * @param interactionToken - The token of the interaction
	 * @param callbackData - The callback data for the autocomplete response
	 * @param options - The options for sending the autocomplete response
	 */
	public async createAutocompleteResponse(
		interactionId: Snowflake,
		interactionToken: string,
		callbackData: CreateAutocompleteResponseOptions & { with_response: true },
		options?: Pick<RequestData, 'signal'>,
	): Promise<RESTPostAPIInteractionCallbackWithResponseResult>;

	/**
	 * Sends an autocomplete response to an interaction
	 *
	 * @see {@link https://discord.com/developers/docs/interactions/receiving-and-responding#create-interaction-response}
	 * @param interactionId - The id of the interaction
	 * @param interactionToken - The token of the interaction
	 * @param callbackData - The callback data for the autocomplete response
	 * @param options - The options for sending the autocomplete response
	 */
	public async createAutocompleteResponse(
		interactionId: Snowflake,
		interactionToken: string,
		callbackData: CreateAutocompleteResponseOptions & { with_response?: false },
		options: Pick<RequestData, 'signal'>,
	): Promise<undefined>;

	public async createAutocompleteResponse(
		interactionId: Snowflake,
		interactionToken: string,
		{ with_response, ...data }: CreateAutocompleteResponseOptions,
		{ signal }: Pick<RequestData, 'signal'> = {},
	) {
		const response = await this.rest.post(Routes.interactionCallback(interactionId, interactionToken), {
			query: makeURLSearchParams({ with_response }),
			auth: false,
			body: {
				type: InteractionResponseType.ApplicationCommandAutocompleteResult,
				data,
			},
			signal,
		});

		return with_response ? response : undefined;
	}

	/**
	 * Sends a modal response to an interaction and returns an interaction callback object
	 *
	 * @see {@link https://discord.com/developers/docs/interactions/receiving-and-responding#create-interaction-response}
	 * @param interactionId - The id of the interaction
	 * @param interactionToken - The token of the interaction
	 * @param callbackData - The modal callback data to send
	 * @param options - The options for sending the modal
	 */
	public async createModal(
		interactionId: Snowflake,
		interactionToken: string,
		callbackData: CreateModalResponseOptions & { with_response: true },
		options?: Pick<RequestData, 'signal'>,
	): Promise<RESTPostAPIInteractionCallbackWithResponseResult>;

	/**
	 * Sends a modal response to an interaction
	 *
	 * @see {@link https://discord.com/developers/docs/interactions/receiving-and-responding#create-interaction-response}
	 * @param interactionId - The id of the interaction
	 * @param interactionToken - The token of the interaction
	 * @param callbackData - The modal callback data to send
	 * @param options - The options for sending the modal
	 */
	public async createModal(
		interactionId: Snowflake,
		interactionToken: string,
		callbackData: CreateModalResponseOptions & { with_response?: false },
		options?: Pick<RequestData, 'signal'>,
	): Promise<undefined>;

	public async createModal(
		interactionId: Snowflake,
		interactionToken: string,
		{ with_response, ...data }: CreateModalResponseOptions,
		{ signal }: Pick<RequestData, 'signal'> = {},
	) {
		const response = await this.rest.post(Routes.interactionCallback(interactionId, interactionToken), {
			query: makeURLSearchParams({ with_response }),
			auth: false,
			body: {
				type: InteractionResponseType.Modal,
				data,
			},
			signal,
		});

		return with_response ? response : undefined;
	}
<<<<<<< HEAD

	/**
	 * Sends a premium required response to an interaction
	 *
	 * @see {@link https://discord.com/developers/docs/interactions/receiving-and-responding#create-interaction-response}
	 * @param interactionId - The id of the interaction
	 * @param interactionToken - The token of the interaction
	 * @param options - The options for sending the premium required response
	 * @deprecated Sending a premium-style button is the new Discord behavior.
	 */
	public async sendPremiumRequired(
		interactionId: Snowflake,
		interactionToken: string,
		{ signal }: Pick<RequestData, 'signal'> = {},
	) {
		await this.rest.post(Routes.interactionCallback(interactionId, interactionToken), {
			auth: false,
			body: {
				type: InteractionResponseType.PremiumRequired,
			} satisfies APIPremiumRequiredInteractionResponse,
			signal,
		});
	}

	/**
	 * Launches activity and returns an interaction callback object
	 *
	 * @see {@link https://discord.com/developers/docs/interactions/receiving-and-responding#create-interaction-response}
	 * @param interactionId - The id of the interaction
	 * @param interactionToken - The token of the interaction
	 * @param body - The callback data for launching the activity
	 * @param options - The options for launching the activity
	 */
	public async launchActivity(
		interactionId: Snowflake,
		interactionToken: string,
		body?: RESTPostAPIInteractionCallbackQuery & { with_response: true },
		options?: Pick<RequestData, 'signal'>,
	): Promise<RESTPostAPIInteractionCallbackWithResponseResult>;

	/**
	 * Launches activity
	 *
	 * @see {@link https://discord.com/developers/docs/interactions/receiving-and-responding#create-interaction-response}
	 * @param interactionId - The id of the interaction
	 * @param interactionToken - The token of the interaction
	 * @param body - The callback data for launching the activity
	 * @param options - The options for launching the activity
	 */
	public async launchActivity(
		interactionId: Snowflake,
		interactionToken: string,
		body?: RESTPostAPIInteractionCallbackQuery & { with_response?: false },
		options?: Pick<RequestData, 'signal'>,
	): Promise<undefined>;

	public async launchActivity(
		interactionId: Snowflake,
		interactionToken: string,
		{ with_response }: RESTPostAPIInteractionCallbackQuery = {},
		{ signal }: Pick<RequestData, 'signal'> = {},
	) {
		const response = await this.rest.post(Routes.interactionCallback(interactionId, interactionToken), {
			query: makeURLSearchParams({ with_response }),
			auth: false,
			body: {
				type: InteractionResponseType.LaunchActivity,
			},
			signal,
		});

		return with_response ? response : undefined;
	}
=======
>>>>>>> 35ebcc7d
}<|MERGE_RESOLUTION|>--- conflicted
+++ resolved
@@ -429,30 +429,6 @@
 
 		return with_response ? response : undefined;
 	}
-<<<<<<< HEAD
-
-	/**
-	 * Sends a premium required response to an interaction
-	 *
-	 * @see {@link https://discord.com/developers/docs/interactions/receiving-and-responding#create-interaction-response}
-	 * @param interactionId - The id of the interaction
-	 * @param interactionToken - The token of the interaction
-	 * @param options - The options for sending the premium required response
-	 * @deprecated Sending a premium-style button is the new Discord behavior.
-	 */
-	public async sendPremiumRequired(
-		interactionId: Snowflake,
-		interactionToken: string,
-		{ signal }: Pick<RequestData, 'signal'> = {},
-	) {
-		await this.rest.post(Routes.interactionCallback(interactionId, interactionToken), {
-			auth: false,
-			body: {
-				type: InteractionResponseType.PremiumRequired,
-			} satisfies APIPremiumRequiredInteractionResponse,
-			signal,
-		});
-	}
 
 	/**
 	 * Launches activity and returns an interaction callback object
@@ -503,6 +479,4 @@
 
 		return with_response ? response : undefined;
 	}
-=======
->>>>>>> 35ebcc7d
 }