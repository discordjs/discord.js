--- conflicted
+++ resolved
@@ -110,24 +110,6 @@
 	test('Create modal returns undefined.', () => {
 		assertType<Promise<undefined>>(
 			api.interactions.createModal(SNOWFLAKE, TOKEN, { title: '', custom_id: '', components: MODAL_COMPONENTS }),
-<<<<<<< HEAD
-		));
-
-	test('Launch activity returns undefined.', () => {
-		assertType<Promise<undefined>>(api.interactions.launchActivity(SNOWFLAKE, TOKEN, { with_response: false }));
-		assertType<Promise<undefined>>(api.interactions.launchActivity(SNOWFLAKE, TOKEN));
-	});
-
-	test('Launch activity returns RESTPostAPIInteractionCallbackWithResponseResult.', () =>
-		assertType<Promise<RESTPostAPIInteractionCallbackWithResponseResult>>(
-			api.interactions.launchActivity(SNOWFLAKE, TOKEN, { with_response: true }),
-		));
-
-	test('Launch activity returns either RESTPostAPIInteractionCallbackWithResponseResult or undefined.', () =>
-		assertType<Promise<RESTPostAPIInteractionCallbackWithResponseResult | undefined>>(
-			api.interactions.launchActivity(SNOWFLAKE, TOKEN, { with_response: boolValue }),
-		));
-=======
 		);
 		assertType<Promise<undefined>>(
 			api.interactions.createModal(SNOWFLAKE, TOKEN, {
@@ -149,5 +131,19 @@
 			}),
 		);
 	});
->>>>>>> aa90f00d
+  
+  test('Launch activity returns undefined.', () => {
+		assertType<Promise<undefined>>(api.interactions.launchActivity(SNOWFLAKE, TOKEN, { with_response: false }));
+		assertType<Promise<undefined>>(api.interactions.launchActivity(SNOWFLAKE, TOKEN));
+	});
+
+	test('Launch activity returns RESTPostAPIInteractionCallbackWithResponseResult.', () =>
+		assertType<Promise<RESTPostAPIInteractionCallbackWithResponseResult>>(
+			api.interactions.launchActivity(SNOWFLAKE, TOKEN, { with_response: true }),
+		));
+
+	test('Launch activity returns either RESTPostAPIInteractionCallbackWithResponseResult or undefined.', () =>
+		assertType<Promise<RESTPostAPIInteractionCallbackWithResponseResult | undefined>>(
+			api.interactions.launchActivity(SNOWFLAKE, TOKEN, { with_response: boolValue }),
+		));
 });