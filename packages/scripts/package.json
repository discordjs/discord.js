{
	"$schema": "https://json.schemastore.org/package.json",
	"name": "@discordjs/scripts",
	"version": "0.1.0",
	"description": "A set of scripts that we use for our workflows",
	"private": true,
	"scripts": {
		"build": "tsc --noEmit && tsup",
		"lint": "prettier --check . && cross-env TIMING=1 eslint --format=pretty src turbo",
		"format": "prettier --write . && cross-env TIMING=1 eslint --fix --format=pretty src turbo",
		"fmt": "pnpm run format"
	},
	"exports": {
		".": {
			"require": {
				"types": "./dist/index.d.ts",
				"default": "./dist/index.js"
			},
			"import": {
				"types": "./dist/index.d.mts",
				"default": "./dist/index.mjs"
			}
		}
	},
	"main": "./dist/index.js",
	"module": "./dist/index.mjs",
	"types": "./dist/index.d.ts",
	"directories": {
		"lib": "src",
		"example": "turbo"
	},
	"files": [
		"dist"
	],
	"contributors": [
		"Crawl <icrawltogo@gmail.com>"
	],
	"license": "Apache-2.0",
	"keywords": [
		"api",
		"bot",
		"client",
		"node",
		"discordjs"
	],
	"repository": {
		"type": "git",
		"url": "https://github.com/discordjs/discord.js.git",
		"directory": "packages/scripts"
	},
	"bugs": {
		"url": "https://github.com/discordjs/discord.js/issues"
	},
	"homepage": "https://discord.js.org",
	"dependencies": {
		"@discordjs/api-extractor-utils": "workspace:^",
<<<<<<< HEAD
		"@discordjs/api-extractor-model": "workspace:^",
=======
		"@microsoft/api-extractor-model": "7.28.2",
>>>>>>> 344a3f93
		"@microsoft/tsdoc": "0.14.2",
		"@microsoft/tsdoc-config": "0.16.2",
		"tslib": "^2.6.2",
		"undici": "5.27.2",
		"yaml": "2.3.4"
	},
	"devDependencies": {
		"@turbo/gen": "^1.10.16",
		"@types/node": "16.18.60",
		"@vitest/coverage-v8": "^0.34.6",
		"cross-env": "^7.0.3",
		"eslint": "^8.53.0",
		"eslint-config-neon": "^0.1.57",
		"eslint-formatter-pretty": "^5.0.0",
		"prettier": "^3.0.3",
		"tsup": "^7.2.0",
		"turbo": "^1.10.16",
		"typescript": "^5.2.2",
		"vitest": "^0.34.6"
	},
	"engines": {
		"node": ">=16.11.0"
	}
}<|MERGE_RESOLUTION|>--- conflicted
+++ resolved
@@ -54,11 +54,7 @@
 	"homepage": "https://discord.js.org",
 	"dependencies": {
 		"@discordjs/api-extractor-utils": "workspace:^",
-<<<<<<< HEAD
 		"@discordjs/api-extractor-model": "workspace:^",
-=======
-		"@microsoft/api-extractor-model": "7.28.2",
->>>>>>> 344a3f93
 		"@microsoft/tsdoc": "0.14.2",
 		"@microsoft/tsdoc-config": "0.16.2",
 		"tslib": "^2.6.2",
