{
	"$schema": "https://json.schemastore.org/package.json",
	"name": "@discordjs/builders",
	"version": "1.8.2",
	"description": "A set of builders that you can use when creating your bot",
	"scripts": {
		"test": "vitest run",
		"build": "tsc --noEmit && tsup",
		"build:docs": "tsc -p tsconfig.docs.json",
		"lint": "prettier --check . && cross-env TIMING=1 eslint --format=pretty src __tests__",
		"format": "prettier --write . && cross-env TIMING=1 eslint --fix --format=pretty src __tests__",
		"fmt": "pnpm run format",
		"docs": "pnpm run build:docs && api-extractor run --local --minify && generate-split-documentation",
		"prepack": "pnpm run lint && pnpm run test && pnpm run build",
		"changelog": "git cliff --prepend ./CHANGELOG.md -u -c ./cliff.toml -r ../../ --include-path 'packages/builders/*'",
		"release": "cliff-jumper"
	},
	"exports": {
		".": {
			"require": {
				"types": "./dist/index.d.ts",
				"default": "./dist/index.js"
			},
			"import": {
				"types": "./dist/index.d.mts",
				"default": "./dist/index.mjs"
			}
		}
	},
	"main": "./dist/index.js",
	"module": "./dist/index.mjs",
	"types": "./dist/index.d.ts",
	"directories": {
		"lib": "src",
		"test": "__tests__"
	},
	"files": [
		"dist"
	],
	"contributors": [
		"Vlad Frangu <me@vladfrangu.dev>",
		"Crawl <icrawltogo@gmail.com>",
		"Amish Shah <amishshah.2k@gmail.com>",
		"SpaceEEC <spaceeec@yahoo.com>",
		"Aura Román <kyradiscord@gmail.com>"
	],
	"license": "Apache-2.0",
	"keywords": [
		"discord",
		"api",
		"bot",
		"client",
		"node",
		"discordapp",
		"discordjs"
	],
	"repository": {
		"type": "git",
		"url": "https://github.com/discordjs/discord.js.git",
		"directory": "packages/builders"
	},
	"bugs": {
		"url": "https://github.com/discordjs/discord.js/issues"
	},
	"homepage": "https://discord.js.org",
	"funding": "https://github.com/discordjs/discord.js?sponsor",
	"dependencies": {
		"@discordjs/formatters": "workspace:^",
		"@discordjs/util": "workspace:^",
<<<<<<< HEAD
		"discord-api-types": "0.37.96",
		"fast-deep-equal": "^3.1.3",
		"ts-mixer": "^6.0.4",
		"tslib": "^2.6.2",
		"zod": "^3.22.4",
		"zod-validation-error": "^3.0.0"
=======
		"@sapphire/shapeshift": "^4.0.0",
		"discord-api-types": "0.37.97",
		"fast-deep-equal": "^3.1.3",
		"ts-mixer": "^6.0.4",
		"tslib": "^2.6.3"
>>>>>>> e2e71b4d
	},
	"devDependencies": {
		"@discordjs/api-extractor": "workspace:^",
		"@discordjs/scripts": "workspace:^",
		"@favware/cliff-jumper": "^3.0.3",
		"@types/node": "^16.18.105",
		"@vitest/coverage-v8": "^2.0.5",
		"cross-env": "^7.0.3",
		"esbuild-plugin-version-injector": "^1.2.1",
		"eslint": "^8.57.0",
		"eslint-config-neon": "^0.1.62",
		"eslint-formatter-pretty": "^6.0.1",
		"prettier": "^3.3.3",
		"tsup": "^8.2.4",
		"turbo": "^2.0.14",
		"typescript": "~5.5.4",
		"vitest": "^2.0.5"
	},
	"engines": {
		"node": ">=16.11.0"
	},
	"publishConfig": {
		"access": "public",
		"provenance": true
	}
}<|MERGE_RESOLUTION|>--- conflicted
+++ resolved
@@ -67,20 +67,12 @@
 	"dependencies": {
 		"@discordjs/formatters": "workspace:^",
 		"@discordjs/util": "workspace:^",
-<<<<<<< HEAD
-		"discord-api-types": "0.37.96",
-		"fast-deep-equal": "^3.1.3",
-		"ts-mixer": "^6.0.4",
-		"tslib": "^2.6.2",
-		"zod": "^3.22.4",
-		"zod-validation-error": "^3.0.0"
-=======
-		"@sapphire/shapeshift": "^4.0.0",
 		"discord-api-types": "0.37.97",
 		"fast-deep-equal": "^3.1.3",
 		"ts-mixer": "^6.0.4",
-		"tslib": "^2.6.3"
->>>>>>> e2e71b4d
+		"tslib": "^2.6.3",
+		"zod": "^3.22.4",
+		"zod-validation-error": "^3.0.0"
 	},
 	"devDependencies": {
 		"@discordjs/api-extractor": "workspace:^",
