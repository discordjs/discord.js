<<<<<<< HEAD
import { s } from '@sapphire/shapeshift';
import { ActionRow, type ModalActionRowComponent } from '../..';
import { customIdValidator } from '../../components/Assertions';

export const titleValidator = s.string.lengthGe(1).lengthLe(45);
export const componentsValidator = s.array(s.instance(ActionRow));
// TODO: after v2
// .lengthGe(1);
=======
import { z } from 'zod';
import { ActionRowBuilder, type ModalActionRowComponentBuilder } from '../..';
import { customIdValidator } from '../../components/Assertions';

export const titleValidator = z.string().min(1).max(45);
export const componentsValidator = z.array(z.instanceof(ActionRowBuilder)).min(1);
>>>>>>> 87a6b844

export function validateRequiredParameters(
	customId?: string,
	title?: string,
	components?: ActionRowBuilder<ModalActionRowComponentBuilder>[],
) {
	customIdValidator.parse(customId);
	titleValidator.parse(title);
	componentsValidator.parse(components);
}<|MERGE_RESOLUTION|>--- conflicted
+++ resolved
@@ -1,20 +1,11 @@
-<<<<<<< HEAD
 import { s } from '@sapphire/shapeshift';
-import { ActionRow, type ModalActionRowComponent } from '../..';
+import { ActionRowBuilder, type ModalActionRowComponentBuilder } from '../..';
 import { customIdValidator } from '../../components/Assertions';
 
 export const titleValidator = s.string.lengthGe(1).lengthLe(45);
-export const componentsValidator = s.array(s.instance(ActionRow));
+export const componentsValidator = s.array(s.instance(ActionRowBuilder));
 // TODO: after v2
 // .lengthGe(1);
-=======
-import { z } from 'zod';
-import { ActionRowBuilder, type ModalActionRowComponentBuilder } from '../..';
-import { customIdValidator } from '../../components/Assertions';
-
-export const titleValidator = z.string().min(1).max(45);
-export const componentsValidator = z.array(z.instanceof(ActionRowBuilder)).min(1);
->>>>>>> 87a6b844
 
 export function validateRequiredParameters(
 	customId?: string,
