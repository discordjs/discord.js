import { APIApplicationCommandOptionChoice, ApplicationCommandOptionType } from 'discord-api-types/v9';
import { z } from 'zod';
import { validateMaxChoicesLength } from '../Assertions';

const stringPredicate = z.string().min(1).max(100);
const numberPredicate = z.number().gt(-Infinity).lt(Infinity);
const choicesPredicate = z
	.object({ name: stringPredicate, value: z.union([stringPredicate, numberPredicate]) })
	.array();
const booleanPredicate = z.boolean();

export class ApplicationCommandOptionWithChoicesAndAutocompleteMixin<T extends string | number> {
	public readonly choices?: APIApplicationCommandOptionChoice<T>[];
	public readonly autocomplete?: boolean;

	// Since this is present and this is a mixin, this is needed
	public readonly type!: ApplicationCommandOptionType;

	/**
	 * Adds a choice for this option
	 *
	 * @param choice The choice to add
	 */
<<<<<<< HEAD
	public addChoice(choice: APIApplicationCommandOptionChoice<T>): Omit<this, 'setAutocomplete'> {
		const { name, value } = choice;

=======
	public addChoice(name: string, value: T): this {
>>>>>>> 298b2260
		if (this.autocomplete) {
			throw new RangeError('Autocomplete and choices are mutually exclusive to each other.');
		}

		if (this.choices === undefined) {
			Reflect.set(this, 'choices', []);
		}

		validateMaxChoicesLength(this.choices!);

		// Validate name
		stringPredicate.parse(name);

		// Validate the value
		if (this.type === ApplicationCommandOptionType.String) {
			stringPredicate.parse(value);
		} else {
			numberPredicate.parse(value);
		}

		this.choices!.push({ name, value });

		return this;
	}

	/**
	 * Adds multiple choices for this option
	 *
	 * @param choices The choices to add
	 */
<<<<<<< HEAD
	public addChoices(...choices: APIApplicationCommandOptionChoice<T>[]): Omit<this, 'setAutocomplete'> {
=======
	public addChoices(choices: [name: string, value: T][]): this {
>>>>>>> 298b2260
		if (this.autocomplete) {
			throw new RangeError('Autocomplete and choices are mutually exclusive to each other.');
		}

		choicesPredicate.parse(choices);

		for (const entry of choices) this.addChoice(entry);
		return this;
	}

<<<<<<< HEAD
	public setChoices<Input extends APIApplicationCommandOptionChoice<T>[]>(
		...choices: Input
	): Input extends []
		? this & Pick<ApplicationCommandOptionWithChoicesAndAutocompleteMixin<T>, 'setAutocomplete'>
		: Omit<this, 'setAutocomplete'> {
=======
	public setChoices(choices: [name: string, value: T][]): this {
>>>>>>> 298b2260
		if (choices.length > 0 && this.autocomplete) {
			throw new RangeError('Autocomplete and choices are mutually exclusive to each other.');
		}

		choicesPredicate.parse(choices);

		Reflect.set(this, 'choices', []);
		for (const entry of choices) this.addChoice(entry);

		return this;
	}

	/**
	 * Marks the option as autocompletable
	 * @param autocomplete If this option should be autocompletable
	 */
	public setAutocomplete(autocomplete: boolean): this {
		// Assert that you actually passed a boolean
		booleanPredicate.parse(autocomplete);

		if (autocomplete && Array.isArray(this.choices) && this.choices.length > 0) {
			throw new RangeError('Autocomplete and choices are mutually exclusive to each other.');
		}

		Reflect.set(this, 'autocomplete', autocomplete);

		return this;
	}
}<|MERGE_RESOLUTION|>--- conflicted
+++ resolved
@@ -21,13 +21,8 @@
 	 *
 	 * @param choice The choice to add
 	 */
-<<<<<<< HEAD
-	public addChoice(choice: APIApplicationCommandOptionChoice<T>): Omit<this, 'setAutocomplete'> {
+	public addChoice(choice: APIApplicationCommandOptionChoice<T>): this {
 		const { name, value } = choice;
-
-=======
-	public addChoice(name: string, value: T): this {
->>>>>>> 298b2260
 		if (this.autocomplete) {
 			throw new RangeError('Autocomplete and choices are mutually exclusive to each other.');
 		}
@@ -58,11 +53,7 @@
 	 *
 	 * @param choices The choices to add
 	 */
-<<<<<<< HEAD
-	public addChoices(...choices: APIApplicationCommandOptionChoice<T>[]): Omit<this, 'setAutocomplete'> {
-=======
-	public addChoices(choices: [name: string, value: T][]): this {
->>>>>>> 298b2260
+	public addChoices(...choices: APIApplicationCommandOptionChoice<T>[]): this {
 		if (this.autocomplete) {
 			throw new RangeError('Autocomplete and choices are mutually exclusive to each other.');
 		}
@@ -73,15 +64,9 @@
 		return this;
 	}
 
-<<<<<<< HEAD
 	public setChoices<Input extends APIApplicationCommandOptionChoice<T>[]>(
 		...choices: Input
-	): Input extends []
-		? this & Pick<ApplicationCommandOptionWithChoicesAndAutocompleteMixin<T>, 'setAutocomplete'>
-		: Omit<this, 'setAutocomplete'> {
-=======
-	public setChoices(choices: [name: string, value: T][]): this {
->>>>>>> 298b2260
+	): this {
 		if (choices.length > 0 && this.autocomplete) {
 			throw new RangeError('Autocomplete and choices are mutually exclusive to each other.');
 		}
