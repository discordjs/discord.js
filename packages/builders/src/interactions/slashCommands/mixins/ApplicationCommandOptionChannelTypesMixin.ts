<<<<<<< HEAD
import { ChannelType } from 'discord-api-types/v9';
import { s } from '@sapphire/shapeshift';
=======
import { ChannelType } from 'discord-api-types/v10';
import { z, ZodLiteral } from 'zod';
>>>>>>> 72577c4b

// Only allow valid channel types to be used. (This can't be dynamic because const enums are erased at runtime)
const allowedChannelTypes = [
	ChannelType.GuildText,
	ChannelType.GuildVoice,
	ChannelType.GuildCategory,
	ChannelType.GuildNews,
	ChannelType.GuildStore,
	ChannelType.GuildNewsThread,
	ChannelType.GuildPublicThread,
	ChannelType.GuildPrivateThread,
	ChannelType.GuildStageVoice,
] as const;

export type ApplicationCommandOptionAllowedChannelTypes = typeof allowedChannelTypes[number];

const channelTypesPredicate = s.array(s.union(...allowedChannelTypes.map((type) => s.literal(type))));

export class ApplicationCommandOptionChannelTypesMixin {
	public readonly channel_types?: ApplicationCommandOptionAllowedChannelTypes[];

	/**
	 * Adds channel types to this option
	 *
	 * @param channelTypes The channel types to add
	 */
	public addChannelTypes(...channelTypes: ApplicationCommandOptionAllowedChannelTypes[]) {
		if (this.channel_types === undefined) {
			Reflect.set(this, 'channel_types', []);
		}

		this.channel_types!.push(...channelTypesPredicate.parse(channelTypes));

		return this;
	}
}<|MERGE_RESOLUTION|>--- conflicted
+++ resolved
@@ -1,10 +1,5 @@
-<<<<<<< HEAD
-import { ChannelType } from 'discord-api-types/v9';
+import { ChannelType } from 'discord-api-types/v10';
 import { s } from '@sapphire/shapeshift';
-=======
-import { ChannelType } from 'discord-api-types/v10';
-import { z, ZodLiteral } from 'zod';
->>>>>>> 72577c4b
 
 // Only allow valid channel types to be used. (This can't be dynamic because const enums are erased at runtime)
 const allowedChannelTypes = [
