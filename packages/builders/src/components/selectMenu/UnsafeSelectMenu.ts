import { APISelectMenuOption, ComponentType, type APISelectMenuComponent } from 'discord-api-types/v9';
import { Component } from '../Component';
import { UnsafeSelectMenuOption } from './UnsafeSelectMenuOption';
import isEqual from 'fast-deep-equal';
import { buildComponent } from '../Components';

/**
 * Represents a non-validated select menu component
 */
export class UnsafeSelectMenuComponent extends Component<
	Partial<Omit<APISelectMenuComponent, 'options'>> & { type: ComponentType.SelectMenu }
> {
	/**
	 * The options within this select menu
	 */
	public readonly options: UnsafeSelectMenuOption[];

	public constructor(data?: Partial<APISelectMenuComponent>) {
		const { options, ...initData } = data ?? {};
		super({ type: ComponentType.SelectMenu, ...initData });
		this.options = options?.map((o) => new UnsafeSelectMenuOption(o)) ?? [];
	}

	/**
	 * The placeholder for this select menu
	 */
	public get placeholder() {
		return this.data.placeholder;
	}

	/**
	 * The maximum amount of options that can be selected
	 */
	public get maxValues() {
		return this.data.max_values;
	}

	/**
	 * The minimum amount of options that must be selected
	 */
	public get minValues() {
		return this.data.min_values;
	}

	/**
	 * The custom id of this select menu
	 */
	public get customId() {
		return this.data.custom_id;
	}

	/**
	 * Whether this select menu is disabled
	 */
	public get disabled() {
		return this.data.disabled;
	}

	/**
	 * Sets the placeholder for this select menu
	 * @param placeholder The placeholder to use for this select menu
	 */
	public setPlaceholder(placeholder: string) {
		this.data.placeholder = placeholder;
		return this;
	}

	/**
	 * Sets the minimum values that must be selected in the select menu
	 * @param minValues The minimum values that must be selected
	 */
	public setMinValues(minValues: number) {
		this.data.min_values = minValues;
		return this;
	}

	/**
	 * Sets the maximum values that must be selected in the select menu
	 * @param minValues The maximum values that must be selected
	 */
	public setMaxValues(maxValues: number) {
		this.data.max_values = maxValues;
		return this;
	}

	/**
	 * Sets the custom Id for this select menu
	 * @param customId The custom id to use for this select menu
	 */
	public setCustomId(customId: string) {
		this.data.custom_id = customId;
		return this;
	}

	/**
	 * Sets whether or not this select menu is disabled
	 * @param disabled Whether or not this select menu is disabled
	 */
	public setDisabled(disabled = true) {
		this.data.disabled = disabled;
		return this;
	}

	/**
	 * Adds options to this select menu
	 * @param options The options to add to this select menu
	 * @returns
	 */
	public addOptions(...options: (UnsafeSelectMenuOption | APISelectMenuOption)[]) {
		this.options.push(
			...options.map((option) =>
				option instanceof UnsafeSelectMenuOption ? option : new UnsafeSelectMenuOption(option),
			),
		);
		return this;
	}

	/**
	 * Sets the options on this select menu
	 * @param options The options to set on this select menu
	 */
	public setOptions(...options: (UnsafeSelectMenuOption | APISelectMenuOption)[]) {
		this.options.splice(
			0,
			this.options.length,
			...options.map((option) =>
				option instanceof UnsafeSelectMenuOption ? option : new UnsafeSelectMenuOption(option),
			),
		);
		return this;
	}

	public toJSON(): APISelectMenuComponent {
		// eslint-disable-next-line @typescript-eslint/consistent-type-assertions
		return {
			...this.data,
			options: this.options.map((o) => o.toJSON()),
		} as APISelectMenuComponent;
	}

	public equals(other: APISelectMenuComponent | UnsafeSelectMenuComponent): boolean {
		if (other instanceof UnsafeSelectMenuComponent) {
			return isEqual(other.data, this.data) && isEqual(other.options, this.options);
		}
		return isEqual(other, {
			...this.data,
			options: this.options.map((o) => o.toJSON()),
		});
	}

	public build() {
		Object.freeze(this.data);
<<<<<<< HEAD
		return buildComponent<BuildSelectMenu>(this);
	}
}

type BuildSelectMenu = Omit<
=======
		return buildComponent<ReadonlySelectMenuComponent>(this);
	}
}

export type ReadonlySelectMenuComponent = Omit<
>>>>>>> e12b504e
	UnsafeSelectMenuComponent,
	| 'setPlaceholder'
	| 'setMinValues'
	| 'setMaxValues'
	| 'setCustomId'
	| 'setDisabled'
	| 'addOptions'
	| 'setOptions'
	| 'equals'
	| 'build'
> & {
	customId: string;
};<|MERGE_RESOLUTION|>--- conflicted
+++ resolved
@@ -150,19 +150,11 @@
 
 	public build() {
 		Object.freeze(this.data);
-<<<<<<< HEAD
-		return buildComponent<BuildSelectMenu>(this);
-	}
-}
-
-type BuildSelectMenu = Omit<
-=======
 		return buildComponent<ReadonlySelectMenuComponent>(this);
 	}
 }
 
 export type ReadonlySelectMenuComponent = Omit<
->>>>>>> e12b504e
 	UnsafeSelectMenuComponent,
 	| 'setPlaceholder'
 	| 'setMinValues'
