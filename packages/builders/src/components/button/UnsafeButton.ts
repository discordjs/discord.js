import {
	ComponentType,
	ButtonStyle,
	type APIMessageComponentEmoji,
	type APIButtonComponent,
	type APIButtonComponentWithURL,
	type APIButtonComponentWithCustomId,
} from 'discord-api-types/v9';
import { Component } from '../Component';
import isEqual from 'fast-deep-equal';
import { buildComponent } from '../Components';

/**
 * Represents a non-validated button component
 */
export class UnsafeButtonComponent extends Component<Partial<APIButtonComponent> & { type: ComponentType.Button }> {
	public constructor(data?: Partial<APIButtonComponent>) {
		super({ type: ComponentType.Button, ...data });
	}

	/**
	 * The style of this button
	 */
	public get style() {
		return this.data.style;
	}

	/**
	 * The label of this button
	 */
	public get label() {
		return this.data.label;
	}

	/**
	 * The emoji used in this button
	 */
	public get emoji() {
		return this.data.emoji;
	}

	/**
	 * Whether this button is disabled
	 */
	public get disabled() {
		return this.data.disabled;
	}

	/**
	 * The custom id of this button (only defined on non-link buttons)
	 */
	public get customId(): string | undefined {
		return (this.data as APIButtonComponentWithCustomId).custom_id;
	}

	/**
	 * The URL of this button (only defined on link buttons)
	 */
	public get url(): string | undefined {
		return (this.data as APIButtonComponentWithURL).url;
	}

	/**
	 * Sets the style of this button
	 * @param style The style of the button
	 */
	public setStyle(style: ButtonStyle) {
		this.data.style = style;
		return this;
	}

	/**
	 * Sets the URL for this button
	 * @param url The URL to open when this button is clicked
	 */
	public setURL(url: string) {
		(this.data as APIButtonComponentWithURL).url = url;
		return this;
	}

	/**
	 * Sets the custom Id for this button
	 * @param customId The custom id to use for this button
	 */
	public setCustomId(customId: string) {
		(this.data as APIButtonComponentWithCustomId).custom_id = customId;
		return this;
	}

	/**
	 * Sets the emoji to display on this button
	 * @param emoji The emoji to display on this button
	 */
	public setEmoji(emoji: APIMessageComponentEmoji) {
		this.data.emoji = emoji;
		return this;
	}

	/**
	 * Sets whether this button is disable or not
	 * @param disabled Whether or not to disable this button or not
	 */
	public setDisabled(disabled = true) {
		this.data.disabled = disabled;
		return this;
	}

	/**
	 * Sets the label for this button
	 * @param label The label to display on this button
	 */
	public setLabel(label: string) {
		this.data.label = label;
		return this;
	}

	public toJSON(): APIButtonComponent {
		// eslint-disable-next-line @typescript-eslint/consistent-type-assertions
		return {
			...this.data,
		} as APIButtonComponent;
	}

	public equals(other: APIButtonComponent | UnsafeButtonComponent) {
		if (other instanceof UnsafeButtonComponent) {
			return isEqual(other.data, this.data);
		}
		return isEqual(other, this.data);
	}

	public build() {
		Object.freeze(this.data);
<<<<<<< HEAD
		return buildComponent<BuildButton>(this);
	}
}

type BuildButton = Omit<
=======
		return buildComponent<ReadonlyButtonComponent>(this);
	}
}

export type ReadonlyButtonComponent = Omit<
>>>>>>> e12b504e
	UnsafeButtonComponent,
	'setStyle' | 'setURL' | 'setCustomId' | 'setEmoji' | 'setDisabled' | 'setLabel' | 'equals' | 'build' | 'url'
> & {
	customId: string;
	style: Omit<ButtonStyle, 'LINK'>;
};<|MERGE_RESOLUTION|>--- conflicted
+++ resolved
@@ -130,19 +130,11 @@
 
 	public build() {
 		Object.freeze(this.data);
-<<<<<<< HEAD
-		return buildComponent<BuildButton>(this);
-	}
-}
-
-type BuildButton = Omit<
-=======
 		return buildComponent<ReadonlyButtonComponent>(this);
 	}
 }
 
 export type ReadonlyButtonComponent = Omit<
->>>>>>> e12b504e
 	UnsafeButtonComponent,
 	'setStyle' | 'setURL' | 'setCustomId' | 'setEmoji' | 'setDisabled' | 'setLabel' | 'equals' | 'build' | 'url'
 > & {
