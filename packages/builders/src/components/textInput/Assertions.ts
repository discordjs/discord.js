<<<<<<< HEAD
import { TextInputStyle } from 'discord-api-types/v9';
import { s } from '@sapphire/shapeshift';
=======
import { TextInputStyle } from 'discord-api-types/v10';
import { z } from 'zod';
>>>>>>> 72577c4b
import { customIdValidator } from '../Assertions';

export const textInputStyleValidator = s.nativeEnum(TextInputStyle);
export const minLengthValidator = s.number.int.ge(0).le(4000);
export const maxLengthValidator = s.number.int.ge(1).le(4000);
export const requiredValidator = s.boolean;
export const valueValidator = s.string.lengthLe(4000);
export const placeholderValidator = s.string.lengthLe(100);
export const labelValidator = s.string.lengthGe(1).lengthLe(45);

export function validateRequiredParameters(customId?: string, style?: TextInputStyle, label?: string) {
	customIdValidator.parse(customId);
	textInputStyleValidator.parse(style);
	labelValidator.parse(label);
}<|MERGE_RESOLUTION|>--- conflicted
+++ resolved
@@ -1,10 +1,5 @@
-<<<<<<< HEAD
-import { TextInputStyle } from 'discord-api-types/v9';
+import { TextInputStyle } from 'discord-api-types/v10';
 import { s } from '@sapphire/shapeshift';
-=======
-import { TextInputStyle } from 'discord-api-types/v10';
-import { z } from 'zod';
->>>>>>> 72577c4b
 import { customIdValidator } from '../Assertions';
 
 export const textInputStyleValidator = s.nativeEnum(TextInputStyle);
