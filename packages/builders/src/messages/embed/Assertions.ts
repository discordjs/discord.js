--- conflicted
+++ resolved
@@ -1,10 +1,5 @@
-<<<<<<< HEAD
-import type { APIEmbedField } from 'discord-api-types/v9';
+import type { APIEmbedField } from 'discord-api-types/v10';
 import { s } from '@sapphire/shapeshift';
-=======
-import type { APIEmbedField } from 'discord-api-types/v10';
-import { z } from 'zod';
->>>>>>> 72577c4b
 
 export const fieldNamePredicate = s.string.lengthGe(1).lengthLe(256);
 
