// Copyright (c) Microsoft Corporation. All rights reserved. Licensed under the MIT license.
// See LICENSE in the project root for license information.

import { existsSync } from 'node:fs';
import * as path from 'node:path';
import type {
	IApiMethodOptions,
	ApiItemContainerMixin,
	IApiParameterOptions,
	IExcerptTokenRange,
	IExcerptTokenRangeWithTypeParameters,
	IExcerptToken,
	IApiTypeParameterOptions,
	IApiPropertyOptions,
} from '@discordjs/api-extractor-model';
import {
	ApiItemKind,
	ApiModel,
	ApiClass,
	ApiPackage,
	ApiEntryPoint,
	ApiEvent,
	ApiMethod,
	ApiNamespace,
	ApiInterface,
	ApiPropertySignature,
	ReleaseTag,
	ApiProperty,
	ApiMethodSignature,
	ApiEnum,
	ApiEnumMember,
	ApiConstructor,
	ApiConstructSignature,
	ApiFunction,
	ApiIndexSignature,
	ApiVariable,
	ApiTypeAlias,
	ApiCallSignature,
	EnumMemberOrder,
	ExcerptTokenKind,
	Navigation,
} from '@discordjs/api-extractor-model';
import type * as tsdoc from '@microsoft/tsdoc';
import { DeclarationReference } from '@microsoft/tsdoc/lib-commonjs/beta/DeclarationReference.js';
import { JsonFile, Path } from '@rushstack/node-core-library';
import * as ts from 'typescript';
import type { AstDeclaration } from '../analyzer/AstDeclaration.js';
import type { AstEntity } from '../analyzer/AstEntity.js';
import type { AstImport } from '../analyzer/AstImport.js';
import type { AstModule } from '../analyzer/AstModule.js';
import { AstNamespaceImport } from '../analyzer/AstNamespaceImport.js';
import { AstSymbol } from '../analyzer/AstSymbol.js';
import { TypeScriptInternals } from '../analyzer/TypeScriptInternals.js';
import type { ApiItemMetadata } from '../collector/ApiItemMetadata.js';
import type { Collector } from '../collector/Collector.js';
import type { DeclarationMetadata } from '../collector/DeclarationMetadata.js';
import type { ISourceLocation } from '../collector/SourceMapper.js';
import { DeclarationReferenceGenerator } from './DeclarationReferenceGenerator.js';
import { ExcerptBuilder, type IExcerptBuilderNodeToCapture } from './ExcerptBuilder.js';

type DocgenAccess = 'private' | 'protected' | 'public';
type DocgenScope = 'global' | 'instance' | 'static';
type DocgenDeprecated = boolean | string;

interface DocgenMetaJson {
	file: string;
	line: number;
	path: string;
}

interface DocgenTypeJson {
	names?: string[] | undefined;
}

interface DocgenVarJson {
	description?: string;
	nullable?: boolean;
	types?: string[][][];
}
type DocgenVarTypeJson = DocgenVarJson | string[][][];
interface DocgenExceptionJson {
	description?: string;
	nullable?: boolean;
	type: DocgenTypeJson;
}

interface DocgenExternalJson {
	description: string;
	meta: DocgenMetaJson;
	name: string;
	see?: string[];
}

interface DocgenTypedefJson {
	access?: DocgenAccess;
	deprecated?: DocgenDeprecated;
	description: string;
	meta: DocgenMetaJson;
	name: string;
	params?: DocgenParamJson[];
	props?: DocgenParamJson[];
	returns?: DocgenVarTypeJson[];
	see?: string[];
	type: DocgenVarTypeJson;
}

interface DocgenEventJson {
	deprecated?: DocgenDeprecated;
	description: string;
	meta: DocgenMetaJson;
	name: string;
	params?: DocgenParamJson[];
	see?: string[];
}

interface DocgenParamJson {
	default?: string;
	description: string;
	name: string;
	nullable?: boolean;
	optional?: boolean;
	type: DocgenVarTypeJson;
	variable?: string;
}

interface DocgenConstructorJson {
	access?: DocgenAccess;
	description: string;
	name: string;
	params?: DocgenParamJson[];
	see?: string[];
}

interface DocgenMethodJson {
	abstract: boolean;
	access?: DocgenAccess;
	async?: boolean;
	deprecated?: DocgenDeprecated;
	description: string;
	emits?: string[];
	examples?: string[];
	generator?: boolean;
	implements?: string[];
	inherited?: boolean;
	inherits?: string;
	meta: DocgenMetaJson;
	name: string;
	params?: DocgenParamJson[];
	returns?: DocgenVarTypeJson[];
	scope: DocgenScope;
	see?: string[];
	throws?: DocgenExceptionJson[];
}

interface DocgenPropertyJson {
	abstract?: boolean;
	access?: DocgenAccess;
	default?: string;
	deprecated?: DocgenDeprecated;
	description: string;
	meta: DocgenMetaJson;
	name: string;
	nullable?: boolean;
	props?: DocgenPropertyJson[];
	readonly?: boolean;
	scope: DocgenScope;
	see?: string[];
	type: DocgenVarTypeJson;
}
interface DocgenClassJson {
	abstract?: boolean;
	access?: DocgenAccess;
	construct: DocgenConstructorJson;
	deprecated?: DocgenDeprecated | string;
	description: string;
	events?: DocgenEventJson[];
	extends?: DocgenVarTypeJson;
	implements?: DocgenVarTypeJson;
	meta: DocgenMetaJson;
	methods?: DocgenMethodJson[];
	name: string;
	props?: DocgenPropertyJson[];
	see?: string[];
}
type DocgenInterfaceJson = DocgenClassJson;
type DocgenContainerJson =
	| DocgenClassJson
	| DocgenConstructorJson
	| DocgenInterfaceJson
	| DocgenJson
	| DocgenMethodJson
	| DocgenTypedefJson;

export interface DocgenJson {
	classes: DocgenClassJson[];
	externals: DocgenExternalJson[];
	functions: DocgenMethodJson[];
	interfaces: DocgenInterfaceJson[];
	meta: {
		date: number;
		format: number;
		generator: string;
	};
	typedefs: DocgenTypedefJson[];
}
interface IProcessAstEntityContext {
	isExported: boolean;
	name: string;
	parentApiItem: ApiItemContainerMixin;
	parentDocgenJson?: DocgenContainerJson | undefined;
}

const linkRegEx =
	/{@link\s(?:(?<class>\w+)(?:[#.](?<event>event:)?(?<prop>[\w()]+))?|(?<url>https?:\/\/[^\s}]*))(?<name>\s[^}]*)?}/g;

function filePathFromJson(meta: DocgenMetaJson): string {
	return `${meta.path.slice('packages/discord.js/'.length)}/${meta.file}`;
}

function fixPrimitiveTypes(type: string, symbol: string | undefined) {
	switch (type) {
		case '*':
			return 'any';
		case 'Object':
			return symbol === '<' ? 'Record' : 'object';
		default:
			return type;
	}
}

export class ApiModelGenerator {
	private readonly _collector: Collector;

	private readonly _apiModel: ApiModel;

	private readonly _tsDocParser: tsdoc.TSDocParser;

	private readonly _referenceGenerator: DeclarationReferenceGenerator;

	private readonly _jsDocJson: DocgenJson | undefined;

	public constructor(collector: Collector) {
		this._collector = collector;
		this._apiModel = new ApiModel();
		this._referenceGenerator = new DeclarationReferenceGenerator(collector);
		// @ts-expect-error we reuse the private tsdocParser from collector here
		this._tsDocParser = collector._tsdocParser;
	}

	public get apiModel(): ApiModel {
		return this._apiModel;
	}

	public buildApiPackage(): ApiPackage {
		const packageDocComment: tsdoc.DocComment | undefined = this._collector.workingPackage.tsdocComment;

		const jsDocFilepath = `${this._collector.extractorConfig.apiJsonFilePath.slice(0, -8)}json`;
		if (existsSync(jsDocFilepath)) {
			// @ts-expect-error assign value only when starting to build a new ApiPackage
			this._jsDocJson = JsonFile.load(jsDocFilepath);
		}

		const apiPackage: ApiPackage = new ApiPackage({
			name: this._collector.workingPackage.name,
			docComment: packageDocComment,
			tsdocConfiguration: this._collector.extractorConfig.tsdocConfiguration,
			projectFolderUrl: this._collector.extractorConfig.projectFolderUrl,
		});
		this._apiModel.addMember(apiPackage);

		const apiEntryPoint: ApiEntryPoint = new ApiEntryPoint({ name: '' });
		apiPackage.addMember(apiEntryPoint);

		for (const entity of this._collector.entities) {
			// Only process entities that are exported from the entry point. Entities that are exported from
			// `AstNamespaceImport` entities will be processed by `_processAstNamespaceImport`. However, if
			// we are including forgotten exports, then process everything.
			if (entity.exportedFromEntryPoint || this._collector.extractorConfig.docModelIncludeForgottenExports) {
				this._processAstEntity(entity.astEntity, {
					name: entity.nameForEmit!,
					isExported: entity.exportedFromEntryPoint,
					parentApiItem: apiEntryPoint,
					parentDocgenJson: this._jsDocJson,
				});
			}
		}

		return apiPackage;
	}

	private _processAstEntity(astEntity: AstEntity, context: IProcessAstEntityContext): void {
		if (astEntity instanceof AstSymbol) {
			// Skip ancillary declarations; we will process them with the main declaration
			for (const astDeclaration of this._collector.getNonAncillaryDeclarations(astEntity)) {
				this._processDeclaration(astDeclaration, context);
			}

			return;
		}

		if (astEntity instanceof AstNamespaceImport) {
			// Note that a single API item can belong to two different AstNamespaceImport namespaces.  For example:
			//
			//   // file.ts defines "thing()"
			//   import * as example1 from "./file";
			//   import * as example2 from "./file";
			//
			//   // ...so here we end up with example1.thing() and example2.thing()
			//   export { example1, example2 }
			//
			// The current logic does not try to associate "thing()" with a specific parent.  Instead
			// the API documentation will show duplicated entries for example1.thing() and example2.thing().
			//
			// This could be improved in the future, but it requires a stable mechanism for choosing an associated parent.
			// For thoughts about this:  https://github.com/microsoft/rushstack/issues/1308
			this._processAstNamespaceImport(astEntity, context);
		}

		// TO DO: Figure out how to represent reexported AstImport objects.  Basically we need to introduce a new
		// ApiItem subclass for "export alias", similar to a type alias, but representing declarations of the
		// form "export { X } from 'external-package'".  We can also use this to solve GitHub issue #950.
	}

	private _processAstNamespaceImport(astNamespaceImport: AstNamespaceImport, context: IProcessAstEntityContext): void {
		const astModule: AstModule = astNamespaceImport.astModule;
		const { name, isExported, parentApiItem } = context;
		const containerKey: string = ApiNamespace.getContainerKey(name);
		const sourceLocation: ISourceLocation = this._getSourceLocation(astNamespaceImport.declaration);

		let apiNamespace: ApiNamespace | undefined = parentApiItem.tryGetMemberByKey(containerKey) as ApiNamespace;

		if (apiNamespace === undefined) {
			apiNamespace = new ApiNamespace({
				name,
				docComment: undefined,
				releaseTag: ReleaseTag.None,
				excerptTokens: [],
				isExported,
				fileUrlPath: sourceLocation.sourceFilePath,
				fileLine: sourceLocation.sourceFileLine,
				fileColumn: sourceLocation.sourceFileColumn,
			});
			parentApiItem.addMember(apiNamespace);
		}

		// eslint-disable-next-line unicorn/no-array-for-each
		astModule.astModuleExportInfo!.exportedLocalEntities.forEach((exportedEntity: AstEntity, exportedName: string) => {
			this._processAstEntity(exportedEntity, {
				name: exportedName,
				isExported: true,
				parentApiItem: apiNamespace!,
			});
		});
	}

	private _processDeclaration(astDeclaration: AstDeclaration, context: IProcessAstEntityContext): void {
		if ((astDeclaration.modifierFlags & ts.ModifierFlags.Private) !== 0) {
			return; // trim out private declarations
		}

		const apiItemMetadata: ApiItemMetadata = this._collector.fetchApiItemMetadata(astDeclaration);
		const releaseTag: ReleaseTag = apiItemMetadata.effectiveReleaseTag;
		if (releaseTag === ReleaseTag.Internal) {
			return; // trim out items marked as "@internal"
		}

		switch (astDeclaration.declaration.kind) {
			case ts.SyntaxKind.CallSignature:
				this._processApiCallSignature(astDeclaration, context);
				break;

			case ts.SyntaxKind.Constructor:
				this._processApiConstructor(astDeclaration, context);
				break;

			case ts.SyntaxKind.ConstructSignature:
				this._processApiConstructSignature(astDeclaration, context);
				break;

			case ts.SyntaxKind.ClassDeclaration:
				this._processApiClass(astDeclaration, context);
				break;

			case ts.SyntaxKind.EnumDeclaration:
				this._processApiEnum(astDeclaration, context);
				break;

			case ts.SyntaxKind.EnumMember:
				this._processApiEnumMember(astDeclaration, context);
				break;

			case ts.SyntaxKind.FunctionDeclaration:
				this._processApiFunction(astDeclaration, context);
				break;

			case ts.SyntaxKind.GetAccessor:
				this._processApiProperty(astDeclaration, context);
				break;

			case ts.SyntaxKind.SetAccessor:
				this._processApiProperty(astDeclaration, context);
				break;

			case ts.SyntaxKind.IndexSignature:
				this._processApiIndexSignature(astDeclaration, context);
				break;

			case ts.SyntaxKind.InterfaceDeclaration:
				this._processApiInterface(astDeclaration, context);
				break;

			case ts.SyntaxKind.MethodDeclaration:
				this._processApiMethod(astDeclaration, context);
				break;

			case ts.SyntaxKind.MethodSignature:
				this._processApiMethodSignature(astDeclaration, context);
				break;

			case ts.SyntaxKind.ModuleDeclaration:
				this._processApiNamespace(astDeclaration, context);
				break;

			case ts.SyntaxKind.PropertyDeclaration:
				this._processApiProperty(astDeclaration, context);
				break;

			case ts.SyntaxKind.PropertySignature:
				this._processApiPropertySignature(astDeclaration, context);
				break;

			case ts.SyntaxKind.TypeAliasDeclaration:
				this._processApiTypeAlias(astDeclaration, context);
				break;

			case ts.SyntaxKind.VariableDeclaration:
				this._processApiVariable(astDeclaration, context);
				break;

			default:
			// ignore unknown types
		}
	}

	private _processChildDeclarations(astDeclaration: AstDeclaration, context: IProcessAstEntityContext): void {
		for (const childDeclaration of astDeclaration.children) {
			this._processDeclaration(childDeclaration, {
				...context,
				name: childDeclaration.astSymbol.localName,
			});
		}

		for (const method of (context.parentDocgenJson as DocgenClassJson | DocgenInterfaceJson | undefined)?.methods ??
			[]) {
			switch (context.parentApiItem.kind) {
				case ApiItemKind.Class:
					this._processApiMethod(null, { ...context, name: method.name });
					break;

				case ApiItemKind.Interface:
					this._processApiMethodSignature(null, { ...context, name: method.name });
					break;

				default:
					console.log(
						`Found docgen method not in TS typings for ApiItem of kind ${ApiItemKind[context.parentApiItem.kind]}`,
					);
			}
		}

		for (const property of (context.parentDocgenJson as DocgenClassJson | DocgenInterfaceJson | undefined)?.props ??
			[]) {
			switch (context.parentApiItem.kind) {
				case ApiItemKind.Class:
					this._processApiProperty(null, { ...context, name: property.name });
					break;

				case ApiItemKind.Interface:
					this._processApiPropertySignature(null, { ...context, name: property.name });
					break;

				default:
					console.log(
						`Found docgen property not in TS typings for ApiItem of kind ${ApiItemKind[context.parentApiItem.kind]}`,
					);
			}
		}
	}

	private _processApiCallSignature(astDeclaration: AstDeclaration, context: IProcessAstEntityContext): void {
		const { parentApiItem } = context;
		const overloadIndex: number = this._collector.getOverloadIndex(astDeclaration);
		const containerKey: string = ApiCallSignature.getContainerKey(overloadIndex);

		let apiCallSignature: ApiCallSignature | undefined = parentApiItem.tryGetMemberByKey(
			containerKey,
		) as ApiCallSignature;

		if (apiCallSignature === undefined) {
			const callSignature: ts.CallSignatureDeclaration = astDeclaration.declaration as ts.CallSignatureDeclaration;

			const nodesToCapture: IExcerptBuilderNodeToCapture[] = [];

			const returnTypeTokenRange: IExcerptTokenRange = ExcerptBuilder.createEmptyTokenRange();
			nodesToCapture.push({ node: callSignature.type, tokenRange: returnTypeTokenRange });

			const typeParameters: IApiTypeParameterOptions[] = this._captureTypeParameters(
				nodesToCapture,
				callSignature.typeParameters,
			);

			const parameters: IApiParameterOptions[] = this._captureParameters(nodesToCapture, callSignature.parameters);

			const excerptTokens: IExcerptToken[] = this._buildExcerptTokens(astDeclaration, nodesToCapture);
			const apiItemMetadata: ApiItemMetadata = this._collector.fetchApiItemMetadata(astDeclaration);
			const docComment: tsdoc.DocComment | undefined = apiItemMetadata.tsdocComment;
			const releaseTag: ReleaseTag = apiItemMetadata.effectiveReleaseTag;
			const sourceLocation: ISourceLocation = this._getSourceLocation(callSignature);

			apiCallSignature = new ApiCallSignature({
				docComment,
				releaseTag,
				typeParameters,
				parameters,
				overloadIndex,
				excerptTokens,
				returnTypeTokenRange,
				fileUrlPath: sourceLocation.sourceFilePath,
				fileLine: sourceLocation.sourceFileLine,
				fileColumn: sourceLocation.sourceFileColumn,
			});

			parentApiItem.addMember(apiCallSignature);
		}
	}

	private _processApiConstructor(astDeclaration: AstDeclaration, context: IProcessAstEntityContext): void {
		const { parentApiItem } = context;
		const overloadIndex: number = this._collector.getOverloadIndex(astDeclaration);
		const containerKey: string = ApiConstructor.getContainerKey(overloadIndex);

		let apiConstructor: ApiConstructor | undefined = parentApiItem.tryGetMemberByKey(containerKey) as ApiConstructor;

		if (apiConstructor === undefined) {
			const constructorDeclaration: ts.ConstructorDeclaration = astDeclaration.declaration as ts.ConstructorDeclaration;

			const nodesToCapture: IExcerptBuilderNodeToCapture[] = [];
			const parent = context.parentDocgenJson as DocgenClassJson | DocgenInterfaceJson | undefined;

			const parameters: IApiParameterOptions[] = this._captureParameters(
				nodesToCapture,
				constructorDeclaration.parameters,
			);

			const excerptTokens: IExcerptToken[] = this._buildExcerptTokens(astDeclaration, nodesToCapture);
			const apiItemMetadata: ApiItemMetadata = this._collector.fetchApiItemMetadata(astDeclaration);
			const docComment: tsdoc.DocComment | undefined = parent?.construct
				? this._tsDocParser.parseString(
						`/*+\n * ${this._fixLinkTags(parent.construct.description) ?? ''}\n${
							parent.construct.params
								?.map((param) => ` * @param ${param.name} - ${this._fixLinkTags(param.description) ?? ''}\n`)
								.join('') ?? ''
						} */`,
				  ).docComment
				: apiItemMetadata.tsdocComment;
			const releaseTag: ReleaseTag = apiItemMetadata.effectiveReleaseTag;
			const isProtected: boolean = (astDeclaration.modifierFlags & ts.ModifierFlags.Protected) !== 0;
			const sourceLocation: ISourceLocation = this._getSourceLocation(constructorDeclaration);

			apiConstructor = new ApiConstructor({
				docComment,
				releaseTag,
				isProtected,
				parameters,
				overloadIndex,
				excerptTokens,
				fileUrlPath: parent ? filePathFromJson(parent.meta) : sourceLocation.sourceFilePath,
				fileLine: parent?.meta.line ?? sourceLocation.sourceFileLine,
				fileColumn: sourceLocation.sourceFileColumn,
			});

			parentApiItem.addMember(apiConstructor);
		}
	}

	private _processApiClass(astDeclaration: AstDeclaration, context: IProcessAstEntityContext): void {
		const { name, isExported, parentApiItem } = context;
		const containerKey: string = ApiClass.getContainerKey(name);

		let apiClass: ApiClass | undefined = parentApiItem.tryGetMemberByKey(containerKey) as ApiClass;
		const parent = context.parentDocgenJson as DocgenJson | undefined;
		const jsDoc = parent?.classes.find((_class) => _class.name === name);

		if (apiClass === undefined) {
			const classDeclaration: ts.ClassDeclaration = astDeclaration.declaration as ts.ClassDeclaration;

			const nodesToCapture: IExcerptBuilderNodeToCapture[] = [];

			const typeParameters: IApiTypeParameterOptions[] = this._captureTypeParameters(
				nodesToCapture,
				classDeclaration.typeParameters,
			);

			let extendsTokenRange: IExcerptTokenRangeWithTypeParameters | undefined;
			const implementsTokenRanges: IExcerptTokenRangeWithTypeParameters[] = [];

			for (const heritageClause of classDeclaration.heritageClauses ?? []) {
				if (heritageClause.token === ts.SyntaxKind.ExtendsKeyword) {
					extendsTokenRange = ExcerptBuilder.createEmptyTokenRangeWithTypeParameters();
					if (heritageClause.types.length > 0) {
						extendsTokenRange.typeParameters.push(
							...(heritageClause.types[0]?.typeArguments?.map((typeArgument) => {
								const typeArgumentTokenRange = ExcerptBuilder.createEmptyTokenRange();
								nodesToCapture.push({ node: typeArgument, tokenRange: typeArgumentTokenRange });

								return typeArgumentTokenRange;
							}) ?? []),
						);
						nodesToCapture.push({ node: heritageClause.types[0], tokenRange: extendsTokenRange });
					}
				} else if (heritageClause.token === ts.SyntaxKind.ImplementsKeyword) {
					for (const heritageType of heritageClause.types) {
						const implementsTokenRange: IExcerptTokenRangeWithTypeParameters =
							ExcerptBuilder.createEmptyTokenRangeWithTypeParameters();
						implementsTokenRange.typeParameters.push(
							...(heritageType.typeArguments?.map((typeArgument) => {
								const typeArgumentTokenRange = ExcerptBuilder.createEmptyTokenRange();
								if (ts.isTypeReferenceNode(typeArgument)) {
									nodesToCapture.push({ node: typeArgument, tokenRange: typeArgumentTokenRange });
								}

								return typeArgumentTokenRange;
							}) ?? []),
						);
						implementsTokenRanges.push(implementsTokenRange);
						nodesToCapture.push({ node: heritageType, tokenRange: implementsTokenRange });
					}
				}
			}

			const excerptTokens: IExcerptToken[] = this._buildExcerptTokens(astDeclaration, nodesToCapture);
			const apiItemMetadata: ApiItemMetadata = this._collector.fetchApiItemMetadata(astDeclaration);
			const docComment: tsdoc.DocComment | undefined = jsDoc
				? this._tsDocParser.parseString(
						`/**\n * ${this._fixLinkTags(jsDoc.description) ?? ''}\n${
							jsDoc.see?.map((see) => ` * @see ${see}\n`).join('') ?? ''
						}${
							jsDoc.deprecated
								? ` * @deprecated ${
										typeof jsDoc.deprecated === 'string' ? this._fixLinkTags(jsDoc.deprecated) : jsDoc.deprecated
								  }\n`
								: ''
						} */`,
				  ).docComment
				: apiItemMetadata.tsdocComment;
			const releaseTag: ReleaseTag = apiItemMetadata.effectiveReleaseTag;
			const isAbstract: boolean = (ts.getCombinedModifierFlags(classDeclaration) & ts.ModifierFlags.Abstract) !== 0;
			const sourceLocation: ISourceLocation = this._getSourceLocation(classDeclaration);

			apiClass = new ApiClass({
				name,
				isAbstract,
				docComment,
				releaseTag,
				excerptTokens,
				typeParameters,
				extendsTokenRange,
				implementsTokenRanges,
				isExported,
				fileUrlPath: jsDoc ? filePathFromJson(jsDoc.meta) : sourceLocation.sourceFilePath,
				fileLine: jsDoc?.meta.line ?? sourceLocation.sourceFileLine,
				fileColumn: sourceLocation.sourceFileColumn,
			});

			parentApiItem.addMember(apiClass);
		}

		this._processChildDeclarations(astDeclaration, {
			...context,
			parentApiItem: apiClass,
			parentDocgenJson: jsDoc,
		});

		for (const event of jsDoc?.events ?? []) {
			this._processApiEvent({ ...context, name: event.name, parentApiItem: apiClass, parentDocgenJson: jsDoc });
		}
	}

	private _processApiConstructSignature(astDeclaration: AstDeclaration, context: IProcessAstEntityContext): void {
		const { parentApiItem } = context;
		const overloadIndex: number = this._collector.getOverloadIndex(astDeclaration);
		const containerKey: string = ApiConstructSignature.getContainerKey(overloadIndex);

		let apiConstructSignature: ApiConstructSignature | undefined = parentApiItem.tryGetMemberByKey(
			containerKey,
		) as ApiConstructSignature;

		if (apiConstructSignature === undefined) {
			const constructSignature: ts.ConstructSignatureDeclaration =
				astDeclaration.declaration as ts.ConstructSignatureDeclaration;

			const nodesToCapture: IExcerptBuilderNodeToCapture[] = [];
			const parent = context.parentDocgenJson as DocgenClassJson | DocgenInterfaceJson | undefined;

			const returnTypeTokenRange: IExcerptTokenRange = ExcerptBuilder.createEmptyTokenRange();
			nodesToCapture.push({ node: constructSignature.type, tokenRange: returnTypeTokenRange });

			const typeParameters: IApiTypeParameterOptions[] = this._captureTypeParameters(
				nodesToCapture,
				constructSignature.typeParameters,
			);

			const parameters: IApiParameterOptions[] = this._captureParameters(nodesToCapture, constructSignature.parameters);

			const excerptTokens: IExcerptToken[] = this._buildExcerptTokens(astDeclaration, nodesToCapture);
			const apiItemMetadata: ApiItemMetadata = this._collector.fetchApiItemMetadata(astDeclaration);
			const docComment: tsdoc.DocComment | undefined = parent?.construct
				? this._tsDocParser.parseString(
						`/*+\n * ${this._fixLinkTags(parent.construct.description) ?? ''}\n${
							parent.construct.params
								?.map((param) => ` * @param ${param.name} - ${this._fixLinkTags(param.description) ?? ''}\n`)
								.join('') ?? ''
						} */`,
				  ).docComment
				: apiItemMetadata.tsdocComment;
			const releaseTag: ReleaseTag = apiItemMetadata.effectiveReleaseTag;
			const sourceLocation: ISourceLocation = this._getSourceLocation(constructSignature);

			apiConstructSignature = new ApiConstructSignature({
				docComment,
				releaseTag,
				typeParameters,
				parameters,
				overloadIndex,
				excerptTokens,
				returnTypeTokenRange,
				fileUrlPath: parent ? filePathFromJson(parent.meta) : sourceLocation.sourceFilePath,
				fileLine: parent?.meta.line ?? sourceLocation.sourceFileLine,
				fileColumn: sourceLocation.sourceFileColumn,
			});

			parentApiItem.addMember(apiConstructSignature);
		}
	}

	private _processApiEnum(astDeclaration: AstDeclaration, context: IProcessAstEntityContext): void {
		const { name, isExported, parentApiItem } = context;
		const containerKey: string = ApiEnum.getContainerKey(name);

		let apiEnum: ApiEnum | undefined = parentApiItem.tryGetMemberByKey(containerKey) as ApiEnum;

		if (apiEnum === undefined) {
			const excerptTokens: IExcerptToken[] = this._buildExcerptTokens(astDeclaration, []);
			const apiItemMetadata: ApiItemMetadata = this._collector.fetchApiItemMetadata(astDeclaration);
			const docComment: tsdoc.DocComment | undefined = apiItemMetadata.tsdocComment;
			const releaseTag: ReleaseTag = apiItemMetadata.effectiveReleaseTag;
			const preserveMemberOrder: boolean = this._collector.extractorConfig.enumMemberOrder === EnumMemberOrder.Preserve;
			const sourceLocation: ISourceLocation = this._getSourceLocation(astDeclaration.declaration);

			apiEnum = new ApiEnum({
				name,
				docComment,
				releaseTag,
				excerptTokens,
				preserveMemberOrder,
				isExported,
				fileUrlPath: sourceLocation.sourceFilePath,
				fileLine: sourceLocation.sourceFileLine,
				fileColumn: sourceLocation.sourceFileColumn,
			});
			parentApiItem.addMember(apiEnum);
		}

		this._processChildDeclarations(astDeclaration, {
			...context,
			parentApiItem: apiEnum,
		});
	}

	private _processApiEnumMember(astDeclaration: AstDeclaration, context: IProcessAstEntityContext): void {
		const { name, parentApiItem } = context;
		const containerKey: string = ApiEnumMember.getContainerKey(name);

		let apiEnumMember: ApiEnumMember | undefined = parentApiItem.tryGetMemberByKey(containerKey) as ApiEnumMember;

		if (apiEnumMember === undefined) {
			const enumMember: ts.EnumMember = astDeclaration.declaration as ts.EnumMember;

			const nodesToCapture: IExcerptBuilderNodeToCapture[] = [];

			let initializerTokenRange: IExcerptTokenRange | undefined;
			if (enumMember.initializer) {
				initializerTokenRange = ExcerptBuilder.createEmptyTokenRange();
				nodesToCapture.push({ node: enumMember.initializer, tokenRange: initializerTokenRange });
			}

			const excerptTokens: IExcerptToken[] = this._buildExcerptTokens(astDeclaration, nodesToCapture);
			const apiItemMetadata: ApiItemMetadata = this._collector.fetchApiItemMetadata(astDeclaration);
			const docComment: tsdoc.DocComment | undefined = apiItemMetadata.tsdocComment;
			const releaseTag: ReleaseTag = apiItemMetadata.effectiveReleaseTag;
			const sourceLocation: ISourceLocation = this._getSourceLocation(enumMember);

			apiEnumMember = new ApiEnumMember({
				name,
				docComment,
				releaseTag,
				excerptTokens,
				initializerTokenRange,
				fileUrlPath: sourceLocation.sourceFilePath,
				fileLine: sourceLocation.sourceFileLine,
				fileColumn: sourceLocation.sourceFileColumn,
			});

			parentApiItem.addMember(apiEnumMember);
		}
	}

	private _processApiFunction(astDeclaration: AstDeclaration, context: IProcessAstEntityContext): void {
		const { name, isExported, parentApiItem } = context;

		const overloadIndex: number = this._collector.getOverloadIndex(astDeclaration);
		const containerKey: string = ApiFunction.getContainerKey(name, overloadIndex);

		let apiFunction: ApiFunction | undefined = parentApiItem.tryGetMemberByKey(containerKey) as ApiFunction;
		const parent = context.parentDocgenJson as DocgenJson | undefined;
		const jsDoc = parent?.functions.find((fun) => fun.name === name);

		if (apiFunction === undefined) {
			const functionDeclaration: ts.FunctionDeclaration = astDeclaration.declaration as ts.FunctionDeclaration;

			const nodesToCapture: IExcerptBuilderNodeToCapture[] = [];

			const returnTypeTokenRange: IExcerptTokenRange = ExcerptBuilder.createEmptyTokenRange();
			nodesToCapture.push({ node: functionDeclaration.type, tokenRange: returnTypeTokenRange });

			const typeParameters: IApiTypeParameterOptions[] = this._captureTypeParameters(
				nodesToCapture,
				functionDeclaration.typeParameters,
			);

			const parameters: IApiParameterOptions[] = this._captureParameters(
				nodesToCapture,
				functionDeclaration.parameters,
			);

			const excerptTokens: IExcerptToken[] = this._buildExcerptTokens(astDeclaration, nodesToCapture);
			const apiItemMetadata: ApiItemMetadata = this._collector.fetchApiItemMetadata(astDeclaration);
			const docComment: tsdoc.DocComment | undefined = jsDoc
				? this._tsDocParser.parseString(
						`/**\n * ${this._fixLinkTags(jsDoc.description) ?? ''}\n${
							jsDoc.params
								?.map((param) => ` * @param ${param.name} - ${this._fixLinkTags(param.description) ?? ''}\n`)
								.join('') ?? ''
						}${
							jsDoc.returns?.length && !Array.isArray(jsDoc.returns[0])
								? ` * @returns ${this._fixLinkTags(jsDoc.returns[0]!.description) ?? ''}`
								: ''
						}${
							jsDoc.deprecated
								? ` * @deprecated ${
										typeof jsDoc.deprecated === 'string' ? this._fixLinkTags(jsDoc.deprecated) : jsDoc.deprecated
								  }\n`
								: ''
						} */`,
				  ).docComment
				: apiItemMetadata.tsdocComment;
			const releaseTag: ReleaseTag = apiItemMetadata.effectiveReleaseTag;
			const sourceLocation: ISourceLocation = this._getSourceLocation(functionDeclaration);

			apiFunction = new ApiFunction({
				name,
				docComment,
				releaseTag,
				typeParameters,
				parameters,
				overloadIndex,
				excerptTokens,
				returnTypeTokenRange,
				isExported,
				fileUrlPath: jsDoc ? filePathFromJson(jsDoc.meta) : sourceLocation.sourceFilePath,
				fileLine: jsDoc?.meta.line ?? sourceLocation.sourceFileLine,
				fileColumn: sourceLocation.sourceFileColumn,
			});

			parentApiItem.addMember(apiFunction);
		}
	}

	private _processApiIndexSignature(astDeclaration: AstDeclaration, context: IProcessAstEntityContext): void {
		const { parentApiItem } = context;
		const overloadIndex: number = this._collector.getOverloadIndex(astDeclaration);
		const containerKey: string = ApiIndexSignature.getContainerKey(overloadIndex);

		let apiIndexSignature: ApiIndexSignature | undefined = parentApiItem.tryGetMemberByKey(
			containerKey,
		) as ApiIndexSignature;

		if (apiIndexSignature === undefined) {
			const indexSignature: ts.IndexSignatureDeclaration = astDeclaration.declaration as ts.IndexSignatureDeclaration;

			const nodesToCapture: IExcerptBuilderNodeToCapture[] = [];

			const returnTypeTokenRange: IExcerptTokenRange = ExcerptBuilder.createEmptyTokenRange();
			nodesToCapture.push({ node: indexSignature.type, tokenRange: returnTypeTokenRange });

			const parameters: IApiParameterOptions[] = this._captureParameters(nodesToCapture, indexSignature.parameters);

			const excerptTokens: IExcerptToken[] = this._buildExcerptTokens(astDeclaration, nodesToCapture);
			const apiItemMetadata: ApiItemMetadata = this._collector.fetchApiItemMetadata(astDeclaration);
			const docComment: tsdoc.DocComment | undefined = apiItemMetadata.tsdocComment;
			const releaseTag: ReleaseTag = apiItemMetadata.effectiveReleaseTag;
			const isReadonly: boolean = this._isReadonly(astDeclaration);
			const sourceLocation: ISourceLocation = this._getSourceLocation(indexSignature);

			apiIndexSignature = new ApiIndexSignature({
				docComment,
				releaseTag,
				parameters,
				overloadIndex,
				excerptTokens,
				returnTypeTokenRange,
				isReadonly,
				fileUrlPath: sourceLocation.sourceFilePath,
				fileLine: sourceLocation.sourceFileLine,
				fileColumn: sourceLocation.sourceFileColumn,
			});

			parentApiItem.addMember(apiIndexSignature);
		}
	}

	private _processApiInterface(astDeclaration: AstDeclaration, context: IProcessAstEntityContext): void {
		const { name, isExported, parentApiItem } = context;
		const containerKey: string = ApiInterface.getContainerKey(name);

		let apiInterface: ApiInterface | undefined = parentApiItem.tryGetMemberByKey(containerKey) as ApiInterface;
		const parent = context.parentDocgenJson as DocgenJson | undefined;
		const jsDoc =
			parent?.interfaces.find((int) => int.name === name) ?? parent?.typedefs.find((int) => int.name === name);

		if (apiInterface === undefined) {
			const interfaceDeclaration: ts.InterfaceDeclaration = astDeclaration.declaration as ts.InterfaceDeclaration;

			const nodesToCapture: IExcerptBuilderNodeToCapture[] = [];

			const typeParameters: IApiTypeParameterOptions[] = this._captureTypeParameters(
				nodesToCapture,
				interfaceDeclaration.typeParameters,
			);

			const extendsTokenRanges: IExcerptTokenRangeWithTypeParameters[] = [];

			for (const heritageClause of interfaceDeclaration.heritageClauses ?? []) {
				if (heritageClause.token === ts.SyntaxKind.ExtendsKeyword) {
					for (const heritageType of heritageClause.types) {
						const extendsTokenRange: IExcerptTokenRangeWithTypeParameters =
							ExcerptBuilder.createEmptyTokenRangeWithTypeParameters();
						extendsTokenRange.typeParameters.push(
							...(heritageType.typeArguments?.map((typeArgument) => {
								const typeArgumentTokenRange = ExcerptBuilder.createEmptyTokenRange();
								if (ts.isTypeReferenceNode(typeArgument)) {
									nodesToCapture.push({ node: typeArgument, tokenRange: typeArgumentTokenRange });
								}

								return typeArgumentTokenRange;
							}) ?? []),
						);
						extendsTokenRanges.push(extendsTokenRange);
						nodesToCapture.push({ node: heritageType, tokenRange: extendsTokenRange });
					}
				}
			}

			const excerptTokens: IExcerptToken[] = this._buildExcerptTokens(astDeclaration, nodesToCapture);
			const apiItemMetadata: ApiItemMetadata = this._collector.fetchApiItemMetadata(astDeclaration);
			const docComment: tsdoc.DocComment | undefined = jsDoc
				? this._tsDocParser.parseString(
						`/**\n * ${this._fixLinkTags(jsDoc.description) ?? ''}\n${
							jsDoc.see?.map((see) => ` * @see ${see}\n`).join('') ?? ''
						}${
							jsDoc.deprecated
								? ` * @deprecated ${
										typeof jsDoc.deprecated === 'string' ? this._fixLinkTags(jsDoc.deprecated) : jsDoc.deprecated
								  }\n`
								: ''
						} */`,
				  ).docComment
				: apiItemMetadata.tsdocComment;
			const releaseTag: ReleaseTag = apiItemMetadata.effectiveReleaseTag;
			const sourceLocation: ISourceLocation = this._getSourceLocation(interfaceDeclaration);

			apiInterface = new ApiInterface({
				name,
				docComment,
				releaseTag,
				excerptTokens,
				typeParameters,
				extendsTokenRanges,
				isExported,
				fileUrlPath: jsDoc ? filePathFromJson(jsDoc.meta) : sourceLocation.sourceFilePath,
				fileLine: jsDoc?.meta.line ?? sourceLocation.sourceFileLine,
				fileColumn: sourceLocation.sourceFileColumn,
			});

			parentApiItem.addMember(apiInterface);
		}

		this._processChildDeclarations(astDeclaration, {
			...context,
			parentApiItem: apiInterface,
			parentDocgenJson: jsDoc,
		});
	}

	private _processApiMethod(astDeclaration: AstDeclaration | null, context: IProcessAstEntityContext): void {
		const { name, parentApiItem } = context;
		const parent = context.parentDocgenJson as DocgenClassJson | DocgenInterfaceJson | undefined;
		const jsDoc = parent?.methods?.find((method) => method.name === name);
		const isStatic: boolean = astDeclaration
			? (astDeclaration.modifierFlags & ts.ModifierFlags.Static) !== 0
			: jsDoc?.scope === 'static';
		const overloadIndex: number = astDeclaration ? this._collector.getOverloadIndex(astDeclaration) : 1;
		const containerKey: string = ApiMethod.getContainerKey(name, isStatic, overloadIndex);

		let apiMethod: ApiMethod | undefined = parentApiItem.tryGetMemberByKey(containerKey) as ApiMethod;

		if (apiMethod === undefined) {
			if (astDeclaration) {
				const methodDeclaration: ts.MethodDeclaration = astDeclaration.declaration as ts.MethodDeclaration;

				const nodesToCapture: IExcerptBuilderNodeToCapture[] = [];

				const returnTypeTokenRange: IExcerptTokenRange = ExcerptBuilder.createEmptyTokenRange();
				nodesToCapture.push({ node: methodDeclaration.type, tokenRange: returnTypeTokenRange });

				const typeParameters: IApiTypeParameterOptions[] = this._captureTypeParameters(
					nodesToCapture,
					methodDeclaration.typeParameters,
				);

				const parameters: IApiParameterOptions[] = this._captureParameters(
					nodesToCapture,
					methodDeclaration.parameters,
				);

				const excerptTokens: IExcerptToken[] = this._buildExcerptTokens(astDeclaration, nodesToCapture);
				const apiItemMetadata: ApiItemMetadata = this._collector.fetchApiItemMetadata(astDeclaration);
				const docComment: tsdoc.DocComment | undefined = jsDoc
					? this._tsDocParser.parseString(
							`/**\n * ${this._fixLinkTags(jsDoc.description) ?? ''}\n${
								jsDoc.params
									?.map((param) => ` * @param ${param.name} - ${this._fixLinkTags(param.description) ?? ''}\n`)
									.join('') ?? ''
							}${
								jsDoc.returns?.length && !Array.isArray(jsDoc.returns[0])
									? ` * @returns ${this._fixLinkTags(jsDoc.returns[0]!.description) ?? ''}\n`
									: ''
							}${
								jsDoc.examples?.map((example) => ` * @example\n * \`\`\`js\n * ${example}\n * \`\`\`\n`).join('') ?? ''
							}${
								jsDoc.deprecated
									? ` * @deprecated ${
											typeof jsDoc.deprecated === 'string' ? this._fixLinkTags(jsDoc.deprecated) : jsDoc.deprecated
									  }\n`
									: ''
							} */`,
					  ).docComment
					: apiItemMetadata.tsdocComment;
				const releaseTag: ReleaseTag = apiItemMetadata.effectiveReleaseTag;
				if (releaseTag === ReleaseTag.Internal || releaseTag === ReleaseTag.Alpha) {
					return; // trim out items marked as "@internal" or "@alpha"
				}

				const isOptional: boolean = (astDeclaration.astSymbol.followedSymbol.flags & ts.SymbolFlags.Optional) !== 0;
				const isProtected: boolean = (astDeclaration.modifierFlags & ts.ModifierFlags.Protected) !== 0;
				const isAbstract: boolean = (astDeclaration.modifierFlags & ts.ModifierFlags.Abstract) !== 0;
				const sourceLocation: ISourceLocation = this._getSourceLocation(methodDeclaration);

				apiMethod = new ApiMethod({
					name,
					isAbstract,
					docComment,
					releaseTag,
					isProtected,
					isStatic,
					isOptional,
					typeParameters,
					parameters,
					overloadIndex,
					excerptTokens,
					returnTypeTokenRange,
					fileUrlPath: jsDoc ? filePathFromJson(jsDoc.meta) : sourceLocation.sourceFilePath,
					fileLine: jsDoc?.meta.line ?? sourceLocation.sourceFileLine,
					fileColumn: sourceLocation.sourceFileColumn,
				});
			} else if (jsDoc) {
				if (jsDoc.inherited) {
					return;
				}

				const methodOptions = this._mapMethod(jsDoc, parentApiItem.getAssociatedPackage()!.name);
				if (methodOptions.releaseTag === ReleaseTag.Internal || methodOptions.releaseTag === ReleaseTag.Alpha) {
					return; // trim out items marked as "@internal" or "@alpha"
				}

				apiMethod = new ApiMethod(methodOptions);
			}

			parentApiItem.addMember(apiMethod);
		}
	}

	private _processApiMethodSignature(astDeclaration: AstDeclaration | null, context: IProcessAstEntityContext): void {
		const { name, parentApiItem } = context;
		const overloadIndex: number = astDeclaration ? this._collector.getOverloadIndex(astDeclaration) : 1;
		const containerKey: string = ApiMethodSignature.getContainerKey(name, overloadIndex);

		let apiMethodSignature: ApiMethodSignature | undefined = parentApiItem.tryGetMemberByKey(
			containerKey,
		) as ApiMethodSignature;
		const parent = context.parentDocgenJson as DocgenClassJson | DocgenInterfaceJson | undefined;
		const jsDoc = parent?.methods?.find((method) => method.name === name);

		if (apiMethodSignature === undefined) {
			if (astDeclaration) {
				const methodSignature: ts.MethodSignature = astDeclaration.declaration as ts.MethodSignature;

				const nodesToCapture: IExcerptBuilderNodeToCapture[] = [];

				const returnTypeTokenRange: IExcerptTokenRange = ExcerptBuilder.createEmptyTokenRange();
				nodesToCapture.push({ node: methodSignature.type, tokenRange: returnTypeTokenRange });

				const typeParameters: IApiTypeParameterOptions[] = this._captureTypeParameters(
					nodesToCapture,
					methodSignature.typeParameters,
				);

				const parameters: IApiParameterOptions[] = this._captureParameters(nodesToCapture, methodSignature.parameters);

				const excerptTokens: IExcerptToken[] = this._buildExcerptTokens(astDeclaration, nodesToCapture);
				const apiItemMetadata: ApiItemMetadata = this._collector.fetchApiItemMetadata(astDeclaration);
				const docComment: tsdoc.DocComment | undefined = jsDoc
					? this._tsDocParser.parseString(
							`/**\n * ${this._fixLinkTags(jsDoc.description) ?? ''}\n${
								jsDoc.params
									?.map((param) => ` * @param ${param.name} - ${this._fixLinkTags(param.description) ?? ''}\n`)
									.join('') ?? ''
							}${
								jsDoc.returns?.length && !Array.isArray(jsDoc.returns[0])
									? ` * @returns ${this._fixLinkTags(jsDoc.returns[0]!.description) ?? ''}\n`
									: ''
							}${
								jsDoc.deprecated
									? ` * @deprecated ${
											typeof jsDoc.deprecated === 'string' ? this._fixLinkTags(jsDoc.deprecated) : jsDoc.deprecated
									  }\n`
									: ''
							} */`,
					  ).docComment
					: apiItemMetadata.tsdocComment;
				const releaseTag: ReleaseTag = apiItemMetadata.effectiveReleaseTag;
				const isOptional: boolean = (astDeclaration.astSymbol.followedSymbol.flags & ts.SymbolFlags.Optional) !== 0;
				const sourceLocation: ISourceLocation = this._getSourceLocation(methodSignature);

				apiMethodSignature = new ApiMethodSignature({
					name,
					docComment,
					releaseTag,
					isOptional,
					typeParameters,
					parameters,
					overloadIndex,
					excerptTokens,
					returnTypeTokenRange,
					fileUrlPath: jsDoc ? filePathFromJson(jsDoc.meta) : sourceLocation.sourceFilePath,
					fileLine: jsDoc?.meta.line ?? sourceLocation.sourceFileLine,
					fileColumn: sourceLocation.sourceFileColumn,
				});
			} else if (jsDoc) {
				apiMethodSignature = new ApiMethodSignature(this._mapMethod(jsDoc, parentApiItem.getAssociatedPackage()!.name));
			}

			parentApiItem.addMember(apiMethodSignature);
		}
	}

	private _processApiNamespace(astDeclaration: AstDeclaration, context: IProcessAstEntityContext): void {
		const { name, isExported, parentApiItem } = context;
		const containerKey: string = ApiNamespace.getContainerKey(name);

		let apiNamespace: ApiNamespace | undefined = parentApiItem.tryGetMemberByKey(containerKey) as ApiNamespace;

		if (apiNamespace === undefined) {
			const excerptTokens: IExcerptToken[] = this._buildExcerptTokens(astDeclaration, []);
			const apiItemMetadata: ApiItemMetadata = this._collector.fetchApiItemMetadata(astDeclaration);
			const docComment: tsdoc.DocComment | undefined = apiItemMetadata.tsdocComment;
			const releaseTag: ReleaseTag = apiItemMetadata.effectiveReleaseTag;
			const sourceLocation: ISourceLocation = this._getSourceLocation(astDeclaration.declaration);

			apiNamespace = new ApiNamespace({
				name,
				docComment,
				releaseTag,
				excerptTokens,
				isExported,
				fileUrlPath: sourceLocation.sourceFilePath,
				fileLine: sourceLocation.sourceFileLine,
				fileColumn: sourceLocation.sourceFileColumn,
			});
			parentApiItem.addMember(apiNamespace);
		}

		this._processChildDeclarations(astDeclaration, {
			...context,
			parentApiItem: apiNamespace,
		});
	}

	private _processApiProperty(astDeclaration: AstDeclaration | null, context: IProcessAstEntityContext): void {
		const { name, parentApiItem } = context;
		const parent = context.parentDocgenJson as DocgenClassJson | DocgenInterfaceJson | DocgenTypedefJson | undefined;
		const jsDoc = parent?.props?.find((prop) => prop.name === name);
		const isStatic: boolean = astDeclaration
			? (astDeclaration.modifierFlags & ts.ModifierFlags.Static) !== 0
			: parentApiItem.kind === ApiItemKind.Class || parentApiItem.kind === ApiItemKind.Interface
			  ? (jsDoc as DocgenPropertyJson).scope === 'static'
			  : false;
		const containerKey: string = ApiProperty.getContainerKey(name, isStatic);

		let apiProperty: ApiProperty | undefined = parentApiItem.tryGetMemberByKey(containerKey) as ApiProperty;

		if (apiProperty === undefined) {
			if (astDeclaration) {
				const declaration: ts.Declaration = astDeclaration.declaration;
				const nodesToCapture: IExcerptBuilderNodeToCapture[] = [];

				const propertyTypeTokenRange: IExcerptTokenRange = ExcerptBuilder.createEmptyTokenRange();
				let propertyTypeNode: ts.TypeNode | undefined;

				if (ts.isPropertyDeclaration(declaration) || ts.isGetAccessorDeclaration(declaration)) {
					propertyTypeNode = declaration.type;
				}

				if (ts.isSetAccessorDeclaration(declaration)) {
					// Note that TypeScript always reports an error if a setter does not have exactly one parameter.
					propertyTypeNode = declaration.parameters[0]!.type;
				}

				nodesToCapture.push({ node: propertyTypeNode, tokenRange: propertyTypeTokenRange });

				let initializerTokenRange: IExcerptTokenRange | undefined;
				if (ts.isPropertyDeclaration(declaration) && declaration.initializer) {
					initializerTokenRange = ExcerptBuilder.createEmptyTokenRange();
					nodesToCapture.push({ node: declaration.initializer, tokenRange: initializerTokenRange });
				}

				const excerptTokens: IExcerptToken[] = this._buildExcerptTokens(astDeclaration, nodesToCapture);
				const apiItemMetadata: ApiItemMetadata = this._collector.fetchApiItemMetadata(astDeclaration);
				const docComment: tsdoc.DocComment | undefined = jsDoc
					? this._tsDocParser.parseString(
							`/**\n * ${this._fixLinkTags(jsDoc.description) ?? ''}\n${
								'see' in jsDoc ? jsDoc.see.map((see) => ` * @see ${see}\n`).join('') : ''
							}${'readonly' in jsDoc && jsDoc.readonly ? ' * @readonly\n' : ''}${
								'deprecated' in jsDoc && jsDoc.deprecated
									? ` * @deprecated ${
											typeof jsDoc.deprecated === 'string' ? this._fixLinkTags(jsDoc.deprecated) : jsDoc.deprecated
									  }\n`
									: ''
							} */`,
					  ).docComment
					: apiItemMetadata.tsdocComment;
				const releaseTag: ReleaseTag = apiItemMetadata.effectiveReleaseTag;
				const isOptional: boolean = (astDeclaration.astSymbol.followedSymbol.flags & ts.SymbolFlags.Optional) !== 0;
				const isProtected: boolean = (astDeclaration.modifierFlags & ts.ModifierFlags.Protected) !== 0;
				const isAbstract: boolean = (astDeclaration.modifierFlags & ts.ModifierFlags.Abstract) !== 0;
				const isReadonly: boolean = this._isReadonly(astDeclaration);
				const sourceLocation: ISourceLocation = this._getSourceLocation(declaration);

				apiProperty = new ApiProperty({
					name,
					docComment,
					releaseTag,
					isAbstract,
					isProtected,
					isStatic,
					isOptional,
					isReadonly,
					excerptTokens,
					propertyTypeTokenRange,
					initializerTokenRange,
					fileUrlPath: jsDoc && 'meta' in jsDoc ? filePathFromJson(jsDoc.meta) : sourceLocation.sourceFilePath,
					fileLine: jsDoc && 'meta' in jsDoc ? jsDoc.meta.line : sourceLocation.sourceFileLine,
					fileColumn: sourceLocation.sourceFileColumn,
				});
			} else if (parentApiItem.kind === ApiItemKind.Class || parentApiItem.kind === ApiItemKind.Interface) {
				const propertyOptions = this._mapProp(jsDoc as DocgenPropertyJson, parentApiItem.getAssociatedPackage()!.name);
				if (propertyOptions.releaseTag === ReleaseTag.Internal || propertyOptions.releaseTag === ReleaseTag.Alpha) {
					return; // trim out items marked as "@internal" or "@alpha"
				}

				apiProperty = new ApiProperty(propertyOptions);
			} else {
				console.log(`We got a property in ApiItem of kind ${ApiItemKind[parentApiItem.kind]}`);
			}

			parentApiItem.addMember(apiProperty);
		} else {
			// If the property was already declared before (via a merged interface declaration),
			// we assume its signature is identical, because the language requires that.
		}
	}

	private _processApiPropertySignature(astDeclaration: AstDeclaration | null, context: IProcessAstEntityContext): void {
		const { name, parentApiItem } = context;
		const containerKey: string = ApiPropertySignature.getContainerKey(name);

		let apiPropertySignature: ApiPropertySignature | undefined = parentApiItem.tryGetMemberByKey(
			containerKey,
		) as ApiPropertySignature;
		const parent = context.parentDocgenJson as DocgenInterfaceJson | DocgenPropertyJson | DocgenTypedefJson | undefined;
		const jsDoc = parent?.props?.find((prop) => prop.name === name);

		if (apiPropertySignature === undefined) {
			if (astDeclaration) {
				const propertySignature: ts.PropertySignature = astDeclaration.declaration as ts.PropertySignature;

				const nodesToCapture: IExcerptBuilderNodeToCapture[] = [];

				const propertyTypeTokenRange: IExcerptTokenRange = ExcerptBuilder.createEmptyTokenRange();
				nodesToCapture.push({ node: propertySignature.type, tokenRange: propertyTypeTokenRange });

				const excerptTokens: IExcerptToken[] = this._buildExcerptTokens(astDeclaration, nodesToCapture);
				const apiItemMetadata: ApiItemMetadata = this._collector.fetchApiItemMetadata(astDeclaration);
				const docComment: tsdoc.DocComment | undefined = jsDoc
					? this._tsDocParser.parseString(
							`/**\n * ${this._fixLinkTags(jsDoc.description) ?? ''}\n${
								'see' in jsDoc ? jsDoc.see.map((see) => ` * @see ${see}\n`).join('') : ''
							}${'readonly' in jsDoc && jsDoc.readonly ? ' * @readonly\n' : ''}${
								'deprecated' in jsDoc && jsDoc.deprecated
									? ` * @deprecated ${
											typeof jsDoc.deprecated === 'string' ? this._fixLinkTags(jsDoc.deprecated) : jsDoc.deprecated
									  }\n`
									: ''
							} */`,
					  ).docComment
					: apiItemMetadata.tsdocComment;
				const releaseTag: ReleaseTag = apiItemMetadata.effectiveReleaseTag;
				const isOptional: boolean = (astDeclaration.astSymbol.followedSymbol.flags & ts.SymbolFlags.Optional) !== 0;
				const isReadonly: boolean = this._isReadonly(astDeclaration);
				const sourceLocation: ISourceLocation = this._getSourceLocation(propertySignature);

				apiPropertySignature = new ApiPropertySignature({
					name,
					docComment,
					releaseTag,
					isOptional,
					excerptTokens,
					propertyTypeTokenRange,
					isReadonly,
					fileUrlPath: jsDoc && 'meta' in jsDoc ? filePathFromJson(jsDoc.meta) : sourceLocation.sourceFilePath,
					fileLine: jsDoc && 'meta' in jsDoc ? jsDoc.meta.line : sourceLocation.sourceFileLine,
					fileColumn: sourceLocation.sourceFileColumn,
				});
			} else if (parentApiItem.kind === ApiItemKind.Class || parentApiItem.kind === ApiItemKind.Interface) {
				apiPropertySignature = new ApiPropertySignature(
					this._mapProp(jsDoc as DocgenPropertyJson, parentApiItem.getAssociatedPackage()!.name),
				);
			} else {
				console.log(`We got a property in ApiItem of kind ${ApiItemKind[parentApiItem.kind]}`);
			}

			parentApiItem.addMember(apiPropertySignature);
		} else {
			// If the property was already declared before (via a merged interface declaration),
			// we assume its signature is identical, because the language requires that.
		}
	}

	private _processApiTypeAlias(astDeclaration: AstDeclaration, context: IProcessAstEntityContext): void {
		const { name, isExported, parentApiItem } = context;

		const containerKey: string = ApiTypeAlias.getContainerKey(name);

		let apiTypeAlias: ApiTypeAlias | undefined = parentApiItem.tryGetMemberByKey(containerKey) as ApiTypeAlias;
		const parent = context.parentDocgenJson as DocgenJson | undefined;
		const jsDoc =
			parent?.typedefs.find((type) => type.name === name) ??
			parent?.functions.find((func) => func.name === name) ??
			parent?.interfaces.find((clas) => clas.name === name);

		if (apiTypeAlias === undefined) {
			const typeAliasDeclaration: ts.TypeAliasDeclaration = astDeclaration.declaration as ts.TypeAliasDeclaration;

			const nodesToCapture: IExcerptBuilderNodeToCapture[] = [];

			const typeParameters: IApiTypeParameterOptions[] = this._captureTypeParameters(
				nodesToCapture,
				typeAliasDeclaration.typeParameters,
			);

			const typeTokenRange: IExcerptTokenRange = ExcerptBuilder.createEmptyTokenRange();
			nodesToCapture.push({ node: typeAliasDeclaration.type, tokenRange: typeTokenRange });

			const excerptTokens: IExcerptToken[] = this._buildExcerptTokens(astDeclaration, nodesToCapture);
			const apiItemMetadata: ApiItemMetadata = this._collector.fetchApiItemMetadata(astDeclaration);
			const docComment: tsdoc.DocComment | undefined = jsDoc
				? this._tsDocParser.parseString(
						`/**\n * ${this._fixLinkTags(jsDoc.description) ?? ''}\n${
							'params' in jsDoc
								? jsDoc.params
										.map((param) => ` * @param ${param.name} - ${this._fixLinkTags(param.description) ?? ''}\n`)
										.join('')
								: ''
						}${
							'returns' in jsDoc
								? jsDoc.returns
										.map((ret) => ` * @returns ${Array.isArray(ret) ? '' : this._fixLinkTags(ret.description) ?? ''}\n`)
										.join('')
								: ''
						} */`,
				  ).docComment
				: apiItemMetadata.tsdocComment;
			const releaseTag: ReleaseTag = apiItemMetadata.effectiveReleaseTag;
			const sourceLocation: ISourceLocation = this._getSourceLocation(typeAliasDeclaration);

			apiTypeAlias = new ApiTypeAlias({
				name,
				docComment,
				typeParameters,
				releaseTag,
				excerptTokens,
				typeTokenRange,
				isExported,
				fileUrlPath: jsDoc ? filePathFromJson(jsDoc.meta) : sourceLocation.sourceFilePath,
				fileLine: jsDoc?.meta.line ?? sourceLocation.sourceFileLine,
				fileColumn: sourceLocation.sourceFileColumn,
			});

			parentApiItem.addMember(apiTypeAlias);
		}
	}

	private _processApiVariable(astDeclaration: AstDeclaration, context: IProcessAstEntityContext): void {
		const { name, isExported, parentApiItem } = context;

		const containerKey: string = ApiVariable.getContainerKey(name);

		let apiVariable: ApiVariable | undefined = parentApiItem.tryGetMemberByKey(containerKey) as ApiVariable;

		if (apiVariable === undefined) {
			const variableDeclaration: ts.VariableDeclaration = astDeclaration.declaration as ts.VariableDeclaration;

			const nodesToCapture: IExcerptBuilderNodeToCapture[] = [];

			const variableTypeTokenRange: IExcerptTokenRange = ExcerptBuilder.createEmptyTokenRange();
			nodesToCapture.push({ node: variableDeclaration.type, tokenRange: variableTypeTokenRange });

			let initializerTokenRange: IExcerptTokenRange | undefined;
			if (variableDeclaration.initializer) {
				initializerTokenRange = ExcerptBuilder.createEmptyTokenRange();
				nodesToCapture.push({ node: variableDeclaration.initializer, tokenRange: initializerTokenRange });
			}

			const excerptTokens: IExcerptToken[] = this._buildExcerptTokens(astDeclaration, nodesToCapture);
			const apiItemMetadata: ApiItemMetadata = this._collector.fetchApiItemMetadata(astDeclaration);
			const docComment: tsdoc.DocComment | undefined = apiItemMetadata.tsdocComment;
			const releaseTag: ReleaseTag = apiItemMetadata.effectiveReleaseTag;
			const isReadonly: boolean = this._isReadonly(astDeclaration);
			const sourceLocation: ISourceLocation = this._getSourceLocation(variableDeclaration);

			apiVariable = new ApiVariable({
				name,
				docComment,
				releaseTag,
				excerptTokens,
				variableTypeTokenRange,
				initializerTokenRange,
				isReadonly,
				isExported,
				fileUrlPath: sourceLocation.sourceFilePath,
				fileLine: sourceLocation.sourceFileLine,
				fileColumn: sourceLocation.sourceFileColumn,
			});

			parentApiItem.addMember(apiVariable);
		}
	}

	// events aren't part of typescript, we only get them from docgen JSON here
	private _processApiEvent(context: IProcessAstEntityContext): void {
		const { name, parentApiItem } = context;
		const containerKey: string = ApiProperty.getContainerKey(name, false);

		let apiEvent: ApiEvent | undefined = parentApiItem.tryGetMemberByKey(containerKey) as ApiEvent;
		const parent = context.parentDocgenJson as DocgenClassJson | DocgenInterfaceJson | undefined;
		const jsDoc = parent?.events?.find((prop) => prop.name === name);

		if (apiEvent === undefined && jsDoc) {
			const excerptTokens: IExcerptToken[] = [
				{
					kind: ExcerptTokenKind.Content,
					text: `on('${name}', (${
						jsDoc.params?.length ? `${jsDoc.params[0]?.name}${jsDoc.params[0]?.nullable ? '?' : ''}: ` : ') => {})'
					}`,
				},
			];
			const parameters: IApiParameterOptions[] = [];
			for (let index = 0; index < (jsDoc.params?.length ?? 0) - 1; index++) {
				const parameter = jsDoc.params![index]!;
				const newTokens = this._mapVarType(parameter.type);
				parameters.push({
					parameterName: parameter.name,
					parameterTypeTokenRange: {
						startIndex: excerptTokens.length,
						endIndex: excerptTokens.length + newTokens.length,
					},
					isOptional: Boolean(parameter.optional),
					isRest: parameter.name.startsWith('...'),
				});
				excerptTokens.push(...newTokens);
				excerptTokens.push({
					kind: ExcerptTokenKind.Content,
					text: `, ${jsDoc.params![index + 1]?.name}${jsDoc.params![index + 1]!.optional ? '?' : ''}: `,
				});
			}

			if (jsDoc.params?.length) {
				const parameter = jsDoc.params![jsDoc.params.length - 1]!;
				const newTokens = this._mapVarType(parameter.type);
				parameters.push({
					parameterName: parameter.name,
					parameterTypeTokenRange: {
						startIndex: excerptTokens.length,
						endIndex: excerptTokens.length + newTokens.length,
					},
					isOptional: Boolean(parameter.optional),
					isRest: parameter.name.startsWith('...'),
				});
				excerptTokens.push(...newTokens);
				excerptTokens.push({
					kind: ExcerptTokenKind.Content,
					text: `) => {})`,
				});
			}

			const docComment: tsdoc.DocComment | undefined = this._tsDocParser.parseString(
				`/**\n * ${this._fixLinkTags(jsDoc.description) ?? ''}\n${
					jsDoc.params
						?.map((param) => ` * @param ${param.name} - ${this._fixLinkTags(param.description) ?? ''}\n`)
						.join('') ?? ''
				}${'see' in jsDoc ? jsDoc.see.map((see) => ` * @see ${see}\n`).join('') : ''}${
					'deprecated' in jsDoc && jsDoc.deprecated
						? ` * @deprecated ${
								typeof jsDoc.deprecated === 'string' ? this._fixLinkTags(jsDoc.deprecated) : jsDoc.deprecated
						  }\n`
						: ''
				} */`,
			).docComment;
			const releaseTag: ReleaseTag = ReleaseTag.Public;

			apiEvent = new ApiEvent({
				name,
				docComment,
				releaseTag,
				excerptTokens,
				overloadIndex: 0,
				parameters,
				fileUrlPath: filePathFromJson(jsDoc.meta),
				fileLine: jsDoc.meta.line,
				fileColumn: 0,
			});
			parentApiItem.addMember(apiEvent);
		} else {
			// If the event was already declared before (via a merged interface declaration),
			// we assume its signature is identical, because the language requires that.
		}
	}

	/**
	 * @param astDeclaration - The declaration
	 * @param nodesToCapture - A list of child nodes whose token ranges we want to capture
	 */
	private _buildExcerptTokens(
		astDeclaration: AstDeclaration,
		nodesToCapture: IExcerptBuilderNodeToCapture[],
	): IExcerptToken[] {
		const excerptTokens: IExcerptToken[] = [];

		// Build the main declaration
		ExcerptBuilder.addDeclaration(excerptTokens, astDeclaration, nodesToCapture, this._referenceGenerator);

		const declarationMetadata: DeclarationMetadata = this._collector.fetchDeclarationMetadata(astDeclaration);

		// Add any ancillary declarations
		for (const ancillaryDeclaration of declarationMetadata.ancillaryDeclarations) {
			ExcerptBuilder.addBlankLine(excerptTokens);
			ExcerptBuilder.addDeclaration(excerptTokens, ancillaryDeclaration, nodesToCapture, this._referenceGenerator);
		}

		return excerptTokens;
	}

	private _captureTypeParameters(
		nodesToCapture: IExcerptBuilderNodeToCapture[],
		typeParameterNodes: ts.NodeArray<ts.TypeParameterDeclaration> | undefined,
	): IApiTypeParameterOptions[] {
		const typeParameters: IApiTypeParameterOptions[] = [];
		if (typeParameterNodes) {
			for (const typeParameter of typeParameterNodes) {
				const constraintTokenRange: IExcerptTokenRange = ExcerptBuilder.createEmptyTokenRange();
				nodesToCapture.push({ node: typeParameter.constraint, tokenRange: constraintTokenRange });

				const defaultTypeTokenRange: IExcerptTokenRange = ExcerptBuilder.createEmptyTokenRange();
				nodesToCapture.push({ node: typeParameter.default, tokenRange: defaultTypeTokenRange });

				typeParameters.push({
					typeParameterName: typeParameter.name.getText().trim(),
					constraintTokenRange,
					defaultTypeTokenRange,
				});
			}
		}

		return typeParameters;
	}

	private _captureParameters(
		nodesToCapture: IExcerptBuilderNodeToCapture[],
		parameterNodes: ts.NodeArray<ts.ParameterDeclaration>,
	): IApiParameterOptions[] {
		const parameters: IApiParameterOptions[] = [];
		for (const parameter of parameterNodes) {
			const parameterTypeTokenRange: IExcerptTokenRange = ExcerptBuilder.createEmptyTokenRange();
			nodesToCapture.push({ node: parameter.type, tokenRange: parameterTypeTokenRange });
			parameters.push({
				parameterName: parameter.name.getText().trim(),
				parameterTypeTokenRange,
				isOptional: this._collector.typeChecker.isOptionalParameter(parameter),
				isRest: Boolean(parameter.dotDotDotToken),
			});
		}

		return parameters;
	}

	private _isReadonly(astDeclaration: AstDeclaration): boolean {
		switch (astDeclaration.declaration.kind) {
			case ts.SyntaxKind.GetAccessor:
			case ts.SyntaxKind.IndexSignature:
			case ts.SyntaxKind.PropertyDeclaration:
			case ts.SyntaxKind.PropertySignature:
			case ts.SyntaxKind.SetAccessor:
			case ts.SyntaxKind.VariableDeclaration: {
				const apiItemMetadata: ApiItemMetadata = this._collector.fetchApiItemMetadata(astDeclaration);
				const docComment: tsdoc.DocComment | undefined = apiItemMetadata.tsdocComment;
				const declarationMetadata: DeclarationMetadata = this._collector.fetchDeclarationMetadata(astDeclaration);

				const hasReadonlyModifier: boolean = (astDeclaration.modifierFlags & ts.ModifierFlags.Readonly) !== 0;
				const hasReadonlyDocTag = Boolean(docComment?.modifierTagSet?.hasTagName('@readonly'));
				const isGetterWithNoSetter: boolean =
					ts.isGetAccessorDeclaration(astDeclaration.declaration) &&
					declarationMetadata.ancillaryDeclarations.length === 0;
				const isVarConst: boolean =
					ts.isVariableDeclaration(astDeclaration.declaration) &&
					TypeScriptInternals.isVarConst(astDeclaration.declaration);

				return hasReadonlyModifier || hasReadonlyDocTag || isGetterWithNoSetter || isVarConst;
			}

			default: {
				// Readonly-ness does not make sense for any other declaration kind.
				return false;
			}
		}
	}

	private _getSourceLocation(declaration: ts.Declaration): ISourceLocation {
		const sourceFile: ts.SourceFile = declaration.getSourceFile();
		const sourceLocation: ISourceLocation = this._collector.sourceMapper.getSourceLocation({
			sourceFile,
			pos: declaration.getStart(sourceFile, false),
		});

		sourceLocation.sourceFilePath = Path.convertToSlashes(
			path.relative(this._collector.extractorConfig.projectFolder, sourceLocation.sourceFilePath),
		);
		return sourceLocation;
	}

	private _fixLinkTags(input?: string): string | undefined {
		return input?.replaceAll(linkRegEx, (_match, _p1, _p2, _p3, _p4, _p5, _offset, _string, groups) => {
			let target = groups.class ?? groups.url;
			const external = this._jsDocJson?.externals.find((external) => groups.class && external.name === groups.class);
			const match = /discord-api-types-(?<type>[^#]*?)(?:#|\/(?<kind>[^#/]*)\/)(?<name>[^/}]*)}$/.exec(
				external?.see?.[0] ?? '',
			);
			if (match) {
				target = `discord-api-types#(${match.groups!.name}:${
					/^v\d+$/.test(match.groups!.type!) ? match.groups!.kind : 'type'
				})`;
			}

			return `{@link ${target}${groups.prop ? `.${groups.prop}` : ''}${groups.name ? ` |${groups.name}` : ''}}`;
		});
	}

	private _mapVarType(typey: DocgenVarTypeJson): IExcerptToken[] {
		const mapper = Array.isArray(typey) ? typey : typey.types ?? [];
		const lookup: { [K in ts.SyntaxKind]?: string } = {
			[ts.SyntaxKind.ClassDeclaration]: 'class',
			[ts.SyntaxKind.InterfaceDeclaration]: 'interface',
			[ts.SyntaxKind.TypeAliasDeclaration]: 'type',
		};
		return mapper
			.flatMap((typ, index) => {
				const result = typ.reduce<IExcerptToken[]>(
					(arr, [type, symbol]) => [
						...arr,
						{
							kind: type?.includes("'") ? ExcerptTokenKind.Content : ExcerptTokenKind.Reference,
							text: fixPrimitiveTypes(type ?? 'unknown', symbol),
							canonicalReference: type?.includes("'")
								? undefined
								: DeclarationReference.package(this._apiModel.packages[0]!.name)
										.addNavigationStep(
											Navigation.Members as any,
											DeclarationReference.parseComponent(type ?? 'unknown'),
										)
										.withMeaning(
											lookup[
												(
													(this._collector.entities.find(
														(entity) => entity.nameForEmit === type && 'astDeclarations' in entity.astEntity,
													)?.astEntity as AstSymbol | undefined) ??
													(
														this._collector.entities.find(
															(entity) => entity.nameForEmit === type && 'astSymbol' in entity.astEntity,
														)?.astEntity as AstImport | undefined
													)?.astSymbol
												)?.astDeclarations[0]?.declaration.kind ?? ts.SyntaxKind.ClassDeclaration
											] ?? ('class' as any),
										)
										.toString(),
						},
						{ kind: ExcerptTokenKind.Content, text: symbol ?? '' },
					],
					[],
				);
				return index === 0 ? result : [{ kind: ExcerptTokenKind.Content, text: ' | ' }, ...result];
			})
			.filter((excerpt) => excerpt.text.length);
	}

	private _mapProp(prop: DocgenPropertyJson, _package: string): IApiPropertyOptions {
		const mappedVarType = this._mapVarType(prop.type);
		return {
			name: prop.name,
			isAbstract: Boolean(prop.abstract),
			isProtected: prop.access === 'protected',
			isStatic: prop.scope === 'static',
			isOptional: Boolean(prop.nullable),
			isReadonly: Boolean(prop.readonly),
			docComment: this._tsDocParser.parseString(
				`/**\n * ${this._fixLinkTags(prop.description) ?? ''}\n${
					prop.see?.map((see) => ` * @see ${see}\n`).join('') ?? ''
				}${prop.readonly ? ' * @readonly\n' : ''} */`,
			).docComment,
			excerptTokens: [
				{
					kind: ExcerptTokenKind.Content,
					text: `${prop.access} ${prop.scope === 'static' ? 'static ' : ''}${prop.readonly ? 'readonly ' : ''}${
						prop.name
					} :`,
				},
				...mappedVarType,
				{ kind: ExcerptTokenKind.Content, text: ';' },
			],
			propertyTypeTokenRange: { startIndex: 1, endIndex: 1 + mappedVarType.length },
			releaseTag: prop.access === 'private' ? ReleaseTag.Internal : ReleaseTag.Public,
			fileLine: prop.meta?.line ?? 0,
			fileUrlPath: prop.meta ? `${prop.meta.path.slice(`packages/${_package}/`.length)}/${prop.meta.file}` : '',
		};
	}

	private _mapParam(
		param: DocgenParamJson,
		index: number,
		_package: string,
		paramTokens: number[],
	): IApiParameterOptions {
		return {
			parameterName: param.name.startsWith('...') ? param.name.slice(3) : param.name,
			isOptional: Boolean(param.optional),
			isRest: param.name.startsWith('...'),
			parameterTypeTokenRange: {
				startIndex: 1 + index + paramTokens.slice(0, index).reduce((akk, num) => akk + num, 0),
				endIndex: 1 + index + paramTokens.slice(0, index + 1).reduce((akk, num) => akk + num, 0),
			},
		};
	}

	private _mapMethod(method: DocgenMethodJson, _package: string): IApiMethodOptions {
		const excerptTokens: IExcerptToken[] = [];
		excerptTokens.push({
			kind: ExcerptTokenKind.Content,
			text: `${
				method.scope === 'global'
					? `export function ${method.name}(`
					: `${`${method.access} ` ?? ''}${method.scope === 'static' ? 'static ' : ''}${method.name}(`
			}${
				method.params?.length
					? `${method.params[0]!.name}${method.params[0]!.nullable || method.params[0]!.optional ? '?' : ''}`
					: '): '
			}`,
		});
		const paramTokens: number[] = [];
		for (let index = 0; index < (method.params?.length ?? 0) - 1; index++) {
			const newTokens = this._mapVarType(method.params![index]!.type);
			paramTokens.push(newTokens.length);
			excerptTokens.push(...newTokens);
			excerptTokens.push({
				kind: ExcerptTokenKind.Content,
				text: `, ${method.params![index + 1]!.name}${
					method.params![index + 1]!.nullable || method.params![index + 1]!.optional ? '?' : ''
				}: `,
			});
		}

		if (method.params?.length) {
			const newTokens = this._mapVarType(method.params[method.params.length - 1]!.type);
			paramTokens.push(newTokens.length);
			excerptTokens.push(...newTokens);
			excerptTokens.push({ kind: ExcerptTokenKind.Content, text: `): ` });
		}

		const returnTokens = this._mapVarType(method.returns?.[0] ?? []);
		excerptTokens.push(...returnTokens);

		excerptTokens.push({ kind: ExcerptTokenKind.Content, text: ';' });

		return {
			name: method.name,
			isAbstract: Boolean(method.abstract),
			isOptional: false,
			isProtected: method.access === 'protected',
			isStatic: method.scope === 'static',
			overloadIndex: 1,
			parameters: method.params?.map((param, index) => this._mapParam(param, index, _package, paramTokens)) ?? [],
			releaseTag: method.access === 'private' ? ReleaseTag.Internal : ReleaseTag.Public,
			returnTypeTokenRange: method.returns?.length
				? { startIndex: excerptTokens.length - 1 - returnTokens.length, endIndex: excerptTokens.length - 1 }
				: { startIndex: 0, endIndex: 0 },
			typeParameters: [],
			docComment: this._tsDocParser.parseString(
				`/**\n * ${this._fixLinkTags(method.description) ?? ''}\n${
					method.params
						?.map((param) => ` * @param ${param.name} - ${this._fixLinkTags(param.description) ?? ''}\n`)
						.join('') ?? ''
				}${
<<<<<<< HEAD
					method.returns?.length && !Array.isArray(method.returns[0]) && method.returns[0]?.description
						? ` * @returns ${method.returns[0].description}`
=======
					method.returns?.length && !Array.isArray(method.returns[0])
						? ` * @returns ${this._fixLinkTags(method.returns[0]!.description) ?? ''}\n`
>>>>>>> 57c414be
						: ''
				}${method.examples?.map((example) => ` * @example\n * \`\`\`js\n * ${example}\n * \`\`\`\n`).join('') ?? ''}${
					method.deprecated
						? ` * @deprecated ${typeof method.deprecated === 'boolean' ? 'yes' : method.deprecated}\n`
						: ''
				} */`,
			).docComment,
			excerptTokens,
			fileLine: method.meta.line,
			fileUrlPath: `${method.meta.path.slice(`packages/${_package}/`.length)}/${method.meta.file}`,
		};
	}
}<|MERGE_RESOLUTION|>--- conflicted
+++ resolved
@@ -1857,13 +1857,8 @@
 						?.map((param) => ` * @param ${param.name} - ${this._fixLinkTags(param.description) ?? ''}\n`)
 						.join('') ?? ''
 				}${
-<<<<<<< HEAD
 					method.returns?.length && !Array.isArray(method.returns[0]) && method.returns[0]?.description
-						? ` * @returns ${method.returns[0].description}`
-=======
-					method.returns?.length && !Array.isArray(method.returns[0])
-						? ` * @returns ${this._fixLinkTags(method.returns[0]!.description) ?? ''}\n`
->>>>>>> 57c414be
+						? ` * @returns ${this._fixLinkTags(method.returns[0].description) ?? ''}`
 						: ''
 				}${method.examples?.map((example) => ` * @example\n * \`\`\`js\n * ${example}\n * \`\`\`\n`).join('') ?? ''}${
 					method.deprecated
