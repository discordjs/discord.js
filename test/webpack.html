--- conflicted
+++ resolved
@@ -15,13 +15,9 @@
         console.log('[CLIENT] Ready!');
       });
 
-<<<<<<< HEAD
-    client.on('error', console.error);
+      client.on('error', console.error);
 
-    client.ws.on('close', (event) => console.log('[CLIENT] Disconnect!', event));
-=======
       client.ws.on('close', (event) => console.log('[CLIENT] Disconnect!', event));
->>>>>>> 774fcec8
 
       client.on('message', (message) => {
         console.log(message.author.username, message.author.id, message.content);
