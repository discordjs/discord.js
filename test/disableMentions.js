--- conflicted
+++ resolved
@@ -5,17 +5,10 @@
 const { Util } = Discord;
 
 const client = new Discord.Client({
-<<<<<<< HEAD
-  // To see a difference, comment out disableMentions and run the same tests using disableEveryone
-  // You will notice that all messages will mention @everyone
-  // disableEveryone: true
-  disableMentions: true,
-=======
     // To see a difference, comment out disableMentions and run the same tests using disableEveryone
     // You will notice that all messages will mention @everyone
     //disableEveryone: true
     disableMentions: 'everyone'
->>>>>>> 6650d50a
 });
 
 const tests = [
