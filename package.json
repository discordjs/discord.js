--- conflicted
+++ resolved
@@ -35,18 +35,11 @@
   "runkitExampleFilename": "./docs/examples/ping.js",
   "unpkg": "./webpack/discord.min.js",
   "dependencies": {
-<<<<<<< HEAD
-    "form-data": "^2.3.3",
-    "node-fetch": "^2.3.0",
-    "pako": "^1.0.8",
-    "prism-media": "amishshah/prism-media",
-=======
     "@discordjs/collection": "^0.1.5",
     "abort-controller": "^3.0.0",
     "form-data": "^3.0.0",
     "node-fetch": "^2.6.0",
     "prism-media": "^1.2.0",
->>>>>>> 3d0c1df1
     "setimmediate": "^1.0.5",
     "tweetnacl": "^1.0.3",
     "ws": "^7.2.1"
