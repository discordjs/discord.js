--- conflicted
+++ resolved
@@ -33,10 +33,7 @@
   "runkitExampleFilename": "./docs/examples/ping.js",
   "dependencies": {
     "long": "^3.0.0",
-<<<<<<< HEAD
     "pako": "^1.0.0",
-=======
->>>>>>> ee1d4c53
     "prism-media": "^0.0.2",
     "snekfetch": "^3.0.0",
     "tweetnacl": "^1.0.0",
@@ -49,12 +46,8 @@
     "opusscript": "^0.0.4",
     "sodium": "^2.0.0",
     "libsodium-wrappers": "^0.7.0",
-<<<<<<< HEAD
     "uws": "^8.14.0",
     "zlib-sync": "^0.1.0"
-=======
-    "uws": "^8.14.0"
->>>>>>> ee1d4c53
   },
   "devDependencies": {
     "@types/node": "^8.0.0",
@@ -79,10 +72,7 @@
     "node-opus": false,
     "tweetnacl": false,
     "sodium": false,
-<<<<<<< HEAD
     "zlib-sync": false,
-=======
->>>>>>> ee1d4c53
     "src/sharding/Shard.js": false,
     "src/sharding/ShardClientUtil.js": false,
     "src/sharding/ShardingManager.js": false,
