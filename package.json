--- conflicted
+++ resolved
@@ -50,11 +50,7 @@
   "homepage": "https://discord.js.org",
   "dependencies": {
     "@discordjs/builders": "^0.7.0",
-<<<<<<< HEAD
-    "@discordjs/collection": "^0.2.1",
-=======
     "@discordjs/collection": "^0.2.4",
->>>>>>> 5d987ee5
     "@discordjs/form-data": "^3.0.1",
     "@sapphire/async-queue": "^1.1.8",
     "@types/node-fetch": "^2.5.12",
