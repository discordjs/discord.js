--- conflicted
+++ resolved
@@ -5,7 +5,6 @@
 const prism = require('prism-media');
 const StreamDispatcher = require('../dispatcher/StreamDispatcher');
 
-<<<<<<< HEAD
 const FFMPEG_ARGUMENTS = {
   DEFAULT: [
     '-analyzeduration', '0',
@@ -24,9 +23,6 @@
     '-ac', '2',
   ],
 };
-=======
-const FFMPEG_ARGUMENTS = ['-analyzeduration', '0', '-loglevel', '0', '-f', 's16le', '-ar', '48000', '-ac', '2'];
->>>>>>> d9e12b8b
 
 /**
  * An Audio Player for a Voice Connection.
