const VoiceWebSocket = require('./networking/VoiceWebSocket');
const VoiceUDP = require('./networking/VoiceUDPClient');
const Util = require('../../util/Util');
const { OPCodes, VoiceOPCodes, VoiceStatus } = require('../../util/Constants');
const AudioPlayer = require('./player/AudioPlayer');
const VoiceReceiver = require('./receiver/Receiver');
const EventEmitter = require('events');
const { Error } = require('../../errors');
const PlayInterface = require('./util/PlayInterface');

/**
 * Represents a connection to a guild's voice server.
 * ```js
 * // Obtained using:
 * voiceChannel.join()
 *   .then(connection => {
 *
 *   });
 * ```
 * @extends {EventEmitter}
 * @implements {PlayInterface}
 */
class VoiceConnection extends EventEmitter {
  constructor(voiceManager, channel) {
    super();

    /**
     * The voice manager that instantiated this connection
     * @type {ClientVoiceManager}
     */
    this.voiceManager = voiceManager;

    /**
     * The client that instantiated this connection
     * @type {Client}
     */
    this.client = voiceManager.client;

    /**
     * The voice channel this connection is currently serving
     * @type {VoiceChannel}
     */
    this.channel = channel;

    /**
     * The current status of the voice connection
     * @type {VoiceStatus}
     */
    this.status = VoiceStatus.AUTHENTICATING;

    /**
     * Whether we're currently transmitting audio
     * @type {boolean}
     */
    this.speaking = false;

    /**
     * An array of Voice Receivers that have been created for this connection
     * @type {VoiceReceiver[]}
     */
    this.receivers = [];

    /**
     * The authentication data needed to connect to the voice server
     * @type {Object}
     * @private
     */
    this.authentication = {};

    /**
     * The audio player for this voice connection
     * @type {AudioPlayer}
     */
    this.player = new AudioPlayer(this);

    this.player.on('debug', m => {
      /**
       * Debug info from the connection.
       * @event VoiceConnection#debug
       * @param {string} message The debug message
       */
      this.emit('debug', `audio player - ${m}`);
    });

    this.player.on('error', e => {
      /**
       * Warning info from the connection.
       * @event VoiceConnection#warn
       * @param {string|Error} warning The warning
       */
      this.emit('warn', e);
    });

    this.once('closing', () => this.player.destroy());

    /**
     * Map SSRC to speaking values
     * @type {Map<number, boolean>}
     * @private
     */
    this.ssrcMap = new Map();

    /**
     * Object that wraps contains the `ws` and `udp` sockets of this voice connection
     * @type {Object}
     * @private
     */
    this.sockets = {};

    this.authenticate();
  }

  /**
   * The current stream dispatcher (if any)
   * @type {?StreamDispatcher}
   * @readonly
   */
  get dispatcher() {
    return this.player.dispatcher;
  }

  /**
   * Sets whether the voice connection should display as "speaking" or not.
   * @param {boolean} value Whether or not to speak
   * @private
   */
  setSpeaking(value) {
    if (this.speaking === value) return;
    if (this.status !== VoiceStatus.CONNECTED) return;
    this.speaking = value;
    this.sockets.ws.sendPacket({
      op: VoiceOPCodes.SPEAKING,
      d: {
        speaking: this.speaking,
        delay: 0,
      },
    }).catch(e => {
      this.emit('debug', e);
    });
  }

  /**
   * Sends a request to the main gateway to join a voice channel.
   * @param {Object} [options] The options to provide
   * @private
   */
  sendVoiceStateUpdate(options = {}) {
    options = Util.mergeDefault({
      guild_id: this.channel.guild.id,
      channel_id: this.channel.id,
      self_mute: false,
      self_deaf: false,
    }, options);

    this.channel.guild.shard.send({
<<<<<<< HEAD
      op: Constants.OPCodes.VOICE_STATE_UPDATE,
=======
      op: OPCodes.VOICE_STATE_UPDATE,
>>>>>>> b2f8304c
      d: options,
    });
  }

  /**
   * Set the token and endpoint required to connect to the voice servers.
   * @param {string} token The voice token
   * @param {string} endpoint The voice endpoint
   * @private
   * @returns {void}
   */
  setTokenAndEndpoint(token, endpoint) {
    if (!endpoint) {
      // Signifies awaiting endpoint stage
      return;
    }

    if (!token) {
      this.authenticateFailed('VOICE_TOKEN_ABSENT');
      return;
    }

    endpoint = endpoint.match(/([^:]*)/)[0];

    if (!endpoint) {
      this.authenticateFailed('VOICE_INVALID_ENDPOINT');
      return;
    }

    if (this.status === VoiceStatus.AUTHENTICATING) {
      this.authentication.token = token;
      this.authentication.endpoint = endpoint;
      this.checkAuthenticated();
    } else if (token !== this.authentication.token || endpoint !== this.authentication.endpoint) {
      this.reconnect(token, endpoint);
    }
  }

  /**
   * Sets the Session ID for the connection.
   * @param {string} sessionID The voice session ID
   * @private
   */
  setSessionID(sessionID) {
    if (!sessionID) {
      this.authenticateFailed('VOICE_SESSION_ABSENT');
      return;
    }

    if (this.status === VoiceStatus.AUTHENTICATING) {
      this.authentication.sessionID = sessionID;
      this.checkAuthenticated();
    } else if (sessionID !== this.authentication.sessionID) {
      this.authentication.sessionID = sessionID;
      /**
       * Emitted when a new session ID is received.
       * @event VoiceConnection#newSession
       * @private
       */
      this.emit('newSession', sessionID);
    }
  }

  /**
   * Checks whether the voice connection is authenticated.
   * @private
   */
  checkAuthenticated() {
    const { token, endpoint, sessionID } = this.authentication;

    if (token && endpoint && sessionID) {
      clearTimeout(this.connectTimeout);
      this.status = VoiceStatus.CONNECTING;
      /**
       * Emitted when we successfully initiate a voice connection.
       * @event VoiceConnection#authenticated
       */
      this.emit('authenticated');
      this.connect();
    }
  }

  /**
   * Invoked when we fail to initiate a voice connection.
   * @param {string} reason The reason for failure
   * @private
   */
  authenticateFailed(reason) {
    clearTimeout(this.connectTimeout);
    if (this.status === VoiceStatus.AUTHENTICATING) {
      /**
       * Emitted when we fail to initiate a voice connection.
       * @event VoiceConnection#failed
       * @param {Error} error The encountered error
       */
      this.emit('failed', new Error(reason));
    } else {
      this.emit('error', new Error(reason));
    }
    this.status = VoiceStatus.DISCONNECTED;
  }

  /**
   * Move to a different voice channel in the same guild.
   * @param {VoiceChannel} channel The channel to move to
   * @private
   */
  updateChannel(channel) {
    this.channel = channel;
    this.sendVoiceStateUpdate();
  }

  /**
   * Attempts to authenticate to the voice server.
   * @private
   */
  authenticate() {
    this.sendVoiceStateUpdate();
    this.connectTimeout = this.client.setTimeout(
      () => this.authenticateFailed('VOICE_CONNECTION_TIMEOUT'), 15000);
  }

  /**
   * Attempts to reconnect to the voice server (typically after a region change).
   * @param {string} token The voice token
   * @param {string} endpoint The voice endpoint
   * @private
   */
  reconnect(token, endpoint) {
    this.authentication.token = token;
    this.authentication.endpoint = endpoint;

    this.status = VoiceStatus.RECONNECTING;
    /**
     * Emitted when the voice connection is reconnecting (typically after a region change).
     * @event VoiceConnection#reconnecting
     */
    this.emit('reconnecting');
    this.connect();
  }

  /**
   * Disconnects the voice connection, causing a disconnect and closing event to be emitted.
   */
  disconnect() {
    this.emit('closing');
    this.sendVoiceStateUpdate({
      channel_id: null,
    });
    this._disconnect();
  }

  /**
   * Internally disconnects (doesn't send disconnect packet).
   * @private
   */
  _disconnect() {
    this.cleanup();
    this.status = VoiceStatus.DISCONNECTED;
    /**
     * Emitted when the voice connection disconnects.
     * @event VoiceConnection#disconnect
     */
    this.emit('disconnect');
  }


  /**
   * Cleans up after disconnect.
   * @private
   */
  cleanup() {
    this.player.destroy();

    const { ws, udp } = this.sockets;

    if (ws) {
      ws.removeAllListeners('error');
      ws.removeAllListeners('ready');
      ws.removeAllListeners('sessionDescription');
      ws.removeAllListeners('speaking');
    }

    if (udp) udp.removeAllListeners('error');

    this.sockets.ws = null;
    this.sockets.udp = null;
  }

  /**
   * Connect the voice connection.
   * @private
   */
  connect() {
    if (this.status !== VoiceStatus.RECONNECTING) {
      if (this.sockets.ws) throw new Error('WS_CONNECTION_EXISTS');
      if (this.sockets.udp) throw new Error('UDP_CONNECTION_EXISTS');
    }

    if (this.sockets.ws) this.sockets.ws.shutdown();
    if (this.sockets.udp) this.sockets.udp.shutdown();

    this.sockets.ws = new VoiceWebSocket(this);
    this.sockets.udp = new VoiceUDP(this);

    const { ws, udp } = this.sockets;

    ws.on('error', err => this.emit('error', err));
    udp.on('error', err => this.emit('error', err));
    ws.on('ready', this.onReady.bind(this));
    ws.on('sessionDescription', this.onSessionDescription.bind(this));
    ws.on('speaking', this.onSpeaking.bind(this));
  }

  /**
   * Invoked when the voice websocket is ready.
   * @param {Object} data The received data
   * @private
   */
  onReady({ port, ssrc }) {
    this.authentication.port = port;
    this.authentication.ssrc = ssrc;

    const udp = this.sockets.udp;
    /**
     * Emitted whenever the connection encounters an error.
     * @event VoiceConnection#error
     * @param {Error} error The encountered error
     */
    udp.findEndpointAddress()
      .then(address => {
        udp.createUDPSocket(address);
      }, e => this.emit('error', e));
  }

  /**
   * Invoked when a session description is received.
   * @param {string} mode The encryption mode
   * @param {string} secret The secret key
   * @private
   */
  onSessionDescription(mode, secret) {
    this.authentication.encryptionMode = mode;
    this.authentication.secretKey = secret;

    this.status = VoiceStatus.CONNECTED;
    /**
     * Emitted once the connection is ready, when a promise to join a voice channel resolves,
     * the connection will already be ready.
     * @event VoiceConnection#ready
     */
    this.emit('ready');
  }

  /**
   * Invoked when a speaking event is received.
   * @param {Object} data The received data
   * @private
   */
  onSpeaking({ user_id, ssrc, speaking }) {
    const guild = this.channel.guild;
    const user = this.client.users.get(user_id);
    this.ssrcMap.set(+ssrc, user);
    /**
     * Emitted whenever a user starts/stops speaking.
     * @event VoiceConnection#speaking
     * @param {User} user The user that has started/stopped speaking
     * @param {boolean} speaking Whether or not the user is speaking
     */
    if (this.status === VoiceStatus.CONNECTED) this.emit('speaking', user, speaking);
    guild._memberSpeakUpdate(user_id, speaking);
  }

  /**
   * Creates a VoiceReceiver so you can start listening to voice data.
   * It's recommended to only create one of these.
   * @returns {VoiceReceiver}
   */
  createReceiver() {
    const receiver = new VoiceReceiver(this);
    this.receivers.push(receiver);
    return receiver;
  }

  play() {} // eslint-disable-line no-empty-function
}

PlayInterface.applyToClass(VoiceConnection);

module.exports = VoiceConnection;<|MERGE_RESOLUTION|>--- conflicted
+++ resolved
@@ -153,11 +153,7 @@
     }, options);
 
     this.channel.guild.shard.send({
-<<<<<<< HEAD
-      op: Constants.OPCodes.VOICE_STATE_UPDATE,
-=======
       op: OPCodes.VOICE_STATE_UPDATE,
->>>>>>> b2f8304c
       d: options,
     });
   }
