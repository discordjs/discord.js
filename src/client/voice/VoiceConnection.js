--- conflicted
+++ resolved
@@ -292,20 +292,8 @@
    */
   disconnect() {
     this.emit('closing');
-<<<<<<< HEAD
-    const guild = this.channel.guild;
-    this.voiceManager.client.ws.managers.get(guild.shardID).send({
-      op: Constants.OPCodes.VOICE_STATE_UPDATE,
-      d: {
-        guild_id: guild.id,
-        channel_id: null,
-        self_mute: false,
-        self_deaf: false,
-      },
-=======
     this.sendVoiceStateUpdate({
       channel_id: null,
->>>>>>> 76637ed1
     });
     this.player.destroy();
     this.cleanup();
