--- conflicted
+++ resolved
@@ -447,12 +447,6 @@
      */
     if (this.status === VoiceStatus.CONNECTED) {
       this.emit('speaking', user, speaking);
-<<<<<<< HEAD
-=======
-      if (!speaking) {
-        this.receiver.packets._stoppedSpeaking(user_id);
-      }
->>>>>>> e2726f5a
     }
 
     if (guild && user && old !== speaking) {
