--- conflicted
+++ resolved
@@ -25,14 +25,6 @@
     const fetched = fetch(encoder, engineOptions);
     if (fetched) return fetched;
   }
-<<<<<<< HEAD
-  throw new Error('Couldn\'t find an Opus engine.');
-=======
-  return null;
-};
 
-exports.guaranteeOpusEngine = () => {
-  if (typeof opusEngineFound === 'undefined') opusEngineFound = Boolean(exports.fetch());
-  if (!opusEngineFound) throw new Error('OPUS_ENGINE_MISSING');
->>>>>>> 7b442623
+  throw new Error('OPUS_ENGINE_MISSING');
 };