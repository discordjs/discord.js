const AbstractHandler = require('./AbstractHandler');
const { Events } = require('../../../../util/Constants');
const Collection = require('../../../../util/Collection');

class GuildMembersChunkHandler extends AbstractHandler {
  handle(packet) {
    const client = this.packetManager.client;
    const data = packet.d;
    const guild = client.guilds.get(data.guild_id);
    if (!guild) return;
    const members = new Collection();

    for (const member of data.members) members.set(member.user.id, guild.members.add(member));

<<<<<<< HEAD
    client.emit(Constants.Events.GUILD_MEMBERS_CHUNK, members, guild);
=======
    client.emit(Events.GUILD_MEMBERS_CHUNK, members, guild);
>>>>>>> b2f8304c
  }
}

/**
 * Emitted whenever a chunk of guild members is received (all members come from the same guild).
 * @event Client#guildMembersChunk
 * @param {Collection<Snowflake, GuildMember>} members The members in the chunk
 * @param {Guild} guild The guild related to the member chunk
 */

module.exports = GuildMembersChunkHandler;<|MERGE_RESOLUTION|>--- conflicted
+++ resolved
@@ -12,11 +12,7 @@
 
     for (const member of data.members) members.set(member.user.id, guild.members.add(member));
 
-<<<<<<< HEAD
-    client.emit(Constants.Events.GUILD_MEMBERS_CHUNK, members, guild);
-=======
     client.emit(Events.GUILD_MEMBERS_CHUNK, members, guild);
->>>>>>> b2f8304c
   }
 }
 
