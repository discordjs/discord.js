--- conflicted
+++ resolved
@@ -11,18 +11,11 @@
     if (guild) {
       if (!guild.available && !data.unavailable) {
         // A newly available guild
-<<<<<<< HEAD
-        guild.setup(data);
-=======
         guild._patch(data);
->>>>>>> b2f8304c
         packet.shard.checkIfReady();
       }
     } else {
       // A new guild
-<<<<<<< HEAD
-      client.dataManager.newGuild(data, packet.shard);
-=======
       guild = client.guilds.add(data);
       const emitEvent = data.shard.status === Status.READY;
       if (emitEvent) {
@@ -34,7 +27,6 @@
         if (client.options.fetchAllMembers) await guild.members.fetch();
         client.emit(Events.GUILD_CREATE, guild);
       }
->>>>>>> b2f8304c
     }
   }
 }
