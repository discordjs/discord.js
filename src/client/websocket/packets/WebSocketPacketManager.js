const { OPCodes, Status, WSEvents } = require('../../../util/Constants');

const BeforeReadyWhitelist = [
  WSEvents.READY,
  WSEvents.RESUMED,
  WSEvents.GUILD_CREATE,
  WSEvents.GUILD_DELETE,
  WSEvents.GUILD_MEMBERS_CHUNK,
  WSEvents.GUILD_MEMBER_ADD,
  WSEvents.GUILD_MEMBER_REMOVE,
];

class WebSocketPacketManager {
  constructor(manager) {
    this.manager = manager;
    this.handlers = {};
    this.queue = [];

    this.register(WSEvents.READY, require('./handlers/Ready'));
    this.register(WSEvents.RESUMED, require('./handlers/Resumed'));
    this.register(WSEvents.GUILD_CREATE, require('./handlers/GuildCreate'));
    this.register(WSEvents.GUILD_DELETE, require('./handlers/GuildDelete'));
    this.register(WSEvents.GUILD_UPDATE, require('./handlers/GuildUpdate'));
    this.register(WSEvents.GUILD_BAN_ADD, require('./handlers/GuildBanAdd'));
    this.register(WSEvents.GUILD_BAN_REMOVE, require('./handlers/GuildBanRemove'));
    this.register(WSEvents.GUILD_MEMBER_ADD, require('./handlers/GuildMemberAdd'));
    this.register(WSEvents.GUILD_MEMBER_REMOVE, require('./handlers/GuildMemberRemove'));
    this.register(WSEvents.GUILD_MEMBER_UPDATE, require('./handlers/GuildMemberUpdate'));
    this.register(WSEvents.GUILD_ROLE_CREATE, require('./handlers/GuildRoleCreate'));
    this.register(WSEvents.GUILD_ROLE_DELETE, require('./handlers/GuildRoleDelete'));
    this.register(WSEvents.GUILD_ROLE_UPDATE, require('./handlers/GuildRoleUpdate'));
    this.register(WSEvents.GUILD_EMOJIS_UPDATE, require('./handlers/GuildEmojisUpdate'));
    this.register(WSEvents.GUILD_MEMBERS_CHUNK, require('./handlers/GuildMembersChunk'));
    this.register(WSEvents.CHANNEL_CREATE, require('./handlers/ChannelCreate'));
    this.register(WSEvents.CHANNEL_DELETE, require('./handlers/ChannelDelete'));
    this.register(WSEvents.CHANNEL_UPDATE, require('./handlers/ChannelUpdate'));
    this.register(WSEvents.CHANNEL_PINS_UPDATE, require('./handlers/ChannelPinsUpdate'));
    this.register(WSEvents.PRESENCE_UPDATE, require('./handlers/PresenceUpdate'));
    this.register(WSEvents.USER_UPDATE, require('./handlers/UserUpdate'));
    this.register(WSEvents.USER_NOTE_UPDATE, require('./handlers/UserNoteUpdate'));
    this.register(WSEvents.USER_SETTINGS_UPDATE, require('./handlers/UserSettingsUpdate'));
    this.register(WSEvents.USER_GUILD_SETTINGS_UPDATE, require('./handlers/UserGuildSettingsUpdate'));
    this.register(WSEvents.VOICE_STATE_UPDATE, require('./handlers/VoiceStateUpdate'));
    this.register(WSEvents.TYPING_START, require('./handlers/TypingStart'));
    this.register(WSEvents.MESSAGE_CREATE, require('./handlers/MessageCreate'));
    this.register(WSEvents.MESSAGE_DELETE, require('./handlers/MessageDelete'));
    this.register(WSEvents.MESSAGE_UPDATE, require('./handlers/MessageUpdate'));
    this.register(WSEvents.MESSAGE_DELETE_BULK, require('./handlers/MessageDeleteBulk'));
    this.register(WSEvents.VOICE_SERVER_UPDATE, require('./handlers/VoiceServerUpdate'));
    this.register(WSEvents.GUILD_SYNC, require('./handlers/GuildSync'));
    this.register(WSEvents.RELATIONSHIP_ADD, require('./handlers/RelationshipAdd'));
    this.register(WSEvents.RELATIONSHIP_REMOVE, require('./handlers/RelationshipRemove'));
    this.register(WSEvents.MESSAGE_REACTION_ADD, require('./handlers/MessageReactionAdd'));
    this.register(WSEvents.MESSAGE_REACTION_REMOVE, require('./handlers/MessageReactionRemove'));
    this.register(WSEvents.MESSAGE_REACTION_REMOVE_ALL, require('./handlers/MessageReactionRemoveAll'));
  }

  get client() {
    return this.manager.client;
  }

  register(event, Handler) {
    this.handlers[event] = new Handler(this);
  }

  handleQueue() {
    this.queue.forEach((element, index) => {
      this.handle(this.queue[index], true);
      this.queue.splice(index, 1);
    });
  }

  handle(packet, queue = false) {
<<<<<<< HEAD
    if (packet.op === Constants.OPCodes.HEARTBEAT_ACK) {
      packet.shard.ackHeartbeat();
      this.client.emit('debug', 'Heartbeat acknowledged');
    } else if (packet.op === Constants.OPCodes.HEARTBEAT) {
      packet.shard.send({
        op: Constants.OPCodes.HEARTBEAT,
=======
    if (packet.op === OPCodes.HEARTBEAT_ACK) {
      packet.shard.ackHeartbeat();
      this.client.emit('debug', 'Heartbeat acknowledged');
    } else if (packet.op === OPCodes.HEARTBEAT) {
      packet.shard.send({
        op: OPCodes.HEARTBEAT,
>>>>>>> b2f8304c
        d: packet.shard.sequence,
      });
      this.client.emit('debug', 'Received gateway heartbeat');
    }

<<<<<<< HEAD
    if (packet.shard.status === Constants.Status.RECONNECTING) {
=======
    if (packet.shard.status === Status.RECONNECTING) {
>>>>>>> b2f8304c
      packet.shard.reconnecting = false;
      packet.shard.checkIfReady();
    }

    packet.shard.setSequence(packet.s);

    if (this.manager.disabledEvents[packet.t] !== undefined) return false;

<<<<<<< HEAD
    if (packet.shard.status !== Constants.Status.READY) {
=======
    if (packet.shard.status !== Status.READY) {
>>>>>>> b2f8304c
      if (BeforeReadyWhitelist.indexOf(packet.t) === -1) {
        this.queue.push(packet);
        return false;
      }
    }

    if (!queue && this.queue.length > 0) this.handleQueue();
    if (this.handlers[packet.t]) return this.handlers[packet.t].handle(packet);
    return false;
  }
}

module.exports = WebSocketPacketManager;<|MERGE_RESOLUTION|>--- conflicted
+++ resolved
@@ -71,31 +71,18 @@
   }
 
   handle(packet, queue = false) {
-<<<<<<< HEAD
-    if (packet.op === Constants.OPCodes.HEARTBEAT_ACK) {
-      packet.shard.ackHeartbeat();
-      this.client.emit('debug', 'Heartbeat acknowledged');
-    } else if (packet.op === Constants.OPCodes.HEARTBEAT) {
-      packet.shard.send({
-        op: Constants.OPCodes.HEARTBEAT,
-=======
     if (packet.op === OPCodes.HEARTBEAT_ACK) {
       packet.shard.ackHeartbeat();
       this.client.emit('debug', 'Heartbeat acknowledged');
     } else if (packet.op === OPCodes.HEARTBEAT) {
       packet.shard.send({
         op: OPCodes.HEARTBEAT,
->>>>>>> b2f8304c
         d: packet.shard.sequence,
       });
       this.client.emit('debug', 'Received gateway heartbeat');
     }
 
-<<<<<<< HEAD
-    if (packet.shard.status === Constants.Status.RECONNECTING) {
-=======
     if (packet.shard.status === Status.RECONNECTING) {
->>>>>>> b2f8304c
       packet.shard.reconnecting = false;
       packet.shard.checkIfReady();
     }
@@ -104,11 +91,7 @@
 
     if (this.manager.disabledEvents[packet.t] !== undefined) return false;
 
-<<<<<<< HEAD
-    if (packet.shard.status !== Constants.Status.READY) {
-=======
     if (packet.shard.status !== Status.READY) {
->>>>>>> b2f8304c
       if (BeforeReadyWhitelist.indexOf(packet.t) === -1) {
         this.queue.push(packet);
         return false;
