'use strict';

<<<<<<< HEAD
const EventEmitter = require('events');
=======
const { Error: DJSError } = require('../../errors');
>>>>>>> c4b79571
const Collection = require('../../util/Collection');
const Util = require('../../util/Util');
const WebSocketShard = require('./WebSocketShard');
const { Events, ShardEvents, Status, WSCodes, WSEvents } = require('../../util/Constants');
const PacketHandlers = require('./handlers');

const BeforeReadyWhitelist = [
  WSEvents.READY,
  WSEvents.RESUMED,
  WSEvents.GUILD_CREATE,
  WSEvents.GUILD_DELETE,
  WSEvents.GUILD_MEMBERS_CHUNK,
  WSEvents.GUILD_MEMBER_ADD,
  WSEvents.GUILD_MEMBER_REMOVE,
];

const UNRECOVERABLE_CLOSE_CODES = [4004, 4010, 4011];

/**
 * The WebSocket manager for this client.
 * @extends EventEmitter
 */
class WebSocketManager extends EventEmitter {
  constructor(client) {
    super();

    /**
     * The client that instantiated this WebSocketManager
     * @type {Client}
     * @readonly
     * @name WebSocketManager#client
     */
    Object.defineProperty(this, 'client', { value: client });

    /**
     * The gateway this manager uses
     * @type {?string}
     */
    this.gateway = undefined;

    /**
     * The amount of shards this manager handles
     * @private
     * @type {number|string}
     */
    this.totalShards = this.client.options.shardCount;

    /**
     * A collection of all shards this manager handles
     * @type {Collection<number, WebSocketShard>}
     */
    this.shards = new Collection();

    /**
     * An array of shards to be connected or that need to reconnect
     * @type {Set<WebSocketShard>}
     * @private
     * @name WebSocketManager#shardQueue
     */
    Object.defineProperty(this, 'shardQueue', { value: new Set(), writable: true });

    /**
     * An array of queued events before this WebSocketManager became ready
     * @type {object[]}
     * @private
     * @name WebSocketManager#packetQueue
     */
    Object.defineProperty(this, 'packetQueue', { value: [] });

    /**
     * The current status of this WebSocketManager
     * @type {number}
     */
    this.status = Status.IDLE;

    /**
     * If this manager was destroyed. It will prevent shards from reconnecting
     * @type {boolean}
     * @private
     */
    this.destroyed = false;

    /**
     * If this manager is currently reconnecting one or multiple shards
     * @type {boolean}
     * @private
     */
    this.reconnecting = false;

    /**
     * The current session limit of the client
     * @private
     * @type {?Object}
     * @prop {number} total Total number of identifies available
     * @prop {number} remaining Number of identifies remaining
     * @prop {number} reset_after Number of milliseconds after which the limit resets
     */
    this.sessionStartLimit = undefined;
  }

  /**
   * The average ping of all WebSocketShards
   * @type {number}
   * @readonly
   */
  get ping() {
    const sum = this.shards.reduce((a, b) => a + b.ping, 0);
    return sum / this.shards.size;
  }

  /**
   * Emits a debug message.
   * @param {string} message The debug message
   * @param {?WebSocketShard} [shard] The shard that emitted this message, if any
   * @private
   */
  debug(message, shard) {
    this.client.emit(Events.DEBUG, `[WS => ${shard ? `Shard ${shard.id}` : 'Manager'}] ${message}`);
  }

  /**
   * Connects this manager to the gateway.
   * @private
   */
  async connect() {
    const invalidToken = new DJSError(WSCodes[4004]);
    const {
      url: gatewayURL,
      shards: recommendedShards,
      session_start_limit: sessionStartLimit,
    } = await this.client.api.gateway.bot.get().catch(error => {
      throw error.httpStatus === 401 ? invalidToken : error;
    });

    this.sessionStartLimit = sessionStartLimit;

    const { total, remaining, reset_after } = sessionStartLimit;

    this.debug(`Fetched Gateway Information
      URL: ${gatewayURL}
      Recommended Shards: ${recommendedShards}`);

    this.debug(`Session Limit Information
      Total: ${total}
      Remaining: ${remaining}`);

    this.gateway = `${gatewayURL}/`;

    if (this.totalShards === 'auto') {
      this.debug(`Using the recommended shard count provided by Discord: ${recommendedShards}`);
      this.totalShards = this.client.options.shardCount = this.client.options.totalShardCount = recommendedShards;
      if (typeof this.client.options.shards === 'undefined' || !this.client.options.shards.length) {
        this.client.options.shards = Array.from({ length: recommendedShards }, (_, i) => i);
      }
    }

    if (this.client.options.shards instanceof Array) {
      const { shards } = this.client.options;
      this.totalShards = shards.length;
      this.debug(`Spawning shards: ${shards.join(', ')}`);
      this.shardQueue = new Set(shards.map(id => new WebSocketShard(this, id)));
    } else {
      this.debug(`Spawning ${this.totalShards} shards`);
      this.shardQueue = new Set(Array.from({ length: this.totalShards }, (_, id) => new WebSocketShard(this, id)));
    }

    await this._handleSessionLimit(remaining, reset_after);

    return this.createShards();
  }

  /**
   * Handles the creation of a shard.
   * @returns {Promise<boolean>}
   * @private
   */
  async createShards() {
    // If we don't have any shards to handle, return
    if (!this.shardQueue.size) return false;

    const [shard] = this.shardQueue;

    this.shardQueue.delete(shard);

    if (!shard.eventsAttached) {
      shard.on(ShardEvents.READY, () => {
        /**
         * Emitted when a shard turns ready.
         * @event Client#shardReady
         * @param {number} id The shard ID that turned ready
         */
        this.client.emit(Events.SHARD_READY, shard.id);

        if (!this.shardQueue.size) this.reconnecting = false;
      });

      shard.on(ShardEvents.CLOSE, event => {
        if (event.code === 1000 ? this.destroyed : UNRECOVERABLE_CLOSE_CODES.includes(event.code)) {
          /**
           * Emitted when a shard's WebSocket disconnects and will no longer reconnect.
           * @event Client#shardDisconnected
           * @param {CloseEvent} event The WebSocket close event
           * @param {number} id The shard ID that disconnected
           */
          this.client.emit(Events.SHARD_DISCONNECTED, event, shard.id);
          this.debug(WSCodes[event.code], shard);
          return;
        }

        if (event.code === 1000 || event.code === 4006) {
          // Any event code in this range cannot be resumed.
          shard.sessionID = undefined;
        }

        /**
         * Emitted when a shard is attempting to reconnect or re-identify.
         * @event Client#shardReconnecting
         * @param {number} id The shard ID that is attempting to reconnect
         */
        this.client.emit(Events.SHARD_RECONNECTING, shard.id);

        if (shard.sessionID) {
          this.debug(`Session ID is present, attempting an immediate reconnect...`, shard);
          shard.connect().catch(() => null);
          return;
        }

        shard.destroy();

        this.shardQueue.add(shard);
        this.reconnect();
      });

      shard.on(ShardEvents.INVALID_SESSION, () => {
        this.client.emit(Events.SHARD_RECONNECTING, shard.id);

        this.shardQueue.add(shard);
        this.reconnect();
      });

      shard.on(ShardEvents.DESTROYED, () => {
        this.debug('Shard was destroyed but no WebSocket connection existed... Reconnecting...', shard);

        this.client.emit(Events.SHARD_RECONNECTING, shard.id);

        this.shardQueue.add(shard);
        this.reconnect();
      });

      shard.eventsAttached = true;
    }

    this.shards.set(shard.id, shard);

    try {
      await shard.connect();
    } catch (error) {
      if (error && error.code && UNRECOVERABLE_CLOSE_CODES.includes(error.code)) {
        throw new DJSError(WSCodes[error.code]);
      } else {
        this.debug('Failed to connect to the gateway, requeueing...', shard);
        this.shardQueue.add(shard);
      }
    }
    // If we have more shards, add a 5s delay
    if (this.shardQueue.size) {
      this.debug(`Shard Queue Size: ${this.shardQueue.size}; continuing in 5 seconds...`);
      await Util.delayFor(5000);
      await this._handleSessionLimit();
      return this.createShards();
    }

    return true;
  }

  /**
   * Handles reconnects for this manager.
   * @private
   * @returns {Promise<boolean>}
   */
  async reconnect() {
    if (this.reconnecting || this.status !== Status.READY) return false;
    this.reconnecting = true;
    try {
      await this._handleSessionLimit();
      await this.createShards();
    } catch (error) {
      this.debug(`Couldn't reconnect or fetch information about the gateway. ${error}`);
      if (error.httpStatus !== 401) {
        this.debug(`Possible network error occured. Retrying in 5s...`);
        await Util.delayFor(5000);
        this.reconnecting = false;
        return this.reconnect();
      }
      // If we get an error at this point, it means we cannot reconnect anymore
      if (this.client.listenerCount(Events.INVALIDATED)) {
        /**
         * Emitted when the client's session becomes invalidated.
         * You are expected to handle closing the process gracefully and preventing a boot loop
         * if you are listening to this event.
         * @event Client#invalidated
         */
        this.client.emit(Events.INVALIDATED);
        // Destroy just the shards. This means you have to handle the cleanup yourself
        this.destroy();
      } else {
        this.client.destroy();
      }
    } finally {
      this.reconnecting = false;
    }
    return true;
  }

  /**
   * Broadcasts a packet to every shard this manager handles.
   * @param {Object} packet The packet to send
   * @private
   */
  broadcast(packet) {
    for (const shard of this.shards.values()) shard.send(packet);
  }

  /**
   * Destroys this manager and all its shards.
   * @private
   */
  destroy() {
    if (this.destroyed) return;
    this.debug(`Manager was destroyed. Called by:\n${new Error('MANAGER_DESTROYED').stack}`);
    this.destroyed = true;
    this.shardQueue.clear();
    for (const shard of this.shards.values()) shard.destroy();
  }

  /**
   * Handles the timeout required if we cannot identify anymore.
   * @param {number} [remaining] The amount of remaining identify sessions that can be done today
   * @param {number} [resetAfter] The amount of time in which the identify counter resets
   * @private
   */
  async _handleSessionLimit(remaining, resetAfter) {
    if (typeof remaining === 'undefined' && typeof resetAfter === 'undefined') {
      const { session_start_limit } = await this.client.api.gateway.bot.get();
      this.sessionStartLimit = session_start_limit;
      remaining = session_start_limit.remaining;
      resetAfter = session_start_limit.reset_after;
      this.debug(`Session Limit Information
        Total: ${session_start_limit.total}
        Remaining: ${remaining}`);
    }
    if (!remaining) {
      this.debug(`Exceeded identify threshold. Will attempt a connection in ${resetAfter}ms`);
      await Util.delayFor(resetAfter);
    }
  }

  /**
   * Processes a packet and queues it if this WebSocketManager is not ready.
   * @param {Object} [packet] The packet to be handled
   * @param {WebSocketShard} [shard] The shard that will handle this packet
   * @returns {boolean}
   * @private
   */
  handlePacket(packet, shard) {
    if (packet && this.status !== Status.READY) {
      if (!BeforeReadyWhitelist.includes(packet.t)) {
        this.packetQueue.push({ packet, shard });
        return false;
      }
    }

    if (this.packetQueue.length) {
      const item = this.packetQueue.shift();
      this.client.setImmediate(() => {
        this.handlePacket(item.packet, item.shard);
      });
    }

    if (packet && !this.client.options.disabledEvents.includes(packet.t) && PacketHandlers[packet.t]) {
      PacketHandlers[packet.t](this.client, packet, shard);
    }

    return true;
  }

  /**
   * Checks whether the client is ready to be marked as ready.
   * @returns {boolean}
   * @private
   */
  checkReady() {
    if (this.shards.size !== this.totalShards || this.shards.some(s => s.status !== Status.READY)) {
      return false;
    }

    const unavailableGuilds = this.client.guilds.reduce((acc, guild) => guild.available ? acc : acc + 1, 0);

    // TODO: Rethink implementation for this
    if (unavailableGuilds === 0) {
      this.status = Status.NEARLY;
      if (!this.client.options.fetchAllMembers) return this.triggerReady();
      // Fetch all members before marking self as ready
      const promises = this.client.guilds.map(g => g.members.fetch());
      Promise.all(promises)
        .then(() => this.triggerReady())
        .catch(e => {
          this.debug(`Failed to fetch all members before ready! ${e}\n${e.stack}`);
          this.triggerReady();
        });
    } else {
      this.debug(`There are ${unavailableGuilds} unavailable guilds. Waiting for their GUILD_CREATE packets`);
    }

    return true;
  }

  /**
   * Causes the client to be marked as ready and emits the ready event.
   * @private
   */
  triggerReady() {
    if (this.status === Status.READY) {
      this.debug('Tried to mark self as ready, but already ready');
      return;
    }
    this.status = Status.READY;

    /**
     * Emitted when the client becomes ready to start working.
     * @event Client#ready
     */
    this.client.emit(Events.CLIENT_READY);

    this.handlePacket();
  }
}

module.exports = WebSocketManager;

/**
 * @event WebSocketManager#READY
 * @param {*} data The raw packet data
 * @param {number} shardID The id of the shard that this packet came from
 */

/**
 * @event WebSocketManager#RESUMED
 * @param {*} data The raw packet data
 * @param {number} shardID The id of the shard that this packet came from
 */

/**
 * @event WebSocketManager#GUILD_CREATE
 * @param {*} data The raw packet data
 * @param {number} shardID The id of the shard that this packet came from
 */

/**
 * @event WebSocketManager#GUILD_DELETE
 * @param {*} data The raw packet data
 * @param {number} shardID The id of the shard that this packet came from
 */

/**
 * @event WebSocketManager#GUILD_UPDATE
 * @param {*} data The raw packet data
 * @param {number} shardID The id of the shard that this packet came from
 */

/**
 * @event WebSocketManager#GUILD_MEMBER_ADD
 * @param {*} data The raw packet data
 * @param {number} shardID The id of the shard that this packet came from
 */

/**
 * @event WebSocketManager#GUILD_MEMBER_REMOVE
 * @param {*} data The raw packet data
 * @param {number} shardID The id of the shard that this packet came from
 */

/**
 * @event WebSocketManager#GUILD_MEMBER_UPDATE
 * @param {*} data The raw packet data
 * @param {number} shardID The id of the shard that this packet came from
 */

/**
 * @event WebSocketManager#GUILD_MEMBERS_CHUNK
 * @param {*} data The raw packet data
 * @param {number} shardID The id of the shard that this packet came from
 */

/**
 * @event WebSocketManager#GUILD_INTEGRATIONS_UPDATE
 * @param {*} data The raw packet data
 * @param {number} shardID The id of the shard that this packet came from
 */

/**
 * @event WebSocketManager#GUILD_ROLE_CREATE
 * @param {*} data The raw packet data
 * @param {number} shardID The id of the shard that this packet came from
 */

/**
 * @event WebSocketManager#GUILD_ROLE_DELETE
 * @param {*} data The raw packet data
 * @param {number} shardID The id of the shard that this packet came from
 */

/**
 * @event WebSocketManager#GUILD_ROLE_UPDATE
 * @param {*} data The raw packet data
 * @param {number} shardID The id of the shard that this packet came from
 */

/**
 * @event WebSocketManager#GUILD_BAN_ADD
 * @param {*} data The raw packet data
 * @param {number} shardID The id of the shard that this packet came from
 */

/**
 * @event WebSocketManager#GUILD_BAN_REMOVE
 * @param {*} data The raw packet data
 * @param {number} shardID The id of the shard that this packet came from
 */

/**
 * @event WebSocketManager#GUILD_EMOJIS_UPDATE
 * @param {*} data The raw packet data
 * @param {number} shardID The id of the shard that this packet came from
 */

/**
 * @event WebSocketManager#CHANNEL_CREATE
 * @param {*} data The raw packet data
 * @param {number} shardID The id of the shard that this packet came from
 */

/**
 * @event WebSocketManager#CHANNEL_DELETE
 * @param {*} data The raw packet data
 * @param {number} shardID The id of the shard that this packet came from
 */

/**
 * @event WebSocketManager#CHANNEL_PINS_UPDATE
 * @param {*} data The raw packet data
 * @param {number} shardID The id of the shard that this packet came from
 */

/**
 * @event WebSocketManager#MESSAGE_CREATE
 * @param {*} data The raw packet data
 * @param {number} shardID The id of the shard that this packet came from
 */

/**
 * @event WebSocketManager#MESSAGE_DELETE
 * @param {*} data The raw packet data
 * @param {number} shardID The id of the shard that this packet came from
 */

/**
 * @event WebSocketManager#MESSAGE_UPDATE
 * @param {*} data The raw packet data
 * @param {number} shardID The id of the shard that this packet came from
 */

/**
 * @event WebSocketManager#MESSAGE_DELETE_BULK
 * @param {*} data The raw packet data
 * @param {number} shardID The id of the shard that this packet came from
 */

/**
 * @event WebSocketManager#MESSAGE_REACTION_ADD
 * @param {*} data The raw packet data
 * @param {number} shardID The id of the shard that this packet came from
 */

/**
 * @event WebSocketManager#MESSAGE_REACTION_REMOVE
 * @param {*} data The raw packet data
 * @param {number} shardID The id of the shard that this packet came from
 */

/**
 * @event WebSocketManager#MESSAGE_REACTION_REMOVE_ALL
 * @param {*} data The raw packet data
 * @param {number} shardID The id of the shard that this packet came from
 */

/**
 * @event WebSocketManager#USER_UPDATE
 * @param {*} data The raw packet data
 * @param {number} shardID The id of the shard that this packet came from
 */

/**
 * @event WebSocketManager#PRESENCE_UPDATE
 * @param {*} data The raw packet data
 * @param {number} shardID The id of the shard that this packet came from
 */

/**
 * @event WebSocketManager#VOICE_STATE_UPDATE
 * @param {*} data The raw packet data
 * @param {number} shardID The id of the shard that this packet came from
 */

/**
 * @event WebSocketManager#TYPING_START
 * @param {*} data The raw packet data
 * @param {number} shardID The id of the shard that this packet came from
 */

/**
 * @event WebSocketManager#VOICE_SERVER_UPDATE
 * @param {*} data The raw packet data
 * @param {number} shardID The id of the shard that this packet came from
 */

/**
 * @event WebSocketManager#WEBHOOKS_UPDATE
 * @param {*} data The raw packet data
 * @param {number} shardID The id of the shard that this packet came from
 */<|MERGE_RESOLUTION|>--- conflicted
+++ resolved
@@ -1,10 +1,7 @@
 'use strict';
 
-<<<<<<< HEAD
 const EventEmitter = require('events');
-=======
 const { Error: DJSError } = require('../../errors');
->>>>>>> c4b79571
 const Collection = require('../../util/Collection');
 const Util = require('../../util/Util');
 const WebSocketShard = require('./WebSocketShard');
