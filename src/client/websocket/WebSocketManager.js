<<<<<<< HEAD
'use strict';

=======
>>>>>>> bb996136
const Collection = require('../../util/Collection');
const WebSocketShard = require('./WebSocketShard');
const { Events, Status, WSEvents } = require('../../util/Constants');
const PacketHandlers = require('./handlers');

const BeforeReadyWhitelist = [
  WSEvents.READY,
  WSEvents.RESUMED,
  WSEvents.GUILD_CREATE,
  WSEvents.GUILD_DELETE,
  WSEvents.GUILD_MEMBERS_CHUNK,
  WSEvents.GUILD_MEMBER_ADD,
  WSEvents.GUILD_MEMBER_REMOVE,
];

/**
 * WebSocket Manager of the client.
 */
class WebSocketManager {
  constructor(client) {
    /**
     * The client that instantiated this WebSocketManager
     * @type {Client}
     * @readonly
     */
    Object.defineProperty(this, 'client', { value: client });

    /**
     * The gateway this WebSocketManager uses.
     * @type {?string}
     */
    this.gateway = undefined;

    /**
     * An array of shards spawned by this WebSocketManager.
     * @type {Collection<number, WebSocketShard>}
     */
    this.shards = new Collection();

    /**
     * An array of queued shards to be spawned by this WebSocketManager.
     * @type {Array<WebSocketShard|number|string>}
     * @private
     */
    this.spawnQueue = [];

    /**
     * Whether or not this WebSocketManager is currently spawning shards.
     * @type {boolean}
     * @private
     */
    this.spawning = false;

    /**
     * An array of queued events before this WebSocketManager became ready.
     * @type {object[]}
     * @private
     */
    this.packetQueue = [];

    /**
     * The current status of this WebSocketManager.
     * @type {number}
     */
    this.status = Status.IDLE;

    /**
     * The current session limit of the client.
     * @type {?Object}
     * @prop {number} total Total number of identifies available
     * @prop {number} remaining Number of identifies remaining
     * @prop {number} reset_after Number of milliseconds after which the limit resets
     */
    this.sessionStartLimit = null;
  }

  /**
   * The average ping of all WebSocketShards
   * @type {number}
   * @readonly
   */
  get ping() {
    const sum = this.shards.reduce((a, b) => a + b.ping, 0);
    return sum / this.shards.size;
  }

  /**
   * Emits a debug event.
   * @param {string} message Debug message
   * @returns {void}
   * @private
   */
  debug(message) {
    this.client.emit(Events.DEBUG, `[connection] ${message}`);
  }

  /**
   * Handles the session identify rate limit for a shard.
   * @param {WebSocketShard} shard Shard to handle
   * @private
   */
  async _handleSessionLimit(shard) {
    this.sessionStartLimit = await this.client.api.gateway.bot.get().then(r => r.session_start_limit);
    const { remaining, reset_after } = this.sessionStartLimit;
    if (remaining !== 0) {
      this.spawn();
    } else {
      shard.debug(`Exceeded identify threshold, setting a timeout for ${reset_after} ms`);
      setTimeout(() => this.spawn(), this.sessionStartLimit.reset_after);
    }
  }

  /**
   * Used to spawn WebSocketShards.
   * @param {?WebSocketShard|WebSocketShard[]|number|string} query The WebSocketShards to be spawned
   * @returns {void}
   * @private
   */
  spawn(query) {
    if (query !== undefined) {
      if (Array.isArray(query)) {
        for (const item of query) {
          if (!this.spawnQueue.includes(item)) this.spawnQueue.push(item);
        }
      } else if (!this.spawnQueue.includes(query)) {
        this.spawnQueue.push(query);
      }
    }

    if (this.spawning || !this.spawnQueue.length) return;

    this.spawning = true;
    let item = this.spawnQueue.shift();

    if (typeof item === 'string' && !isNaN(item)) item = Number(item);
    if (typeof item === 'number') {
      const shard = new WebSocketShard(this, item, this.shards.get(item));
      this.shards.set(item, shard);
      shard.once(Events.READY, () => {
        this.spawning = false;
        this.client.setTimeout(() => this._handleSessionLimit(shard), 5000);
      });
      shard.once(Events.INVALIDATED, () => {
        this.spawning = false;
      });
    } else if (item instanceof WebSocketShard) {
      item.reconnect();
    }
  }

  /**
   * Creates a connection to a gateway.
   * @param {string} [gateway=this.gateway] The gateway to connect to
   * @returns {void}
   * @private
   */
  connect(gateway = this.gateway) {
    this.gateway = gateway;

    if (typeof this.client.options.shards === 'number') {
      this.debug('Spawning 1 shard');
      this.spawn(this.client.options.shards);
    } else if (Array.isArray(this.client.options.shards)) {
      this.debug(`Spawning ${this.client.options.shards.length} shards`);
      for (const shard of this.client.options.shards) {
        this.spawn(shard);
      }
    } else {
      this.debug(`Spawning ${this.client.options.shardCount} shards`);
      for (let i = 0; i < this.client.options.shardCount; i++) {
        this.spawn(i);
      }
    }
  }

  /**
   * Processes a packet and queues it if this WebSocketManager is not ready.
   * @param {Object} packet The packet to be handled
   * @param {WebSocketShard} shard The shard that will handle this packet
   * @returns {boolean}
   * @private
   */
  handlePacket(packet, shard) {
    if (packet && this.status !== Status.READY) {
      if (!BeforeReadyWhitelist.includes(packet.t)) {
        this.packetQueue.push({ packet, shardID: shard.id });
        return false;
      }
    }

    if (this.packetQueue.length) {
      const item = this.packetQueue.shift();
      this.client.setImmediate(() => {
        this.handlePacket(item.packet, this.shards.get(item.shardID));
      });
    }

    if (packet && !this.client.options.disabledEvents.includes(packet.t) && PacketHandlers[packet.t]) {
      PacketHandlers[packet.t](this.client, packet, shard);
    }

    return false;
  }

  /**
   * Checks whether the client is ready to be marked as ready.
   * @returns {boolean}
   * @private
   */
  checkReady() {
    if (this.shards.size !== this.client.options.shardCount ||
      this.shards.some(s => s && s.status !== Status.READY)) {
      return false;
    }

    let unavailableGuilds = 0;
    for (const guild of this.client.guilds.values()) {
      if (!guild.available) unavailableGuilds++;
    }
    if (unavailableGuilds === 0) {
      this.status = Status.NEARLY;
      if (!this.client.options.fetchAllMembers) return this.triggerReady();
      // Fetch all members before marking self as ready
      const promises = this.client.guilds.map(g => g.members.fetch());
      Promise.all(promises)
        .then(() => this.triggerReady())
        .catch(e => {
          this.debug(`Failed to fetch all members before ready! ${e}`);
          this.triggerReady();
        });
    }
    return true;
  }

  /**
   * Causes the client to be marked as ready and emits the ready event.
   * @returns {void}
   * @private
   */
  triggerReady() {
    if (this.status === Status.READY) {
      this.debug('Tried to mark self as ready, but already ready');
      return;
    }
    this.status = Status.READY;

    /**
     * Emitted when the client becomes ready to start working.
     * @event Client#ready
     */
    this.client.emit(Events.READY);

    this.handlePacket();
  }

  /**
   * Broadcasts a message to every shard in this WebSocketManager.
   * @param {*} packet The packet to send
   */
  broadcast(packet) {
    for (const shard of this.shards.values()) {
      shard.send(packet);
    }
  }

  /**
   * Destroys all shards.
   * @returns {void}
   * @private
   */
  destroy() {
    this.gateway = undefined;
    // Lock calls to spawn
    this.spawning = true;

    for (const shard of this.shards.values()) {
      shard.destroy();
    }
  }
}

module.exports = WebSocketManager;<|MERGE_RESOLUTION|>--- conflicted
+++ resolved
@@ -1,8 +1,5 @@
-<<<<<<< HEAD
 'use strict';
 
-=======
->>>>>>> bb996136
 const Collection = require('../../util/Collection');
 const WebSocketShard = require('./WebSocketShard');
 const { Events, Status, WSEvents } = require('../../util/Constants');
