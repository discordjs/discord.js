'use strict';

const EventEmitter = require('events');
const WebSocket = require('../../WebSocket');
const { Status, Events, ShardEvents, Opcodes, WSEvents } = require('../../util/Constants');
const Intents = require('../../util/Intents');

const STATUS_KEYS = Object.keys(Status);
const CONNECTION_STATE = Object.keys(WebSocket.WebSocket);

let zlib;

try {
  zlib = require('zlib-sync');
} catch {} // eslint-disable-line no-empty

/**
 * Represents a Shard's WebSocket connection
 */
class WebSocketShard extends EventEmitter {
  constructor(manager, id) {
    super();

    /**
     * The WebSocketManager of the shard
     * @type {WebSocketManager}
     */
    this.manager = manager;

    /**
     * The shard's id
     * @type {number}
     */
    this.id = id;

    /**
     * The current status of the shard
     * @type {Status}
     */
    this.status = Status.IDLE;

    /**
     * The current sequence of the shard
     * @type {number}
     * @private
     */
    this.sequence = -1;

    /**
     * The sequence of the shard after close
     * @type {number}
     * @private
     */
    this.closeSequence = 0;

    /**
     * The current session id of the shard
     * @type {?string}
     * @private
     */
    this.sessionId = null;

    /**
     * The previous heartbeat ping of the shard
     * @type {number}
     */
    this.ping = -1;

    /**
     * The last time a ping was sent (a timestamp)
     * @type {number}
     * @private
     */
    this.lastPingTimestamp = -1;

    /**
     * If we received a heartbeat ack back. Used to identify zombie connections
     * @type {boolean}
     * @private
     */
    this.lastHeartbeatAcked = true;

    /**
     * Contains the rate limit queue and metadata
     * @name WebSocketShard#ratelimit
     * @type {Object}
     * @private
     */
    Object.defineProperty(this, 'ratelimit', {
      value: {
        queue: [],
        total: 120,
        remaining: 120,
        time: 60e3,
        timer: null,
      },
    });

    /**
     * The WebSocket connection for the current shard
     * @name WebSocketShard#connection
     * @type {?WebSocket}
     * @private
     */
    Object.defineProperty(this, 'connection', { value: null, writable: true });

    /**
     * @external Inflate
     * @see {@link https://www.npmjs.com/package/zlib-sync}
     */

    /**
     * The compression to use
     * @name WebSocketShard#inflate
     * @type {?Inflate}
     * @private
     */
    Object.defineProperty(this, 'inflate', { value: null, writable: true });

    /**
     * The HELLO timeout
     * @name WebSocketShard#helloTimeout
     * @type {?NodeJS.Timeout}
     * @private
     */
    Object.defineProperty(this, 'helloTimeout', { value: null, writable: true });

    /**
     * If the manager attached its event handlers on the shard
     * @name WebSocketShard#eventsAttached
     * @type {boolean}
     * @private
     */
    Object.defineProperty(this, 'eventsAttached', { value: false, writable: true });

    /**
     * A set of guild ids this shard expects to receive
     * @name WebSocketShard#expectedGuilds
     * @type {?Set<string>}
     * @private
     */
    Object.defineProperty(this, 'expectedGuilds', { value: null, writable: true });

    /**
     * The ready timeout
     * @name WebSocketShard#readyTimeout
     * @type {?NodeJS.Timeout}
     * @private
     */
    Object.defineProperty(this, 'readyTimeout', { value: null, writable: true });

    /**
     * Time when the WebSocket connection was opened
     * @name WebSocketShard#connectedAt
     * @type {number}
     * @private
     */
    Object.defineProperty(this, 'connectedAt', { value: 0, writable: true });
  }

  /**
   * Emits a debug event.
   * @param {string} message The debug message
   * @private
   */
  debug(message) {
    this.manager.debug(message, this);
  }

  /**
   * Connects the shard to the gateway.
   * @private
   * @returns {Promise<void>} A promise that will resolve if the shard turns ready successfully,
   * or reject if we couldn't connect
   */
  connect() {
    const { gateway, client } = this.manager;

    if (this.connection?.readyState === WebSocket.OPEN && this.status === Status.READY) {
      return Promise.resolve();
    }

    return new Promise((resolve, reject) => {
      const cleanup = () => {
        this.removeListener(ShardEvents.CLOSE, onClose);
        this.removeListener(ShardEvents.READY, onReady);
        this.removeListener(ShardEvents.RESUMED, onResumed);
        this.removeListener(ShardEvents.INVALID_SESSION, onInvalidOrDestroyed);
        this.removeListener(ShardEvents.DESTROYED, onInvalidOrDestroyed);
      };

      const onReady = () => {
        cleanup();
        resolve();
      };

      const onResumed = () => {
        cleanup();
        resolve();
      };

      const onClose = event => {
        cleanup();
        reject(event);
      };

      const onInvalidOrDestroyed = () => {
        cleanup();
        // eslint-disable-next-line prefer-promise-reject-errors
        reject();
      };

      this.once(ShardEvents.READY, onReady);
      this.once(ShardEvents.RESUMED, onResumed);
      this.once(ShardEvents.CLOSE, onClose);
      this.once(ShardEvents.INVALID_SESSION, onInvalidOrDestroyed);
      this.once(ShardEvents.DESTROYED, onInvalidOrDestroyed);

      if (this.connection?.readyState === WebSocket.OPEN) {
        this.debug('An open connection was found, attempting an immediate identify.');
        this.identify();
        return;
      }

      if (this.connection) {
        this.debug(`A connection object was found. Cleaning up before continuing.
    State: ${CONNECTION_STATE[this.connection.readyState]}`);
        this.destroy({ emit: false });
      }

      const wsQuery = { v: client.options.ws.version };

      if (zlib) {
        this.inflate = new zlib.Inflate({
          chunkSize: 65535,
          flush: zlib.Z_SYNC_FLUSH,
          to: WebSocket.encoding === 'json' ? 'string' : '',
        });
        wsQuery.compress = 'zlib-stream';
      }

      this.debug(
        `[CONNECT]
    Gateway    : ${gateway}
    Version    : ${client.options.ws.version}
    Encoding   : ${WebSocket.encoding}
    Compression: ${zlib ? 'zlib-stream' : 'none'}`,
      );

      this.status = this.status === Status.DISCONNECTED ? Status.RECONNECTING : Status.CONNECTING;
      this.setHelloTimeout();

      this.connectedAt = Date.now();

      const ws = (this.connection = WebSocket.create(gateway, wsQuery));
      ws.onopen = this.onOpen.bind(this);
      ws.onmessage = this.onMessage.bind(this);
      ws.onerror = this.onError.bind(this);
      ws.onclose = this.onClose.bind(this);
    });
  }

  /**
   * Called whenever a connection is opened to the gateway.
   * @private
   */
  onOpen() {
    this.debug(`[CONNECTED] Took ${Date.now() - this.connectedAt}ms`);
    this.status = Status.NEARLY;
  }

  /**
   * Called whenever a message is received.
   * @param {MessageEvent} event Event received
   * @private
   */
  onMessage({ data }) {
    let raw;
    if (data instanceof ArrayBuffer) data = new Uint8Array(data);
    if (zlib) {
      const l = data.length;
      const flush =
        l >= 4 && data[l - 4] === 0x00 && data[l - 3] === 0x00 && data[l - 2] === 0xff && data[l - 1] === 0xff;

      this.inflate.push(data, flush && zlib.Z_SYNC_FLUSH);
      if (!flush) return;
      raw = this.inflate.result;
    } else {
      raw = data;
    }
    let packet;
    try {
      packet = WebSocket.unpack(raw);
    } catch (err) {
      this.manager.client.emit(Events.SHARD_ERROR, err, this.id);
      return;
    }
    this.manager.client.emit(Events.RAW, packet, this.id);
    if (packet.op === Opcodes.DISPATCH) this.manager.emit(packet.t, packet.d, this.id);
    this.onPacket(packet);
  }

  /**
   * Called whenever an error occurs with the WebSocket.
   * @param {ErrorEvent} event The error that occurred
   * @private
   */
  onError(event) {
    const error = event?.error ?? event;
    if (!error) return;

    /**
     * Emitted whenever a shard's WebSocket encounters a connection error.
     * @event Client#shardError
     * @param {Error} error The encountered error
     * @param {number} shardId The shard that encountered this error
     */
    this.manager.client.emit(Events.SHARD_ERROR, error, this.id);
  }

  /**
   * @external CloseEvent
   * @see {@link https://developer.mozilla.org/en-US/docs/Web/API/CloseEvent}
   */

  /**
   * @external ErrorEvent
   * @see {@link https://developer.mozilla.org/en-US/docs/Web/API/ErrorEvent}
   */

  /**
   * @external MessageEvent
   * @see {@link https://developer.mozilla.org/en-US/docs/Web/API/MessageEvent}
   */

  /**
   * Called whenever a connection to the gateway is closed.
   * @param {CloseEvent} event Close event that was received
   * @private
   */
  onClose(event) {
    if (this.sequence !== -1) this.closeSequence = this.sequence;
    this.sequence = -1;

    this.debug(`[CLOSE]
    Event Code: ${event.code}
    Clean     : ${event.wasClean}
    Reason    : ${event.reason ?? 'No reason received'}`);

    this.setHeartbeatTimer(-1);
    this.setHelloTimeout(-1);
    // If we still have a connection object, clean up its listeners
    if (this.connection) this._cleanupConnection();

    this.status = Status.DISCONNECTED;

    /**
     * Emitted when a shard's WebSocket closes.
     * @private
     * @event WebSocketShard#close
     * @param {CloseEvent} event The received event
     */
    this.emit(ShardEvents.CLOSE, event);
  }

  /**
   * Called whenever a packet is received.
   * @param {Object} packet The received packet
   * @private
   */
  onPacket(packet) {
    if (!packet) {
      this.debug(`Received broken packet: '${packet}'.`);
      return;
    }

    switch (packet.t) {
      case WSEvents.READY:
        /**
         * Emitted when the shard receives the READY payload and is now waiting for guilds
         * @event WebSocketShard#ready
         */
        this.emit(ShardEvents.READY);

        this.sessionId = packet.d.session_id;
        this.expectedGuilds = new Set(packet.d.guilds.map(d => d.id));
        this.status = Status.WAITING_FOR_GUILDS;
        this.debug(`[READY] Session ${this.sessionId}.`);
        this.lastHeartbeatAcked = true;
        this.sendHeartbeat('ReadyHeartbeat');
        break;
      case WSEvents.RESUMED: {
        /**
         * Emitted when the shard resumes successfully
         * @event WebSocketShard#resumed
         */
        this.emit(ShardEvents.RESUMED);

        this.status = Status.READY;
        const replayed = packet.s - this.closeSequence;
        this.debug(`[RESUMED] Session ${this.sessionId} | Replayed ${replayed} events.`);
        this.lastHeartbeatAcked = true;
        this.sendHeartbeat('ResumeHeartbeat');
        break;
      }
    }

    if (packet.s > this.sequence) this.sequence = packet.s;

    switch (packet.op) {
      case Opcodes.HELLO:
        this.setHelloTimeout(-1);
        this.setHeartbeatTimer(packet.d.heartbeat_interval);
        this.identify();
        break;
      case Opcodes.RECONNECT:
        this.debug('[RECONNECT] Discord asked us to reconnect');
        this.destroy({ closeCode: 4_000 });
        break;
      case Opcodes.INVALID_SESSION:
        this.debug(`[INVALID SESSION] Resumable: ${packet.d}.`);
        // If we can resume the session, do so immediately
        if (packet.d) {
          this.identifyResume();
          return;
        }
        // Reset the sequence
        this.sequence = -1;
        // Reset the session id as it's invalid
        this.sessionId = null;
        // Set the status to reconnecting
        this.status = Status.RECONNECTING;
        // Finally, emit the INVALID_SESSION event
        this.emit(ShardEvents.INVALID_SESSION);
        break;
      case Opcodes.HEARTBEAT_ACK:
        this.ackHeartbeat();
        break;
      case Opcodes.HEARTBEAT:
        this.sendHeartbeat('HeartbeatRequest', true);
        break;
      default:
        this.manager.handlePacket(packet, this);
        if (this.status === Status.WAITING_FOR_GUILDS && packet.t === WSEvents.GUILD_CREATE) {
          this.expectedGuilds.delete(packet.d.id);
          this.checkReady();
        }
    }
  }

  /**
   * Checks if the shard can be marked as ready
   * @private
   */
  checkReady() {
    // Step 0. Clear the ready timeout, if it exists
    if (this.readyTimeout) {
      clearTimeout(this.readyTimeout);
      this.readyTimeout = null;
    }
    // Step 1. If we don't have any other guilds pending, we are ready
    if (!this.expectedGuilds.size) {
      this.debug('Shard received all its guilds. Marking as fully ready.');
      this.status = Status.READY;

      /**
       * Emitted when the shard is fully ready.
       * This event is emitted if:
       * * all guilds were received by this shard
       * * the ready timeout expired, and some guilds are unavailable
       * @event WebSocketShard#allReady
       * @param {?Set<string>} unavailableGuilds Set of unavailable guilds, if any
       */
      this.emit(ShardEvents.ALL_READY);
      return;
    }
    const hasGuildsIntent = new Intents(this.manager.client.options.intents).has(Intents.FLAGS.GUILDS);
    // Step 2. Create a timeout that will mark the shard as ready if there are still unavailable guilds
    // * The timeout is 15 seconds by default
    // * This can be optionally be changed in the client options via the `fetchGuildTimeout` option
    // * a timeout time of zero will skip this timeout

    const guildTimeoutAmount = this.manager.client.options.fetchGuildTimeout ?? 15000;

    this.readyTimeout = setTimeout(
      () => {
        this.debug(
          `Shard ${hasGuildsIntent ? 'did' : 'will'} not receive any more guild packets` +
            `${hasGuildsIntent ? ` in ${guildTimeoutAmount} ms` : ''}.\nUnavailable guild count: ${
              this.expectedGuilds.size
            }`,
        );

        this.readyTimeout = null;

        this.status = Status.READY;

        this.emit(ShardEvents.ALL_READY, this.expectedGuilds);
      },
<<<<<<< HEAD
      hasGuildsIntent ? guildTimeoutAmount : 0,
=======
      hasGuildsIntent ? 15_000 : 0,
>>>>>>> 08edc0b1
    ).unref();
  }

  /**
   * Sets the HELLO packet timeout.
   * @param {number} [time] If set to -1, it will clear the hello timeout timeout
   * @private
   */
  setHelloTimeout(time) {
    if (time === -1) {
      if (this.helloTimeout) {
        this.debug('Clearing the HELLO timeout.');
        clearTimeout(this.helloTimeout);
        this.helloTimeout = null;
      }
      return;
    }
    this.debug('Setting a HELLO timeout for 20s.');
    this.helloTimeout = setTimeout(() => {
      this.debug('Did not receive HELLO in time. Destroying and connecting again.');
      this.destroy({ reset: true, closeCode: 4009 });
    }, 20_000).unref();
  }

  /**
   * Sets the heartbeat timer for this shard.
   * @param {number} time If -1, clears the interval, any other number sets an interval
   * @private
   */
  setHeartbeatTimer(time) {
    if (time === -1) {
      if (this.heartbeatInterval) {
        this.debug('Clearing the heartbeat interval.');
        clearInterval(this.heartbeatInterval);
        this.heartbeatInterval = null;
      }
      return;
    }
    this.debug(`Setting a heartbeat interval for ${time}ms.`);
    // Sanity checks
    if (this.heartbeatInterval) clearInterval(this.heartbeatInterval);
    this.heartbeatInterval = setInterval(() => this.sendHeartbeat(), time).unref();
  }

  /**
   * Sends a heartbeat to the WebSocket.
   * If this shard didn't receive a heartbeat last time, it will destroy it and reconnect
   * @param {string} [tag='HeartbeatTimer'] What caused this heartbeat to be sent
   * @param {boolean} [ignoreHeartbeatAck] If we should send the heartbeat forcefully.
   * @private
   */
  sendHeartbeat(
    tag = 'HeartbeatTimer',
    ignoreHeartbeatAck = [Status.WAITING_FOR_GUILDS, Status.IDENTIFYING, Status.RESUMING].includes(this.status),
  ) {
    if (ignoreHeartbeatAck && !this.lastHeartbeatAcked) {
      this.debug(`[${tag}] Didn't process heartbeat ack yet but we are still connected. Sending one now.`);
    } else if (!this.lastHeartbeatAcked) {
      this.debug(
        `[${tag}] Didn't receive a heartbeat ack last time, assuming zombie connection. Destroying and reconnecting.
    Status          : ${STATUS_KEYS[this.status]}
    Sequence        : ${this.sequence}
    Connection State: ${this.connection ? CONNECTION_STATE[this.connection.readyState] : 'No Connection??'}`,
      );

      this.destroy({ closeCode: 4009, reset: true });
      return;
    }

    this.debug(`[${tag}] Sending a heartbeat.`);
    this.lastHeartbeatAcked = false;
    this.lastPingTimestamp = Date.now();
    this.send({ op: Opcodes.HEARTBEAT, d: this.sequence }, true);
  }

  /**
   * Acknowledges a heartbeat.
   * @private
   */
  ackHeartbeat() {
    this.lastHeartbeatAcked = true;
    const latency = Date.now() - this.lastPingTimestamp;
    this.debug(`Heartbeat acknowledged, latency of ${latency}ms.`);
    this.ping = latency;
  }

  /**
   * Identifies the client on the connection.
   * @private
   * @returns {void}
   */
  identify() {
    return this.sessionId ? this.identifyResume() : this.identifyNew();
  }

  /**
   * Identifies as a new connection on the gateway.
   * @private
   */
  identifyNew() {
    const { client } = this.manager;
    if (!client.token) {
      this.debug('[IDENTIFY] No token available to identify a new session.');
      return;
    }

    this.status = Status.IDENTIFYING;

    // Clone the identify payload and assign the token and shard info
    const d = {
      ...client.options.ws,
      intents: Intents.resolve(client.options.intents),
      token: client.token,
      shard: [this.id, Number(client.options.shardCount)],
    };

    this.debug(`[IDENTIFY] Shard ${this.id}/${client.options.shardCount} with intents: ${d.intents}`);
    this.send({ op: Opcodes.IDENTIFY, d }, true);
  }

  /**
   * Resumes a session on the gateway.
   * @private
   */
  identifyResume() {
    if (!this.sessionId) {
      this.debug('[RESUME] No session id was present; identifying as a new session.');
      this.identifyNew();
      return;
    }

    this.status = Status.RESUMING;

    this.debug(`[RESUME] Session ${this.sessionId}, sequence ${this.closeSequence}`);

    const d = {
      token: this.manager.client.token,
      session_id: this.sessionId,
      seq: this.closeSequence,
    };

    this.send({ op: Opcodes.RESUME, d }, true);
  }

  /**
   * Adds a packet to the queue to be sent to the gateway.
   * <warn>If you use this method, make sure you understand that you need to provide
   * a full [Payload](https://discord.com/developers/docs/topics/gateway#commands-and-events-gateway-commands).
   * Do not use this method if you don't know what you're doing.</warn>
   * @param {Object} data The full packet to send
   * @param {boolean} [important=false] If this packet should be added first in queue
   */
  send(data, important = false) {
    this.ratelimit.queue[important ? 'unshift' : 'push'](data);
    this.processQueue();
  }

  /**
   * Sends data, bypassing the queue.
   * @param {Object} data Packet to send
   * @returns {void}
   * @private
   */
  _send(data) {
    if (this.connection?.readyState !== WebSocket.OPEN) {
      this.debug(`Tried to send packet '${JSON.stringify(data)}' but no WebSocket is available!`);
      this.destroy({ closeCode: 4_000 });
      return;
    }

    this.connection.send(WebSocket.pack(data), err => {
      if (err) this.manager.client.emit(Events.SHARD_ERROR, err, this.id);
    });
  }

  /**
   * Processes the current WebSocket queue.
   * @returns {void}
   * @private
   */
  processQueue() {
    if (this.ratelimit.remaining === 0) return;
    if (this.ratelimit.queue.length === 0) return;
    if (this.ratelimit.remaining === this.ratelimit.total) {
      this.ratelimit.timer = setTimeout(() => {
        this.ratelimit.remaining = this.ratelimit.total;
        this.processQueue();
      }, this.ratelimit.time).unref();
    }
    while (this.ratelimit.remaining > 0) {
      const item = this.ratelimit.queue.shift();
      if (!item) return;
      this._send(item);
      this.ratelimit.remaining--;
    }
  }

  /**
   * Destroys this shard and closes its WebSocket connection.
   * @param {Object} [options={ closeCode: 1000, reset: false, emit: true, log: true }] Options for destroying the shard
   * @private
   */
  destroy({ closeCode = 1_000, reset = false, emit = true, log = true } = {}) {
    if (log) {
      this.debug(`[DESTROY]
    Close Code    : ${closeCode}
    Reset         : ${reset}
    Emit DESTROYED: ${emit}`);
    }

    // Step 0: Remove all timers
    this.setHeartbeatTimer(-1);
    this.setHelloTimeout(-1);

    // Step 1: Close the WebSocket connection, if any, otherwise, emit DESTROYED
    if (this.connection) {
      // If the connection is currently opened, we will (hopefully) receive close
      if (this.connection.readyState === WebSocket.OPEN) {
        this.connection.close(closeCode);
      } else {
        // Connection is not OPEN
        this.debug(`WS State: ${CONNECTION_STATE[this.connection.readyState]}`);
        // Remove listeners from the connection
        this._cleanupConnection();
        // Attempt to close the connection just in case
        try {
          this.connection.close(closeCode);
        } catch {
          // No-op
        }
        // Emit the destroyed event if needed
        if (emit) this._emitDestroyed();
      }
    } else if (emit) {
      // We requested a destroy, but we had no connection. Emit destroyed
      this._emitDestroyed();
    }

    // Step 2: Null the connection object
    this.connection = null;

    // Step 3: Set the shard status to DISCONNECTED
    this.status = Status.DISCONNECTED;

    // Step 4: Cache the old sequence (use to attempt a resume)
    if (this.sequence !== -1) this.closeSequence = this.sequence;

    // Step 5: Reset the sequence and session id if requested
    if (reset) {
      this.sequence = -1;
      this.sessionId = null;
    }

    // Step 6: reset the ratelimit data
    this.ratelimit.remaining = this.ratelimit.total;
    this.ratelimit.queue.length = 0;
    if (this.ratelimit.timer) {
      clearTimeout(this.ratelimit.timer);
      this.ratelimit.timer = null;
    }
  }

  /**
   * Cleans up the WebSocket connection listeners.
   * @private
   */
  _cleanupConnection() {
    this.connection.onopen = this.connection.onclose = this.connection.onerror = this.connection.onmessage = null;
  }

  /**
   * Emits the DESTROYED event on the shard
   * @private
   */
  _emitDestroyed() {
    /**
     * Emitted when a shard is destroyed, but no WebSocket connection was present.
     * @private
     * @event WebSocketShard#destroyed
     */
    this.emit(ShardEvents.DESTROYED);
  }
}

module.exports = WebSocketShard;<|MERGE_RESOLUTION|>--- conflicted
+++ resolved
@@ -497,11 +497,7 @@
 
         this.emit(ShardEvents.ALL_READY, this.expectedGuilds);
       },
-<<<<<<< HEAD
       hasGuildsIntent ? guildTimeoutAmount : 0,
-=======
-      hasGuildsIntent ? 15_000 : 0,
->>>>>>> 08edc0b1
     ).unref();
   }
 
