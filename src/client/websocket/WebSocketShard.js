--- conflicted
+++ resolved
@@ -266,11 +266,7 @@
    * @private
    */
   onOpen() {
-<<<<<<< HEAD
     // This.debug(`[CONNECTED] ${this.connection.url} in ${Date.now() - this.connectedAt}ms`);
-=======
-    this.debug(`[CONNECTED] Took ${Date.now() - this.connectedAt}ms`);
->>>>>>> 4d53d0fd
     this.status = Status.NEARLY;
   }
 
