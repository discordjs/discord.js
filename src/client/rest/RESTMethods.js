const querystring = require('querystring');
const long = require('long');
const Permissions = require('../../util/Permissions');
const Constants = require('../../util/Constants');
const Collection = require('../../util/Collection');
const Snowflake = require('../../util/Snowflake');
const Util = require('../../util/Util');

const User = require('../../structures/User');
const GuildMember = require('../../structures/GuildMember');
const Message = require('../../structures/Message');
const Role = require('../../structures/Role');
const Invite = require('../../structures/Invite');
const Webhook = require('../../structures/Webhook');
const UserProfile = require('../../structures/UserProfile');
const OAuth2Application = require('../../structures/OAuth2Application');
const Channel = require('../../structures/Channel');
const GroupDMChannel = require('../../structures/GroupDMChannel');
const Guild = require('../../structures/Guild');
const VoiceRegion = require('../../structures/VoiceRegion');

class RESTMethods {
  constructor(restManager) {
    this.rest = restManager;
    this.client = restManager.client;
  }

  login(token = this.client.token) {
    return new Promise((resolve, reject) => {
      if (typeof token !== 'string') throw new Error(Constants.Errors.INVALID_TOKEN);
      token = token.replace(/^Bot\s*/i, '');
      this.client.manager.connectToWebSocket(token, resolve, reject);
    });
  }

  logout() {
    return this.rest.makeRequest('post', Constants.Endpoints.logout, true, {});
  }

  getGateway() {
    return this.rest.makeRequest('get', Constants.Endpoints.gateway, true).then(res => {
      this.client.ws.gateway = `${res.url}/?v=${Constants.PROTOCOL_VERSION}`;
      return this.client.ws.gateway;
    });
  }

  getBotGateway() {
    return this.rest.makeRequest('get', Constants.Endpoints.botGateway, true);
  }

  fetchVoiceRegions(guildID) {
    const endpoint = Constants.Endpoints[guildID ? 'guildVoiceRegions' : 'voiceRegions'];
    return this.rest.makeRequest('get', guildID ? endpoint(guildID) : endpoint, true).then(res => {
      const regions = new Collection();
      for (const region of res) regions.set(region.id, new VoiceRegion(region));
      return regions;
    });
  }

  sendMessage(channel, content, { tts, nonce, embed, disableEveryone, split, code, reply } = {}, files = null) {
    return new Promise((resolve, reject) => { // eslint-disable-line complexity
      if (typeof content !== 'undefined') content = this.client.resolver.resolveString(content);

      if (content) {
        if (split && typeof split !== 'object') split = {};

        // Wrap everything in a code block
        if (typeof code !== 'undefined' && (typeof code !== 'boolean' || code === true)) {
          content = Util.escapeMarkdown(this.client.resolver.resolveString(content), true);
          content = `\`\`\`${typeof code !== 'boolean' ? code || '' : ''}\n${content}\n\`\`\``;
          if (split) {
            split.prepend = `\`\`\`${typeof code !== 'boolean' ? code || '' : ''}\n`;
            split.append = '\n```';
          }
        }

        // Add zero-width spaces to @everyone/@here
        if (disableEveryone || (typeof disableEveryone === 'undefined' && this.client.options.disableEveryone)) {
          content = content.replace(/@(everyone|here)/g, '@\u200b$1');
        }

        // Add the reply prefix
        if (reply && !(channel instanceof User || channel instanceof GuildMember) && channel.type !== 'dm') {
          const id = this.client.resolver.resolveUserID(reply);
          const mention = `<@${reply instanceof GuildMember && reply.nickname ? '!' : ''}${id}>`;
          content = `${mention}${content ? `, ${content}` : ''}`;
          if (split) split.prepend = `${mention}, ${split.prepend || ''}`;
        }

        // Split the content
        if (split) content = Util.splitMessage(content, split);
      } else if (reply && !(channel instanceof User || channel instanceof GuildMember) && channel.type !== 'dm') {
        const id = this.client.resolver.resolveUserID(reply);
        content = `<@${reply instanceof GuildMember && reply.nickname ? '!' : ''}${id}>`;
      }

      const send = chan => {
        if (content instanceof Array) {
          const messages = [];
          (function sendChunk(list, index) {
            const options = index === list.length ? { tts, embed } : { tts };
<<<<<<< HEAD
            chan.send(list[index], options, index === list.length ? files : null).then((message) => {
=======
            chan.send(list[index], options, index === list.length ? file : null).then(message => {
>>>>>>> 4ef0ec49
              messages.push(message);
              if (index >= list.length - 1) return resolve(messages);
              return sendChunk(list, ++index);
            });
          }(content, 0));
        } else {
          this.rest.makeRequest('post', Constants.Endpoints.channelMessages(chan.id), true, {
            content, tts, nonce, embed,
          }, files).then(data => resolve(this.client.actions.MessageCreate.handle(data).message), reject);
        }
      };

      if (channel instanceof User || channel instanceof GuildMember) {
        this.createDM(channel).then(send, reject);
      } else {
        send(channel);
      }
    });
  }

  updateMessage(message, content, { embed, code, reply } = {}) {
    if (typeof content !== 'undefined') content = this.client.resolver.resolveString(content);

    // Wrap everything in a code block
    if (typeof code !== 'undefined' && (typeof code !== 'boolean' || code === true)) {
      content = Util.escapeMarkdown(this.client.resolver.resolveString(content), true);
      content = `\`\`\`${typeof code !== 'boolean' ? code || '' : ''}\n${content}\n\`\`\``;
    }

    // Add the reply prefix
    if (reply && message.channel.type !== 'dm') {
      const id = this.client.resolver.resolveUserID(reply);
      const mention = `<@${reply instanceof GuildMember && reply.nickname ? '!' : ''}${id}>`;
      content = `${mention}${content ? `, ${content}` : ''}`;
    }

    return this.rest.makeRequest('patch', Constants.Endpoints.channelMessage(message.channel.id, message.id), true, {
      content, embed,
    }).then(data => this.client.actions.MessageUpdate.handle(data).updated);
  }

  deleteMessage(message) {
    return this.rest.makeRequest('del', Constants.Endpoints.channelMessage(message.channel.id, message.id), true)
      .then(() =>
        this.client.actions.MessageDelete.handle({
          id: message.id,
          channel_id: message.channel.id,
        }).message
      );
  }

  bulkDeleteMessages(channel, messages, filterOld) {
    if (filterOld) {
      messages = messages.filter(id =>
        Date.now() - Snowflake.deconstruct(id).date.getTime() < 1209600000
      );
    }
    return this.rest.makeRequest('post', `${Constants.Endpoints.channelMessages(channel.id)}/bulk-delete`, true, {
      messages,
    }).then(() =>
      this.client.actions.MessageDeleteBulk.handle({
        channel_id: channel.id,
        ids: messages,
      }).messages
    );
  }

  search(target, options) {
    if (options.before) {
      if (!(options.before instanceof Date)) options.before = new Date(options.before);
      options.maxID = long.fromNumber(options.before.getTime() - 14200704e5).shiftLeft(22).toString();
    }
    if (options.after) {
      if (!(options.after instanceof Date)) options.after = new Date(options.after);
      options.minID = long.fromNumber(options.after.getTime() - 14200704e5).shiftLeft(22).toString();
    }
    if (options.during) {
      if (!(options.during instanceof Date)) options.during = new Date(options.during);
      const t = options.during.getTime() - 14200704e5;
      options.minID = long.fromNumber(t).shiftLeft(22).toString();
      options.maxID = long.fromNumber(t + 86400000).shiftLeft(22).toString();
    }
    if (options.channel) options.channel = this.client.resolver.resolveChannelID(options.channel);
    if (options.author) options.author = this.client.resolver.resolveUserID(options.author);
    if (options.mentions) options.mentions = this.client.resolver.resolveUserID(options.options.mentions);
    options = {
      content: options.content,
      max_id: options.maxID,
      min_id: options.minID,
      has: options.has,
      channel_id: options.channel,
      author_id: options.author,
      author_type: options.authorType,
      context_size: options.contextSize,
      sort_by: options.sortBy,
      sort_order: options.sortOrder,
      limit: options.limit,
      offset: options.offset,
      mentions: options.mentions,
      mentions_everyone: options.mentionsEveryone,
      link_hostname: options.linkHostname,
      embed_provider: options.embedProvider,
      embed_type: options.embedType,
      attachment_filename: options.attachmentFilename,
      attachment_extension: options.attachmentExtension,
    };

    for (const key in options) if (options[key] === undefined) delete options[key];
    const queryString = (querystring.stringify(options).match(/[^=&?]+=[^=&?]+/g) || []).join('&');

    let type;
    if (target instanceof Channel) {
      type = 'channel';
    } else if (target instanceof Guild) {
      type = 'guild';
    } else {
      throw new TypeError('Target must be a TextChannel, DMChannel, GroupDMChannel, or Guild.');
    }

    const url = `${Constants.Endpoints[`${type}Search`](target.id)}?${queryString}`;
    return this.rest.makeRequest('get', url, true).then(body => {
      const messages = body.messages.map(x =>
        x.map(m => new Message(this.client.channels.get(m.channel_id), m, this.client))
      );
      return {
        totalResults: body.total_results,
        messages,
      };
    });
  }

  createChannel(guild, channelName, channelType, overwrites) {
    if (overwrites instanceof Collection) overwrites = overwrites.array();
    return this.rest.makeRequest('post', Constants.Endpoints.guildChannels(guild.id), true, {
      name: channelName,
      type: channelType,
      permission_overwrites: overwrites,
    }).then(data => this.client.actions.ChannelCreate.handle(data).channel);
  }

  createDM(recipient) {
    const dmChannel = this.getExistingDM(recipient);
    if (dmChannel) return Promise.resolve(dmChannel);
    return this.rest.makeRequest('post', Constants.Endpoints.userChannels(this.client.user.id), true, {
      recipient_id: recipient.id,
    }).then(data => this.client.actions.ChannelCreate.handle(data).channel);
  }

  createGroupDM(options) {
    const data = this.client.user.bot ?
      { access_tokens: options.accessTokens, nicks: options.nicks } :
      { recipients: options.recipients };

    return this.rest.makeRequest('post', Constants.Endpoints.meChannels, true, data)
    .then(res => new GroupDMChannel(this.client, res));
  }

  addUserToGroupDM(channel, options) {
    const data = this.client.user.bot ?
      { nick: options.nick, access_token: options.accessToken } :
      { recipient: options.id };
    return this.rest.makeRequest('put', Constants.Endpoints.dmChannelRecipient(channel.id, options.id), true, data)
    .then(() => channel);
  }

  getExistingDM(recipient) {
    return this.client.channels.find(channel =>
      channel.recipient && channel.recipient.id === recipient.id
    );
  }

  deleteChannel(channel) {
    if (channel instanceof User || channel instanceof GuildMember) channel = this.getExistingDM(channel);
    if (!channel) return Promise.reject(new Error('No channel to delete.'));
    return this.rest.makeRequest('del', Constants.Endpoints.channel(channel.id), true).then(data => {
      data.id = channel.id;
      return this.client.actions.ChannelDelete.handle(data).channel;
    });
  }

  updateChannel(channel, _data) {
    const data = {};
    data.name = (_data.name || channel.name).trim();
    data.topic = _data.topic || channel.topic;
    data.position = _data.position || channel.position;
    data.bitrate = _data.bitrate || channel.bitrate;
    data.user_limit = _data.userLimit || channel.userLimit;
    return this.rest.makeRequest('patch', Constants.Endpoints.channel(channel.id), true, data).then(newData =>
      this.client.actions.ChannelUpdate.handle(newData).updated
    );
  }

  leaveGuild(guild) {
    if (guild.ownerID === this.client.user.id) return Promise.reject(new Error('Guild is owned by the client.'));
    return this.rest.makeRequest('del', Constants.Endpoints.meGuild(guild.id), true).then(() =>
      this.client.actions.GuildDelete.handle({ id: guild.id }).guild
    );
  }

  createGuild(options) {
    options.icon = this.client.resolver.resolveBase64(options.icon) || null;
    options.region = options.region || 'us-central';
    return new Promise((resolve, reject) => {
      this.rest.makeRequest('post', Constants.Endpoints.guilds, true, options).then(data => {
        if (this.client.guilds.has(data.id)) {
          resolve(this.client.guilds.get(data.id));
          return;
        }

        const handleGuild = guild => {
          if (guild.id === data.id) {
            this.client.removeListener('guildCreate', handleGuild);
            this.client.clearTimeout(timeout);
            resolve(guild);
          }
        };
        this.client.on('guildCreate', handleGuild);

        const timeout = this.client.setTimeout(() => {
          this.client.removeListener('guildCreate', handleGuild);
          reject(new Error('Took too long to receive guild data.'));
        }, 10000);
      }, reject);
    });
  }

  // untested but probably will work
  deleteGuild(guild) {
    return this.rest.makeRequest('del', Constants.Endpoints.guild(guild.id), true).then(() =>
      this.client.actions.GuildDelete.handle({ id: guild.id }).guild
    );
  }

  getUser(userID, cache) {
    return this.rest.makeRequest('get', Constants.Endpoints.user(userID), true).then(data => {
      if (cache) {
        return this.client.actions.UserGet.handle(data).user;
      } else {
        return new User(this.client, data);
      }
    });
  }

  updateCurrentUser(_data, password) {
    const user = this.client.user;
    const data = {};
    data.username = _data.username || user.username;
    data.avatar = this.client.resolver.resolveBase64(_data.avatar) || user.avatar;
    if (!user.bot) {
      data.email = _data.email || user.email;
      data.password = password;
      if (_data.new_password) data.new_password = _data.newPassword;
    }
    return this.rest.makeRequest('patch', Constants.Endpoints.me, true, data).then(newData =>
      this.client.actions.UserUpdate.handle(newData).updated
    );
  }

  updateGuild(guild, _data) {
    const data = {};
    if (_data.name) data.name = _data.name;
    if (_data.region) data.region = _data.region;
    if (_data.verificationLevel) data.verification_level = Number(_data.verificationLevel);
    if (_data.afkChannel) data.afk_channel_id = this.client.resolver.resolveChannel(_data.afkChannel).id;
    if (_data.afkTimeout) data.afk_timeout = Number(_data.afkTimeout);
    if (_data.icon) data.icon = this.client.resolver.resolveBase64(_data.icon);
    if (_data.owner) data.owner_id = this.client.resolver.resolveUser(_data.owner).id;
    if (_data.splash) data.splash = this.client.resolver.resolveBase64(_data.splash);
    return this.rest.makeRequest('patch', Constants.Endpoints.guild(guild.id), true, data).then(newData =>
      this.client.actions.GuildUpdate.handle(newData).updated
    );
  }

  kickGuildMember(guild, member) {
    return this.rest.makeRequest('del', Constants.Endpoints.guildMember(guild.id, member.id), true).then(() =>
      this.client.actions.GuildMemberRemove.handle({
        guild_id: guild.id,
        user: member.user,
      }).member
    );
  }

  createGuildRole(guild, data) {
    if (data.color) data.color = this.client.resolver.resolveColor(data.color);
    return this.rest.makeRequest('post', Constants.Endpoints.guildRoles(guild.id), true, data).then(role =>
      this.client.actions.GuildRoleCreate.handle({
        guild_id: guild.id,
        role,
      }).role
    );
  }

  deleteGuildRole(role) {
    return this.rest.makeRequest('del', Constants.Endpoints.guildRole(role.guild.id, role.id), true).then(() =>
      this.client.actions.GuildRoleDelete.handle({
        guild_id: role.guild.id,
        role_id: role.id,
      }).role
    );
  }

  setChannelOverwrite(channel, payload) {
    return this.rest.makeRequest(
      'put', `${Constants.Endpoints.channelPermissions(channel.id)}/${payload.id}`, true, payload
    );
  }

  deletePermissionOverwrites(overwrite) {
    return this.rest.makeRequest(
      'del', `${Constants.Endpoints.channelPermissions(overwrite.channel.id)}/${overwrite.id}`, true
    ).then(() => overwrite);
  }

  getChannelMessages(channel, payload = {}) {
    const params = [];
    if (payload.limit) params.push(`limit=${payload.limit}`);
    if (payload.around) params.push(`around=${payload.around}`);
    else if (payload.before) params.push(`before=${payload.before}`);
    else if (payload.after) params.push(`after=${payload.after}`);

    let endpoint = Constants.Endpoints.channelMessages(channel.id);
    if (params.length > 0) endpoint += `?${params.join('&')}`;
    return this.rest.makeRequest('get', endpoint, true);
  }

  getChannelMessage(channel, messageID) {
    const msg = channel.messages.get(messageID);
    if (msg) return Promise.resolve(msg);
    return this.rest.makeRequest('get', Constants.Endpoints.channelMessage(channel.id, messageID), true);
  }

  putGuildMember(guild, user, options) {
    options.access_token = options.accessToken;
    if (options.roles) {
      const roles = options.roles;
      if (roles instanceof Collection || (roles instanceof Array && roles[0] instanceof Role)) {
        options.roles = roles.map(role => role.id);
      }
    }
    return this.rest.makeRequest('put', Constants.Endpoints.guildMember(guild.id, user.id), true, options)
      .then(data => this.client.actions.GuildMemberGet.handle(guild, data).member);
  }

  getGuildMember(guild, user, cache) {
    return this.rest.makeRequest('get', Constants.Endpoints.guildMember(guild.id, user.id), true).then(data => {
      if (cache) {
        return this.client.actions.GuildMemberGet.handle(guild, data).member;
      } else {
        return new GuildMember(guild, data);
      }
    });
  }

  updateGuildMember(member, data) {
    if (data.channel) data.channel_id = this.client.resolver.resolveChannel(data.channel).id;
    if (data.roles) data.roles = data.roles.map(role => role instanceof Role ? role.id : role);

    let endpoint = Constants.Endpoints.guildMember(member.guild.id, member.id);
    // fix your endpoints, discord ;-;
    if (member.id === this.client.user.id) {
      const keys = Object.keys(data);
      if (keys.length === 1 && keys[0] === 'nick') {
        endpoint = Constants.Endpoints.guildMemberNickname(member.guild.id);
      }
    }

    return this.rest.makeRequest('patch', endpoint, true, data).then(newData =>
      member.guild._updateMember(member, newData).mem
    );
  }

  addMemberRole(member, role) {
    return new Promise(resolve => {
      const listener = (oldMember, newMember) => {
        if (!oldMember._roles.includes(role.id) && newMember._roles.includes(role.id)) {
          this.client.removeListener('guildMemberUpdate', listener);
          resolve(newMember);
        }
      };

      this.client.on('guildMemberUpdate', listener);
      this.client.setTimeout(() => this.client.removeListener('guildMemberUpdate', listener), 10e3);

      this.rest.makeRequest(
        'put',
        Constants.Endpoints.guildMemberRole(member.guild.id, member.id, role.id),
        true
      );
    });
  }

  removeMemberRole(member, role) {
    return new Promise(resolve => {
      const listener = (oldMember, newMember) => {
        if (oldMember._roles.includes(role.id) && !newMember._roles.includes(role.id)) {
          this.client.removeListener('guildMemberUpdate', listener);
          resolve(newMember);
        }
      };

      this.client.on('guildMemberUpdate', listener);
      this.client.setTimeout(() => this.client.removeListener('guildMemberUpdate', listener), 10e3);

      this.rest.makeRequest(
        'delete',
        Constants.Endpoints.guildMemberRole(member.guild.id, member.id, role.id),
        true
      );
    });
  }

  sendTyping(channelID) {
    return this.rest.makeRequest('post', `${Constants.Endpoints.channel(channelID)}/typing`, true);
  }

  banGuildMember(guild, member, deleteDays = 0) {
    const id = this.client.resolver.resolveUserID(member);
    if (!id) return Promise.reject(new Error('Couldn\'t resolve the user ID to ban.'));
    return this.rest.makeRequest(
      'put', `${Constants.Endpoints.guildBans(guild.id)}/${id}?delete-message-days=${deleteDays}`, true, {
        'delete-message-days': deleteDays,
      }
    ).then(() => {
      if (member instanceof GuildMember) return member;
      const user = this.client.resolver.resolveUser(id);
      if (user) {
        member = this.client.resolver.resolveGuildMember(guild, user);
        return member || user;
      }
      return id;
    });
  }

  unbanGuildMember(guild, member) {
    return new Promise((resolve, reject) => {
      const id = this.client.resolver.resolveUserID(member);
      if (!id) throw new Error('Couldn\'t resolve the user ID to unban.');

      const listener = (eGuild, eUser) => {
        if (eGuild.id === guild.id && eUser.id === id) {
          this.client.removeListener(Constants.Events.GUILD_BAN_REMOVE, listener);
          this.client.clearTimeout(timeout);
          resolve(eUser);
        }
      };
      this.client.on(Constants.Events.GUILD_BAN_REMOVE, listener);

      const timeout = this.client.setTimeout(() => {
        this.client.removeListener(Constants.Events.GUILD_BAN_REMOVE, listener);
        reject(new Error('Took too long to receive the ban remove event.'));
      }, 10000);

      this.rest.makeRequest('del', `${Constants.Endpoints.guildBans(guild.id)}/${id}`, true).catch(err => {
        this.client.removeListener(Constants.Events.GUILD_BAN_REMOVE, listener);
        this.client.clearTimeout(timeout);
        reject(err);
      });
    });
  }

  getGuildBans(guild) {
    return this.rest.makeRequest('get', Constants.Endpoints.guildBans(guild.id), true).then(banItems => {
      const bannedUsers = new Collection();
      for (const banItem of banItems) {
        const user = this.client.dataManager.newUser(banItem.user);
        bannedUsers.set(user.id, user);
      }
      return bannedUsers;
    });
  }

  updateGuildRole(role, _data) {
    const data = {};
    data.name = _data.name || role.name;
    data.position = typeof _data.position !== 'undefined' ? _data.position : role.position;
    data.color = this.client.resolver.resolveColor(_data.color || role.color);
    data.hoist = typeof _data.hoist !== 'undefined' ? _data.hoist : role.hoist;
    data.mentionable = typeof _data.mentionable !== 'undefined' ? _data.mentionable : role.mentionable;

    if (_data.permissions) {
      let perms = 0;
      for (let perm of _data.permissions) {
        if (typeof perm === 'string') perm = Permissions.FLAGS[perm];
        perms |= perm;
      }
      data.permissions = perms;
    } else {
      data.permissions = role.permissions;
    }

    return this.rest.makeRequest(
      'patch', Constants.Endpoints.guildRole(role.guild.id, role.id), true, data
    ).then(_role =>
      this.client.actions.GuildRoleUpdate.handle({
        role: _role,
        guild_id: role.guild.id,
      }).updated
    );
  }

  pinMessage(message) {
    return this.rest.makeRequest('put', `${Constants.Endpoints.channel(message.channel.id)}/pins/${message.id}`, true)
      .then(() => message);
  }

  unpinMessage(message) {
    return this.rest.makeRequest('del', `${Constants.Endpoints.channel(message.channel.id)}/pins/${message.id}`, true)
      .then(() => message);
  }

  getChannelPinnedMessages(channel) {
    return this.rest.makeRequest('get', `${Constants.Endpoints.channel(channel.id)}/pins`, true);
  }

  createChannelInvite(channel, options) {
    const payload = {};
    payload.temporary = options.temporary;
    payload.max_age = options.maxAge;
    payload.max_uses = options.maxUses;
    return this.rest.makeRequest('post', `${Constants.Endpoints.channelInvites(channel.id)}`, true, payload)
      .then(invite => new Invite(this.client, invite));
  }

  deleteInvite(invite) {
    return this.rest.makeRequest('del', Constants.Endpoints.invite(invite.code), true).then(() => invite);
  }

  getInvite(code) {
    return this.rest.makeRequest('get', Constants.Endpoints.invite(code), true).then(invite =>
      new Invite(this.client, invite)
    );
  }

  getGuildInvites(guild) {
    return this.rest.makeRequest('get', Constants.Endpoints.guildInvites(guild.id), true).then(inviteItems => {
      const invites = new Collection();
      for (const inviteItem of inviteItems) {
        const invite = new Invite(this.client, inviteItem);
        invites.set(invite.code, invite);
      }
      return invites;
    });
  }

  pruneGuildMembers(guild, days, dry) {
    return this.rest.makeRequest(dry ? 'get' : 'post', `${Constants.Endpoints.guildPrune(guild.id)}?days=${days}`, true)
      .then(data => data.pruned);
  }

  createEmoji(guild, image, name, roles) {
    const data = { image, name };
    if (roles) data.roles = roles.map(r => r.id ? r.id : r);
    return this.rest.makeRequest('post', `${Constants.Endpoints.guildEmojis(guild.id)}`, true, data)
      .then(emoji => this.client.actions.GuildEmojiCreate.handle(guild, emoji).emoji);
  }

  updateEmoji(emoji, _data) {
    const data = {};
    if (_data.name) data.name = _data.name;
    if (_data.roles) data.roles = _data.roles.map(r => r.id ? r.id : r);
    return this.rest.makeRequest('patch', Constants.Endpoints.guildEmoji(emoji.guild.id, emoji.id), true, data)
        .then(newEmoji => this.client.actions.GuildEmojiUpdate.handle(emoji, newEmoji).emoji);
  }

  deleteEmoji(emoji) {
    return this.rest.makeRequest('delete', `${Constants.Endpoints.guildEmojis(emoji.guild.id)}/${emoji.id}`, true)
      .then(() => this.client.actions.GuildEmojiDelete.handle(emoji).data);
  }

  getWebhook(id, token) {
    return this.rest.makeRequest('get', Constants.Endpoints.webhook(id, token), !token).then(data =>
      new Webhook(this.client, data)
    );
  }

  getGuildWebhooks(guild) {
    return this.rest.makeRequest('get', Constants.Endpoints.guildWebhooks(guild.id), true).then(data => {
      const hooks = new Collection();
      for (const hook of data) hooks.set(hook.id, new Webhook(this.client, hook));
      return hooks;
    });
  }

  getChannelWebhooks(channel) {
    return this.rest.makeRequest('get', Constants.Endpoints.channelWebhooks(channel.id), true).then(data => {
      const hooks = new Collection();
      for (const hook of data) hooks.set(hook.id, new Webhook(this.client, hook));
      return hooks;
    });
  }

  createWebhook(channel, name, avatar) {
    return this.rest.makeRequest('post', Constants.Endpoints.channelWebhooks(channel.id), true, { name, avatar })
      .then(data => new Webhook(this.client, data));
  }

  editWebhook(webhook, name, avatar) {
    return this.rest.makeRequest('patch', Constants.Endpoints.webhook(webhook.id, webhook.token), false, {
      name,
      avatar,
    }).then(data => {
      webhook.name = data.name;
      webhook.avatar = data.avatar;
      return webhook;
    });
  }

  deleteWebhook(webhook) {
    return this.rest.makeRequest('delete', Constants.Endpoints.webhook(webhook.id, webhook.token), false);
  }

  sendWebhookMessage(webhook, content, { avatarURL, tts, disableEveryone, embeds, username } = {}, file = null) {
    username = username || webhook.name;
    if (typeof content !== 'undefined') content = this.client.resolver.resolveString(content);
    if (content) {
      if (disableEveryone || (typeof disableEveryone === 'undefined' && this.client.options.disableEveryone)) {
        content = content.replace(/@(everyone|here)/g, '@\u200b$1');
      }
    }
    return this.rest.makeRequest('post', `${Constants.Endpoints.webhook(webhook.id, webhook.token)}?wait=true`, false, {
      username,
      avatar_url: avatarURL,
      content,
      tts,
      embeds,
    }, file);
  }

  sendSlackWebhookMessage(webhook, body) {
    return this.rest.makeRequest(
      'post', `${Constants.Endpoints.webhook(webhook.id, webhook.token)}/slack?wait=true`, false, body
    );
  }

  fetchUserProfile(user) {
    return this.rest.makeRequest('get', Constants.Endpoints.userProfile(user.id), true).then(data =>
      new UserProfile(user, data)
    );
  }

  fetchMeMentions(options) {
    if (options.guild) options.guild = options.guild.id ? options.guild.id : options.guild;
    return this.rest.makeRequest(
      'get',
      Constants.Endpoints.meMentions(options.limit, options.roles, options.everyone, options.guild)
    ).then(res => res.body.map(m => new Message(this.client.channels.get(m.channel_id), m, this.client)));
  }

  addFriend(user) {
    return this.rest.makeRequest('post', Constants.Endpoints.relationships('@me'), true, {
      username: user.username,
      discriminator: user.discriminator,
    }).then(() => user);
  }

  removeFriend(user) {
    return this.rest.makeRequest('delete', `${Constants.Endpoints.relationships('@me')}/${user.id}`, true)
      .then(() => user);
  }

  blockUser(user) {
    return this.rest.makeRequest('put', `${Constants.Endpoints.relationships('@me')}/${user.id}`, true, { type: 2 })
      .then(() => user);
  }

  unblockUser(user) {
    return this.rest.makeRequest('delete', `${Constants.Endpoints.relationships('@me')}/${user.id}`, true)
      .then(() => user);
  }

  updateChannelPositions(guildID, channels) {
    const data = new Array(channels.length);
    for (let i = 0; i < channels.length; i++) {
      data[i] = {
        id: this.client.resolver.resolveChannelID(channels[i].channel),
        position: channels[i].position,
      };
    }

    return this.rest.makeRequest('patch', Constants.Endpoints.guildChannels(guildID), true, data).then(() =>
      this.client.actions.GuildChannelsPositionUpdate.handle({
        guild_id: guildID,
        channels,
      }).guild
    );
  }

  setRolePositions(guildID, roles) {
    return this.rest.makeRequest('patch', Constants.Endpoints.guildRoles(guildID), true, roles).then(() =>
      this.client.actions.GuildRolesPositionUpdate.handle({
        guild_id: guildID,
        roles,
      }).guild
    );
  }

  addMessageReaction(message, emoji) {
    return this.rest.makeRequest(
      'put', Constants.Endpoints.selfMessageReaction(message.channel.id, message.id, emoji), true
    ).then(() =>
      this.client.actions.MessageReactionAdd.handle({
        user_id: this.client.user.id,
        message_id: message.id,
        emoji: Util.parseEmoji(emoji),
        channel_id: message.channel.id,
      }).reaction
    );
  }

  removeMessageReaction(message, emoji, user) {
    let endpoint = Constants.Endpoints.selfMessageReaction(message.channel.id, message.id, emoji);
    if (user !== this.client.user.id) {
      endpoint = Constants.Endpoints.userMessageReaction(message.channel.id, message.id, emoji, null, user);
    }
    return this.rest.makeRequest('delete', endpoint, true).then(() =>
      this.client.actions.MessageReactionRemove.handle({
        user_id: user,
        message_id: message.id,
        emoji: Util.parseEmoji(emoji),
        channel_id: message.channel.id,
      }).reaction
    );
  }

  removeMessageReactions(message) {
    return this.rest.makeRequest('delete', Constants.Endpoints.messageReactions(message.channel.id, message.id), true)
      .then(() => message);
  }

  getMessageReactionUsers(message, emoji, limit = 100) {
    return this.rest.makeRequest(
      'get', Constants.Endpoints.messageReaction(message.channel.id, message.id, emoji, limit), true
    );
  }

  getApplication(id) {
    return this.rest.makeRequest('get', Constants.Endpoints.oauth2Application(id), true).then(app =>
      new OAuth2Application(this.client, app)
    );
  }

  resetApplication(id) {
    return this.rest.makeRequest(
      'post',
      `${Constants.Endpoints.oauth2Application(id)}/reset`,
      true
    ).then(app => new OAuth2Application(this.client, app));
  }

  setNote(user, note) {
    return this.rest.makeRequest('put', Constants.Endpoints.note(user.id), true, { note }).then(() => user);
  }

  acceptInvite(code) {
    if (code.id) code = code.id;
    return new Promise((resolve, reject) =>
      this.rest.makeRequest('post', Constants.Endpoints.invite(code), true).then(res => {
        const handler = guild => {
          if (guild.id === res.id) {
            resolve(guild);
            this.client.removeListener('guildCreate', handler);
          }
        };
        this.client.on('guildCreate', handler);
        this.client.setTimeout(() => {
          this.client.removeListener('guildCreate', handler);
          reject(new Error('Accepting invite timed out'));
        }, 120e3);
      })
    );
  }
}

module.exports = RESTMethods;<|MERGE_RESOLUTION|>--- conflicted
+++ resolved
@@ -99,11 +99,7 @@
           const messages = [];
           (function sendChunk(list, index) {
             const options = index === list.length ? { tts, embed } : { tts };
-<<<<<<< HEAD
-            chan.send(list[index], options, index === list.length ? files : null).then((message) => {
-=======
             chan.send(list[index], options, index === list.length ? file : null).then(message => {
->>>>>>> 4ef0ec49
               messages.push(message);
               if (index >= list.length - 1) return resolve(messages);
               return sendChunk(list, ++index);
