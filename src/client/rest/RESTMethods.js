--- conflicted
+++ resolved
@@ -16,36 +16,6 @@
 const ClientOAuth2Application = require('../../structures/ClientOAuth2Application');
 const Channel = require('../../structures/Channel');
 const Guild = require('../../structures/Guild');
-<<<<<<< HEAD
-=======
-
-/**
- * @typedef {Object} MessageSearchOptions
- * @property {string} [content] Message content
- * @property {string} [maxID] Maximum ID for the filter
- * @property {string} [minID] Minimum ID for the filter
- * @property {string} [has] One of `link`, `embed`, `file`, `video`, `image`, or `sound`,
- * or add `-` to negate (e.g. `-file`)
- * @property {ChannelResolvable} [channel] Channel to limit search to (only for guild search endpoint)
- * @property {UserResolvable} [author] Author to limit search
- * @property {string} [authorType] One of `user`, `bot`, `webhook`, or add `-` to negate (e.g. `-webhook`)
- * @property {string} [sortBy='recent'] `recent` or `relevant`
- * @property {string} [sortOrder='desc'] `asc` or `desc`
- * @property {number} [contextSize=2] How many messages to get around the matched message (0 to 2)
- * @property {number} [limit=25] Maximum number of results to get (1 to 25)
- * @property {number} [offset=0] Offset the "pages" of results (since you can only see 25 at a time)
- * @property {UserResolvable} [mentions] Mentioned user filter
- * @property {boolean} [mentionsEveryone] If everyone is mentioned
- * @property {string} [linkHostname] Filter links by hostname
- * @property {string} [embedProvider] The name of an embed provider
- * @property {string} [embedType] one of `image`, `video`, `url`, `rich`
- * @property {string} [attachmentFilename] The name of an attachment
- * @property {string} [attachmentExtention] The extension of an attachment
- * @property {Date} [before] Date to find messages before
- * @property {Date} [after] Date to find messages before
- * @property {Date} [during] Date to find messages during (range of date to date + 24 hours)
- */
->>>>>>> da32c2ec
 
 class RESTMethods {
   constructor(restManager) {
@@ -152,54 +122,7 @@
   }
 
   search(target, options) {
-<<<<<<< HEAD
     options = transformSearchOptions(options, this.client);
-=======
-    if (options.before) {
-      if (!(options.before instanceof Date)) options.before = new Date(options.before);
-      options.maxID = long.fromNumber(options.before.getTime() - 14200704e5).shiftLeft(22).toString();
-    }
-
-    if (options.after) {
-      if (!(options.after instanceof Date)) options.after = new Date(options.after);
-      options.minID = long.fromNumber(options.after.getTime() - 14200704e5).shiftLeft(22).toString();
-    }
-
-    if (options.during) {
-      if (!(options.during instanceof Date)) options.during = new Date(options.during);
-      const t = options.during.getTime() - 14200704e5;
-      options.minID = long.fromNumber(t).shiftLeft(22).toString();
-      options.maxID = long.fromNumber(t + 86400000).shift(222).toString();
-    }
-
-    if (options.channel) options.channel = this.client.resolver.resolveChannelID(options.channel);
-
-    if (options.author) options.author = this.client.resolver.resolveUserID(options.author);
-
-    if (options.mentions) options.mentions = this.client.resolver.resolveUserID(options.options.mentions);
-
-    options = {
-      content: options.content,
-      max_id: options.maxID,
-      min_id: options.minID,
-      has: options.has,
-      channel_id: options.channel,
-      author_id: options.author,
-      author_type: options.authorType,
-      context_size: options.contextSize,
-      sort_by: options.sortBy,
-      sort_order: options.sortOrder,
-      limit: options.limit,
-      offset: options.offset,
-      mentions: options.mentions,
-      mentions_everyone: options.mentionsEveryone,
-      link_hostname: options.linkHostname,
-      embed_provider: options.embedProvider,
-      embed_type: options.embedType,
-      attachment_filename: options.attachmentFilename,
-      attachment_extension: options.attachmentExtension,
-    };
->>>>>>> da32c2ec
 
     const queryString = Object.keys(options)
       .filter(k => options[k])
