--- conflicted
+++ resolved
@@ -2,12 +2,8 @@
 const Constants = require('../../util/Constants');
 
 class APIRequest {
-<<<<<<< HEAD
-  constructor(rest, method, url, auth, data, files, forceBot = false) {
+  constructor(rest, method, path, auth, data, files, forceBot = false) {
     this.client = rest.client;
-=======
-  constructor(rest, method, path, auth, data, files) {
->>>>>>> e86ec7de
     this.rest = rest;
     this.client = rest.client;
     this.method = method;
@@ -15,12 +11,8 @@
     this.auth = auth;
     this.data = data;
     this.files = files;
-<<<<<<< HEAD
-    this.route = this.getRoute(this.url);
+    this.route = this.getRoute(this.path);
     this.forceBot = forceBot;
-=======
-    this.route = this.getRoute(this.path);
->>>>>>> e86ec7de
   }
 
   getRoute(url) {
@@ -34,7 +26,6 @@
   }
 
   getAuth() {
-<<<<<<< HEAD
     if (this.client.token) {
       if ((this.client.user && this.client.user.bot) || this.forceBot) {
         return `Bot ${this.client.token}`;
@@ -43,12 +34,6 @@
       }
     } else {
       throw new Error(Constants.Errors.NO_TOKEN);
-=======
-    if (this.client.token && this.client.user && this.client.user.bot) {
-      return `Bot ${this.client.token}`;
-    } else if (this.client.token) {
-      return this.client.token;
->>>>>>> e86ec7de
     }
   }
 
