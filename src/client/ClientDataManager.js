const Constants = require('../util/Constants');
const Util = require('../util/Util');
const Guild = require('../structures/Guild');
const User = require('../structures/User');
<<<<<<< HEAD
const DMChannel = require('../structures/DMChannel');
const Emoji = require('../structures/Emoji');
const TextChannel = require('../structures/TextChannel');
const CategoryChannel = require('../structures/CategoryChannel');
const VoiceChannel = require('../structures/VoiceChannel');
=======
const Channel = require('../structures/Channel');
>>>>>>> 57977b06
const GuildChannel = require('../structures/GuildChannel');
const Emoji = require('../structures/Emoji');

class ClientDataManager {
  constructor(client) {
    this.client = client;
  }

  get pastReady() {
    return this.client.ws.connection.status === Constants.Status.READY;
  }

  newGuild(data) {
    const already = this.client.guilds.has(data.id);
    const guild = new Guild(this.client, data);
    this.client.guilds.set(guild.id, guild);
    if (this.pastReady && !already) {
      /**
       * Emitted whenever the client joins a guild.
       * @event Client#guildCreate
       * @param {Guild} guild The created guild
       */
      if (this.client.options.fetchAllMembers) {
        guild.fetchMembers().then(() => { this.client.emit(Constants.Events.GUILD_CREATE, guild); });
      } else {
        this.client.emit(Constants.Events.GUILD_CREATE, guild);
      }
    }

    return guild;
  }

  newUser(data) {
    if (this.client.users.has(data.id)) return this.client.users.get(data.id);
    const user = new User(this.client, data);
    this.client.users.set(user.id, user);
    return user;
  }

  newChannel(data, guild) {
    const already = this.client.channels.has(data.id);
<<<<<<< HEAD
    let channel;
    if (data.type === Constants.ChannelTypes.DM) {
      channel = new DMChannel(this.client, data);
    } else if (data.type === Constants.ChannelTypes.GROUP_DM) {
      channel = new GroupDMChannel(this.client, data);
    } else {
      guild = guild || this.client.guilds.get(data.guild_id);
      if (guild) {
        const types = Constants.ChannelTypes;
        switch (data.type) {
          case types.text:
            channel = new TextChannel(guild, data);
            break;
          case types.voice:
            channel = new VoiceChannel(guild, data);
            break;
          case types.category:
            channel = new CategoryChannel(guild, data);
            break;
          default:
            channel = new GuildChannel(guild, data);
        }
        guild.channels.set(channel.id, channel);
      }
    }
=======
    const channel = Channel.create(this.client, data, guild);
>>>>>>> 57977b06

    if (channel) {
      if (this.pastReady && !already) this.client.emit(Constants.Events.CHANNEL_CREATE, channel);
      this.client.channels.set(channel.id, channel);
      return channel;
    }

    return null;
  }

  newEmoji(data, guild) {
    const already = guild.emojis.has(data.id);
    if (data && !already) {
      let emoji = new Emoji(guild, data);
      this.client.emit(Constants.Events.GUILD_EMOJI_CREATE, emoji);
      guild.emojis.set(emoji.id, emoji);
      return emoji;
    } else if (already) {
      return guild.emojis.get(data.id);
    }

    return null;
  }

  killEmoji(emoji) {
    if (!(emoji instanceof Emoji && emoji.guild)) return;
    this.client.emit(Constants.Events.GUILD_EMOJI_DELETE, emoji);
    emoji.guild.emojis.delete(emoji.id);
  }

  killGuild(guild) {
    const already = this.client.guilds.has(guild.id);
    this.client.guilds.delete(guild.id);
    if (already && this.pastReady) this.client.emit(Constants.Events.GUILD_DELETE, guild);
  }

  killUser(user) {
    this.client.users.delete(user.id);
  }

  killChannel(channel) {
    this.client.channels.delete(channel.id);
    if (channel instanceof GuildChannel) channel.guild.channels.delete(channel.id);
  }

  updateGuild(currentGuild, newData) {
    const oldGuild = Util.cloneObject(currentGuild);
    currentGuild.setup(newData);
    if (this.pastReady) this.client.emit(Constants.Events.GUILD_UPDATE, oldGuild, currentGuild);
  }

  updateChannel(currentChannel, newData) {
    currentChannel.setup(newData);
  }

  updateEmoji(currentEmoji, newData) {
    const oldEmoji = Util.cloneObject(currentEmoji);
    currentEmoji.setup(newData);
    this.client.emit(Constants.Events.GUILD_EMOJI_UPDATE, oldEmoji, currentEmoji);
    return currentEmoji;
  }
}

module.exports = ClientDataManager;<|MERGE_RESOLUTION|>--- conflicted
+++ resolved
@@ -2,15 +2,7 @@
 const Util = require('../util/Util');
 const Guild = require('../structures/Guild');
 const User = require('../structures/User');
-<<<<<<< HEAD
-const DMChannel = require('../structures/DMChannel');
-const Emoji = require('../structures/Emoji');
-const TextChannel = require('../structures/TextChannel');
-const CategoryChannel = require('../structures/CategoryChannel');
-const VoiceChannel = require('../structures/VoiceChannel');
-=======
 const Channel = require('../structures/Channel');
->>>>>>> 57977b06
 const GuildChannel = require('../structures/GuildChannel');
 const Emoji = require('../structures/Emoji');
 
@@ -52,35 +44,7 @@
 
   newChannel(data, guild) {
     const already = this.client.channels.has(data.id);
-<<<<<<< HEAD
-    let channel;
-    if (data.type === Constants.ChannelTypes.DM) {
-      channel = new DMChannel(this.client, data);
-    } else if (data.type === Constants.ChannelTypes.GROUP_DM) {
-      channel = new GroupDMChannel(this.client, data);
-    } else {
-      guild = guild || this.client.guilds.get(data.guild_id);
-      if (guild) {
-        const types = Constants.ChannelTypes;
-        switch (data.type) {
-          case types.text:
-            channel = new TextChannel(guild, data);
-            break;
-          case types.voice:
-            channel = new VoiceChannel(guild, data);
-            break;
-          case types.category:
-            channel = new CategoryChannel(guild, data);
-            break;
-          default:
-            channel = new GuildChannel(guild, data);
-        }
-        guild.channels.set(channel.id, channel);
-      }
-    }
-=======
     const channel = Channel.create(this.client, data, guild);
->>>>>>> 57977b06
 
     if (channel) {
       if (this.pastReady && !already) this.client.emit(Constants.Events.CHANNEL_CREATE, channel);
