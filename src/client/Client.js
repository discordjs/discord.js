--- conflicted
+++ resolved
@@ -19,13 +19,10 @@
 const OAuth2Application = require('../structures/OAuth2Application');
 const ShardClientUtil = require('../sharding/ShardClientUtil');
 const VoiceBroadcast = require('./voice/VoiceBroadcast');
-<<<<<<< HEAD
 const UserStore = require('../stores/UserStore');
 const ChannelStore = require('../stores/ChannelStore');
 const GuildStore = require('../stores/GuildStore');
-=======
 const { Error, TypeError, RangeError } = require('../errors');
->>>>>>> 45cc1758
 
 /**
  * The main hub for interacting with the Discord API, and the starting point for any bot.
