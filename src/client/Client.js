const BaseClient = require('./BaseClient');
const Permissions = require('../util/Permissions');
const ClientVoiceManager = require('./voice/ClientVoiceManager');
const WebSocketManager = require('./websocket/WebSocketManager');
const ActionsManager = require('./actions/ActionsManager');
const Collection = require('../util/Collection');
const VoiceRegion = require('../structures/VoiceRegion');
const Webhook = require('../structures/Webhook');
const Invite = require('../structures/Invite');
const ClientApplication = require('../structures/ClientApplication');
const ShardClientUtil = require('../sharding/ShardClientUtil');
const VoiceBroadcast = require('./voice/VoiceBroadcast');
const UserStore = require('../stores/UserStore');
const ChannelStore = require('../stores/ChannelStore');
const GuildStore = require('../stores/GuildStore');
const ClientPresenceStore = require('../stores/ClientPresenceStore');
const GuildEmojiStore = require('../stores/GuildEmojiStore');
const { Events, WSCodes, browser } = require('../util/Constants');
const DataResolver = require('../util/DataResolver');
const { Error, TypeError, RangeError } = require('../errors');

/**
 * The main hub for interacting with the Discord API, and the starting point for any bot.
 * @extends {BaseClient}
 */
class Client extends BaseClient {
  /**
   * @param {ClientOptions} [options] Options for the client
   */
  constructor(options = {}) {
    super(Object.assign({ _tokenType: 'Bot' }, options));

    // Obtain shard details from environment
    if (!browser && !this.options.shards && 'SHARD_ID' in process.env) {
      this.options.shards = Number(process.env.SHARD_ID);
    }
    if (!browser && (!this.options.shardCount || this.options.shardCount === 1) && 'SHARD_COUNT' in process.env) {
      this.options.shardCount = Number(process.env.SHARD_COUNT);
    }
    this.options.shardCount = this.options.shardCount || 1;
<<<<<<< HEAD
    this.options.actualShardCount = this.options.actualShardCount || 1;
=======
>>>>>>> a9a8e9f2

    this._validateOptions();

    /**
     * The WebSocket manager of the client
     * @type {WebSocketManager}
     */
    this.ws = new WebSocketManager(this);

    /**
     * The action manager of the client
     * @type {ActionsManager}
     * @private
     */
    this.actions = new ActionsManager(this);

    /**
     * The voice manager of the client (`null` in browsers)
     * @type {?ClientVoiceManager}
     * @private
     */
    this.voice = !browser ? new ClientVoiceManager(this) : null;

    /**
     * Shard helpers for the client (only if the process was spawned from a {@link ShardingManager})
     * @type {?ShardClientUtil}
     */
    this.shard = !browser && process.env.SHARDING_MANAGER ? ShardClientUtil.singleton(this) : null;

    /**
     * All of the {@link User} objects that have been cached at any point, mapped by their IDs
     * @type {UserStore<Snowflake, User>}
     */
    this.users = new UserStore(this);

    /**
     * All of the guilds the client is currently handling, mapped by their IDs -
     * as long as sharding isn't being used, this will be *every* guild the bot is a member of
     * @type {GuildStore<Snowflake, Guild>}
     */
    this.guilds = new GuildStore(this);

    /**
     * All of the {@link Channel}s that the client is currently handling, mapped by their IDs -
     * as long as sharding isn't being used, this will be *every* channel in *every* guild the bot
     * is a member of, and all DM channels
     * @type {ChannelStore<Snowflake, Channel>}
     */
    this.channels = new ChannelStore(this);

    /**
     * Presences that have been received for the client user, mapped by user IDs
     * @type {ClientPresenceStore<Snowflake, Presence>}
     */
    this.presences = new ClientPresenceStore(this);

    Object.defineProperty(this, 'token', { writable: true });
    if (!browser && !this.token && 'CLIENT_TOKEN' in process.env) {
      /**
       * Authorization token for the logged in bot
       * <warn>This should be kept private at all times.</warn>
       * @type {?string}
       */
      this.token = process.env.CLIENT_TOKEN;
    } else {
      this.token = null;
    }

    /**
     * User that the client is logged in as
     * @type {?ClientUser}
     */
    this.user = null;

    /**
     * Time at which the client was last regarded as being in the `READY` state
     * (each time the client disconnects and successfully reconnects, this will be overwritten)
     * @type {?Date}
     */
    this.readyAt = null;

    /**
     * Active voice broadcasts that have been created
     * @type {VoiceBroadcast[]}
     */
    this.broadcasts = [];

    if (this.options.messageSweepInterval > 0) {
      this.setInterval(this.sweepMessages.bind(this), this.options.messageSweepInterval * 1000);
    }
  }

  /**
   * All active voice connections that have been established, mapped by guild ID
   * @type {Collection<Snowflake, VoiceConnection>}
   * @readonly
   */
  get voiceConnections() {
    if (browser) return new Collection();
    return this.voice.connections;
  }

  /**
   * All custom emojis that the client has access to, mapped by their IDs
   * @type {GuildEmojiStore<Snowflake, GuildEmoji>}
   * @readonly
   */
  get emojis() {
    const emojis = new GuildEmojiStore({ client: this });
    for (const guild of this.guilds.values()) {
      if (guild.available) for (const emoji of guild.emojis.values()) emojis.set(emoji.id, emoji);
    }
    return emojis;
  }

  /**
   * Timestamp of the time the client was last `READY` at
   * @type {?number}
   * @readonly
   */
  get readyTimestamp() {
    return this.readyAt ? this.readyAt.getTime() : null;
  }

  /**
   * How long it has been since the client last entered the `READY` state in milliseconds
   * @type {?number}
   * @readonly
   */
  get uptime() {
    return this.readyAt ? Date.now() - this.readyAt : null;
  }

<<<<<<< HEAD

  /**
   * The shard id or a list of shard ids seperate by ','
   * @type {string}
   * @readonly
   */
  get shardIds() {
    return Array.isArray(this.options.shards) ? this.options.shards.join(',') : this.options.shards;
  }

=======
>>>>>>> a9a8e9f2
  /**
   * Creates a voice broadcast.
   * @returns {VoiceBroadcast}
   */
  createVoiceBroadcast() {
    const broadcast = new VoiceBroadcast(this);
    this.broadcasts.push(broadcast);
    return broadcast;
  }

  /**
   * Logs the client in, establishing a websocket connection to Discord.
   * @param {string} token Token of the account to log in with
   * @returns {Promise<string>} Token of the account used
   * @example
   * client.login('my token');
   */
  async login(token = this.token) {
    if (!token || typeof token !== 'string') throw new Error('TOKEN_INVALID');
    this.token = token = token.replace(/^(Bot|Bearer)\s*/i, '');
    this.emit(Events.DEBUG, `Authenticating using token ${token}`);
    let endpoint = this.api.gateway;
    if (this.options.shardCount === 'auto') endpoint = endpoint.bot;
    const res = await endpoint.get();
    const gateway = `${res.url}/`;
    if (this.options.shardCount === 'auto') {
      this.emit(Events.DEBUG, `Using recommended shard count ${res.shards}`);
      this.options.shardCount = res.shards;
<<<<<<< HEAD
      this.options.actualShardCount = res.shards;
=======
>>>>>>> a9a8e9f2
    }
    this.emit(Events.DEBUG, `Using gateway ${gateway}`);
    this.ws.connect(gateway);
    await new Promise((resolve, reject) => {
      const onready = () => {
        clearTimeout(timeout);
        this.removeListener(Events.DISCONNECT, ondisconnect);
        resolve();
      };
      const ondisconnect = async event => {
        clearTimeout(timeout);
        this.removeListener(Events.READY, onready);
        await this.destroy();
        if (WSCodes[event.code]) {
          reject(new Error(WSCodes[event.code]));
        }
      };
      const timeout = setTimeout(async () => {
        this.removeListener(Events.READY, onready);
        await this.destroy();
        reject(new Error('WS_CONNECTION_TIMEOUT'));
      }, this.options.shardCount * 25e3);
      if (timeout.unref !== undefined) timeout.unref();
      this.once(Events.READY, onready);
      this.once(Events.DISCONNECT, ondisconnect);
    });
    return token;
  }

  /**
   * Logs out, terminates the connection to Discord, and destroys the client.
   * @returns {void}
   */
  async destroy() {
    await super.destroy();
    this.ws.destroy();
    this.token = null;
    return true;
  }

  /**
   * Obtains an invite from Discord.
   * @param {InviteResolvable} invite Invite code or URL
   * @returns {Promise<Invite>}
   * @example
   * client.fetchInvite('https://discord.gg/bRCvFy9')
   *   .then(invite => console.log(`Obtained invite with code: ${invite.code}`)
   *   .catch(console.error);
   */
  fetchInvite(invite) {
    const code = DataResolver.resolveInviteCode(invite);
    return this.api.invites(code).get({ query: { with_counts: true } })
      .then(data => new Invite(this, data));
  }

  /**
   * Obtains a webhook from Discord.
   * @param {Snowflake} id ID of the webhook
   * @param {string} [token] Token for the webhook
   * @returns {Promise<Webhook>}
   * @example
   * client.fetchWebhook('id', 'token')
   *   .then(webhook => console.log(`Obtained webhook with name: ${webhook.name}`))
   *   .catch(console.error);
   */
  fetchWebhook(id, token) {
    return this.api.webhooks(id, token).get().then(data => new Webhook(this, data));
  }

  /**
   * Obtains the available voice regions from Discord.
   * @returns {Collection<string, VoiceRegion>}
   * @example
   * client.fetchVoiceRegions()
   *   .then(regions => console.log(`Available regions are: ${regions.map(region => region.name).join(', ')}`))
   *   .catch(console.error);
   */
  fetchVoiceRegions() {
    return this.api.voice.regions.get().then(res => {
      const regions = new Collection();
      for (const region of res) regions.set(region.id, new VoiceRegion(region));
      return regions;
    });
  }

  /**
   * Sweeps all text-based channels' messages and removes the ones older than the max message lifetime.
   * If the message has been edited, the time of the edit is used rather than the time of the original message.
   * @param {number} [lifetime=this.options.messageCacheLifetime] Messages that are older than this (in seconds)
   * will be removed from the caches. The default is based on {@link ClientOptions#messageCacheLifetime}
   * @returns {number} Amount of messages that were removed from the caches,
   * or -1 if the message cache lifetime is unlimited
   * @example
   * // Remove all messages older than 1800 seconds from the messages cache
   * const amount = client.sweepMessages(1800);
   * console.log(`Successfully removed ${amount} messages from the cache.`);
   */
  sweepMessages(lifetime = this.options.messageCacheLifetime) {
    if (typeof lifetime !== 'number' || isNaN(lifetime)) {
      throw new TypeError('CLIENT_INVALID_OPTION', 'Lifetime', 'a number');
    }
    if (lifetime <= 0) {
      this.emit(Events.DEBUG, 'Didn\'t sweep messages - lifetime is unlimited');
      return -1;
    }

    const lifetimeMs = lifetime * 1000;
    const now = Date.now();
    let channels = 0;
    let messages = 0;

    for (const channel of this.channels.values()) {
      if (!channel.messages) continue;
      channels++;

      messages += channel.messages.sweep(
        message => now - (message.editedTimestamp || message.createdTimestamp) > lifetimeMs
      );
    }

    this.emit(Events.DEBUG,
      `Swept ${messages} messages older than ${lifetime} seconds in ${channels} text-based channels`);
    return messages;
  }

  /**
   * Obtains the OAuth Application of this bot from Discord.
   * @returns {Promise<ClientApplication>}
   */
  fetchApplication() {
    return this.api.oauth2.applications('@me').get()
      .then(app => new ClientApplication(this, app));
  }

  /**
   * Generates a link that can be used to invite the bot to a guild.
   * @param {PermissionResolvable} [permissions] Permissions to request
   * @returns {Promise<string>}
   * @example
   * client.generateInvite(['SEND_MESSAGES', 'MANAGE_GUILD', 'MENTION_EVERYONE'])
   *   .then(link => console.log(`Generated bot invite link: ${link}`))
   *   .catch(console.error);
   */
  generateInvite(permissions) {
    permissions = typeof permissions === 'undefined' ? 0 : Permissions.resolve(permissions);
    return this.fetchApplication().then(application =>
      `https://discordapp.com/oauth2/authorize?client_id=${application.id}&permissions=${permissions}&scope=bot`
    );
  }

  toJSON() {
    return super.toJSON({
      readyAt: false,
      broadcasts: false,
      pings: false,
      presences: false,
    });
  }

  /**
   * Calls {@link https://developer.mozilla.org/en-US/docs/Web/JavaScript/Reference/Global_Objects/eval} on a script
   * with the client as `this`.
   * @param {string} script Script to eval
   * @returns {*}
   * @private
   */
  _eval(script) {
    return eval(script);
  }

  /**
   * Validates the client options.
   * @param {ClientOptions} [options=this.options] Options to validate
   * @private
   */
<<<<<<< HEAD
  _validateOptions(options = this.options) { // eslint-disable-line complexity
=======
  _validateOptions(options = this.options) {
>>>>>>> a9a8e9f2
    if (options.shardCount !== 'auto' && (typeof options.shardCount !== 'number' || isNaN(options.shardCount))) {
      throw new TypeError('CLIENT_INVALID_OPTION', 'shardCount', 'a number or "auto"');
    }
    if (options.shards && typeof options.shards !== 'number' && !Array.isArray(options.shards)) {
      throw new TypeError('CLIENT_INVALID_OPTION', 'shards', 'a number or array');
    }
    if (options.shardCount < 1) throw new RangeError('CLIENT_INVALID_OPTION', 'shardCount', 'at least 1');
    if (typeof options.messageCacheMaxSize !== 'number' || isNaN(options.messageCacheMaxSize)) {
      throw new TypeError('CLIENT_INVALID_OPTION', 'messageCacheMaxSize', 'a number');
    }
    if (typeof options.messageCacheLifetime !== 'number' || isNaN(options.messageCacheLifetime)) {
      throw new TypeError('CLIENT_INVALID_OPTION', 'The messageCacheLifetime', 'a number');
    }
    if (typeof options.messageSweepInterval !== 'number' || isNaN(options.messageSweepInterval)) {
      throw new TypeError('CLIENT_INVALID_OPTION', 'messageSweepInterval', 'a number');
    }
    if (typeof options.fetchAllMembers !== 'boolean') {
      throw new TypeError('CLIENT_INVALID_OPTION', 'fetchAllMembers', 'a boolean');
    }
    if (typeof options.disableEveryone !== 'boolean') {
      throw new TypeError('CLIENT_INVALID_OPTION', 'disableEveryone', 'a boolean');
    }
    if (typeof options.restWsBridgeTimeout !== 'number' || isNaN(options.restWsBridgeTimeout)) {
      throw new TypeError('CLIENT_INVALID_OPTION', 'restWsBridgeTimeout', 'a number');
    }
    if (typeof options.restSweepInterval !== 'number' || isNaN(options.restSweepInterval)) {
      throw new TypeError('CLIENT_INVALID_OPTION', 'restSweepInterval', 'a number');
    }
    if (typeof options.internalSharding !== 'boolean') {
      throw new TypeError('CLIENT_INVALID_OPTION', 'internalSharding', 'a boolean');
    }
    if (!(options.disabledEvents instanceof Array)) {
      throw new TypeError('CLIENT_INVALID_OPTION', 'disabledEvents', 'an Array');
    }
  }
}

module.exports = Client;

/**
 * Emitted for general warnings.
 * @event Client#warn
 * @param {string} info The warning
 */

/**
 * Emitted for general debugging information.
 * @event Client#debug
 * @param {string} info The debug information
 */<|MERGE_RESOLUTION|>--- conflicted
+++ resolved
@@ -38,10 +38,7 @@
       this.options.shardCount = Number(process.env.SHARD_COUNT);
     }
     this.options.shardCount = this.options.shardCount || 1;
-<<<<<<< HEAD
     this.options.actualShardCount = this.options.actualShardCount || 1;
-=======
->>>>>>> a9a8e9f2
 
     this._validateOptions();
 
@@ -175,8 +172,6 @@
     return this.readyAt ? Date.now() - this.readyAt : null;
   }
 
-<<<<<<< HEAD
-
   /**
    * The shard id or a list of shard ids seperate by ','
    * @type {string}
@@ -185,9 +180,7 @@
   get shardIds() {
     return Array.isArray(this.options.shards) ? this.options.shards.join(',') : this.options.shards;
   }
-
-=======
->>>>>>> a9a8e9f2
+  
   /**
    * Creates a voice broadcast.
    * @returns {VoiceBroadcast}
@@ -216,10 +209,7 @@
     if (this.options.shardCount === 'auto') {
       this.emit(Events.DEBUG, `Using recommended shard count ${res.shards}`);
       this.options.shardCount = res.shards;
-<<<<<<< HEAD
       this.options.actualShardCount = res.shards;
-=======
->>>>>>> a9a8e9f2
     }
     this.emit(Events.DEBUG, `Using gateway ${gateway}`);
     this.ws.connect(gateway);
@@ -395,11 +385,7 @@
    * @param {ClientOptions} [options=this.options] Options to validate
    * @private
    */
-<<<<<<< HEAD
   _validateOptions(options = this.options) { // eslint-disable-line complexity
-=======
-  _validateOptions(options = this.options) {
->>>>>>> a9a8e9f2
     if (options.shardCount !== 'auto' && (typeof options.shardCount !== 'number' || isNaN(options.shardCount))) {
       throw new TypeError('CLIENT_INVALID_OPTION', 'shardCount', 'a number or "auto"');
     }
