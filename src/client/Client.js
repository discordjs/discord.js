<<<<<<< HEAD
const BaseClient = require('../BaseClient');
const Permissions = require('../util/Permissions');
const ClientDataManager = require('./ClientDataManager');
=======
const EventEmitter = require('events');
const Constants = require('../util/Constants');
const Permissions = require('../util/Permissions');
const Util = require('../util/Util');
const RESTManager = require('./rest/RESTManager');
>>>>>>> b8315b79
const ClientManager = require('./ClientManager');
const ClientVoiceManager = require('./voice/ClientVoiceManager');
const WebSocketManager = require('./websocket/WebSocketManager');
const ActionsManager = require('./actions/ActionsManager');
const Collection = require('../util/Collection');
const { Presence } = require('../structures/Presence');
const VoiceRegion = require('../structures/VoiceRegion');
const Webhook = require('../structures/Webhook');
const Invite = require('../structures/Invite');
const ClientApplication = require('../structures/ClientApplication');
const ShardClientUtil = require('../sharding/ShardClientUtil');
const VoiceBroadcast = require('./voice/VoiceBroadcast');
const UserStore = require('../stores/UserStore');
const ChannelStore = require('../stores/ChannelStore');
const GuildStore = require('../stores/GuildStore');
const { Error, TypeError, RangeError } = require('../errors');

/**
 * The main hub for interacting with the Discord API, and the starting point for any bot.
 * @extends {BaseClient}
 */
class Client extends BaseClient {
  /**
   * @param {ClientOptions} [options] Options for the client
   */
  constructor(options = {}) {
    super(Object.assign({ _tokenType: 'Bot' }, options));

    // Obtain shard details from environment
    if (!options.shardId && 'SHARD_ID' in process.env) options.shardId = Number(process.env.SHARD_ID);
    if (!options.shardCount && 'SHARD_COUNT' in process.env) options.shardCount = Number(process.env.SHARD_COUNT);

    this._validateOptions();

    /**
<<<<<<< HEAD
     * The data manager of the client
     * @type {ClientDataManager}
     * @private
     */
    this.dataManager = new ClientDataManager(this);
=======
     * The REST manager of the client
     * @type {RESTManager}
     * @private
     */
    this.rest = new RESTManager(this);
>>>>>>> b8315b79

    /**
     * The manager of the client
     * @type {ClientManager}
     * @private
     */
    this.manager = new ClientManager(this);

    /**
     * The WebSocket manager of the client
     * @type {WebSocketManager}
     * @private
     */
    this.ws = new WebSocketManager(this);

    /**
     * The action manager of the client
     * @type {ActionsManager}
     * @private
     */
    this.actions = new ActionsManager(this);

    /**
     * The voice manager of the client (`null` in browsers)
     * @type {?ClientVoiceManager}
     * @private
     */
    this.voice = !this.browser ? new ClientVoiceManager(this) : null;

    /**
     * The shard helpers for the client
     * (only if the process was spawned as a child, such as from a {@link ShardingManager})
     * @type {?ShardClientUtil}
     */
    this.shard = process.send ? ShardClientUtil.singleton(this) : null;

    /**
     * All of the {@link User} objects that have been cached at any point, mapped by their IDs
     * @type {UserStore<Snowflake, User>}
     */
    this.users = new UserStore(this);

    /**
     * All of the guilds the client is currently handling, mapped by their IDs -
     * as long as sharding isn't being used, this will be *every* guild the bot is a member of
     * @type {GuildStore<Snowflake, Guild>}
     */
    this.guilds = new GuildStore(this);

    /**
     * All of the {@link Channel}s that the client is currently handling, mapped by their IDs -
     * as long as sharding isn't being used, this will be *every* channel in *every* guild, and all DM channels
     * @type {ChannelStore<Snowflake, Channel>}
     */
    this.channels = new ChannelStore(this);

    /**
     * Presences that have been received for the client user's friends, mapped by user IDs
     * <warn>This is only filled when using a user account.</warn>
     * @type {Collection<Snowflake, Presence>}
     */
    this.presences = new Collection();

    Object.defineProperty(this, 'token', { writable: true });
    if (!this.token && 'CLIENT_TOKEN' in process.env) {
      /**
       * Authorization token for the logged in user/bot
       * <warn>This should be kept private at all times.</warn>
       * @type {?string}
       */
      this.token = process.env.CLIENT_TOKEN;
    } else {
      this.token = null;
    }

    /**
     * User that the client is logged in as
     * @type {?ClientUser}
     */
    this.user = null;

    /**
     * Time at which the client was last regarded as being in the `READY` state
     * (each time the client disconnects and successfully reconnects, this will be overwritten)
     * @type {?Date}
     */
    this.readyAt = null;

    /**
     * Active voice broadcasts that have been created
     * @type {VoiceBroadcast[]}
     */
    this.broadcasts = [];

    /**
     * Previous heartbeat pings of the websocket (most recent first, limited to three elements)
     * @type {number[]}
     */
    this.pings = [];

    /**
     * Timeouts set by {@link Client#setTimeout} that are still active
     * @type {Set<Timeout>}
     * @private
     */
    this._timeouts = new Set();

    /**
     * Intervals set by {@link Client#setInterval} that are still active
     * @type {Set<Timeout>}
     * @private
     */
    this._intervals = new Set();

    if (this.options.messageSweepInterval > 0) {
      this.setInterval(this.sweepMessages.bind(this), this.options.messageSweepInterval * 1000);
    }
  }

  /**
   * Timestamp of the latest ping's start time
   * @type {number}
   * @private
   */
  get _pingTimestamp() {
    return this.ws.connection ? this.ws.connection.lastPingTimestamp : 0;
  }

  /**
   * Current status of the client's connection to Discord
   * @type {?Status}
   * @readonly
   */
  get status() {
    return this.ws.connection.status;
  }

  /**
   * How long it has been since the client last entered the `READY` state
   * @type {?number}
   * @readonly
   */
  get uptime() {
    return this.readyAt ? Date.now() - this.readyAt : null;
  }

  /**
   * Average heartbeat ping of the websocket, obtained by averaging the {@link Client#pings} property
   * @type {number}
   * @readonly
   */
  get ping() {
    return this.pings.reduce((prev, p) => prev + p, 0) / this.pings.length;
  }

  /**
   * All active voice connections that have been established, mapped by guild ID
   * @type {Collection<Snowflake, VoiceConnection>}
   * @readonly
   */
  get voiceConnections() {
    if (this.browser) return new Collection();
    return this.voice.connections;
  }

  /**
   * All custom emojis that the client has access to, mapped by their IDs
   * @type {Collection<Snowflake, Emoji>}
   * @readonly
   */
  get emojis() {
    const emojis = new Collection();
    for (const guild of this.guilds.values()) {
      if (guild.available) for (const emoji of guild.emojis.values()) emojis.set(emoji.id, emoji);
    }
    return emojis;
  }

  /**
   * Timestamp of the time the client was last `READY` at
   * @type {?number}
   * @readonly
   */
  get readyTimestamp() {
    return this.readyAt ? this.readyAt.getTime() : null;
  }

  /**
<<<<<<< HEAD
=======
   * Whether the client is in a browser environment
   * @type {boolean}
   * @readonly
   */
  get browser() {
    return typeof window !== 'undefined';
  }

  /**
>>>>>>> b8315b79
   * Creates a voice broadcast.
   * @returns {VoiceBroadcast}
   */
  createVoiceBroadcast() {
    const broadcast = new VoiceBroadcast(this);
    this.broadcasts.push(broadcast);
    return broadcast;
  }

  /**
   * Logs the client in, establishing a websocket connection to Discord.
   * <info>Both bot and regular user accounts are supported, but it is highly recommended to use a bot account whenever
   * possible. User accounts are subject to harsher ratelimits and other restrictions that don't apply to bot accounts.
   * Bot accounts also have access to many features that user accounts cannot utilise. User accounts that are found to
   * be abusing/overusing the API will be banned, locking you out of Discord entirely.</info>
   * @param {string} token Token of the account to log in with
   * @returns {Promise<string>} Token of the account used
   * @example
   * client.login('my token');
   */
  login(token) {
    return new Promise((resolve, reject) => {
      if (typeof token !== 'string') throw new Error('TOKEN_INVALID');
      token = token.replace(/^Bot\s*/i, '');
      this.manager.connectToWebSocket(token, resolve, reject);
    });
  }

  /**
   * Logs out, terminates the connection to Discord, and destroys the client.
   * @returns {Promise}
   */
  destroy() {
    super.destroy();
    return this.manager.destroy();
  }

  /**
   * Requests a sync of guild data with Discord.
   * <info>This can be done automatically every 30 seconds by enabling {@link ClientOptions#sync}.</info>
   * <warn>This is only available when using a user account.</warn>
   * @param {Guild[]|Collection<Snowflake, Guild>} [guilds=this.guilds] An array or collection of guilds to sync
   */
  syncGuilds(guilds = this.guilds) {
    if (this.user.bot) return;
    this.ws.send({
      op: 12,
      d: guilds instanceof Collection ? guilds.keyArray() : guilds.map(g => g.id),
    });
  }

  /**
   * Obtains an invite from Discord.
   * @param {InviteResolvable} invite Invite code or URL
   * @returns {Promise<Invite>}
   */
  fetchInvite(invite) {
    const code = this.resolver.resolveInviteCode(invite);
    return this.api.invites(code).get({ query: { with_counts: true } })
      .then(data => new Invite(this, data));
  }

  /**
   * Obtains a webhook from Discord.
   * @param {Snowflake} id ID of the webhook
   * @param {string} [token] Token for the webhook
   * @returns {Promise<Webhook>}
   */
  fetchWebhook(id, token) {
    return this.api.webhooks(id, token).get().then(data => new Webhook(this, data));
  }

  /**
   * Obtains the available voice regions from Discord.
   * @returns {Collection<string, VoiceRegion>}
   */
  fetchVoiceRegions() {
    return this.api.voice.regions.get().then(res => {
      const regions = new Collection();
      for (const region of res) regions.set(region.id, new VoiceRegion(region));
      return regions;
    });
  }

  /**
   * Sweeps all text-based channels' messages and removes the ones older than the max message lifetime.
   * If the message has been edited, the time of the edit is used rather than the time of the original message.
   * @param {number} [lifetime=this.options.messageCacheLifetime] Messages that are older than this (in seconds)
   * will be removed from the caches. The default is based on {@link ClientOptions#messageCacheLifetime}
   * @returns {number} Amount of messages that were removed from the caches,
   * or -1 if the message cache lifetime is unlimited
   */
  sweepMessages(lifetime = this.options.messageCacheLifetime) {
    if (typeof lifetime !== 'number' || isNaN(lifetime)) {
      throw new TypeError('CLIENT_INVALID_OPTION', 'Lifetime', 'a number');
    }
    if (lifetime <= 0) {
      this.emit('debug', 'Didn\'t sweep messages - lifetime is unlimited');
      return -1;
    }

    const lifetimeMs = lifetime * 1000;
    const now = Date.now();
    let channels = 0;
    let messages = 0;

    for (const channel of this.channels.values()) {
      if (!channel.messages) continue;
      channels++;

      for (const message of channel.messages.values()) {
        if (now - (message.editedTimestamp || message.createdTimestamp) > lifetimeMs) {
          channel.messages.delete(message.id);
          messages++;
        }
      }
    }

    this.emit('debug', `Swept ${messages} messages older than ${lifetime} seconds in ${channels} text-based channels`);
    return messages;
  }

  /**
   * Obtains the OAuth Application of the bot from Discord.
   * @param {Snowflake} [id='@me'] ID of application to fetch
   * @returns {Promise<OAuth2Application>}
   */
  fetchApplication(id = '@me') {
    return this.api.oauth2.applications(id).get()
      .then(app => new ClientApplication(this, app));
  }

  /**
   * Generates a link that can be used to invite the bot to a guild.
   * <warn>This is only available when using a bot account.</warn>
   * @param {PermissionResolvable[]|number} [permissions] Permissions to request
   * @returns {Promise<string>}
   * @example
   * client.generateInvite(['SEND_MESSAGES', 'MANAGE_GUILD', 'MENTION_EVERYONE'])
   *   .then(link => {
   *     console.log(`Generated bot invite link: ${link}`);
   *   });
   */
  generateInvite(permissions) {
    if (permissions) {
      if (permissions instanceof Array) permissions = Permissions.resolve(permissions);
    } else {
      permissions = 0;
    }
    return this.fetchApplication().then(application =>
      `https://discordapp.com/oauth2/authorize?client_id=${application.id}&permissions=${permissions}&scope=bot`
    );
  }

  /**
   * Adds a ping to {@link Client#pings}.
   * @param {number} startTime Starting time of the ping
   * @private
   */
  _pong(startTime) {
    this.pings.unshift(Date.now() - startTime);
    if (this.pings.length > 3) this.pings.length = 3;
    this.ws.lastHeartbeatAck = true;
  }

  /**
   * Adds/updates a friend's presence in {@link Client#presences}.
   * @param {Snowflake} id ID of the user
   * @param {Object} presence Raw presence object from Discord
   * @private
   */
  _setPresence(id, presence) {
    if (this.presences.has(id)) {
      this.presences.get(id).update(presence);
      return;
    }
    this.presences.set(id, new Presence(presence));
  }

  /**
   * Calls {@link https://developer.mozilla.org/en-US/docs/Web/JavaScript/Reference/Global_Objects/eval} on a script
   * with the client as `this`.
   * @param {string} script Script to eval
   * @returns {*}
   * @private
   */
  _eval(script) {
    return eval(script);
  }

  /**
   * Validates the client options.
   * @param {ClientOptions} [options=this.options] Options to validate
   * @private
   */
  _validateOptions(options = this.options) {
    if (typeof options.shardCount !== 'number' || isNaN(options.shardCount)) {
      throw new TypeError('CLIENT_INVALID_OPTION', 'shardCount', 'a number');
    }
    if (typeof options.shardId !== 'number' || isNaN(options.shardId)) {
      throw new TypeError('CLIENT_INVALID_OPTION', 'shardId', 'a number');
    }
    if (options.shardCount < 0) throw new RangeError('CLIENT_INVALID_OPTION', 'shardCount', 'at least 0');
    if (options.shardId < 0) throw new RangeError('CLIENT_INVALID_OPTION', 'shardId', 'at least 0');
    if (options.shardId !== 0 && options.shardId >= options.shardCount) {
      throw new RangeError('CLIENT_INVALID_OPTION', 'shardId', 'less than shardCount');
    }
    if (typeof options.messageCacheMaxSize !== 'number' || isNaN(options.messageCacheMaxSize)) {
      throw new TypeError('CLIENT_INVALID_OPTION', 'messageCacheMaxSize', 'a number');
    }
    if (typeof options.messageCacheLifetime !== 'number' || isNaN(options.messageCacheLifetime)) {
      throw new TypeError('CLIENT_INVALID_OPTION', 'The messageCacheLifetime', 'a number');
    }
    if (typeof options.messageSweepInterval !== 'number' || isNaN(options.messageSweepInterval)) {
      throw new TypeError('CLIENT_INVALID_OPTION', 'messageSweepInterval', 'a number');
    }
    if (typeof options.fetchAllMembers !== 'boolean') {
      throw new TypeError('CLIENT_INVALID_OPTION', 'fetchAllMembers', 'a boolean');
    }
    if (typeof options.disableEveryone !== 'boolean') {
      throw new TypeError('CLIENT_INVALID_OPTION', 'disableEveryone', 'a boolean');
    }
    if (typeof options.restWsBridgeTimeout !== 'number' || isNaN(options.restWsBridgeTimeout)) {
      throw new TypeError('CLIENT_INVALID_OPTION', 'restWsBridgeTimeout', 'a number');
    }
    if (typeof options.internalSharding !== 'boolean') {
      throw new TypeError('CLIENT_INVALID_OPTION', 'internalSharding', 'a boolean');
    }
    if (!(options.disabledEvents instanceof Array)) {
      throw new TypeError('CLIENT_INVALID_OPTION', 'disabledEvents', 'an Array');
    }
  }
}

module.exports = Client;

/**
 * Emitted for general warnings.
 * @event Client#warn
 * @param {string} info The warning
 */

/**
 * Emitted for general debugging information.
 * @event Client#debug
 * @param {string} info The debug information
 */<|MERGE_RESOLUTION|>--- conflicted
+++ resolved
@@ -1,14 +1,6 @@
-<<<<<<< HEAD
 const BaseClient = require('../BaseClient');
 const Permissions = require('../util/Permissions');
-const ClientDataManager = require('./ClientDataManager');
-=======
-const EventEmitter = require('events');
-const Constants = require('../util/Constants');
-const Permissions = require('../util/Permissions');
-const Util = require('../util/Util');
-const RESTManager = require('./rest/RESTManager');
->>>>>>> b8315b79
+const RESTManager = require('../rest/RESTManager');
 const ClientManager = require('./ClientManager');
 const ClientVoiceManager = require('./voice/ClientVoiceManager');
 const WebSocketManager = require('./websocket/WebSocketManager');
@@ -44,19 +36,11 @@
     this._validateOptions();
 
     /**
-<<<<<<< HEAD
-     * The data manager of the client
-     * @type {ClientDataManager}
-     * @private
-     */
-    this.dataManager = new ClientDataManager(this);
-=======
      * The REST manager of the client
      * @type {RESTManager}
      * @private
      */
     this.rest = new RESTManager(this);
->>>>>>> b8315b79
 
     /**
      * The manager of the client
@@ -245,18 +229,6 @@
   }
 
   /**
-<<<<<<< HEAD
-=======
-   * Whether the client is in a browser environment
-   * @type {boolean}
-   * @readonly
-   */
-  get browser() {
-    return typeof window !== 'undefined';
-  }
-
-  /**
->>>>>>> b8315b79
    * Creates a voice broadcast.
    * @returns {VoiceBroadcast}
    */
