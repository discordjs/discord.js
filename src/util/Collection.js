--- conflicted
+++ resolved
@@ -195,30 +195,6 @@
   }
 
   /**
-<<<<<<< HEAD
-   * Filters the collection for items where the given function returns a truthy value. This behaves like
-=======
-   * Searches for the existence of a single item where its specified property's value is identical to the given value
-   * (`item[prop] === value`), or the given function returns a truthy value.
-   * <warn>Do not use this to check for an item by its ID. Instead, use `collection.has(id)`. See
-   * [MDN](https://developer.mozilla.org/en-US/docs/Web/JavaScript/Reference/Global_Objects/Map/has) for details.</warn>
-   * @param {string|Function} propOrFn The property to test against, or the function to test with
-   * @param {*} [value] The expected value - only applicable and required if using a property for the first argument
-   * @returns {boolean}
-   * @example
-   * if (collection.exists('username', 'Bob')) {
-   *  console.log('user here!');
-   * }
-   * @example
-   * if (collection.exists(user => user.username === 'Bob')) {
-   *  console.log('user here!');
-   * }
-   */
-  exists(propOrFn, value) {
-    return Boolean(this.find(propOrFn, value));
-  }
-
-  /**
    * Removes entries that satisfy the provided filter function.
    * @param {Function} fn Function used to test (should return a boolean)
    * @param {Object} [thisArg] Value to use as `this` when executing function
@@ -235,7 +211,6 @@
 
   /**
    * Identical to
->>>>>>> 90312952
    * [Array.filter()](https://developer.mozilla.org/en-US/docs/Web/JavaScript/Reference/Global_Objects/Array/filter),
    * but returns a Collection instead of an Array.
    * @param {Function} fn The function to test with (should return boolean)
