/**
 * A utility class to help make it easier to access the data stores
 * @extends {Map}
 */
class Collection extends Map {

  /**
   * Returns an ordered array of the values of this collection.
   * @returns {Array}
   * @example
   * // identical to:
   * Array.from(collection.values());
   */
  array() {
    return Array.from(this.values());
  }

  /**
   * Returns the first item in this collection.
   * @returns {Object}
   * @example
   * // identical to:
   * Array.from(collection.values())[0];
   */
  first() {
    return this.array()[0];
  }

  /**
   * Returns the last item in this collection.
   * @returns {Object}
   */
  last() {
    const arr = this.array();
    return arr[arr.length - 1];
  }

  /**
   * Returns a random item from this collection.
   * @returns {Object}
   */
  random() {
    const arr = this.array();
    return arr[Math.floor(Math.random() * arr.length)];
  }

  /**
   * If the items in this collection have a delete method (e.g. messages), invoke
   * the delete method. Returns an array of promises
   * @return {Array<Promise>}
   */
  deleteAll() {
    const returns = [];
    for (const item of this.values()) {
      if (item.delete) {
        returns.push(item.delete());
      }
    }
    return returns;
  }

  /**
   * The length (size) of this collection.
   * @readonly
   * @type {Number}
   */
  get length() {
    return this.size;
  }

  /**
   * Returns an array of items where `item[key] === value` of the collection
   * @param {String} key the key to filter by
   * @param {any} value the expected value
   * @returns {Array<Object>}
   * @example
   * collection.getAll('username', 'Bob');
   */
  findAll(key, value) {
    if (typeof key !== 'string') throw new TypeError('key must be a string');
    if (typeof value === 'undefined') throw new Error('value must be specified');
    const results = [];
    for (const item of this.values()) {
      if (item[key] === value) {
        results.push(item);
      }
    }
    return results;
  }

  /**
   * Returns a single item where `item[key] === value`
   * @param {String} key the key to filter by
   * @param {any} value the expected value
   * @returns {Object}
   * @example
   * collection.get('id', '123123...');
   */
  find(key, value) {
<<<<<<< HEAD
    if (typeof key !== 'string') throw new TypeError('key must be a string');
    if (typeof value === 'undefined') throw new Error('value must be specified');
    for (const item of this.array()) {
=======
    for (const item of this.values()) {
>>>>>>> 4df79686
      if (item[key] === value) {
        return item;
      }
    }
    return null;
  }

  /**
   * Returns true if the collection has an item where `item[key] === value`
   * @param {String} key the key to filter by
   * @param {any} value the expected value
   * @returns {Object}
   * @example
   * if (collection.exists('id', '123123...')) {
   *  console.log('user here!');
   * }
   */
  exists(key, value) {
    return Boolean(this.find(key, value));
  }

  _arrayMethod(method, args) {
    return Array.prototype[method].apply(this.array(), args);
  }

  /**
   * Identical to
   * [Array.filter()](https://developer.mozilla.org/en-US/docs/Web/JavaScript/Reference/Global_Objects/Array/filter),
   * but returns a Collection instead of an Array.
   * @param {Function} callback the callback used to filter
   * @param {Object} [thisArg] value to set as this when filtering
   * @returns {Collection}
   */
  filter(...args) {
    const newArray = this.array().filter(...args);
    const collection = new Collection();
    for (const item of newArray) {
      collection.set(item.id, item);
    }
    return collection;
  }
}

module.exports = Collection;<|MERGE_RESOLUTION|>--- conflicted
+++ resolved
@@ -97,13 +97,9 @@
    * collection.get('id', '123123...');
    */
   find(key, value) {
-<<<<<<< HEAD
     if (typeof key !== 'string') throw new TypeError('key must be a string');
     if (typeof value === 'undefined') throw new Error('value must be specified');
-    for (const item of this.array()) {
-=======
     for (const item of this.values()) {
->>>>>>> 4df79686
       if (item[key] === value) {
         return item;
       }
