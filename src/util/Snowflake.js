const Util = require('../util/Util');

// Discord epoch (2015-01-01T00:00:00.000Z)
const EPOCH = 1420070400000;
let INCREMENT = 0;

/**
 * A container for useful snowflake-related methods.
 */
class SnowflakeUtil {
  constructor() {
    throw new Error(`The ${this.constructor.name} class may not be instantiated.`);
  }

  /**
   * A Twitter snowflake, except the epoch is 2015-01-01T00:00:00.000Z
   * ```
   * If we have a snowflake '266241948824764416' we can represent it as binary:
   *
   * 64                                          22     17     12          0
   *  000000111011000111100001101001000101000000  00001  00000  000000000000
   *       number of ms since Discord epoch       worker  pid    increment
   * ```
   * @typedef {string} Snowflake
   */

  /**
   * Generates a Discord snowflake.
   * <info>This hardcodes the worker ID as 1 and the process ID as 0.</info>
   * @param {number} time Timestamp value being generated
   * @returns {Snowflake} The generated snowflake
   */
  static generate(time = Date.now()) {
    if (INCREMENT >= 4095) INCREMENT = 0;
<<<<<<< HEAD
    if (isNaN((new Date(time)).getTime()) && typeof time === 'number') {
      throw new Error(`Invalid timestamp`);
    }
    const BINARY = `${pad((time - EPOCH).toString(2), 42)}0000100000${pad((INCREMENT++).toString(2), 12)}`;
    return Long.fromString(BINARY, 2).toString();
=======
    // eslint-disable-next-line max-len
    const BINARY = `${(Date.now() - EPOCH).toString(2).padStart(42, '0')}0000100000${(INCREMENT++).toString(2).padStart(12, '0')}`;
    return Util.binaryToID(BINARY);
>>>>>>> e792757e
  }

  /**
   * A deconstructed snowflake.
   * @typedef {Object} DeconstructedSnowflake
   * @property {number} timestamp Timestamp the snowflake was created
   * @property {Date} date Date the snowflake was created
   * @property {number} workerID Worker ID in the snowflake
   * @property {number} processID Process ID in the snowflake
   * @property {number} increment Increment in the snowflake
   * @property {string} binary Binary representation of the snowflake
   */

  /**
   * Deconstructs a Discord snowflake.
   * @param {Snowflake} snowflake Snowflake to deconstruct
   * @returns {DeconstructedSnowflake} Deconstructed snowflake
   */
  static deconstruct(snowflake) {
    const BINARY = Util.idToBinary(snowflake).toString(2).padStart(64, '0');
    const res = {
      timestamp: parseInt(BINARY.substring(0, 42), 2) + EPOCH,
      workerID: parseInt(BINARY.substring(42, 47), 2),
      processID: parseInt(BINARY.substring(47, 52), 2),
      increment: parseInt(BINARY.substring(52, 64), 2),
      binary: BINARY,
    };
    Object.defineProperty(res, 'date', {
      get: function get() { return new Date(this.timestamp); },
      enumerable: true,
    });
    return res;
  }
}

module.exports = SnowflakeUtil;<|MERGE_RESOLUTION|>--- conflicted
+++ resolved
@@ -30,19 +30,16 @@
    * @param {number} time Timestamp value being generated
    * @returns {Snowflake} The generated snowflake
    */
-  static generate(time = Date.now()) {
+  static generate(time = new Date()) {
     if (INCREMENT >= 4095) INCREMENT = 0;
-<<<<<<< HEAD
-    if (isNaN((new Date(time)).getTime()) && typeof time === 'number') {
+
+    time = time.getTime ? time.getTime() : time;
+    if (typeof time === 'number') {
       throw new Error(`Invalid timestamp`);
     }
-    const BINARY = `${pad((time - EPOCH).toString(2), 42)}0000100000${pad((INCREMENT++).toString(2), 12)}`;
-    return Long.fromString(BINARY, 2).toString();
-=======
-    // eslint-disable-next-line max-len
-    const BINARY = `${(Date.now() - EPOCH).toString(2).padStart(42, '0')}0000100000${(INCREMENT++).toString(2).padStart(12, '0')}`;
+    
+    const BINARY = `${(time - EPOCH).toString(2).padStart(42, '0')}0000100000${(INCREMENT++).toString(2).padStart(12, '0')}`;
     return Util.binaryToID(BINARY);
->>>>>>> e792757e
   }
 
   /**
