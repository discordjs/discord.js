--- conflicted
+++ resolved
@@ -81,21 +81,21 @@
   }
 
   /**
-<<<<<<< HEAD
    * Tells whether a given string may be interpreted as a snowflake.
    * @param {string} string String to test
    * @returns {boolean} Returns true if the string may be a snowflake
    */
   static maybeSnowflake(string) {
     return /^\d{17,19}$/.test(string);
-=======
+  }
+
+  /**
    * Discord's epoch value (2015-01-01T00:00:00.000Z).
    * @type {number}
    * @readonly
    */
   static get EPOCH() {
     return EPOCH;
->>>>>>> c4c81711
   }
 }
 
