'use strict';

const { Colors, DefaultOptions, Endpoints } = require('./Constants');
const fetch = require('node-fetch');
const { Error: DiscordError, RangeError, TypeError } = require('../errors');
const has = (o, k) => Object.prototype.hasOwnProperty.call(o, k);
const isObject = d => typeof d === 'object' && d !== null;
const { parse } = require('path');

/**
 * Contains various general-purpose utility methods. These functions are also available on the base `Discord` object.
 */
class Util {
  constructor() {
    throw new Error(`The ${this.constructor.name} class may not be instantiated.`);
  }

  /**
   * Flatten an object. Any properties that are collections will get converted to an array of keys.
   * @param {Object} obj The object to flatten.
   * @param {...Object<string, boolean|string>} [props] Specific properties to include/exclude.
   * @returns {Object}
   */
  static flatten(obj, ...props) {
    if (!isObject(obj)) return obj;

    props = Object.assign(...Object.keys(obj).filter(k => !k.startsWith('_')).map(k => ({ [k]: true })), ...props);

    const out = {};

    for (let [prop, newProp] of Object.entries(props)) {
      if (!newProp) continue;
      newProp = newProp === true ? prop : newProp;

      const element = obj[prop];
      const elemIsObj = isObject(element);
      const valueOf = elemIsObj && typeof element.valueOf === 'function' ? element.valueOf() : null;

      // If it's a collection, make the array of keys
      if (element instanceof require('./Collection')) out[newProp] = Array.from(element.keys());
      // If it's an array, flatten each element
      else if (Array.isArray(element)) out[newProp] = element.map(e => Util.flatten(e));
      // If it's an object with a primitive `valueOf`, use that value
      else if (typeof valueOf !== 'object') out[newProp] = valueOf;
      // If it's a primitive
      else if (!elemIsObj) out[newProp] = element;
    }

    return out;
  }

  /**
   * Splits a string into multiple chunks at a designated character that do not exceed a specific length.
   * @param {StringResolvable} text Content to split
   * @param {SplitOptions} [options] Options controlling the behavior of the split
   * @returns {string[]}
   */
  static splitMessage(text, { maxLength = 2000, char = '\n', prepend = '', append = '' } = {}) {
<<<<<<< HEAD
    if (text.length <= maxLength) return [text];
=======
    text = this.resolveString(text);
    if (text.length <= maxLength) return text;
>>>>>>> 00c4098b
    const splitText = text.split(char);
    if (splitText.some(chunk => chunk.length > maxLength)) throw new RangeError('SPLIT_MAX_LEN');
    const messages = [];
    let msg = '';
    for (const chunk of splitText) {
      if (msg && (msg + char + chunk + append).length > maxLength) {
        messages.push(msg + append);
        msg = prepend;
      }
      msg += (msg && msg !== prepend ? char : '') + chunk;
    }
    return messages.concat(msg).filter(m => m);
  }

  /**
   * Escapes any Discord-flavour markdown in a string.
   * @param {string} text Content to escape
   * @param {Object} [options={}] What types of markdown to escape
   * @param {boolean} [options.codeBlock=true] Whether to escape code blocks or not
   * @param {boolean} [options.inlineCode=true] Whether to escape inline code or not
   * @param {boolean} [options.bold=true] Whether to escape bolds or not
   * @param {boolean} [options.italic=true] Whether to escape italics or not
   * @param {boolean} [options.underline=true] Whether to escape underlines or not
   * @param {boolean} [options.strikethrough=true] Whether to escape strikethroughs or not
   * @param {boolean} [options.spoiler=true] Whether to escape spoilers or not
   * @param {boolean} [options.codeBlockContent=true] Whether to escape text inside code blocks or not
   * @param {boolean} [options.inlineCodeContent=true] Whether to escape text inside inline code or not
   * @returns {string}
   */
  static escapeMarkdown(text, {
    codeBlock = true,
    inlineCode = true,
    bold = true,
    italic = true,
    underline = true,
    strikethrough = true,
    spoiler = true,
    codeBlockContent = true,
    inlineCodeContent = true,
  } = {}) {
    if (!codeBlockContent) {
      return text.split('```').map((subString, index, array) => {
        if ((index % 2) && index !== array.length - 1) return subString;
        return Util.escapeMarkdown(subString, {
          inlineCode,
          bold,
          italic,
          underline,
          strikethrough,
          spoiler,
          inlineCodeContent,
        });
      }).join(codeBlock ? '\\`\\`\\`' : '```');
    }
    if (!inlineCodeContent) {
      return text.split(/(?<=^|[^`])`(?=[^`]|$)/g).map((subString, index, array) => {
        if ((index % 2) && index !== array.length - 1) return subString;
        return Util.escapeMarkdown(subString, {
          codeBlock,
          bold,
          italic,
          underline,
          strikethrough,
          spoiler,
        });
      }).join(inlineCode ? '\\`' : '`');
    }
    if (inlineCode) text = Util.escapeInlineCode(text);
    if (codeBlock) text = Util.escapeCodeBlock(text);
    if (italic) text = Util.escapeItalic(text);
    if (bold) text = Util.escapeBold(text);
    if (underline) text = Util.escapeUnderline(text);
    if (strikethrough) text = Util.escapeStrikethrough(text);
    if (spoiler) text = Util.escapeSpoiler(text);
    return text;
  }

  /**
   * Escapes code block markdown in a string.
   * @param {string} text Content to escape
   * @returns {string}
   */
  static escapeCodeBlock(text) {
    return text.replace(/```/g, '\\`\\`\\`');
  }

  /**
   * Escapes inline code markdown in a string.
   * @param {string} text Content to escape
   * @returns {string}
   */
  static escapeInlineCode(text) {
    return text.replace(/(?<=^|[^`])`(?=[^`]|$)/g, '\\`');
  }

  /**
   * Escapes italic markdown in a string.
   * @param {string} text Content to escape
   * @returns {string}
   */
  static escapeItalic(text) {
    let i = 0;
    text = text.replace(/(?<=^|[^*])\*([^*]|\*\*|$)/g, (_, match) => {
      if (match === '**') return ++i % 2 ? `\\*${match}` : `${match}\\*`;
      return `\\*${match}`;
    });
    i = 0;
    return text.replace(/(?<=^|[^_])_([^_]|__|$)/g, (_, match) => {
      if (match === '__') return ++i % 2 ? `\\_${match}` : `${match}\\_`;
      return `\\_${match}`;
    });
  }

  /**
   * Escapes bold markdown in a string.
   * @param {string} text Content to escape
   * @returns {string}
   */
  static escapeBold(text) {
    let i = 0;
    return text.replace(/\*\*(\*)?/g, (_, match) => {
      if (match) return ++i % 2 ? `${match}\\*\\*` : `\\*\\*${match}`;
      return '\\*\\*';
    });
  }

  /**
   * Escapes underline markdown in a string.
   * @param {string} text Content to escape
   * @returns {string}
   */
  static escapeUnderline(text) {
    let i = 0;
    return text.replace(/__(_)?/g, (_, match) => {
      if (match) return ++i % 2 ? `${match}\\_\\_` : `\\_\\_${match}`;
      return '\\_\\_';
    });
  }

  /**
   * Escapes strikethrough markdown in a string.
   * @param {string} text Content to escape
   * @returns {string}
   */
  static escapeStrikethrough(text) {
    return text.replace(/~~/g, '\\~\\~');
  }

  /**
   * Escapes spoiler markdown in a string.
   * @param {string} text Content to escape
   * @returns {string}
   */
  static escapeSpoiler(text) {
    return text.replace(/\|\|/g, '\\|\\|');
  }

  /**
   * Gets the recommended shard count from Discord.
   * @param {string} token Discord auth token
   * @param {number} [guildsPerShard=1000] Number of guilds per shard
   * @returns {Promise<number>} The recommended number of shards
   */
  static fetchRecommendedShards(token, guildsPerShard = 1000) {
    if (!token) throw new DiscordError('TOKEN_MISSING');
    return fetch(`${DefaultOptions.http.api}/v${DefaultOptions.http.version}${Endpoints.botGateway}`, {
      method: 'GET',
      headers: { Authorization: `Bot ${token.replace(/^Bot\s*/i, '')}` },
    }).then(res => {
      if (res.ok) return res.json();
      throw res;
    }).then(data => data.shards * (1000 / guildsPerShard));
  }

  /**
   * Parses emoji info out of a string. The string must be one of:
   * * A UTF-8 emoji (no ID)
   * * A URL-encoded UTF-8 emoji (no ID)
   * * A Discord custom emoji (`<:name:id>` or `<a:name:id>`)
   * @param {string} text Emoji string to parse
   * @returns {Object} Object with `animated`, `name`, and `id` properties
   * @private
   */
  static parseEmoji(text) {
    if (text.includes('%')) text = decodeURIComponent(text);
    if (!text.includes(':')) return { animated: false, name: text, id: null };
    const m = text.match(/<?(a)?:?(\w{2,32}):(\d{17,19})>?/);
    if (!m) return null;
    return { animated: Boolean(m[1]), name: m[2], id: m[3] };
  }

  /**
   * Shallow-copies an object with its class/prototype intact.
   * @param {Object} obj Object to clone
   * @returns {Object}
   * @private
   */
  static cloneObject(obj) {
    return Object.assign(Object.create(obj), obj);
  }

  /**
   * Sets default properties on an object that aren't already specified.
   * @param {Object} def Default properties
   * @param {Object} given Object to assign defaults to
   * @returns {Object}
   * @private
   */
  static mergeDefault(def, given) {
    if (!given) return def;
    for (const key in def) {
      if (!has(given, key) || given[key] === undefined) {
        given[key] = def[key];
      } else if (given[key] === Object(given[key])) {
        given[key] = Util.mergeDefault(def[key], given[key]);
      }
    }

    return given;
  }

  /**
   * Converts an ArrayBuffer or string to a Buffer.
   * @param {ArrayBuffer|string} ab ArrayBuffer to convert
   * @returns {Buffer}
   * @private
   */
  static convertToBuffer(ab) {
    if (typeof ab === 'string') ab = Util.str2ab(ab);
    return Buffer.from(ab);
  }

  /**
   * Converts a string to an ArrayBuffer.
   * @param {string} str String to convert
   * @returns {ArrayBuffer}
   * @private
   */
  static str2ab(str) {
    const buffer = new ArrayBuffer(str.length * 2);
    const view = new Uint16Array(buffer);
    for (var i = 0, strLen = str.length; i < strLen; i++) view[i] = str.charCodeAt(i);
    return buffer;
  }

  /**
   * Makes an Error from a plain info object.
   * @param {Object} obj Error info
   * @param {string} obj.name Error type
   * @param {string} obj.message Message for the error
   * @param {string} obj.stack Stack for the error
   * @returns {Error}
   * @private
   */
  static makeError(obj) {
    const err = new Error(obj.message);
    err.name = obj.name;
    err.stack = obj.stack;
    return err;
  }

  /**
   * Makes a plain error info object from an Error.
   * @param {Error} err Error to get info from
   * @returns {Object}
   * @private
   */
  static makePlainError(err) {
    return {
      name: err.name,
      message: err.message,
      stack: err.stack,
    };
  }

  /**
   * Moves an element in an array *in place*.
   * @param {Array<*>} array Array to modify
   * @param {*} element Element to move
   * @param {number} newIndex Index or offset to move the element to
   * @param {boolean} [offset=false] Move the element by an offset amount rather than to a set index
   * @returns {number}
   * @private
   */
  static moveElementInArray(array, element, newIndex, offset = false) {
    const index = array.indexOf(element);
    newIndex = (offset ? index : 0) + newIndex;
    if (newIndex > -1 && newIndex < array.length) {
      const removedElement = array.splice(index, 1)[0];
      array.splice(newIndex, 0, removedElement);
    }
    return array.indexOf(element);
  }

  /**
   * Data that can be resolved to give a string. This can be:
   * * A string
   * * An array (joined with a new line delimiter to give a string)
   * * Any value
   * @typedef {string|Array|*} StringResolvable
   */

  /**
   * Resolves a StringResolvable to a string.
   * @param {StringResolvable} data The string resolvable to resolve
   * @returns {string}
   */
  static resolveString(data) {
    if (typeof data === 'string') return data;
    if (Array.isArray(data)) return data.join('\n');
    return String(data);
  }

  /**
   * Can be a number, hex string, an RGB array like:
   * ```js
   * [255, 0, 255] // purple
   * ```
   * or one of the following strings:
   * - `DEFAULT`
   * - `WHITE`
   * - `AQUA`
   * - `GREEN`
   * - `BLUE`
   * - `YELLOW`
   * - `PURPLE`
   * - `LUMINOUS_VIVID_PINK`
   * - `GOLD`
   * - `ORANGE`
   * - `RED`
   * - `GREY`
   * - `DARKER_GREY`
   * - `NAVY`
   * - `DARK_AQUA`
   * - `DARK_GREEN`
   * - `DARK_BLUE`
   * - `DARK_PURPLE`
   * - `DARK_VIVID_PINK`
   * - `DARK_GOLD`
   * - `DARK_ORANGE`
   * - `DARK_RED`
   * - `DARK_GREY`
   * - `LIGHT_GREY`
   * - `DARK_NAVY`
   * - `RANDOM`
   * @typedef {string|number|number[]} ColorResolvable
   */

  /**
   * Resolves a ColorResolvable into a color number.
   * @param {ColorResolvable} color Color to resolve
   * @returns {number} A color
   */
  static resolveColor(color) {
    if (typeof color === 'string') {
      if (color === 'RANDOM') return Math.floor(Math.random() * (0xFFFFFF + 1));
      if (color === 'DEFAULT') return 0;
      color = Colors[color] || parseInt(color.replace('#', ''), 16);
    } else if (Array.isArray(color)) {
      color = (color[0] << 16) + (color[1] << 8) + color[2];
    }

    if (color < 0 || color > 0xFFFFFF) throw new RangeError('COLOR_RANGE');
    else if (color && isNaN(color)) throw new TypeError('COLOR_CONVERT');

    return color;
  }

  /**
   * Sorts by Discord's position and ID.
   * @param  {Collection} collection Collection of objects to sort
   * @returns {Collection}
   */
  static discordSort(collection) {
    return collection.sort((a, b) =>
      a.rawPosition - b.rawPosition ||
      parseInt(b.id.slice(0, -10)) - parseInt(a.id.slice(0, -10)) ||
      parseInt(b.id.slice(10)) - parseInt(a.id.slice(10))
    );
  }

  /**
   * Sets the position of a Channel or Role.
   * @param {Channel|Role} item Object to set the position of
   * @param {number} position New position for the object
   * @param {boolean} relative Whether `position` is relative to its current position
   * @param {Collection<string, Channel|Role>} sorted A collection of the objects sorted properly
   * @param {APIRouter} route Route to call PATCH on
   * @param {string} [reason] Reason for the change
   * @returns {Promise<Object[]>} Updated item list, with `id` and `position` properties
   * @private
   */
  static setPosition(item, position, relative, sorted, route, reason) {
    let updatedItems = sorted.array();
    Util.moveElementInArray(updatedItems, item, position, relative);
    updatedItems = updatedItems.map((r, i) => ({ id: r.id, position: i }));
    return route.patch({ data: updatedItems, reason }).then(() => updatedItems);
  }

  /**
   * Alternative to Node's `path.basename`, removing query string after the extension if it exists.
   * @param {string} path Path to get the basename of
   * @param {string} [ext] File extension to remove
   * @returns {string} Basename of the path
   * @private
   */
  static basename(path, ext) {
    let res = parse(path);
    return ext && res.ext.startsWith(ext) ? res.name : res.base.split('?')[0];
  }

  /**
   * Transforms a snowflake from a decimal string to a bit string.
   * @param  {Snowflake} num Snowflake to be transformed
   * @returns {string}
   * @private
   */
  static idToBinary(num) {
    let bin = '';
    let high = parseInt(num.slice(0, -10)) || 0;
    let low = parseInt(num.slice(-10));
    while (low > 0 || high > 0) {
      bin = String(low & 1) + bin;
      low = Math.floor(low / 2);
      if (high > 0) {
        low += 5000000000 * (high % 2);
        high = Math.floor(high / 2);
      }
    }
    return bin;
  }

  /**
   * Transforms a snowflake from a bit string to a decimal string.
   * @param  {string} num Bit string to be transformed
   * @returns {Snowflake}
   * @private
   */
  static binaryToID(num) {
    let dec = '';

    while (num.length > 50) {
      const high = parseInt(num.slice(0, -32), 2);
      const low = parseInt((high % 10).toString(2) + num.slice(-32), 2);

      dec = (low % 10).toString() + dec;
      num = Math.floor(high / 10).toString(2) + Math.floor(low / 10).toString(2).padStart(32, '0');
    }

    num = parseInt(num, 2);
    while (num > 0) {
      dec = (num % 10).toString() + dec;
      num = Math.floor(num / 10);
    }

    return dec;
  }

  /**
   * The content to have all mentions replaced by the equivalent text.
   * @param {string} str The string to be converted
   * @param {Message} message The message object to reference
   * @returns {string}
   */
  static cleanContent(str, message) {
    return str
      .replace(/@(everyone|here)/g, '@\u200b$1')
      .replace(/<@!?[0-9]+>/g, input => {
        const id = input.replace(/<|!|>|@/g, '');
        if (message.channel.type === 'dm') {
          const user = message.client.users.get(id);
          return user ? `@${user.username}` : input;
        }

        const member = message.channel.guild.members.get(id);
        if (member) {
          return `@${member.displayName}`;
        } else {
          const user = message.client.users.get(id);
          return user ? `@${user.username}` : input;
        }
      })
      .replace(/<#[0-9]+>/g, input => {
        const channel = message.client.channels.get(input.replace(/<|#|>/g, ''));
        return channel ? `#${channel.name}` : input;
      })
      .replace(/<@&[0-9]+>/g, input => {
        if (message.channel.type === 'dm') return input;
        const role = message.guild.roles.get(input.replace(/<|@|>|&/g, ''));
        return role ? `@${role.name}` : input;
      });
  }

  /**
   * The content to put in a codeblock with all codeblock fences replaced by the equivalent backticks.
   * @param {string} text The string to be converted
   * @returns {string}
   */
  static cleanCodeBlockContent(text) {
    return text.replace('```', '`\u200b``');
  }

  /**
   * Creates a Promise that resolves after a specified duration.
   * @param {number} ms How long to wait before resolving (in milliseconds)
   * @returns {Promise<void>}
   * @private
   */
  static delayFor(ms) {
    return new Promise(resolve => {
      setTimeout(resolve, ms);
    });
  }

  /**
   * Adds methods from collections and maps onto the provided store
   * @param {DataStore} store The store to mixin
   * @param {string[]} ignored The properties to ignore
   * @private
   */
  /* eslint-disable func-names */
  static mixin(store, ignored) {
    const Collection = require('./Collection');
    Object.getOwnPropertyNames(Collection.prototype)
      .concat(Object.getOwnPropertyNames(Map.prototype)).forEach(prop => {
        if (ignored.includes(prop)) return;
        if (prop === 'size') {
          Object.defineProperty(store.prototype, prop, {
            get: function() {
              return this._filtered[prop];
            },
          });
          return;
        }
        const func = Collection.prototype[prop];
        if (prop === 'constructor' || typeof func !== 'function') return;
        store.prototype[prop] = function(...args) {
          return func.apply(this._filtered, args);
        };
      });
  }
}

module.exports = Util;<|MERGE_RESOLUTION|>--- conflicted
+++ resolved
@@ -56,12 +56,8 @@
    * @returns {string[]}
    */
   static splitMessage(text, { maxLength = 2000, char = '\n', prepend = '', append = '' } = {}) {
-<<<<<<< HEAD
+    text = this.resolveString(text);
     if (text.length <= maxLength) return [text];
-=======
-    text = this.resolveString(text);
-    if (text.length <= maxLength) return text;
->>>>>>> 00c4098b
     const splitText = text.split(char);
     if (splitText.some(chunk => chunk.length > maxLength)) throw new RangeError('SPLIT_MAX_LEN');
     const messages = [];
