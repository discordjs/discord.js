'use strict';

const { parse } = require('path');
const fetch = require('node-fetch');
const { Colors, DefaultOptions, Endpoints } = require('./Constants');
const { Error: DiscordError, RangeError, TypeError } = require('../errors');
const has = (o, k) => Object.prototype.hasOwnProperty.call(o, k);
const isObject = d => typeof d === 'object' && d !== null;

/**
 * Contains various general-purpose utility methods. These functions are also available on the base `Discord` object.
 */
class Util {
  constructor() {
    throw new Error(`The ${this.constructor.name} class may not be instantiated.`);
  }

  /**
   * Flatten an object. Any properties that are collections will get converted to an array of keys.
   * @param {Object} obj The object to flatten.
   * @param {...Object<string, boolean|string>} [props] Specific properties to include/exclude.
   * @returns {Object}
   */
  static flatten(obj, ...props) {
    if (!isObject(obj)) return obj;

    props = Object.assign(
      ...Object.keys(obj)
        .filter(k => !k.startsWith('_'))
        .map(k => ({ [k]: true })),
      ...props,
    );

    const out = {};

    for (let [prop, newProp] of Object.entries(props)) {
      if (!newProp) continue;
      newProp = newProp === true ? prop : newProp;

      const element = obj[prop];
      const elemIsObj = isObject(element);
      const valueOf = elemIsObj && typeof element.valueOf === 'function' ? element.valueOf() : null;

      // If it's a Collection, make the array of keys
      if (element instanceof require('./Collection')) out[newProp] = Array.from(element.keys());
      // If the valueOf is a Collection, use its array of keys
      else if (valueOf instanceof require('./Collection')) out[newProp] = Array.from(valueOf.keys());
      // If it's an array, flatten each element
      else if (Array.isArray(element)) out[newProp] = element.map(e => Util.flatten(e));
      // If it's an object with a primitive `valueOf`, use that value
      else if (typeof valueOf !== 'object') out[newProp] = valueOf;
      // If it's a primitive
      else if (!elemIsObj) out[newProp] = element;
    }

    return out;
  }

  /**
   * Splits a string into multiple chunks at a designated character that do not exceed a specific length.
   * @param {StringResolvable} text Content to split
   * @param {SplitOptions} [options] Options controlling the behavior of the split
   * @returns {string[]}
   */
  static splitMessage(text, { maxLength = 2000, char = '\n', prepend = '', append = '' } = {}) {
    text = Util.resolveString(text);
    if (text.length <= maxLength) return [text];
    const splitText = text.split(char);
    if (splitText.some(chunk => chunk.length > maxLength)) throw new RangeError('SPLIT_MAX_LEN');
    const messages = [];
    let msg = '';
    for (const chunk of splitText) {
      if (msg && (msg + char + chunk + append).length > maxLength) {
        messages.push(msg + append);
        msg = prepend;
      }
      msg += (msg && msg !== prepend ? char : '') + chunk;
    }
    return messages.concat(msg).filter(m => m);
  }

  /**
   * Escapes any Discord-flavour markdown in a string.
   * @param {string} text Content to escape
   * @param {Object} [options={}] What types of markdown to escape
   * @param {boolean} [options.codeBlock=true] Whether to escape code blocks or not
   * @param {boolean} [options.inlineCode=true] Whether to escape inline code or not
   * @param {boolean} [options.bold=true] Whether to escape bolds or not
   * @param {boolean} [options.italic=true] Whether to escape italics or not
   * @param {boolean} [options.underline=true] Whether to escape underlines or not
   * @param {boolean} [options.strikethrough=true] Whether to escape strikethroughs or not
   * @param {boolean} [options.spoiler=true] Whether to escape spoilers or not
   * @param {boolean} [options.codeBlockContent=true] Whether to escape text inside code blocks or not
   * @param {boolean} [options.inlineCodeContent=true] Whether to escape text inside inline code or not
   * @returns {string}
   */
  static escapeMarkdown(
    text,
    {
      codeBlock = true,
      inlineCode = true,
      bold = true,
      italic = true,
      underline = true,
      strikethrough = true,
      spoiler = true,
      codeBlockContent = true,
      inlineCodeContent = true,
    } = {},
  ) {
    if (!codeBlockContent) {
      return text
        .split('```')
        .map((subString, index, array) => {
          if (index % 2 && index !== array.length - 1) return subString;
          return Util.escapeMarkdown(subString, {
            inlineCode,
            bold,
            italic,
            underline,
            strikethrough,
            spoiler,
            inlineCodeContent,
          });
        })
        .join(codeBlock ? '\\`\\`\\`' : '```');
    }
    if (!inlineCodeContent) {
      return text
        .split(/(?<=^|[^`])`(?=[^`]|$)/g)
        .map((subString, index, array) => {
          if (index % 2 && index !== array.length - 1) return subString;
          return Util.escapeMarkdown(subString, {
            codeBlock,
            bold,
            italic,
            underline,
            strikethrough,
            spoiler,
          });
        })
        .join(inlineCode ? '\\`' : '`');
    }
    if (inlineCode) text = Util.escapeInlineCode(text);
    if (codeBlock) text = Util.escapeCodeBlock(text);
    if (italic) text = Util.escapeItalic(text);
    if (bold) text = Util.escapeBold(text);
    if (underline) text = Util.escapeUnderline(text);
    if (strikethrough) text = Util.escapeStrikethrough(text);
    if (spoiler) text = Util.escapeSpoiler(text);
    return text;
  }

  /**
   * Escapes code block markdown in a string.
   * @param {string} text Content to escape
   * @returns {string}
   */
  static escapeCodeBlock(text) {
    return text.replace(/```/g, '\\`\\`\\`');
  }

  /**
   * Escapes inline code markdown in a string.
   * @param {string} text Content to escape
   * @returns {string}
   */
  static escapeInlineCode(text) {
    return text.replace(/(?<=^|[^`])`(?=[^`]|$)/g, '\\`');
  }

  /**
   * Escapes italic markdown in a string.
   * @param {string} text Content to escape
   * @returns {string}
   */
  static escapeItalic(text) {
    let i = 0;
    text = text.replace(/(?<=^|[^*])\*([^*]|\*\*|$)/g, (_, match) => {
      if (match === '**') return ++i % 2 ? `\\*${match}` : `${match}\\*`;
      return `\\*${match}`;
    });
    i = 0;
    return text.replace(/(?<=^|[^_])_([^_]|__|$)/g, (_, match) => {
      if (match === '__') return ++i % 2 ? `\\_${match}` : `${match}\\_`;
      return `\\_${match}`;
    });
  }

  /**
   * Escapes bold markdown in a string.
   * @param {string} text Content to escape
   * @returns {string}
   */
  static escapeBold(text) {
    let i = 0;
    return text.replace(/\*\*(\*)?/g, (_, match) => {
      if (match) return ++i % 2 ? `${match}\\*\\*` : `\\*\\*${match}`;
      return '\\*\\*';
    });
  }

  /**
   * Escapes underline markdown in a string.
   * @param {string} text Content to escape
   * @returns {string}
   */
  static escapeUnderline(text) {
    let i = 0;
    return text.replace(/__(_)?/g, (_, match) => {
      if (match) return ++i % 2 ? `${match}\\_\\_` : `\\_\\_${match}`;
      return '\\_\\_';
    });
  }

  /**
   * Escapes strikethrough markdown in a string.
   * @param {string} text Content to escape
   * @returns {string}
   */
  static escapeStrikethrough(text) {
    return text.replace(/~~/g, '\\~\\~');
  }

  /**
   * Escapes spoiler markdown in a string.
   * @param {string} text Content to escape
   * @returns {string}
   */
  static escapeSpoiler(text) {
    return text.replace(/\|\|/g, '\\|\\|');
  }

  /**
   * Gets the recommended shard count from Discord.
   * @param {string} token Discord auth token
   * @param {number} [guildsPerShard=1000] Number of guilds per shard
   * @returns {Promise<number>} The recommended number of shards
   */
  static fetchRecommendedShards(token, guildsPerShard = 1000) {
    if (!token) throw new DiscordError('TOKEN_MISSING');
    return fetch(`${DefaultOptions.http.api}/v${DefaultOptions.http.version}${Endpoints.botGateway}`, {
      method: 'GET',
      headers: { Authorization: `Bot ${token.replace(/^Bot\s*/i, '')}` },
    })
      .then(res => {
        if (res.ok) return res.json();
        throw res;
      })
      .then(data => data.shards * (1000 / guildsPerShard));
  }

  /**
   * Parses emoji info out of a string. The string must be one of:
   * * A UTF-8 emoji (no ID)
   * * A URL-encoded UTF-8 emoji (no ID)
   * * A Discord custom emoji (`<:name:id>` or `<a:name:id>`)
   * @param {string} text Emoji string to parse
   * @returns {Object} Object with `animated`, `name`, and `id` properties
   * @private
   */
  static parseEmoji(text) {
    if (text.includes('%')) text = decodeURIComponent(text);
    if (!text.includes(':')) return { animated: false, name: text, id: null };
    const m = text.match(/<?(?:(a):)?(\w{2,32}):(\d{17,19})?>?/);
    if (!m) return null;
    return { animated: Boolean(m[1]), name: m[2], id: m[3] || null };
  }

  /**
   * Shallow-copies an object with its class/prototype intact.
   * @param {Object} obj Object to clone
   * @returns {Object}
   * @private
   */
  static cloneObject(obj) {
    return Object.assign(Object.create(obj), obj);
  }

  /**
   * Sets default properties on an object that aren't already specified.
   * @param {Object} def Default properties
   * @param {Object} given Object to assign defaults to
   * @returns {Object}
   * @private
   */
  static mergeDefault(def, given) {
    if (!given) return def;
    for (const key in def) {
      if (!has(given, key) || given[key] === undefined) {
        given[key] = def[key];
      } else if (given[key] === Object(given[key])) {
        given[key] = Util.mergeDefault(def[key], given[key]);
      }
    }

    return given;
  }

  /**
   * Converts an ArrayBuffer or string to a Buffer.
   * @param {ArrayBuffer|string} ab ArrayBuffer to convert
   * @returns {Buffer}
   * @private
   */
  static convertToBuffer(ab) {
    if (typeof ab === 'string') ab = Util.str2ab(ab);
    return Buffer.from(ab);
  }

  /**
   * Converts a string to an ArrayBuffer.
   * @param {string} str String to convert
   * @returns {ArrayBuffer}
   * @private
   */
  static str2ab(str) {
    const buffer = new ArrayBuffer(str.length * 2);
    const view = new Uint16Array(buffer);
    for (var i = 0, strLen = str.length; i < strLen; i++) view[i] = str.charCodeAt(i);
    return buffer;
  }

  /**
   * Makes an Error from a plain info object.
   * @param {Object} obj Error info
   * @param {string} obj.name Error type
   * @param {string} obj.message Message for the error
   * @param {string} obj.stack Stack for the error
   * @returns {Error}
   * @private
   */
  static makeError(obj) {
    const err = new Error(obj.message);
    err.name = obj.name;
    err.stack = obj.stack;
    return err;
  }

  /**
   * Makes a plain error info object from an Error.
   * @param {Error} err Error to get info from
   * @returns {Object}
   * @private
   */
  static makePlainError(err) {
    return {
      name: err.name,
      message: err.message,
      stack: err.stack,
    };
  }

  /**
   * Moves an element in an array *in place*.
   * @param {Array<*>} array Array to modify
   * @param {*} element Element to move
   * @param {number} newIndex Index or offset to move the element to
   * @param {boolean} [offset=false] Move the element by an offset amount rather than to a set index
   * @returns {number}
   * @private
   */
  static moveElementInArray(array, element, newIndex, offset = false) {
    const index = array.indexOf(element);
    newIndex = (offset ? index : 0) + newIndex;
    if (newIndex > -1 && newIndex < array.length) {
      const removedElement = array.splice(index, 1)[0];
      array.splice(newIndex, 0, removedElement);
    }
    return array.indexOf(element);
  }

  /**
   * Data that can be resolved to give a string. This can be:
   * * A string
   * * An array (joined with a new line delimiter to give a string)
   * * Any value
   * @typedef {string|Array|*} StringResolvable
   */

  /**
   * Resolves a StringResolvable to a string.
   * @param {StringResolvable} data The string resolvable to resolve
   * @returns {string}
   */
  static resolveString(data) {
    if (typeof data === 'string') return data;
    if (Array.isArray(data)) return data.join('\n');
    return String(data);
  }

  /**
   * Can be a number, hex string, an RGB array like:
   * ```js
   * [255, 0, 255] // purple
   * ```
   * or one of the following strings:
   * - `DEFAULT`
   * - `WHITE`
   * - `AQUA`
   * - `GREEN`
   * - `BLUE`
   * - `YELLOW`
   * - `PURPLE`
   * - `LUMINOUS_VIVID_PINK`
   * - `GOLD`
   * - `ORANGE`
   * - `RED`
   * - `GREY`
   * - `DARKER_GREY`
   * - `NAVY`
   * - `DARK_AQUA`
   * - `DARK_GREEN`
   * - `DARK_BLUE`
   * - `DARK_PURPLE`
   * - `DARK_VIVID_PINK`
   * - `DARK_GOLD`
   * - `DARK_ORANGE`
   * - `DARK_RED`
   * - `DARK_GREY`
   * - `LIGHT_GREY`
   * - `DARK_NAVY`
   * - `RANDOM`
   * @typedef {string|number|number[]} ColorResolvable
   */

  /**
   * Resolves a ColorResolvable into a color number.
   * @param {ColorResolvable} color Color to resolve
   * @returns {number} A color
   */
  static resolveColor(color) {
    if (typeof color === 'string') {
      if (color === 'RANDOM') return Math.floor(Math.random() * (0xffffff + 1));
      if (color === 'DEFAULT') return 0;
      color = Colors[color] || parseInt(color.replace('#', ''), 16);
    } else if (Array.isArray(color)) {
      color = (color[0] << 16) + (color[1] << 8) + color[2];
    }

    if (color < 0 || color > 0xffffff) throw new RangeError('COLOR_RANGE');
    else if (color && isNaN(color)) throw new TypeError('COLOR_CONVERT');

    return color;
  }

  /**
   * Sorts by Discord's position and ID.
   * @param  {Collection} collection Collection of objects to sort
   * @returns {Collection}
   */
  static discordSort(collection) {
    return collection.sorted(
      (a, b) =>
        a.rawPosition - b.rawPosition ||
        parseInt(b.id.slice(0, -10)) - parseInt(a.id.slice(0, -10)) ||
        parseInt(b.id.slice(10)) - parseInt(a.id.slice(10)),
    );
  }

  /**
   * Sets the position of a Channel or Role.
   * @param {Channel|Role} item Object to set the position of
   * @param {number} position New position for the object
   * @param {boolean} relative Whether `position` is relative to its current position
   * @param {Collection<string, Channel|Role>} sorted A collection of the objects sorted properly
   * @param {APIRouter} route Route to call PATCH on
   * @param {string} [reason] Reason for the change
   * @returns {Promise<Object[]>} Updated item list, with `id` and `position` properties
   * @private
   */
  static setPosition(item, position, relative, sorted, route, reason) {
    let updatedItems = sorted.array();
    Util.moveElementInArray(updatedItems, item, position, relative);
    updatedItems = updatedItems.map((r, i) => ({ id: r.id, position: i }));
    return route.patch({ data: updatedItems, reason }).then(() => updatedItems);
  }

  /**
   * Alternative to Node's `path.basename`, removing query string after the extension if it exists.
   * @param {string} path Path to get the basename of
   * @param {string} [ext] File extension to remove
   * @returns {string} Basename of the path
   * @private
   */
  static basename(path, ext) {
    let res = parse(path);
    return ext && res.ext.startsWith(ext) ? res.name : res.base.split('?')[0];
  }

  /**
   * Transforms a snowflake from a decimal string to a bit string.
   * @param  {Snowflake} num Snowflake to be transformed
   * @returns {string}
   * @private
   */
  static idToBinary(num) {
    let bin = '';
    let high = parseInt(num.slice(0, -10)) || 0;
    let low = parseInt(num.slice(-10));
    while (low > 0 || high > 0) {
      bin = String(low & 1) + bin;
      low = Math.floor(low / 2);
      if (high > 0) {
        low += 5000000000 * (high % 2);
        high = Math.floor(high / 2);
      }
    }
    return bin;
  }

  /**
   * Transforms a snowflake from a bit string to a decimal string.
   * @param  {string} num Bit string to be transformed
   * @returns {Snowflake}
   * @private
   */
  static binaryToID(num) {
    let dec = '';

    while (num.length > 50) {
      const high = parseInt(num.slice(0, -32), 2);
      const low = parseInt((high % 10).toString(2) + num.slice(-32), 2);

      dec = (low % 10).toString() + dec;
      num =
        Math.floor(high / 10).toString(2) +
        Math.floor(low / 10)
          .toString(2)
          .padStart(32, '0');
    }

    num = parseInt(num, 2);
    while (num > 0) {
      dec = (num % 10).toString() + dec;
      num = Math.floor(num / 10);
    }

    return dec;
  }

  /**
   * Breaks user, role and everyone/here mentions by adding a zero width space after every @ character
   * @param {string} str The string to sanitize
   * @returns {string}
   */
  static removeMentions(str) {
    return str.replace(/@/g, '@\u200b');
  }

  /**
   * The content to have all mentions replaced by the equivalent text.
   * @param {string} str The string to be converted
   * @param {Message} message The message object to reference
   * @returns {string}
   */
  static cleanContent(str, message) {
<<<<<<< HEAD
    return Util.removeMentions(
      str
        .replace(/<@!?[0-9]+>/g, input => {
          const id = input.replace(/<|!|>|@/g, '');
          if (message.channel.type === 'dm') {
            const user = message.client.users.cache.get(id);
            return user ? `@${user.username}` : input;
          }

          const member = message.channel.guild.members.cache.get(id);
          if (member) {
            return `@${member.displayName}`;
          } else {
            const user = message.client.users.cache.get(id);
            return user ? `@${user.username}` : input;
          }
        })
        .replace(/<#[0-9]+>/g, input => {
          const channel = message.client.channels.cache.get(input.replace(/<|#|>/g, ''));
          return channel ? `#${channel.name}` : input;
        })
        .replace(/<@&[0-9]+>/g, input => {
          if (message.channel.type === 'dm') return input;
          const role = message.guild.roles.cache.get(input.replace(/<|@|>|&/g, ''));
          return role ? `@${role.name}` : input;
        }),
    );
=======
    if (message.client.options.disableMentions === 'everyone') {
      str = str.replace(/@([^<>@ ]*)/gsmu, (match, target) => {
        if (target.match(/^[&!]?\d+$/)) {
          return `@${target}`;
        } else {
          return `@\u200b${target}`;
        }
      });
    }
    str = str.replace(/<@!?[0-9]+>/g, input => {
      const id = input.replace(/<|!|>|@/g, '');
      if (message.channel.type === 'dm') {
        const user = message.client.users.cache.get(id);
        return user ? `@${user.username}` : input;
      }

      const member = message.channel.guild.members.cache.get(id);
      if (member) {
        return `@${member.displayName}`;
      } else {
        const user = message.client.users.cache.get(id);
        return user ? `@${user.username}` : input;
      }
    })
      .replace(/<#[0-9]+>/g, input => {
        const channel = message.client.channels.cache.get(input.replace(/<|#|>/g, ''));
        return channel ? `#${channel.name}` : input;
      })
      .replace(/<@&[0-9]+>/g, input => {
        if (message.channel.type === 'dm') return input;
        const role = message.guild.roles.cache.get(input.replace(/<|@|>|&/g, ''));
        return role ? `@${role.name}` : input;
      });
    if (message.client.options.disableMentions === 'all') {
      return Util.removeMentions(str);
    } else {
      return str;
    }
>>>>>>> 6650d50a
  }

  /**
   * The content to put in a codeblock with all codeblock fences replaced by the equivalent backticks.
   * @param {string} text The string to be converted
   * @returns {string}
   */
  static cleanCodeBlockContent(text) {
    return text.replace(/```/g, '`\u200b``');
  }

  /**
   * Creates a Promise that resolves after a specified duration.
   * @param {number} ms How long to wait before resolving (in milliseconds)
   * @returns {Promise<void>}
   * @private
   */
  static delayFor(ms) {
    return new Promise(resolve => {
      setTimeout(resolve, ms);
    });
  }
}

module.exports = Util;<|MERGE_RESOLUTION|>--- conflicted
+++ resolved
@@ -555,35 +555,6 @@
    * @returns {string}
    */
   static cleanContent(str, message) {
-<<<<<<< HEAD
-    return Util.removeMentions(
-      str
-        .replace(/<@!?[0-9]+>/g, input => {
-          const id = input.replace(/<|!|>|@/g, '');
-          if (message.channel.type === 'dm') {
-            const user = message.client.users.cache.get(id);
-            return user ? `@${user.username}` : input;
-          }
-
-          const member = message.channel.guild.members.cache.get(id);
-          if (member) {
-            return `@${member.displayName}`;
-          } else {
-            const user = message.client.users.cache.get(id);
-            return user ? `@${user.username}` : input;
-          }
-        })
-        .replace(/<#[0-9]+>/g, input => {
-          const channel = message.client.channels.cache.get(input.replace(/<|#|>/g, ''));
-          return channel ? `#${channel.name}` : input;
-        })
-        .replace(/<@&[0-9]+>/g, input => {
-          if (message.channel.type === 'dm') return input;
-          const role = message.guild.roles.cache.get(input.replace(/<|@|>|&/g, ''));
-          return role ? `@${role.name}` : input;
-        }),
-    );
-=======
     if (message.client.options.disableMentions === 'everyone') {
       str = str.replace(/@([^<>@ ]*)/gsmu, (match, target) => {
         if (target.match(/^[&!]?\d+$/)) {
@@ -622,7 +593,6 @@
     } else {
       return str;
     }
->>>>>>> 6650d50a
   }
 
   /**
