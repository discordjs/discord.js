--- conflicted
+++ resolved
@@ -4,7 +4,7 @@
 const process = require('node:process');
 const { Collection } = require('@discordjs/collection');
 const fetch = require('node-fetch');
-const { Colors, Endpoints, ChannelTypes } = require('./Constants');
+const { Colors, Endpoints } = require('./Constants');
 const Options = require('./Options');
 const { Error: DiscordError, RangeError, TypeError } = require('../errors');
 const has = (o, k) => Object.prototype.hasOwnProperty.call(o, k);
@@ -14,8 +14,9 @@
 let deprecationEmittedForRemoveMentions = false;
 let deprecationEmittedForResolveAutoArchiveMaxLimit = false;
 
-const TextSortableGroupTypes = [ChannelTypes.GUILD_TEXT, ChannelTypes.GUILD_ANNOUCMENT, ChannelTypes.GUILD_FORUM];
-const CategorySortableGroupTypes = [ChannelTypes.GUILD_CATEGORY];
+const TextSortableGroupTypes = ['GUILD_TEXT', 'GUILD_ANNOUCMENT', 'GUILD_FORUM'];
+const VoiceSortableGroupTypes = ['GUILD_VOICE', 'GUILD_STAGE_VOICE'];
+const CategorySortableGroupTypes = ['GUILD_CATEGORY'];
 
 /**
  * Contains various general-purpose utility methods.
@@ -746,7 +747,6 @@
   }
 
   /**
-<<<<<<< HEAD
    * Gets an array of the channel types that can be moved in the channel group. For example, a GuildText channel would
    * return an array containing the types that can be ordered within the text channels (always at the top), and a voice
    * channel would return an array containing the types that can be ordered within the voice channels (always at the
@@ -757,23 +757,27 @@
    */
   static getSortableGroupTypes(type) {
     switch (type) {
-      case ChannelTypes.GUILD_TEXT:
-      case ChannelTypes.GUILD_ANNOUNCEMENT:
-      case ChannelTypes.GUILD_FORUM:
+      case 'GUILD_TEXT':
+      case 'GUILD_ANNOUNCEMENT':
+      case 'GUILD_FORUM':
         return TextSortableGroupTypes;
-      case ChannelTypes.GUILD_CATEGORY:
+      case 'GUILD_VOICE':
+      case 'GUILD_STAGE_VOICE':
+        return VoiceSortableGroupTypes;
+      case 'GUILD_CATEGORY':
         return CategorySortableGroupTypes;
       default:
         return [type];
     }
-=======
+  }
+
+  /**
    * Calculates the default avatar index for a given user id.
    * @param {Snowflake} userId - The user id to calculate the default avatar index for
    * @returns {number}
    */
   static calculateUserDefaultAvatarIndex(userId) {
     return Number(BigInt(userId) >> 22n) % 6;
->>>>>>> cb11c56a
   }
 }
 
