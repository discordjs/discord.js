exports.Package = require('../../package.json');

/**
 * Options for a Client.
 * @typedef {Object} ClientOptions
 * @property {string} [apiRequestMethod='sequential'] One of `sequential` or `burst`. The sequential handler executes
 * all requests in the order they are triggered, whereas the burst handler runs multiple in parallel, and doesn't
 * provide the guarantee of any particular order. Burst mode is more likely to hit a 429 ratelimit error by its nature,
 * and is therefore slightly riskier to use.
 * @property {number} [shardId=0] ID of the shard to run
 * @property {number} [shardCount=0] Total number of shards
 * @property {number} [messageCacheMaxSize=200] Maximum number of messages to cache per channel
 * (-1 or Infinity for unlimited - don't do this without message sweeping, otherwise memory usage will climb
 * indefinitely)
 * @property {number} [messageCacheLifetime=0] How long a message should stay in the cache until it is considered
 * sweepable (in seconds, 0 for forever)
 * @property {number} [messageSweepInterval=0] How frequently to remove messages from the cache that are older than
 * the message cache lifetime (in seconds, 0 for never)
 * @property {boolean} [fetchAllMembers=false] Whether to cache all guild members and users upon startup, as well as
 * upon joining a guild (should be avoided whenever possible)
 * @property {boolean} [disableEveryone=false] Default value for {@link MessageOptions#disableEveryone}
 * @property {boolean} [sync=false] Whether to periodically sync guilds (for user accounts)
 * @property {number} [restWsBridgeTimeout=5000] Maximum time permitted between REST responses and their
 * corresponding websocket events
 * @property {number} [restTimeOffset=500] Extra time in millseconds to wait before continuing to make REST
 * requests (higher values will reduce rate-limiting errors on bad connections)
 * @property {WSEventType[]} [disabledEvents] An array of disabled websocket events. Events in this array will not be
 * processed, potentially resulting in performance improvements for larger bots. Only disable events you are
 * 100% certain you don't need, as many are important, but not obviously so. The safest one to disable with the
 * most impact is typically `TYPING_START`.
 * @property {WebsocketOptions} [ws] Options for the websocket
 */
exports.DefaultOptions = {
  apiRequestMethod: 'sequential',
  shardId: 0,
  shardCount: 0,
  messageCacheMaxSize: 200,
  messageCacheLifetime: 0,
  messageSweepInterval: 0,
  fetchAllMembers: false,
  disableEveryone: false,
  sync: false,
  restWsBridgeTimeout: 5000,
  disabledEvents: [],
  restTimeOffset: 500,

  /**
   * Websocket options (these are left as snake_case to match the API)
   * @typedef {Object} WebsocketOptions
   * @property {number} [large_threshold=250] Number of members in a guild to be considered large
   * @property {boolean} [compress=true] Whether to compress data sent on the connection
   * (defaults to `false` for browsers)
   */
  ws: {
    large_threshold: 250,
    compress: require('os').platform() !== 'browser',
    properties: {
      $os: process ? process.platform : 'discord.js',
      $browser: 'discord.js',
      $device: 'discord.js',
      $referrer: '',
      $referring_domain: '',
    },
    version: 6,
  },
  http: {
    version: 6,
    host: 'https://discordapp.com',
    cdn: 'https://cdn.discordapp.com',
  },
};

exports.WSCodes = {
  1000: 'Connection gracefully closed',
  4004: 'Tried to identify with an invalid token',
  4010: 'Sharding data provided was invalid',
  4011: 'Shard would be on too many guilds if connected',
};

exports.Errors = {
  NO_TOKEN: 'Request to use token, but token was unavailable to the client.',
  NO_BOT_ACCOUNT: 'Only bot accounts are able to make use of this feature.',
  NO_USER_ACCOUNT: 'Only user accounts are able to make use of this feature.',
  BAD_WS_MESSAGE: 'A bad message was received from the websocket; either bad compression, or not JSON.',
  TOOK_TOO_LONG: 'Something took too long to do.',
  NOT_A_PERMISSION: 'Invalid permission string or number.',
  INVALID_RATE_LIMIT_METHOD: 'Unknown rate limiting method.',
  BAD_LOGIN: 'Incorrect login details were provided.',
  INVALID_SHARD: 'Invalid shard settings were provided.',
  SHARDING_REQUIRED: 'This session would have handled too many guilds - Sharding is required.',
  INVALID_TOKEN: 'An invalid token was provided.',
};

const Endpoints = exports.Endpoints = {
  User: userID => {
    if (userID.id) userID = userID.id;
    const base = `/users/${userID}`;
    return {
      toString: () => base,
      channels: `${base}/channels`,
      profile: `${base}/profile`,
      relationships: `${base}/relationships`,
      settings: `${base}/settings`,
      Relationship: uID => `${base}/relationships/${uID}`,
      Guild: guildID => `${base}/guilds/${guildID}`,
      Note: id => `${base}/notes/${id}`,
      Mentions: (limit, roles, everyone, guildID) =>
        `${base}/mentions?limit=${limit}&roles=${roles}&everyone=${everyone}${guildID ? `&guild_id=${guildID}` : ''}`,
      Avatar: (root, hash) => {
        if (userID === '1') return hash;
        return Endpoints.CDN(root).Avatar(userID, hash);
      },
    };
  },
  guilds: '/guilds',
  Guild: guildID => {
    if (guildID.id) guildID = guildID.id;
    const base = `/guilds/${guildID}`;
    return {
      toString: () => base,
      prune: `${base}/prune`,
      embed: `${base}/embed`,
      bans: `${base}/bans`,
      integrations: `${base}/integrations`,
      members: `${base}/members`,
      channels: `${base}/channels`,
      invites: `${base}/invites`,
      roles: `${base}/roles`,
      emojis: `${base}/emojis`,
      search: `${base}/messages/search`,
      voiceRegions: `${base}/regions`,
      webhooks: `${base}/webhooks`,
      ack: `${base}/ack`,
      settings: `${base}/settings`,
<<<<<<< HEAD
      auditLogs: `${base}/audit-logs`,
      Emoji: emojiID => `${base}/emojis/${emojiID}`,
=======
      Emoji: emojiID => Endpoints.CDN(root).Emoji(emojiID),
>>>>>>> 95637273
      Icon: (root, hash) => Endpoints.CDN(root).Icon(guildID, hash),
      Splash: (root, hash) => Endpoints.CDN(root).Splash(guildID, hash),
      Role: roleID => `${base}/roles/${roleID}`,
      Member: memberID => {
        if (memberID.id) memberID = memberID.id;
        const mbase = `${base}/members/${memberID}`;
        return {
          toString: () => mbase,
          Role: roleID => `${mbase}/roles/${roleID}`,
          nickname: `${base}/members/@me/nick`,
        };
      },
    };
  },
  channels: '/channels',
  Channel: channelID => {
    if (channelID.id) channelID = channelID.id;
    const base = `/channels/${channelID}`;
    return {
      toString: () => base,
      messages: {
        toString: () => `${base}/messages`,
        bulkDelete: `${base}/messages/bulk-delete`,
      },
      invites: `${base}/invites`,
      typing: `${base}/typing`,
      permissions: `${base}/permissions`,
      webhooks: `${base}/webhooks`,
      search: `${base}/messages/search`,
      pins: `${base}/pins`,
      Pin: messageID => `${base}/pins/${messageID}`,
      Recipient: recipientID => `${base}/recipients/${recipientID}`,
      Message: messageID => {
        if (messageID.id) messageID = messageID.id;
        const mbase = `${base}/messages/${messageID}`;
        return {
          toString: () => mbase,
          reactions: `${mbase}/reactions`,
          ack: `${mbase}/ack`,
          Reaction: (emoji, limit) => {
            const rbase = `${mbase}/reactions/${emoji}${limit ? `?limit=${limit}` : ''}`;
            return {
              toString: () => rbase,
              User: userID => `${rbase}/${userID}`,
            };
          },
        };
      },
    };
  },
  Message: m => exports.Endpoints.Channel(m.channel).Message(m),
  Member: m => exports.Endpoints.Guild(m.guild).Member(m),
  CDN(root) {
    return {
      Emoji: emojiID => `${root}/emojis/${emojiID}.png`,
      Asset: name => `${root}/assets/${name}`,
      Avatar: (userID, hash) => `${root}/avatars/${userID}/${hash}.${hash.startsWith('a_') ? 'gif' : 'png'}?size=2048`,
      Icon: (guildID, hash) => `${root}/icons/${guildID}/${hash}.jpg`,
      Splash: (guildID, hash) => `${root}/splashes/${guildID}/${hash}.jpg`,
    };
  },
  OAUTH2: {
    Application: appID => {
      const base = `/oauth2/applications/${appID}`;
      return {
        toString: () => base,
        reset: `${base}/reset`,
      };
    },
    App: appID => `/oauth2/authorize?client_id=${appID}`,
  },
  login: '/auth/login',
  logout: '/auth/logout',
  voiceRegions: '/voice/regions',
  gateway: {
    toString: () => '/gateway',
    bot: '/gateway/bot',
  },
  Invite: inviteID => `/invite/${inviteID}`,
  inviteLink: id => `https://discord.gg/${id}`,
  Webhook: (webhookID, token) => `/webhooks/${webhookID}${token ? `/${token}` : ''}`,
};


/**
 * The current status of the client. Here are the available statuses:
 * - READY
 * - CONNECTING
 * - RECONNECTING
 * - IDLE
 * - NEARLY
 * - DISCONNECTED
 * @typedef {number} Status
 */
exports.Status = {
  READY: 0,
  CONNECTING: 1,
  RECONNECTING: 2,
  IDLE: 3,
  NEARLY: 4,
  DISCONNECTED: 5,
};

/**
 * The current status of a voice connection. Here are the available statuses:
 * - CONNECTED
 * - CONNECTING
 * - AUTHENTICATING
 * - RECONNECTING
 * - DISCONNECTED
 * @typedef {number} VoiceStatus
 */
exports.VoiceStatus = {
  CONNECTED: 0,
  CONNECTING: 1,
  AUTHENTICATING: 2,
  RECONNECTING: 3,
  DISCONNECTED: 4,
};

exports.ChannelTypes = {
  TEXT: 0,
  DM: 1,
  VOICE: 2,
  GROUP_DM: 3,
};

exports.OPCodes = {
  DISPATCH: 0,
  HEARTBEAT: 1,
  IDENTIFY: 2,
  STATUS_UPDATE: 3,
  VOICE_STATE_UPDATE: 4,
  VOICE_GUILD_PING: 5,
  RESUME: 6,
  RECONNECT: 7,
  REQUEST_GUILD_MEMBERS: 8,
  INVALID_SESSION: 9,
  HELLO: 10,
  HEARTBEAT_ACK: 11,
};

exports.VoiceOPCodes = {
  IDENTIFY: 0,
  SELECT_PROTOCOL: 1,
  READY: 2,
  HEARTBEAT: 3,
  SESSION_DESCRIPTION: 4,
  SPEAKING: 5,
};

exports.Events = {
  READY: 'ready',
  GUILD_CREATE: 'guildCreate',
  GUILD_DELETE: 'guildDelete',
  GUILD_UPDATE: 'guildUpdate',
  GUILD_UNAVAILABLE: 'guildUnavailable',
  GUILD_AVAILABLE: 'guildAvailable',
  GUILD_MEMBER_ADD: 'guildMemberAdd',
  GUILD_MEMBER_REMOVE: 'guildMemberRemove',
  GUILD_MEMBER_UPDATE: 'guildMemberUpdate',
  GUILD_MEMBER_AVAILABLE: 'guildMemberAvailable',
  GUILD_MEMBER_SPEAKING: 'guildMemberSpeaking',
  GUILD_MEMBERS_CHUNK: 'guildMembersChunk',
  GUILD_ROLE_CREATE: 'roleCreate',
  GUILD_ROLE_DELETE: 'roleDelete',
  GUILD_ROLE_UPDATE: 'roleUpdate',
  GUILD_EMOJI_CREATE: 'emojiCreate',
  GUILD_EMOJI_DELETE: 'emojiDelete',
  GUILD_EMOJI_UPDATE: 'emojiUpdate',
  GUILD_BAN_ADD: 'guildBanAdd',
  GUILD_BAN_REMOVE: 'guildBanRemove',
  CHANNEL_CREATE: 'channelCreate',
  CHANNEL_DELETE: 'channelDelete',
  CHANNEL_UPDATE: 'channelUpdate',
  CHANNEL_PINS_UPDATE: 'channelPinsUpdate',
  MESSAGE_CREATE: 'message',
  MESSAGE_DELETE: 'messageDelete',
  MESSAGE_UPDATE: 'messageUpdate',
  MESSAGE_BULK_DELETE: 'messageDeleteBulk',
  MESSAGE_REACTION_ADD: 'messageReactionAdd',
  MESSAGE_REACTION_REMOVE: 'messageReactionRemove',
  MESSAGE_REACTION_REMOVE_ALL: 'messageReactionRemoveAll',
  USER_UPDATE: 'userUpdate',
  USER_NOTE_UPDATE: 'userNoteUpdate',
  USER_SETTINGS_UPDATE: 'clientUserSettingsUpdate',
  PRESENCE_UPDATE: 'presenceUpdate',
  VOICE_STATE_UPDATE: 'voiceStateUpdate',
  TYPING_START: 'typingStart',
  TYPING_STOP: 'typingStop',
  DISCONNECT: 'disconnect',
  RECONNECTING: 'reconnecting',
  ERROR: 'error',
  WARN: 'warn',
  DEBUG: 'debug',
};

/**
 * The type of a websocket message event, e.g. `MESSAGE_CREATE`. Here are the available events:
 * - READY
 * - RESUMED
 * - GUILD_SYNC
 * - GUILD_CREATE
 * - GUILD_DELETE
 * - GUILD_UPDATE
 * - GUILD_MEMBER_ADD
 * - GUILD_MEMBER_REMOVE
 * - GUILD_MEMBER_UPDATE
 * - GUILD_MEMBERS_CHUNK
 * - GUILD_ROLE_CREATE
 * - GUILD_ROLE_DELETE
 * - GUILD_ROLE_UPDATE
 * - GUILD_BAN_ADD
 * - GUILD_BAN_REMOVE
 * - CHANNEL_CREATE
 * - CHANNEL_DELETE
 * - CHANNEL_UPDATE
 * - CHANNEL_PINS_UPDATE
 * - MESSAGE_CREATE
 * - MESSAGE_DELETE
 * - MESSAGE_UPDATE
 * - MESSAGE_DELETE_BULK
 * - MESSAGE_REACTION_ADD
 * - MESSAGE_REACTION_REMOVE
 * - MESSAGE_REACTION_REMOVE_ALL
 * - USER_UPDATE
 * - USER_NOTE_UPDATE
 * - USER_SETTINGS_UPDATE
 * - PRESENCE_UPDATE
 * - VOICE_STATE_UPDATE
 * - TYPING_START
 * - VOICE_SERVER_UPDATE
 * - RELATIONSHIP_ADD
 * - RELATIONSHIP_REMOVE
 * @typedef {string} WSEventType
 */
exports.WSEvents = {
  READY: 'READY',
  RESUMED: 'RESUMED',
  GUILD_SYNC: 'GUILD_SYNC',
  GUILD_CREATE: 'GUILD_CREATE',
  GUILD_DELETE: 'GUILD_DELETE',
  GUILD_UPDATE: 'GUILD_UPDATE',
  GUILD_MEMBER_ADD: 'GUILD_MEMBER_ADD',
  GUILD_MEMBER_REMOVE: 'GUILD_MEMBER_REMOVE',
  GUILD_MEMBER_UPDATE: 'GUILD_MEMBER_UPDATE',
  GUILD_MEMBERS_CHUNK: 'GUILD_MEMBERS_CHUNK',
  GUILD_ROLE_CREATE: 'GUILD_ROLE_CREATE',
  GUILD_ROLE_DELETE: 'GUILD_ROLE_DELETE',
  GUILD_ROLE_UPDATE: 'GUILD_ROLE_UPDATE',
  GUILD_BAN_ADD: 'GUILD_BAN_ADD',
  GUILD_BAN_REMOVE: 'GUILD_BAN_REMOVE',
  GUILD_EMOJIS_UPDATE: 'GUILD_EMOJIS_UPDATE',
  CHANNEL_CREATE: 'CHANNEL_CREATE',
  CHANNEL_DELETE: 'CHANNEL_DELETE',
  CHANNEL_UPDATE: 'CHANNEL_UPDATE',
  CHANNEL_PINS_UPDATE: 'CHANNEL_PINS_UPDATE',
  MESSAGE_CREATE: 'MESSAGE_CREATE',
  MESSAGE_DELETE: 'MESSAGE_DELETE',
  MESSAGE_UPDATE: 'MESSAGE_UPDATE',
  MESSAGE_DELETE_BULK: 'MESSAGE_DELETE_BULK',
  MESSAGE_REACTION_ADD: 'MESSAGE_REACTION_ADD',
  MESSAGE_REACTION_REMOVE: 'MESSAGE_REACTION_REMOVE',
  MESSAGE_REACTION_REMOVE_ALL: 'MESSAGE_REACTION_REMOVE_ALL',
  USER_UPDATE: 'USER_UPDATE',
  USER_NOTE_UPDATE: 'USER_NOTE_UPDATE',
  USER_SETTINGS_UPDATE: 'USER_SETTINGS_UPDATE',
  PRESENCE_UPDATE: 'PRESENCE_UPDATE',
  VOICE_STATE_UPDATE: 'VOICE_STATE_UPDATE',
  TYPING_START: 'TYPING_START',
  VOICE_SERVER_UPDATE: 'VOICE_SERVER_UPDATE',
  RELATIONSHIP_ADD: 'RELATIONSHIP_ADD',
  RELATIONSHIP_REMOVE: 'RELATIONSHIP_REMOVE',
};

exports.MessageTypes = [
  'DEFAULT',
  'RECIPIENT_ADD',
  'RECIPIENT_REMOVE',
  'CALL',
  'CHANNEL_NAME_CHANGE',
  'CHANNEL_ICON_CHANGE',
  'PINS_ADD',
  'GUILD_MEMBER_JOIN',
];

exports.DefaultAvatars = {
  BLURPLE: '6debd47ed13483642cf09e832ed0bc1b',
  GREY: '322c936a8c8be1b803cd94861bdfa868',
  GREEN: 'dd4dbc0016779df1378e7812eabaa04d',
  ORANGE: '0e291f67c9274a1abdddeb3fd919cbaa',
  RED: '1cbd08c76f8af6dddce02c5138971129',
};

exports.ExplicitContentFilterTypes = [
  'DISABLED',
  'NON_FRIENDS',
  'FRIENDS_AND_NON_FRIENDS',
];

exports.UserSettingsMap = {
  /**
   * Automatically convert emoticons in your messages to emoji.
   * For example, when you type `:-)` Discord will convert it to 😃
   * @name ClientUserSettings#convertEmoticons
   * @type {boolean}
   */
  convert_emoticons: 'convertEmoticons',

  /**
   * If new guilds should automatically disable DMs between you and its members
   * @name ClientUserSettings#defaultGuildsRestricted
   * @type {boolean}
   */
  default_guilds_restricted: 'defaultGuildsRestricted',

  /**
   * Automatically detect accounts from services like Steam and Blizzard when you open the Discord client
   * @name ClientUserSettings#detectPlatformAccounts
   * @type {boolean}
   */
  detect_platform_accounts: 'detectPlatformAccounts',

  /**
   * Developer Mode exposes context menu items helpful for people writing bots using the Discord API
   * @name ClientUserSettings#developerMode
   * @type {boolean}
   */
  developer_mode: 'developerMode',

  /**
   * Allow playback and usage of the `/tts` command
   * @name ClientUserSettings#enableTTSCommand
   * @type {boolean}
   */
  enable_tts_command: 'enableTTSCommand',

  /**
   * The theme of the client. Either `light` or `dark`
   * @name ClientUserSettings#theme
   * @type {string}
   */
  theme: 'theme',

  /**
   * Last status set in the client
   * @name ClientUserSettings#status
   * @type {PresenceStatus}
   */
  status: 'status',

  /**
   * Display currently running game as status message
   * @name ClientUserSettings#showCurrentGame
   * @type {boolean}
   */
  show_current_game: 'showCurrentGame',

  /**
   * Display images, videos, and lolcats when uploaded directly to Discord
   * @name ClientUserSettings#inlineAttachmentMedia
   * @type {boolean}
   */
  inline_attachment_media: 'inlineAttachmentMedia',

  /**
   * Display images, videos, and lolcats when uploaded posted as links in chat
   * @name ClientUserSettings#inlineEmbedMedia
   * @type {boolean}
   */
  inline_embed_media: 'inlineEmbedMedia',

  /**
   * Language the Discord client will use, as an RFC 3066 language identifier
   * @name ClientUserSettings#locale
   * @type {string}
   */
  locale: 'locale',

  /**
   * Display messages in compact mode
   * @name ClientUserSettings#messageDisplayCompact
   * @type {boolean}
   */
  message_display_compact: 'messageDisplayCompact',

  /**
   * Show emoji reactions on messages
   * @name ClientUserSettings#renderReactions
   * @type {boolean}
   */
  render_reactions: 'renderReactions',

  /**
   * Array of snowflake IDs for guilds, in the order they appear in the Discord client
   * @name ClientUserSettings#guildPositions
   * @type {Snowflake[]}
   */
  guild_positions: 'guildPositions',

  /**
   * Array of snowflake IDs for guilds which you will not recieve DMs from
   * @name ClientUserSettings#restrictedGuilds
   * @type {Snowflake[]}
   */
  restricted_guilds: 'restrictedGuilds',

  explicit_content_filter: function explicitContentFilter(type) { // eslint-disable-line func-name-matching
    /**
     * Safe direct messaging; force people's messages with images to be scanned before they are sent to you
     * one of `DISABLED`, `NON_FRIENDS`, `FRIENDS_AND_NON_FRIENDS`
     * @name ClientUserSettings#explicitContentFilter
     * @type {string}
     */
    return exports.ExplicitContentFilterTypes[type];
  },
  friend_source_flags: function friendSources(flags) { // eslint-disable-line func-name-matching
    /**
     * Who can add you as a friend
     * @name ClientUserSettings#friendSources
     * @type {Object}
     * @property {boolean} all Mutual friends and mutual guilds
     * @property {boolean} mutualGuilds Only mutual guilds
     * @property {boolean} mutualFriends Only mutual friends
     */
    return {
      all: flags.all || false,
      mutualGuilds: flags.all ? true : flags.mutual_guilds || false,
      mutualFriends: flags.all ? true : flags.mutualFriends || false,
    };
  },
};

exports.Colors = {
  DEFAULT: 0x000000,
  AQUA: 0x1ABC9C,
  GREEN: 0x2ECC71,
  BLUE: 0x3498DB,
  PURPLE: 0x9B59B6,
  GOLD: 0xF1C40F,
  ORANGE: 0xE67E22,
  RED: 0xE74C3C,
  GREY: 0x95A5A6,
  NAVY: 0x34495E,
  DARK_AQUA: 0x11806A,
  DARK_GREEN: 0x1F8B4C,
  DARK_BLUE: 0x206694,
  DARK_PURPLE: 0x71368A,
  DARK_GOLD: 0xC27C0E,
  DARK_ORANGE: 0xA84300,
  DARK_RED: 0x992D22,
  DARK_GREY: 0x979C9F,
  DARKER_GREY: 0x7F8C8D,
  LIGHT_GREY: 0xBCC0C0,
  DARK_NAVY: 0x2C3E50,
  BLURPLE: 0x7289DA,
  GREYPLE: 0x99AAB5,
  DARK_BUT_NOT_BLACK: 0x2C2F33,
  NOT_QUITE_BLACK: 0x23272A,
};<|MERGE_RESOLUTION|>--- conflicted
+++ resolved
@@ -132,12 +132,8 @@
       webhooks: `${base}/webhooks`,
       ack: `${base}/ack`,
       settings: `${base}/settings`,
-<<<<<<< HEAD
       auditLogs: `${base}/audit-logs`,
-      Emoji: emojiID => `${base}/emojis/${emojiID}`,
-=======
       Emoji: emojiID => Endpoints.CDN(root).Emoji(emojiID),
->>>>>>> 95637273
       Icon: (root, hash) => Endpoints.CDN(root).Icon(guildID, hash),
       Splash: (root, hash) => Endpoints.CDN(root).Splash(guildID, hash),
       Role: roleID => `${base}/roles/${roleID}`,
