--- conflicted
+++ resolved
@@ -103,75 +103,6 @@
       },
     };
   },
-<<<<<<< HEAD
-  me: `${API}/users/@me`,
-  meGuild: guildID => `${Endpoints.me}/guilds/${guildID}`,
-  meChannels: `${API}/users/@me/channels`,
-  meMentions: (limit, roles, everyone, guildID) =>
-    `users/@me/mentions?limit=${limit}&roles=${roles}&everyone=${everyone}${guildID ? `&guild_id=${guildID}` : ''}`,
-  meSettings: `${API}/users/@me/settings`,
-  relationships: userID => `${Endpoints.user(userID)}/relationships`,
-  note: userID => `${Endpoints.me}/notes/${userID}`,
-
-  voiceRegions: `${API}/voice/regions`,
-
-  // Guilds
-  guilds: `${API}/guilds`,
-  guild: guildID => `${Endpoints.guilds}/${guildID}`,
-  guildIcon: (guildID, hash) => `${Endpoints.CDN}/icons/${guildID}/${hash}.jpg`,
-  guildSplash: (guildID, hash) => `${Endpoints.CDN}/splashes/${guildID}/${hash}.jpg`,
-  guildPrune: guildID => `${Endpoints.guild(guildID)}/prune`,
-  guildEmbed: guildID => `${Endpoints.guild(guildID)}/embed`,
-  guildInvites: guildID => `${Endpoints.guild(guildID)}/invites`,
-  guildRoles: guildID => `${Endpoints.guild(guildID)}/roles`,
-  guildRole: (guildID, roleID) => `${Endpoints.guildRoles(guildID)}/${roleID}`,
-  guildBans: guildID => `${Endpoints.guild(guildID)}/bans`,
-  guildIntegrations: guildID => `${Endpoints.guild(guildID)}/integrations`,
-  guildMembers: guildID => `${Endpoints.guild(guildID)}/members`,
-  guildMember: (guildID, memberID) => `${Endpoints.guildMembers(guildID)}/${memberID}`,
-  guildMemberRole: (guildID, memberID, roleID) => `${Endpoints.guildMember(guildID, memberID)}/roles/${roleID}`,
-  guildMemberNickname: guildID => `${Endpoints.guildMember(guildID, '@me')}/nick`,
-  guildChannels: guildID => `${Endpoints.guild(guildID)}/channels`,
-  guildEmojis: guildID => `${Endpoints.guild(guildID)}/emojis`,
-  guildEmoji: (guildID, emojiID) => `${Endpoints.guildEmojis(guildID)}/${emojiID}`,
-  guildSearch: guildID => `${Endpoints.guild(guildID)}/messages/search`,
-  guildVoiceRegions: guildID => `${Endpoints.guild(guildID)}/regions`,
-  guildWebhooks: guildID => `${Endpoints.guild(guildID)}/webhooks`,
-
-  // Channels
-  channels: `${API}/channels`,
-  channel: channelID => `${Endpoints.channels}/${channelID}`,
-  channelMessages: channelID => `${Endpoints.channel(channelID)}/messages`,
-  channelInvites: channelID => `${Endpoints.channel(channelID)}/invites`,
-  channelTyping: channelID => `${Endpoints.channel(channelID)}/typing`,
-  channelPermissions: channelID => `${Endpoints.channel(channelID)}/permissions`,
-  channelMessage: (channelID, messageID) => `${Endpoints.channelMessages(channelID)}/${messageID}`,
-  channelWebhooks: channelID => `${Endpoints.channel(channelID)}/webhooks`,
-  channelSearch: channelID => `${Endpoints.channelMessages(channelID)}/search`,
-
-  dmChannelRecipient: (channelID, recipientID) => `${Endpoints.channel(channelID)}/recipients/${recipientID}`,
-
-  // Message reactions
-  messageReactions: (channelID, messageID) => `${Endpoints.channelMessage(channelID, messageID)}/reactions`,
-  messageReaction:
-    (channel, msg, emoji, limit) =>
-          `${Endpoints.messageReactions(channel, msg)}/${emoji}` +
-          `${limit ? `?limit=${limit}` : ''}`,
-  selfMessageReaction: (channel, msg, emoji, limit) =>
-          `${Endpoints.messageReaction(channel, msg, emoji, limit)}/@me`,
-  userMessageReaction: (channel, msg, emoji, limit, id) =>
-          `${Endpoints.messageReaction(channel, msg, emoji, limit)}/${id}`,
-
-  // Webhooks
-  webhook: (webhookID, token) => `${API}/webhooks/${webhookID}${token ? `/${token}` : ''}`,
-
-  // OAuth
-  oauth2Application: appID => `${API}/oauth2/applications/${appID}`,
-  getApp: id => `${API}/oauth2/authorize?client_id=${id}`,
-
-  // Emoji
-  emoji: emojiID => `${Endpoints.CDN}/emojis/${emojiID}.png`,
-=======
   guilds: '/guilds',
   Guild: guildID => {
     if (guildID.id) guildID = guildID.id;
@@ -268,7 +199,6 @@
   },
   Invite: inviteID => `/invite/${inviteID}`,
   Webhook: (webhookID, token) => `/webhooks/${webhookID}${token ? `/${token}` : ''}`,
->>>>>>> e86ec7de
 };
 
 
