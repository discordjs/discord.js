--- conflicted
+++ resolved
@@ -49,17 +49,11 @@
         if (dynamic) format = hash.startsWith('a_') ? 'gif' : format;
         return makeImageUrl(`${root}/avatars/${userId}/${hash}`, { format, size });
       },
-<<<<<<< HEAD
       Banner: (id, hash, format = 'webp', size, dynamic = false) => {
         if (dynamic) format = hash.startsWith('a_') ? 'gif' : format;
         return makeImageUrl(`${root}/banners/${id}/${hash}`, { format, size });
       },
-      Icon: (guildID, hash, format = 'webp', size, dynamic = false) => {
-=======
-      Banner: (guildId, hash, format = 'webp', size) =>
-        makeImageUrl(`${root}/banners/${guildId}/${hash}`, { format, size }),
       Icon: (guildId, hash, format = 'webp', size, dynamic = false) => {
->>>>>>> 4206e35b
         if (dynamic) format = hash.startsWith('a_') ? 'gif' : format;
         return makeImageUrl(`${root}/icons/${guildId}/${hash}`, { format, size });
       },
