'use strict';

const BitField = require('./BitField');

/**
 * Data structure that makes it easy to interact with a permission bitfield. All {@link GuildMember}s have a set of
 * permissions in their guild, and each channel in the guild may also have {@link PermissionOverwrites} for the member
 * that override their default permissions.
 * @extends {BitField}
 */
class Permissions extends BitField {
  /**
   * Bitfield of the packed bits
   * @type {bigint}
   * @name Permissions#bitfield
   */

  /**
   * Data that can be resolved to give a permission number. This can be:
   * * A string (see {@link Permissions.FLAGS})
   * * A permission number
   * * An instance of Permissions
   * * An Array of PermissionResolvable
   * @typedef {string|bigint|Permissions|PermissionResolvable[]} PermissionResolvable
   */

  /**
   * Gets all given bits that are missing from the bitfield.
   * @param {BitFieldResolvable} bits Bit(s) to check for
   * @param {boolean} [checkAdmin=true] Whether to allow the administrator permission to override
   * @returns {string[]}
   */
  missing(bits, checkAdmin = true) {
    return checkAdmin && this.has(this.constructor.FLAGS.ADMINISTRATOR) ? [] : super.missing(bits, checkAdmin);
  }

  /**
   * Checks whether the bitfield has a permission, or any of multiple permissions.
   * @param {PermissionResolvable} permission Permission(s) to check for
   * @param {boolean} [checkAdmin=true] Whether to allow the administrator permission to override
   * @returns {boolean}
   */
  any(permission, checkAdmin = true) {
    return (checkAdmin && super.has(this.constructor.FLAGS.ADMINISTRATOR)) || super.any(permission);
  }

  /**
   * Checks whether the bitfield has a permission, or multiple permissions.
   * @param {PermissionResolvable} permission Permission(s) to check for
   * @param {boolean} [checkAdmin=true] Whether to allow the administrator permission to override
   * @returns {boolean}
   */
  has(permission, checkAdmin = true) {
    return (checkAdmin && super.has(this.constructor.FLAGS.ADMINISTRATOR)) || super.has(permission);
  }
}

/**
 * Numeric permission flags. All available properties:
 * * `CREATE_INSTANT_INVITE` (create invitations to the guild)
 * * `KICK_MEMBERS`
 * * `BAN_MEMBERS`
 * * `ADMINISTRATOR` (implicitly has *all* permissions, and bypasses all channel overwrites)
 * * `MANAGE_CHANNELS` (edit and reorder channels)
 * * `MANAGE_GUILD` (edit the guild information, region, etc.)
 * * `ADD_REACTIONS` (add new reactions to messages)
 * * `VIEW_AUDIT_LOG`
 * * `PRIORITY_SPEAKER`
 * * `STREAM`
 * * `VIEW_CHANNEL`
 * * `SEND_MESSAGES`
 * * `SEND_TTS_MESSAGES`
 * * `MANAGE_MESSAGES` (delete messages and reactions)
 * * `EMBED_LINKS` (links posted will have a preview embedded)
 * * `ATTACH_FILES`
 * * `READ_MESSAGE_HISTORY` (view messages that were posted prior to opening Discord)
 * * `MENTION_EVERYONE`
 * * `USE_EXTERNAL_EMOJIS` (use emojis from different guilds)
 * * `VIEW_GUILD_INSIGHTS`
 * * `CONNECT` (connect to a voice channel)
 * * `SPEAK` (speak in a voice channel)
 * * `MUTE_MEMBERS` (mute members across all voice channels)
 * * `DEAFEN_MEMBERS` (deafen members across all voice channels)
 * * `MOVE_MEMBERS` (move members between voice channels)
 * * `USE_VAD` (use voice activity detection)
 * * `CHANGE_NICKNAME`
 * * `MANAGE_NICKNAMES` (change other members' nicknames)
 * * `MANAGE_ROLES`
 * * `MANAGE_WEBHOOKS`
 * * `MANAGE_EMOJIS_AND_STICKERS`
 * * `USE_APPLICATION_COMMANDS`
 * * `REQUEST_TO_SPEAK`
 * * `MANAGE_THREADS`
 * * `USE_PUBLIC_THREADS` (deprecated)
 * * `CREATE_PUBLIC_THREADS`
 * * `USE_PRIVATE_THREADS` (deprecated)
 * * `CREATE_PRIVATE_THREADS`
 * * `USE_EXTERNAL_STICKERS` (use stickers from different guilds)
<<<<<<< HEAD
 * * `SEND_MESSAGES_IN_THREADS`
=======
 * * `START_EMBEDDED_ACTIVITIES`
>>>>>>> fe950053
 * @type {Object<string, bigint>}
 * @see {@link https://discord.com/developers/docs/topics/permissions#permissions-bitwise-permission-flags}
 */
Permissions.FLAGS = {
  CREATE_INSTANT_INVITE: 1n << 0n,
  KICK_MEMBERS: 1n << 1n,
  BAN_MEMBERS: 1n << 2n,
  ADMINISTRATOR: 1n << 3n,
  MANAGE_CHANNELS: 1n << 4n,
  MANAGE_GUILD: 1n << 5n,
  ADD_REACTIONS: 1n << 6n,
  VIEW_AUDIT_LOG: 1n << 7n,
  PRIORITY_SPEAKER: 1n << 8n,
  STREAM: 1n << 9n,
  VIEW_CHANNEL: 1n << 10n,
  SEND_MESSAGES: 1n << 11n,
  SEND_TTS_MESSAGES: 1n << 12n,
  MANAGE_MESSAGES: 1n << 13n,
  EMBED_LINKS: 1n << 14n,
  ATTACH_FILES: 1n << 15n,
  READ_MESSAGE_HISTORY: 1n << 16n,
  MENTION_EVERYONE: 1n << 17n,
  USE_EXTERNAL_EMOJIS: 1n << 18n,
  VIEW_GUILD_INSIGHTS: 1n << 19n,
  CONNECT: 1n << 20n,
  SPEAK: 1n << 21n,
  MUTE_MEMBERS: 1n << 22n,
  DEAFEN_MEMBERS: 1n << 23n,
  MOVE_MEMBERS: 1n << 24n,
  USE_VAD: 1n << 25n,
  CHANGE_NICKNAME: 1n << 26n,
  MANAGE_NICKNAMES: 1n << 27n,
  MANAGE_ROLES: 1n << 28n,
  MANAGE_WEBHOOKS: 1n << 29n,
  MANAGE_EMOJIS_AND_STICKERS: 1n << 30n,
  USE_APPLICATION_COMMANDS: 1n << 31n,
  REQUEST_TO_SPEAK: 1n << 32n,
  MANAGE_THREADS: 1n << 34n,
  // TODO: Remove deprecated USE_*_THREADS flags in v14
  USE_PUBLIC_THREADS: 1n << 35n,
  CREATE_PUBLIC_THREADS: 1n << 35n,
  USE_PRIVATE_THREADS: 1n << 36n,
  CREATE_PRIVATE_THREADS: 1n << 36n,
  USE_EXTERNAL_STICKERS: 1n << 37n,
<<<<<<< HEAD
  SEND_MESSAGES_IN_THREADS: 1n << 38n,
=======
  START_EMBEDDED_ACTIVITIES: 1n << 39n,
>>>>>>> fe950053
};

/**
 * Bitfield representing every permission combined
 * @type {bigint}
 */
Permissions.ALL = Object.values(Permissions.FLAGS).reduce((all, p) => all | p, 0n);

/**
 * Bitfield representing the default permissions for users
 * @type {bigint}
 */
Permissions.DEFAULT = BigInt(104324673);

/**
 * Bitfield representing the permissions required for moderators of stage channels
 * @type {bigint}
 */
Permissions.STAGE_MODERATOR =
  Permissions.FLAGS.MANAGE_CHANNELS | Permissions.FLAGS.MUTE_MEMBERS | Permissions.FLAGS.MOVE_MEMBERS;

Permissions.defaultBit = BigInt(0);

module.exports = Permissions;<|MERGE_RESOLUTION|>--- conflicted
+++ resolved
@@ -96,11 +96,8 @@
  * * `USE_PRIVATE_THREADS` (deprecated)
  * * `CREATE_PRIVATE_THREADS`
  * * `USE_EXTERNAL_STICKERS` (use stickers from different guilds)
-<<<<<<< HEAD
  * * `SEND_MESSAGES_IN_THREADS`
-=======
  * * `START_EMBEDDED_ACTIVITIES`
->>>>>>> fe950053
  * @type {Object<string, bigint>}
  * @see {@link https://discord.com/developers/docs/topics/permissions#permissions-bitwise-permission-flags}
  */
@@ -145,11 +142,8 @@
   USE_PRIVATE_THREADS: 1n << 36n,
   CREATE_PRIVATE_THREADS: 1n << 36n,
   USE_EXTERNAL_STICKERS: 1n << 37n,
-<<<<<<< HEAD
   SEND_MESSAGES_IN_THREADS: 1n << 38n,
-=======
   START_EMBEDDED_ACTIVITIES: 1n << 39n,
->>>>>>> fe950053
 };
 
 /**
