'use strict';

/**
 * Rate limit data
 * @typedef {Object} RateLimitData
 * @property {number} timeout Time until this rate limit ends, in ms
 * @property {number} limit The maximum amount of requests of this endpoint
 * @property {string} method The HTTP method of this request
 * @property {string} path The path of the request relative to the HTTP endpoint
 * @property {string} route The route of the request relative to the HTTP endpoint
 * @property {boolean} global Whether this is a global rate limit
 */

/**
 * Whether this rate limit should throw an Error
 * @typedef {Function} RateLimitQueueFilter
 * @param {RateLimitData} rateLimitData The data of this rate limit
 * @returns {boolean|Promise<boolean>}
 */

/**
 * @typedef {Function} CacheFactory
 * @param {Function} manager The manager class the cache is being requested from.
 * @param {Function} holds The class that the cache will hold.
 * @returns {Collection} A Collection used to store the cache of the manager.
 */

/**
 * Options for a client.
 * @typedef {Object} ClientOptions
 * @property {number|number[]|string} [shards] The shard's id to run, or an array of shard ids. If not specified,
 * the client will spawn {@link ClientOptions#shardCount} shards. If set to `auto`, it will fetch the
 * recommended amount of shards from Discord and spawn that amount
 * @property {number} [shardCount=1] The total amount of shards used by all processes of this bot
 * (e.g. recommended shard count, shard count of the ShardingManager)
 * @property {CacheFactory} [makeCache] Function to create a cache.
 * You can use your own function, or the {@link Options} class to customize the Collection used for the cache.
 * <warn>Overriding the cache used in `GuildManager`, `ChannelManager`, `GuildChannelManager`, `RoleManager`,
 * and `PermissionOverwriteManager` is unsupported and **will** break functionality</warn>
 * @property {number} [messageCacheLifetime=0] DEPRECATED: Pass `lifetime` to `sweepers.messages` instead.
 * How long a message should stay in the cache until it is considered sweepable (in seconds, 0 for forever)
 * @property {number} [messageSweepInterval=0] DEPRECATED: Pass `interval` to `sweepers.messages` instead.
 * How frequently to remove messages from the cache that are older than the message cache lifetime
 * (in seconds, 0 for never)
 * @property {MessageMentionOptions} [allowedMentions] Default value for {@link MessageOptions#allowedMentions}
 * @property {number} [invalidRequestWarningInterval=0] The number of invalid REST requests (those that return
 * 401, 403, or 429) in a 10 minute window between emitted warnings (0 for no warnings). That is, if set to 500,
 * warnings will be emitted at invalid request number 500, 1000, 1500, and so on.
 * @property {PartialType[]} [partials] Structures allowed to be partial. This means events can be emitted even when
 * they're missing all the data for a particular structure. See the "Partial Structures" topic on the
 * [guide](https://discordjs.guide/popular-topics/partials.html) for some
 * important usage information, as partials require you to put checks in place when handling data.
 * @property {number} [restWsBridgeTimeout=5000] Maximum time permitted between REST responses and their
 * corresponding WebSocket events
 * @property {number} [restTimeOffset=500] Extra time in milliseconds to wait before continuing to make REST
 * requests (higher values will reduce rate-limiting errors on bad connections)
 * @property {number} [restRequestTimeout=15000] Time to wait before cancelling a REST request, in milliseconds
 * @property {number} [restSweepInterval=60] How frequently to delete inactive request buckets, in seconds
 * (or 0 for never)
 * @property {number} [restGlobalRateLimit=0] How many requests to allow sending per second (0 for unlimited, 50 for
 * the standard global limit used by Discord)
 * @property {string[]|RateLimitQueueFilter} [rejectOnRateLimit] Decides how rate limits and pre-emptive throttles
 * should be handled. If this option is an array containing the prefix of the request route (e.g. /channels to match any
 * route starting with /channels, such as /channels/222197033908436994/messages) or a function returning true, a
 * {@link RateLimitError} will be thrown. Otherwise the request will be queued for later
 * @property {number} [retryLimit=1] How many times to retry on 5XX errors
 * (Infinity for an indefinite amount of retries)
 * @property {boolean} [failIfNotExists=true] Default value for {@link ReplyMessageOptions#failIfNotExists}
 * @property {string[]} [userAgentSuffix] An array of additional bot info to be appended to the end of the required
 * [User Agent](https://discord.com/developers/docs/reference#user-agent) header
 * @property {PresenceData} [presence={}] Presence data to use upon login
 * @property {IntentsResolvable} intents Intents to enable for this connection
<<<<<<< HEAD
 * @property {number} [waitGuildTimeout=15_000] Time in milliseconds that Clients with the GUILDS intent should wait for
 * missing guilds to be recieved before starting the bot. If not specified, the default is 15 seconds.
=======
 * @property {SweeperOptions} [sweepers={}] Options for cache sweeping
>>>>>>> ea9e897b
 * @property {WebsocketOptions} [ws] Options for the WebSocket
 * @property {HTTPOptions} [http] HTTP options
 */

/**
 * Options for {@link Sweepers} defining the behavior of cache sweeping
 * @typedef {Object<SweeperKey, SweepOptions>} SweeperOptions
 */

/**
 * Options for sweeping a single type of item from cache
 * @typedef {Object} SweepOptions
 * @property {number} interval The interval (in seconds) at which to perform sweeping of the item
 * @property {number} [lifetime] How long an item should stay in cache until it is considered sweepable.
 * <warn>This property is only valid for the `invites`, `messages`, and `threads` keys. The `filter` property
 * is mutually exclusive to this property and takes priority</warn>
 * @property {GlobalSweepFilter} filter The function used to determine the function passed to the sweep method
 * <info>This property is optional when the key is `invites`, `messages`, or `threads` and `lifetime` is set</info>
 */

/**
 * WebSocket options (these are left as snake_case to match the API)
 * @typedef {Object} WebsocketOptions
 * @property {number} [large_threshold=50] Number of members in a guild after which offline users will no longer be
 * sent in the initial guild member list, must be between 50 and 250
 */

/**
 * HTTPS Agent options.
 * @typedef {Object} AgentOptions
 * @see {@link https://nodejs.org/api/https.html#https_class_https_agent}
 * @see {@link https://nodejs.org/api/http.html#http_new_agent_options}
 */

/**
 * HTTP options
 * @typedef {Object} HTTPOptions
 * @property {number} [version=9] API version to use
 * @property {AgentOptions} [agent={}] HTTPS Agent options
 * @property {string} [api='https://discord.com/api'] Base URL of the API
 * @property {string} [cdn='https://cdn.discordapp.com'] Base URL of the CDN
 * @property {string} [invite='https://discord.gg'] Base URL of invites
 * @property {string} [template='https://discord.new'] Base URL of templates
 * @property {Object} [headers] Additional headers to send for all API requests
 * @property {string} [scheduledEvent='https://discord.com/events'] Base URL of guild scheduled events
 */

/**
 * Contains various utilities for client options.
 */
class Options extends null {
  /**
   * The default client options.
   * @returns {ClientOptions}
   */
  static createDefault() {
    return {
      waitGuildTimeout: 15_000,
      shardCount: 1,
      makeCache: this.cacheWithLimits(this.defaultMakeCacheSettings),
      messageCacheLifetime: 0,
      messageSweepInterval: 0,
      invalidRequestWarningInterval: 0,
      partials: [],
      restWsBridgeTimeout: 5_000,
      restRequestTimeout: 15_000,
      restGlobalRateLimit: 0,
      retryLimit: 1,
      restTimeOffset: 500,
      restSweepInterval: 60,
      failIfNotExists: true,
      userAgentSuffix: [],
      presence: {},
      sweepers: {},
      ws: {
        large_threshold: 50,
        compress: false,
        properties: {
          $os: process.platform,
          $browser: 'discord.js',
          $device: 'discord.js',
        },
        version: 9,
      },
      http: {
        agent: {},
        version: 9,
        api: 'https://discord.com/api',
        cdn: 'https://cdn.discordapp.com',
        invite: 'https://discord.gg',
        template: 'https://discord.new',
        scheduledEvent: 'https://discord.com/events',
      },
    };
  }

  /**
   * Create a cache factory using predefined settings to sweep or limit.
   * @param {Object<string, LimitedCollectionOptions|number>} [settings={}] Settings passed to the relevant constructor.
   * If no setting is provided for a manager, it uses Collection.
   * If a number is provided for a manager, it uses that number as the max size for a LimitedCollection.
   * If LimitedCollectionOptions are provided for a manager, it uses those settings to form a LimitedCollection.
   * @returns {CacheFactory}
   * @example
   * // Store up to 200 messages per channel and discard archived threads if they were archived more than 4 hours ago.
   * // Note archived threads will remain in the guild and client caches with these settings
   * Options.cacheWithLimits({
   *    MessageManager: 200,
   *    ThreadManager: {
   *      sweepInterval: 3600,
   *      sweepFilter: LimitedCollection.filterByLifetime({
   *        getComparisonTimestamp: e => e.archiveTimestamp,
   *        excludeFromSweep: e => !e.archived,
   *      }),
   *    },
   *  });
   * @example
   * // Sweep messages every 5 minutes, removing messages that have not been edited or created in the last 30 minutes
   * Options.cacheWithLimits({
   *   // Keep default thread sweeping behavior
   *   ...Options.defaultMakeCacheSettings,
   *   // Override MessageManager
   *   MessageManager: {
   *     sweepInterval: 300,
   *     sweepFilter: LimitedCollection.filterByLifetime({
   *       lifetime: 1800,
   *       getComparisonTimestamp: e => e.editedTimestamp ?? e.createdTimestamp,
   *     })
   *   }
   * });
   */
  static cacheWithLimits(settings = {}) {
    const { Collection } = require('@discordjs/collection');
    const LimitedCollection = require('./LimitedCollection');

    return manager => {
      const setting = settings[manager.name];
      /* eslint-disable-next-line eqeqeq */
      if (setting == null) {
        return new Collection();
      }
      if (typeof setting === 'number') {
        if (setting === Infinity) {
          return new Collection();
        }
        return new LimitedCollection({ maxSize: setting });
      }
      /* eslint-disable eqeqeq */
      const noSweeping =
        setting.sweepFilter == null ||
        setting.sweepInterval == null ||
        setting.sweepInterval <= 0 ||
        setting.sweepInterval === Infinity;
      const noLimit = setting.maxSize == null || setting.maxSize === Infinity;
      /* eslint-enable eqeqeq */
      if (noSweeping && noLimit) {
        return new Collection();
      }
      return new LimitedCollection(setting);
    };
  }

  /**
   * Create a cache factory that always caches everything.
   * @returns {CacheFactory}
   */
  static cacheEverything() {
    const { Collection } = require('@discordjs/collection');
    return () => new Collection();
  }

  /**
   * The default settings passed to {@link Options.cacheWithLimits}.
   * The caches that this changes are:
   * * `MessageManager` - Limit to 200 messages
   * * `ChannelManager` - Sweep archived threads
   * * `GuildChannelManager` - Sweep archived threads
   * * `ThreadManager` - Sweep archived threads
   * <info>If you want to keep default behavior and add on top of it you can use this object and add on to it, e.g.
   * `makeCache: Options.cacheWithLimits({ ...Options.defaultMakeCacheSettings, ReactionManager: 0 })`</info>
   * @type {Object<string, LimitedCollectionOptions|number>}
   */
  static get defaultMakeCacheSettings() {
    return {
      MessageManager: 200,
      ChannelManager: {
        sweepInterval: 3600,
        sweepFilter: require('./Util').archivedThreadSweepFilter(),
      },
      GuildChannelManager: {
        sweepInterval: 3600,
        sweepFilter: require('./Util').archivedThreadSweepFilter(),
      },
      ThreadManager: {
        sweepInterval: 3600,
        sweepFilter: require('./Util').archivedThreadSweepFilter(),
      },
    };
  }
}

/**
 * The default settings passed to {@link Options.sweepers} (for v14).
 * The sweepers that this changes are:
 * * `threads` - Sweep archived threads every hour, removing those archived more than 4 hours ago
 * <info>If you want to keep default behavior and add on top of it you can use this object and add on to it, e.g.
 * `sweepers: { ...Options.defaultSweeperSettings, messages: { interval: 300, lifetime: 600 } })`</info>
 * @type {SweeperOptions}
 */
Options.defaultSweeperSettings = {
  threads: {
    interval: 3600,
    lifetime: 14400,
  },
};

module.exports = Options;<|MERGE_RESOLUTION|>--- conflicted
+++ resolved
@@ -70,12 +70,9 @@
  * [User Agent](https://discord.com/developers/docs/reference#user-agent) header
  * @property {PresenceData} [presence={}] Presence data to use upon login
  * @property {IntentsResolvable} intents Intents to enable for this connection
-<<<<<<< HEAD
  * @property {number} [waitGuildTimeout=15_000] Time in milliseconds that Clients with the GUILDS intent should wait for
  * missing guilds to be recieved before starting the bot. If not specified, the default is 15 seconds.
-=======
  * @property {SweeperOptions} [sweepers={}] Options for cache sweeping
->>>>>>> ea9e897b
  * @property {WebsocketOptions} [ws] Options for the WebSocket
  * @property {HTTPOptions} [http] HTTP options
  */
