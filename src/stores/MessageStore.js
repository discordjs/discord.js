'use strict';

const DataStore = require('./DataStore');
const Collection = require('../util/Collection');
const Message = require('../structures/Message');

/**
 * Stores messages for text-based channels.
 * @extends {DataStore}
 */
class MessageStore extends DataStore {
  constructor(channel, iterable) {
    super(channel.client, iterable, Message);
    this.channel = channel;
  }

  add(data, cache) {
    return super.add(data, cache, { extras: [this.channel] });
  }

  set(key, value) {
    const maxSize = this.client.options.messageCacheMaxSize;
    if (maxSize === 0) return;
    if (this.size >= maxSize && maxSize > 0) this.delete(this.firstKey());
    super.set(key, value);
  }

  /**
   * The parameters to pass in when requesting previous messages from a channel. `around`, `before` and
   * `after` are mutually exclusive. All the parameters are optional.
   * @typedef {Object} ChannelLogsQueryOptions
   * @property {number} [limit=50] Number of messages to acquire
   * @property {Snowflake} [before] ID of a message to get the messages that were posted before it
   * @property {Snowflake} [after] ID of a message to get the messages that were posted after it
   * @property {Snowflake} [around] ID of a message to get the messages that were posted around it
   */

  /**
   * Gets a message, or messages, from this channel.
   * <info>The returned Collection does not contain reaction users of the messages if they were not cached.
   * Those need to be fetched separately in such a case.</info>
   * @param {Snowflake|ChannelLogsQueryOptions} [message] The ID of the message to fetch, or query parameters.
   * @param {boolean} [cache=true] Whether to cache the message(s)
   * @returns {Promise<Message>|Promise<Collection<Snowflake, Message>>}
   * @example
   * // Get message
   * channel.messages.fetch('99539446449315840')
   *   .then(message => console.log(message.content))
   *   .catch(console.error);
   * @example
   * // Get messages
   * channel.messages.fetch({ limit: 10 })
   *   .then(messages => console.log(`Received ${messages.size} messages`))
   *   .catch(console.error);
   * @example
   * // Get messages and filter by user ID
   * channel.messages.fetch()
   *   .then(messages => console.log(`${messages.filter(m => m.author.id === '84484653687267328').size} messages`))
   *   .catch(console.error);
   */
  fetch(message, cache = true) {
    return typeof message === 'string' ? this._fetchId(message, cache) : this._fetchMany(message, cache);
  }

  /**
   * Fetches the pinned messages of this channel and returns a collection of them.
   * <info>The returned Collection does not contain any reaction data of the messages.
   * Those need to be fetched separately.</info>
   * @returns {Promise<Collection<Snowflake, Message>>}
   * @example
   * // Get pinned messages
   * channel.fetchPinned()
   *   .then(messages => console.log(`Received ${messages.size} messages`))
   *   .catch(console.error);
   */
  fetchPinned() {
    return this.client.api.channels[this.channel.id].pins.get().then(data => {
      const messages = new Collection();
      for (const message of data) messages.set(message.id, this.add(message));
      return messages;
    });
  }

<<<<<<< HEAD
  /**
   * Deletes a message, even if it's not cached.
   * @param {MessageResolvable} message The message to delete
   * @param {string} [reason] Reason for deleting this message, if it does not belong to the client user
   */
  async remove(message, reason) {
    message = this.resolveID(message);
    if (message) await this.client.api.channels(this.channel.id).messages(message).delete({ reason });
  }

  async _fetchId(messageID) {
=======
  async _fetchId(messageID, cache) {
    const existing = this.get(messageID);
    if (existing && !existing.partial) return existing;
>>>>>>> 579283df
    const data = await this.client.api.channels[this.channel.id].messages[messageID].get();
    return this.add(data, cache);
  }

  async _fetchMany(options = {}, cache) {
    const data = await this.client.api.channels[this.channel.id].messages.get({ query: options });
    const messages = new Collection();
    for (const message of data) messages.set(message.id, this.add(message, cache));
    return messages;
  }


  /**
   * Data that can be resolved to a Message object. This can be:
   * * A Message
   * * A Snowflake
   * @typedef {Message|Snowflake} MessageResolvable
   */

  /**
    * Resolves a MessageResolvable to a Message object.
    * @method resolve
    * @memberof MessageStore
    * @instance
    * @param {MessageResolvable} message The message resolvable to resolve
    * @returns {?Message}
    */

  /**
    * Resolves a MessageResolvable to a Message ID string.
    * @method resolveID
    * @memberof MessageStore
    * @instance
    * @param {MessageResolvable} message The message resolvable to resolve
    * @returns {?Snowflake}
    */
}

module.exports = MessageStore;<|MERGE_RESOLUTION|>--- conflicted
+++ resolved
@@ -81,7 +81,6 @@
     });
   }
 
-<<<<<<< HEAD
   /**
    * Deletes a message, even if it's not cached.
    * @param {MessageResolvable} message The message to delete
@@ -92,12 +91,9 @@
     if (message) await this.client.api.channels(this.channel.id).messages(message).delete({ reason });
   }
 
-  async _fetchId(messageID) {
-=======
   async _fetchId(messageID, cache) {
     const existing = this.get(messageID);
     if (existing && !existing.partial) return existing;
->>>>>>> 579283df
     const data = await this.client.api.channels[this.channel.id].messages[messageID].get();
     return this.add(data, cache);
   }
