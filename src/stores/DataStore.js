const Collection = require('../util/Collection');
const Snowflake = require('../util/Snowflake');
let Structures;

/**
 * Manages the creation, retrieval and deletion of a specific data model.
 * @extends {Collection}
 */
class DataStore extends Collection {
  constructor(client, iterable, holds) {
    super();
    if (!Structures) Structures = require('../util/Structures');
    Object.defineProperty(this, 'client', { value: client });
    Object.defineProperty(this, 'holds', { value: Structures.get(holds.name) || holds });
    if (iterable) for (const item of iterable) this.add(item);
  }

  add(data, cache = true, { id, extras = [] } = {}) {
    const existing = this.get(Snowflake.coerce(id || data.id));
    if (existing) return existing;

    const entry = this.holds ? new this.holds(this.client, data, ...extras) : data;
    if (cache) this.set(id || entry.id, entry);
    return entry;
  }

  remove(key) { return this.delete(Snowflake.coerce(key)); }

  get(key) { return this.get(Snowflake.coerce(key)); }

  /**
   * Resolves a data entry to a data Object.
   * @param {bigint|Object} idOrInstance The id or instance of something in this DataStore
   * @returns {?Object} An instance from this DataStore
   */
  resolve(idOrInstance) {
    if (idOrInstance instanceof this.holds) return idOrInstance;
    // eslint-disable-next-line valid-typeof
<<<<<<< HEAD
    if (typeof idOrInstance === 'bigint') return this.get(idOrInstance) || null;
=======
    if (typeof idOrInstance === 'bigint' || typeof idOrInstance === 'string') {
      return this.get(idOrInstance) || null;
    }
>>>>>>> 8fcd6d75
    return null;
  }

  /**
   * Resolves a data entry to a instance ID.
   * @param {bigint|Instance} idOrInstance The id or instance of something in this DataStore
   * @returns {?Snowflake}
   */
  resolveID(idOrInstance) {
    if (idOrInstance instanceof this.holds) return idOrInstance.id;
    // eslint-disable-next-line valid-typeof
<<<<<<< HEAD
    if (typeof idOrInstance === 'bigint') return idOrInstance;
=======
    if (typeof idOrInstance === 'string' || typeof idOrInstance === 'bigint') return idOrInstance;
>>>>>>> 8fcd6d75
    return null;
  }
}

module.exports = DataStore;<|MERGE_RESOLUTION|>--- conflicted
+++ resolved
@@ -36,13 +36,7 @@
   resolve(idOrInstance) {
     if (idOrInstance instanceof this.holds) return idOrInstance;
     // eslint-disable-next-line valid-typeof
-<<<<<<< HEAD
     if (typeof idOrInstance === 'bigint') return this.get(idOrInstance) || null;
-=======
-    if (typeof idOrInstance === 'bigint' || typeof idOrInstance === 'string') {
-      return this.get(idOrInstance) || null;
-    }
->>>>>>> 8fcd6d75
     return null;
   }
 
@@ -54,11 +48,7 @@
   resolveID(idOrInstance) {
     if (idOrInstance instanceof this.holds) return idOrInstance.id;
     // eslint-disable-next-line valid-typeof
-<<<<<<< HEAD
     if (typeof idOrInstance === 'bigint') return idOrInstance;
-=======
-    if (typeof idOrInstance === 'string' || typeof idOrInstance === 'bigint') return idOrInstance;
->>>>>>> 8fcd6d75
     return null;
   }
 }
