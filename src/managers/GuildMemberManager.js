'use strict';

const BaseManager = require('./BaseManager');
const { Error, TypeError } = require('../errors');
const GuildMember = require('../structures/GuildMember');
const Collection = require('../util/Collection');
const { Events, OPCodes } = require('../util/Constants');

/**
 * Manages API methods for GuildMembers and stores their cache.
 * @extends {BaseManager}
 */
class GuildMemberManager extends BaseManager {
  constructor(guild, iterable) {
    super(guild.client, iterable, GuildMember);
    /**
     * The guild this manager belongs to
     * @type {Guild}
     */
    this.guild = guild;
  }

  /**
   * The cache of this Manager
   * @type {Collection<Snowflake, GuildMember>}
   * @name GuildMemberManager#cache
   */

  add(data, cache = true) {
    return super.add(data, cache, { id: data.user.id, extras: [this.guild] });
  }

  /**
   * Data that resolves to give a GuildMember object. This can be:
   * * A GuildMember object
   * * A User resolvable
   * @typedef {GuildMember|UserResolvable} GuildMemberResolvable
   */

  /**
   * Resolves a GuildMemberResolvable to a GuildMember object.
   * @param {GuildMemberResolvable} member The user that is part of the guild
   * @returns {?GuildMember}
   */
  resolve(member) {
    const memberResolvable = super.resolve(member);
    if (memberResolvable) return memberResolvable;
    const userResolvable = this.client.users.resolveID(member);
    if (userResolvable) return super.resolve(userResolvable);
    return null;
  }

  /**
   * Resolves a GuildMemberResolvable to an member ID string.
   * @param {GuildMemberResolvable} member The user that is part of the guild
   * @returns {?Snowflake}
   */
  resolveID(member) {
    const memberResolvable = super.resolveID(member);
    if (memberResolvable) return memberResolvable;
    const userResolvable = this.client.users.resolveID(member);
    return this.cache.has(userResolvable) ? userResolvable : null;
  }

  /**
   * Options used to fetch a single member from a guild.
   * @typedef {Object} FetchMemberOptions
   * @property {UserResolvable} user The user to fetch
   * @property {boolean} [cache=true] Whether or not to cache the fetched member
   */

  /**
   * Options used to fetch multiple members from a guild.
   * @typedef {Object} FetchMembersOptions
   * @property {UserResolvable|UserResolvable[]} user The user(s) to fetch
   * @property {?string} query Limit fetch to members with similar usernames
   * @property {number} [limit=0] Maximum number of members to request
   * @property {boolean} [withPresences=false] Whether or not to include the presences
   */

  /**
   * Fetches member(s) from Discord, even if they're offline.
   * @param {UserResolvable|FetchMemberOptions|FetchMembersOptions} [options] If a UserResolvable, the user to fetch.
   * If undefined, fetches all members.
   * If a query, it limits the results to users with similar usernames.
   * @returns {Promise<GuildMember>|Promise<Collection<Snowflake, GuildMember>>}
   * @example
   * // Fetch all members from a guild
   * guild.members.fetch()
   *   .then(console.log)
   *   .catch(console.error);
   * @example
   * // Fetch a single member
   * guild.members.fetch('66564597481480192')
   *   .then(console.log)
   *   .catch(console.error);
   * @example
   * // Fetch a single member without caching
   * guild.members.fetch({ user, cache: false })
   *   .then(console.log)
   *   .catch(console.error);
   * @example
   * // Fetch by an array of users including their presences
   * guild.members.fetch({ user: ['66564597481480192', '191615925336670208'], withPresences: true })
   *   .then(console.log)
   *   .catch(console.error);
   * @example
   * // Fetch by query
   * guild.members.fetch({ query: 'hydra', limit: 1 })
   *   .then(console.log)
   *   .catch(console.error);
   */
  fetch(options) {
    if (!options) return this._fetchMany();
    const user = this.client.users.resolveID(options);
    if (user) return this._fetchSingle({ user, cache: true });
    if (options.user) {
      if (Array.isArray(options.user)) {
        options.user = options.user.map(u => this.client.users.resolveID(u));
        return this._fetchMany(options);
      } else {
        options.user = this.client.users.resolveID(options.user);
      }
      if (!options.limit && !options.withPresences) return this._fetchSingle(options);
    }
    return this._fetchMany(options);
  }

  /**
   * Prunes members from the guild based on how long they have been inactive.
   * <info>It's recommended to set options.count to `false` for large guilds.</info>
   * @param {Object} [options] Prune options
   * @param {number} [options.days=7] Number of days of inactivity required to kick
   * @param {boolean} [options.dry=false] Get number of users that will be kicked, without actually kicking them
   * @param {boolean} [options.count=true] Whether or not to return the number of users that have been kicked.
   * @param {string} [options.reason] Reason for this prune
   * @returns {Promise<number|null>} The number of members that were/will be kicked
   * @example
   * // See how many members will be pruned
   * guild.members.prune({ dry: true })
   *   .then(pruned => console.log(`This will prune ${pruned} people!`))
   *   .catch(console.error);
   * @example
   * // Actually prune the members
   * guild.members.prune({ days: 1, reason: 'too many people!' })
   *   .then(pruned => console.log(`I just pruned ${pruned} people!`))
   *   .catch(console.error);
   */
  prune({ days = 7, dry = false, count = true, reason } = {}) {
    if (typeof days !== 'number') throw new TypeError('PRUNE_DAYS_TYPE');
    return this.client.api
      .guilds(this.guild.id)
      .prune[dry ? 'get' : 'post']({
        query: {
          days,
          compute_prune_count: count,
        },
        reason,
      })
      .then(data => data.pruned);
  }

  /**
   * Bans a user from the guild.
   * @param {UserResolvable} user The user to ban
   * @param {Object} [options] Options for the ban
   * @param {number} [options.days=0] Number of days of messages to delete
   * @param {string} [options.reason] Reason for banning
   * @returns {Promise<GuildMember|User|Snowflake>} Result object will be resolved as specifically as possible.
   * If the GuildMember cannot be resolved, the User will instead be attempted to be resolved. If that also cannot
   * be resolved, the user ID will be the result.
   * @example
   * // Ban a user by ID (or with a user/guild member object)
   * guild.members.ban('84484653687267328')
   *   .then(user => console.log(`Banned ${user.username || user.id || user} from ${guild.name}`))
   *   .catch(console.error);
   */
  ban(user, options = { days: 0 }) {
    if (options.days) options['delete-message-days'] = options.days;
    const id = this.client.users.resolveID(user);
    if (!id) return Promise.reject(new Error('BAN_RESOLVE_ID', true));
    return this.client.api
      .guilds(this.guild.id)
      .bans[id].put({ query: options })
      .then(() => {
        if (user instanceof GuildMember) return user;
        const _user = this.client.users.resolve(id);
        if (_user) {
          const member = this.resolve(_user);
          return member || _user;
        }
        return id;
      });
  }

  /**
   * Unbans a user from the guild.
   * @param {UserResolvable} user The user to unban
   * @param {string} [reason] Reason for unbanning user
   * @returns {Promise<User>}
   * @example
   * // Unban a user by ID (or with a user/guild member object)
   * guild.members.unban('84484653687267328')
   *   .then(user => console.log(`Unbanned ${user.username} from ${guild.name}`))
   *   .catch(console.error);
   */
  unban(user, reason) {
    const id = this.client.users.resolveID(user);
    if (!id) return Promise.reject(new Error('BAN_RESOLVE_ID'));
    return this.client.api
      .guilds(this.guild.id)
      .bans[id].delete({ reason })
      .then(() => this.client.users.resolve(user));
  }

  _fetchSingle({ user, cache }) {
    const existing = this.cache.get(user);
    if (existing && !existing.partial) return Promise.resolve(existing);
    return this.client.api
      .guilds(this.guild.id)
      .members(user)
      .get()
      .then(data => this.add(data, cache));
  }

  _fetchMany({ limit = 0, withPresences: presences = false, user: user_ids, query } = {}) {
    return new Promise((resolve, reject) => {
      if (this.guild.memberCount === this.cache.size && (!query && !limit && !presences && !user_ids)) {
        resolve(this.cache);
        return;
      }
      if (!query && !user_ids) query = '';
      this.guild.shard.send({
        op: OPCodes.REQUEST_GUILD_MEMBERS,
        d: {
          guild_id: this.guild.id,
          presences,
          user_ids,
          query,
          limit,
        },
      });
      const fetchedMembers = new Collection();
      const option = query || limit || presences || user_ids;
      const handler = (members, guild) => {
        if (guild.id !== this.guild.id) return;
        timeout.refresh();
        for (const member of members.values()) {
          if (option) fetchedMembers.set(member.id, member);
        }
<<<<<<< HEAD
        if (
          this.guild.memberCount <= this.cache.size ||
          ((query || limit) && members.size < 1000) ||
          (limit && fetchedMembers.size >= limit)
        ) {
=======
        if (this.guild.memberCount <= this.cache.size ||
          (option && members.size < 1000) ||
          (limit && fetchedMembers.size >= limit)) {
>>>>>>> 6650d50a
          this.guild.client.removeListener(Events.GUILD_MEMBERS_CHUNK, handler);
          let fetched = option ? fetchedMembers : this.cache;
          if (user_ids && !Array.isArray(user_ids) && fetched.size) fetched = fetched.first();
          resolve(fetched);
        }
      };
      const timeout = this.guild.client.setTimeout(() => {
        this.guild.client.removeListener(Events.GUILD_MEMBERS_CHUNK, handler);
        reject(new Error('GUILD_MEMBERS_TIMEOUT'));
      }, 120e3);
      this.guild.client.on(Events.GUILD_MEMBERS_CHUNK, handler);
    });
  }
}

module.exports = GuildMemberManager;<|MERGE_RESOLUTION|>--- conflicted
+++ resolved
@@ -248,17 +248,9 @@
         for (const member of members.values()) {
           if (option) fetchedMembers.set(member.id, member);
         }
-<<<<<<< HEAD
-        if (
-          this.guild.memberCount <= this.cache.size ||
-          ((query || limit) && members.size < 1000) ||
-          (limit && fetchedMembers.size >= limit)
-        ) {
-=======
         if (this.guild.memberCount <= this.cache.size ||
           (option && members.size < 1000) ||
           (limit && fetchedMembers.size >= limit)) {
->>>>>>> 6650d50a
           this.guild.client.removeListener(Events.GUILD_MEMBERS_CHUNK, handler);
           let fetched = option ? fetchedMembers : this.cache;
           if (user_ids && !Array.isArray(user_ids) && fetched.size) fetched = fetched.first();
