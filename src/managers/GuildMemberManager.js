'use strict';

const BaseManager = require('./BaseManager');
const { Error, TypeError, RangeError } = require('../errors');
const GuildMember = require('../structures/GuildMember');
const Role = require('../structures/Role');
const Collection = require('../util/Collection');
const { Events, OPCodes } = require('../util/Constants');
const SnowflakeUtil = require('../util/SnowflakeUtil');

/**
 * Manages API methods for GuildMembers and stores their cache.
 * @extends {BaseManager}
 */
class GuildMemberManager extends BaseManager {
  constructor(guild, iterable) {
    super(guild.client, iterable, GuildMember);
    /**
     * The guild this manager belongs to
     * @type {Guild}
     */
    this.guild = guild;
  }

  /**
   * The cache of this Manager
   * @type {Collection<Snowflake, GuildMember>}
   * @name GuildMemberManager#cache
   */

  add(data, cache = true) {
    return super.add(data, cache, { id: data.user.id, extras: [this.guild] });
  }

  /**
   * Data that resolves to give a GuildMember object. This can be:
   * * A GuildMember object
   * * A User resolvable
   * @typedef {GuildMember|UserResolvable} GuildMemberResolvable
   */

  /**
   * Resolves a GuildMemberResolvable to a GuildMember object.
   * @param {GuildMemberResolvable} member The user that is part of the guild
   * @returns {?GuildMember}
   */
  resolve(member) {
    const memberResolvable = super.resolve(member);
    if (memberResolvable) return memberResolvable;
    const userResolvable = this.client.users.resolveID(member);
    if (userResolvable) return super.resolve(userResolvable);
    return null;
  }

  /**
   * Resolves a GuildMemberResolvable to a member ID string.
   * @param {GuildMemberResolvable} member The user that is part of the guild
   * @returns {?Snowflake}
   */
  resolveID(member) {
    const memberResolvable = super.resolveID(member);
    if (memberResolvable) return memberResolvable;
    const userResolvable = this.client.users.resolveID(member);
    return this.cache.has(userResolvable) ? userResolvable : null;
  }

  /**
   * Options used to fetch a single member from a guild.
   * @typedef {Object} FetchMemberOptions
   * @property {UserResolvable} user The user to fetch
   * @property {boolean} [cache=true] Whether or not to cache the fetched member
   * @property {boolean} [force=false] Whether to skip the cache check and request the API
   */

  /**
   * Options used to fetch multiple members from a guild.
   * @typedef {Object} FetchMembersOptions
   * @property {UserResolvable|UserResolvable[]} user The user(s) to fetch
   * @property {?string} query Limit fetch to members with similar usernames
   * @property {number} [limit=0] Maximum number of members to request
   * @property {boolean} [withPresences=false] Whether or not to include the presences
   * @property {number} [time=120e3] Timeout for receipt of members
   * @property {?string} nonce Nonce for this request (32 characters max - default to base 16 now timestamp)
   * @property {boolean} [force=false] Whether to skip the cache check and request the API
   */

  /**
   * Fetches member(s) from Discord, even if they're offline.
   * @param {UserResolvable|FetchMemberOptions|FetchMembersOptions} [options] If a UserResolvable, the user to fetch.
   * If undefined, fetches all members.
   * If a query, it limits the results to users with similar usernames.
   * @returns {Promise<GuildMember>|Promise<Collection<Snowflake, GuildMember>>}
   * @example
   * // Fetch all members from a guild
   * guild.members.fetch()
   *   .then(console.log)
   *   .catch(console.error);
   * @example
   * // Fetch a single member
   * guild.members.fetch('66564597481480192')
   *   .then(console.log)
   *   .catch(console.error);
   * @example
   * // Fetch a single member without checking cache
   * guild.members.fetch({ user, force: true })
   *   .then(console.log)
   *   .catch(console.error)
   * @example
   * // Fetch a single member without caching
   * guild.members.fetch({ user, cache: false })
   *   .then(console.log)
   *   .catch(console.error);
   * @example
   * // Fetch by an array of users including their presences
   * guild.members.fetch({ user: ['66564597481480192', '191615925336670208'], withPresences: true })
   *   .then(console.log)
   *   .catch(console.error);
   * @example
   * // Fetch by query
   * guild.members.fetch({ query: 'hydra', limit: 1 })
   *   .then(console.log)
   *   .catch(console.error);
   */
  fetch(options) {
    if (!options) return this._fetchMany();
    const user = this.client.users.resolveID(options);
    if (user) return this._fetchSingle({ user, cache: true });
    if (options.user) {
      if (Array.isArray(options.user)) {
        options.user = options.user.map(u => this.client.users.resolveID(u));
        return this._fetchMany(options);
      } else {
        options.user = this.client.users.resolveID(options.user);
      }
      if (!options.limit && !options.withPresences) return this._fetchSingle(options);
    }
    return this._fetchMany(options);
  }

  /**
   * Search for members in the guild based on a query.
   * @param {Object} options Search options
   * @property {string} options.query Filter members whose username or nickname start with this query
   * @property {number} [options.limit=1] Maximum number of members to search
   * @property {boolean} [options.cache=true] Whether or not to cache the fetched member(s)
   * @returns {Promise<Collection<Snowflake, GuildMember>>}
   */
  async search({ query, limit = 1, cache = true } = {}) {
    const data = await this.client.api.guilds(this.guild.id).members.search.get({ query: { query, limit } });
    return data.reduce((col, member) => col.set(member.user.id, this.add(member, cache)), new Collection());
  }

  /**
   * Edits a member of the guild.
   * <info>The user must be a member of the guild</info>
   * @param {UserResolvable} user The member to edit
   * @param {GuildMemberEditData} data The data to edit the member with
   * @param {string} [reason] Reason for editing this user
   * @returns {Promise<GuildMember>}
   */
  async edit(user, data, reason) {
    const id = this.client.users.resolveID(user);
    if (!id) throw new TypeError('INVALID_TYPE', 'user', 'UserResolvable');

    // Clone the data object for immutability
    const _data = { ...data };
    if (_data.channel) {
      _data.channel = this.guild.channels.resolve(_data.channel);
      if (!_data.channel || _data.channel.type !== 'voice') {
        throw new Error('GUILD_VOICE_CHANNEL_RESOLVE');
      }
      _data.channel_id = _data.channel.id;
      _data.channel = undefined;
    } else if (_data.channel === null) {
      _data.channel_id = null;
      _data.channel = undefined;
    }
    if (_data.roles) _data.roles = _data.roles.map(role => (role instanceof Role ? role.id : role));
    let endpoint = this.client.api.guilds(this.guild.id);
    if (id === this.client.user.id) {
      const keys = Object.keys(_data);
      if (keys.length === 1 && keys[0] === 'nick') endpoint = endpoint.members('@me').nick;
      else endpoint = endpoint.members(id);
    } else {
      endpoint = endpoint.members(id);
    }
    const d = await endpoint.patch({ data: _data, reason });

    const clone = this.cache.get(id)?._clone();
    clone?.patch(d);
    return clone ?? this.add(d, false);
  }

  /**
   * Prunes members from the guild based on how long they have been inactive.
   * <info>It's recommended to set options.count to `false` for large guilds.</info>
   * @param {Object} [options] Prune options
   * @param {number} [options.days=7] Number of days of inactivity required to kick
   * @param {boolean} [options.dry=false] Get number of users that will be kicked, without actually kicking them
   * @param {boolean} [options.count=true] Whether or not to return the number of users that have been kicked.
   * @param {RoleResolvable[]} [options.roles=[]] Array of roles to bypass the "...and no roles" constraint when pruning
   * @param {string} [options.reason] Reason for this prune
   * @returns {Promise<number|null>} The number of members that were/will be kicked
   * @example
   * // See how many members will be pruned
   * guild.members.prune({ dry: true })
   *   .then(pruned => console.log(`This will prune ${pruned} people!`))
   *   .catch(console.error);
   * @example
   * // Actually prune the members
   * guild.members.prune({ days: 1, reason: 'too many people!' })
   *   .then(pruned => console.log(`I just pruned ${pruned} people!`))
   *   .catch(console.error);
   * @example
   * // Include members with a specified role
   * guild.members.prune({ days: 7, roles: ['657259391652855808'] })
   *    .then(pruned => console.log(`I just pruned ${pruned} people!`))
   *    .catch(console.error);
   */
  prune({ days = 7, dry = false, count: compute_prune_count = true, roles = [], reason } = {}) {
    if (typeof days !== 'number') return Promise.reject(new TypeError('PRUNE_DAYS_TYPE'));

    const query = { days };
    const resolvedRoles = [];

    for (const role of roles) {
      const resolvedRole = this.guild.roles.resolveID(role);
      if (!resolvedRole) {
        return Promise.reject(new TypeError('INVALID_ELEMENT', 'Array', 'options.roles', role));
      }
      resolvedRoles.push(resolvedRole);
    }

    if (resolvedRoles.length) {
      query.include_roles = dry ? resolvedRoles.join(',') : resolvedRoles;
    }

    const endpoint = this.client.api.guilds(this.guild.id).prune;

    if (dry) {
      return endpoint.get({ query, reason }).then(data => data.pruned);
    }

    return endpoint
      .post({
        data: { ...query, compute_prune_count },
        reason,
      })
      .then(data => data.pruned);
  }

  /**
   * Kicks a user from the guild.
   * <info>The user must be a member of the guild</info>
   * @param {UserResolvable} user The member to kick
   * @param {string} [reason] Reason for kicking
   * @returns {Promise<GuildMember|User|Snowflake>} Result object will be resolved as specifically as possible.
   * If the GuildMember cannot be resolved, the User will instead be attempted to be resolved. If that also cannot
   * be resolved, the user ID will be the result.
   * @example
   * // Kick a user by ID (or with a user/guild member object)
   * guild.members.kick('84484653687267328')
   *   .then(user => console.log(`Kicked ${user.username || user.id || user} from ${guild.name}`))
   *   .catch(console.error);
   */
  async kick(user, reason) {
    const id = this.client.users.resolveID(user);
    if (!id) return Promise.reject(new TypeError('INVALID_TYPE', 'user', 'UserResolvable'));

    await this.client.api.guilds(this.guild.id).members(id).delete({ reason });

    return this.resolve(user) ?? this.client.users.resolve(user) ?? id;
  }

  /**
   * Bans a user from the guild.
   * @param {UserResolvable} user The user to ban
   * @param {Object} [options] Options for the ban
   * @param {number} [options.days=0] Number of days of messages to delete, must be between 0 and 7, inclusive
   * @param {string} [options.reason] Reason for banning
   * @returns {Promise<GuildMember|User|Snowflake>} Result object will be resolved as specifically as possible.
   * If the GuildMember cannot be resolved, the User will instead be attempted to be resolved. If that also cannot
   * be resolved, the user ID will be the result.
   * Internally calls the GuildBanManager#create method.
   * @example
   * // Ban a user by ID (or with a user/guild member object)
   * guild.members.ban('84484653687267328')
   *   .then(user => console.log(`Banned ${user.username ?? user.id ?? user} from ${guild.name}`))
   *   .catch(console.error);
   */
<<<<<<< HEAD
  async ban(user, options = { days: 0 }) {
    if (typeof options !== 'object') return Promise.reject(new TypeError('INVALID_TYPE', 'options', 'object', true));
    if (options.days) options.delete_message_days = options.days;
    const id = this.client.users.resolveID(user);
    if (!id) return Promise.reject(new Error('BAN_RESOLVE_ID', true));

    await this.client.api.guilds(this.guild.id).bans[id].put({ data: options });

    return this.resolve(user) ?? this.client.users.resolve(user) ?? id;
=======
  ban(user, options = { days: 0 }) {
    return this.guild.bans.create(user, options);
>>>>>>> d455cb65
  }

  /**
   * Unbans a user from the guild.
   * @param {UserResolvable} user The user to unban
   * @param {string} [reason] Reason for unbanning user
   * @returns {Promise<User>}
   * Internally calls the GuildBanManager#remove method.
   * @example
   * // Unban a user by ID (or with a user/guild member object)
   * guild.members.unban('84484653687267328')
   *   .then(user => console.log(`Unbanned ${user.username} from ${guild.name}`))
   *   .catch(console.error);
   */
<<<<<<< HEAD
  async unban(user, reason) {
    const id = this.client.users.resolveID(user);
    if (!id) return Promise.reject(new Error('BAN_RESOLVE_ID'));
    await this.client.api.guilds(this.guild.id).bans[id].delete({ reason });
    return this.client.users.resolve(user);
=======
  unban(user, reason) {
    return this.guild.bans.remove(user, reason);
>>>>>>> d455cb65
  }

  _fetchSingle({ user, cache, force = false }) {
    if (!force) {
      const existing = this.cache.get(user);
      if (existing && !existing.partial) return Promise.resolve(existing);
    }

    return this.client.api
      .guilds(this.guild.id)
      .members(user)
      .get()
      .then(data => this.add(data, cache));
  }

  _fetchMany({
    limit = 0,
    withPresences: presences = false,
    user: user_ids,
    query,
    time = 120e3,
    nonce = SnowflakeUtil.generate(),
    force = false,
  } = {}) {
    return new Promise((resolve, reject) => {
      if (this.guild.memberCount === this.cache.size && !query && !limit && !presences && !user_ids && !force) {
        resolve(this.cache);
        return;
      }
      if (!query && !user_ids) query = '';
      if (nonce.length > 32) throw new RangeError('MEMBER_FETCH_NONCE_LENGTH');
      this.guild.shard.send({
        op: OPCodes.REQUEST_GUILD_MEMBERS,
        d: {
          guild_id: this.guild.id,
          presences,
          user_ids,
          query,
          nonce,
          limit,
        },
      });
      const fetchedMembers = new Collection();
      const option = query || limit || presences || user_ids;
      let i = 0;
      const handler = (members, _, chunk) => {
        timeout.refresh();
        if (chunk.nonce !== nonce) return;
        i++;
        for (const member of members.values()) {
          if (option) fetchedMembers.set(member.id, member);
        }
        if (
          this.guild.memberCount <= this.cache.size ||
          (option && members.size < 1000) ||
          (limit && fetchedMembers.size >= limit) ||
          i === chunk.count
        ) {
          this.client.clearTimeout(timeout);
          this.client.removeListener(Events.GUILD_MEMBERS_CHUNK, handler);
          this.client.decrementMaxListeners();
          let fetched = option ? fetchedMembers : this.cache;
          if (user_ids && !Array.isArray(user_ids) && fetched.size) fetched = fetched.first();
          resolve(fetched);
        }
      };
      const timeout = this.client.setTimeout(() => {
        this.client.removeListener(Events.GUILD_MEMBERS_CHUNK, handler);
        this.client.decrementMaxListeners();
        reject(new Error('GUILD_MEMBERS_TIMEOUT'));
      }, time);
      this.client.incrementMaxListeners();
      this.client.on(Events.GUILD_MEMBERS_CHUNK, handler);
    });
  }
}

module.exports = GuildMemberManager;<|MERGE_RESOLUTION|>--- conflicted
+++ resolved
@@ -288,20 +288,8 @@
    *   .then(user => console.log(`Banned ${user.username ?? user.id ?? user} from ${guild.name}`))
    *   .catch(console.error);
    */
-<<<<<<< HEAD
-  async ban(user, options = { days: 0 }) {
-    if (typeof options !== 'object') return Promise.reject(new TypeError('INVALID_TYPE', 'options', 'object', true));
-    if (options.days) options.delete_message_days = options.days;
-    const id = this.client.users.resolveID(user);
-    if (!id) return Promise.reject(new Error('BAN_RESOLVE_ID', true));
-
-    await this.client.api.guilds(this.guild.id).bans[id].put({ data: options });
-
-    return this.resolve(user) ?? this.client.users.resolve(user) ?? id;
-=======
   ban(user, options = { days: 0 }) {
     return this.guild.bans.create(user, options);
->>>>>>> d455cb65
   }
 
   /**
@@ -316,16 +304,8 @@
    *   .then(user => console.log(`Unbanned ${user.username} from ${guild.name}`))
    *   .catch(console.error);
    */
-<<<<<<< HEAD
-  async unban(user, reason) {
-    const id = this.client.users.resolveID(user);
-    if (!id) return Promise.reject(new Error('BAN_RESOLVE_ID'));
-    await this.client.api.guilds(this.guild.id).bans[id].delete({ reason });
-    return this.client.users.resolve(user);
-=======
   unban(user, reason) {
     return this.guild.bans.remove(user, reason);
->>>>>>> d455cb65
   }
 
   _fetchSingle({ user, cache, force = false }) {
