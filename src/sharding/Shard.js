'use strict';

const EventEmitter = require('events');
const path = require('path');
const { Error } = require('../errors');
const Util = require('../util/Util');
let childProcess = null;
let Worker = null;

/**
 * A self-contained shard created by the {@link ShardingManager}. Each one has a {@link ChildProcess} that contains
 * an instance of the bot and its {@link Client}. When its child process/worker exits for any reason, the shard will
 * spawn a new one to replace it as necessary.
 * @extends EventEmitter
 */
class Shard extends EventEmitter {
  /**
   * @param {ShardingManager} manager Manager that is creating this shard
   * @param {number} id ID of this shard
   */
  constructor(manager, id) {
    super();

    if (manager.mode === 'process') childProcess = require('child_process');
    else if (manager.mode === 'worker') Worker = require('worker_threads').Worker;

    /**
     * Manager that created the shard
     * @type {ShardingManager}
     */
    this.manager = manager;

    /**
     * ID of the shard in the manager
     * @type {number}
     */
    this.id = id;

    /**
     * Arguments for the shard's process (only when {@link ShardingManager#mode} is `process`)
     * @type {string[]}
     */
    this.args = manager.shardArgs || [];

    /**
     * Arguments for the shard's process executable (only when {@link ShardingManager#mode} is `process`)
     * @type {string[]}
     */
    this.execArgv = manager.execArgv;

    /**
     * Environment variables for the shard's process, or workerData for the shard's worker
     * @type {Object}
     */
    this.env = Object.assign({}, process.env, {
      SHARDING_MANAGER: true,
      SHARDS: this.id,
      SHARD_COUNT: this.manager.totalShards,
      DISCORD_TOKEN: this.manager.token,
    });

    /**
     * Whether the shard's {@link Client} is ready
     * @type {boolean}
     */
    this.ready = false;

    /**
     * Process of the shard (if {@link ShardingManager#mode} is `process`)
     * @type {?ChildProcess}
     */
    this.process = null;

    /**
     * Worker of the shard (if {@link ShardingManager#mode} is `worker`)
     * @type {?Worker}
     */
    this.worker = null;

    /**
     * Ongoing promises for calls to {@link Shard#eval}, mapped by the `script` they were called with
     * @type {Map<string, Promise>}
     * @private
     */
    this._evals = new Map();

    /**
     * Ongoing promises for calls to {@link Shard#fetchClientValue}, mapped by the `prop` they were called with
     * @type {Map<string, Promise>}
     * @private
     */
    this._fetches = new Map();

    /**
     * Listener function for the {@link ChildProcess}' `exit` event
     * @type {Function}
     * @private
     */
    this._exitListener = this._handleExit.bind(this);
  }

  /**
   * Forks a child process or creates a worker thread for the shard.
   * <warn>You should not need to call this manually.</warn>
   * @param {number} [spawnTimeout=30000] The amount in milliseconds to wait until the {@link Client} has become ready
   * before resolving. (-1 or Infinity for no wait)
   * @returns {Promise<ChildProcess>}
   */
  async spawn(spawnTimeout = 30000) {
    if (this.process) throw new Error('SHARDING_PROCESS_EXISTS', this.id);
    if (this.worker) throw new Error('SHARDING_WORKER_EXISTS', this.id);

    if (this.manager.mode === 'process') {
      this.process = childProcess
        .fork(path.resolve(this.manager.file), this.args, {
          env: this.env,
          execArgv: this.execArgv,
        })
        .on('message', this._handleMessage.bind(this))
        .on('exit', this._exitListener);
    } else if (this.manager.mode === 'worker') {
      this.worker = new Worker(path.resolve(this.manager.file), { workerData: this.env })
        .on('message', this._handleMessage.bind(this))
        .on('exit', this._exitListener);
    }

    this._evals.clear();
    this._fetches.clear();

    /**
     * Emitted upon the creation of the shard's child process/worker.
     * @event Shard#spawn
     * @param {ChildProcess|Worker} process Child process/worker that was created
     */
    this.emit('spawn', this.process || this.worker);

    if (spawnTimeout === -1 || spawnTimeout === Infinity) return this.process || this.worker;
    await new Promise((resolve, reject) => {
      const cleanup = () => {
        clearTimeout(spawnTimeoutTimer);
        this.off('ready', onReady);
        this.off('disconnect', onDisconnect);
        this.off('death', onDeath);
      };

      const onReady = () => {
        cleanup();
        resolve();
      };

      const onDisconnect = () => {
        cleanup();
        reject(new Error('SHARDING_READY_DISCONNECTED', this.id));
      };

      const onDeath = () => {
        cleanup();
        reject(new Error('SHARDING_READY_DIED', this.id));
      };

      const onTimeout = () => {
        cleanup();
        reject(new Error('SHARDING_READY_TIMEOUT', this.id));
      };

      const spawnTimeoutTimer = setTimeout(onTimeout, spawnTimeout);
      this.once('ready', onReady);
      this.once('disconnect', onDisconnect);
      this.once('death', onDeath);
    });
    return this.process || this.worker;
  }

  /**
   * Immediately kills the shard's process/worker and does not restart it.
   */
  kill() {
    if (this.process) {
      this.process.removeListener('exit', this._exitListener);
      this.process.kill();
    } else {
      this.worker.removeListener('exit', this._exitListener);
      this.worker.terminate();
    }

    this._handleExit(false);
  }

  /**
   * Kills and restarts the shard's process/worker.
   * @param {number} [delay=500] How long to wait between killing the process/worker and restarting it (in milliseconds)
   * @param {number} [spawnTimeout=30000] The amount in milliseconds to wait until the {@link Client} has become ready
   * before resolving. (-1 or Infinity for no wait)
   * @returns {Promise<ChildProcess>}
   */
  async respawn(delay = 500, spawnTimeout) {
    this.kill();
    if (delay > 0) await Util.delayFor(delay);
    return this.spawn(spawnTimeout);
  }

  /**
   * Sends a message to the shard's process/worker.
   * @param {*} message Message to send to the shard
   * @returns {Promise<Shard>}
   */
  send(message) {
    return new Promise((resolve, reject) => {
      if (this.process) {
        this.process.send(message, err => {
          if (err) reject(err);
          else resolve(this);
        });
      } else {
        this.worker.postMessage(message);
        resolve(this);
      }
    });
  }

  /**
   * Fetches a client property value of the shard.
   * @param {string} prop Name of the client property to get, using periods for nesting
   * @returns {Promise<*>}
   * @example
   * shard.fetchClientValue('guilds.cache.size')
   *   .then(count => console.log(`${count} guilds in shard ${shard.id}`))
   *   .catch(console.error);
   */
  fetchClientValue(prop) {
    // Shard is dead (maybe respawning), don't cache anything and error immediately
    if (!this.process && !this.worker) return Promise.reject(new Error('SHARDING_NO_CHILD_EXISTS', this.id));

    // Cached promise from previous call
    if (this._fetches.has(prop)) return this._fetches.get(prop);

    const promise = new Promise((resolve, reject) => {
      const child = this.process || this.worker;

      const listener = message => {
        if (!message || message._fetchProp !== prop) return;
        child.removeListener('message', listener);
        this._fetches.delete(prop);
        resolve(message._result);
      };
      child.on('message', listener);

      this.send({ _fetchProp: prop }).catch(err => {
        child.removeListener('message', listener);
        this._fetches.delete(prop);
        reject(err);
      });
    });

    this._fetches.set(prop, promise);
    return promise;
  }

  /**
   * Evaluates a script or function on the shard, in the context of the {@link Client}.
   * @param {string|Function} script JavaScript to run on the shard
   * @returns {Promise<*>} Result of the script execution
   */
  eval(script) {
<<<<<<< HEAD
    if (typeof script === 'function') script = `(${script})(this)`;
=======
    // Shard is dead (maybe respawning), don't cache anything and error immediately
    if (!this.process && !this.worker) return Promise.reject(new Error('SHARDING_NO_CHILD_EXISTS', this.id));

    // Cached promise from previous call
>>>>>>> 30808f9f
    if (this._evals.has(script)) return this._evals.get(script);

    const promise = new Promise((resolve, reject) => {
      const child = this.process || this.worker;

      const listener = message => {
        if (!message || message._eval !== script) return;
        child.removeListener('message', listener);
        this._evals.delete(script);
        if (!message._error) resolve(message._result);
        else reject(Util.makeError(message._error));
      };
      child.on('message', listener);

      const _eval = typeof script === 'function' ? `(${script})(this)` : script;
      this.send({ _eval }).catch(err => {
        child.removeListener('message', listener);
        this._evals.delete(script);
        reject(err);
      });
    });

    this._evals.set(script, promise);
    return promise;
  }

  /**
   * Handles a message received from the child process/worker.
   * @param {*} message Message received
   * @private
   */
  _handleMessage(message) {
    if (message) {
      // Shard is ready
      if (message._ready) {
        this.ready = true;
        /**
         * Emitted upon the shard's {@link Client#ready} event.
         * @event Shard#ready
         */
        this.emit('ready');
        return;
      }

      // Shard has disconnected
      if (message._disconnect) {
        this.ready = false;
        /**
         * Emitted upon the shard's {@link Client#disconnect} event.
         * @event Shard#disconnect
         */
        this.emit('disconnect');
        return;
      }

      // Shard is attempting to reconnect
      if (message._reconnecting) {
        this.ready = false;
        /**
         * Emitted upon the shard's {@link Client#reconnecting} event.
         * @event Shard#reconnecting
         */
        this.emit('reconnecting');
        return;
      }

      // Shard is requesting a property fetch
      if (message._sFetchProp) {
        this.manager.fetchClientValues(message._sFetchProp).then(
          results => this.send({ _sFetchProp: message._sFetchProp, _result: results }),
          err => this.send({ _sFetchProp: message._sFetchProp, _error: Util.makePlainError(err) }),
        );
        return;
      }

      // Shard is requesting an eval broadcast
      if (message._sEval) {
        this.manager.broadcastEval(message._sEval).then(
          results => this.send({ _sEval: message._sEval, _result: results }),
          err => this.send({ _sEval: message._sEval, _error: Util.makePlainError(err) }),
        );
        return;
      }

      // Shard is requesting a respawn of all shards
      if (message._sRespawnAll) {
        const { shardDelay, respawnDelay, spawnTimeout } = message._sRespawnAll;
        this.manager.respawnAll(shardDelay, respawnDelay, spawnTimeout).catch(() => {
          // Do nothing
        });
        return;
      }
    }

    /**
     * Emitted upon receiving a message from the child process/worker.
     * @event Shard#message
     * @param {*} message Message that was received
     */
    this.emit('message', message);
  }

  /**
   * Handles the shard's process/worker exiting.
   * @param {boolean} [respawn=this.manager.respawn] Whether to spawn the shard again
   * @private
   */
  _handleExit(respawn = this.manager.respawn) {
    /**
     * Emitted upon the shard's child process/worker exiting.
     * @event Shard#death
     * @param {ChildProcess|Worker} process Child process/worker that exited
     */
    this.emit('death', this.process || this.worker);

    this.ready = false;
    this.process = null;
    this.worker = null;
    this._evals.clear();
    this._fetches.clear();

    if (respawn) this.spawn().catch(err => this.emit('error', err));
  }
}

module.exports = Shard;<|MERGE_RESOLUTION|>--- conflicted
+++ resolved
@@ -262,14 +262,12 @@
    * @returns {Promise<*>} Result of the script execution
    */
   eval(script) {
-<<<<<<< HEAD
-    if (typeof script === 'function') script = `(${script})(this)`;
-=======
     // Shard is dead (maybe respawning), don't cache anything and error immediately
     if (!this.process && !this.worker) return Promise.reject(new Error('SHARDING_NO_CHILD_EXISTS', this.id));
 
     // Cached promise from previous call
->>>>>>> 30808f9f
+
+    if (typeof script === 'function') script = `(${script})(this)`;
     if (this._evals.has(script)) return this._evals.get(script);
 
     const promise = new Promise((resolve, reject) => {
