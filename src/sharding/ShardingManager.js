--- conflicted
+++ resolved
@@ -44,10 +44,14 @@
     if (!stats.isFile()) throw new Error('CLIENT_INVALID_OPTION', 'File', 'a file');
 
     /**
+    * Enables the ability to rebalance the Shards.
+    */
+    this.autoShards = false;
+
+    /**
     * Amount of shards that this manager is going to spawn
     * @type {number|string}
     */
-    this.autoShards = false;
     this.totalShards = options.totalShards;
     if (this.totalShards !== 'auto') {
       if (typeof this.totalShards !== 'number' || isNaN(this.totalShards)) {
@@ -104,36 +108,23 @@
     return shard;
   }
   /**
-  * Kills all Shards without them Respawning.
+  * Kills all Shards without them respawning.
   */
   killAll() {
-<<<<<<< HEAD
     let chk = false;
-=======
-    const chk = false;
->>>>>>> 5c367449
     if (this.respawn) {
       this.respawn = false;
       chk = true;
     }
-<<<<<<< HEAD
     for (const shard of this.shards.values()) shard.kill();
-=======
-    const promises = [];
-    for (const shard of this.shards.values()) promises.push(shard.kill());
-    await Promise.all(promises);
->>>>>>> 5c367449
     if (chk) {
       this.respawn = true;
     }
   }
   /**
-  * Checks the Shard Amount, then Respawns the Correct Amount of Shards.
-<<<<<<< HEAD
+  * Checks the Shard amount, then respawns the correct amount of Shards.
   * @param {number} [delay=5500] How long to wait in between spawning each shard (in milliseconds)
   * @param {boolean} [waitForReady=true] Whether to wait for a shard to become ready before continuing to another
-=======
->>>>>>> 5c367449
   * @returns {Promise<Collection<number, Shard>>}
   */
   async rebalanceShards(delay = 5500, waitForReady = true) {
@@ -143,11 +134,7 @@
     } else {
       throw new TypeError('CLIENT_INVALID_OPTION', 'Set totalShards', 'to auto.');
     }
-<<<<<<< HEAD
     let chk = false;
-=======
-    const chk = false;
->>>>>>> 5c367449
     if (this.respawn) {
       this.respawn = false;
       chk = true;
@@ -158,17 +145,10 @@
     promises.length = 0;
 
     // Spawn the shards
-<<<<<<< HEAD
     for (let s = 1; s <= this.totalShards; s++) {
       const shard = this.createShard();
       promises.push(shard.spawn(waitForReady));
       if (delay > 0 && s !== this.totalShards) promises.push(Util.delayFor(delay));
-=======
-    for (let s = 1; s <= amount; s++) {
-      const shard = this.createShard();
-      promises.push(shard.spawn(waitForReady));
-      if (delay > 0 && s !== amount) promises.push(Util.delayFor(delay));
->>>>>>> 5c367449
       await Promise.all(promises); // eslint-disable-line no-await-in-loop
     }
     if (chk) {
