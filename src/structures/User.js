const TextBasedChannel = require('./interfaces/TextBasedChannel');
const Constants = require('../util/Constants');
const { Presence } = require('./Presence');
const UserProfile = require('./UserProfile');
const Snowflake = require('../util/Snowflake');
<<<<<<< HEAD
const Base = require('./Base');
=======
const { Error } = require('../errors');
>>>>>>> 8b8a365e

/**
 * Represents a user on Discord.
 * @implements {TextBasedChannel}
 */
<<<<<<< HEAD
class User extends Base {
=======
class User {
  constructor(client, data) {
    /**
     * The client that created the instance of the user
     * @name User#client
     * @type {Client}
     * @readonly
     */
    Object.defineProperty(this, 'client', { value: client });
>>>>>>> 8b8a365e

  constructor(client, data) {
    super(client);
    this._patch(data);
  }

  _patch(data) {
    super._patch();
    /**
     * The ID of the user
     * @type {Snowflake}
     */
    this.id = data.id;

    /**
     * The username of the user
     * @type {string}
     */
    this.username = data.username;

    /**
     * A discriminator based on username for the user
     * @type {string}
     */
    this.discriminator = data.discriminator;

    /**
     * The ID of the user's avatar
     * @type {string}
     */
    this.avatar = data.avatar;

    /**
     * Whether or not the user is a bot
     * @type {boolean}
     */
    this.bot = Boolean(data.bot);

    /**
     * The ID of the last message sent by the user, if one was sent
     * @type {?Snowflake}
     */
    this.lastMessageID = null;

    /**
     * The Message object of the last message sent by the user, if one was sent
     * @type {?Message}
     */
    this.lastMessage = null;
  }

  patch(data) {
    for (const prop of ['id', 'username', 'discriminator', 'avatar', 'bot']) {
      if (typeof data[prop] !== 'undefined') this[prop] = data[prop];
    }
    if (data.token) this.client.token = data.token;
  }

  /**
   * The timestamp the user was created at
   * @type {number}
   * @readonly
   */
  get createdTimestamp() {
    return Snowflake.deconstruct(this.id).timestamp;
  }

  /**
   * The time the user was created
   * @type {Date}
   * @readonly
   */
  get createdAt() {
    return new Date(this.createdTimestamp);
  }

  /**
   * The presence of this user
   * @type {Presence}
   * @readonly
   */
  get presence() {
    if (this.client.presences.has(this.id)) return this.client.presences.get(this.id);
    for (const guild of this.client.guilds.values()) {
      if (guild.presences.has(this.id)) return guild.presences.get(this.id);
    }
    return new Presence();
  }

  /**
   * A link to the user's avatar.
   * @param {Object} [options={}] Options for the avatar url
   * @param {string} [options.format='webp'] One of `webp`, `png`, `jpg`, `gif`. If no format is provided,
   * it will be `gif` for animated avatars or otherwise `webp`
   * @param {number} [options.size=128] One of `128`, `256`, `512`, `1024`, `2048`
   * @returns {?string}
   */
  avatarURL({ format, size } = {}) {
    if (!this.avatar) return null;
    return Constants.Endpoints.CDN(this.client.options.http.cdn).Avatar(this.id, this.avatar, format, size);
  }

  /**
   * A link to the user's default avatar
   * @type {string}
   * @readonly
   */
  get defaultAvatarURL() {
    return Constants.Endpoints.CDN(this.client.options.http.cdn).DefaultAvatar(this.discriminator % 5);
  }

  /**
   * A link to the user's avatar if they have one.
   * Otherwise a link to their default avatar will be returned.
   * @param {Object} [options={}] Options for the avatar url
   * @param {string} [options.format='webp'] One of `webp`, `png`, `jpg`, `gif`. If no format is provided,
   * it will be `gif` for animated avatars or otherwise `webp`
   * @param {number} [options.size=128] One of `128`, '256', `512`, `1024`, `2048`
   * @returns {string}
   */
  displayAvatarURL(options) {
    return this.avatarURL(options) || this.defaultAvatarURL;
  }

  /**
   * The Discord "tag" for this user
   * @type {string}
   * @readonly
   */
  get tag() {
    return `${this.username}#${this.discriminator}`;
  }

  /**
   * The note that is set for the user
   * <warn>This is only available when using a user account.</warn>
   * @type {?string}
   * @readonly
   */
  get note() {
    return this.client.user.notes.get(this.id) || null;
  }

  /**
   * Check whether the user is typing in a channel.
   * @param {ChannelResolvable} channel The channel to check in
   * @returns {boolean}
   */
  typingIn(channel) {
    channel = this.client.resolver.resolveChannel(channel);
    return channel._typing.has(this.id);
  }

  /**
   * Get the time that the user started typing.
   * @param {ChannelResolvable} channel The channel to get the time in
   * @returns {?Date}
   */
  typingSinceIn(channel) {
    channel = this.client.resolver.resolveChannel(channel);
    return channel._typing.has(this.id) ? new Date(channel._typing.get(this.id).since) : null;
  }

  /**
   * Get the amount of time the user has been typing in a channel for (in milliseconds), or -1 if they're not typing.
   * @param {ChannelResolvable} channel The channel to get the time in
   * @returns {number}
   */
  typingDurationIn(channel) {
    channel = this.client.resolver.resolveChannel(channel);
    return channel._typing.has(this.id) ? channel._typing.get(this.id).elapsedTime : -1;
  }

  /**
   * The DM between the client's user and this user
   * @type {?DMChannel}
   * @readonly
   */
  get dmChannel() {
    return this.client.channels.filter(c => c.type === 'dm').find(c => c.recipient.id === this.id);
  }

  /**
   * Creates a DM channel between the client and the user.
   * @returns {Promise<DMChannel>}
   */
  createDM() {
    if (this.dmChannel) return Promise.resolve(this.dmChannel);
    return this.client.api.users(this.client.user.id).channels.post({ data: {
      recipient_id: this.id,
    } })
      .then(data => this.client.actions.ChannelCreate.handle(data).channel);
  }

  /**
   * Deletes a DM channel (if one exists) between the client and the user. Resolves with the channel if successful.
   * @returns {Promise<DMChannel>}
   */
  deleteDM() {
    if (!this.dmChannel) return Promise.reject(new Error('USER_NO_DMCHANNEL'));
    return this.client.api.channels(this.dmChannel.id).delete()
      .then(data => this.client.actions.ChannelDelete.handle(data).channel);
  }

  /**
   * Get the profile of the user.
   * <warn>This is only available when using a user account.</warn>
   * @returns {Promise<UserProfile>}
   */
  fetchProfile() {
    return this.client.api.users(this.id).profile.get().then(data => new UserProfile(this, data));
  }

  /**
   * Sets a note for the user.
   * <warn>This is only available when using a user account.</warn>
   * @param {string} note The note to set for the user
   * @returns {Promise<User>}
   */
  setNote(note) {
    return this.client.api.users('@me').notes(this.id).put({ data: { note } })
      .then(() => this);
  }

  /**
   * Checks if the user is equal to another. It compares ID, username, discriminator, avatar, and bot flags.
   * It is recommended to compare equality by using `user.id === user2.id` unless you want to compare all properties.
   * @param {User} user User to compare with
   * @returns {boolean}
   */
  equals(user) {
    let equal = user &&
      this.id === user.id &&
      this.username === user.username &&
      this.discriminator === user.discriminator &&
      this.avatar === user.avatar &&
      this.bot === Boolean(user.bot);

    return equal;
  }

  /**
   * When concatenated with a string, this automatically concatenates the user's mention instead of the User object.
   * @returns {string}
   * @example
   * // logs: Hello from <@123456789>!
   * console.log(`Hello from ${user}!`);
   */
  toString() {
    return `<@${this.id}>`;
  }

  // These are here only for documentation purposes - they are implemented by TextBasedChannel
  /* eslint-disable no-empty-function */
  send() {}
}

TextBasedChannel.applyToClass(User);

module.exports = User;<|MERGE_RESOLUTION|>--- conflicted
+++ resolved
@@ -3,29 +3,14 @@
 const { Presence } = require('./Presence');
 const UserProfile = require('./UserProfile');
 const Snowflake = require('../util/Snowflake');
-<<<<<<< HEAD
 const Base = require('./Base');
-=======
 const { Error } = require('../errors');
->>>>>>> 8b8a365e
 
 /**
  * Represents a user on Discord.
  * @implements {TextBasedChannel}
  */
-<<<<<<< HEAD
 class User extends Base {
-=======
-class User {
-  constructor(client, data) {
-    /**
-     * The client that created the instance of the user
-     * @name User#client
-     * @type {Client}
-     * @readonly
-     */
-    Object.defineProperty(this, 'client', { value: client });
->>>>>>> 8b8a365e
 
   constructor(client, data) {
     super(client);
