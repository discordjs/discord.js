const TextBasedChannel = require('./interfaces/TextBasedChannel');
const Constants = require('../util/Constants');
const { Presence } = require('./Presence');
const UserProfile = require('./UserProfile');
const Snowflake = require('../util/Snowflake');

/**
 * Represents a user on Discord.
 * @implements {TextBasedChannel}
 */
class User {
  constructor(client, data) {
    /**
     * The client that created the instance of the the user
     * @name User#client
     * @type {}
     * @readonly
     */
    Object.defineProperty(this, 'client', { value: client });

    if (data) this.setup(data);
  }

  setup(data) {
    /**
     * The ID of the user
     * @type {Snowflake}
     */
    this.id = data.id;

    /**
     * The username of the user
     * @type {string}
     */
    this.username = data.username;

    /**
     * A discriminator based on username for the user
     * @type {string}
     */
    this.discriminator = data.discriminator;

    /**
     * The ID of the user's avatar
     * @type {string}
     */
    this.avatar = data.avatar;

    /**
     * Whether or not the user is a bot
     * @type {boolean}
     */
    this.bot = Boolean(data.bot);

    /**
     * The ID of the last message sent by the user, if one was sent
     * @type {?Snowflake}
     */
    this.lastMessageID = null;

    /**
     * The Message object of the last message sent by the user, if one was sent
     * @type {?Message}
     */
    this.lastMessage = null;
  }

  patch(data) {
    for (const prop of ['id', 'username', 'discriminator', 'avatar', 'bot']) {
      if (typeof data[prop] !== 'undefined') this[prop] = data[prop];
    }
    if (data.token) this.client.token = data.token;
  }

  /**
   * The timestamp the user was created at
   * @type {number}
   * @readonly
   */
  get createdTimestamp() {
    return Snowflake.deconstruct(this.id).timestamp;
  }

  /**
   * The time the user was created
   * @type {Date}
   * @readonly
   */
  get createdAt() {
    return new Date(this.createdTimestamp);
  }

  /**
   * The presence of this user
   * @type {Presence}
   * @readonly
   */
  get presence() {
    if (this.client.presences.has(this.id)) return this.client.presences.get(this.id);
    for (const guild of this.client.guilds.values()) {
      if (guild.presences.has(this.id)) return guild.presences.get(this.id);
    }
    return new Presence();
  }

  /**
   * A link to the user's avatar
   * @param {Object} [options={}] Options for the avatar url
   * @param {string} [options.format='webp'] One of `webp`, `png`, `jpg`, `gif`. If no format is provided,
   * it will be `gif` for animated avatars or otherwise `webp`
   * @param {number} [options.size=128] One of `128`, `256`, `512`, `1024`, `2048`
   * @returns {?string}
   */
  avatarURL({ format, size } = {}) {
    if (!this.avatar) return null;
    if (typeof format === 'number') {
      size = format;
      format = 'default';
    }
    return Constants.Endpoints.CDN(this.client.options.http.cdn).Avatar(this.id, this.avatar, format, size);
  }

  /**
   * A link to the user's default avatar
   * @type {string}
   * @readonly
   */
  get defaultAvatarURL() {
    return Constants.Endpoints.CDN(this.client.options.http.cdn).DefaultAvatar(this.discriminator % 5);
  }

  /**
   * A link to the user's avatar if they have one. Otherwise a link to their default avatar will be returned
   * @param {Object} [options={}] Options for the avatar url
   * @param {string} [options.format='webp'] One of `webp`, `png`, `jpg`, `gif`. If no format is provided,
   * it will be `gif` for animated avatars or otherwise `webp`
   * @param {number} [options.size=128] One of `128`, '256', `512`, `1024`, `2048`
   * @returns {string}
   */
  displayAvatarURL(options) {
    return this.avatarURL(options) || this.defaultAvatarURL;
  }

  /**
   * The Discord "tag" for this user
   * @type {string}
   * @readonly
   */
  get tag() {
    return `${this.username}#${this.discriminator}`;
  }

  /**
   * The note that is set for the user
   * <warn>This is only available when using a user account.</warn>
   * @type {?string}
   * @readonly
   */
  get note() {
    return this.client.user.notes.get(this.id) || null;
  }

  /**
   * Check whether the user is typing in a channel.
   * @param {ChannelResolvable} channel The channel to check in
   * @returns {boolean}
   */
  typingIn(channel) {
    channel = this.client.resolver.resolveChannel(channel);
    return channel._typing.has(this.id);
  }

  /**
   * Get the time that the user started typing.
   * @param {ChannelResolvable} channel The channel to get the time in
   * @returns {?Date}
   */
  typingSinceIn(channel) {
    channel = this.client.resolver.resolveChannel(channel);
    return channel._typing.has(this.id) ? new Date(channel._typing.get(this.id).since) : null;
  }

  /**
   * Get the amount of time the user has been typing in a channel for (in milliseconds), or -1 if they're not typing.
   * @param {ChannelResolvable} channel The channel to get the time in
   * @returns {number}
   */
  typingDurationIn(channel) {
    channel = this.client.resolver.resolveChannel(channel);
    return channel._typing.has(this.id) ? channel._typing.get(this.id).elapsedTime : -1;
  }

  /**
   * The DM between the client's user and this user
   * @type {?DMChannel}
   * @readonly
   */
  get dmChannel() {
    return this.client.channels.filter(c => c.type === 'dm').find(c => c.recipient.id === this.id);
  }

  /**
   * Creates a DM channel between the client and the user.
   * @returns {Promise<DMChannel>}
   */
  createDM() {
    if (this.dmChannel) return Promise.resolve(this.dmChannel);
    return this.client.api.users[this.client.user.id].channels.post({ data: {
      recipient_id: this.id,
    } })
    .then(data => this.client.actions.ChannelCreate.handle(data).channel);
  }

  /**
   * Deletes a DM channel (if one exists) between the client and the user. Resolves with the channel if successful.
   * @returns {Promise<DMChannel>}
   */
  deleteDM() {
    if (!this.dmChannel) return Promise.reject(new Error('No DM Channel exists!'));
    return this.client.api.channels[this.dmChannel.id].delete().then(data =>
       this.client.actions.ChannelDelete.handle(data).channel
    );
  }

  /**
   * Get the profile of the user.
   * <warn>This is only available when using a user account.</warn>
   * @returns {Promise<UserProfile>}
   */
  fetchProfile() {
<<<<<<< HEAD
    return this.client.api.users(this.id).profile.get().then(data => new UserProfile(this, data));
=======
    return this.client.api.users[this.id].profile.get().then(data => new UserProfile(data));
>>>>>>> d2668049
  }

  /**
   * Sets a note for the user.
   * <warn>This is only available when using a user account.</warn>
   * @param {string} note The note to set for the user
   * @returns {Promise<User>}
   */
  setNote(note) {
    return this.client.api.users['@me'].notes[this.id].put({ data: { note } })
      .then(() => this);
  }

  /**
   * Checks if the user is equal to another. It compares ID, username, discriminator, avatar, and bot flags.
   * It is recommended to compare equality by using `user.id === user2.id` unless you want to compare all properties.
   * @param {User} user User to compare with
   * @returns {boolean}
   */
  equals(user) {
    let equal = user &&
      this.id === user.id &&
      this.username === user.username &&
      this.discriminator === user.discriminator &&
      this.avatar === user.avatar &&
      this.bot === Boolean(user.bot);

    return equal;
  }

  /**
   * When concatenated with a string, this automatically concatenates the user's mention instead of the User object.
   * @returns {string}
   * @example
   * // logs: Hello from <@123456789>!
   * console.log(`Hello from ${user}!`);
   */
  toString() {
    return `<@${this.id}>`;
  }

  // These are here only for documentation purposes - they are implemented by TextBasedChannel
  /* eslint-disable no-empty-function */
  send() {}
}

TextBasedChannel.applyToClass(User);

module.exports = User;<|MERGE_RESOLUTION|>--- conflicted
+++ resolved
@@ -228,11 +228,7 @@
    * @returns {Promise<UserProfile>}
    */
   fetchProfile() {
-<<<<<<< HEAD
-    return this.client.api.users(this.id).profile.get().then(data => new UserProfile(this, data));
-=======
-    return this.client.api.users[this.id].profile.get().then(data => new UserProfile(data));
->>>>>>> d2668049
+    return this.client.api.users[this.id].profile.get().then(data => new UserProfile(this, data));
   }
 
   /**
