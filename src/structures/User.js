--- conflicted
+++ resolved
@@ -248,11 +248,7 @@
   }
 
   /**
-<<<<<<< HEAD
    * Checks if the user is equal to another. It compares id, username, discriminator, avatar, banner, and bot flags.
-=======
-   * Checks if the user is equal to another. It compares id, username, discriminator, avatar, and bot flags.
->>>>>>> 4206e35b
    * It is recommended to compare equality by using `user.id === user2.id` unless you want to compare all properties.
    * @param {User} user User to compare with
    * @returns {boolean}
