--- conflicted
+++ resolved
@@ -21,18 +21,11 @@
      * * `group` - a Group DM channel
      * * `text` - a guild text channel
      * * `voice` - a guild voice channel
-<<<<<<< HEAD
      * * `category` - a guild category channel
      * * `unknown` - a generic channel of unknown type, could be Channel or GuildChannel
      * @type {string}
      */
-    this.type = Object.keys(Constants.ChannelTypes)[data.type] || 'unknown';
-=======
-     * * `unknown` - a generic channel of unknown type, could be Channel or GuildChannel
-     * @type {string}
-     */
     this.type = type ? type.toLowerCase() : 'unknown';
->>>>>>> 57977b06
 
     if (data) this.setup(data);
   }
@@ -81,6 +74,7 @@
     const GroupDMChannel = require('./GroupDMChannel');
     const TextChannel = require('./TextChannel');
     const VoiceChannel = require('./VoiceChannel');
+    const CategoryChannel = require('./CategoryChannel');
     const GuildChannel = require('./GuildChannel');
     const types = Constants.ChannelTypes;
     let channel;
@@ -98,6 +92,9 @@
           case types.VOICE:
             channel = new VoiceChannel(guild, data);
             break;
+          case types.CATEGORY:
+            channel = new CategoryChannel(guild, data);
+            break;
           default:
             channel = new GuildChannel(guild, data);
         }
