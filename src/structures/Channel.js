'use strict';

const Base = require('./Base');
let CategoryChannel;
let DMChannel;
let NewsChannel;
let StageChannel;
let StoreChannel;
let TextChannel;
let ThreadChannel;
let VoiceChannel;
const { ChannelTypes, ThreadChannelTypes, VoiceBasedChannelTypes } = require('../util/Constants');
const SnowflakeUtil = require('../util/SnowflakeUtil');

/**
 * Represents any channel on Discord.
 * @extends {Base}
 * @abstract
 */
class Channel extends Base {
  constructor(client, data, immediatePatch = true) {
    super(client);

    const type = ChannelTypes[data.type];
    /**
     * The type of the channel
     * @type {ChannelType}
     */
    this.type = type ?? 'UNKNOWN';

    /**
     * Whether the channel has been deleted
     * @type {boolean}
     */
    this.deleted = false;

    if (data && immediatePatch) this._patch(data);
  }

  _patch(data) {
    /**
     * The channel's id
     * @type {Snowflake}
     */
    this.id = data.id;
  }

  /**
   * The timestamp the channel was created at
   * @type {number}
   * @readonly
   */
  get createdTimestamp() {
    return SnowflakeUtil.deconstruct(this.id).timestamp;
  }

  /**
   * The time the channel was created at
   * @type {Date}
   * @readonly
   */
  get createdAt() {
    return new Date(this.createdTimestamp);
  }

  /**
   * Whether this Channel is a partial
   * <info>This is always false outside of DM channels.</info>
   * @type {boolean}
   * @readonly
   */
  get partial() {
    return false;
  }

  /**
   * When concatenated with a string, this automatically returns the channel's mention instead of the Channel object.
   * @returns {string}
   * @example
   * // Logs: Hello from <#123456789012345678>!
   * console.log(`Hello from ${channel}!`);
   */
  toString() {
    return `<#${this.id}>`;
  }

  /**
   * Deletes this channel.
   * @param {string} [reason] Reason for deleting this channel
   * @returns {Promise<Channel>}
   * @example
   * // Delete the channel
   * channel.delete()
   *   .then(console.log)
   *   .catch(console.error);
   */
<<<<<<< HEAD
  delete(reason) {
    return this.client.api
      .channels(this.id)
      .delete({ reason })
      .then(() => this);
=======
  async delete() {
    await this.client.api.channels(this.id).delete();
    return this;
>>>>>>> 71fdf6fa
  }

  /**
   * Fetches this channel.
   * @param {boolean} [force=true] Whether to skip the cache check and request the API
   * @returns {Promise<Channel>}
   */
  fetch(force = true) {
    return this.client.channels.fetch(this.id, { force });
  }

  /**
   * Indicates whether this channel is {@link TextBasedChannels text-based}.
   * @returns {boolean}
   */
  isText() {
    return 'messages' in this;
  }

  /**
   * Indicates whether this channel is voice-based
   * ({@link VoiceChannel} or {@link StageChannel}).
   * @returns {boolean}
   */
  isVoice() {
    return VoiceBasedChannelTypes.includes(this.type);
  }

  /**
   * Indicates whether this channel is a {@link ThreadChannel}.
   * @returns {boolean}
   */
  isThread() {
    return ThreadChannelTypes.includes(this.type);
  }

  static create(client, data, guild, { allowUnknownGuild, fromInteraction } = {}) {
    if (!CategoryChannel) CategoryChannel = require('./CategoryChannel');
    if (!DMChannel) DMChannel = require('./DMChannel');
    if (!NewsChannel) NewsChannel = require('./NewsChannel');
    if (!StageChannel) StageChannel = require('./StageChannel');
    if (!StoreChannel) StoreChannel = require('./StoreChannel');
    if (!TextChannel) TextChannel = require('./TextChannel');
    if (!ThreadChannel) ThreadChannel = require('./ThreadChannel');
    if (!VoiceChannel) VoiceChannel = require('./VoiceChannel');

    let channel;
    if (!data.guild_id && !guild) {
      if ((data.recipients && data.type !== ChannelTypes.GROUP_DM) || data.type === ChannelTypes.DM) {
        channel = new DMChannel(client, data);
      } else if (data.type === ChannelTypes.GROUP_DM) {
        const PartialGroupDMChannel = require('./PartialGroupDMChannel');
        channel = new PartialGroupDMChannel(client, data);
      }
    } else {
      if (!guild) guild = client.guilds.cache.get(data.guild_id);

      if (guild || allowUnknownGuild) {
        switch (data.type) {
          case ChannelTypes.GUILD_TEXT: {
            channel = new TextChannel(guild, data, client);
            break;
          }
          case ChannelTypes.GUILD_VOICE: {
            channel = new VoiceChannel(guild, data, client);
            break;
          }
          case ChannelTypes.GUILD_CATEGORY: {
            channel = new CategoryChannel(guild, data, client);
            break;
          }
          case ChannelTypes.GUILD_NEWS: {
            channel = new NewsChannel(guild, data, client);
            break;
          }
          case ChannelTypes.GUILD_STORE: {
            channel = new StoreChannel(guild, data, client);
            break;
          }
          case ChannelTypes.GUILD_STAGE_VOICE: {
            channel = new StageChannel(guild, data, client);
            break;
          }
          case ChannelTypes.GUILD_NEWS_THREAD:
          case ChannelTypes.GUILD_PUBLIC_THREAD:
          case ChannelTypes.GUILD_PRIVATE_THREAD: {
            channel = new ThreadChannel(guild, data, client, fromInteraction);
            if (!allowUnknownGuild) channel.parent?.threads.cache.set(channel.id, channel);
            break;
          }
        }
        if (channel && !allowUnknownGuild) guild.channels?.cache.set(channel.id, channel);
      }
    }
    return channel;
  }

  toJSON(...props) {
    return super.toJSON({ createdTimestamp: true }, ...props);
  }
}

module.exports = Channel;

/**
 * @external APIChannel
 * @see {@link https://discord.com/developers/docs/resources/channel#channel-object}
 */<|MERGE_RESOLUTION|>--- conflicted
+++ resolved
@@ -94,17 +94,9 @@
    *   .then(console.log)
    *   .catch(console.error);
    */
-<<<<<<< HEAD
-  delete(reason) {
-    return this.client.api
-      .channels(this.id)
-      .delete({ reason })
-      .then(() => this);
-=======
-  async delete() {
-    await this.client.api.channels(this.id).delete();
+  async delete(reason) {
+    await this.client.api.channels(this.id).delete({ reason });
     return this;
->>>>>>> 71fdf6fa
   }
 
   /**
