--- conflicted
+++ resolved
@@ -116,7 +116,6 @@
             channel = new CategoryChannel(guild, data);
             break;
           }
-<<<<<<< HEAD
           case ChannelTypes.NEWS: {
             const NewsChannel = Structures.get('NewsChannel');
             channel = new NewsChannel(guild, data);
@@ -127,12 +126,6 @@
             channel = new StoreChannel(guild, data);
             break;
           }
-          default: {
-            const GuildChannel = Structures.get('GuildChannel');
-            channel = new GuildChannel(guild, data);
-          }
-=======
->>>>>>> bb92289e
         }
         if (channel) guild.channels.set(channel.id, channel);
       }
