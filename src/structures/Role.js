<<<<<<< HEAD
const Constants = require('../util/Constants');
const Snowflake = require('../util/Snowflake');
=======
const Permissions = require('../util/Permissions');
>>>>>>> 21babf88

/**
 * Represents a role on Discord
 */
class Role {
  constructor(guild, data) {
    /**
     * The client that instantiated the role
     * @name Role#client
     * @type {Client}
     * @readonly
     */
    Object.defineProperty(this, 'client', { value: guild.client });

    /**
     * The guild that the role belongs to
     * @type {Guild}
     */
    this.guild = guild;

    if (data) this.setup(data);
  }

  setup(data) {
    /**
     * The ID of the role (unique to the guild it is part of)
     * @type {Snowflake}
     */
    this.id = data.id;

    /**
     * The name of the role
     * @type {string}
     */
    this.name = data.name;

    /**
     * The base 10 color of the role
     * @type {number}
     */
    this.color = data.color;

    /**
     * If true, users that are part of this role will appear in a separate category in the users list
     * @type {boolean}
     */
    this.hoist = data.hoist;

    /**
     * The position of the role from the API
     * @type {number}
     */
    this.position = data.position;

    /**
     * The evaluated permissions number
     * @type {number}
     */
    this.permissions = data.permissions;

    /**
     * Whether or not the role is managed by an external service
     * @type {boolean}
     */
    this.managed = data.managed;

    /**
     * Whether or not the role can be mentioned by anyone
     * @type {boolean}
     */
    this.mentionable = data.mentionable;
  }

  /**
   * The timestamp the role was created at
   * @type {number}
   * @readonly
   */
  get createdTimestamp() {
    return Snowflake.deconstruct(this.id).timestamp;
  }

  /**
   * The time the role was created
   * @type {Date}
   * @readonly
   */
  get createdAt() {
    return new Date(this.createdTimestamp);
  }

  /**
   * The hexadecimal version of the role color, with a leading hashtag.
   * @type {string}
   * @readonly
   */
  get hexColor() {
    let col = this.color.toString(16);
    while (col.length < 6) col = `0${col}`;
    return `#${col}`;
  }

  /**
   * The cached guild members that have this role.
   * @type {Collection<Snowflake, GuildMember>}
   * @readonly
   */
  get members() {
    return this.guild.members.filter(m => m.roles.has(this.id));
  }

  /**
   * Whether the role is editable by the client user.
   * @type {boolean}
   * @readonly
   */
  get editable() {
    if (this.managed) return false;
    const clientMember = this.guild.member(this.client.user);
    if (!clientMember.hasPermission(Permissions.FLAGS.MANAGE_ROLES_OR_PERMISSIONS)) return false;
    return clientMember.highestRole.comparePositionTo(this) > 0;
  }

  /**
   * The position of the role in the role manager
   * @type {number}
   */
  get calculatedPosition() {
    const sorted = this.guild.roles.array()
      .sort((r1, r2) => r1.position !== r2.position ? r1.position - r2.position : r1.id - r2.id);
    return sorted.indexOf(sorted.find(r => r.id === this.id));
  }

  /**
   * Get an object mapping permission names to whether or not the role enables that permission
   * @returns {Object<string, boolean>}
   * @example
   * // print the serialized role
   * console.log(role.serialize());
   */
  serialize() {
    return this.client.resolver.serializePermissions(this.permissions);
  }

  /**
   * Checks if the role has a permission.
   * @param {PermissionResolvable|PermissionResolvable[]} permission Permission(s) to check for
   * @param {boolean} [explicit=false] Whether to require the role to explicitly have the exact permission
   * **(deprecated)**
   * @param {boolean} [checkAdmin] Whether to allow the administrator permission to override
   * (takes priority over `explicit`)
   * @returns {boolean}
   * @example
   * // see if a role can ban a member
   * if (role.hasPermission('BAN_MEMBERS')) {
   *   console.log('This role can ban members');
   * } else {
   *   console.log('This role can\'t ban members');
   * }
   */
  hasPermission(permission, explicit = false, checkAdmin) {
    return new Permissions(this.permissions).has(
      permission, typeof checkAdmin !== 'undefined' ? checkAdmin : !explicit
    );
  }

  /**
   * Checks if the role has all specified permissions.
   * @param {PermissionResolvable[]} permissions The permissions to check for
   * @param {boolean} [explicit=false] Whether to require the role to explicitly have the exact permissions
   * @returns {boolean}
   * @deprecated
   */
  hasPermissions(permissions, explicit = false) {
    return new Permissions(this.permissions).has(permissions, !explicit);
  }

  /**
   * Compares this role's position to another role's.
   * @param {Role} role Role to compare to this one
   * @returns {number} Negative number if the this role's position is lower (other role's is higher),
   * positive number if the this one is higher (other's is lower), 0 if equal
   */
  comparePositionTo(role) {
    return this.constructor.comparePositions(this, role);
  }

  /**
   * The data for a role
   * @typedef {Object} RoleData
   * @property {string} [name] The name of the role
   * @property {ColorResolvable} [color] The color of the role, either a hex string or a base 10 number
   * @property {boolean} [hoist] Whether or not the role should be hoisted
   * @property {number} [position] The position of the role
   * @property {string[]} [permissions] The permissions of the role
   * @property {boolean} [mentionable] Whether or not the role should be mentionable
   */

  /**
   * Edits the role
   * @param {RoleData} data The new data for the role
   * @returns {Promise<Role>}
   * @example
   * // edit a role
   * role.edit({name: 'new role'})
   *  .then(r => console.log(`Edited role ${r}`))
   *  .catch(console.error);
   */
  edit(data) {
    return this.client.rest.methods.updateGuildRole(this, data);
  }

  /**
   * Set a new name for the role
   * @param {string} name The new name of the role
   * @returns {Promise<Role>}
   * @example
   * // set the name of the role
   * role.setName('new role')
   *  .then(r => console.log(`Edited name of role ${r}`))
   *  .catch(console.error);
   */
  setName(name) {
    return this.edit({ name });
  }

  /**
   * Set a new color for the role
   * @param {ColorResolvable} color The color of the role
   * @returns {Promise<Role>}
   * @example
   * // set the color of a role
   * role.setColor('#FF0000')
   *  .then(r => console.log(`Set color of role ${r}`))
   *  .catch(console.error);
   */
  setColor(color) {
    return this.edit({ color });
  }

  /**
   * Set whether or not the role should be hoisted
   * @param {boolean} hoist Whether or not to hoist the role
   * @returns {Promise<Role>}
   * @example
   * // set the hoist of the role
   * role.setHoist(true)
   *  .then(r => console.log(`Role hoisted: ${r.hoist}`))
   *  .catch(console.error);
   */
  setHoist(hoist) {
    return this.edit({ hoist });
  }

  /**
   * Set the position of the role
   * @param {number} position The position of the role
   * @param {boolean} [relative=false] Move the position relative to its current value
   * @returns {Promise<Role>}
   * @example
   * // set the position of the role
   * role.setPosition(1)
   *  .then(r => console.log(`Role position: ${r.position}`))
   *  .catch(console.error);
   */
  setPosition(position, relative) {
    return this.guild.setRolePosition(this, position, relative).then(() => this);
  }

  /**
   * Set the permissions of the role
   * @param {string[]} permissions The permissions of the role
   * @returns {Promise<Role>}
   * @example
   * // set the permissions of the role
   * role.setPermissions(['KICK_MEMBERS', 'BAN_MEMBERS'])
   *  .then(r => console.log(`Role updated ${r}`))
   *  .catch(console.error);
   */
  setPermissions(permissions) {
    return this.edit({ permissions });
  }

  /**
   * Set whether this role is mentionable
   * @param {boolean} mentionable Whether this role should be mentionable
   * @returns {Promise<Role>}
   * @example
   * // make the role mentionable
   * role.setMentionable(true)
   *  .then(r => console.log(`Role updated ${r}`))
   *  .catch(console.error);
   */
  setMentionable(mentionable) {
    return this.edit({ mentionable });
  }

  /**
   * Deletes the role
   * @returns {Promise<Role>}
   * @example
   * // delete a role
   * role.delete()
   *  .then(r => console.log(`Deleted role ${r}`))
   *  .catch(console.error);
   */
  delete() {
    return this.client.rest.methods.deleteGuildRole(this);
  }

  /**
   * Whether this role equals another role. It compares all properties, so for most operations
   * it is advisable to just compare `role.id === role2.id` as it is much faster and is often
   * what most users need.
   * @param {Role} role Role to compare with
   * @returns {boolean}
   */
  equals(role) {
    return role &&
      this.id === role.id &&
      this.name === role.name &&
      this.color === role.color &&
      this.hoist === role.hoist &&
      this.position === role.position &&
      this.permissions === role.permissions &&
      this.managed === role.managed;
  }

  /**
   * When concatenated with a string, this automatically concatenates the role mention rather than the Role object.
   * @returns {string}
   */
  toString() {
    if (this.id === this.guild.id) return '@everyone';
    return `<@&${this.id}>`;
  }

  /**
   * Compares the positions of two roles.
   * @param {Role} role1 First role to compare
   * @param {Role} role2 Second role to compare
   * @returns {number} Negative number if the first role's position is lower (second role's is higher),
   * positive number if the first's is higher (second's is lower), 0 if equal
   */
  static comparePositions(role1, role2) {
    if (role1.position === role2.position) return role2.id - role1.id;
    return role1.position - role2.position;
  }
}

module.exports = Role;<|MERGE_RESOLUTION|>--- conflicted
+++ resolved
@@ -1,9 +1,5 @@
-<<<<<<< HEAD
-const Constants = require('../util/Constants');
 const Snowflake = require('../util/Snowflake');
-=======
 const Permissions = require('../util/Permissions');
->>>>>>> 21babf88
 
 /**
  * Represents a role on Discord
