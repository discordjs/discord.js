const Invite = require('./Invite');
const GuildAuditLogs = require('./GuildAuditLogs');
const Webhook = require('./Webhook');
const VoiceRegion = require('./VoiceRegion');
const { ChannelTypes, Events, browser } = require('../util/Constants');
const Collection = require('../util/Collection');
const Util = require('../util/Util');
const DataResolver = require('../util/DataResolver');
const Snowflake = require('../util/Snowflake');
const Shared = require('./shared');
const GuildMemberStore = require('../stores/GuildMemberStore');
const RoleStore = require('../stores/RoleStore');
const GuildEmojiStore = require('../stores/GuildEmojiStore');
const GuildChannelStore = require('../stores/GuildChannelStore');
const PresenceStore = require('../stores/PresenceStore');
const Base = require('./Base');
const { Error, TypeError } = require('../errors');

/**
 * Represents a guild (or a server) on Discord.
 * <info>It's recommended to see if a guild is available before performing operations or reading data from it. You can
 * check this with `guild.available`.</info>
 * @extends {Base}
 */
class Guild extends Base {
  constructor(client, data) {
    super(client);

    /**
     * A collection of members that are in this guild. The key is the member's ID, the value is the member
     * @type {GuildMemberStore<Snowflake, GuildMember>}
     */
    this.members = new GuildMemberStore(this);

    /**
     * A collection of channels that are in this guild. The key is the channel's ID, the value is the channel
     * @type {GuildChannelStore<Snowflake, GuildChannel>}
     */
    this.channels = new GuildChannelStore(this);

    /**
     * A collection of roles that are in this guild. The key is the role's ID, the value is the role
     * @type {RoleStore<Snowflake, Role>}
     */
    this.roles = new RoleStore(this);

    /**
     * A collection of presences in this guild
     * @type {PresenceStore<Snowflake, Presence>}
     */
    this.presences = new PresenceStore(this.client);

    if (!data) return;
    if (data.unavailable) {
      /**
       * Whether the guild is available to access. If it is not available, it indicates a server outage
       * @type {boolean}
       */
      this.available = false;

      /**
       * The Unique ID of the guild, useful for comparisons
       * @type {Snowflake}
       */
      this.id = data.id;
    } else {
      this._patch(data);
      if (!data.channels) this.available = false;
    }
  }

  /**
   * Sets up the guild.
   * @param {*} data The raw data of the guild
   * @private
   */
  _patch(data) {
    /**
     * The name of the guild
     * @type {string}
     */
    this.name = data.name;

    /**
     * The hash of the guild icon
     * @type {?string}
     */
    this.icon = data.icon;

    /**
     * The hash of the guild splash image (VIP only)
     * @type {?string}
     */
    this.splash = data.splash;

    /**
     * The region the guild is located in
     * @type {string}
     */
    this.region = data.region;

    /**
     * The full amount of members in this guild as of `READY`
     * @type {number}
     */
    this.memberCount = data.member_count || this.memberCount;

    /**
     * Whether the guild is "large" (has more than 250 members)
     * @type {boolean}
     */
    this.large = Boolean('large' in data ? data.large : this.large);

    /**
     * An array of enabled guild features, here are the possible values:
     * * INVITE_SPLASH
     * * MORE_EMOJI
     * * VERIFIED
     * * VIP_REGIONS
     * * VANITY_URL
     * @typedef {string} Features
     */

    /**
     * An array of guild features partnered guilds have enabled
     * @type {Features[]}
     */
    this.features = data.features;

    /**
     * The ID of the application that created this guild (if applicable)
     * @type {?Snowflake}
     */
    this.applicationID = data.application_id;

    /**
     * The time in seconds before a user is counted as "away from keyboard"
     * @type {?number}
     */
    this.afkTimeout = data.afk_timeout;

    /**
     * The ID of the voice channel where AFK members are moved
     * @type {?Snowflake}
     */
    this.afkChannelID = data.afk_channel_id;

    /**
     * The ID of the system channel
     * @type {?Snowflake}
     */
    this.systemChannelID = data.system_channel_id;

    /**
     * Whether embedded images are enabled on this guild
     * @type {boolean}
     */
    this.embedEnabled = data.embed_enabled;

    /**
     * The verification level of the guild
     * @type {number}
     */
    this.verificationLevel = data.verification_level;

    /**
     * The explicit content filter level of the guild
     * @type {number}
     */
    this.explicitContentFilter = data.explicit_content_filter;

    /**
     * The timestamp the client user joined the guild at
     * @type {number}
     */
    this.joinedTimestamp = data.joined_at ? new Date(data.joined_at).getTime() : this.joinedTimestamp;

    this.id = data.id;
    this.available = !data.unavailable;
    this.features = data.features || this.features || [];

    if (data.channels) {
      this.channels.clear();
      for (const rawChannel of data.channels) {
        this.client.channels.add(rawChannel, this);
      }
    }

    if (data.roles) {
      this.roles.clear();
      for (const role of data.roles) this.roles.add(role);
    }

    if (data.members) {
      this.members.clear();
      for (const guildUser of data.members) this.members.add(guildUser);
    }

    if (data.owner_id) {
      /**
       * The user ID of this guild's owner
       * @type {Snowflake}
       */
      this.ownerID = data.owner_id;
    }

    if (data.presences) {
      for (const presence of data.presences) {
        this.presences.add(presence);
      }
    }

    this.voiceStates = new VoiceStateCollection(this);
    if (data.voice_states) {
      for (const voiceState of data.voice_states) this.voiceStates.set(voiceState.user_id, voiceState);
    }

    if (!this.emojis) {
      /**
       * A collection of emojis that are in this guild. The key is the emoji's ID, the value is the emoji.
       * @type {GuildEmojiStore<Snowflake, GuildEmoji>}
       */
      this.emojis = new GuildEmojiStore(this);
      if (data.emojis) for (const emoji of data.emojis) this.emojis.add(emoji);
    } else {
      this.client.actions.GuildEmojisUpdate.handle({
        guild_id: this.id,
        emojis: data.emojis,
      });
    }
  }

  /**
   * The timestamp the guild was created at
   * @type {number}
   * @readonly
   */
  get createdTimestamp() {
    return Snowflake.deconstruct(this.id).timestamp;
  }

  /**
   * The time the guild was created at
   * @type {Date}
   * @readonly
   */
  get createdAt() {
    return new Date(this.createdTimestamp);
  }

  /**
   * The time the client user joined the guild
   * @type {Date}
   * @readonly
   */
  get joinedAt() {
    return new Date(this.joinedTimestamp);
  }

  /**
   * If this guild is verified
   * @type {boolean}
   * @readonly
   */
  get verified() {
    return this.features.includes('VERIFIED');
  }

  /**
   * The URL to this guild's icon.
   * @param {Object} [options={}] Options for the icon url
   * @param {string} [options.format='webp'] One of `webp`, `png`, `jpg`
   * @param {number} [options.size=128] One of `128`, `256`, `512`, `1024`, `2048`
   * @returns {?string}
   */
  iconURL({ format, size } = {}) {
    if (!this.icon) return null;
    return this.client.rest.cdn.Icon(this.id, this.icon, format, size);
  }

  /**
   * The acronym that shows up in place of a guild icon.
   * @type {string}
   * @readonly
   */
  get nameAcronym() {
    return this.name.replace(/\w+/g, name => name[0]).replace(/\s/g, '');
  }

  /**
   * The URL to this guild's splash.
   * @param {Object} [options={}] Options for the splash url
   * @param {string} [options.format='webp'] One of `webp`, `png`, `jpg`
   * @param {number} [options.size=128] One of `128`, `256`, `512`, `1024`, `2048`
   * @returns {?string}
   */
  splashURL({ format, size } = {}) {
    if (!this.splash) return null;
    return this.client.rest.cdn.Splash(this.id, this.splash, format, size);
  }

  /**
   * The owner of the guild
   * @type {GuildMember}
   * @readonly
   */
  get owner() {
    return this.members.get(this.ownerID);
  }

  /**
   * AFK voice channel for this guild
   * @type {?VoiceChannel}
   * @readonly
   */
  get afkChannel() {
    return this.client.channels.get(this.afkChannelID) || null;
  }

  /**
   * System channel for this guild
   * @type {?TextChannel}
   * @readonly
   */
  get systemChannel() {
    return this.client.channels.get(this.systemChannelID) || null;
  }

  /**
   * If the client is connected to any voice channel in this guild, this will be the relevant VoiceConnection
   * @type {?VoiceConnection}
   * @readonly
   */
  get voiceConnection() {
    if (browser) return null;
    return this.client.voice.connections.get(this.id) || null;
  }

  /**
   * The position of this guild
   * <warn>This is only available when using a user account.</warn>
   * @type {?number}
   * @readonly
   */
  get position() {
    if (this.client.user.bot) return null;
    if (!this.client.user.settings.guildPositions) return null;
    return this.client.user.settings.guildPositions.indexOf(this.id);
  }

  /**
   * Whether the guild is muted
   * <warn>This is only available when using a user account.</warn>
   * @type {?boolean}
   * @readonly
   */
  get muted() {
    if (this.client.user.bot) return null;
    try {
      return this.client.user.guildSettings.get(this.id).muted;
    } catch (err) {
      return false;
    }
  }

  /**
   * The type of message that should notify you
   * one of `EVERYTHING`, `MENTIONS`, `NOTHING`
   * <warn>This is only available when using a user account.</warn>
   * @type {?string}
   * @readonly
   */
  get messageNotifications() {
    if (this.client.user.bot) return null;
    try {
      return this.client.user.guildSettings.get(this.id).messageNotifications;
    } catch (err) {
      return null;
    }
  }

  /**
   * Whether to receive mobile push notifications
   * <warn>This is only available when using a user account.</warn>
   * @type {?boolean}
   * @readonly
   */
  get mobilePush() {
    if (this.client.user.bot) return null;
    try {
      return this.client.user.guildSettings.get(this.id).mobilePush;
    } catch (err) {
      return false;
    }
  }

  /**
   * Whether to suppress everyone messages
   * <warn>This is only available when using a user account.</warn>
   * @type {?boolean}
   * @readonly
   */
  get suppressEveryone() {
    if (this.client.user.bot) return null;
    try {
      return this.client.user.guildSettings.get(this.id).suppressEveryone;
    } catch (err) {
      return null;
    }
  }

  /**
   * The `@everyone` role of the guild
   * @type {Role}
   * @readonly
   */
  get defaultRole() {
    return this.roles.get(this.id);
  }

  /**
   * The client user as a GuildMember of this guild
   * @type {?GuildMember}
   * @readonly
   */
  get me() {
    return this.members.get(this.client.user.id);
  }

  /**
   * Returns the GuildMember form of a User object, if the user is present in the guild.
   * @param {UserResolvable} user The user that you want to obtain the GuildMember of
   * @returns {?GuildMember}
   * @example
   * // Get the guild member of a user
   * const member = guild.member(message.author);
   */
  member(user) {
    return this.members.resolve(user);
  }

  /**
   * An object containing information about a guild member's ban.
   * @typedef {Object} BanInfo
   * @property {User} user User that was banned
   * @property {?string} reason Reason the user was banned
   */

  /**
   * Fetches a collection of banned users in this guild.
   * @returns {Promise<Collection<Snowflake, BanInfo>>}
   */
  fetchBans() {
    return this.client.api.guilds(this.id).bans.get().then(bans =>
      bans.reduce((collection, ban) => {
        collection.set(ban.user.id, {
          reason: ban.reason,
          user: this.client.users.add(ban.user),
        });
        return collection;
      }, new Collection())
    );
  }

  /**
   * Fetches a collection of invites to this guild.
   * Resolves with a collection mapping invites by their codes.
   * @returns {Promise<Collection<string, Invite>>}
   */
  fetchInvites() {
    return this.client.api.guilds(this.id).invites.get()
      .then(inviteItems => {
        const invites = new Collection();
        for (const inviteItem of inviteItems) {
          const invite = new Invite(this.client, inviteItem);
          invites.set(invite.code, invite);
        }
        return invites;
      });
  }

  /**
   * Fetches all webhooks for the guild.
   * @returns {Promise<Collection<Snowflake, Webhook>>}
   */
  fetchWebhooks() {
    return this.client.api.guilds(this.id).webhooks.get().then(data => {
      const hooks = new Collection();
      for (const hook of data) hooks.set(hook.id, new Webhook(this.client, hook));
      return hooks;
    });
  }

  /**
   * Fetches available voice regions.
   * @returns {Promise<Collection<string, VoiceRegion>>}
   */
  fetchVoiceRegions() {
    return this.client.api.guilds(this.id).regions.get().then(res => {
      const regions = new Collection();
      for (const region of res) regions.set(region.id, new VoiceRegion(region));
      return regions;
    });
  }

  /**
   * Fetches audit logs for this guild.
   * @param {Object} [options={}] Options for fetching audit logs
   * @param {Snowflake|GuildAuditLogsEntry} [options.before] Limit to entries from before specified entry
   * @param {Snowflake|GuildAuditLogsEntry} [options.after] Limit to entries from after specified entry
   * @param {number} [options.limit] Limit number of entries
   * @param {UserResolvable} [options.user] Only show entries involving this user
   * @param {AuditLogAction|number} [options.type] Only show entries involving this action type
   * @returns {Promise<GuildAuditLogs>}
   * @example
   * // Output audit log entries
   * guild.fetchAuditLogs()
   *   .then(audit => console.log(audit.entries))
   *   .catch(console.error);
   */
  fetchAuditLogs(options = {}) {
    if (options.before && options.before instanceof GuildAuditLogs.Entry) options.before = options.before.id;
    if (options.after && options.after instanceof GuildAuditLogs.Entry) options.after = options.after.id;
    if (typeof options.type === 'string') options.type = GuildAuditLogs.Actions[options.type];

    return this.client.api.guilds(this.id)['audit-logs'].get({ query: {
      before: options.before,
      after: options.after,
      limit: options.limit,
      user_id: this.client.users.resolveID(options.user),
      action_type: options.type,
    } })
      .then(data => GuildAuditLogs.build(this, data));
  }

  /**
   * Adds a user to the guild using OAuth2. Requires the `CREATE_INSTANT_INVITE` permission.
   * @param {UserResolvable} user User to add to the guild
   * @param {Object} options Options for the addition
   * @param {string} options.accessToken An OAuth2 access token for the user with the `guilds.join` scope granted to the
   * bot's application
   * @param {string} [options.nick] Nickname to give the member (requires `MANAGE_NICKNAMES`)
   * @param {Collection<Snowflake, Role>|RoleResolvable[]} [options.roles] Roles to add to the member
   * (requires `MANAGE_ROLES`)
   * @param {boolean} [options.mute] Whether the member should be muted (requires `MUTE_MEMBERS`)
   * @param {boolean} [options.deaf] Whether the member should be deafened (requires `DEAFEN_MEMBERS`)
   * @returns {Promise<GuildMember>}
   */
  addMember(user, options) {
    user = this.client.users.resolveID(user);
    if (!user) return Promise.reject(new TypeError('INVALID_TYPE', 'user', 'UserResolvable'));
    if (this.members.has(user)) return Promise.resolve(this.members.get(user));
    options.access_token = options.accessToken;
    if (options.roles) {
      const roles = [];
      for (let role of options.roles instanceof Collection ? options.roles.values() : options.roles) {
        role = this.roles.resolve(role);
        if (!role) {
          return Promise.reject(new TypeError('INVALID_TYPE', 'options.roles',
            'Array or Collection of Roles or Snowflakes', true));
        }
        roles.push(role.id);
      }
    }
    return this.client.api.guilds(this.id).members(user).put({ data: options })
      .then(data => this.members.add(data));
  }

  /**
   * Performs a search within the entire guild.
   * <warn>This is only available when using a user account.</warn>
   * @param {MessageSearchOptions} [options={}] Options to pass to the search
   * @returns {Promise<MessageSearchResult>}
   * @example
   * guild.search({
   *   content: 'discord.js',
   *   before: '2016-11-17'
   * }).then(res => {
   *   const hit = res.results[0].find(m => m.hit).content;
   *   console.log(`I found: **${hit}**, total results: ${res.total}`);
   * }).catch(console.error);
   */
  search(options = {}) {
    return Shared.search(this, options);
  }

  /**
   * The data for editing a guild.
   * @typedef {Object} GuildEditData
   * @property {string} [name] The name of the guild
   * @property {string} [region] The region of the guild
   * @property {number} [verificationLevel] The verification level of the guild
   * @property {number} [explicitContentFilter] The level of the explicit content filter
   * @property {ChannelResolvable} [afkChannel] The AFK channel of the guild
   * @property {ChannelResolvable} [systemChannel] The system channel of the guild
   * @property {number} [afkTimeout] The AFK timeout of the guild
   * @property {Base64Resolvable} [icon] The icon of the guild
   * @property {GuildMemberResolvable} [owner] The owner of the guild
   * @property {Base64Resolvable} [splash] The splash screen of the guild
   */

  /**
   * Updates the guild with new information - e.g. a new name.
   * @param {GuildEditData} data The data to update the guild with
   * @param {string} [reason] Reason for editing this guild
   * @returns {Promise<Guild>}
   * @example
   * // Set the guild name and region
   * guild.edit({
   *   name: 'Discord Guild',
   *   region: 'london',
   * })
   *   .then(updated => console.log(`New guild name ${updated.name} in region ${updated.region}`))
   *   .catch(console.error);
   */
  edit(data, reason) {
    const _data = {};
    if (data.name) _data.name = data.name;
    if (data.region) _data.region = data.region;
    if (typeof data.verificationLevel !== 'undefined') _data.verification_level = Number(data.verificationLevel);
    if (typeof data.afkChannel !== 'undefined') {
      _data.afk_channel_id = this.client.channels.resolveID(data.afkChannel);
    }
    if (typeof data.systemChannel !== 'undefined') {
      _data.system_channel_id = this.client.channels.resolveID(data.systemChannel);
    }
    if (data.afkTimeout) _data.afk_timeout = Number(data.afkTimeout);
    if (typeof data.icon !== 'undefined') _data.icon = data.icon;
    if (data.owner) _data.owner_id = this.client.users.resolve(data.owner).id;
    if (data.splash) _data.splash = data.splash;
    if (typeof data.explicitContentFilter !== 'undefined') {
      _data.explicit_content_filter = Number(data.explicitContentFilter);
    }
    return this.client.api.guilds(this.id).patch({ data: _data, reason })
      .then(newData => this.client.actions.GuildUpdate.handle(newData).updated);
  }

  /**
   * Edits the level of the explicit content filter.
   * @param {number} explicitContentFilter The new level of the explicit content filter
   * @param {string} [reason] Reason for changing the level of the guild's explicit content filter
   * @returns {Promise<Guild>}
   */
  setExplicitContentFilter(explicitContentFilter, reason) {
    return this.edit({ explicitContentFilter }, reason);
  }

  /**
   * Edits the name of the guild.
   * @param {string} name The new name of the guild
   * @param {string} [reason] Reason for changing the guild's name
   * @returns {Promise<Guild>}
   * @example
   * // Edit the guild name
   * guild.setName('Discord Guild')
   *  .then(updated => console.log(`Updated guild name to ${guild.name}`))
   *  .catch(console.error);
   */
  setName(name, reason) {
    return this.edit({ name }, reason);
  }

  /**
   * Edits the region of the guild.
   * @param {string} region The new region of the guild
   * @param {string} [reason] Reason for changing the guild's region
   * @returns {Promise<Guild>}
   * @example
   * // Edit the guild region
   * guild.setRegion('london')
   *  .then(updated => console.log(`Updated guild region to ${guild.region}`))
   *  .catch(console.error);
   */
  setRegion(region, reason) {
    return this.edit({ region }, reason);
  }

  /**
   * Edits the verification level of the guild.
   * @param {number} verificationLevel The new verification level of the guild
   * @param {string} [reason] Reason for changing the guild's verification level
   * @returns {Promise<Guild>}
   * @example
   * // Edit the guild verification level
   * guild.setVerificationLevel(1)
   *  .then(updated => console.log(`Updated guild verification level to ${guild.verificationLevel}`))
   *  .catch(console.error);
   */
  setVerificationLevel(verificationLevel, reason) {
    return this.edit({ verificationLevel }, reason);
  }

  /**
   * Edits the AFK channel of the guild.
   * @param {ChannelResolvable} afkChannel The new AFK channel
   * @param {string} [reason] Reason for changing the guild's AFK channel
   * @returns {Promise<Guild>}
   * @example
   * // Edit the guild AFK channel
   * guild.setAFKChannel(channel)
   *  .then(updated => console.log(`Updated guild AFK channel to ${guild.afkChannel}`))
   *  .catch(console.error);
   */
  setAFKChannel(afkChannel, reason) {
    return this.edit({ afkChannel }, reason);
  }

  /**
   * Edits the system channel of the guild.
   * @param {ChannelResolvable} systemChannel The new system channel
   * @param {string} [reason] Reason for changing the guild's system channel
   * @returns {Promise<Guild>}
   * @example
   * // Edit the guild system channel
   * guild.setSystemChannel(channel)
   *  .then(updated => console.log(`Updated guild system channel to ${guild.systemChannel}`))
   *  .catch(console.error);
   */
  setSystemChannel(systemChannel, reason) {
    return this.edit({ systemChannel }, reason);
  }

  /**
   * Edits the AFK timeout of the guild.
   * @param {number} afkTimeout The time in seconds that a user must be idle to be considered AFK
   * @param {string} [reason] Reason for changing the guild's AFK timeout
   * @returns {Promise<Guild>}
   * @example
   * // Edit the guild AFK channel
   * guild.setAFKTimeout(60)
   *  .then(updated => console.log(`Updated guild AFK timeout to ${guild.afkTimeout}`))
   *  .catch(console.error);
   */
  setAFKTimeout(afkTimeout, reason) {
    return this.edit({ afkTimeout }, reason);
  }

  /**
   * Sets a new guild icon.
   * @param {Base64Resolvable|BufferResolvable} icon The new icon of the guild
   * @param {string} [reason] Reason for changing the guild's icon
   * @returns {Promise<Guild>}
   * @example
   * // Edit the guild icon
   * guild.setIcon('./icon.png')
   *  .then(updated => console.log('Updated the guild icon'))
   *  .catch(console.error);
   */
  async setIcon(icon, reason) {
    return this.edit({ icon: await DataResolver.resolveImage(icon), reason });
  }

  /**
   * Sets a new owner of the guild.
   * @param {GuildMemberResolvable} owner The new owner of the guild
   * @param {string} [reason] Reason for setting the new owner
   * @returns {Promise<Guild>}
   * @example
   * // Edit the guild owner
   * guild.setOwner(guild.members.first())
   *  .then(updated => console.log(`Updated the guild owner to ${updated.owner.username}`))
   *  .catch(console.error);
   */
  setOwner(owner, reason) {
    return this.edit({ owner }, reason);
  }

  /**
   * Sets a new guild splash screen.
   * @param {Base64Resolvable|BufferResolvable} splash The new splash screen of the guild
   * @param {string} [reason] Reason for changing the guild's splash screen
   * @returns {Promise<Guild>}
   * @example
   * // Edit the guild splash
   * guild.setSplash('./splash.png')
   *  .then(updated => console.log('Updated the guild splash'))
   *  .catch(console.error);
   */
  async setSplash(splash, reason) {
    return this.edit({ splash: await DataResolver.resolveImage(splash), reason });
  }

  /**
   * Sets the position of the guild in the guild listing.
   * <warn>This is only available when using a user account.</warn>
   * @param {number} position Absolute or relative position
   * @param {boolean} [relative=false] Whether to position relatively or absolutely
   * @returns {Promise<Guild>}
   */
  setPosition(position, relative) {
    if (this.client.user.bot) {
      return Promise.reject(new Error('FEATURE_USER_ONLY'));
    }
    return this.client.user.settings.setGuildPosition(this, position, relative);
  }

  /**
   * Marks all messages in this guild as read.
   * <warn>This is only available when using a user account.</warn>
   * @returns {Promise<Guild>}
   */
  acknowledge() {
    return this.client.api.guilds(this.id).ack
      .post({ data: { token: this.client.rest._ackToken } })
      .then(res => {
        if (res.token) this.client.rest._ackToken = res.token;
        return this;
      });
  }

  /**
   * Whether to allow direct messages from guild members.
   * <warn>This is only available when using a user account.</warn>
   * @param {boolean} allow Whether to allow direct messages
   * @returns {Promise<Guild>}
   */
  allowDMs(allow) {
    if (this.client.user.bot) return Promise.reject(new Error('FEATURE_USER_ONLY'));
    const settings = this.client.user.settings;
    if (allow) return settings.removeRestrictedGuild(this);
    else return settings.addRestrictedGuild(this);
  }

  /**
   * Syncs this guild (already done automatically every 30 seconds).
   * <warn>This is only available when using a user account.</warn>
   */
  sync() {
    if (!this.client.user.bot) this.client.syncGuilds([this]);
  }

  /**
   * The data needed for updating a channel's position.
   * @typedef {Object} ChannelPosition
   * @property {ChannelResolvable} channel Channel to update
   * @property {number} position New position for the channel
   */

  /**
   * Batch-updates the guild's channels' positions.
   * @param {ChannelPosition[]} channelPositions Channel positions to update
   * @returns {Promise<Guild>}
   * @example
   * guild.setChannelPositions([{ channel: channelID, position: newChannelIndex }])
   *   .then(guild => console.log(`Updated channel positions for ${guild.id}`))
   *   .catch(console.error);
   */
  setChannelPositions(channelPositions) {
    const updatedChannels = channelPositions.map(r => ({
      id: this.client.channels.resolveID(r.channel),
      position: r.position,
    }));

    return this.client.api.guilds(this.id).channels.patch({ data: updatedChannels }).then(() =>
      this.client.actions.GuildChannelsPositionUpdate.handle({
        guild_id: this.id,
        channels: updatedChannels,
      }).guild
    );
  }

  /**
   * Leaves the guild.
   * @returns {Promise<Guild>}
   * @example
   * // Leave a guild
   * guild.leave()
   *   .then(g => console.log(`Left the guild ${g}`))
   *   .catch(console.error);
   */
  leave() {
    if (this.ownerID === this.client.user.id) return Promise.reject(new Error('GUILD_OWNED'));
    return this.client.api.users('@me').guilds(this.id).delete()
      .then(() => this.client.actions.GuildDelete.handle({ id: this.id }).guild);
  }

  /**
   * Deletes the guild.
   * @returns {Promise<Guild>}
   * @example
   * // Delete a guild
   * guild.delete()
   *   .then(g => console.log(`Deleted the guild ${g}`))
   *   .catch(console.error);
   */
  delete() {
    return this.client.api.guilds(this.id).delete()
      .then(() => this.client.actions.GuildDelete.handle({ id: this.id }).guild);
  }

  /**
   * Whether this guild equals another guild. It compares all properties, so for most operations
   * it is advisable to just compare `guild.id === guild2.id` as it is much faster and is often
   * what most users need.
   * @param {Guild} guild The guild to compare with
   * @returns {boolean}
   */
  equals(guild) {
    let equal =
      guild &&
      guild instanceof this.constructor &&
      this.id === guild.id &&
      this.available === guild.available &&
      this.splash === guild.splash &&
      this.region === guild.region &&
      this.name === guild.name &&
      this.memberCount === guild.memberCount &&
      this.large === guild.large &&
      this.icon === guild.icon &&
      Util.arraysEqual(this.features, guild.features) &&
      this.ownerID === guild.ownerID &&
      this.verificationLevel === guild.verificationLevel &&
      this.embedEnabled === guild.embedEnabled;

    if (equal) {
      if (this.embedChannel) {
        if (!guild.embedChannel || this.embedChannel.id !== guild.embedChannel.id) equal = false;
      } else if (guild.embedChannel) {
        equal = false;
      }
    }

    return equal;
  }

  /**
   * When concatenated with a string, this automatically returns the guild's name instead of the Guild object.
   * @returns {string}
   * @example
   * // Logs: Hello from My Guild!
   * console.log(`Hello from ${guild}!`);
   */
  toString() {
    return this.name;
  }

<<<<<<< HEAD
  toJSON() {
    const json = super.toJSON({
      available: false,
      createdTimestamp: true,
      nameAcronym: true,
      presences: false,
      voiceStates: false,
    });
    json.iconURL = this.iconURL();
    json.splashURL = this.splashURL();
    return json;
  }

=======
  /**
   * Creates a collection of this guild's roles, sorted by their position and IDs.
   * @returns {Collection<Role>}
   * @private
   */
  _sortedRoles() {
    return Util.discordSort(this.roles);
  }

  /**
   * Creates a collection of this guild's or a specific category's channels, sorted by their position and IDs.
   * @param {GuildChannel} [channel] Category to get the channels of
   * @returns {Collection<GuildChannel>}
   * @private
   */
  _sortedChannels(channel) {
    const category = channel.type === ChannelTypes.CATEGORY;
    return Util.discordSort(this.channels.filter(c =>
      c.type === channel.type && (category || c.parent === channel.parent)
    ));
  }

  /**
   * Handles a user speaking update in a voice channel.
   * @param {Snowflake} user ID of the user that the update is for
   * @param {boolean} speaking Whether the user is speaking
   * @private
   */
>>>>>>> c25ea458
  _memberSpeakUpdate(user, speaking) {
    const member = this.members.get(user);
    if (member && member.speaking !== speaking) {
      member.speaking = speaking;
      /**
       * Emitted once a guild member starts/stops speaking.
       * @event Client#guildMemberSpeaking
       * @param {GuildMember} member The member that started/stopped speaking
       * @param {boolean} speaking Whether or not the member is speaking
       */
      this.client.emit(Events.GUILD_MEMBER_SPEAKING, member, speaking);
    }
  }
}

// TODO: Document this thing
class VoiceStateCollection extends Collection {
  constructor(guild) {
    super();
    this.guild = guild;
  }

  set(id, voiceState) {
    const member = this.guild.members.get(id);
    if (member) {
      if (member.voiceChannel && member.voiceChannel.id !== voiceState.channel_id) {
        member.voiceChannel.members.delete(member.id);
      }
      if (!voiceState.channel_id) member.speaking = null;
      const newChannel = this.guild.channels.get(voiceState.channel_id);
      if (newChannel) newChannel.members.set(member.user.id, member);
    }
    super.set(id, voiceState);
  }
}

module.exports = Guild;<|MERGE_RESOLUTION|>--- conflicted
+++ resolved
@@ -934,7 +934,6 @@
     return this.name;
   }
 
-<<<<<<< HEAD
   toJSON() {
     const json = super.toJSON({
       available: false,
@@ -948,7 +947,6 @@
     return json;
   }
 
-=======
   /**
    * Creates a collection of this guild's roles, sorted by their position and IDs.
    * @returns {Collection<Role>}
@@ -977,7 +975,6 @@
    * @param {boolean} speaking Whether the user is speaking
    * @private
    */
->>>>>>> c25ea458
   _memberSpeakUpdate(user, speaking) {
     const member = this.members.get(user);
     if (member && member.speaking !== speaking) {
