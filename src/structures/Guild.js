const Long = require('long');
const User = require('./User');
const Role = require('./Role');
const Emoji = require('./Emoji');
const Invite = require('./Invite');
const GuildAuditLogs = require('./GuildAuditLogs');
const Webhook = require('./Webhook');
const { Presence } = require('./Presence');
const GuildMember = require('./GuildMember');
const VoiceRegion = require('./VoiceRegion');
const Constants = require('../util/Constants');
const Collection = require('../util/Collection');
const Util = require('../util/Util');
const Snowflake = require('../util/Snowflake');
const Permissions = require('../util/Permissions');
const Shared = require('./shared');
const { Error, TypeError } = require('../errors');

/**
 * Represents a guild (or a server) on Discord.
 * <info>It's recommended to see if a guild is available before performing operations or reading data from it. You can
 * check this with `guild.available`.</info>
 */
class Guild {
  constructor(client, data) {
    /**
     * The client that created the instance of the the guild
     * @name Guild#client
     * @type {Client}
     * @readonly
     */
    Object.defineProperty(this, 'client', { value: client });

    /**
     * A collection of members that are in this guild. The key is the member's ID, the value is the member
     * @type {Collection<Snowflake, GuildMember>}
     */
    this.members = new Collection();

    /**
     * A collection of channels that are in this guild. The key is the channel's ID, the value is the channel
     * @type {Collection<Snowflake, GuildChannel>}
     */
    this.channels = new Collection();

    /**
     * A collection of roles that are in this guild. The key is the role's ID, the value is the role
     * @type {Collection<Snowflake, Role>}
     */
    this.roles = new Collection();

    /**
     * A collection of presences in this guild
     * @type {Collection<Snowflake, Presence>}
     */
    this.presences = new Collection();

    if (!data) return;
    if (data.unavailable) {
      /**
       * Whether the guild is available to access. If it is not available, it indicates a server outage
       * @type {boolean}
       */
      this.available = false;

      /**
       * The Unique ID of the guild, useful for comparisons
       * @type {Snowflake}
       */
      this.id = data.id;
    } else {
      this.setup(data);
      if (!data.channels) this.available = false;
    }
  }

  /**
   * Sets up the guild.
   * @param {*} data The raw data of the guild
   * @private
   */
  setup(data) {
    /**
     * The name of the guild
     * @type {string}
     */
    this.name = data.name;

    /**
     * The hash of the guild icon
     * @type {?string}
     */
    this.icon = data.icon;

    /**
     * The hash of the guild splash image (VIP only)
     * @type {?string}
     */
    this.splash = data.splash;

    /**
     * The region the guild is located in
     * @type {string}
     */
    this.region = data.region;

    /**
     * The full amount of members in this guild as of `READY`
     * @type {number}
     */
    this.memberCount = data.member_count || this.memberCount;

    /**
     * Whether the guild is "large" (has more than 250 members)
     * @type {boolean}
     */
    this.large = Boolean('large' in data ? data.large : this.large);

    /**
     * An array of guild features
     * @type {Object[]}
     */
    this.features = data.features;

    /**
     * The ID of the application that created this guild (if applicable)
     * @type {?Snowflake}
     */
    this.applicationID = data.application_id;

    /**
     * The time in seconds before a user is counted as "away from keyboard"
     * @type {?number}
     */
    this.afkTimeout = data.afk_timeout;

    /**
     * The ID of the voice channel where AFK members are moved
     * @type {?string}
     */
    this.afkChannelID = data.afk_channel_id;

    /**
     * Whether embedded images are enabled on this guild
     * @type {boolean}
     */
    this.embedEnabled = data.embed_enabled;

    /**
     * The verification level of the guild
     * @type {number}
     */
    this.verificationLevel = data.verification_level;

    /**
     * The explicit content filter level of the guild
     * @type {number}
     */
    this.explicitContentFilter = data.explicit_content_filter;

    /**
     * The timestamp the client user joined the guild at
     * @type {number}
     */
    this.joinedTimestamp = data.joined_at ? new Date(data.joined_at).getTime() : this.joinedTimestamp;

    this.id = data.id;
    this.available = !data.unavailable;
    this.features = data.features || this.features || [];

    if (data.members) {
      this.members.clear();
      for (const guildUser of data.members) this._addMember(guildUser, false);
    }

    if (data.owner_id) {
      /**
       * The user ID of this guild's owner
       * @type {Snowflake}
       */
      this.ownerID = data.owner_id;
    }

    if (data.channels) {
      this.channels.clear();
      for (const channel of data.channels) this.client.dataManager.newChannel(channel, this);
    }

    if (data.roles) {
      this.roles.clear();
      for (const role of data.roles) {
        const newRole = new Role(this, role);
        this.roles.set(newRole.id, newRole);
      }
    }

    if (data.presences) {
      for (const presence of data.presences) {
        this._setPresence(presence.user.id, presence);
      }
    }

    this._rawVoiceStates = new Collection();
    if (data.voice_states) {
      for (const voiceState of data.voice_states) {
        this._rawVoiceStates.set(voiceState.user_id, voiceState);
        const member = this.members.get(voiceState.user_id);
        if (member) {
          member.serverMute = voiceState.mute;
          member.serverDeaf = voiceState.deaf;
          member.selfMute = voiceState.self_mute;
          member.selfDeaf = voiceState.self_deaf;
          member.voiceSessionID = voiceState.session_id;
          member.voiceChannelID = voiceState.channel_id;
          this.channels.get(voiceState.channel_id).members.set(member.user.id, member);
        }
      }
    }

    if (!this.emojis) {
      /**
       * A collection of emojis that are in this guild. The key is the emoji's ID, the value is the emoji.
       * @type {Collection<Snowflake, Emoji>}
       */
      this.emojis = new Collection();
      for (const emoji of data.emojis) this.emojis.set(emoji.id, new Emoji(this, emoji));
    } else {
      this.client.actions.GuildEmojisUpdate.handle({
        guild_id: this.id,
        emojis: data.emojis,
      });
    }
  }

  /**
   * The timestamp the guild was created at
   * @type {number}
   * @readonly
   */
  get createdTimestamp() {
    return Snowflake.deconstruct(this.id).timestamp;
  }

  /**
   * The time the guild was created
   * @type {Date}
   * @readonly
   */
  get createdAt() {
    return new Date(this.createdTimestamp);
  }

  /**
   * The time the client user joined the guild
   * @type {Date}
   * @readonly
   */
  get joinedAt() {
    return new Date(this.joinedTimestamp);
  }

  /**
   * Gets the URL to this guild's icon
   * @param {string} [format='webp'] One of `webp`, `png`, `jpg`, `gif`
   * @param {number} [size=128] One of `128`, '256', `512`, `1024`, `2048`
   * @returns {?string}
   */
  iconURL(format, size) {
    if (!this.icon) return null;
    if (typeof format === 'number') {
      size = format;
      format = 'default';
    }
    return Constants.Endpoints.CDN(this.client.options.http.cdn).Icon(this.id, this.icon, format, size);
  }

  /**
   * Gets the acronym that shows up in place of a guild icon
   * @type {string}
   * @readonly
   */
  get nameAcronym() {
    return this.name.replace(/\w+/g, name => name[0]).replace(/\s/g, '');
  }

  /**
   * The URL to this guild's splash
   * @type {?string}
   * @readonly
   */
  get splashURL() {
    if (!this.splash) return null;
    return Constants.Endpoints.CDN(this.client.options.http.cdn).Splash(this.id, this.splash);
  }

  /**
   * The owner of the guild
   * @type {GuildMember}
   * @readonly
   */
  get owner() {
    return this.members.get(this.ownerID);
  }

  /**
   * If the client is connected to any voice channel in this guild, this will be the relevant VoiceConnection
   * @type {?VoiceConnection}
   * @readonly
   */
  get voiceConnection() {
    if (this.client.browser) return null;
    return this.client.voice.connections.get(this.id) || null;
  }

  /**
   * The `#general` TextChannel of the guild
   * @type {TextChannel}
   * @readonly
   */
  get defaultChannel() {
    return this.channels.get(this.id);
  }

  /**
   * The position of this guild
   * <warn>This is only available when using a user account.</warn>
   * @type {?number}
   */
  get position() {
    if (this.client.user.bot) return null;
    if (!this.client.user.settings.guildPositions) return null;
    return this.client.user.settings.guildPositions.indexOf(this.id);
  }

  /**
   * The `@everyone` role of the guild
   * @type {Role}
   * @readonly
   */
  get defaultRole() {
    return this.roles.get(this.id);
  }

  /**
   * The client user as a GuildMember of this guild
   * @type {?GuildMember}
   * @readonly
   */
  get me() {
    return this.members.get(this.client.user.id);
  }

  /**
   * Fetches a collection of roles in the current guild sorted by position
   * @type {Collection<Snowflake, Role>}
   * @readonly
   * @private
   */
  get _sortedRoles() {
    return this._sortPositionWithID(this.roles);
  }

  /**
   * Returns the GuildMember form of a User object, if the user is present in the guild.
   * @param {UserResolvable} user The user that you want to obtain the GuildMember of
   * @returns {?GuildMember}
   * @example
   * // Get the guild member of a user
   * const member = guild.member(message.author);
   */
  member(user) {
    return this.client.resolver.resolveGuildMember(this, user);
  }

  /**
   * Fetch a collection of banned users in this guild.
   * The returned collection contains user objects keyed under `user` and reasons keyed under `reason`.
   * @returns {Promise<Collection<Snowflake, Object>>}
   */
  fetchBans() {
    return this.client.api.guilds[this.id].bans.get().then(bans =>
      bans.reduce((collection, ban) => {
        collection.set(ban.user.id, {
          reason: ban.reason,
          user: this.client.dataManager.newUser(ban.user),
        });
        return collection;
      }, new Collection())
    );
  }

  /**
   * Fetch a collection of invites to this guild. Resolves with a collection mapping invites by their codes.
   * @returns {Promise<Collection<string, Invite>>}
   */
  fetchInvites() {
    return this.client.api.guilds[this.id].invites.get()
    .then(inviteItems => {
      const invites = new Collection();
      for (const inviteItem of inviteItems) {
        const invite = new Invite(this.client, inviteItem);
        invites.set(invite.code, invite);
      }
      return invites;
    });
  }

  /**
   * Fetch all webhooks for the guild.
   * @returns {Collection<Snowflake, Webhook>}
   */
  fetchWebhooks() {
    return this.client.api.guilds[this.id].webhooks.get().then(data => {
      const hooks = new Collection();
      for (const hook of data) hooks.set(hook.id, new Webhook(this.client, hook));
      return hooks;
    });
  }

  /**
   * Fetch available voice regions.
   * @returns {Collection<string, VoiceRegion>}
   */
  fetchVoiceRegions() {
    return this.client.api.guilds[this.id].regions.get().then(res => {
      const regions = new Collection();
      for (const region of res) regions.set(region.id, new VoiceRegion(region));
      return regions;
    });
  }

  /**
   * Fetch audit logs for this guild.
   * @param {Object} [options={}] Options for fetching audit logs
   * @param {Snowflake|GuildAuditLogsEntry} [options.before] Limit to entries from before specified entry
   * @param {Snowflake|GuildAuditLogsEntry} [options.after] Limit to entries from after specified entry
   * @param {number} [options.limit] Limit number of entries
   * @param {UserResolvable} [options.user] Only show entries involving this user
   * @param {string|number} [options.type] Only show entries involving this action type
   * @returns {Promise<GuildAuditLogs>}
   */
  fetchAuditLogs(options = {}) {
    if (options.before && options.before instanceof GuildAuditLogs.Entry) options.before = options.before.id;
    if (options.after && options.after instanceof GuildAuditLogs.Entry) options.after = options.after.id;
    if (typeof options.type === 'string') options.type = GuildAuditLogs.Actions[options.type];

    return this.client.api.guilds[this.id]['audit-logs'].get({ query: {
      before: options.before,
      after: options.after,
      limit: options.limit,
      user_id: this.client.resolver.resolveUserID(options.user),
      action_type: options.type,
    } })
      .then(data => GuildAuditLogs.build(this, data));
  }

  /**
   * Adds a user to the guild using OAuth2. Requires the `CREATE_INSTANT_INVITE` permission.
   * @param {UserResolvable} user User to add to the guild
   * @param {Object} options Options for the addition
   * @param {string} options.accessToken An OAuth2 access token for the user with the `guilds.join` scope granted to the
   * bot's application
   * @param {string} [options.nick] Nickname to give the member (requires `MANAGE_NICKNAMES`)
   * @param {Collection<Snowflake, Role>|Role[]|Snowflake[]} [options.roles] Roles to add to the member
   * (requires `MANAGE_ROLES`)
   * @param {boolean} [options.mute] Whether the member should be muted (requires `MUTE_MEMBERS`)
   * @param {boolean} [options.deaf] Whether the member should be deafened (requires `DEAFEN_MEMBERS`)
   * @returns {Promise<GuildMember>}
   */
  addMember(user, options) {
    if (this.members.has(user.id)) return Promise.resolve(this.members.get(user.id));
    options.access_token = options.accessToken;
    if (options.roles) {
      const roles = options.roles;
      if (roles instanceof Collection || (roles instanceof Array && roles[0] instanceof Role)) {
        options.roles = roles.map(role => role.id);
      }
    }
    return this.client.api.guilds[this.id].members[user.id].put({ data: options })
      .then(data => this.client.actions.GuildMemberGet.handle(this, data).member);
  }

  /**
   * Fetch a single guild member from a user.
   * @param {UserResolvable} user The user to fetch the member for
   * @param {boolean} [cache=true] Insert the user into the users cache
   * @returns {Promise<GuildMember>}
   */
  fetchMember(user, cache = true) {
    user = this.client.resolver.resolveUser(user);
    if (!user) return Promise.reject(new Error('User is not cached. Use Client.fetchUser first.'));
    if (this.members.has(user.id)) return Promise.resolve(this.members.get(user.id));
    return this.client.api.guilds[this.id].members[user.id].get()
    .then(data => {
      if (cache) return this.client.actions.GuildMemberGet.handle(this, data).member;
      else return new GuildMember(this, data);
    });
  }

  /**
   * Fetches all the members in the guild, even if they are offline. If the guild has less than 250 members,
   * this should not be necessary.
   * @param {string} [query=''] Limit fetch to members with similar usernames
   * @param {number} [limit=0] Maximum number of members to request
   * @returns {Promise<Collection<Snowflake, GuildMember>>}
   */
  fetchMembers(query = '', limit = 0) {
    return new Promise((resolve, reject) => {
      if (this.memberCount === this.members.size) {
        resolve(new Collection());
        return;
      }
      this.client.ws.send({
        op: Constants.OPCodes.REQUEST_GUILD_MEMBERS,
        d: {
          guild_id: this.id,
          query,
          limit,
        },
      });
      const fetchedMembers = new Collection();
      const handler = (members, guild) => {
        if (guild.id !== this.id) return;
        for (const member of members.values()) fetchedMembers.set(member.user.id, member);
        if (this.memberCount === this.members.size || ((query || limit) && members.size < 1000)) {
          this.client.removeListener(Constants.Events.GUILD_MEMBERS_CHUNK, handler);
          resolve(fetchedMembers);
        }
      };
      this.client.on(Constants.Events.GUILD_MEMBERS_CHUNK, handler);
      this.client.setTimeout(() => {
        this.client.removeListener(Constants.Events.GUILD_MEMBERS_CHUNK, handler);
        reject(new Error('Members didn\'t arrive in time.'));
      }, 120 * 1000);
    });
  }

  /**
   * Performs a search within the entire guild.
   * <warn>This is only available when using a user account.</warn>
   * @param {MessageSearchOptions} [options={}] Options to pass to the search
   * @returns {Promise<MessageSearchResult>}
   * An array containing arrays of messages. Each inner array is a search context cluster.
   * The message which has triggered the result will have the `hit` property set to `true`.
   * @example
   * guild.search({
   *   content: 'discord.js',
   *   before: '2016-11-17'
   * }).then(res => {
   *   const hit = res.results[0].find(m => m.hit).content;
   *   console.log(`I found: **${hit}**, total results: ${res.total}`);
   * }).catch(console.error);
   */
  search(options = {}) {
    return Shared.search(this, options);
  }

  /**
   * The data for editing a guild.
   * @typedef {Object} GuildEditData
   * @property {string} [name] The name of the guild
   * @property {string} [region] The region of the guild
   * @property {number} [verificationLevel] The verification level of the guild
   * @property {number} [explicitContentFilter] The level of the explicit content filter
   * @property {ChannelResolvable} [afkChannel] The AFK channel of the guild
   * @property {number} [afkTimeout] The AFK timeout of the guild
   * @property {Base64Resolvable} [icon] The icon of the guild
   * @property {GuildMemberResolvable} [owner] The owner of the guild
   * @property {Base64Resolvable} [splash] The splash screen of the guild
   */

  /**
   * Updates the guild with new information - e.g. a new name.
   * @param {GuildEditData} data The data to update the guild with
   * @param {string} [reason] Reason for editing this guild
   * @returns {Promise<Guild>}
   * @example
   * // Set the guild name and region
   * guild.edit({
   *  name: 'Discord Guild',
   *  region: 'london',
   * })
   * .then(updated => console.log(`New guild name ${updated.name} in region ${updated.region}`))
   * .catch(console.error);
   */
  edit(data, reason) {
    const _data = {};
    if (data.name) _data.name = data.name;
    if (data.region) _data.region = data.region;
    if (typeof data.verificationLevel !== 'undefined') _data.verification_level = Number(data.verificationLevel);
    if (data.afkChannel) _data.afk_channel_id = this.client.resolver.resolveChannel(data.afkChannel).id;
    if (data.afkTimeout) _data.afk_timeout = Number(data.afkTimeout);
    if (data.icon) _data.icon = this.client.resolver.resolveBase64(data.icon);
    if (data.owner) _data.owner_id = this.client.resolver.resolveUser(data.owner).id;
    if (data.splash) _data.splash = this.client.resolver.resolveBase64(data.splash);
<<<<<<< HEAD
    return this.client.api.guilds[this.id].patch({ data: _data, reason })
=======
    if (typeof data.explicitContentFilter !== 'undefined') {
      _data.explicit_content_filter = Number(data.explicitContentFilter);
    }
    return this.client.api.guilds(this.id).patch({ data: _data, reason })
>>>>>>> 7b442623
    .then(newData => this.client.actions.GuildUpdate.handle(newData).updated);
  }

  /**
   * Edit the level of the explicit content filter.
   * @param {number} explicitContentFilter The new level of the explicit content filter
   * @returns {Promise<Guild>}
   */
  setExplicitContentFilter(explicitContentFilter) {
    return this.edit({ explicitContentFilter });
  }

  /**
   * Edit the name of the guild.
   * @param {string} name The new name of the guild
   * @returns {Promise<Guild>}
   * @example
   * // Edit the guild name
   * guild.setName('Discord Guild')
   *  .then(updated => console.log(`Updated guild name to ${guild.name}`))
   *  .catch(console.error);
   */
  setName(name) {
    return this.edit({ name });
  }

  /**
   * Edit the region of the guild.
   * @param {string} region The new region of the guild
   * @returns {Promise<Guild>}
   * @example
   * // Edit the guild region
   * guild.setRegion('london')
   *  .then(updated => console.log(`Updated guild region to ${guild.region}`))
   *  .catch(console.error);
   */
  setRegion(region) {
    return this.edit({ region });
  }

  /**
   * Edit the verification level of the guild.
   * @param {number} verificationLevel The new verification level of the guild
   * @returns {Promise<Guild>}
   * @example
   * // Edit the guild verification level
   * guild.setVerificationLevel(1)
   *  .then(updated => console.log(`Updated guild verification level to ${guild.verificationLevel}`))
   *  .catch(console.error);
   */
  setVerificationLevel(verificationLevel) {
    return this.edit({ verificationLevel });
  }

  /**
   * Edit the AFK channel of the guild.
   * @param {ChannelResolvable} afkChannel The new AFK channel
   * @returns {Promise<Guild>}
   * @example
   * // Edit the guild AFK channel
   * guild.setAFKChannel(channel)
   *  .then(updated => console.log(`Updated guild AFK channel to ${guild.afkChannel}`))
   *  .catch(console.error);
   */
  setAFKChannel(afkChannel) {
    return this.edit({ afkChannel });
  }

  /**
   * Edit the AFK timeout of the guild.
   * @param {number} afkTimeout The time in seconds that a user must be idle to be considered AFK
   * @returns {Promise<Guild>}
   * @example
   * // Edit the guild AFK channel
   * guild.setAFKTimeout(60)
   *  .then(updated => console.log(`Updated guild AFK timeout to ${guild.afkTimeout}`))
   *  .catch(console.error);
   */
  setAFKTimeout(afkTimeout) {
    return this.edit({ afkTimeout });
  }

  /**
   * Set a new guild icon.
   * @param {Base64Resolvable} icon The new icon of the guild
   * @returns {Promise<Guild>}
   * @example
   * // Edit the guild icon
   * guild.setIcon(fs.readFileSync('./icon.png'))
   *  .then(updated => console.log('Updated the guild icon'))
   *  .catch(console.error);
   */
  setIcon(icon) {
    return this.edit({ icon });
  }

  /**
   * Sets a new owner of the guild.
   * @param {GuildMemberResolvable} owner The new owner of the guild
   * @returns {Promise<Guild>}
   * @example
   * // Edit the guild owner
   * guild.setOwner(guild.members.first())
   *  .then(updated => console.log(`Updated the guild owner to ${updated.owner.username}`))
   *  .catch(console.error);
   */
  setOwner(owner) {
    return this.edit({ owner });
  }

  /**
   * Set a new guild splash screen.
   * @param {Base64Resolvable} splash The new splash screen of the guild
   * @returns {Promise<Guild>}
   * @example
   * // Edit the guild splash
   * guild.setIcon(fs.readFileSync('./splash.png'))
   *  .then(updated => console.log('Updated the guild splash'))
   *  .catch(console.error);
   */
  setSplash(splash) {
    return this.edit({ splash });
  }

  /**
   * Sets the position of the guild in the guild listing.
   * <warn>This is only available when using a user account.</warn>
   * @param {number} position Absolute or relative position
   * @param {boolean} [relative=false] Whether to position relatively or absolutely
   * @returns {Promise<Guild>}
   */
  setPosition(position, relative) {
    if (this.client.user.bot) {
      return Promise.reject(new Error('Setting guild position is only available for user accounts'));
    }
    return this.client.user.settings.setGuildPosition(this, position, relative);
  }

  /**
   * Marks all messages in this guild as read.
   * <warn>This is only available when using a user account.</warn>
   * @returns {Promise<Guild>}
   */
  acknowledge() {
    return this.client.api.guilds[this.id].ack
    .post({ data: { token: this.client.rest._ackToken } })
    .then(res => {
      if (res.token) this.client.rest._ackToken = res.token;
      return this;
    });
  }

  /**
   * Allow direct messages from guild members.
   * @param {boolean} allow Whether to allow direct messages
   * @returns {Promise<Guild>}
   */
  allowDMs(allow) {
    const settings = this.client.user.settings;
    if (allow) return settings.removeRestrictedGuild(this);
    else return settings.addRestrictedGuild(this);
  }

  /**
   * Bans a user from the guild.
   * @param {UserResolvable} user The user to ban
   * @param {Object|number|string} [options] Ban options. If a number, the number of days to delete messages for, if a
   * string, the ban reason. Supplying an object allows you to do both.
   * @param {number} [options.days=0] Number of days of messages to delete
   * @param {string} [options.reason] Reason for banning
   * @returns {Promise<GuildMember|User|string>} Result object will be resolved as specifically as possible.
   * If the GuildMember cannot be resolved, the User will instead be attempted to be resolved. If that also cannot
   * be resolved, the user ID will be the result.
   * @example
   * // Ban a user by ID (or with a user/guild member object)
   * guild.ban('some user ID')
   *  .then(user => console.log(`Banned ${user.username || user.id || user} from ${guild.name}`))
   *  .catch(console.error);
   */
  ban(user, options = { days: 0 }) {
    if (options.days) options['delete-message-days'] = options.days;
    const id = this.client.resolver.resolveUserID(user);
    if (!id) return Promise.reject(new Error('Couldn\'t resolve the user ID to ban.'));
    return this.client.api.guilds[this.id].bans[id].put({ query: options })
    .then(() => {
      if (user instanceof GuildMember) return user;
      const _user = this.client.resolver.resolveUser(id);
      if (_user) {
        const member = this.client.resolver.resolveGuildMember(this, _user);
        return member || _user;
      }
      return id;
    });
  }

  /**
   * Unbans a user from the guild.
   * @param {UserResolvable} user The user to unban
   * @param {string} [reason] Reason for unbanning user
   * @returns {Promise<User>}
   * @example
   * // Unban a user by ID (or with a user/guild member object)
   * guild.unban('some user ID')
   *  .then(user => console.log(`Unbanned ${user.username} from ${guild.name}`))
   *  .catch(console.error);
   */
  unban(user, reason) {
    const id = this.client.resolver.resolveUserID(user);
<<<<<<< HEAD
    if (!id) throw new Error('Couldn\'t resolve the user ID to unban.');

    return this.client.api.guilds[this.id].bans[id].delete({ reason })
=======
    if (!id) throw new Error('BAN_RESOLVE_ID');
    return this.client.api.guilds(this.id).bans(id).delete({ reason })
>>>>>>> 7b442623
      .then(() => user);
  }

  /**
   * Prunes members from the guild based on how long they have been inactive.
   * @param {number} [options.days=7] Number of days of inactivity required to kick
   * @param {boolean} [options.dry=false] Get number of users that will be kicked, without actually kicking them
   * @param {string} [options.reason] Reason for this prune
   * @returns {Promise<number>} The number of members that were/will be kicked
   * @example
   * // See how many members will be pruned
   * guild.pruneMembers({ dry: true })
   *   .then(pruned => console.log(`This will prune ${pruned} people!`))
   *   .catch(console.error);
   * @example
   * // Actually prune the members
   * guild.pruneMembers({ days: 1, reason: 'too many people!' })
   *   .then(pruned => console.log(`I just pruned ${pruned} people!`))
   *   .catch(console.error);
   */
  pruneMembers({ days = 7, dry = false, reason } = {}) {
<<<<<<< HEAD
    if (typeof days !== 'number') throw new TypeError('Days must be a number.');
    return this.client.api.guilds[this.id].prune[dry ? 'get' : 'post']({ query: { days }, reason })
=======
    if (typeof days !== 'number') throw new TypeError('PRUNE_DAYS_TYPE');
    return this.client.api.guilds(this.id).prune[dry ? 'get' : 'post']({ query: { days }, reason })
>>>>>>> 7b442623
      .then(data => data.pruned);
  }

  /**
   * Syncs this guild (already done automatically every 30 seconds).
   * <warn>This is only available when using a user account.</warn>
   */
  sync() {
    if (!this.client.user.bot) this.client.syncGuilds([this]);
  }

  /**
   * Creates a new channel in the guild.
   * @param {string} name The name of the new channel
   * @param {string} type The type of the new channel, either `text` or `voice`
   * @param {Object} options Options
   * @param {Array<PermissionOverwrites|Object>} [options.overwrites] Permission overwrites to apply to the new channel
   * @param {string} [options.reason] Reason for creating this channel
   * @returns {Promise<TextChannel|VoiceChannel>}
   * @example
   * // Create a new text channel
   * guild.createChannel('new-general', 'text')
   *  .then(channel => console.log(`Created new channel ${channel}`))
   *  .catch(console.error);
   */
  createChannel(name, type, { overwrites, reason } = {}) {
    if (overwrites instanceof Collection || overwrites instanceof Array) {
      overwrites = overwrites.map(overwrite => ({
        allow: overwrite.allow || overwrite._allowed,
        deny: overwrite.deny || overwrite._denied,
        type: overwrite.type,
        id: overwrite.id,
      }));
    }
    return this.client.api.guilds[this.id].channels.post({
      data: {
        name, type, permission_overwrites: overwrites,
      },
      reason,
    }).then(data => this.client.actions.ChannelCreate.handle(data).channel);
  }

  /**
   * The data needed for updating a channel's position.
   * @typedef {Object} ChannelPosition
   * @property {ChannelResolvable} channel Channel to update
   * @property {number} position New position for the channel
   */

  /**
   * Batch-updates the guild's channels' positions.
   * @param {ChannelPosition[]} channelPositions Channel positions to update
   * @returns {Promise<Guild>}
   * @example
   * guild.updateChannels([{ channel: channelID, position: newChannelIndex }])
   *  .then(guild => console.log(`Updated channel positions for ${guild.id}`))
   *  .catch(console.error);
   */
  setChannelPositions(channelPositions) {
    const data = new Array(channelPositions.length);
    for (let i = 0; i < channelPositions.length; i++) {
      data[i] = {
        id: this.client.resolver.resolveChannelID(channelPositions[i].channel),
        position: channelPositions[i].position,
      };
    }

    return this.client.api.guilds[this.id].channels.patch({ data: {
      guild_id: this.id,
      channels: channelPositions,
    } }).then(() =>
      this.client.actions.GuildChannelsPositionUpdate.handle({
        guild_id: this.id,
        channels: channelPositions,
      }).guild
    );
  }

  /**
   * Creates a new role in the guild with given information
   * @param {Object} [options] Options
   * @param {RoleData} [options.data] The data to update the role with
   * @param {string} [options.reason] Reason for creating this role
   * @returns {Promise<Role>}
   * @example
   * // Create a new role
   * guild.createRole()
   *  .then(role => console.log(`Created role ${role}`))
   *  .catch(console.error);
   * @example
   * // Create a new role with data and a reason
   * guild.createRole({
   *   data: {
   *     name: 'Super Cool People',
   *     color: 'BLUE',
   *   },
   *   reason: 'we needed a role for Super Cool People',
   * })
   * .then(role => console.log(`Created role ${role}`))
   * .catch(console.error)
   */
  createRole({ data = {}, reason } = {}) {
    if (data.color) data.color = Util.resolveColor(data.color);
    if (data.permissions) data.permissions = Permissions.resolve(data.permissions);

    return this.client.api.guilds[this.id].roles.post({ data, reason }).then(role =>
      this.client.actions.GuildRoleCreate.handle({
        guild_id: this.id,
        role,
      }).role
    );
  }

  /**
   * Creates a new custom emoji in the guild.
   * @param {BufferResolvable|Base64Resolvable} attachment The image for the emoji
   * @param {string} name The name for the emoji
   * @param {Collection<Snowflake, Role>|Role[]} [roles] Roles to limit the emoji to
   * @returns {Promise<Emoji>} The created emoji
   * @example
   * // Create a new emoji from a url
   * guild.createEmoji('https://i.imgur.com/w3duR07.png', 'rip')
   *  .then(emoji => console.log(`Created new emoji with name ${emoji.name}!`))
   *  .catch(console.error);
   * @example
   * // Create a new emoji from a file on your computer
   * guild.createEmoji('./memes/banana.png', 'banana')
   *  .then(emoji => console.log(`Created new emoji with name ${emoji.name}!`))
   *  .catch(console.error);
   */
  createEmoji(attachment, name, roles) {
    if (typeof attachment === 'string' && attachment.startsWith('data:')) {
      const data = { image: attachment, name };
      if (roles) data.roles = roles.map(r => r.id ? r.id : r);
      return this.client.api.guilds[this.id].emojis.post({ data })
        .then(emoji => this.client.actions.GuildEmojiCreate.handle(this, emoji).emoji);
    } else {
      return this.client.resolver.resolveBuffer(attachment)
      .then(data => {
        const dataURI = this.client.resolver.resolveBase64(data);
        return this.createEmoji(dataURI, name, roles);
      });
    }
  }

  /**
   * Delete an emoji.
   * @param {Emoji|string} emoji The emoji to delete
   * @returns {Promise}
   */
  deleteEmoji(emoji) {
    if (!(emoji instanceof Emoji)) emoji = this.emojis.get(emoji);
<<<<<<< HEAD
    return this.client.api.guilds[this.id].emojis[this.id].delete()
=======
    return this.client.api.guilds(this.id).emojis(emoji.id).delete()
>>>>>>> 7b442623
    .then(() => this.client.actions.GuildEmojiDelete.handle(emoji).data);
  }

  /**
   * Causes the client to leave the guild.
   * @returns {Promise<Guild>}
   * @example
   * // Leave a guild
   * guild.leave()
   *  .then(g => console.log(`Left the guild ${g}`))
   *  .catch(console.error);
   */
  leave() {
    if (this.ownerID === this.client.user.id) return Promise.reject(new Error('Guild is owned by the client.'));
    return this.client.api.users['@me'].guilds[this.id].delete()
    .then(() => this.client.actions.GuildDelete.handle({ id: this.id }).guild);
  }

  /**
   * Causes the client to delete the guild.
   * @returns {Promise<Guild>}
   * @example
   * // Delete a guild
   * guild.delete()
   *  .then(g => console.log(`Deleted the guild ${g}`))
   *  .catch(console.error);
   */
  delete() {
    return this.client.api.guilds[this.id].delete()
    .then(() => this.client.actions.GuildDelete.handle({ id: this.id }).guild);
  }

  /**
   * Whether this guild equals another guild. It compares all properties, so for most operations
   * it is advisable to just compare `guild.id === guild2.id` as it is much faster and is often
   * what most users need.
   * @param {Guild} guild The guild to compare with
   * @returns {boolean}
   */
  equals(guild) {
    let equal =
      guild &&
      this.id === guild.id &&
      this.available === !guild.unavailable &&
      this.splash === guild.splash &&
      this.region === guild.region &&
      this.name === guild.name &&
      this.memberCount === guild.member_count &&
      this.large === guild.large &&
      this.icon === guild.icon &&
      Util.arraysEqual(this.features, guild.features) &&
      this.ownerID === guild.owner_id &&
      this.verificationLevel === guild.verification_level &&
      this.embedEnabled === guild.embed_enabled;

    if (equal) {
      if (this.embedChannel) {
        if (this.embedChannel.id !== guild.embed_channel_id) equal = false;
      } else if (guild.embed_channel_id) {
        equal = false;
      }
    }

    return equal;
  }

  /**
   * When concatenated with a string, this automatically concatenates the guild's name instead of the guild object.
   * @returns {string}
   * @example
   * // Logs: Hello from My Guild!
   * console.log(`Hello from ${guild}!`);
   * @example
   * // Logs: Hello from My Guild!
   * console.log('Hello from ' + guild + '!');
   */
  toString() {
    return this.name;
  }

  _addMember(guildUser, emitEvent = true) {
    const existing = this.members.has(guildUser.user.id);
    if (!(guildUser.user instanceof User)) guildUser.user = this.client.dataManager.newUser(guildUser.user);

    guildUser.joined_at = guildUser.joined_at || 0;
    const member = new GuildMember(this, guildUser);
    this.members.set(member.id, member);

    if (this._rawVoiceStates && this._rawVoiceStates.has(member.user.id)) {
      const voiceState = this._rawVoiceStates.get(member.user.id);
      member.serverMute = voiceState.mute;
      member.serverDeaf = voiceState.deaf;
      member.selfMute = voiceState.self_mute;
      member.selfDeaf = voiceState.self_deaf;
      member.voiceSessionID = voiceState.session_id;
      member.voiceChannelID = voiceState.channel_id;
      if (this.client.channels.has(voiceState.channel_id)) {
        this.client.channels.get(voiceState.channel_id).members.set(member.user.id, member);
      } else {
        this.client.emit('warn', `Member ${member.id} added in guild ${this.id} with an uncached voice channel`);
      }
    }

    /**
     * Emitted whenever a user joins a guild.
     * @event Client#guildMemberAdd
     * @param {GuildMember} member The member that has joined a guild
     */
    if (this.client.ws.connection.status === Constants.Status.READY && emitEvent && !existing) {
      this.client.emit(Constants.Events.GUILD_MEMBER_ADD, member);
    }

    return member;
  }

  _updateMember(member, data) {
    const oldMember = Util.cloneObject(member);

    if (data.roles) member._roles = data.roles;
    if (typeof data.nick !== 'undefined') member.nickname = data.nick;

    const notSame = member.nickname !== oldMember.nickname || !Util.arraysEqual(member._roles, oldMember._roles);

    if (this.client.ws.connection.status === Constants.Status.READY && notSame) {
      /**
       * Emitted whenever a guild member changes - i.e. new role, removed role, nickname.
       * @event Client#guildMemberUpdate
       * @param {GuildMember} oldMember The member before the update
       * @param {GuildMember} newMember The member after the update
       */
      this.client.emit(Constants.Events.GUILD_MEMBER_UPDATE, oldMember, member);
    }

    return {
      old: oldMember,
      mem: member,
    };
  }

  _removeMember(guildMember) {
    this.members.delete(guildMember.id);
  }

  _memberSpeakUpdate(user, speaking) {
    const member = this.members.get(user);
    if (member && member.speaking !== speaking) {
      member.speaking = speaking;
      /**
       * Emitted once a guild member starts/stops speaking.
       * @event Client#guildMemberSpeaking
       * @param {GuildMember} member The member that started/stopped speaking
       * @param {boolean} speaking Whether or not the member is speaking
       */
      this.client.emit(Constants.Events.GUILD_MEMBER_SPEAKING, member, speaking);
    }
  }

  _setPresence(id, presence) {
    if (this.presences.get(id)) {
      this.presences.get(id).update(presence);
      return;
    }
    this.presences.set(id, new Presence(presence));
  }

  /**
   * Set the position of a role in this guild.
   * @param {string|Role} role The role to edit, can be a role object or a role ID
   * @param {number} position The new position of the role
   * @param {boolean} [relative=false] Position Moves the role relative to its current position
   * @returns {Promise<Guild>}
   */
  setRolePosition(role, position, relative = false) {
    if (typeof role === 'string') {
      role = this.roles.get(role);
      if (!role) return Promise.reject(new Error('Supplied role is not a role or snowflake.'));
    }

    position = Number(position);
    if (isNaN(position)) return Promise.reject(new Error('Supplied position is not a number.'));

    let updatedRoles = this._sortedRoles.array();

    Util.moveElementInArray(updatedRoles, role, position, relative);

    updatedRoles = updatedRoles.map((r, i) => ({ id: r.id, position: i }));
    return this.client.api.guilds[this.id].roles.patch({ data: updatedRoles })
    .then(() =>
      this.client.actions.GuildRolesPositionUpdate.handle({
        guild_id: this.id,
        roles: updatedRoles,
      }).guild
    );
  }

  /**
   * Set the position of a channel in this guild.
   * @param {string|GuildChannel} channel The channel to edit, can be a channel object or a channel ID
   * @param {number} position The new position of the channel
   * @param {boolean} [relative=false] Position Moves the channel relative to its current position
   * @returns {Promise<Guild>}
   */
  setChannelPosition(channel, position, relative = false) {
    if (typeof channel === 'string') {
      channel = this.channels.get(channel);
      if (!channel) return Promise.reject(new Error('Supplied channel is not a channel or snowflake.'));
    }

    position = Number(position);
    if (isNaN(position)) return Promise.reject(new Error('Supplied position is not a number.'));

    let updatedChannels = this._sortedChannels(channel.type).array();

    Util.moveElementInArray(updatedChannels, channel, position, relative);

    updatedChannels = updatedChannels.map((r, i) => ({ id: r.id, position: i }));
    return this.client.api.guilds[this.id].channels.patch({ data: updatedChannels })
    .then(() =>
      this.client.actions.GuildChannelsPositionUpdate.handle({
        guild_id: this.id,
        roles: updatedChannels,
      }).guild
    );
  }

  /**
   * Fetches a collection of channels in the current guild sorted by position.
   * @param {string} type The channel type
   * @returns {Collection<Snowflake, GuildChannel>}
   * @private
   */
  _sortedChannels(type) {
    return this._sortPositionWithID(this.channels.filter(c => {
      if (type === 'voice' && c.type === 'voice') return true;
      else if (type !== 'voice' && c.type !== 'voice') return true;
      else return type === c.type;
    }));
  }

  /**
   * Sorts a collection by object position or ID if the positions are equivalent.
   * Intended to be identical to Discord's sorting method.
   * @param {Collection} collection The collection to sort
   * @returns {Collection}
   * @private
   */
  _sortPositionWithID(collection) {
    return collection.sort((a, b) =>
      a.position !== b.position ?
      a.position - b.position :
      Long.fromString(a.id).sub(Long.fromString(b.id)).toNumber()
    );
  }
}

module.exports = Guild;<|MERGE_RESOLUTION|>--- conflicted
+++ resolved
@@ -593,14 +593,10 @@
     if (data.icon) _data.icon = this.client.resolver.resolveBase64(data.icon);
     if (data.owner) _data.owner_id = this.client.resolver.resolveUser(data.owner).id;
     if (data.splash) _data.splash = this.client.resolver.resolveBase64(data.splash);
-<<<<<<< HEAD
-    return this.client.api.guilds[this.id].patch({ data: _data, reason })
-=======
     if (typeof data.explicitContentFilter !== 'undefined') {
       _data.explicit_content_filter = Number(data.explicitContentFilter);
     }
-    return this.client.api.guilds(this.id).patch({ data: _data, reason })
->>>>>>> 7b442623
+    return this.client.api.guilds[this.id].patch({ data: _data, reason })
     .then(newData => this.client.actions.GuildUpdate.handle(newData).updated);
   }
 
@@ -809,14 +805,8 @@
    */
   unban(user, reason) {
     const id = this.client.resolver.resolveUserID(user);
-<<<<<<< HEAD
-    if (!id) throw new Error('Couldn\'t resolve the user ID to unban.');
-
-    return this.client.api.guilds[this.id].bans[id].delete({ reason })
-=======
     if (!id) throw new Error('BAN_RESOLVE_ID');
-    return this.client.api.guilds(this.id).bans(id).delete({ reason })
->>>>>>> 7b442623
+    return this.client.api.guilds(this.id).bans[id].delete({ reason })
       .then(() => user);
   }
 
@@ -838,13 +828,8 @@
    *   .catch(console.error);
    */
   pruneMembers({ days = 7, dry = false, reason } = {}) {
-<<<<<<< HEAD
-    if (typeof days !== 'number') throw new TypeError('Days must be a number.');
+    if (typeof days !== 'number') throw new TypeError('PRUNE_DAYS_TYPE');
     return this.client.api.guilds[this.id].prune[dry ? 'get' : 'post']({ query: { days }, reason })
-=======
-    if (typeof days !== 'number') throw new TypeError('PRUNE_DAYS_TYPE');
-    return this.client.api.guilds(this.id).prune[dry ? 'get' : 'post']({ query: { days }, reason })
->>>>>>> 7b442623
       .then(data => data.pruned);
   }
 
@@ -997,11 +982,7 @@
    */
   deleteEmoji(emoji) {
     if (!(emoji instanceof Emoji)) emoji = this.emojis.get(emoji);
-<<<<<<< HEAD
-    return this.client.api.guilds[this.id].emojis[this.id].delete()
-=======
-    return this.client.api.guilds(this.id).emojis(emoji.id).delete()
->>>>>>> 7b442623
+    return this.client.api.guilds(this.id).emojis[emoji.id].delete()
     .then(() => this.client.actions.GuildEmojiDelete.handle(emoji).data);
   }
 
