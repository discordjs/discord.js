const Long = require('long');
const Role = require('./Role');
const Invite = require('./Invite');
const GuildAuditLogs = require('./GuildAuditLogs');
const Webhook = require('./Webhook');
const GuildChannel = require('./GuildChannel');
const GuildMember = require('./GuildMember');
const VoiceRegion = require('./VoiceRegion');
const Constants = require('../util/Constants');
const Collection = require('../util/Collection');
const Util = require('../util/Util');
const DataResolver = require('../util/DataResolver');
const Snowflake = require('../util/Snowflake');
const Permissions = require('../util/Permissions');
const Shared = require('./shared');
const GuildMemberStore = require('../stores/GuildMemberStore');
const RoleStore = require('../stores/RoleStore');
const EmojiStore = require('../stores/EmojiStore');
const GuildChannelStore = require('../stores/GuildChannelStore');
const PresenceStore = require('../stores/PresenceStore');
const Base = require('./Base');
const { Error, TypeError } = require('../errors');

/**
 * Represents a guild (or a server) on Discord.
 * <info>It's recommended to see if a guild is available before performing operations or reading data from it. You can
 * check this with `guild.available`.</info>
 * @extends {Base}
 */
class Guild extends Base {
  constructor(client, data) {
    super(client);

    /**
     * A collection of members that are in this guild. The key is the member's ID, the value is the member
     * @type {GuildMemberStore<Snowflake, GuildMember>}
     */
    this.members = new GuildMemberStore(this);

    /**
     * A collection of channels that are in this guild. The key is the channel's ID, the value is the channel
     * @type {GuildChannelStore<Snowflake, GuildChannel>}
     */
    this.channels = new GuildChannelStore(this);

    /**
     * A collection of roles that are in this guild. The key is the role's ID, the value is the role
     * @type {Collection<Snowflake, Role>}
     */
    this.roles = new RoleStore(this);

    /**
     * A collection of presences in this guild
     * @type {PresenceStore<Snowflake, Presence>}
     */
    this.presences = new PresenceStore(this.client);

    if (!data) return;
    if (data.unavailable) {
      /**
       * Whether the guild is available to access. If it is not available, it indicates a server outage
       * @type {boolean}
       */
      this.available = false;

      /**
       * The Unique ID of the guild, useful for comparisons
       * @type {Snowflake}
       */
      this.id = data.id;
    } else {
      this._patch(data);
      if (!data.channels) this.available = false;
    }
  }

  /**
   * Sets up the guild.
   * @param {*} data The raw data of the guild
   * @private
   */
  _patch(data) {
    /**
     * The name of the guild
     * @type {string}
     */
    this.name = data.name;

    /**
     * The hash of the guild icon
     * @type {?string}
     */
    this.icon = data.icon;

    /**
     * The hash of the guild splash image (VIP only)
     * @type {?string}
     */
    this.splash = data.splash;

    /**
     * The region the guild is located in
     * @type {string}
     */
    this.region = data.region;

    /**
     * The full amount of members in this guild as of `READY`
     * @type {number}
     */
    this.memberCount = data.member_count || this.memberCount;

    /**
     * Whether the guild is "large" (has more than 250 members)
     * @type {boolean}
     */
    this.large = Boolean('large' in data ? data.large : this.large);

    /**
     * An array of guild features
     * @type {Object[]}
     */
    this.features = data.features;

    /**
     * The ID of the application that created this guild (if applicable)
     * @type {?Snowflake}
     */
    this.applicationID = data.application_id;

    /**
     * The time in seconds before a user is counted as "away from keyboard"
     * @type {?number}
     */
    this.afkTimeout = data.afk_timeout;

    /**
     * The ID of the voice channel where AFK members are moved
     * @type {?Snowflake}
     */
    this.afkChannelID = data.afk_channel_id;

    /**
     * The ID of the system channel
     * @type {?Snowflake}
     */
    this.systemChannelID = data.system_channel_id;

    /**
     * Whether embedded images are enabled on this guild
     * @type {boolean}
     */
    this.embedEnabled = data.embed_enabled;

    /**
     * The verification level of the guild
     * @type {number}
     */
    this.verificationLevel = data.verification_level;

    /**
     * The explicit content filter level of the guild
     * @type {number}
     */
    this.explicitContentFilter = data.explicit_content_filter;

    /**
     * The timestamp the client user joined the guild at
     * @type {number}
     */
    this.joinedTimestamp = data.joined_at ? new Date(data.joined_at).getTime() : this.joinedTimestamp;

    this.id = data.id;
    this.available = !data.unavailable;
    this.features = data.features || this.features || [];

    if (data.members) {
      this.members.clear();
      for (const guildUser of data.members) this.members.create(guildUser);
    }

    if (data.owner_id) {
      /**
       * The user ID of this guild's owner
       * @type {Snowflake}
       */
      this.ownerID = data.owner_id;
    }

    if (data.channels) {
      this.channels.clear();
      for (const rawChannel of data.channels) {
        this.client.channels.create(rawChannel, this);
      }
    }

    if (data.roles) {
      this.roles.clear();
      for (const role of data.roles) this.roles.create(role);
    }

    if (data.presences) {
      for (const presence of data.presences) {
        this.presences.create(presence);
      }
    }

    this.voiceStates = new VoiceStateCollection(this);
    if (data.voice_states) {
      for (const voiceState of data.voice_states) this.voiceStates.set(voiceState.user_id, voiceState);
    }

    if (!this.emojis) {
      /**
       * A collection of emojis that are in this guild. The key is the emoji's ID, the value is the emoji.
       * @type {EmojiStore<Snowflake, Emoji>}
       */
      this.emojis = new EmojiStore(this);
      if (data.emojis) for (const emoji of data.emojis) this.emojis.create(emoji);
    } else {
      this.client.actions.GuildEmojisUpdate.handle({
        guild_id: this.id,
        emojis: data.emojis,
      });
    }
  }

  /**
   * The timestamp the guild was created at
   * @type {number}
   * @readonly
   */
  get createdTimestamp() {
    return Snowflake.deconstruct(this.id).timestamp;
  }

  /**
   * The time the guild was created
   * @type {Date}
   * @readonly
   */
  get createdAt() {
    return new Date(this.createdTimestamp);
  }

  /**
   * The time the client user joined the guild
   * @type {Date}
   * @readonly
   */
  get joinedAt() {
    return new Date(this.joinedTimestamp);
  }

  /**
   * The URL to this guild's icon.
   * @param {Object} [options={}] Options for the icon url
   * @param {string} [options.format='webp'] One of `webp`, `png`, `jpg`
   * @param {number} [options.size=128] One of `128`, '256', `512`, `1024`, `2048`
   * @returns {?string}
   */
  iconURL({ format, size } = {}) {
    if (!this.icon) return null;
    return this.client.rest.cdn.Icon(this.id, this.icon, format, size);
  }

  /**
   * The acronym that shows up in place of a guild icon.
   * @type {string}
   * @readonly
   */
  get nameAcronym() {
    return this.name.replace(/\w+/g, name => name[0]).replace(/\s/g, '');
  }

  /**
   * The URL to this guild's splash.
   * @param {Object} [options={}] Options for the splash url
   * @param {string} [options.format='webp'] One of `webp`, `png`, `jpg`
   * @param {number} [options.size=128] One of `128`, '256', `512`, `1024`, `2048`
   * @returns {?string}
   */
  splashURL({ format, size } = {}) {
    if (!this.splash) return null;
    return this.client.rest.cdn.Splash(this.id, this.splash, format, size);
  }

  /**
   * The owner of the guild
   * @type {GuildMember}
   * @readonly
   */
  get owner() {
    return this.members.get(this.ownerID);
  }

  /**
   * AFK voice channel for this guild
   * @type {?VoiceChannel}
   * @readonly
   */
  get afkChannel() {
    return this.client.channels.get(this.afkChannelID) || null;
  }

  /**
   * System channel for this guild
   * @type {?GuildChannel}
   * @readonly
   */
  get systemChannel() {
    return this.client.channels.get(this.systemChannelID) || null;
  }

  /**
   * If the client is connected to any voice channel in this guild, this will be the relevant VoiceConnection
   * @type {?VoiceConnection}
   * @readonly
   */
  get voiceConnection() {
    if (this.client.browser) return null;
    return this.client.voice.connections.get(this.id) || null;
  }

  /**
   * The position of this guild
   * <warn>This is only available when using a user account.</warn>
   * @type {?number}
   * @readonly
   */
  get position() {
    if (this.client.user.bot) return null;
    if (!this.client.user.settings.guildPositions) return null;
    return this.client.user.settings.guildPositions.indexOf(this.id);
  }

  /**
   * Whether the guild is muted
   * <warn>This is only available when using a user account.</warn>
   * @type {?boolean}
   * @readonly
   */
  get muted() {
    if (this.client.user.bot) return null;
    try {
      return this.client.user.guildSettings.get(this.id).muted;
    } catch (err) {
      return false;
    }
  }

  /**
   * The type of message that should notify you
   * one of `EVERYTHING`, `MENTIONS`, `NOTHING`
   * <warn>This is only available when using a user account.</warn>
   * @type {?string}
   * @readonly
   */
  get messageNotifications() {
    if (this.client.user.bot) return null;
    try {
      return this.client.user.guildSettings.get(this.id).messageNotifications;
    } catch (err) {
      return null;
    }
  }

  /**
   * Whether to receive mobile push notifications
   * <warn>This is only available when using a user account.</warn>
   * @type {?boolean}
   * @readonly
   */
  get mobilePush() {
    if (this.client.user.bot) return null;
    try {
      return this.client.user.guildSettings.get(this.id).mobilePush;
    } catch (err) {
      return false;
    }
  }

  /**
   * Whether to suppress everyone messages
   * <warn>This is only available when using a user account.</warn>
   * @type {?boolean}
   * @readonly
   */
  get suppressEveryone() {
    if (this.client.user.bot) return null;
    try {
      return this.client.user.guildSettings.get(this.id).suppressEveryone;
    } catch (err) {
      return null;
    }
  }

  /*
   * The `@everyone` role of the guild
   * @type {Role}
   * @readonly
   */
  get defaultRole() {
    return this.roles.get(this.id);
  }

  /**
   * The client user as a GuildMember of this guild
   * @type {?GuildMember}
   * @readonly
   */
  get me() {
    return this.members.get(this.client.user.id);
  }

  /**
   * Fetches a collection of roles in the current guild sorted by position
   * @type {Collection<Snowflake, Role>}
   * @readonly
   * @private
   */
  get _sortedRoles() {
    return this._sortPositionWithID(this.roles);
  }

  /**
   * Returns the GuildMember form of a User object, if the user is present in the guild.
   * @param {UserResolvable} user The user that you want to obtain the GuildMember of
   * @returns {?GuildMember}
   * @example
   * // Get the guild member of a user
   * const member = guild.member(message.author);
   */
  member(user) {
    return this.members.resolve(user);
  }

  /**
   * Fetch a collection of banned users in this guild.
   * The returned collection contains user objects keyed under `user` and reasons keyed under `reason`.
   * @returns {Promise<Collection<Snowflake, Object>>}
   */
  fetchBans() {
    return this.client.api.guilds(this.id).bans.get().then(bans =>
      bans.reduce((collection, ban) => {
        collection.set(ban.user.id, {
          reason: ban.reason,
          user: this.client.users.create(ban.user),
        });
        return collection;
      }, new Collection())
    );
  }

  /**
   * Fetch a collection of invites to this guild.
   * Resolves with a collection mapping invites by their codes.
   * @returns {Promise<Collection<string, Invite>>}
   */
  fetchInvites() {
    return this.client.api.guilds(this.id).invites.get()
      .then(inviteItems => {
        const invites = new Collection();
        for (const inviteItem of inviteItems) {
          const invite = new Invite(this.client, inviteItem);
          invites.set(invite.code, invite);
        }
        return invites;
      });
  }

  /**
   * Fetch all webhooks for the guild.
   * @returns {Promise<Collection<Snowflake, Webhook>>}
   */
  fetchWebhooks() {
    return this.client.api.guilds(this.id).webhooks.get().then(data => {
      const hooks = new Collection();
      for (const hook of data) hooks.set(hook.id, new Webhook(this.client, hook));
      return hooks;
    });
  }

  /**
   * Fetch available voice regions.
   * @returns {Promise<Collection<string, VoiceRegion>>}
   */
  fetchVoiceRegions() {
    return this.client.api.guilds(this.id).regions.get().then(res => {
      const regions = new Collection();
      for (const region of res) regions.set(region.id, new VoiceRegion(region));
      return regions;
    });
  }

  /**
   * Fetch audit logs for this guild.
   * @param {Object} [options={}] Options for fetching audit logs
   * @param {Snowflake|GuildAuditLogsEntry} [options.before] Limit to entries from before specified entry
   * @param {Snowflake|GuildAuditLogsEntry} [options.after] Limit to entries from after specified entry
   * @param {number} [options.limit] Limit number of entries
   * @param {UserResolvable} [options.user] Only show entries involving this user
   * @param {string|number} [options.type] Only show entries involving this action type
   * @returns {Promise<GuildAuditLogs>}
   */
  fetchAuditLogs(options = {}) {
    if (options.before && options.before instanceof GuildAuditLogs.Entry) options.before = options.before.id;
    if (options.after && options.after instanceof GuildAuditLogs.Entry) options.after = options.after.id;
    if (typeof options.type === 'string') options.type = GuildAuditLogs.Actions[options.type];

    return this.client.api.guilds(this.id)['audit-logs'].get({ query: {
      before: options.before,
      after: options.after,
      limit: options.limit,
      user_id: this.client.users.resolveID(options.user),
      action_type: options.type,
    } })
      .then(data => GuildAuditLogs.build(this, data));
  }

  /**
   * Adds a user to the guild using OAuth2. Requires the `CREATE_INSTANT_INVITE` permission.
   * @param {UserResolvable} user User to add to the guild
   * @param {Object} options Options for the addition
   * @param {string} options.accessToken An OAuth2 access token for the user with the `guilds.join` scope granted to the
   * bot's application
   * @param {string} [options.nick] Nickname to give the member (requires `MANAGE_NICKNAMES`)
   * @param {Collection<Snowflake, Role>|RoleResolvable[]} [options.roles] Roles to add to the member
   * (requires `MANAGE_ROLES`)
   * @param {boolean} [options.mute] Whether the member should be muted (requires `MUTE_MEMBERS`)
   * @param {boolean} [options.deaf] Whether the member should be deafened (requires `DEAFEN_MEMBERS`)
   * @returns {Promise<GuildMember>}
   */
  addMember(user, options) {
    if (this.members.has(user.id)) return Promise.resolve(this.members.get(user.id));
    options.access_token = options.accessToken;
    if (options.roles) {
      const roles = [];
      for (let role of options.roles instanceof Collection ? options.roles.values() : options.roles) {
        role = this.roles.resolve(role);
        if (!role) {
          return Promise.reject(new TypeError('INVALID_TYPE', 'options.roles',
            'Array or Collection of Roles or Snowflakes', true));
        }
        roles.push(role.id);
      }
    }
    return this.client.api.guilds(this.id).members(user.id).put({ data: options })
      .then(data => this.client.actions.GuildMemberGet.handle(this, data).member);
  }

  /**
   * Performs a search within the entire guild.
   * <warn>This is only available when using a user account.</warn>
   * @param {MessageSearchOptions} [options={}] Options to pass to the search
   * @returns {Promise<MessageSearchResult>}
   * @example
   * guild.search({
   *   content: 'discord.js',
   *   before: '2016-11-17'
   * }).then(res => {
   *   const hit = res.results[0].find(m => m.hit).content;
   *   console.log(`I found: **${hit}**, total results: ${res.total}`);
   * }).catch(console.error);
   */
  search(options = {}) {
    return Shared.search(this, options);
  }

  /**
   * The data for editing a guild.
   * @typedef {Object} GuildEditData
   * @property {string} [name] The name of the guild
   * @property {string} [region] The region of the guild
   * @property {number} [verificationLevel] The verification level of the guild
   * @property {number} [explicitContentFilter] The level of the explicit content filter
   * @property {ChannelResolvable} [afkChannel] The AFK channel of the guild
   * @property {ChannelResolvable} [systemChannel] The system channel of the guild
   * @property {number} [afkTimeout] The AFK timeout of the guild
   * @property {Base64Resolvable} [icon] The icon of the guild
   * @property {GuildMemberResolvable} [owner] The owner of the guild
   * @property {Base64Resolvable} [splash] The splash screen of the guild
   */

  /**
   * Updates the guild with new information - e.g. a new name.
   * @param {GuildEditData} data The data to update the guild with
   * @param {string} [reason] Reason for editing this guild
   * @returns {Promise<Guild>}
   * @example
   * // Set the guild name and region
   * guild.edit({
   *   name: 'Discord Guild',
   *   region: 'london',
   * })
   *   .then(updated => console.log(`New guild name ${updated.name} in region ${updated.region}`))
   *   .catch(console.error);
   */
  edit(data, reason) {
    const _data = {};
    if (data.name) _data.name = data.name;
    if (data.region) _data.region = data.region;
    if (typeof data.verificationLevel !== 'undefined') _data.verification_level = Number(data.verificationLevel);
    if (typeof data.afkChannel !== 'undefined') {
      _data.afk_channel_id = this.client.channels.resolveID(data.afkChannel);
    }
    if (typeof data.systemChannel !== 'undefined') {
      _data.system_channel_id = this.client.channels.resolveID(data.systemChannel);
    }
    if (data.afkTimeout) _data.afk_timeout = Number(data.afkTimeout);
    if (typeof data.icon !== 'undefined') _data.icon = data.icon;
    if (data.owner) _data.owner_id = this.client.users.resolve(data.owner).id;
    if (data.splash) _data.splash = data.splash;
    if (typeof data.explicitContentFilter !== 'undefined') {
      _data.explicit_content_filter = Number(data.explicitContentFilter);
    }
    return this.client.api.guilds(this.id).patch({ data: _data, reason })
      .then(newData => this.client.actions.GuildUpdate.handle(newData).updated);
  }

  /**
   * Edit the level of the explicit content filter.
   * @param {number} explicitContentFilter The new level of the explicit content filter
   * @param {string} [reason] Reason for changing the level of the guild's explicit content filter
   * @returns {Promise<Guild>}
   */
  setExplicitContentFilter(explicitContentFilter, reason) {
    return this.edit({ explicitContentFilter }, reason);
  }

  /**
   * Edit the name of the guild.
   * @param {string} name The new name of the guild
   * @param {string} [reason] Reason for changing the guild's name
   * @returns {Promise<Guild>}
   * @example
   * // Edit the guild name
   * guild.setName('Discord Guild')
   *  .then(updated => console.log(`Updated guild name to ${guild.name}`))
   *  .catch(console.error);
   */
  setName(name, reason) {
    return this.edit({ name }, reason);
  }

  /**
   * Edit the region of the guild.
   * @param {string} region The new region of the guild
   * @param {string} [reason] Reason for changing the guild's region
   * @returns {Promise<Guild>}
   * @example
   * // Edit the guild region
   * guild.setRegion('london')
   *  .then(updated => console.log(`Updated guild region to ${guild.region}`))
   *  .catch(console.error);
   */
  setRegion(region, reason) {
    return this.edit({ region }, reason);
  }

  /**
   * Edit the verification level of the guild.
   * @param {number} verificationLevel The new verification level of the guild
   * @param {string} [reason] Reason for changing the guild's verification level
   * @returns {Promise<Guild>}
   * @example
   * // Edit the guild verification level
   * guild.setVerificationLevel(1)
   *  .then(updated => console.log(`Updated guild verification level to ${guild.verificationLevel}`))
   *  .catch(console.error);
   */
  setVerificationLevel(verificationLevel, reason) {
    return this.edit({ verificationLevel }, reason);
  }

  /**
   * Edit the AFK channel of the guild.
   * @param {ChannelResolvable} afkChannel The new AFK channel
   * @param {string} [reason] Reason for changing the guild's AFK channel
   * @returns {Promise<Guild>}
   * @example
   * // Edit the guild AFK channel
   * guild.setAFKChannel(channel)
   *  .then(updated => console.log(`Updated guild AFK channel to ${guild.afkChannel}`))
   *  .catch(console.error);
   */
  setAFKChannel(afkChannel, reason) {
    return this.edit({ afkChannel }, reason);
  }

  /**
   * Edit the system channel of the guild.
   * @param {ChannelResolvable} systemChannel The new system channel
   * @param {string} [reason] Reason for changing the guild's system channel
   * @returns {Promise<Guild>}
   */
  setSystemChannel(systemChannel, reason) {
    return this.edit({ systemChannel }, reason);
  }

  /**
   * Edit the AFK timeout of the guild.
   * @param {number} afkTimeout The time in seconds that a user must be idle to be considered AFK
   * @param {string} [reason] Reason for changing the guild's AFK timeout
   * @returns {Promise<Guild>}
   * @example
   * // Edit the guild AFK channel
   * guild.setAFKTimeout(60)
   *  .then(updated => console.log(`Updated guild AFK timeout to ${guild.afkTimeout}`))
   *  .catch(console.error);
   */
  setAFKTimeout(afkTimeout, reason) {
    return this.edit({ afkTimeout }, reason);
  }

  /**
   * Set a new guild icon.
   * @param {Base64Resolvable|BufferResolvable} icon The new icon of the guild
   * @param {string} [reason] Reason for changing the guild's icon
   * @returns {Promise<Guild>}
   * @example
   * // Edit the guild icon
   * guild.setIcon('./icon.png')
   *  .then(updated => console.log('Updated the guild icon'))
   *  .catch(console.error);
   */
  async setIcon(icon, reason) {
    return this.edit({ icon: await DataResolver.resolveImage(icon, this.client.browser), reason });
  }

  /**
   * Sets a new owner of the guild.
   * @param {GuildMemberResolvable} owner The new owner of the guild
   * @param {string} [reason] Reason for setting the new owner
   * @returns {Promise<Guild>}
   * @example
   * // Edit the guild owner
   * guild.setOwner(guild.members.first())
   *  .then(updated => console.log(`Updated the guild owner to ${updated.owner.username}`))
   *  .catch(console.error);
   */
  setOwner(owner, reason) {
    return this.edit({ owner }, reason);
  }

  /**
   * Set a new guild splash screen.
   * @param {Base64Resolvable|BufferResolvable} splash The new splash screen of the guild
   * @param {string} [reason] Reason for changing the guild's splash screen
   * @returns {Promise<Guild>}
   * @example
   * // Edit the guild splash
   * guild.setSplash('./splash.png')
   *  .then(updated => console.log('Updated the guild splash'))
   *  .catch(console.error);
   */
  async setSplash(splash, reason) {
    return this.edit({ splash: await DataResolver.resolveImage(splash, this.client.browser), reason });
  }

  /**
   * Sets the position of the guild in the guild listing.
   * <warn>This is only available when using a user account.</warn>
   * @param {number} position Absolute or relative position
   * @param {boolean} [relative=false] Whether to position relatively or absolutely
   * @returns {Promise<Guild>}
   */
  setPosition(position, relative) {
    if (this.client.user.bot) {
      return Promise.reject(new Error('FEATURE_USER_ONLY'));
    }
    return this.client.user.settings.setGuildPosition(this, position, relative);
  }

  /**
   * Marks all messages in this guild as read.
   * <warn>This is only available when using a user account.</warn>
   * @returns {Promise<Guild>}
   */
  acknowledge() {
    return this.client.api.guilds(this.id).ack
      .post({ data: { token: this.client.rest._ackToken } })
      .then(res => {
        if (res.token) this.client.rest._ackToken = res.token;
        return this;
      });
  }

  /**
   * Allow direct messages from guild members.
   * <warn>This is only available when using a user account.</warn>
   * @param {boolean} allow Whether to allow direct messages
   * @returns {Promise<Guild>}
   */
  allowDMs(allow) {
    const settings = this.client.user.settings;
    if (allow) return settings.removeRestrictedGuild(this);
    else return settings.addRestrictedGuild(this);
  }

  /**
   * Bans a user from the guild.
   * @param {UserResolvable} user The user to ban
   * @param {Object|number|string} [options] Ban options. If a number, the number of days to delete messages for, if a
   * string, the ban reason. Supplying an object allows you to do both.
   * @param {number} [options.days=0] Number of days of messages to delete
   * @param {string} [options.reason] Reason for banning
   * @returns {Promise<GuildMember|User|string>} Result object will be resolved as specifically as possible.
   * If the GuildMember cannot be resolved, the User will instead be attempted to be resolved. If that also cannot
   * be resolved, the user ID will be the result.
   * @example
   * // Ban a user by ID (or with a user/guild member object)
   * guild.ban('some user ID')
   *   .then(user => console.log(`Banned ${user.username || user.id || user} from ${guild.name}`))
   *   .catch(console.error);
   */
  ban(user, options = { days: 0 }) {
    if (options.days) options['delete-message-days'] = options.days;
    const id = this.client.users.resolveID(user);
    if (!id) return Promise.reject(new Error('BAN_RESOLVE_ID', true));
    return this.client.api.guilds(this.id).bans[id].put({ query: options })
      .then(() => {
        if (user instanceof GuildMember) return user;
        const _user = this.client.users.resolve(id);
        if (_user) {
          const member = this.members.resolve(_user);
          return member || _user;
        }
        return id;
      });
  }

  /**
   * Unbans a user from the guild.
   * @param {UserResolvable} user The user to unban
   * @param {string} [reason] Reason for unbanning user
   * @returns {Promise<User>}
   * @example
   * // Unban a user by ID (or with a user/guild member object)
   * guild.unban('some user ID')
   *   .then(user => console.log(`Unbanned ${user.username} from ${guild.name}`))
   *   .catch(console.error);
   */
  unban(user, reason) {
    const id = this.client.users.resolverID(user);
    if (!id) throw new Error('BAN_RESOLVE_ID');
    return this.client.api.guilds(this.id).bans[id].delete({ reason })
      .then(() => user);
  }

  /**
   * Prunes members from the guild based on how long they have been inactive.
   * @param {Object} [options] Prune options
   * @param {number} [options.days=7] Number of days of inactivity required to kick
   * @param {boolean} [options.dry=false] Get number of users that will be kicked, without actually kicking them
   * @param {string} [options.reason] Reason for this prune
   * @returns {Promise<number>} The number of members that were/will be kicked
   * @example
   * // See how many members will be pruned
   * guild.pruneMembers({ dry: true })
   *   .then(pruned => console.log(`This will prune ${pruned} people!`))
   *   .catch(console.error);
   * @example
   * // Actually prune the members
   * guild.pruneMembers({ days: 1, reason: 'too many people!' })
   *   .then(pruned => console.log(`I just pruned ${pruned} people!`))
   *   .catch(console.error);
   */
  pruneMembers({ days = 7, dry = false, reason } = {}) {
    if (typeof days !== 'number') throw new TypeError('PRUNE_DAYS_TYPE');
    return this.client.api.guilds(this.id).prune[dry ? 'get' : 'post']({ query: { days }, reason })
      .then(data => data.pruned);
  }

  /**
   * Syncs this guild (already done automatically every 30 seconds).
   * <warn>This is only available when using a user account.</warn>
   */
  sync() {
    if (!this.client.user.bot) this.client.syncGuilds([this]);
  }

  /**
   * Can be used to overwrite permissions when creating a channel.
   * @typedef {Object} ChannelCreationOverwrites
   * @property {PermissionResolvable[]|number} [allow] The permissions to allow
   * @property {PermissionResolvable[]|number} [deny] The permissions to deny
   * @property {RoleResolvable|UserResolvable} id ID of the role or member this overwrite is for
   */

  /**
   * Creates a new channel in the guild.
   * @param {string} name The name of the new channel
   * @param {string} type The type of the new channel, either `text` or `voice`
   * @param {Object} [options={}] Options
   * @param {Array<PermissionOverwrites|ChannelCreationOverwrites>} [options.overwrites] Permission overwrites
   * to apply to the new channel
   * @param {string} [options.reason] Reason for creating this channel
   * @returns {Promise<TextChannel|VoiceChannel>}
   * @example
   * // Create a new text channel
   * guild.createChannel('new-general', 'text')
   *   .then(channel => console.log(`Created new channel ${channel}`))
   *   .catch(console.error);
   */
  createChannel(name, type, { overwrites, reason } = {}) {
    if (overwrites instanceof Collection || overwrites instanceof Array) {
      overwrites = overwrites.map(overwrite => {
        let allow = overwrite.allow || overwrite._allowed;
        let deny = overwrite.deny || overwrite._denied;
        if (allow instanceof Array) allow = Permissions.resolve(allow);
        if (deny instanceof Array) deny = Permissions.resolve(deny);

        const role = this.roles.resolve(overwrite.id);
        if (role) {
          overwrite.id = role.id;
          overwrite.type = 'role';
        } else {
          overwrite.id = this.client.users.resolveID(overwrite.id);
          overwrite.type = 'member';
        }

        return {
          allow,
          deny,
          type: overwrite.type,
          id: overwrite.id,
        };
      });
    }

    return this.client.api.guilds(this.id).channels.post({
      data: {
        name,
        type: Constants.ChannelTypes[type.toUpperCase()],
        permission_overwrites: overwrites,
      },
      reason,
    }).then(data => this.client.actions.ChannelCreate.handle(data).channel);
  }

  /**
   * The data needed for updating a channel's position.
   * @typedef {Object} ChannelPosition
   * @property {ChannelResolvable} channel Channel to update
   * @property {number} position New position for the channel
   */

  /**
   * Set the position of a channel in this guild.
   * @param {ChannelResolvable} channel The channel to edit, can be a channel object or a channel ID
   * @param {number} position The new position of the channel
   * @param {boolean} [relative=false] Position Moves the channel relative to its current position
   * @returns {Promise<Guild>}
   */
  setChannelPosition(channel, position, relative = false) {
    if (typeof channel === 'string') {
      channel = this.channels.get(channel);
    }
    if (!(channel instanceof GuildChannel)) {
      return Promise.reject(new TypeError('INVALID_TYPE', 'channel', 'GuildChannel nor a Snowflake'));
    }

    position = Number(position);
    if (isNaN(position)) return Promise.reject(new TypeError('INVALID_TYPE', 'position', 'number'));

    let updatedChannels = this._sortedChannels(channel.type).array();

    Util.moveElementInArray(updatedChannels, channel, position, relative);

    updatedChannels = updatedChannels.map((r, i) => ({ id: r.id, position: i }));
    return this.client.api.guilds(this.id).channels.patch({ data: updatedChannels })
      .then(() =>
        this.client.actions.GuildChannelsPositionUpdate.handle({
          guild_id: this.id,
          channels: updatedChannels,
        }).guild
      );
  }

  /**
   * Batch-updates the guild's channels' positions.
   * @param {ChannelPosition[]} channelPositions Channel positions to update
   * @returns {Promise<Guild>}
   * @example
   * guild.setChannelPositions([{ channel: channelID, position: newChannelIndex }])
   *   .then(guild => console.log(`Updated channel positions for ${guild.id}`))
   *   .catch(console.error);
   */
  setChannelPositions(channelPositions) {
<<<<<<< HEAD
    const data = new Array(channelPositions.length);
    for (let i = 0; i < channelPositions.length; i++) {
      data[i] = {
        id: this.client.channels.resolveID(channelPositions[i].channel),
        position: channelPositions[i].position,
      };
    }
=======
    const updatedChannels = channelPositions.map(r => ({
      id: this.client.resolver.resolveChannelID(r.channel),
      position: r.position,
    }));
>>>>>>> 41c4999c

    return this.client.api.guilds(this.id).channels.patch({ data: updatedChannels }).then(() =>
      this.client.actions.GuildChannelsPositionUpdate.handle({
        guild_id: this.id,
        channels: updatedChannels,
      }).guild
    );
  }

  /**
   * Creates a new role in the guild with given information
   * <warn>The position will silently reset to 1 if an invalid one is provided, or none.</warn>
   * @param {Object} [options] Options
   * @param {RoleData} [options.data] The data to update the role with
   * @param {string} [options.reason] Reason for creating this role
   * @returns {Promise<Role>}
   * @example
   * // Create a new role
   * guild.createRole()
   *   .then(role => console.log(`Created role ${role}`))
   *   .catch(console.error);
   * @example
   * // Create a new role with data and a reason
   * guild.createRole({
   *   data: {
   *     name: 'Super Cool People',
   *     color: 'BLUE',
   *   },
   *   reason: 'we needed a role for Super Cool People',
   * })
   *   .then(role => console.log(`Created role ${role}`))
   *   .catch(console.error)
   */
  createRole({ data = {}, reason } = {}) {
    if (data.color) data.color = Util.resolveColor(data.color);
    if (data.permissions) data.permissions = Permissions.resolve(data.permissions);

    return this.client.api.guilds(this.id).roles.post({ data, reason }).then(r => {
      const { role } = this.client.actions.GuildRoleCreate.handle({
        guild_id: this.id,
        role: r,
      });
      if (data.position) return role.setPosition(data.position, reason);
      return role;
    });
  }

  /**
   * Creates a new custom emoji in the guild.
   * @param {BufferResolvable|Base64Resolvable} attachment The image for the emoji
   * @param {string} name The name for the emoji
   * @param {Object} [options] Options
   * @param {Collection<Snowflake, Role>|RoleResolvable[]} [options.roles] Roles to limit the emoji to
   * @param {string} [options.reason] Reason for creating the emoji
   * @returns {Promise<Emoji>} The created emoji
   * @example
   * // Create a new emoji from a url
   * guild.createEmoji('https://i.imgur.com/w3duR07.png', 'rip')
   *   .then(emoji => console.log(`Created new emoji with name ${emoji.name}!`))
   *   .catch(console.error);
   * @example
   * // Create a new emoji from a file on your computer
   * guild.createEmoji('./memes/banana.png', 'banana')
   *   .then(emoji => console.log(`Created new emoji with name ${emoji.name}!`))
   *   .catch(console.error);
   */
  createEmoji(attachment, name, { roles, reason } = {}) {
    if (typeof attachment === 'string' && attachment.startsWith('data:')) {
      const data = { image: attachment, name };
      if (roles) {
        data.roles = [];
        for (let role of roles instanceof Collection ? roles.values() : roles) {
          role = this.roles.resolve(role);
          if (!role) {
            return Promise.reject(new TypeError('INVALID_TYPE', 'options.roles',
              'Array or Collection of Roles or Snowflakes', true));
          }
          data.roles.push(role.id);
        }
      }

      return this.client.api.guilds(this.id).emojis.post({ data, reason })
        .then(emoji => this.client.actions.GuildEmojiCreate.handle(this, emoji).emoji);
    }

    return DataResolver.resolveImage(attachment, this.client.browser)
      .then(image => this.createEmoji(image, name, { roles, reason }));
  }

  /**
   * Causes the client to leave the guild.
   * @returns {Promise<Guild>}
   * @example
   * // Leave a guild
   * guild.leave()
   *   .then(g => console.log(`Left the guild ${g}`))
   *   .catch(console.error);
   */
  leave() {
    if (this.ownerID === this.client.user.id) return Promise.reject(new Error('GUILD_OWNED'));
    return this.client.api.users('@me').guilds(this.id).delete()
      .then(() => this.client.actions.GuildDelete.handle({ id: this.id }).guild);
  }

  /**
   * Causes the client to delete the guild.
   * @returns {Promise<Guild>}
   * @example
   * // Delete a guild
   * guild.delete()
   *   .then(g => console.log(`Deleted the guild ${g}`))
   *   .catch(console.error);
   */
  delete() {
    return this.client.api.guilds(this.id).delete()
      .then(() => this.client.actions.GuildDelete.handle({ id: this.id }).guild);
  }

  /**
   * Whether this guild equals another guild. It compares all properties, so for most operations
   * it is advisable to just compare `guild.id === guild2.id` as it is much faster and is often
   * what most users need.
   * @param {Guild} guild The guild to compare with
   * @returns {boolean}
   */
  equals(guild) {
    let equal =
      guild &&
      guild instanceof this.constructor &&
      this.id === guild.id &&
      this.available === guild.available &&
      this.splash === guild.splash &&
      this.region === guild.region &&
      this.name === guild.name &&
      this.memberCount === guild.memberCount &&
      this.large === guild.large &&
      this.icon === guild.icon &&
      Util.arraysEqual(this.features, guild.features) &&
      this.ownerID === guild.ownerID &&
      this.verificationLevel === guild.verificationLevel &&
      this.embedEnabled === guild.embedEnabled;

    if (equal) {
      if (this.embedChannel) {
        if (!guild.embedChannel || this.embedChannel.id !== guild.embedChannel.id) equal = false;
      } else if (guild.embedChannel) {
        equal = false;
      }
    }

    return equal;
  }

  /**
   * When concatenated with a string, this automatically concatenates the guild's name instead of the guild object.
   * @returns {string}
   * @example
   * // Logs: Hello from My Guild!
   * console.log(`Hello from ${guild}!`);
   * @example
   * // Logs: Hello from My Guild!
   * console.log('Hello from ' + guild + '!');
   */
  toString() {
    return this.name;
  }

  _memberSpeakUpdate(user, speaking) {
    const member = this.members.get(user);
    if (member && member.speaking !== speaking) {
      member.speaking = speaking;
      /**
       * Emitted once a guild member starts/stops speaking.
       * @event Client#guildMemberSpeaking
       * @param {GuildMember} member The member that started/stopped speaking
       * @param {boolean} speaking Whether or not the member is speaking
       */
      this.client.emit(Constants.Events.GUILD_MEMBER_SPEAKING, member, speaking);
    }
  }

  /**
   * Set the position of a role in this guild.
   * @param {RoleResolvable} role The role to edit, can be a role object or a role ID
   * @param {number} position The new position of the role
   * @param {boolean} [relative=false] Position Moves the role relative to its current position
   * @returns {Promise<Guild>}
   */
  setRolePosition(role, position, relative = false) {
    if (typeof role === 'string') {
      role = this.roles.get(role);
    }
    if (!(role instanceof Role)) return Promise.reject(new TypeError('INVALID_TYPE', 'role', 'Role nor a Snowflake'));

    position = Number(position);
    if (isNaN(position)) return Promise.reject(new TypeError('INVALID_TYPE', 'position', 'number'));

    let updatedRoles = this._sortedRoles.array();

    Util.moveElementInArray(updatedRoles, role, position, relative);

    updatedRoles = updatedRoles.map((r, i) => ({ id: r.id, position: i }));
    return this.client.api.guilds(this.id).roles.patch({ data: updatedRoles })
      .then(() =>
        this.client.actions.GuildRolesPositionUpdate.handle({
          guild_id: this.id,
          roles: updatedRoles,
        }).guild
      );
  }

  /**
   * Fetches a collection of channels in the current guild sorted by position.
   * @param {string} type The channel type
   * @returns {Collection<Snowflake, GuildChannel>}
   * @private
   */
  _sortedChannels(type) {
    return this._sortPositionWithID(this.channels.filter(c => {
      if (type === 'voice' && c.type === 'voice') return true;
      else if (type !== 'voice' && c.type !== 'voice') return true;
      else return type === c.type;
    }));
  }

  /**
   * Sorts a collection by object position or ID if the positions are equivalent.
   * Intended to be identical to Discord's sorting method.
   * @param {Collection} collection The collection to sort
   * @returns {Collection}
   * @private
   */
  _sortPositionWithID(collection) {
    return collection.sort((a, b) =>
      a.position !== b.position ?
        a.position - b.position :
        Long.fromString(a.id).sub(Long.fromString(b.id)).toNumber()
    );
  }
}

class VoiceStateCollection extends Collection {
  constructor(guild) {
    super();
    this.guild = guild;
  }
  set(id, voiceState) {
    const member = this.guild.members.get(id);
    if (member) {
      if (member.voiceChannel && member.voiceChannel.id !== voiceState.channel_id) {
        member.voiceChannel.members.delete(member.id);
      }
      if (!voiceState.channel_id) member.speaking = null;
      const newChannel = this.guild.channels.get(voiceState.channel_id);
      if (newChannel) newChannel.members.set(member.user.id, member);
    }
    super.set(id, voiceState);
  }
}

module.exports = Guild;<|MERGE_RESOLUTION|>--- conflicted
+++ resolved
@@ -988,20 +988,10 @@
    *   .catch(console.error);
    */
   setChannelPositions(channelPositions) {
-<<<<<<< HEAD
-    const data = new Array(channelPositions.length);
-    for (let i = 0; i < channelPositions.length; i++) {
-      data[i] = {
-        id: this.client.channels.resolveID(channelPositions[i].channel),
-        position: channelPositions[i].position,
-      };
-    }
-=======
     const updatedChannels = channelPositions.map(r => ({
-      id: this.client.resolver.resolveChannelID(r.channel),
+      id: this.client.channels.resolveID(r.channel),
       position: r.position,
     }));
->>>>>>> 41c4999c
 
     return this.client.api.guilds(this.id).channels.patch({ data: updatedChannels }).then(() =>
       this.client.actions.GuildChannelsPositionUpdate.handle({
