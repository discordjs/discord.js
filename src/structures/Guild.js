'use strict';

const Invite = require('./Invite');
const Integration = require('./Integration');
const GuildAuditLogs = require('./GuildAuditLogs');
const Webhook = require('./Webhook');
const VoiceRegion = require('./VoiceRegion');
const { ChannelTypes, DefaultMessageNotifications, PartialTypes } = require('../util/Constants');
const Collection = require('../util/Collection');
const Util = require('../util/Util');
const DataResolver = require('../util/DataResolver');
const Snowflake = require('../util/Snowflake');
const GuildMemberStore = require('../stores/GuildMemberStore');
const RoleStore = require('../stores/RoleStore');
const GuildEmojiStore = require('../stores/GuildEmojiStore');
const GuildChannelStore = require('../stores/GuildChannelStore');
const PresenceStore = require('../stores/PresenceStore');
const VoiceStateStore = require('../stores/VoiceStateStore');
const Base = require('./Base');
const { Error, TypeError } = require('../errors');

/**
 * Represents a guild (or a server) on Discord.
 * <info>It's recommended to see if a guild is available before performing operations or reading data from it. You can
 * check this with `guild.available`.</info>
 * @extends {Base}
 */
class Guild extends Base {
  /**
   * @param {Client} client The instantiating client
   * @param {Object} data The data for the guild
   */
  constructor(client, data) {
    super(client);

    /**
     * A collection of members that are in this guild. The key is the member's ID, the value is the member
     * @type {GuildMemberStore<Snowflake, GuildMember>}
     */
    this.members = new GuildMemberStore(this);

    /**
     * A collection of channels that are in this guild. The key is the channel's ID, the value is the channel
     * @type {GuildChannelStore<Snowflake, GuildChannel>}
     */
    this.channels = new GuildChannelStore(this);

    /**
     * A collection of roles that are in this guild. The key is the role's ID, the value is the role
     * @type {RoleStore<Snowflake, Role>}
     */
    this.roles = new RoleStore(this);

    /**
     * A collection of presences in this guild
     * @type {PresenceStore<Snowflake, Presence>}
     */
    this.presences = new PresenceStore(this.client);

    /**
     * Whether the bot has been removed from the guild
     * @type {boolean}
     */
    this.deleted = false;

    if (!data) return;
    if (data.unavailable) {
      /**
       * Whether the guild is available to access. If it is not available, it indicates a server outage
       * @type {boolean}
       */
      this.available = false;

      /**
       * The Unique ID of the guild, useful for comparisons
       * @type {Snowflake}
       */
      this.id = data.id;
    } else {
      this._patch(data);
      if (!data.channels) this.available = false;
    }

    /**
     * The id of the shard this Guild belongs to.
     * @type {number}
     */
    this.shardID = data.shardID;
  }

  /**
   * The Shard this Guild belongs to.
   * @type {WebSocketShard}
   * @readonly
   */
  get shard() {
    return this.client.ws.shards.get(this.shardID);
  }

  /* eslint-disable complexity */
  /**
   * Sets up the guild.
   * @param {*} data The raw data of the guild
   * @private
   */
  _patch(data) {
    /**
     * The name of the guild
     * @type {string}
     */
    this.name = data.name;

    /**
     * The hash of the guild icon
     * @type {?string}
     */
    this.icon = data.icon;

    /**
     * The hash of the guild splash image (VIP only)
     * @type {?string}
     */
    this.splash = data.splash;

    /**
     * The region the guild is located in
     * @type {string}
     */
    this.region = data.region;

    /**
     * The full amount of members in this guild
     * @type {number}
     */
    this.memberCount = data.member_count || this.memberCount;

    /**
     * Whether the guild is "large" (has more than 250 members)
     * @type {boolean}
     */
    this.large = Boolean('large' in data ? data.large : this.large);

    /**
     * An array of enabled guild features, here are the possible values:
     * * INVITE_SPLASH
     * * MORE_EMOJI
     * * VERIFIED
     * * VIP_REGIONS
     * * VANITY_URL
     * @typedef {string} Features
     */

    /**
     * An array of guild features partnered guilds have enabled
     * @type {Features[]}
     */
    this.features = data.features;

    /**
     * The ID of the application that created this guild (if applicable)
     * @type {?Snowflake}
     */
    this.applicationID = data.application_id;

    /**
     * The time in seconds before a user is counted as "away from keyboard"
     * @type {?number}
     */
    this.afkTimeout = data.afk_timeout;

    /**
     * The ID of the voice channel where AFK members are moved
     * @type {?Snowflake}
     */
    this.afkChannelID = data.afk_channel_id;

    /**
     * The ID of the system channel
     * @type {?Snowflake}
     */
    this.systemChannelID = data.system_channel_id;

    /**
     * Whether embedded images are enabled on this guild
     * @type {boolean}
     */
    this.embedEnabled = data.embed_enabled;

    /**
     * Whether widget images are enabled on this guild
     * @type {?boolean}
     * @name Guild#widgetEnabled
     */
    if (typeof data.widget_enabled !== 'undefined') this.widgetEnabled = data.widget_enabled;

    /**
     * The widget channel ID, if enabled
     * @type {?string}
     * @name Guild#widgetChannelID
     */
    if (typeof data.widget_channel_id !== 'undefined') this.widgetChannelID = data.widget_channel_id;

    /**
     * The embed channel ID, if enabled
     * @type {?string}
     * @name Guild#embedChannelID
     */
    if (typeof data.embed_channel_id !== 'undefined') this.embedChannelID = data.embed_channel_id;

    /**
     * The verification level of the guild
     * @type {number}
     */
    this.verificationLevel = data.verification_level;

    /**
     * The explicit content filter level of the guild
     * @type {number}
     */
    this.explicitContentFilter = data.explicit_content_filter;

    /**
     * The required MFA level for the guild
     * @type {number}
     */
    this.mfaLevel = data.mfa_level;

    /**
     * The timestamp the client user joined the guild at
     * @type {number}
     */
    this.joinedTimestamp = data.joined_at ? new Date(data.joined_at).getTime() : this.joinedTimestamp;

    /**
     * The value set for the guild's default message notifications
     * @type {DefaultMessageNotifications|number}
     */
    this.defaultMessageNotifications = DefaultMessageNotifications[data.default_message_notifications] ||
      data.default_message_notifications;

    /**
     * The maximum amount of members the guild can have
     * <info>You will need to fetch the guild using {@link Guild#fetch} if you want to receive this parameter</info>
     * @type {?number}
     * @name Guild#maximumMembers
     */
    if (typeof data.max_members !== 'undefined') this.maximumMembers = data.max_members || 250000;

    /**
     * The maximum amount of presences the guild can have
     * <info>You will need to fetch the guild using {@link Guild#fetch} if you want to receive this parameter</info>
     * @type {?number}
     * @name Guild#maximumPresences
     */
    if (typeof data.max_presences !== 'undefined') this.maximumPresences = data.max_presences || 5000;

    /**
     * The vanity URL code of the guild, if any
     * @type {?string}
     */
    this.vanityURLCode = data.vanity_url_code;

    /**
     * The description of the guild, if any
     * @type {?string}
     */
    this.description = data.description;

    /**
     * The hash of the guild banner
     * @type {?string}
     */
    this.banner = data.banner;

    this.id = data.id;
    this.available = !data.unavailable;
    this.features = data.features || this.features || [];

    if (data.channels) {
      this.channels.clear();
      for (const rawChannel of data.channels) {
        this.client.channels.add(rawChannel, this);
      }
    }

    if (data.roles) {
      this.roles.clear();
      for (const role of data.roles) this.roles.add(role);
    }

    if (data.members) {
      this.members.clear();
      for (const guildUser of data.members) this.members.add(guildUser);
    }

    if (data.owner_id) {
      /**
       * The user ID of this guild's owner
       * @type {Snowflake}
       */
      this.ownerID = data.owner_id;
    }

    if (data.presences) {
      for (const presence of data.presences) {
        this.presences.add(Object.assign(presence, { guild: this }));
      }
    }

    if (!this.voiceStates) this.voiceStates = new VoiceStateStore(this);
    if (data.voice_states) {
      for (const voiceState of data.voice_states) {
        this.voiceStates.add(voiceState);
      }
    }

    if (!this.emojis) {
      /**
       * A collection of emojis that are in this guild. The key is the emoji's ID, the value is the emoji.
       * @type {GuildEmojiStore<Snowflake, GuildEmoji>}
       */
      this.emojis = new GuildEmojiStore(this);
      if (data.emojis) for (const emoji of data.emojis) this.emojis.add(emoji);
    } else if (data.emojis) {
      this.client.actions.GuildEmojisUpdate.handle({
        guild_id: this.id,
        emojis: data.emojis,
      });
    }
  }

  /**
   * The URL to this guild's banner.
   * @param {ImageURLOptions} [options={}] Options for the Image URL
   * @returns {?string}
   */
  bannerURL({ format, size } = {}) {
    if (!this.banner) return null;
    return this.client.rest.cdn.Banner(this.id, this.banner, format, size);
  }

  /**
   * The timestamp the guild was created at
   * @type {number}
   * @readonly
   */
  get createdTimestamp() {
    return Snowflake.deconstruct(this.id).timestamp;
  }

  /**
   * The time the guild was created at
   * @type {Date}
   * @readonly
   */
  get createdAt() {
    return new Date(this.createdTimestamp);
  }

  /**
   * The time the client user joined the guild
   * @type {Date}
   * @readonly
   */
  get joinedAt() {
    return new Date(this.joinedTimestamp);
  }

  /**
   * If this guild is verified
   * @type {boolean}
   * @readonly
   */
  get verified() {
    return this.features.includes('VERIFIED');
  }

  /**
   * The URL to this guild's icon.
   * @param {ImageURLOptions} [options={}] Options for the Image URL
   * @returns {?string}
   */
  iconURL({ format, size } = {}) {
    if (!this.icon) return null;
    return this.client.rest.cdn.Icon(this.id, this.icon, format, size);
  }

  /**
   * The acronym that shows up in place of a guild icon.
   * @type {string}
   * @readonly
   */
  get nameAcronym() {
    return this.name.replace(/\w+/g, name => name[0]).replace(/\s/g, '');
  }

  /**
   * The URL to this guild's splash.
   * @param {ImageURLOptions} [options={}] Options for the Image URL
   * @returns {?string}
   */
  splashURL({ format, size } = {}) {
    if (!this.splash) return null;
    return this.client.rest.cdn.Splash(this.id, this.splash, format, size);
  }

  /**
   * The owner of the guild
   * @type {?GuildMember}
   * @readonly
   */
  get owner() {
    return this.members.get(this.ownerID) || (this.client.options.partials.includes(PartialTypes.GUILD_MEMBER) ?
      this.members.add({ user: { id: this.ownerID } }, true) :
      null);
  }

  /**
   * AFK voice channel for this guild
   * @type {?VoiceChannel}
   * @readonly
   */
  get afkChannel() {
    return this.client.channels.get(this.afkChannelID) || null;
  }

  /**
   * System channel for this guild
   * @type {?TextChannel}
   * @readonly
   */
  get systemChannel() {
    return this.client.channels.get(this.systemChannelID) || null;
  }

  /**
<<<<<<< HEAD
   * Widget channel for this guild
   * @type {?TextChannel}
   * @readonly
   */
  get widgetChannel() {
    return this.client.channels.get(this.widgetChannelID) || null;
  }

  /**
   * Embed channel for this guild
   * @type {?TextChannel}
   * @readonly
   */
  get embedChannel() {
    return this.client.channels.get(this.embedChannelID) || null;
  }

  /**
   * If the client is connected to any voice channel in this guild, this will be the relevant VoiceConnection
   * @type {?VoiceConnection}
   * @readonly
   */
  get voiceConnection() {
    if (browser) return null;
    return this.client.voice.connections.get(this.id) || null;
  }

  /**
=======
>>>>>>> 0d9bc866
   * The `@everyone` role of the guild
   * @type {?Role}
   * @readonly
   */
  get defaultRole() {
    return this.roles.get(this.id) || null;
  }

  /**
   * The client user as a GuildMember of this guild
   * @type {?GuildMember}
   * @readonly
   */
  get me() {
    return this.members.get(this.client.user.id) || (this.client.options.partials.includes(PartialTypes.GUILD_MEMBER) ?
      this.members.add({ user: { id: this.client.user.id } }, true) :
      null);
  }

  /**
   * The voice state for the client user of this guild, if any
   * @type {?VoiceState}
   * @readonly
   */
  get voice() {
    return this.voiceStates.get(this.client.user.id);
  }

  /**
   * Returns the GuildMember form of a User object, if the user is present in the guild.
   * @param {UserResolvable} user The user that you want to obtain the GuildMember of
   * @returns {?GuildMember}
   * @example
   * // Get the guild member of a user
   * const member = guild.member(message.author);
   */
  member(user) {
    return this.members.resolve(user);
  }

  /**
   * Fetches this guild.
   * @returns {Promise<Guild>}
   */
  fetch() {
    return this.client.api.guilds(this.id).get().then(data => {
      this._patch(data);
      return this;
    });
  }

  /**
   * An object containing information about a guild member's ban.
   * @typedef {Object} BanInfo
   * @property {User} user User that was banned
   * @property {?string} reason Reason the user was banned
   */

  /**
   * Fetches a collection of banned users in this guild.
   * @returns {Promise<Collection<Snowflake, BanInfo>>}
   */
  fetchBans() {
    return this.client.api.guilds(this.id).bans.get().then(bans =>
      bans.reduce((collection, ban) => {
        collection.set(ban.user.id, {
          reason: ban.reason,
          user: this.client.users.add(ban.user),
        });
        return collection;
      }, new Collection())
    );
  }

  /**
   * Fetches a collection of integrations to this guild.
   * Resolves with a collection mapping integrations by their ids.
   * @returns {Promise<Collection<string, Integration>>}
   * @example
   * // Fetch integrations
   * guild.fetchIntegrations()
   *   .then(integrations => console.log(`Fetched ${integrations.size} integrations`))
   *   .catch(console.error);
   */
  fetchIntegrations() {
    return this.client.api.guilds(this.id).integrations.get().then(data =>
      data.reduce((collection, integration) =>
        collection.set(integration.id, new Integration(this.client, integration, this)),
      new Collection())
    );
  }

  /**
   * The data for creating an integration.
   * @typedef {Object} IntegrationData
   * @property {string} id The integration id
   * @property {string} type The integration type
   */

  /**
   * Creates an integration by attaching an integration object
   * @param {IntegrationData} data The data for the integration
   * @param {string} reason Reason for creating the integration
   * @returns {Promise<Guild>}
   */
  createIntegration(data, reason) {
    return this.client.api.guilds(this.id).integrations.post({ data, reason })
      .then(() => this);
  }

  /**
   * Fetches a collection of invites to this guild.
   * Resolves with a collection mapping invites by their codes.
   * @returns {Promise<Collection<string, Invite>>}
   * @example
   * // Fetch invites
   * guild.fetchInvites()
   *   .then(invites => console.log(`Fetched ${invites.size} invites`))
   *   .catch(console.error);
   * @example
   * // Fetch invite creator by their id
   * guild.fetchInvites()
   *  .then(invites => console.log(invites.find(invite => invite.inviter.id === '84484653687267328')))
   *  .catch(console.error);
   */
  fetchInvites() {
    return this.client.api.guilds(this.id).invites.get()
      .then(inviteItems => {
        const invites = new Collection();
        for (const inviteItem of inviteItems) {
          const invite = new Invite(this.client, inviteItem);
          invites.set(invite.code, invite);
        }
        return invites;
      });
  }

  /**
   * Fetches the vanity url invite code to this guild.
   * Resolves with a string matching the vanity url invite code, not the full url.
   * @returns {Promise<string>}
   * @example
   * // Fetch invites
   * guild.fetchVanityCode()
   *   .then(code => {
   *     console.log(`Vanity URL: https://discord.gg/${code}`);
   *   })
   *   .catch(console.error);
   */
  fetchVanityCode() {
    if (!this.features.includes('VANITY_URL')) {
      return Promise.reject(new Error('VANITY_URL'));
    }
    return this.client.api.guilds(this.id, 'vanity-url').get()
      .then(res => res.code);
  }

  /**
   * Fetches all webhooks for the guild.
   * @returns {Promise<Collection<Snowflake, Webhook>>}
   * @example
   * // Fetch webhooks
   * guild.fetchWebhooks()
   *   .then(webhooks => console.log(`Fetched ${webhooks.size} webhooks`))
   *   .catch(console.error);
   */
  fetchWebhooks() {
    return this.client.api.guilds(this.id).webhooks.get().then(data => {
      const hooks = new Collection();
      for (const hook of data) hooks.set(hook.id, new Webhook(this.client, hook));
      return hooks;
    });
  }

  /**
   * Fetches available voice regions.
   * @returns {Promise<Collection<string, VoiceRegion>>}
   */
  fetchVoiceRegions() {
    return this.client.api.guilds(this.id).regions.get().then(res => {
      const regions = new Collection();
      for (const region of res) regions.set(region.id, new VoiceRegion(region));
      return regions;
    });
  }

  /**
   * The Guild Embed object
   * @typedef {Object} GuildEmbedData
   * @property {boolean} enabled Whether the embed is enabled
   * @property {?GuildChannel} channel The embed channel
   */

  /**
   * Fetches the guild embed.
   * @returns {Promise<GuildEmbedData>}
   * @example
   * // Fetches the guild embed
   * guild.fetchEmbed()
   *   .then(embed => console.log(`The embed is ${embed.enabled ? 'enabled' : 'disabled'}`))
   *   .catch(console.error);
   */
  fetchEmbed() {
    return this.client.api.guilds(this.id).embed.get().then(data => ({
      enabled: data.enabled,
      channel: data.channel_id ? this.channels.get(data.channel_id) : null,
    }));
  }

  /**
   * Fetches audit logs for this guild.
   * @param {Object} [options={}] Options for fetching audit logs
   * @param {Snowflake|GuildAuditLogsEntry} [options.before] Limit to entries from before specified entry
   * @param {number} [options.limit] Limit number of entries
   * @param {UserResolvable} [options.user] Only show entries involving this user
   * @param {AuditLogAction|number} [options.type] Only show entries involving this action type
   * @returns {Promise<GuildAuditLogs>}
   * @example
   * // Output audit log entries
   * guild.fetchAuditLogs()
   *   .then(audit => console.log(audit.entries.first()))
   *   .catch(console.error);
   */
  fetchAuditLogs(options = {}) {
    if (options.before && options.before instanceof GuildAuditLogs.Entry) options.before = options.before.id;
    if (typeof options.type === 'string') options.type = GuildAuditLogs.Actions[options.type];

    return this.client.api.guilds(this.id)['audit-logs'].get({ query: {
      before: options.before,
      limit: options.limit,
      user_id: this.client.users.resolveID(options.user),
      action_type: options.type,
    } })
      .then(data => GuildAuditLogs.build(this, data));
  }

  /**
   * Adds a user to the guild using OAuth2. Requires the `CREATE_INSTANT_INVITE` permission.
   * @param {UserResolvable} user User to add to the guild
   * @param {Object} options Options for the addition
   * @param {string} options.accessToken An OAuth2 access token for the user with the `guilds.join` scope granted to the
   * bot's application
   * @param {string} [options.nick] Nickname to give the member (requires `MANAGE_NICKNAMES`)
   * @param {Collection<Snowflake, Role>|RoleResolvable[]} [options.roles] Roles to add to the member
   * (requires `MANAGE_ROLES`)
   * @param {boolean} [options.mute] Whether the member should be muted (requires `MUTE_MEMBERS`)
   * @param {boolean} [options.deaf] Whether the member should be deafened (requires `DEAFEN_MEMBERS`)
   * @returns {Promise<GuildMember>}
   */
  addMember(user, options) {
    user = this.client.users.resolveID(user);
    if (!user) return Promise.reject(new TypeError('INVALID_TYPE', 'user', 'UserResolvable'));
    if (this.members.has(user)) return Promise.resolve(this.members.get(user));
    options.access_token = options.accessToken;
    if (options.roles) {
      const roles = [];
      for (let role of options.roles instanceof Collection ? options.roles.values() : options.roles) {
        role = this.roles.resolve(role);
        if (!role) {
          return Promise.reject(new TypeError('INVALID_TYPE', 'options.roles',
            'Array or Collection of Roles or Snowflakes', true));
        }
        roles.push(role.id);
      }
    }
    return this.client.api.guilds(this.id).members(user).put({ data: options })
      .then(data => this.members.add(data));
  }

  /**
   * The data for editing a guild.
   * @typedef {Object} GuildEditData
   * @property {string} [name] The name of the guild
   * @property {string} [region] The region of the guild
   * @property {number} [verificationLevel] The verification level of the guild
   * @property {number} [explicitContentFilter] The level of the explicit content filter
   * @property {ChannelResolvable} [afkChannel] The AFK channel of the guild
   * @property {ChannelResolvable} [systemChannel] The system channel of the guild
   * @property {number} [afkTimeout] The AFK timeout of the guild
   * @property {Base64Resolvable} [icon] The icon of the guild
   * @property {GuildMemberResolvable} [owner] The owner of the guild
   * @property {Base64Resolvable} [splash] The splash screen of the guild
   * @property {DefaultMessageNotifications|number} [defaultMessageNotifications] The default message notifications
   */

  /**
   * Updates the guild with new information - e.g. a new name.
   * @param {GuildEditData} data The data to update the guild with
   * @param {string} [reason] Reason for editing this guild
   * @returns {Promise<Guild>}
   * @example
   * // Set the guild name and region
   * guild.edit({
   *   name: 'Discord Guild',
   *   region: 'london',
   * })
   *   .then(updated => console.log(`New guild name ${updated} in region ${updated.region}`))
   *   .catch(console.error);
   */
  edit(data, reason) {
    const _data = {};
    if (data.name) _data.name = data.name;
    if (data.region) _data.region = data.region;
    if (typeof data.verificationLevel !== 'undefined') _data.verification_level = Number(data.verificationLevel);
    if (typeof data.afkChannel !== 'undefined') {
      _data.afk_channel_id = this.client.channels.resolveID(data.afkChannel);
    }
    if (typeof data.systemChannel !== 'undefined') {
      _data.system_channel_id = this.client.channels.resolveID(data.systemChannel);
    }
    if (data.afkTimeout) _data.afk_timeout = Number(data.afkTimeout);
    if (typeof data.icon !== 'undefined') _data.icon = data.icon;
    if (data.owner) _data.owner_id = this.client.users.resolve(data.owner).id;
    if (data.splash) _data.splash = data.splash;
    if (typeof data.explicitContentFilter !== 'undefined') {
      _data.explicit_content_filter = Number(data.explicitContentFilter);
    }
    if (typeof data.defaultMessageNotifications !== 'undefined') {
      _data.default_message_notifications = typeof data.defaultMessageNotifications === 'string' ?
        DefaultMessageNotifications.indexOf(data.defaultMessageNotifications) :
        Number(data.defaultMessageNotifications);
    }
    return this.client.api.guilds(this.id).patch({ data: _data, reason })
      .then(newData => this.client.actions.GuildUpdate.handle(newData).updated);
  }

  /**
   * Edits the level of the explicit content filter.
   * @param {number} explicitContentFilter The new level of the explicit content filter
   * @param {string} [reason] Reason for changing the level of the guild's explicit content filter
   * @returns {Promise<Guild>}
   */
  setExplicitContentFilter(explicitContentFilter, reason) {
    return this.edit({ explicitContentFilter }, reason);
  }

  /* eslint-disable max-len */
  /**
   * Edits the setting of the default message notifications of the guild.
   * @param {DefaultMessageNotifications|number} defaultMessageNotifications The new setting for the default message notifications
   * @param {string} [reason] Reason for changing the setting of the default message notifications
   * @returns {Promise<Guild>}
   */
  setDefaultMessageNotifications(defaultMessageNotifications, reason) {
    return this.edit({ defaultMessageNotifications }, reason);
  }
  /* eslint-enable max-len */

  /**
   * Edits the name of the guild.
   * @param {string} name The new name of the guild
   * @param {string} [reason] Reason for changing the guild's name
   * @returns {Promise<Guild>}
   * @example
   * // Edit the guild name
   * guild.setName('Discord Guild')
   *  .then(updated => console.log(`Updated guild name to ${guild}`))
   *  .catch(console.error);
   */
  setName(name, reason) {
    return this.edit({ name }, reason);
  }

  /**
   * Edits the region of the guild.
   * @param {string} region The new region of the guild
   * @param {string} [reason] Reason for changing the guild's region
   * @returns {Promise<Guild>}
   * @example
   * // Edit the guild region
   * guild.setRegion('london')
   *  .then(updated => console.log(`Updated guild region to ${updated.region}`))
   *  .catch(console.error);
   */
  setRegion(region, reason) {
    return this.edit({ region }, reason);
  }

  /**
   * Edits the verification level of the guild.
   * @param {number} verificationLevel The new verification level of the guild
   * @param {string} [reason] Reason for changing the guild's verification level
   * @returns {Promise<Guild>}
   * @example
   * // Edit the guild verification level
   * guild.setVerificationLevel(1)
   *  .then(updated => console.log(`Updated guild verification level to ${guild.verificationLevel}`))
   *  .catch(console.error);
   */
  setVerificationLevel(verificationLevel, reason) {
    return this.edit({ verificationLevel }, reason);
  }

  /**
   * Edits the AFK channel of the guild.
   * @param {ChannelResolvable} afkChannel The new AFK channel
   * @param {string} [reason] Reason for changing the guild's AFK channel
   * @returns {Promise<Guild>}
   * @example
   * // Edit the guild AFK channel
   * guild.setAFKChannel(channel)
   *  .then(updated => console.log(`Updated guild AFK channel to ${guild.afkChannel.name}`))
   *  .catch(console.error);
   */
  setAFKChannel(afkChannel, reason) {
    return this.edit({ afkChannel }, reason);
  }

  /**
   * Edits the system channel of the guild.
   * @param {ChannelResolvable} systemChannel The new system channel
   * @param {string} [reason] Reason for changing the guild's system channel
   * @returns {Promise<Guild>}
   * @example
   * // Edit the guild system channel
   * guild.setSystemChannel(channel)
   *  .then(updated => console.log(`Updated guild system channel to ${guild.systemChannel.name}`))
   *  .catch(console.error);
   */
  setSystemChannel(systemChannel, reason) {
    return this.edit({ systemChannel }, reason);
  }

  /**
   * Edits the AFK timeout of the guild.
   * @param {number} afkTimeout The time in seconds that a user must be idle to be considered AFK
   * @param {string} [reason] Reason for changing the guild's AFK timeout
   * @returns {Promise<Guild>}
   * @example
   * // Edit the guild AFK channel
   * guild.setAFKTimeout(60)
   *  .then(updated => console.log(`Updated guild AFK timeout to ${guild.afkTimeout}`))
   *  .catch(console.error);
   */
  setAFKTimeout(afkTimeout, reason) {
    return this.edit({ afkTimeout }, reason);
  }

  /**
   * Sets a new guild icon.
   * @param {Base64Resolvable|BufferResolvable} icon The new icon of the guild
   * @param {string} [reason] Reason for changing the guild's icon
   * @returns {Promise<Guild>}
   * @example
   * // Edit the guild icon
   * guild.setIcon('./icon.png')
   *  .then(updated => console.log('Updated the guild icon'))
   *  .catch(console.error);
   */
  async setIcon(icon, reason) {
    return this.edit({ icon: await DataResolver.resolveImage(icon), reason });
  }

  /**
   * Sets a new owner of the guild.
   * @param {GuildMemberResolvable} owner The new owner of the guild
   * @param {string} [reason] Reason for setting the new owner
   * @returns {Promise<Guild>}
   * @example
   * // Edit the guild owner
   * guild.setOwner(guild.members.first())
   *  .then(updated => console.log(`Updated the guild owner to ${updated.owner.displayName}`))
   *  .catch(console.error);
   */
  setOwner(owner, reason) {
    return this.edit({ owner }, reason);
  }

  /**
   * Sets a new guild splash screen.
   * @param {Base64Resolvable|BufferResolvable} splash The new splash screen of the guild
   * @param {string} [reason] Reason for changing the guild's splash screen
   * @returns {Promise<Guild>}
   * @example
   * // Edit the guild splash
   * guild.setSplash('./splash.png')
   *  .then(updated => console.log('Updated the guild splash'))
   *  .catch(console.error);
   */
  async setSplash(splash, reason) {
    return this.edit({ splash: await DataResolver.resolveImage(splash), reason });
  }

  /**
   * The data needed for updating a channel's position.
   * @typedef {Object} ChannelPosition
   * @property {ChannelResolvable} channel Channel to update
   * @property {number} position New position for the channel
   */

  /**
   * Batch-updates the guild's channels' positions.
   * @param {ChannelPosition[]} channelPositions Channel positions to update
   * @returns {Promise<Guild>}
   * @example
   * guild.setChannelPositions([{ channel: channelID, position: newChannelIndex }])
   *   .then(guild => console.log(`Updated channel positions for ${guild}`))
   *   .catch(console.error);
   */
  setChannelPositions(channelPositions) {
    const updatedChannels = channelPositions.map(r => ({
      id: this.client.channels.resolveID(r.channel),
      position: r.position,
    }));

    return this.client.api.guilds(this.id).channels.patch({ data: updatedChannels }).then(() =>
      this.client.actions.GuildChannelsPositionUpdate.handle({
        guild_id: this.id,
        channels: updatedChannels,
      }).guild
    );
  }

  /**
   * Edits the guild's embed.
   * @param {GuildEmbedData} embed The embed for the guild
   * @param {string} [reason] Reason for changing the guild's embed
   * @returns {Promise<Guild>}
   */
  setEmbed(embed, reason) {
    return this.client.api.guilds(this.id).embed.patch({
      data: {
        enabled: embed.enabled,
        channel_id: this.channels.resolveID(embed.channel),
      },
      reason,
    }).then(() => this);
  }

  /**
   * Leaves the guild.
   * @returns {Promise<Guild>}
   * @example
   * // Leave a guild
   * guild.leave()
   *   .then(g => console.log(`Left the guild ${g}`))
   *   .catch(console.error);
   */
  leave() {
    if (this.ownerID === this.client.user.id) return Promise.reject(new Error('GUILD_OWNED'));
    return this.client.api.users('@me').guilds(this.id).delete()
      .then(() => this.client.actions.GuildDelete.handle({ id: this.id }).guild);
  }

  /**
   * Deletes the guild.
   * @returns {Promise<Guild>}
   * @example
   * // Delete a guild
   * guild.delete()
   *   .then(g => console.log(`Deleted the guild ${g}`))
   *   .catch(console.error);
   */
  delete() {
    return this.client.api.guilds(this.id).delete()
      .then(() => this.client.actions.GuildDelete.handle({ id: this.id }).guild);
  }

  /**
   * Whether this guild equals another guild. It compares all properties, so for most operations
   * it is advisable to just compare `guild.id === guild2.id` as it is much faster and is often
   * what most users need.
   * @param {Guild} guild The guild to compare with
   * @returns {boolean}
   */
  equals(guild) {
    let equal =
      guild &&
      guild instanceof this.constructor &&
      this.id === guild.id &&
      this.available === guild.available &&
      this.splash === guild.splash &&
      this.region === guild.region &&
      this.name === guild.name &&
      this.memberCount === guild.memberCount &&
      this.large === guild.large &&
      this.icon === guild.icon &&
      this.ownerID === guild.ownerID &&
      this.verificationLevel === guild.verificationLevel &&
      this.embedEnabled === guild.embedEnabled &&
      (this.features === guild.features || (
        this.features.length === guild.features.length &&
        this.features.every((feat, i) => feat === guild.features[i]))
      );

    if (equal) {
      if (this.embedChannel) {
        if (!guild.embedChannel || this.embedChannel.id !== guild.embedChannel.id) equal = false;
      } else if (guild.embedChannel) {
        equal = false;
      }
    }

    return equal;
  }

  /**
   * When concatenated with a string, this automatically returns the guild's name instead of the Guild object.
   * @returns {string}
   * @example
   * // Logs: Hello from My Guild!
   * console.log(`Hello from ${guild}!`);
   */
  toString() {
    return this.name;
  }

  toJSON() {
    const json = super.toJSON({
      available: false,
      createdTimestamp: true,
      nameAcronym: true,
      presences: false,
      voiceStates: false,
    });
    json.iconURL = this.iconURL();
    json.splashURL = this.splashURL();
    json.bannerURL = this.bannerURL();
    return json;
  }

  /**
   * Creates a collection of this guild's roles, sorted by their position and IDs.
   * @returns {Collection<Role>}
   * @private
   */
  _sortedRoles() {
    return Util.discordSort(this.roles);
  }

  /**
   * Creates a collection of this guild's or a specific category's channels, sorted by their position and IDs.
   * @param {GuildChannel} [channel] Category to get the channels of
   * @returns {Collection<GuildChannel>}
   * @private
   */
  _sortedChannels(channel) {
    const category = channel.type === ChannelTypes.CATEGORY;
    return Util.discordSort(this.channels.filter(c =>
      c.type === channel.type && (category || c.parent === channel.parent)
    ));
  }
}

module.exports = Guild;<|MERGE_RESOLUTION|>--- conflicted
+++ resolved
@@ -434,7 +434,6 @@
   }
 
   /**
-<<<<<<< HEAD
    * Widget channel for this guild
    * @type {?TextChannel}
    * @readonly
@@ -453,18 +452,6 @@
   }
 
   /**
-   * If the client is connected to any voice channel in this guild, this will be the relevant VoiceConnection
-   * @type {?VoiceConnection}
-   * @readonly
-   */
-  get voiceConnection() {
-    if (browser) return null;
-    return this.client.voice.connections.get(this.id) || null;
-  }
-
-  /**
-=======
->>>>>>> 0d9bc866
    * The `@everyone` role of the guild
    * @type {?Role}
    * @readonly
