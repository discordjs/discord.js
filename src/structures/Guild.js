--- conflicted
+++ resolved
@@ -1,14 +1,3 @@
-<<<<<<< HEAD
-const util = require('util');
-const Long = require('long');
-const User = require('./User');
-const Role = require('./Role');
-const Emoji = require('./Emoji');
-const Presence = require('./Presence').Presence;
-const GuildMember = require('./GuildMember');
-const Integration = require('./Integration');
-const Constants = require('../util/Constants');
-=======
 'use strict';
 
 const Base = require('./Base');
@@ -23,7 +12,6 @@
 const PresenceManager = require('../managers/PresenceManager');
 const RoleManager = require('../managers/RoleManager');
 const VoiceStateManager = require('../managers/VoiceStateManager');
->>>>>>> d7c5baf7
 const Collection = require('../util/Collection');
 const {
   ChannelTypes,
@@ -35,10 +23,7 @@
 const DataResolver = require('../util/DataResolver');
 const Snowflake = require('../util/Snowflake');
 const SystemChannelFlags = require('../util/SystemChannelFlags');
-<<<<<<< HEAD
-=======
 const Util = require('../util/Util');
->>>>>>> d7c5baf7
 
 /**
  * Represents a guild (or a server) on Discord.
@@ -61,15 +46,8 @@
     this.members = new GuildMemberManager(this);
 
     /**
-<<<<<<< HEAD
-     * The client that created the instance of the guild
-     * @name Guild#client
-     * @type {Client}
-     * @readonly
-=======
      * A manager of the channels belonging to this guild
      * @type {GuildChannelManager}
->>>>>>> d7c5baf7
      */
     this.channels = new GuildChannelManager(this);
 
@@ -90,12 +68,6 @@
      * @type {VoiceStateManager}
      */
     this.voiceStates = new VoiceStateManager(this);
-
-    /**
-     * Whether the bot has been removed from the guild
-     * @type {boolean}
-     */
-    this.deleted = false;
 
     /**
      * Whether the bot has been removed from the guild
@@ -117,11 +89,7 @@
        */
       this.id = data.id;
     } else {
-<<<<<<< HEAD
-      this.setup(data);
-=======
       this._patch(data);
->>>>>>> d7c5baf7
       if (!data.channels) this.available = false;
     }
 
@@ -141,7 +109,6 @@
     return this.client.ws.shards.get(this.shardID);
   }
 
-  /* eslint-disable complexity */
   /**
    * Sets up the guild.
    * @param {*} data The raw data of the guild
@@ -301,28 +268,12 @@
     this.mfaLevel = data.mfa_level;
 
     /**
-     * The required MFA level for the guild
-     * @type {number}
-     */
-    this.mfaLevel = data.mfa_level;
-
-    /**
      * The timestamp the client user joined the guild at
      * @type {number}
      */
     this.joinedTimestamp = data.joined_at ? new Date(data.joined_at).getTime() : this.joinedTimestamp;
 
     /**
-<<<<<<< HEAD
-     * The value set for a guild's default message notifications
-     * @type {DefaultMessageNotifications|number}
-     */
-    this.defaultMessageNotifications = Constants.DefaultMessageNotifications[data.default_message_notifications] ||
-      data.default_message_notifications;
-
-    /**
-     * The value for the guild's system channel flags
-=======
      * The value set for the guild's default message notifications
      * @type {DefaultMessageNotifications|number}
      */
@@ -331,58 +282,11 @@
 
     /**
      * The value set for the guild's system channel flags
->>>>>>> d7c5baf7
      * @type {Readonly<SystemChannelFlags>}
      */
     this.systemChannelFlags = new SystemChannelFlags(data.system_channel_flags).freeze();
 
     /**
-<<<<<<< HEAD
-     * The type of premium tier:
-     * * 0: NONE
-     * * 1: TIER_1
-     * * 2: TIER_2
-     * * 3: TIER_3
-     * @typedef {number} PremiumTier
-     */
-
-    /**
-     * The premium tier on this guild
-     * @type {PremiumTier}
-     */
-    this.premiumTier = data.premium_tier;
-
-    /**
-     * The total number of users currently boosting this server
-     * @type {?number}
-     * @name Guild#premiumSubscriptionCount
-     */
-    if (typeof data.premium_subscription_count !== 'undefined') {
-      this.premiumSubscriptionCount = data.premium_subscription_count;
-    }
-
-    /**
-     * The hash of the guild banner
-     * @type {?string}
-     */
-    this.banner = data.banner;
-
-    /**
-     * The description of the guild, if any
-     * @type {?string}
-     */
-    this.description = data.description;
-
-    /**
-     * The embed channel ID, if enabled
-     * @type {?string}
-     * @name Guild#embedChannelID
-     */
-    if (typeof data.embed_channel_id !== 'undefined') this.embedChannelID = data.embed_channel_id;
-
-    /**
-=======
->>>>>>> d7c5baf7
      * The maximum amount of members the guild can have
      * <info>You will need to fetch the guild using {@link Guild#fetch} if you want to receive this parameter</info>
      * @type {?number}
@@ -399,30 +303,10 @@
     if (typeof data.max_presences !== 'undefined') this.maximumPresences = data.max_presences || 5000;
 
     /**
-<<<<<<< HEAD
-     * Whether widget images are enabled on this guild
-     * @type {?boolean}
-     * @name Guild#widgetEnabled
-     */
-    if (typeof data.widget_enabled !== 'undefined') this.widgetEnabled = data.widget_enabled;
-
-    /**
-     * The widget channel ID, if enabled
-     * @type {?string}
-     * @name Guild#widgetChannelID
-     */
-    if (typeof data.widget_channel_id !== 'undefined') this.widgetChannelID = data.widget_channel_id;
-
-    /**
      * The vanity URL code of the guild, if any
      * @type {?string}
      */
     this.vanityURLCode = data.vanity_url_code;
-=======
-     * The vanity URL code of the guild, if any
-     * @type {?string}
-     */
-    this.vanityURLCode = data.vanity_url_code;
 
     /**
      * The description of the guild, if any
@@ -435,7 +319,6 @@
      * @type {?string}
      */
     this.banner = data.banner;
->>>>>>> d7c5baf7
 
     this.id = data.id;
     this.available = !data.unavailable;
@@ -455,8 +338,6 @@
      */
     this.publicUpdatesChannelID = data.public_updates_channel_id;
 
-<<<<<<< HEAD
-=======
     if (data.channels) {
       this.channels.cache.clear();
       for (const rawChannel of data.channels) {
@@ -469,7 +350,6 @@
       for (const role of data.roles) this.roles.add(role);
     }
 
->>>>>>> d7c5baf7
     if (data.members) {
       this.members.cache.clear();
       for (const guildUser of data.members) this.members.add(guildUser);
@@ -492,36 +372,14 @@
     if (data.voice_states) {
       this.voiceStates.cache.clear();
       for (const voiceState of data.voice_states) {
-<<<<<<< HEAD
-        this._rawVoiceStates.set(voiceState.user_id, voiceState);
-        const member = this.members.get(voiceState.user_id);
-        const voiceChannel = this.channels.get(voiceState.channel_id);
-        if (member && voiceChannel) {
-          member.serverMute = voiceState.mute;
-          member.serverDeaf = voiceState.deaf;
-          member.selfMute = voiceState.self_mute;
-          member.selfDeaf = voiceState.self_deaf;
-          member.selfStream = voiceState.self_stream || false;
-          member.voiceSessionID = voiceState.session_id;
-          member.voiceChannelID = voiceState.channel_id;
-          voiceChannel.members.set(member.user.id, member);
-        }
-=======
         this.voiceStates.add(voiceState);
->>>>>>> d7c5baf7
       }
     }
 
     if (!this.emojis) {
       /**
-<<<<<<< HEAD
-       * A collection of emojis that are in this guild
-       * The key is the emoji's ID, the value is the emoji
-       * @type {Collection<Snowflake, Emoji>}
-=======
        * A manager of the emojis belonging to this guild
        * @type {GuildEmojiManager}
->>>>>>> d7c5baf7
        */
       this.emojis = new GuildEmojiManager(this);
       if (data.emojis) for (const emoji of data.emojis) this.emojis.add(emoji);
@@ -562,24 +420,6 @@
   }
 
   /**
-   * Embed channel for this guild
-   * @type {?TextChannel}
-   * @readonly
-   */
-  get embedChannel() {
-    return this.channels.get(this.embedChannelID) || null;
-  }
-
-  /**
-   * Widget channel for this guild
-   * @type {?TextChannel}
-   * @readonly
-   */
-  get widgetChannel() {
-    return this.channels.get(this.widgetChannelID) || null;
-  }
-
-  /**
    * The time the client user joined the guild
    * @type {Date}
    * @readonly
@@ -589,31 +429,17 @@
   }
 
   /**
-<<<<<<< HEAD
+   * If this guild is partnered
+   * @type {boolean}
+   * @readonly
+   */
+  get partnered() {
+    return this.features.includes('PARTNERED');
+  }
+
+  /**
    * If this guild is verified
    * @type {boolean}
-   * @readonly
-   */
-  get verified() {
-    return this.features.includes('VERIFIED');
-  }
-
-  /**
-   * The URL to this guild's icon
-   * @type {?string}
-=======
-   * If this guild is partnered
-   * @type {boolean}
-   * @readonly
-   */
-  get partnered() {
-    return this.features.includes('PARTNERED');
-  }
-
-  /**
-   * If this guild is verified
-   * @type {boolean}
->>>>>>> d7c5baf7
    * @readonly
    */
   get verified() {
@@ -631,32 +457,8 @@
   }
 
   /**
-<<<<<<< HEAD
-   * The URL to this guild's banner.
-   * @type {?string}
-   * @readonly
-   */
-  get bannerURL() {
-    if (!this.banner) return null;
-    return Constants.Endpoints.Guild(this).Banner(this.client.options.http.cdn, this.banner);
-  }
-
-  /**
    * The acronym that shows up in place of a guild icon.
    * @type {string}
-   * @readonly
-   */
-  get nameAcronym() {
-    return this.name.replace(/\w+/g, name => name[0]).replace(/\s/g, '');
-  }
-
-  /**
-   * The URL to this guild's splash
-   * @type {?string}
-=======
-   * The acronym that shows up in place of a guild icon.
-   * @type {string}
->>>>>>> d7c5baf7
    * @readonly
    */
   get nameAcronym() {
@@ -693,40 +495,11 @@
    * @readonly
    */
   get afkChannel() {
-<<<<<<< HEAD
-    return this.client.channels.get(this.afkChannelID) || null;
-=======
     return this.client.channels.cache.get(this.afkChannelID) || null;
->>>>>>> d7c5baf7
   }
 
   /**
    * System channel for this guild
-<<<<<<< HEAD
-   * @type {?GuildChannel}
-   * @readonly
-   */
-  get systemChannel() {
-    return this.client.channels.get(this.systemChannelID) || null;
-  }
-
-  /**
-   * If the client is connected to any voice channel in this guild, this will be the relevant VoiceConnection
-   * @type {?VoiceConnection}
-   * @readonly
-   */
-  get voiceConnection() {
-    if (this.client.browser) return null;
-    return this.client.voice.connections.get(this.id) || null;
-  }
-
-  /**
-   * The position of this guild
-   * <warn>This is only available when using a user account.</warn>
-   * @type {?number}
-   * @readonly
-   * @deprecated
-=======
    * @type {?TextChannel}
    * @readonly
    */
@@ -757,109 +530,19 @@
    * <info>This is only available on guilds with the `PUBLIC` feature</info>
    * @type {?TextChannel}
    * @readonly
->>>>>>> d7c5baf7
    */
   get rulesChannel() {
     return this.client.channels.cache.get(this.rulesChannelID) || null;
   }
 
   /**
-<<<<<<< HEAD
-   * Whether the guild is muted
-   * <warn>This is only available when using a user account.</warn>
-   * @type {?boolean}
-   * @readonly
-   * @deprecated
-   */
-  get muted() {
-    if (this.client.user.bot) return null;
-    try {
-      return this.client.user.guildSettings.get(this.id).muted;
-    } catch (err) {
-      return false;
-    }
-  }
-
-  /**
-   * The type of message that should notify you
-   * <warn>This is only available when using a user account.</warn>
-   * @type {?MessageNotificationType}
-   * @readonly
-   * @deprecated
-   */
-  get messageNotifications() {
-    if (this.client.user.bot) return null;
-    try {
-      return this.client.user.guildSettings.get(this.id).messageNotifications;
-    } catch (err) {
-      return null;
-    }
-  }
-
-  /**
-   * Whether to receive mobile push notifications
-   * <warn>This is only available when using a user account.</warn>
-   * @type {?boolean}
-   * @readonly
-   * @deprecated
-   */
-  get mobilePush() {
-    if (this.client.user.bot) return null;
-    try {
-      return this.client.user.guildSettings.get(this.id).mobilePush;
-    } catch (err) {
-      return false;
-    }
-  }
-
-  /**
-   * Whether to suppress everyone messages
-   * <warn>This is only available when using a user account.</warn>
-   * @type {?boolean}
-   * @readonly
-   * @deprecated
-   */
-  get suppressEveryone() {
-    if (this.client.user.bot) return null;
-    try {
-      return this.client.user.guildSettings.get(this.id).suppressEveryone;
-    } catch (err) {
-      return null;
-    }
-  }
-
-  /**
-   * The `@everyone` role of the guild
-   * @type {Role}
-=======
    * Public updates channel for this guild
    * <info>This is only available on guilds with the `PUBLIC` feature</info>
    * @type {?TextChannel}
->>>>>>> d7c5baf7
    * @readonly
    */
   get publicUpdatesChannel() {
     return this.client.channels.cache.get(this.publicUpdatesChannelID) || null;
-  }
-
-  /**
-   * Rules channel for this guild
-   * <info>This is only available on guilds with the `PUBLIC` feature</info>
-   * @type {?TextChannel}
-   * @readonly
-   */
-  get rulesChannel() {
-    return this.client.channels.get(this.rulesChannelID) || null;
-  }
-
-  /**
-   * Public updates channel for this guild
-   * <info>This is only available on guilds with the `PUBLIC` feature</info>
-   * @type {?TextChannel}
-   * @readonly
-   */
-  get publicUpdatesChannel() {
-    return this.client.channels.get(this.publicUpdatesChannelID) || null;
   }
 
   /**
@@ -900,59 +583,6 @@
   /**
    * Fetches this guild.
    * @returns {Promise<Guild>}
-<<<<<<< HEAD
-   */
-  fetch() {
-    return this.client.rest.methods.getGuild(this).then(data => {
-      this.setup(data);
-
-      return this;
-    });
-  }
-
-  /**
-   * An object containing information about a guild member's ban.
-   * @typedef {Object} BanInfo
-   * @property {User} user User that was banned
-   * @property {?string} reason Reason the user was banned
-   */
-
-  /**
-   * Fetch a ban for a user.
-   * @returns {Promise<BanInfo>}
-   * @param {UserResolvable} user The user to fetch the ban for
-   * @example
-   * // Get ban
-   * guild.fetchBan(message.author)
-   *   .then(({ user, reason }) => console.log(`${user.tag} was banned for the reason: ${reason}.`))
-   *   .catch(console.error);
-   */
-  fetchBan(user) {
-    return this.client.rest.methods.getGuildBan(this, user);
-  }
-
-  /**
-   * Fetch a collection of banned users in this guild.
-   * @returns {Promise<Collection<Snowflake, User|BanInfo>>}
-   * @param {boolean} [withReasons=false] Whether or not to include the ban reason(s)
-   * @example
-   * // Fetch bans in guild
-   * guild.fetchBans()
-   *   .then(bans => console.log(`This guild has ${bans.size} bans`))
-   *   .catch(console.error);
-   */
-  fetchBans(withReasons = false) {
-    if (withReasons) return this.client.rest.methods.getGuildBans(this);
-    return this.client.rest.methods.getGuildBans(this)
-      .then(bans => {
-        const users = new Collection();
-        for (const ban of bans.values()) users.set(ban.user.id, ban.user);
-        return users;
-      });
-  }
-
-  /**
-=======
    */
   fetch() {
     return this.client.api
@@ -1009,7 +639,6 @@
   }
 
   /**
->>>>>>> d7c5baf7
    * Fetches a collection of integrations to this guild.
    * Resolves with a collection mapping integrations by their ids.
    * @returns {Promise<Collection<string, Integration>>}
@@ -1020,13 +649,6 @@
    *   .catch(console.error);
    */
   fetchIntegrations() {
-<<<<<<< HEAD
-    return this.client.rest.methods.getIntegrations(this).then(data =>
-      data.reduce((collection, integration) =>
-        collection.set(integration.id, new Integration(this.client, integration, this)),
-      new Collection())
-    );
-=======
     return this.client.api
       .guilds(this.id)
       .integrations.get()
@@ -1036,7 +658,6 @@
           new Collection(),
         ),
       );
->>>>>>> d7c5baf7
   }
 
   /**
@@ -1048,31 +669,19 @@
 
   /**
    * Creates an integration by attaching an integration object
-<<<<<<< HEAD
-   * @param {IntegrationData} data The data for thes integration
-=======
    * @param {IntegrationData} data The data for the integration
->>>>>>> d7c5baf7
    * @param {string} reason Reason for creating the integration
    * @returns {Promise<Guild>}
    */
   createIntegration(data, reason) {
-<<<<<<< HEAD
-    return this.client.rest.methods.createIntegration(this, data, reason)
-=======
     return this.client.api
       .guilds(this.id)
       .integrations.post({ data, reason })
->>>>>>> d7c5baf7
       .then(() => this);
   }
 
   /**
-<<<<<<< HEAD
-   * Fetch a collection of invites to this guild.
-=======
    * Fetches a collection of invites to this guild.
->>>>>>> d7c5baf7
    * Resolves with a collection mapping invites by their codes.
    * @returns {Promise<Collection<string, Invite>>}
    * @example
@@ -1114,16 +723,6 @@
    */
   fetchVanityCode() {
     if (!this.features.includes('VANITY_URL')) {
-<<<<<<< HEAD
-      return Promise.reject(new Error('This guild does not have the VANITY_URL feature enabled.'));
-    }
-    return this.client.rest.methods.getGuildVanityCode(this);
-  }
-
-
-  /**
-   * Fetch all webhooks for the guild.
-=======
       return Promise.reject(new Error('VANITY_URL'));
     }
     return this.client.api
@@ -1134,7 +733,6 @@
 
   /**
    * Fetches all webhooks for the guild.
->>>>>>> d7c5baf7
    * @returns {Promise<Collection<Snowflake, Webhook>>}
    * @example
    * // Fetch webhooks
@@ -1154,18 +752,8 @@
   }
 
   /**
-<<<<<<< HEAD
-   * Fetch available voice regions.
-   * @returns {Promise<Collection<string, VoiceRegion>>}
-   * @example
-   * // Fetch voice regions
-   * guild.fetchVoiceRegions()
-   *   .then(console.log)
-   *   .catch(console.error);
-=======
    * Fetches available voice regions.
    * @returns {Promise<Collection<string, VoiceRegion>>}
->>>>>>> d7c5baf7
    */
   fetchVoiceRegions() {
     return this.client.api
@@ -1205,40 +793,12 @@
   }
 
   /**
-<<<<<<< HEAD
-   * The Guild Embed object
-   * @typedef {Object} GuildEmbedData
-   * @property {boolean} enabled Whether the embed is enabled
-   * @property {?ChannelResolvable} channel The embed channel
-   */
-
-  /**
-   * Fetches the guild embed.
-   * @returns {Promise<GuildEmbedData>}
-   * @example
-   * // Fetches the guild embed
-   * guild.fetchEmbed()
-   *   .then(embed => console.log(`The embed is ${embed.enabled ? 'enabled' : 'disabled'}`))
-   *   .catch(console.error);
-   */
-  fetchEmbed() {
-    return this.client.rest.methods.fetchEmbed(this.id);
-  }
-
-  /**
-   * Fetch audit logs for this guild.
-=======
    * Fetches audit logs for this guild.
->>>>>>> d7c5baf7
    * @param {Object} [options={}] Options for fetching audit logs
    * @param {Snowflake|GuildAuditLogsEntry} [options.before] Limit to entries from before specified entry
    * @param {number} [options.limit] Limit number of entries
    * @param {UserResolvable} [options.user] Only show entries involving this user
-<<<<<<< HEAD
-   * @param {AuditLogAction} [options.type] Only show entries involving this action type
-=======
    * @param {AuditLogAction|number} [options.type] Only show entries involving this action type
->>>>>>> d7c5baf7
    * @returns {Promise<GuildAuditLogs>}
    * @example
    * // Output audit log entries
@@ -1277,94 +837,6 @@
    * @returns {Promise<GuildMember>}
    */
   addMember(user, options) {
-<<<<<<< HEAD
-    user = this.client.resolver.resolveUserID(user);
-    if (this.members.has(user)) return Promise.resolve(this.members.get(user));
-    return this.client.rest.methods.putGuildMember(this, user, options);
-  }
-
-  /**
-   * Fetch a single guild member from a user.
-   * @param {UserResolvable} user The user to fetch the member for
-   * @param {boolean} [cache=true] Insert the member into the members cache
-   * @returns {Promise<GuildMember>}
-   * @example
-   * // Fetch a guild member
-   * guild.fetchMember(message.author)
-   *   .then(console.log)
-   *   .catch(console.error);
-   */
-  fetchMember(user, cache = true) {
-    const userID = this.client.resolver.resolveUserID(user);
-    if (!userID) return Promise.reject(new Error('Invalid id provided.'));
-    const member = this.members.get(userID);
-    if (member && member.joinedTimestamp) return Promise.resolve(member);
-    return this.client.rest.methods.getGuildMember(this, userID, cache);
-  }
-
-  /**
-   * Fetches all the members in the guild, even if they are offline. If the guild has less than 250 members,
-   * this should not be necessary.
-   * @param {string} [query=''] Limit fetch to members with similar usernames
-   * @param {number} [limit=0] Maximum number of members to request
-   * @returns {Promise<Guild>}
-   * @example
-   * // Fetch guild members
-   * guild.fetchMembers()
-   *   .then(console.log)
-   *   .catch(console.error);
-   * @example
-   * // Fetches a maximum of 1 member with the given query
-   * guild.fetchMembers('hydrabolt', 1)
-   *   .then(console.log)
-   *   .catch(console.error);
-   */
-  fetchMembers(query = '', limit = 0) {
-    return new Promise((resolve, reject) => {
-      if (this.memberCount === this.members.size) {
-        resolve(this);
-        return;
-      }
-      this.client.ws.send({
-        op: Constants.OPCodes.REQUEST_GUILD_MEMBERS,
-        d: {
-          guild_id: this.id,
-          query,
-          limit,
-        },
-      });
-      const handler = (members, guild) => {
-        if (guild.id !== this.id) return;
-        if (this.memberCount === this.members.size || members.length < 1000) {
-          this.client.removeListener(Constants.Events.GUILD_MEMBERS_CHUNK, handler);
-          resolve(this);
-        }
-      };
-      this.client.on(Constants.Events.GUILD_MEMBERS_CHUNK, handler);
-      this.client.setTimeout(() => reject(new Error('Members didn\'t arrive in time.')), 120 * 1000);
-    });
-  }
-
-  /**
-   * Performs a search within the entire guild.
-   * <warn>This is only available when using a user account.</warn>
-   * @param {MessageSearchOptions} [options={}] Options to pass to the search
-   * @returns {Promise<MessageSearchResult>}
-   * @deprecated
-   * @example
-   * guild.search({
-   *   content: 'discord.js',
-   *   before: '2016-11-17'
-   * })
-   *   .then(res => {
-   *     const hit = res.messages[0].find(m => m.hit).content;
-   *     console.log(`I found: **${hit}**, total results: ${res.totalResults}`);
-   *   })
-   *   .catch(console.error);
-   */
-  search(options = {}) {
-    return this.client.rest.methods.search(this, options);
-=======
     user = this.client.users.resolveID(user);
     if (!user) return Promise.reject(new TypeError('INVALID_TYPE', 'user', 'UserResolvable'));
     if (this.members.cache.has(user)) return Promise.resolve(this.members.cache.get(user));
@@ -1387,7 +859,6 @@
       .members(user)
       .put({ data: options })
       .then(data => this.members.add(data));
->>>>>>> d7c5baf7
   }
 
   /**
@@ -1395,36 +866,23 @@
    * @typedef {Object} GuildEditData
    * @property {string} [name] The name of the guild
    * @property {string} [region] The region of the guild
-<<<<<<< HEAD
-   * @property {number} [verificationLevel] The verification level of the guild
-   * @property {number} [explicitContentFilter] The level of the explicit content filter
-=======
    * @property {VerificationLevel|number} [verificationLevel] The verification level of the guild
    * @property {ExplicitContentFilterLevel|number} [explicitContentFilter] The level of the explicit content filter
->>>>>>> d7c5baf7
    * @property {ChannelResolvable} [afkChannel] The AFK channel of the guild
    * @property {ChannelResolvable} [systemChannel] The system channel of the guild
    * @property {number} [afkTimeout] The AFK timeout of the guild
    * @property {Base64Resolvable} [icon] The icon of the guild
-   * @property {Base64Resolvable} [banner] The banner of the guild
    * @property {GuildMemberResolvable} [owner] The owner of the guild
    * @property {Base64Resolvable} [splash] The splash screen of the guild
-<<<<<<< HEAD
-=======
    * @property {Base64Resolvable} [banner] The banner of the guild
    * @property {DefaultMessageNotifications|number} [defaultMessageNotifications] The default message notifications
->>>>>>> d7c5baf7
    * @property {SystemChannelFlagsResolvable} [systemChannelFlags] The system channel flags of the guild
    */
 
   /**
    * Updates the guild with new information - e.g. a new name.
    * @param {GuildEditData} data The data to update the guild with
-<<<<<<< HEAD
-   * @param {string} [reason] Reason for editing the guild
-=======
    * @param {string} [reason] Reason for editing this guild
->>>>>>> d7c5baf7
    * @returns {Promise<Guild>}
    * @example
    * // Set the guild name and region
@@ -1432,38 +890,13 @@
    *   name: 'Discord Guild',
    *   region: 'london',
    * })
-<<<<<<< HEAD
-   *   .then(g => console.log(`Changed guild name to ${g} and region to ${g.region}`))
-=======
    *   .then(updated => console.log(`New guild name ${updated} in region ${updated.region}`))
->>>>>>> d7c5baf7
    *   .catch(console.error);
    */
   edit(data, reason) {
     const _data = {};
     if (data.name) _data.name = data.name;
     if (data.region) _data.region = data.region;
-<<<<<<< HEAD
-    if (typeof data.verificationLevel !== 'undefined') _data.verification_level = Number(data.verificationLevel);
-    if (typeof data.afkChannel !== 'undefined') {
-      _data.afk_channel_id = this.client.resolver.resolveChannelID(data.afkChannel);
-    }
-    if (typeof data.systemChannel !== 'undefined') {
-      _data.system_channel_id = this.client.resolver.resolveChannelID(data.systemChannel);
-    }
-    if (data.afkTimeout) _data.afk_timeout = Number(data.afkTimeout);
-    if (typeof data.icon !== 'undefined') _data.icon = data.icon;
-    if (data.owner) _data.owner_id = this.client.resolver.resolveUser(data.owner).id;
-    if (typeof data.splash !== 'undefined') _data.splash = data.splash;
-    if (typeof data.banner !== 'undefined') _data.banner = data.banner;
-    if (typeof data.explicitContentFilter !== 'undefined') {
-      _data.explicit_content_filter = Number(data.explicitContentFilter);
-    }
-    if (typeof data.defaultMessageNotifications !== 'undefined') {
-      _data.default_message_notifications = typeof data.defaultMessageNotifications === 'string' ?
-        Constants.DefaultMessageNotifications.indexOf(data.defaultMessageNotifications) :
-        Number(data.defaultMessageNotifications);
-=======
     if (typeof data.verificationLevel !== 'undefined') {
       _data.verification_level =
         typeof data.verificationLevel === 'number'
@@ -1492,29 +925,10 @@
         typeof data.defaultMessageNotifications === 'string'
           ? DefaultMessageNotifications.indexOf(data.defaultMessageNotifications)
           : data.defaultMessageNotifications;
->>>>>>> d7c5baf7
     }
     if (typeof data.systemChannelFlags !== 'undefined') {
       _data.system_channel_flags = SystemChannelFlags.resolve(data.systemChannelFlags);
     }
-<<<<<<< HEAD
-    return this.client.rest.methods.updateGuild(this, _data, reason);
-  }
-
-  /**
-   * Sets a new guild banner.
-   * @param {BufferResolvable|Base64Resolvable} banner The new banner of the guild
-   * @param {string} [reason] Reason for changing the guild's banner
-   * @returns {Guild}
-   */
-  setBanner(banner, reason) {
-    return this.client.resolver.resolveImage(banner).then(data => this.edit({ banner: data }, reason));
-  }
-
-  /**
-   * Edit the level of the explicit content filter.
-   * @param {number} explicitContentFilter The new level of the explicit content filter
-=======
     return this.client.api
       .guilds(this.id)
       .patch({ data: _data, reason })
@@ -1524,7 +938,6 @@
   /**
    * Edits the level of the explicit content filter.
    * @param {ExplicitContentFilterLevel|number} explicitContentFilter The new level of the explicit content filter
->>>>>>> d7c5baf7
    * @param {string} [reason] Reason for changing the level of the guild's explicit content filter
    * @returns {Promise<Guild>}
    */
@@ -1532,27 +945,17 @@
     return this.edit({ explicitContentFilter }, reason);
   }
 
-<<<<<<< HEAD
-  /**
-   * Edits the setting of the default message notifications of the guild.
-   * @param {DefaultMessageNotifications|number} defaultMessageNotifications
-   * The new setting for the default message notifications
-=======
   /* eslint-disable max-len */
   /**
    * Edits the setting of the default message notifications of the guild.
    * @param {DefaultMessageNotifications|number} defaultMessageNotifications The new setting for the default message notifications
->>>>>>> d7c5baf7
    * @param {string} [reason] Reason for changing the setting of the default message notifications
    * @returns {Promise<Guild>}
    */
   setDefaultMessageNotifications(defaultMessageNotifications, reason) {
     return this.edit({ defaultMessageNotifications }, reason);
   }
-<<<<<<< HEAD
-=======
   /* eslint-enable max-len */
->>>>>>> d7c5baf7
 
   /**
    * Edits the flags of the default message notifications of the guild.
@@ -1572,11 +975,7 @@
    * @example
    * // Edit the guild name
    * guild.setName('Discord Guild')
-<<<<<<< HEAD
-   *  .then(g => console.log(`Updated guild name to ${g}`))
-=======
    *  .then(updated => console.log(`Updated guild name to ${guild}`))
->>>>>>> d7c5baf7
    *  .catch(console.error);
    */
   setName(name, reason) {
@@ -1591,11 +990,7 @@
    * @example
    * // Edit the guild region
    * guild.setRegion('london')
-<<<<<<< HEAD
-   *  .then(g => console.log(`Updated guild region to ${g.region}`))
-=======
    *  .then(updated => console.log(`Updated guild region to ${updated.region}`))
->>>>>>> d7c5baf7
    *  .catch(console.error);
    */
   setRegion(region, reason) {
@@ -1603,19 +998,14 @@
   }
 
   /**
-<<<<<<< HEAD
-   * Edit the verification level of the guild.
-   * @param {number} verificationLevel The new verification level of the guild
-=======
    * Edits the verification level of the guild.
    * @param {VerificationLevel|number} verificationLevel The new verification level of the guild
->>>>>>> d7c5baf7
    * @param {string} [reason] Reason for changing the guild's verification level
    * @returns {Promise<Guild>}
    * @example
    * // Edit the guild verification level
    * guild.setVerificationLevel(1)
-   *  .then(g => console.log(`Updated guild verification level to ${g.verificationLevel}`))
+   *  .then(updated => console.log(`Updated guild verification level to ${guild.verificationLevel}`))
    *  .catch(console.error);
    */
   setVerificationLevel(verificationLevel, reason) {
@@ -1630,28 +1020,11 @@
    * @example
    * // Edit the guild AFK channel
    * guild.setAFKChannel(channel)
-<<<<<<< HEAD
-   *  .then(g => console.log(`Updated guild AFK channel to ${g.afkChannel.name}`))
-=======
    *  .then(updated => console.log(`Updated guild AFK channel to ${guild.afkChannel.name}`))
->>>>>>> d7c5baf7
    *  .catch(console.error);
    */
   setAFKChannel(afkChannel, reason) {
     return this.edit({ afkChannel }, reason);
-<<<<<<< HEAD
-  }
-
-  /**
-   * Edit the system channel of the guild.
-   * @param {ChannelResolvable} systemChannel The new system channel
-   * @param {string} [reason] Reason for changing the guild's system channel
-   * @returns {Promise<Guild>}
-   */
-  setSystemChannel(systemChannel, reason) {
-    return this.edit({ systemChannel }, reason);
-=======
->>>>>>> d7c5baf7
   }
 
   /**
@@ -1677,7 +1050,7 @@
    * @example
    * // Edit the guild AFK channel
    * guild.setAFKTimeout(60)
-   *  .then(g => console.log(`Updated guild AFK timeout to ${g.afkTimeout}`))
+   *  .then(updated => console.log(`Updated guild AFK timeout to ${guild.afkTimeout}`))
    *  .catch(console.error);
    */
   setAFKTimeout(afkTimeout, reason) {
@@ -1685,30 +1058,18 @@
   }
 
   /**
-<<<<<<< HEAD
-   * Set a new guild icon.
-=======
    * Sets a new guild icon.
->>>>>>> d7c5baf7
    * @param {Base64Resolvable|BufferResolvable} icon The new icon of the guild
    * @param {string} [reason] Reason for changing the guild's icon
    * @returns {Promise<Guild>}
    * @example
    * // Edit the guild icon
    * guild.setIcon('./icon.png')
-<<<<<<< HEAD
-   *  .then(console.log)
-   *  .catch(console.error);
-   */
-  setIcon(icon, reason) {
-    return this.client.resolver.resolveImage(icon).then(data => this.edit({ icon: data, reason }));
-=======
    *  .then(updated => console.log('Updated the guild icon'))
    *  .catch(console.error);
    */
   async setIcon(icon, reason) {
     return this.edit({ icon: await DataResolver.resolveImage(icon), reason });
->>>>>>> d7c5baf7
   }
 
   /**
@@ -1718,13 +1079,8 @@
    * @returns {Promise<Guild>}
    * @example
    * // Edit the guild owner
-<<<<<<< HEAD
-   * guild.setOwner(guild.members.first())
-   *  .then(g => console.log(`Updated the guild owner to ${g.owner.displayName}`))
-=======
    * guild.setOwner(guild.members.cache.first())
    *  .then(updated => console.log(`Updated the guild owner to ${updated.owner.displayName}`))
->>>>>>> d7c5baf7
    *  .catch(console.error);
    */
   setOwner(owner, reason) {
@@ -1732,197 +1088,13 @@
   }
 
   /**
-<<<<<<< HEAD
-   * Set a new guild splash screen.
-   * @param {BufferResolvable|Base64Resolvable} splash The new splash screen of the guild
-=======
    * Sets a new guild splash screen.
    * @param {Base64Resolvable|BufferResolvable} splash The new splash screen of the guild
->>>>>>> d7c5baf7
    * @param {string} [reason] Reason for changing the guild's splash screen
    * @returns {Promise<Guild>}
    * @example
    * // Edit the guild splash
    * guild.setSplash('./splash.png')
-<<<<<<< HEAD
-   *  .then(console.log)
-   *  .catch(console.error);
-   */
-  setSplash(splash) {
-    return this.client.resolver.resolveImage(splash).then(data => this.edit({ splash: data }));
-  }
-
-  /**
-   * Sets the position of the guild in the guild listing.
-   * <warn>This is only available when using a user account.</warn>
-   * @param {number} position Absolute or relative position
-   * @param {boolean} [relative=false] Whether to position relatively or absolutely
-   * @returns {Promise<Guild>}
-   * @deprecated
-   */
-  setPosition(position, relative) {
-    if (this.client.user.bot) {
-      return Promise.reject(new Error('Setting guild position is only available for user accounts'));
-    }
-    return this.client.user.settings.setGuildPosition(this, position, relative);
-  }
-
-  /**
-   * Marks all messages in this guild as read.
-   * <warn>This is only available when using a user account.</warn>
-   * @returns {Promise<Guild>}
-   * @deprecated
-   */
-  acknowledge() {
-    return this.client.rest.methods.ackGuild(this);
-  }
-
-  /**
-   * Allow direct messages from guild members.
-   * <warn>This is only available when using a user account.</warn>
-   * @param {boolean} allow Whether to allow direct messages
-   * @returns {Promise<Guild>}
-   * @deprecated
-   */
-  allowDMs(allow) {
-    const settings = this.client.user.settings;
-    if (allow) return settings.removeRestrictedGuild(this);
-    else return settings.addRestrictedGuild(this);
-  }
-
-  /**
-   * Bans a user from the guild.
-   * @param {UserResolvable} user The user to ban
-   * @param {Object|number|string} [options] Ban options. If a number, the number of days to delete messages for, if a
-   * string, the ban reason. Supplying an object allows you to do both.
-   * @param {number} [options.days=0] Number of days of messages to delete
-   * @param {string} [options.reason] Reason for banning
-   * @returns {Promise<GuildMember|User|string>} Result object will be resolved as specifically as possible.
-   * If the GuildMember cannot be resolved, the User will instead be attempted to be resolved. If that also cannot
-   * be resolved, the user ID will be the result.
-   * @example
-   * // Ban a user by ID
-   * guild.ban('some user ID')
-   *   .then(user => console.log(`Banned ${user.username || user.id || user} from ${guild}`))
-   *   .catch(console.error);
-   * @example
-   * // Ban a user by object with reason and days
-   * guild.ban(user, { days: 7, reason: 'He needed to go' })
-   *   .then(console.log)
-   *   .catch(console.error);
-   */
-  ban(user, options = {}) {
-    if (typeof options === 'number') {
-      options = { reason: null, 'delete-message-days': options };
-    } else if (typeof options === 'string') {
-      options = { reason: options, 'delete-message-days': 0 };
-    }
-    if (options.days) options['delete-message-days'] = options.days;
-    return this.client.rest.methods.banGuildMember(this, user, options);
-  }
-
-  /**
-   * Unbans a user from the guild.
-   * @param {UserResolvable} user The user to unban
-   * @param {string} [reason] Reason for unbanning the user
-   * @returns {Promise<User>}
-   * @example
-   * // Unban a user by ID (or with a user/guild member object)
-   * guild.unban('some user ID')
-   *   .then(user => console.log(`Unbanned ${user.username} from ${guild}`))
-   *   .catch(console.error);
-   */
-  unban(user, reason) {
-    return this.client.rest.methods.unbanGuildMember(this, user, reason);
-  }
-
-  /**
-   * Prunes members from the guild based on how long they have been inactive.
-   * @param {number} days Number of days of inactivity required to kick
-   * @param {boolean} [dry=false] If true, will return number of users that will be kicked, without actually doing it
-   * @param {string} [reason] Reason for this prune
-   * @returns {Promise<number>} The number of members that were/will be kicked
-   * @example
-   * // See how many members will be pruned
-   * guild.pruneMembers(12, true)
-   *   .then(pruned => console.log(`This will prune ${pruned} people!`))
-   *   .catch(console.error);
-   * @example
-   * // Actually prune the members
-   * guild.pruneMembers(12)
-   *   .then(pruned => console.log(`I just pruned ${pruned} people!`))
-   *   .catch(console.error);
-   */
-  pruneMembers(days, dry = false, reason) {
-    if (typeof days !== 'number') throw new TypeError('Days must be a number.');
-    return this.client.rest.methods.pruneGuildMembers(this, days, dry, reason);
-  }
-
-  /**
-   * Syncs this guild (already done automatically every 30 seconds).
-   * <warn>This is only available when using a user account.</warn>
-   * @deprecated
-   */
-  sync() {
-    if (!this.client.user.bot) this.client.syncGuilds([this]);
-  }
-
-  /**
-   * Overwrites to use when creating a channel or replacing overwrites
-   * @typedef {Object} ChannelCreationOverwrites
-   * @property {PermissionResolvable} [allow] The permissions to allow
-   * @property {PermissionResolvable} [allowed] The permissions to allow
-   * **(deprecated)**
-   * @property {PermissionResolvable} [deny] The permissions to deny
-   * @property {PermissionResolvable} [denied] The permissions to deny
-   * **(deprecated)**
-   * @property {GuildMemberResolvable|RoleResolvable} id Member or role this overwrite is for
-   */
-
-  /**
-   * Creates a new channel in the guild.
-   * @param {string} name The name of the new channel
-   * @param {string|ChannelData} [typeOrOptions='text']
-   * The type of the new channel, one of `text`, `voice`, `category`, `news`, or `store`. **(deprecated, use options)**
-   * Alternatively options for the new channel, overriding the following parameters.
-   * @param {ChannelCreationOverwrites[]|Collection<Snowflake, PermissionOverwrites>} [permissionOverwrites]
-   * Permission overwrites **(deprecated, use options)**
-   * @param {string} [reason] Reason for creating this channel **(deprecated, use options)**
-   * @returns {Promise<CategoryChannel|TextChannel|VoiceChannel>}
-   * @example
-   * // Create a new text channel
-   * guild.createChannel('new-general', { type: 'text' })
-   *   .then(console.log)
-   *   .catch(console.error);
-   * @example
-   * // Create a new category channel with permission overwrites
-   * guild.createChannel('new-category', {
-   *   type: 'category',
-   *   permissionOverwrites: [{
-   *     id: guild.id,
-   *     deny: ['MANAGE_MESSAGES'],
-   *     allow: ['SEND_MESSAGES']
-   *   }]
-   * })
-   *   .then(console.log)
-   *   .catch(console.error);
-   */
-  createChannel(name, typeOrOptions, permissionOverwrites, reason) {
-    if (!typeOrOptions || (typeof typeOrOptions === 'string')) {
-      if (typeOrOptions) {
-        process.emitWarning(
-          'Guild#createChannel: Create channels with an options object instead of separate parameters',
-          'DeprecationWarning'
-        );
-      }
-      typeOrOptions = {
-        type: typeOrOptions,
-        permissionOverwrites,
-        reason,
-      };
-    }
-    return this.client.rest.methods.createChannel(this, name, typeOrOptions);
-=======
    *  .then(updated => console.log('Updated the guild splash'))
    *  .catch(console.error);
    */
@@ -1942,7 +1114,6 @@
    */
   async setBanner(banner, reason) {
     return this.edit({ banner: await DataResolver.resolveImage(banner), reason });
->>>>>>> d7c5baf7
   }
 
   /**
@@ -1957,107 +1128,6 @@
    * @param {ChannelPosition[]} channelPositions Channel positions to update
    * @returns {Promise<Guild>}
    * @example
-<<<<<<< HEAD
-   * guild.updateChannels([{ channel: channelID, position: newChannelIndex }])
-   *   .then(g => console.log(`Updated channel positions for ${g}`))
-   *   .catch(console.error);
-   */
-  setChannelPositions(channelPositions) {
-    channelPositions = channelPositions.map(({ channel, position }) => ({ id: channel.id || channel, position }));
-    return this.client.rest.methods.setChannelPositions(this.id, channelPositions);
-  }
-
-  /**
-   * The data needed for updating a role's position.
-   * @typedef {Object} RolePosition
-   * @property {RoleResolvable} role Role to update
-   * @property {number} position New position for the role
-   */
-
-  /**
-   * Batch-updates the guild's role's positions.
-   * @param {RolePosition[]} rolePositions Role positions to update
-   * @returns {Promise<Guild>}
-   */
-  setRolePositions(rolePositions) {
-    rolePositions = rolePositions.map(({ role, position }) => ({ id: role.id || role, position }));
-    return this.client.rest.methods.setRolePositions(this.id, rolePositions);
-  }
-
-  /**
-   * Edits the guild's embed.
-   * @param {GuildEmbedData} embed The embed for the guild
-   * @param {string} [reason] Reason for changing the guild's embed
-   * @returns {Promise<Guild>}
-   */
-  setEmbed(embed, reason) {
-    return this.client.rest.methods.updateEmbed(this.id, embed, reason)
-      .then(() => this);
-  }
-
-  /**
-   * Creates a new role in the guild with given information.
-   * @param {RoleData} [data] The data to update the role with
-   * @param {string} [reason] Reason for creating this role
-   * @returns {Promise<Role>}
-   * @example
-   * // Create a new role
-   * guild.createRole()
-   *   .then(role => console.log(`Created new role with name ${role.name}`))
-   *   .catch(console.error);
-   * @example
-   * // Create a new role with data
-   * guild.createRole({
-   *   name: 'Super Cool People',
-   *   color: 'BLUE',
-   * })
-   *   .then(role => console.log(`Created new role with name ${role.name} and color ${role.color}`))
-   *   .catch(console.error)
-   */
-  createRole(data = {}, reason) {
-    return this.client.rest.methods.createGuildRole(this, data, reason);
-  }
-
-  /**
-   * Creates a new custom emoji in the guild.
-   * @param {BufferResolvable|Base64Resolvable} attachment The image for the emoji
-   * @param {string} name The name for the emoji
-   * @param {Collection<Snowflake, Role>|Role[]} [roles] Roles to limit the emoji to
-   * @param {string} [reason] Reason for creating the emoji
-   * @returns {Promise<Emoji>} The created emoji
-   * @example
-   * // Create a new emoji from a url
-   * guild.createEmoji('https://i.imgur.com/w3duR07.png', 'rip')
-   *   .then(emoji => console.log(`Created new emoji with name ${emoji.name}`))
-   *   .catch(console.error);
-   * @example
-   * // Create a new emoji from a file on your computer
-   * guild.createEmoji('./memes/banana.png', 'banana')
-   *   .then(emoji => console.log(`Created new emoji with name ${emoji.name}`))
-   *   .catch(console.error);
-   */
-  createEmoji(attachment, name, roles, reason) {
-    if (typeof attachment === 'string' && attachment.startsWith('data:')) {
-      return this.client.rest.methods.createEmoji(this, attachment, name, roles, reason);
-    } else {
-      return this.client.resolver.resolveImage(attachment).then(data =>
-        this.client.rest.methods.createEmoji(this, data, name, roles, reason)
-      );
-    }
-  }
-
-  /**
-   * Delete an emoji.
-   * @param {Emoji|string} emoji The emoji to delete
-   * @param {string} [reason] Reason for deleting the emoji
-   * @returns {Promise}
-   * @deprecated
-   */
-  deleteEmoji(emoji, reason) {
-    if (typeof emoji === 'string') emoji = this.emojis.get(emoji);
-    if (!(emoji instanceof Emoji)) throw new TypeError('Emoji must be either an instance of Emoji or an ID');
-    return emoji.delete(reason);
-=======
    * guild.setChannelPositions([{ channel: channelID, position: newChannelIndex }])
    *   .then(guild => console.log(`Updated channel positions for ${guild}`))
    *   .catch(console.error);
@@ -2135,7 +1205,6 @@
         reason,
       })
       .then(() => this);
->>>>>>> d7c5baf7
   }
 
   /**
@@ -2220,144 +1289,6 @@
     return this.name;
   }
 
-<<<<<<< HEAD
-  _addMember(guildUser, emitEvent = true) {
-    const existing = this.members.has(guildUser.user.id);
-    if (!(guildUser.user instanceof User)) guildUser.user = this.client.dataManager.newUser(guildUser.user);
-
-    guildUser.joined_at = guildUser.joined_at || 0;
-    const member = new GuildMember(this, guildUser);
-    this.members.set(member.id, member);
-
-    if (this._rawVoiceStates && this._rawVoiceStates.has(member.user.id)) {
-      const voiceState = this._rawVoiceStates.get(member.user.id);
-      member.serverMute = voiceState.mute;
-      member.serverDeaf = voiceState.deaf;
-      member.selfMute = voiceState.self_mute;
-      member.selfDeaf = voiceState.self_deaf;
-      member.selfStream = voiceState.self_stream || false;
-      member.voiceSessionID = voiceState.session_id;
-      member.voiceChannelID = voiceState.channel_id;
-      if (this.client.channels.has(voiceState.channel_id)) {
-        this.client.channels.get(voiceState.channel_id).members.set(member.user.id, member);
-      } else {
-        this.client.emit('warn', `Member ${member.id} added in guild ${this.id} with an uncached voice channel`);
-      }
-    }
-
-    /**
-     * Emitted whenever a user joins a guild.
-     * @event Client#guildMemberAdd
-     * @param {GuildMember} member The member that has joined a guild
-     */
-    if (this.client.ws.connection.status === Constants.Status.READY && emitEvent && !existing) {
-      this.client.emit(Constants.Events.GUILD_MEMBER_ADD, member);
-    }
-
-    return member;
-  }
-
-  _updateMember(member, data) {
-    const oldMember = Util.cloneObject(member);
-
-    if (data.premium_since) member.premiumSinceTimestamp = new Date(data.premium_since).getTime();
-    if (data.roles) member._roles = data.roles;
-    if (typeof data.nick !== 'undefined') member.nickname = data.nick;
-
-    const notSame = member.nickname !== oldMember.nickname ||
-    member.premiumSinceTimestamp !== oldMember.premiumSinceTimestamp ||
-    !Util.arraysEqual(member._roles, oldMember._roles);
-
-    if (this.client.ws.connection.status === Constants.Status.READY && notSame) {
-      /**
-       * Emitted whenever a guild member changes - i.e. new role, removed role, nickname.
-       * @event Client#guildMemberUpdate
-       * @param {GuildMember} oldMember The member before the update
-       * @param {GuildMember} newMember The member after the update
-       */
-      this.client.emit(Constants.Events.GUILD_MEMBER_UPDATE, oldMember, member);
-    }
-
-    return {
-      old: oldMember,
-      mem: member,
-    };
-  }
-
-  _removeMember(guildMember) {
-    if (guildMember.voiceChannel) guildMember.voiceChannel.members.delete(guildMember.id);
-    this.members.delete(guildMember.id);
-  }
-
-  _memberSpeakUpdate(user, speaking) {
-    const member = this.members.get(user);
-    if (member && member.speaking !== speaking) {
-      member.speaking = speaking;
-      /**
-       * Emitted once a guild member starts/stops speaking.
-       * @event Client#guildMemberSpeaking
-       * @param {GuildMember} member The member that started/stopped speaking
-       * @param {boolean} speaking Whether or not the member is speaking
-       */
-      this.client.emit(Constants.Events.GUILD_MEMBER_SPEAKING, member, speaking);
-    }
-  }
-
-  _setPresence(id, presence) {
-    if (this.presences.get(id)) {
-      this.presences.get(id).update(presence);
-      return;
-    }
-    this.presences.set(id, new Presence(presence, this.client));
-  }
-
-  /**
-   * Set the position of a role in this guild.
-   * @param {string|Role} role The role to edit, can be a role object or a role ID
-   * @param {number} position The new position of the role
-   * @param {boolean} [relative=false] Position Moves the role relative to its current position
-   * @returns {Promise<Guild>}
-   */
-  setRolePosition(role, position, relative = false) {
-    if (typeof role === 'string') {
-      role = this.roles.get(role);
-      if (!role) return Promise.reject(new Error('Supplied role is not a role or snowflake.'));
-    }
-
-    position = Number(position);
-    if (isNaN(position)) return Promise.reject(new Error('Supplied position is not a number.'));
-
-    let updatedRoles = this._sortedRoles.array();
-
-    Util.moveElementInArray(updatedRoles, role, position, relative);
-
-    updatedRoles = updatedRoles.map((r, i) => ({ id: r.id, position: i }));
-    return this.client.rest.methods.setRolePositions(this.id, updatedRoles);
-  }
-
-  /**
-   * Set the position of a channel in this guild.
-   * @param {string|GuildChannel} channel The channel to edit, can be a channel object or a channel ID
-   * @param {number} position The new position of the channel
-   * @param {boolean} [relative=false] Position Moves the channel relative to its current position
-   * @returns {Promise<Guild>}
-   */
-  setChannelPosition(channel, position, relative = false) {
-    if (typeof channel === 'string') {
-      channel = this.channels.get(channel);
-      if (!channel) return Promise.reject(new Error('Supplied channel is not a channel or snowflake.'));
-    }
-
-    position = Number(position);
-    if (isNaN(position)) return Promise.reject(new Error('Supplied position is not a number.'));
-
-    let updatedChannels = this._sortedChannels(channel.type).array();
-
-    Util.moveElementInArray(updatedChannels, channel, position, relative);
-
-    updatedChannels = updatedChannels.map((c, i) => ({ id: c.id, position: i }));
-    return this.client.rest.methods.setChannelPositions(this.id, updatedChannels);
-=======
   toJSON() {
     const json = super.toJSON({
       available: false,
@@ -2370,7 +1301,6 @@
     json.splashURL = this.splashURL();
     json.bannerURL = this.bannerURL();
     return json;
->>>>>>> d7c5baf7
   }
 
   /**
@@ -2388,51 +1318,12 @@
    * @returns {Collection<GuildChannel>}
    * @private
    */
-<<<<<<< HEAD
-  _sortPositionWithID(collection) {
-    return collection.sort((a, b) =>
-      a.position !== b.position ?
-        a.position - b.position :
-        Long.fromString(b.id).sub(Long.fromString(a.id)).toNumber()
-=======
   _sortedChannels(channel) {
     const category = channel.type === ChannelTypes.CATEGORY;
     return Util.discordSort(
       this.channels.cache.filter(c => c.type === channel.type && (category || c.parent === channel.parent)),
->>>>>>> d7c5baf7
     );
   }
 }
 
-/**
- * The `#general` TextChannel of the guild
- * @name Guild#defaultChannel
- * @type {TextChannel}
- * @readonly
- * @deprecated
- */
-Object.defineProperty(Guild.prototype, 'defaultChannel', {
-  get: util.deprecate(function defaultChannel() {
-    return this.channels.get(this.id);
-  }, 'Guild#defaultChannel: This property is obsolete, will be removed in v12.0.0, and may not function as expected.'),
-});
-
-Guild.prototype.allowDMs =
-  util.deprecate(Guild.prototype.allowDMs, 'Guild#allowDMs: userbot methods will be removed');
-
-Guild.prototype.acknowledge =
-  util.deprecate(Guild.prototype.acknowledge, 'Guild#acknowledge: userbot methods will be removed');
-
-Guild.prototype.setPosition =
-  util.deprecate(Guild.prototype.setPosition, 'Guild#setPosition: userbot methods will be removed');
-
-Guild.prototype.search =
-  util.deprecate(Guild.prototype.search, 'Guild#search: userbot methods will be removed');
-
-Guild.prototype.sync =
-  util.deprecate(Guild.prototype.sync, 'Guild#sync:, userbot methods will be removed');
-
-Guild.prototype.deleteEmoji =
-  util.deprecate(Guild.prototype.deleteEmoji, 'Guild#deleteEmoji: use Emoji#delete instead');
-
 module.exports = Guild;