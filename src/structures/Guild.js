--- conflicted
+++ resolved
@@ -253,12 +253,11 @@
    */
   iconURL(format, size) {
     if (!this.icon) return null;
-<<<<<<< HEAD
     if (typeof format === 'number') {
       size = format;
       format = 'default';
     }
-    return Constants.Endpoints.guildIcon(this.id, this.icon, format, size);
+    return Constants.Endpoints.Guild(this).Icon(this.client.options.http.cdn, this.icon, format, size);
   }
 
   /**
@@ -268,9 +267,6 @@
    */
   get nameAcronym() {
     return this.name.replace(/\w+/g, name => name[0]).replace(/\s/g, '');
-=======
-    return Constants.Endpoints.Guild(this).Icon(this.client.options.http.cdn, this.icon);
->>>>>>> 09489e2b
   }
 
   /**
