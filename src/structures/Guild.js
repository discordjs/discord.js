--- conflicted
+++ resolved
@@ -288,20 +288,21 @@
   }
 
   /**
-<<<<<<< HEAD
-   * Fetches a collection of roles in the current guild sorted by position.
-   * @returns {Collection<Snowflake, Role>}
-   */
-  get _sortedRoles() {
-    return this._sortPositionWithID(this.roles);
-=======
    * The `@everyone` Role of the guild.
    * @type {Role}
    * @readonly
    */
   get defaultRole() {
     return this.roles.get(this.id);
->>>>>>> c4e52925
+  }
+
+  /**
+   * Fetches a collection of roles in the current guild sorted by position.
+   * @type {Collection<Snowflake, Role>}
+   * @readonly
+   */
+  get _sortedRoles() {
+    return this._sortPositionWithID(this.roles);
   }
 
   /**
