'use strict';

const Channel = require('./Channel');
const TextBasedChannel = require('./interfaces/TextBasedChannel');
const MessageManager = require('../managers/MessageManager');

/**
 * Represents a direct message channel between two users.
 * @extends {Channel}
 * @implements {TextBasedChannel}
 */
class DMChannel extends Channel {
  /**
   * @param {Client} client The instantiating client
   * @param {APIChannel} data The data for the DM channel
   */
  constructor(client, data) {
    super(client, data);

    // Override the channel type so partials have a known type
    this.type = 'DM';
<<<<<<< HEAD
=======

>>>>>>> f72ce7c1
    /**
     * A manager of the messages belonging to this channel
     * @type {MessageManager}
     */
    this.messages = new MessageManager(this);
    this._typing = new Map();
  }

  _patch(data) {
    super._patch(data);

    if (data.recipients) {
      /**
       * The recipient on the other end of the DM
       * @type {User}
       */
      this.recipient = this.client.users._add(data.recipients[0]);
    }

    /**
     * The channel's last message id, if one was sent
     * @type {?Snowflake}
     */
    this.lastMessageId = data.last_message_id;

    /**
     * The timestamp when the last pinned message was pinned, if there was one
     * @type {?number}
     */
    this.lastPinTimestamp = data.last_pin_timestamp ? new Date(data.last_pin_timestamp).getTime() : null;
  }

  /**
   * Whether this DMChannel is a partial
   * @type {boolean}
   * @readonly
   */
  get partial() {
    return typeof this.lastMessageId === 'undefined';
  }

  /**
   * Fetch this DMChannel.
   * @param {boolean} [force=false] Whether to skip the cache check and request the API
   * @returns {Promise<DMChannel>}
   */
  fetch(force = false) {
    return this.recipient.createDM(force);
  }

  /**
   * When concatenated with a string, this automatically returns the recipient's mention instead of the
   * DMChannel object.
   * @returns {string}
   * @example
   * // Logs: Hello from <@123456789012345678>!
   * console.log(`Hello from ${channel}!`);
   */
  toString() {
    return this.recipient.toString();
  }

  // These are here only for documentation purposes - they are implemented by TextBasedChannel
  /* eslint-disable no-empty-function */
  get lastMessage() {}
  get lastPinAt() {}
  send() {}
  startTyping() {}
  stopTyping() {}
  get typing() {}
  get typingCount() {}
  createMessageCollector() {}
  awaitMessages() {}
  createMessageComponentCollector() {}
  awaitMessageComponent() {}
  // Doesn't work on DM channels; bulkDelete() {}
}

TextBasedChannel.applyToClass(DMChannel, true, ['bulkDelete']);

module.exports = DMChannel;<|MERGE_RESOLUTION|>--- conflicted
+++ resolved
@@ -19,10 +19,7 @@
 
     // Override the channel type so partials have a known type
     this.type = 'DM';
-<<<<<<< HEAD
-=======
 
->>>>>>> f72ce7c1
     /**
      * A manager of the messages belonging to this channel
      * @type {MessageManager}
