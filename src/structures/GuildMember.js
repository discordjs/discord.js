--- conflicted
+++ resolved
@@ -426,13 +426,8 @@
    */
   removeRole(role) {
     if (!(role instanceof Role)) role = this.guild.roles.get(role);
-<<<<<<< HEAD
-    if (!role) return Promise.reject(new TypeError('Supplied parameter was neither a Role nor a Snowflake.'));
+    if (!role) return Promise.reject(new TypeError('INVALID_TYPE', 'role', 'Role nor a Snowflake'));
     return this.client.api.guilds(this.guild.id).members(this.user.id).roles(role.id)
-=======
-    if (!role) return Promise.reject(new TypeError('INVALID_TYPE', 'role', 'Role nor a Snowflake'));
-    return this.client.api.guilds[this.guild.id].members[this.user.id].roles[role.id]
->>>>>>> 11556c0b
       .delete()
       .then(() => this);
   }
