--- conflicted
+++ resolved
@@ -3,11 +3,8 @@
 const Permissions = require('../util/Permissions');
 const Collection = require('../util/Collection');
 const Presence = require('./Presence').Presence;
-<<<<<<< HEAD
 const Base = require('./Base');
-=======
 const { Error } = require('../errors');
->>>>>>> 45cc1758
 
 /**
  * Represents a member of a guild on Discord.
