--- conflicted
+++ resolved
@@ -21,23 +21,14 @@
 
   _patch(sticker) {
     /**
-<<<<<<< HEAD
-     * The Sticker's id
-=======
      * The sticker's id
->>>>>>> fe5d56c9
      * @type {Snowflake}
      */
     this.id = sticker.id;
 
     /**
-<<<<<<< HEAD
      * The description of the sticker
      * @type {?string}
-=======
-     * The sticker image's id
-     * @type {string}
->>>>>>> fe5d56c9
      */
     this.description = sticker.description ?? null;
 
@@ -60,7 +51,6 @@
     this.name = sticker.name;
 
     /**
-<<<<<<< HEAD
      * The id of the pack the sticker is from, for standard stickers
      * @type {?Snowflake}
      */
@@ -83,12 +73,6 @@
      * @type {?Snowflake}
      */
     this.guildId = sticker.guild_id ?? null;
-=======
-     * The id of the pack the sticker is from
-     * @type {Snowflake}
-     */
-    this.packId = sticker.pack_id;
->>>>>>> fe5d56c9
 
     /**
      * The user that uploaded the guild sticker
