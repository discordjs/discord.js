--- conflicted
+++ resolved
@@ -44,17 +44,16 @@
     this.lastMessageID = data.last_message_id;
 
     /**
-<<<<<<< HEAD
      * The ratelimit per user for this channel
      * @type {number}
      */
     this.rateLimitPerUser = data.rate_limit_per_user || 0;
-=======
+    
+    /**
      * The timestamp when the last pinned message was pinned, if there was one
      * @type {?number}
      */
     this.lastPinTimestamp = data.last_pin_timestamp ? new Date(data.last_pin_timestamp).getTime() : null;
->>>>>>> e96a6036
 
     if (data.messages) for (const message of data.messages) this.messages.add(message);
   }
