const GuildChannel = require('./GuildChannel');
const TextBasedChannel = require('./interfaces/TextBasedChannel');
const Collection = require('../util/Collection');

/**
 * Represents a guild text channel on Discord.
 * @extends {GuildChannel}
 * @implements {TextBasedChannel}
 */
class TextChannel extends GuildChannel {
  constructor(guild, data) {
    super(guild, data);
    this.type = 'text';
    this.messages = new Collection();
    this._typing = new Map();
  }

  setup(data) {
    super.setup(data);

    /**
     * The topic of the text channel
     * @type {?string}
     */
    this.topic = data.topic;

    /**
     * If the Discord considers this channel NSFW
     * @type {boolean}
     * @readonly
     */
    this.nsfw = Boolean(data.nsfw);

    /**
     * The ID of the last message sent in this channel, if one was sent
     * @type {?Snowflake}
     */
    this.lastMessageID = data.last_message_id;

    /**
<<<<<<< HEAD
     * The timestamp when the last pinned message was pinned, if there was one
     * @type {?number}
     */
    this.lastPinTimestamp = data.last_pin_timestamp ? new Date(data.last_pin_timestamp).getTime() : null;
=======
     * The ratelimit per user for this channel
     * @type {number}
     */
    this.rateLimitPerUser = data.rate_limit_per_user || 0;
>>>>>>> c6201ee4
  }

  /**
   * A collection of members that can see this channel, mapped by their ID
   * @type {Collection<Snowflake, GuildMember>}
   * @readonly
   */
  get members() {
    const members = new Collection();
    for (const member of this.guild.members.values()) {
      if (this.permissionsFor(member).has('READ_MESSAGES')) {
        members.set(member.id, member);
      }
    }
    return members;
  }

  /**
   * Fetch all webhooks for the channel.
   * @returns {Promise<Collection<Snowflake, Webhook>>}
   * @example
   * // Fetch webhooks
   * channel.fetchWebhooks()
   *   .then(hooks => console.log(`This channel has ${hooks.size} hooks`))
   *   .catch(console.error);
   */
  fetchWebhooks() {
    return this.client.rest.methods.getChannelWebhooks(this);
  }

  /**
   * Sets whether this channel is flagged as NSFW.
   * @param {boolean} nsfw Whether the channel should be considered NSFW
   * @param {string} [reason] Reason for changing the channel's NSFW flag
   * @returns {Promise<TextChannel>}
   */
  setNSFW(nsfw, reason) {
    return this.edit({ nsfw }, reason);
  }

  /**
   * Create a webhook for the channel.
   * @param {string} name The name of the webhook
   * @param {BufferResolvable|Base64Resolvable} [avatar] The avatar for the webhook
   * @param {string} [reason] Reason for creating this webhook
   * @returns {Promise<Webhook>} webhook The created webhook
   * @example
   * channel.createWebhook('Snek', 'https://i.imgur.com/mI8XcpG.jpg')
   *   .then(webhook => console.log(`Created webhook ${webhook}`))
   *   .catch(console.error)
   */
  createWebhook(name, avatar, reason) {
    if (typeof avatar === 'string' && avatar.startsWith('data:')) {
      return this.client.rest.methods.createWebhook(this, name, avatar, reason);
    } else {
      return this.client.resolver.resolveImage(avatar).then(data =>
        this.client.rest.methods.createWebhook(this, name, data, reason)
      );
    }
  }

  /**
   * Sets the rate limit per user for this channel.
   * @param {number} rateLimitPerUser The new ratelimit
   * @param {string} [reason] Reason for changing the channel's ratelimits
   * @returns {Promise<TextChannel>}
   */
  setRateLimitPerUser(rateLimitPerUser, reason) {
    return this.edit({ rateLimitPerUser }, reason);
  }

  // These are here only for documentation purposes - they are implemented by TextBasedChannel
  /* eslint-disable no-empty-function */
  get lastPinAt() {}
  send() { }
  sendMessage() { }
  sendEmbed() { }
  sendFile() { }
  sendFiles() { }
  sendCode() { }
  fetchMessage() { }
  fetchMessages() { }
  fetchPinnedMessages() { }
  search() { }
  startTyping() { }
  stopTyping() { }
  get typing() { }
  get typingCount() { }
  createCollector() { }
  createMessageCollector() { }
  awaitMessages() { }
  bulkDelete() { }
  acknowledge() { }
  _cacheMessage() { }
}

TextBasedChannel.applyToClass(TextChannel, true);

module.exports = TextChannel;<|MERGE_RESOLUTION|>--- conflicted
+++ resolved
@@ -38,17 +38,16 @@
     this.lastMessageID = data.last_message_id;
 
     /**
-<<<<<<< HEAD
      * The timestamp when the last pinned message was pinned, if there was one
      * @type {?number}
      */
     this.lastPinTimestamp = data.last_pin_timestamp ? new Date(data.last_pin_timestamp).getTime() : null;
-=======
+
+    /**
      * The ratelimit per user for this channel
      * @type {number}
      */
     this.rateLimitPerUser = data.rate_limit_per_user || 0;
->>>>>>> c6201ee4
   }
 
   /**
