--- conflicted
+++ resolved
@@ -646,11 +646,6 @@
   /**
    * Options provided when sending a message as an inline reply.
    * @typedef {BaseMessageOptions} ReplyMessageOptions
-<<<<<<< HEAD
-   * @property {MessageEmbed[]|APIEmbed[]} [embeds] The embeds for the message
-   * (see [here](https://discord.com/developers/docs/resources/channel#embed-object) for more details)
-=======
->>>>>>> 6cebeae1
    * @property {boolean} [failIfNotExists=true] Whether to error if the referenced message
    * does not exist (creates a standard message in this case when false)
    */
