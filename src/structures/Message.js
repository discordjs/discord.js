'use strict';

const APIMessage = require('./APIMessage');
const Base = require('./Base');
const BaseMessageComponent = require('./BaseMessageComponent');
const ClientApplication = require('./ClientApplication');
const MessageAttachment = require('./MessageAttachment');
const MessageComponentInteractionCollector = require('./MessageComponentInteractionCollector');
const Embed = require('./MessageEmbed');
const Mentions = require('./MessageMentions');
const ReactionCollector = require('./ReactionCollector');
const Sticker = require('./Sticker');
const { Error } = require('../errors');
const ReactionManager = require('../managers/ReactionManager');
const Collection = require('../util/Collection');
const { InteractionTypes, MessageTypes, SystemMessageTypes } = require('../util/Constants');
const MessageFlags = require('../util/MessageFlags');
const Permissions = require('../util/Permissions');
const SnowflakeUtil = require('../util/SnowflakeUtil');
const Util = require('../util/Util');

/**
 * Represents a message on Discord.
 * @extends {Base}
 */
class Message extends Base {
  /**
   * @param {Client} client The instantiating client
   * @param {APIMessageRaw} data The data for the message
   * @param {TextChannel|DMChannel|NewsChannel} channel The channel the message was sent in
   */
  constructor(client, data, channel) {
    super(client);

    /**
     * The channel that the message was sent in
     * @type {TextChannel|DMChannel|NewsChannel}
     */
    this.channel = channel;

    /**
     * Whether this message has been deleted
     * @type {boolean}
     */
    this.deleted = false;

    if (data) this._patch(data);
  }

  _patch(data) {
    /**
     * The ID of the message
     * @type {Snowflake}
     */
    this.id = data.id;

    if ('type' in data) {
      /**
       * The type of the message
       * @type {?MessageType}
       */
      this.type = MessageTypes[data.type];

      /**
       * Whether or not this message was sent by Discord, not actually a user (e.g. pin notifications)
       * @type {?boolean}
       */
      this.system = SystemMessageTypes.includes(this.type);
    } else if (typeof this.type !== 'string') {
      this.system = null;
      this.type = null;
    }

    if ('content' in data) {
      /**
       * The content of the message
       * @type {?string}
       */
      this.content = data.content;
    } else if (typeof this.content !== 'string') {
      this.content = null;
    }

    if ('author' in data) {
      /**
       * The author of the message
       * @type {?User}
       */
      this.author = this.client.users.add(data.author, !data.webhook_id);
    } else if (!this.author) {
      this.author = null;
    }

    if ('pinned' in data) {
      /**
       * Whether or not this message is pinned
       * @type {?boolean}
       */
      this.pinned = Boolean(data.pinned);
    } else if (typeof this.pinned !== 'boolean') {
      this.pinned = null;
    }

    if ('tts' in data) {
      /**
       * Whether or not the message was Text-To-Speech
       * @type {?boolean}
       */
      this.tts = data.tts;
    } else if (typeof this.tts !== 'boolean') {
      this.tts = null;
    }

    /**
     * A random number or string used for checking message delivery
     * <warn>This is only received after the message was sent successfully, and
     * lost if re-fetched</warn>
     * @type {?string}
     */
    this.nonce = 'nonce' in data ? data.nonce : null;

    /**
     * A list of embeds in the message - e.g. YouTube Player
     * @type {MessageEmbed[]}
     */
    this.embeds = (data.embeds || []).map(e => new Embed(e, true));

    /**
     * A list of MessageActionRows in the message
     * @type {MessageActionRow[]}
     */
    this.components = (data.components ?? []).map(c => BaseMessageComponent.create(c, this.client));

    /**
     * A collection of attachments in the message - e.g. Pictures - mapped by their ID
     * @type {Collection<Snowflake, MessageAttachment>}
     */
    this.attachments = new Collection();
    if (data.attachments) {
      for (const attachment of data.attachments) {
        this.attachments.set(attachment.id, new MessageAttachment(attachment.url, attachment.filename, attachment));
      }
    }

    /**
     * A collection of stickers in the message
     * @type {Collection<Snowflake, Sticker>}
     */
    this.stickers = new Collection();
    if (data.stickers) {
      for (const sticker of data.stickers) {
        this.stickers.set(sticker.id, new Sticker(this.client, sticker));
      }
    }

    /**
     * The timestamp the message was sent at
     * @type {number}
     */
    this.createdTimestamp = SnowflakeUtil.deconstruct(this.id).timestamp;

    /**
     * The timestamp the message was last edited at (if applicable)
     * @type {?number}
     */
    this.editedTimestamp = data.edited_timestamp ? new Date(data.edited_timestamp).getTime() : null;

    /**
     * A manager of the reactions belonging to this message
     * @type {ReactionManager}
     */
    this.reactions = new ReactionManager(this);
    if (data.reactions && data.reactions.length > 0) {
      for (const reaction of data.reactions) {
        this.reactions.add(reaction);
      }
    }

    /**
     * All valid mentions that the message contains
     * @type {MessageMentions}
     */
    this.mentions = new Mentions(this, data.mentions, data.mention_roles, data.mention_everyone, data.mention_channels);

    /**
     * ID of the webhook that sent the message, if applicable
     * @type {?Snowflake}
     */
    this.webhookID = data.webhook_id || null;

    /**
     * Supplemental application information for group activities
     * @type {?ClientApplication}
     */
    this.groupActivityApplication = data.application ? new ClientApplication(this.client, data.application) : null;

    /**
     * ID of the application of the interaction that sent this message, if any
     * @type {?Snowflake}
     */
    this.applicationID = data.application_id ?? null;

    /**
     * Group activity
     * @type {?MessageActivity}
     */
    this.activity = data.activity
      ? {
          partyID: data.activity.party_id,
          type: data.activity.type,
        }
      : null;

    if (this.member && data.member) {
      this.member._patch(data.member);
    } else if (data.member && this.guild && this.author) {
      this.guild.members.add(Object.assign(data.member, { user: this.author }));
    }

    /**
     * Flags that are applied to the message
     * @type {Readonly<MessageFlags>}
     */
    this.flags = new MessageFlags(data.flags).freeze();

    /**
     * Reference data sent in a crossposted message or inline reply.
     * @typedef {Object} MessageReference
     * @property {string} channelID ID of the channel the message was referenced
     * @property {?string} guildID ID of the guild the message was referenced
     * @property {?string} messageID ID of the message that was referenced
     */

    /**
     * Message reference data
     * @type {?MessageReference}
     */
    this.reference = data.message_reference
      ? {
          channelID: data.message_reference.channel_id,
          guildID: data.message_reference.guild_id,
          messageID: data.message_reference.message_id,
        }
      : null;

    if (data.referenced_message) {
      this.channel.messages.add(data.referenced_message);
    }

    /**
     * Partial data of the interaction that a message is a reply to
     * @typedef {Object} MessageInteraction
     * @property {Snowflake} id The ID of the interaction
     * @property {InteractionType} type The type of the interaction
     * @property {string} commandName The name of the interaction's application command
     * @property {User} user The user that invoked the interaction
     */

    if (data.interaction) {
      /**
       * Partial data of the interaction that this message is a reply to
       * @type {?MessageInteraction}
       */
      this.interaction = {
        id: data.interaction.id,
        type: InteractionTypes[data.interaction.type],
        commandName: data.interaction.name,
        user: this.client.users.add(data.interaction.user),
      };
    } else if (!this.interaction) {
      this.interaction = null;
    }
  }

  /**
   * Whether or not this message is a partial
   * @type {boolean}
   * @readonly
   */
  get partial() {
    return typeof this.content !== 'string' || !this.author;
  }

  /**
   * Updates the message and returns the old message.
   * @param {APIMessageRaw} data Raw Discord message update data
   * @returns {Message}
   * @private
   */
  patch(data) {
    const clone = this._clone();

    if (data.edited_timestamp) this.editedTimestamp = new Date(data.edited_timestamp).getTime();
    if ('content' in data) this.content = data.content;
    if ('pinned' in data) this.pinned = data.pinned;
    if ('tts' in data) this.tts = data.tts;
    if ('embeds' in data) this.embeds = data.embeds.map(e => new Embed(e, true));
    else this.embeds = this.embeds.slice();
    if ('components' in data) this.components = data.components.map(c => BaseMessageComponent.create(c, this.client));
    else this.components = this.components.slice();

    if ('attachments' in data) {
      this.attachments = new Collection();
      for (const attachment of data.attachments) {
        this.attachments.set(attachment.id, new MessageAttachment(attachment.url, attachment.filename, attachment));
      }
    } else {
      this.attachments = new Collection(this.attachments);
    }

    this.mentions = new Mentions(
      this,
      'mentions' in data ? data.mentions : this.mentions.users,
      'mention_roles' in data ? data.mention_roles : this.mentions.roles,
      'mention_everyone' in data ? data.mention_everyone : this.mentions.everyone,
      'mention_channels' in data ? data.mention_channels : this.mentions.crosspostedChannels,
    );

    this.flags = new MessageFlags('flags' in data ? data.flags : 0).freeze();

    return clone;
  }

  /**
   * Represents the author of the message as a guild member.
   * Only available if the message comes from a guild where the author is still a member
   * @type {?GuildMember}
   * @readonly
   */
  get member() {
    return this.guild ? this.guild.members.resolve(this.author) || null : null;
  }

  /**
   * The time the message was sent at
   * @type {Date}
   * @readonly
   */
  get createdAt() {
    return new Date(this.createdTimestamp);
  }

  /**
   * The time the message was last edited at (if applicable)
   * @type {?Date}
   * @readonly
   */
  get editedAt() {
    return this.editedTimestamp ? new Date(this.editedTimestamp) : null;
  }

  /**
   * The guild the message was sent in (if in a guild channel)
   * @type {?Guild}
   * @readonly
   */
  get guild() {
    return this.channel.guild || null;
  }

  /**
   * The url to jump to this message
   * @type {string}
   * @readonly
   */
  get url() {
    return `https://discord.com/channels/${this.guild ? this.guild.id : '@me'}/${this.channel.id}/${this.id}`;
  }

  /**
   * The message contents with all mentions replaced by the equivalent text.
   * If mentions cannot be resolved to a name, the relevant mention in the message content will not be converted.
   * @type {string}
   * @readonly
   */
  get cleanContent() {
    // eslint-disable-next-line eqeqeq
    return this.content != null ? Util.cleanContent(this.content, this.channel) : null;
  }

  /**
   * Creates a reaction collector.
   * @param {CollectorFilter} filter The filter to apply
   * @param {ReactionCollectorOptions} [options={}] Options to send to the collector
   * @returns {ReactionCollector}
   * @example
   * // Create a reaction collector
   * const filter = (reaction, user) => reaction.emoji.name === '👌' && user.id === 'someID';
   * const collector = message.createReactionCollector(filter, { time: 15000 });
   * collector.on('collect', r => console.log(`Collected ${r.emoji.name}`));
   * collector.on('end', collected => console.log(`Collected ${collected.size} items`));
   */
  createReactionCollector(filter, options = {}) {
    return new ReactionCollector(this, filter, options);
  }

  /**
   * An object containing the same properties as CollectorOptions, but a few more:
   * @typedef {ReactionCollectorOptions} AwaitReactionsOptions
   * @property {string[]} [errors] Stop/end reasons that cause the promise to reject
   */

  /**
   * Similar to createReactionCollector but in promise form.
   * Resolves with a collection of reactions that pass the specified filter.
   * @param {CollectorFilter} filter The filter function to use
   * @param {AwaitReactionsOptions} [options={}] Optional options to pass to the internal collector
   * @returns {Promise<Collection<string, MessageReaction>>}
   * @example
   * // Create a reaction collector
   * const filter = (reaction, user) => reaction.emoji.name === '👌' && user.id === 'someID'
   * message.awaitReactions(filter, { time: 15000 })
   *   .then(collected => console.log(`Collected ${collected.size} reactions`))
   *   .catch(console.error);
   */
  awaitReactions(filter, options = {}) {
    return new Promise((resolve, reject) => {
      const collector = this.createReactionCollector(filter, options);
      collector.once('end', (reactions, reason) => {
        if (options.errors && options.errors.includes(reason)) reject(reactions);
        else resolve(reactions);
      });
    });
  }

  /**
   * Creates a message component interaction collector.
   * @param {CollectorFilter} filter The filter to apply
   * @param {MessageComponentInteractionCollectorOptions} [options={}] Options to send to the collector
   * @returns {MessageComponentInteractionCollector}
   * @example
   * // Create a message component interaction collector
   * const filter = (interaction) => interaction.customID === 'button' && interaction.user.id === 'someID';
   * const collector = message.createMessageComponentInteractionCollector(filter, { time: 15000 });
   * collector.on('collect', i => console.log(`Collected ${i.customID}`));
   * collector.on('end', collected => console.log(`Collected ${collected.size} items`));
   */
  createMessageComponentInteractionCollector(filter, options = {}) {
    return new MessageComponentInteractionCollector(this, filter, options);
  }

  /**
   * An object containing the same properties as CollectorOptions, but a few more:
   * @typedef {Object} AwaitMessageComponentInteractionOptions
   * @property {number} [time] Time to wait for an interaction before rejecting
   */

  /**
   * Collects a single component interaction that passes the filter.
   * The Promise will reject if the time expires.
   * @param {CollectorFilter} filter The filter function to use
   * @param {AwaitMessageComponentInteractionOptions} [options={}] Options to pass to the internal collector
   * @returns {Promise<MessageComponentInteraction>}
   * @example
   * // Collect a message component interaction
   * const filter = (interaction) => interaction.customID === 'button' && interaction.user.id === 'someID';
   * message.awaitMessageComponentInteraction(filter, { time: 15000 })
   *   .then(interaction => console.log(`${interaction.customID} was clicked!`))
   *   .catch(console.error);
   */
  awaitMessageComponentInteraction(filter, { time } = {}) {
    return new Promise((resolve, reject) => {
      const collector = this.createMessageComponentInteractionCollector(filter, { max: 1, time });
      collector.once('end', (interactions, reason) => {
        const interaction = interactions.first();
        if (interaction) resolve(interaction);
        else reject(new Error('INTERACTION_COLLECTOR_ERROR', reason));
      });
    });
  }

  /**
   * Whether the message is editable by the client user
   * @type {boolean}
   * @readonly
   */
  get editable() {
    return this.author.id === this.client.user.id;
  }

  /**
   * Whether the message is deletable by the client user
   * @type {boolean}
   * @readonly
   */
  get deletable() {
    return Boolean(
      !this.deleted &&
        (this.author.id === this.client.user.id ||
          this.channel.permissionsFor?.(this.client.user)?.has(Permissions.FLAGS.MANAGE_MESSAGES)),
    );
  }

  /**
   * Whether the message is pinnable by the client user
   * @type {boolean}
   * @readonly
   */
  get pinnable() {
    return (
      this.type === 'DEFAULT' &&
      (!this.guild || this.channel.permissionsFor(this.client.user).has(Permissions.FLAGS.MANAGE_MESSAGES, false))
    );
  }

  /**
   * Fetches the Message this crosspost/reply/pin-add references, if available to the client
   * @returns {Promise<Message>}
   */
  async fetchReference() {
    if (!this.reference) throw new Error('MESSAGE_REFERENCE_MISSING');
    const { channelID, messageID } = this.reference;
    const channel = this.client.channels.resolve(channelID);
    if (!channel) throw new Error('GUILD_CHANNEL_RESOLVE');
    const message = await channel.messages.fetch(messageID);
    return message;
  }

  /**
   * Whether the message is crosspostable by the client user
   * @type {boolean}
   * @readonly
   */
  get crosspostable() {
    return (
      this.channel.type === 'news' &&
      !this.flags.has(MessageFlags.FLAGS.CROSSPOSTED) &&
      this.type === 'DEFAULT' &&
      this.channel.viewable &&
      this.channel.permissionsFor(this.client.user).has(Permissions.FLAGS.SEND_MESSAGES) &&
      (this.author.id === this.client.user.id ||
        this.channel.permissionsFor(this.client.user).has(Permissions.FLAGS.MANAGE_MESSAGES))
    );
  }

  /**
   * Options that can be passed into {@link Message#edit}.
   * @typedef {Object} MessageEditOptions
   * @property {?string} [content] Content to be edited
<<<<<<< HEAD
   * @property {MessageEmbed|APIEmbed} [embed] An embed to be added/edited
=======
   * @property {MessageEmbed[]|Object[]} [embeds] Embeds to be added/edited
>>>>>>> 807ea2d3
   * @property {string|boolean} [code] Language for optional codeblock formatting to apply
   * @property {MessageMentionOptions} [allowedMentions] Which mentions should be parsed from the message content
   * @property {MessageFlags} [flags] Which flags to set for the message. Only `SUPPRESS_EMBEDS` can be edited.
   * @property {MessageAttachment[]} [attachments] An array of attachments to keep,
   * all attachments will be kept if omitted
   * @property {FileOptions[]|BufferResolvable[]|MessageAttachment[]} [files] Files to add to the message
   * @property {MessageActionRow[]|MessageActionRowOptions[]|MessageActionRowComponentResolvable[][]} [components]
   * Action rows containing interactive components for the message (buttons, select menus)
   */

  /**
   * Edits the content of the message.
   * @param {string|APIMessage|MessageEditOptions} options The options to provide
   * @returns {Promise<Message>}
   * @example
   * // Update the content of a message
   * message.edit('This is my new content!')
   *   .then(msg => console.log(`Updated the content of a message to ${msg.content}`))
   *   .catch(console.error);
   */
  edit(options) {
    return this.channel.messages.edit(this.id, options);
  }

  /**
   * Publishes a message in an announcement channel to all channels following it.
   * @returns {Promise<Message>}
   * @example
   * // Crosspost a message
   * if (message.channel.type === 'news') {
   *   message.crosspost()
   *     .then(() => console.log('Crossposted message'))
   *     .catch(console.error);
   * }
   */
  crosspost() {
    return this.channel.messages.crosspost(this.id);
  }

  /**
   * Pins this message to the channel's pinned messages.
   * @returns {Promise<Message>}
   * @example
   * // Pin a message
   * message.pin()
   *   .then(console.log)
   *   .catch(console.error)
   */
  pin() {
    return this.channel.messages.pin(this.id).then(() => this);
  }

  /**
   * Unpins this message from the channel's pinned messages.
   * @returns {Promise<Message>}
   * @example
   * // Unpin a message
   * message.unpin()
   *   .then(console.log)
   *   .catch(console.error)
   */
  unpin() {
    return this.channel.messages.unpin(this.id).then(() => this);
  }

  /**
   * Adds a reaction to the message.
   * @param {EmojiIdentifierResolvable} emoji The emoji to react with
   * @returns {Promise<MessageReaction>}
   * @example
   * // React to a message with a unicode emoji
   * message.react('🤔')
   *   .then(console.log)
   *   .catch(console.error);
   * @example
   * // React to a message with a custom emoji
   * message.react(message.guild.emojis.cache.get('123456789012345678'))
   *   .then(console.log)
   *   .catch(console.error);
   */
  async react(emoji) {
    emoji = this.client.emojis.resolveIdentifier(emoji);
    await this.channel.messages.react(this.id, emoji);
    return this.client.actions.MessageReactionAdd.handle({
      user: this.client.user,
      channel: this.channel,
      message: this,
      emoji: Util.parseEmoji(emoji),
    }).reaction;
  }

  /**
   * Deletes the message.
   * @returns {Promise<Message>}
   * @example
   * // Delete a message
   * message.delete()
   *   .then(msg => console.log(`Deleted message from ${msg.author.username}`))
   *   .catch(console.error);
   */
  async delete() {
    await this.channel.messages.delete(this.id);
    return this;
  }

  /**
   * Options provided when sending a message as an inline reply.
   * @typedef {BaseMessageOptions} ReplyMessageOptions
<<<<<<< HEAD
   * @property {MessageEmbed|APIEmbed} [embed] An embed for the message
=======
   * @property {MessageEmbed[]|Object[]} [embeds] The embeds for the message
   * (see [here](https://discord.com/developers/docs/resources/channel#embed-object) for more details)
>>>>>>> 807ea2d3
   * @property {boolean} [failIfNotExists=true] Whether to error if the referenced message
   * does not exist (creates a standard message in this case when false)
   */

  /**
   * Send an inline reply to this message.
   * @param {string|APIMessage|ReplyMessageOptions} options The options to provide
   * @returns {Promise<Message|Message[]>}
   * @example
   * // Reply to a message
   * message.reply('This is a reply!')
   *   .then(() => console.log(`Replied to message "${message.content}"`))
   *   .catch(console.error);
   */
  reply(options) {
    let data;

    if (options instanceof APIMessage) {
      data = options;
    } else {
      data = APIMessage.create(this, options, {
        reply: {
          messageReference: this,
          failIfNotExists: options?.failIfNotExists ?? true,
        },
      });
    }
    return this.channel.send(data);
  }

  /**
   * Fetch this message.
   * @param {boolean} [force=false] Whether to skip the cache check and request the API
   * @returns {Promise<Message>}
   */
  fetch(force = false) {
    return this.channel.messages.fetch(this.id, true, force);
  }

  /**
   * Fetches the webhook used to create this message.
   * @returns {Promise<?Webhook>}
   */
  fetchWebhook() {
    if (!this.webhookID) return Promise.reject(new Error('WEBHOOK_MESSAGE'));
    return this.client.fetchWebhook(this.webhookID);
  }

  /**
   * Suppresses or unsuppresses embeds on a message.
   * @param {boolean} [suppress=true] If the embeds should be suppressed or not
   * @returns {Promise<Message>}
   */
  suppressEmbeds(suppress = true) {
    const flags = new MessageFlags(this.flags.bitfield);

    if (suppress) {
      flags.add(MessageFlags.FLAGS.SUPPRESS_EMBEDS);
    } else {
      flags.remove(MessageFlags.FLAGS.SUPPRESS_EMBEDS);
    }

    return this.edit({ flags });
  }

  /**
   * Removes the attachments from this message.
   * @returns {Promise<Message>}
   */
  removeAttachments() {
    return this.edit({ attachments: [] });
  }

  /**
   * Used mainly internally. Whether two messages are identical in properties. If you want to compare messages
   * without checking all the properties, use `message.id === message2.id`, which is much more efficient. This
   * method allows you to see if there are differences in content, embeds, attachments, nonce and tts properties.
   * @param {Message} message The message to compare it to
   * @param {APIMessageRaw} rawData Raw data passed through the WebSocket about this message
   * @returns {boolean}
   */
  equals(message, rawData) {
    if (!message) return false;
    const embedUpdate = !message.author && !message.attachments;
    if (embedUpdate) return this.id === message.id && this.embeds.length === message.embeds.length;

    let equal =
      this.id === message.id &&
      this.author.id === message.author.id &&
      this.content === message.content &&
      this.tts === message.tts &&
      this.nonce === message.nonce &&
      this.embeds.length === message.embeds.length &&
      this.attachments.length === message.attachments.length;

    if (equal && rawData) {
      equal =
        this.mentions.everyone === message.mentions.everyone &&
        this.createdTimestamp === new Date(rawData.timestamp).getTime() &&
        this.editedTimestamp === new Date(rawData.edited_timestamp).getTime();
    }

    return equal;
  }

  /**
   * When concatenated with a string, this automatically concatenates the message's content instead of the object.
   * @returns {string}
   * @example
   * // Logs: Message: This is a message!
   * console.log(`Message: ${message}`);
   */
  toString() {
    return this.content;
  }

  toJSON() {
    return super.toJSON({
      channel: 'channelID',
      author: 'authorID',
      groupActivityApplication: 'groupActivityApplicationID',
      guild: 'guildID',
      cleanContent: true,
      member: false,
      reactions: false,
    });
  }
}

module.exports = Message;<|MERGE_RESOLUTION|>--- conflicted
+++ resolved
@@ -537,11 +537,7 @@
    * Options that can be passed into {@link Message#edit}.
    * @typedef {Object} MessageEditOptions
    * @property {?string} [content] Content to be edited
-<<<<<<< HEAD
-   * @property {MessageEmbed|APIEmbed} [embed] An embed to be added/edited
-=======
-   * @property {MessageEmbed[]|Object[]} [embeds] Embeds to be added/edited
->>>>>>> 807ea2d3
+   * @property {MessageEmbed[]|APIEmbed[]} [embeds] Embeds to be added/edited
    * @property {string|boolean} [code] Language for optional codeblock formatting to apply
    * @property {MessageMentionOptions} [allowedMentions] Which mentions should be parsed from the message content
    * @property {MessageFlags} [flags] Which flags to set for the message. Only `SUPPRESS_EMBEDS` can be edited.
@@ -650,12 +646,8 @@
   /**
    * Options provided when sending a message as an inline reply.
    * @typedef {BaseMessageOptions} ReplyMessageOptions
-<<<<<<< HEAD
-   * @property {MessageEmbed|APIEmbed} [embed] An embed for the message
-=======
-   * @property {MessageEmbed[]|Object[]} [embeds] The embeds for the message
+   * @property {MessageEmbed[]|APIEmbed[]} [embeds] The embeds for the message
    * (see [here](https://discord.com/developers/docs/resources/channel#embed-object) for more details)
->>>>>>> 807ea2d3
    * @property {boolean} [failIfNotExists=true] Whether to error if the referenced message
    * does not exist (creates a standard message in this case when false)
    */
