const Mentions = require('./MessageMentions');
const Attachment = require('./MessageAttachment');
const Embed = require('./MessageEmbed');
const MessageReaction = require('./MessageReaction');
const ReactionCollector = require('./ReactionCollector');
const Util = require('../util/Util');
const Collection = require('../util/Collection');
const Constants = require('../util/Constants');
const Permissions = require('../util/Permissions');
<<<<<<< HEAD
const Base = require('./Base');
=======
const { TypeError } = require('../errors');
>>>>>>> 45cc1758
let GuildMember;

/**
 * Represents a message on Discord.
 */
class Message extends Base {
  constructor(channel, data, client) {
    super(client);

    /**
     * The channel that the message was sent in
     * @type {TextChannel|DMChannel|GroupDMChannel}
     */
    this.channel = channel;

    if (data) this._patch(data);
  }

  _patch(data) { // eslint-disable-line complexity
    /**
     * The ID of the message
     * @type {Snowflake}
     */
    this.id = data.id;

    /**
     * The type of the message
     * @type {MessageType}
     */
    this.type = Constants.MessageTypes[data.type];

    /**
     * The content of the message
     * @type {string}
     */
    this.content = data.content;

    /**
     * The author of the message
     * @type {User}
     */
    this.author = this.client.users.create(data.author);

    /**
     * Represents the author of the message as a guild member. Only available if the message comes from a guild
     * where the author is still a member.
     * @type {?GuildMember}
     */
    this.member = this.guild ? this.guild.member(this.author) || null : null;

    /**
     * Whether or not this message is pinned
     * @type {boolean}
     */
    this.pinned = data.pinned;

    /**
     * Whether or not the message was Text-To-Speech
     * @type {boolean}
     */
    this.tts = data.tts;

    /**
     * A random number or string used for checking message delivery
     * @type {string}
     */
    this.nonce = data.nonce;

    /**
     * Whether or not this message was sent by Discord, not actually a user (e.g. pin notifications)
     * @type {boolean}
     */
    this.system = data.type === 6;

    /**
     * A list of embeds in the message - e.g. YouTube Player
     * @type {MessageEmbed[]}
     */
    this.embeds = data.embeds.map(e => new Embed(e));

    /**
     * A collection of attachments in the message - e.g. Pictures - mapped by their ID
     * @type {Collection<Snowflake, MessageAttachment>}
     */
    this.attachments = new Collection();
    for (const attachment of data.attachments) this.attachments.set(attachment.id, new Attachment(this, attachment));

    /**
     * The timestamp the message was sent at
     * @type {number}
     */
    this.createdTimestamp = new Date(data.timestamp).getTime();

    /**
     * The timestamp the message was last edited at (if applicable)
     * @type {?number}
     */
    this.editedTimestamp = data.edited_timestamp ? new Date(data.edited_timestamp).getTime() : null;

    /**
     * A collection of reactions to this message, mapped by the reaction ID
     * @type {Collection<Snowflake, MessageReaction>}
     */
    this.reactions = new Collection();
    if (data.reactions && data.reactions.length > 0) {
      for (const reaction of data.reactions) {
        const id = reaction.emoji.id ? `${reaction.emoji.name}:${reaction.emoji.id}` : reaction.emoji.name;
        this.reactions.set(id, new MessageReaction(this, reaction.emoji, reaction.count, reaction.me));
      }
    }

    /**
     * All valid mentions that the message contains
     * @type {MessageMentions}
     */
    this.mentions = new Mentions(this, data.mentions, data.mention_roles, data.mention_everyone);

    /**
     * ID of the webhook that sent the message, if applicable
     * @type {?Snowflake}
     */
    this.webhookID = data.webhook_id || null;

    /**
     * Whether this message is a hit in a search
     * @type {?boolean}
     */
    this.hit = typeof data.hit === 'boolean' ? data.hit : null;

    /**
     * The previous versions of the message, sorted with the most recent first
     * @type {Message[]}
     * @private
     */
    this._edits = [];
  }

  /**
   * Updates the message.
   * @param {Object} data Raw Discord message update data
   * @private
   */
  patch(data) {
    const clone = Util.cloneObject(this);
    this._edits.unshift(clone);

    this.editedTimestamp = new Date(data.edited_timestamp).getTime();
    if ('content' in data) this.content = data.content;
    if ('pinned' in data) this.pinned = data.pinned;
    if ('tts' in data) this.tts = data.tts;
    if ('embeds' in data) this.embeds = data.embeds.map(e => new Embed(e));
    else this.embeds = this.embeds.slice();

    if ('attachments' in data) {
      this.attachments = new Collection();
      for (const attachment of data.attachments) this.attachments.set(attachment.id, new Attachment(this, attachment));
    } else {
      this.attachments = new Collection(this.attachments);
    }

    this.mentions = new Mentions(
      this,
      'mentions' in data ? data.mentions : this.mentions.users,
      'mentions_roles' in data ? data.mentions_roles : this.mentions.roles,
      'mention_everyone' in data ? data.mention_everyone : this.mentions.everyone
    );
  }

  /**
   * The time the message was sent
   * @type {Date}
   * @readonly
   */
  get createdAt() {
    return new Date(this.createdTimestamp);
  }

  /**
   * The time the message was last edited at (if applicable)
   * @type {?Date}
   * @readonly
   */
  get editedAt() {
    return this.editedTimestamp ? new Date(this.editedTimestamp) : null;
  }

  /**
   * The guild the message was sent in (if in a guild channel)
   * @type {?Guild}
   * @readonly
   */
  get guild() {
    return this.channel.guild || null;
  }

  /**
   * The message contents with all mentions replaced by the equivalent text. If mentions cannot be resolved to a name,
   * the relevant mention in the message content will not be converted
   * @type {string}
   * @readonly
   */
  get cleanContent() {
    return this.content
      .replace(/@(everyone|here)/g, '@\u200b$1')
      .replace(/<@!?[0-9]+>/g, input => {
        const id = input.replace(/<|!|>|@/g, '');
        if (this.channel.type === 'dm' || this.channel.type === 'group') {
          return this.client.users.has(id) ? `@${this.client.users.get(id).username}` : input;
        }

        const member = this.channel.guild.members.get(id);
        if (member) {
          if (member.nickname) return `@${member.nickname}`;
          return `@${member.user.username}`;
        } else {
          const user = this.client.users.get(id);
          if (user) return `@${user.username}`;
          return input;
        }
      })
      .replace(/<#[0-9]+>/g, input => {
        const channel = this.client.channels.get(input.replace(/<|#|>/g, ''));
        if (channel) return `#${channel.name}`;
        return input;
      })
      .replace(/<@&[0-9]+>/g, input => {
        if (this.channel.type === 'dm' || this.channel.type === 'group') return input;
        const role = this.guild.roles.get(input.replace(/<|@|>|&/g, ''));
        if (role) return `@${role.name}`;
        return input;
      });
  }

  /**
   * Creates a reaction collector.
   * @param {CollectorFilter} filter The filter to apply
   * @param {ReactionCollectorOptions} [options={}] Options to send to the collector
   * @returns {ReactionCollector}
   * @example
   * // Create a reaction collector
   * const collector = message.createReactionCollector(
   *  (reaction, user) => reaction.emoji.name === '👌' && user.id === 'someID',
   *  { time: 15000 }
   * );
   * collector.on('collect', r => console.log(`Collected ${r.emoji.name}`));
   * collector.on('end', collected => console.log(`Collected ${collected.size} items`));
   */
  createReactionCollector(filter, options = {}) {
    return new ReactionCollector(this, filter, options);
  }

  /**
   * An object containing the same properties as CollectorOptions, but a few more:
   * @typedef {ReactionCollectorOptions} AwaitReactionsOptions
   * @property {string[]} [errors] Stop/end reasons that cause the promise to reject
   */

  /**
   * Similar to createCollector but in promise form. Resolves with a collection of reactions that pass the specified
   * filter.
   * @param {CollectorFilter} filter The filter function to use
   * @param {AwaitReactionsOptions} [options={}] Optional options to pass to the internal collector
   * @returns {Promise<Collection<string, MessageReaction>>}
   */
  awaitReactions(filter, options = {}) {
    return new Promise((resolve, reject) => {
      const collector = this.createReactionCollector(filter, options);
      collector.once('end', (reactions, reason) => {
        if (options.errors && options.errors.includes(reason)) reject(reactions);
        else resolve(reactions);
      });
    });
  }

  /**
   * An array of cached versions of the message, including the current version
   * Sorted from latest (first) to oldest (last)
   * @type {Message[]}
   * @readonly
   */
  get edits() {
    const copy = this._edits.slice();
    copy.unshift(this);
    return copy;
  }

  /**
   * Whether the message is editable by the client user
   * @type {boolean}
   * @readonly
   */
  get editable() {
    return this.author.id === this.client.user.id;
  }

  /**
   * Whether the message is deletable by the client user
   * @type {boolean}
   * @readonly
   */
  get deletable() {
    return this.author.id === this.client.user.id || (this.guild &&
      this.channel.permissionsFor(this.client.user).has(Permissions.FLAGS.MANAGE_MESSAGES)
    );
  }

  /**
   * Whether the message is pinnable by the client user
   * @type {boolean}
   * @readonly
   */
  get pinnable() {
    return !this.guild ||
      this.channel.permissionsFor(this.client.user).has(Permissions.FLAGS.MANAGE_MESSAGES);
  }

  /**
   * Whether or not a user, channel or role is mentioned in this message.
   * @param {GuildChannel|User|Role|string} data Either a guild channel, user or a role object, or a string representing
   * the ID of any of these
   * @returns {boolean}
   */
  isMentioned(data) {
    data = data && data.id ? data.id : data;
    return this.mentions.users.has(data) || this.mentions.channels.has(data) || this.mentions.roles.has(data);
  }

  /**
   * Whether or not a guild member is mentioned in this message. Takes into account
   * user mentions, role mentions, and @everyone/@here mentions.
   * @param {GuildMember|User} member The member/user to check for a mention of
   * @returns {boolean}
   */
  isMemberMentioned(member) {
    // Lazy-loading is used here to get around a circular dependency that breaks things
    if (!GuildMember) GuildMember = require('./GuildMember');
    if (this.mentions.everyone) return true;
    if (this.mentions.users.has(member.id)) return true;
    if (member instanceof GuildMember && member.roles.some(r => this.mentions.roles.has(r.id))) return true;
    return false;
  }

  /**
   * Options that can be passed into editMessage.
   * @typedef {Object} MessageEditOptions
   * @property {Object} [embed] An embed to be added/edited
   * @property {string|boolean} [code] Language for optional codeblock formatting to apply
   */

  /**
   * Edit the content of the message.
   * @param {StringResolvable} [content] The new content for the message
   * @param {MessageEditOptions} [options] The options to provide
   * @returns {Promise<Message>}
   * @example
   * // Update the content of a message
   * message.edit('This is my new content!')
   *  .then(msg => console.log(`Updated the content of a message from ${msg.author}`))
   *  .catch(console.error);
   */
  edit(content, options) {
    if (!options && typeof content === 'object' && !(content instanceof Array)) {
      options = content;
      content = '';
    } else if (!options) {
      options = {};
    }

    if (typeof content !== 'undefined') content = Util.resolveString(content);

    const { embed, code, reply } = options;

    // Wrap everything in a code block
    if (typeof code !== 'undefined' && (typeof code !== 'boolean' || code === true)) {
      content = Util.escapeMarkdown(Util.resolveString(content), true);
      content = `\`\`\`${typeof code !== 'boolean' ? code || '' : ''}\n${content}\n\`\`\``;
    }

    // Add the reply prefix
    if (reply && this.channel.type !== 'dm') {
      const id = this.client.resolver.resolveUserID(reply);
      const mention = `<@${reply instanceof GuildMember && reply.nickname ? '!' : ''}${id}>`;
      content = `${mention}${content ? `, ${content}` : ''}`;
    }

    return this.client.api.channels(this.channel.id).messages(this.id)
      .patch({ data: { content, embed } })
      .then(data => this.client.actions.MessageUpdate.handle(data).updated);
  }

  /**
   * Pins this message to the channel's pinned messages.
   * @returns {Promise<Message>}
   */
  pin() {
    return this.client.api.channels(this.channel.id).pins(this.id).put()
      .then(() => this);
  }

  /**
   * Unpins this message from the channel's pinned messages.
   * @returns {Promise<Message>}
   */
  unpin() {
    return this.client.api.channels(this.channel.id).pins(this.id).delete()
      .then(() => this);
  }

  /**
   * Add a reaction to the message.
   * @param {string|Emoji|ReactionEmoji} emoji The emoji to react with
   * @returns {Promise<MessageReaction>}
   */
  react(emoji) {
    emoji = this.client.resolver.resolveEmojiIdentifier(emoji);
    if (!emoji) throw new TypeError('EMOJI_TYPE');

    return this.client.api.channels(this.channel.id).messages(this.id).reactions(emoji)['@me']
      .put()
      .then(() => this._addReaction(Util.parseEmoji(emoji), this.client.user));
  }

  /**
   * Remove all reactions from a message.
   * @returns {Promise<Message>}
   */
  clearReactions() {
    return this.client.api.channels(this.channel.id).messages(this.id).reactions.delete()
      .then(() => this);
  }

  /**
   * Deletes the message.
   * @param {Object} [options] Options
   * @param {number} [options.timeout=0] How long to wait to delete the message in milliseconds
   * @param {string} [options.reason] Reason for deleting this message, if it does not belong to the client user
   * @returns {Promise<Message>}
   * @example
   * // Delete a message
   * message.delete()
   *  .then(msg => console.log(`Deleted message from ${msg.author}`))
   *  .catch(console.error);
   */
  delete({ timeout = 0, reason } = {}) {
    if (timeout <= 0) {
      return this.client.api.channels(this.channel.id).messages(this.id)
        .delete({ reason })
        .then(() =>
          this.client.actions.MessageDelete.handle({
            id: this.id,
            channel_id: this.channel.id,
          }).message);
    } else {
      return new Promise(resolve => {
        this.client.setTimeout(() => {
          resolve(this.delete({ reason }));
        }, timeout);
      });
    }
  }

  /**
   * Reply to the message.
   * @param {StringResolvable} [content] The content for the message
   * @param {MessageOptions} [options] The options to provide
   * @returns {Promise<Message|Message[]>}
   * @example
   * // Reply to a message
   * message.reply('Hey, I\'m a reply!')
   *  .then(msg => console.log(`Sent a reply to ${msg.author}`))
   *  .catch(console.error);
   */
  reply(content, options) {
    if (!options && typeof content === 'object' && !(content instanceof Array)) {
      options = content;
      content = '';
    } else if (!options) {
      options = {};
    }
    return this.channel.send(content, Object.assign(options, { reply: this.member || this.author }));
  }

  /**
   * Marks the message as read.
   * <warn>This is only available when using a user account.</warn>
   * @returns {Promise<Message>}
   */
  acknowledge() {
    return this.client.api.channels(this.channel.id).messages(this.id).ack
      .post({ data: { token: this.client.rest._ackToken } })
      .then(res => {
        if (res.token) this.client.rest._ackToken = res.token;
        return this;
      });
  }

  /**
   * Fetches the webhook used to create this message.
   * @returns {Promise<?Webhook>}
   */
  fetchWebhook() {
    if (!this.webhookID) return Promise.reject(new Error('The message was not sent by a webhook.'));
    return this.client.fetchWebhook(this.webhookID);
  }

  /**
   * Used mainly internally. Whether two messages are identical in properties. If you want to compare messages
   * without checking all the properties, use `message.id === message2.id`, which is much more efficient. This
   * method allows you to see if there are differences in content, embeds, attachments, nonce and tts properties.
   * @param {Message} message The message to compare it to
   * @param {Object} rawData Raw data passed through the WebSocket about this message
   * @returns {boolean}
   */
  equals(message, rawData) {
    if (!message) return false;
    const embedUpdate = !message.author && !message.attachments;
    if (embedUpdate) return this.id === message.id && this.embeds.length === message.embeds.length;

    let equal = this.id === message.id &&
        this.author.id === message.author.id &&
        this.content === message.content &&
        this.tts === message.tts &&
        this.nonce === message.nonce &&
        this.embeds.length === message.embeds.length &&
        this.attachments.length === message.attachments.length;

    if (equal && rawData) {
      equal = this.mentions.everyone === message.mentions.everyone &&
        this.createdTimestamp === new Date(rawData.timestamp).getTime() &&
        this.editedTimestamp === new Date(rawData.edited_timestamp).getTime();
    }

    return equal;
  }

  /**
   * When concatenated with a string, this automatically concatenates the message's content instead of the object.
   * @returns {string}
   * @example
   * // Logs: Message: This is a message!
   * console.log(`Message: ${message}`);
   */
  toString() {
    return this.content;
  }

  _addReaction(emoji, user) {
    const emojiID = emoji.id ? `${emoji.name}:${emoji.id}` : encodeURIComponent(emoji.name);
    let reaction;
    if (this.reactions.has(emojiID)) {
      reaction = this.reactions.get(emojiID);
      if (!reaction.me) reaction.me = user.id === this.client.user.id;
    } else {
      reaction = new MessageReaction(this, emoji, 0, user.id === this.client.user.id);
      this.reactions.set(emojiID, reaction);
    }
    if (!reaction.users.has(user.id)) reaction.users.set(user.id, user);
    reaction.count++;
    return reaction;
  }

  _removeReaction(emoji, user) {
    const emojiID = emoji.id ? `${emoji.name}:${emoji.id}` : encodeURIComponent(emoji.name);
    if (this.reactions.has(emojiID)) {
      const reaction = this.reactions.get(emojiID);
      if (reaction.users.has(user.id)) {
        reaction.users.delete(user.id);
        reaction.count--;
        if (user.id === this.client.user.id) reaction.me = false;
        if (reaction.count <= 0) this.reactions.delete(emojiID);
        return reaction;
      }
    }
    return null;
  }

  _clearReactions() {
    this.reactions.clear();
  }
}

module.exports = Message;<|MERGE_RESOLUTION|>--- conflicted
+++ resolved
@@ -7,11 +7,8 @@
 const Collection = require('../util/Collection');
 const Constants = require('../util/Constants');
 const Permissions = require('../util/Permissions');
-<<<<<<< HEAD
 const Base = require('./Base');
-=======
 const { TypeError } = require('../errors');
->>>>>>> 45cc1758
 let GuildMember;
 
 /**
