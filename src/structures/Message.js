const Mentions = require('./MessageMentions');
const Attachment = require('./MessageAttachment');
const Embed = require('./MessageEmbed');
const MessageReaction = require('./MessageReaction');
const ReactionCollector = require('./ReactionCollector');
const ClientApplication = require('./ClientApplication');
const Util = require('../util/Util');
const Collection = require('../util/Collection');
const Constants = require('../util/Constants');
const Permissions = require('../util/Permissions');
<<<<<<< HEAD
const Base = require('./Base');
const { TypeError } = require('../errors');
=======
const { Error, TypeError } = require('../errors');
>>>>>>> 8b8a365e
let GuildMember;

/**
 * Represents a message on Discord.
 */
class Message extends Base {
  constructor(channel, data, client) {
    super(client);

    /**
     * The channel that the message was sent in
     * @type {TextChannel|DMChannel|GroupDMChannel}
     */
    this.channel = channel;

    if (data) this._patch(data);
  }

  _patch(data) { // eslint-disable-line complexity
    /**
     * The ID of the message
     * @type {Snowflake}
     */
    this.id = data.id;

    /**
     * The type of the message
     * @type {MessageType}
     */
    this.type = Constants.MessageTypes[data.type];

    /**
     * The content of the message
     * @type {string}
     */
    this.content = data.content;

    /**
     * The author of the message
     * @type {User}
     */
    this.author = this.client.users.create(data.author);

    /**
     * Represents the author of the message as a guild member
     * Only available if the message comes from a guild where the author is still a member
     * @type {?GuildMember}
     */
    this.member = this.guild ? this.guild.member(this.author) || null : null;

    /**
     * Whether or not this message is pinned
     * @type {boolean}
     */
    this.pinned = data.pinned;

    /**
     * Whether or not the message was Text-To-Speech
     * @type {boolean}
     */
    this.tts = data.tts;

    /**
     * A random number or string used for checking message delivery
     * @type {string}
     */
    this.nonce = data.nonce;

    /**
     * Whether or not this message was sent by Discord, not actually a user (e.g. pin notifications)
     * @type {boolean}
     */
    this.system = data.type === 6;

    /**
     * A list of embeds in the message - e.g. YouTube Player
     * @type {MessageEmbed[]}
     */
    this.embeds = data.embeds.map(e => new Embed(e));

    /**
     * A collection of attachments in the message - e.g. Pictures - mapped by their ID
     * @type {Collection<Snowflake, MessageAttachment>}
     */
    this.attachments = new Collection();
    for (const attachment of data.attachments) this.attachments.set(attachment.id, new Attachment(this, attachment));

    /**
     * The timestamp the message was sent at
     * @type {number}
     */
    this.createdTimestamp = new Date(data.timestamp).getTime();

    /**
     * The timestamp the message was last edited at (if applicable)
     * @type {?number}
     */
    this.editedTimestamp = data.edited_timestamp ? new Date(data.edited_timestamp).getTime() : null;

    /**
     * A collection of reactions to this message, mapped by the reaction ID
     * @type {Collection<Snowflake, MessageReaction>}
     */
    this.reactions = new Collection();
    if (data.reactions && data.reactions.length > 0) {
      for (const reaction of data.reactions) {
        const id = reaction.emoji.id ? `${reaction.emoji.name}:${reaction.emoji.id}` : reaction.emoji.name;
        this.reactions.set(id, new MessageReaction(this, reaction.emoji, reaction.count, reaction.me));
      }
    }

    /**
     * All valid mentions that the message contains
     * @type {MessageMentions}
     */
    this.mentions = new Mentions(this, data.mentions, data.mention_roles, data.mention_everyone);

    /**
     * ID of the webhook that sent the message, if applicable
     * @type {?Snowflake}
     */
    this.webhookID = data.webhook_id || null;

    /**
     * Supplimental application information for group activities
     * @type {?ClientApplication}
     */
    this.application = data.application ? new ClientApplication(this.client, data.application) : null;

    /**
     * Group activity
     * @type {?Object}
     */
    this.activity = data.activity ? {
      partyID: data.activity.party_id,
      type: data.activity.type,
    } : null;

    /**
     * Whether this message is a hit in a search
     * @type {?boolean}
     */
    this.hit = typeof data.hit === 'boolean' ? data.hit : null;

    /**
     * The previous versions of the message, sorted with the most recent first
     * @type {Message[]}
     * @private
     */
    this._edits = [];
  }

  /**
   * Updates the message.
   * @param {Object} data Raw Discord message update data
   * @private
   */
  patch(data) {
    const clone = this._clone();
    this._edits.unshift(clone);

    this.editedTimestamp = new Date(data.edited_timestamp).getTime();
    if ('content' in data) this.content = data.content;
    if ('pinned' in data) this.pinned = data.pinned;
    if ('tts' in data) this.tts = data.tts;
    if ('embeds' in data) this.embeds = data.embeds.map(e => new Embed(e));
    else this.embeds = this.embeds.slice();

    if ('attachments' in data) {
      this.attachments = new Collection();
      for (const attachment of data.attachments) this.attachments.set(attachment.id, new Attachment(this, attachment));
    } else {
      this.attachments = new Collection(this.attachments);
    }

    this.mentions = new Mentions(
      this,
      'mentions' in data ? data.mentions : this.mentions.users,
      'mentions_roles' in data ? data.mentions_roles : this.mentions.roles,
      'mention_everyone' in data ? data.mention_everyone : this.mentions.everyone
    );
  }

  /**
   * The time the message was sent
   * @type {Date}
   * @readonly
   */
  get createdAt() {
    return new Date(this.createdTimestamp);
  }

  /**
   * The time the message was last edited at (if applicable)
   * @type {?Date}
   * @readonly
   */
  get editedAt() {
    return this.editedTimestamp ? new Date(this.editedTimestamp) : null;
  }

  /**
   * The guild the message was sent in (if in a guild channel)
   * @type {?Guild}
   * @readonly
   */
  get guild() {
    return this.channel.guild || null;
  }

  /**
   * The message contents with all mentions replaced by the equivalent text.
   * If mentions cannot be resolved to a name, the relevant mention in the message content will not be converted.
   * @type {string}
   * @readonly
   */
  get cleanContent() {
    return this.content
      .replace(/@(everyone|here)/g, '@\u200b$1')
      .replace(/<@!?[0-9]+>/g, input => {
        const id = input.replace(/<|!|>|@/g, '');
        if (this.channel.type === 'dm' || this.channel.type === 'group') {
          return this.client.users.has(id) ? `@${this.client.users.get(id).username}` : input;
        }

        const member = this.channel.guild.members.get(id);
        if (member) {
          if (member.nickname) return `@${member.nickname}`;
          return `@${member.user.username}`;
        } else {
          const user = this.client.users.get(id);
          if (user) return `@${user.username}`;
          return input;
        }
      })
      .replace(/<#[0-9]+>/g, input => {
        const channel = this.client.channels.get(input.replace(/<|#|>/g, ''));
        if (channel) return `#${channel.name}`;
        return input;
      })
      .replace(/<@&[0-9]+>/g, input => {
        if (this.channel.type === 'dm' || this.channel.type === 'group') return input;
        const role = this.guild.roles.get(input.replace(/<|@|>|&/g, ''));
        if (role) return `@${role.name}`;
        return input;
      });
  }

  /**
   * Creates a reaction collector.
   * @param {CollectorFilter} filter The filter to apply
   * @param {ReactionCollectorOptions} [options={}] Options to send to the collector
   * @returns {ReactionCollector}
   * @example
   * // Create a reaction collector
   * const collector = message.createReactionCollector(
   *   (reaction, user) => reaction.emoji.name === '👌' && user.id === 'someID',
   *   { time: 15000 }
   * );
   * collector.on('collect', r => console.log(`Collected ${r.emoji.name}`));
   * collector.on('end', collected => console.log(`Collected ${collected.size} items`));
   */
  createReactionCollector(filter, options = {}) {
    return new ReactionCollector(this, filter, options);
  }

  /**
   * An object containing the same properties as CollectorOptions, but a few more:
   * @typedef {ReactionCollectorOptions} AwaitReactionsOptions
   * @property {string[]} [errors] Stop/end reasons that cause the promise to reject
   */

  /**
   * Similar to createCollector but in promise form.
   * Resolves with a collection of reactions that pass the specified filter.
   * @param {CollectorFilter} filter The filter function to use
   * @param {AwaitReactionsOptions} [options={}] Optional options to pass to the internal collector
   * @returns {Promise<Collection<string, MessageReaction>>}
   */
  awaitReactions(filter, options = {}) {
    return new Promise((resolve, reject) => {
      const collector = this.createReactionCollector(filter, options);
      collector.once('end', (reactions, reason) => {
        if (options.errors && options.errors.includes(reason)) reject(reactions);
        else resolve(reactions);
      });
    });
  }

  /**
   * An array of cached versions of the message, including the current version
   * Sorted from latest (first) to oldest (last)
   * @type {Message[]}
   * @readonly
   */
  get edits() {
    const copy = this._edits.slice();
    copy.unshift(this);
    return copy;
  }

  /**
   * Whether the message is editable by the client user
   * @type {boolean}
   * @readonly
   */
  get editable() {
    return this.author.id === this.client.user.id;
  }

  /**
   * Whether the message is deletable by the client user
   * @type {boolean}
   * @readonly
   */
  get deletable() {
    return this.author.id === this.client.user.id || (this.guild &&
      this.channel.permissionsFor(this.client.user).has(Permissions.FLAGS.MANAGE_MESSAGES)
    );
  }

  /**
   * Whether the message is pinnable by the client user
   * @type {boolean}
   * @readonly
   */
  get pinnable() {
    return !this.guild ||
      this.channel.permissionsFor(this.client.user).has(Permissions.FLAGS.MANAGE_MESSAGES);
  }

  /**
   * Options that can be passed into editMessage.
   * @typedef {Object} MessageEditOptions
   * @property {string} [content] Content to be edited
   * @property {Object} [embed] An embed to be added/edited
   * @property {string|boolean} [code] Language for optional codeblock formatting to apply
   */

  /**
   * Edit the content of the message.
   * @param {StringResolvable} [content] The new content for the message
   * @param {MessageEditOptions} [options] The options to provide
   * @returns {Promise<Message>}
   * @example
   * // Update the content of a message
   * message.edit('This is my new content!')
   *   .then(msg => console.log(`Updated the content of a message from ${msg.author}`))
   *   .catch(console.error);
   */
  edit(content, options) {
    if (!options && typeof content === 'object' && !(content instanceof Array)) {
      options = content;
      content = '';
    } else if (!options) {
      options = {};
    }
    if (typeof options.content !== 'undefined') content = options.content;

    if (typeof content !== 'undefined') content = Util.resolveString(content);

    let { embed, code, reply } = options;

    if (embed) embed = new Embed(embed)._apiTransform();

    // Wrap everything in a code block
    if (typeof code !== 'undefined' && (typeof code !== 'boolean' || code === true)) {
      content = Util.escapeMarkdown(Util.resolveString(content), true);
      content = `\`\`\`${typeof code !== 'boolean' ? code || '' : ''}\n${content}\n\`\`\``;
    }

    // Add the reply prefix
    if (reply && this.channel.type !== 'dm') {
      const id = this.client.resolver.resolveUserID(reply);
      const mention = `<@${reply instanceof GuildMember && reply.nickname ? '!' : ''}${id}>`;
      content = `${mention}${content ? `, ${content}` : ''}`;
    }

    return this.client.api.channels[this.channel.id].messages[this.id]
      .patch({ data: { content, embed } })
      .then(data => this.client.actions.MessageUpdate.handle(data).updated);
  }

  /**
   * Pins this message to the channel's pinned messages.
   * @returns {Promise<Message>}
   */
  pin() {
    return this.client.api.channels(this.channel.id).pins(this.id).put()
      .then(() => this);
  }

  /**
   * Unpins this message from the channel's pinned messages.
   * @returns {Promise<Message>}
   */
  unpin() {
    return this.client.api.channels(this.channel.id).pins(this.id).delete()
      .then(() => this);
  }

  /**
   * Add a reaction to the message.
   * @param {string|Emoji|ReactionEmoji} emoji The emoji to react with
   * @returns {Promise<MessageReaction>}
   */
  react(emoji) {
    emoji = this.client.resolver.resolveEmojiIdentifier(emoji);
    if (!emoji) throw new TypeError('EMOJI_TYPE');

    return this.client.api.channels(this.channel.id).messages(this.id).reactions(emoji, '@me')
      .put()
      .then(() => this._addReaction(Util.parseEmoji(emoji), this.client.user));
  }

  /**
   * Remove all reactions from a message.
   * @returns {Promise<Message>}
   */
  clearReactions() {
    return this.client.api.channels(this.channel.id).messages(this.id).reactions.delete()
      .then(() => this);
  }

  /**
   * Deletes the message.
   * @param {Object} [options] Options
   * @param {number} [options.timeout=0] How long to wait to delete the message in milliseconds
   * @param {string} [options.reason] Reason for deleting this message, if it does not belong to the client user
   * @returns {Promise<Message>}
   * @example
   * // Delete a message
   * message.delete()
   *   .then(msg => console.log(`Deleted message from ${msg.author}`))
   *   .catch(console.error);
   */
  delete({ timeout = 0, reason } = {}) {
    if (timeout <= 0) {
      return this.client.api.channels(this.channel.id).messages(this.id)
        .delete({ reason })
        .then(() =>
          this.client.actions.MessageDelete.handle({
            id: this.id,
            channel_id: this.channel.id,
          }).message);
    } else {
      return new Promise(resolve => {
        this.client.setTimeout(() => {
          resolve(this.delete({ reason }));
        }, timeout);
      });
    }
  }

  /**
   * Reply to the message.
   * @param {StringResolvable} [content] The content for the message
   * @param {MessageOptions} [options] The options to provide
   * @returns {Promise<Message|Message[]>}
   * @example
   * // Reply to a message
   * message.reply('Hey, I\'m a reply!')
   *   .then(msg => console.log(`Sent a reply to ${msg.author}`))
   *   .catch(console.error);
   */
  reply(content, options) {
    if (!options && typeof content === 'object' && !(content instanceof Array)) {
      options = content;
      content = '';
    } else if (!options) {
      options = {};
    }
    return this.channel.send(content, Object.assign(options, { reply: this.member || this.author }));
  }

  /**
   * Marks the message as read.
   * <warn>This is only available when using a user account.</warn>
   * @returns {Promise<Message>}
   */
  acknowledge() {
    return this.client.api.channels(this.channel.id).messages(this.id).ack
      .post({ data: { token: this.client.rest._ackToken } })
      .then(res => {
        if (res.token) this.client.rest._ackToken = res.token;
        return this;
      });
  }

  /**
   * Fetches the webhook used to create this message.
   * @returns {Promise<?Webhook>}
   */
  fetchWebhook() {
    if (!this.webhookID) return Promise.reject(new Error('WEBHOOK_MESSAGE'));
    return this.client.fetchWebhook(this.webhookID);
  }

  /**
   * Used mainly internally. Whether two messages are identical in properties. If you want to compare messages
   * without checking all the properties, use `message.id === message2.id`, which is much more efficient. This
   * method allows you to see if there are differences in content, embeds, attachments, nonce and tts properties.
   * @param {Message} message The message to compare it to
   * @param {Object} rawData Raw data passed through the WebSocket about this message
   * @returns {boolean}
   */
  equals(message, rawData) {
    if (!message) return false;
    const embedUpdate = !message.author && !message.attachments;
    if (embedUpdate) return this.id === message.id && this.embeds.length === message.embeds.length;

    let equal = this.id === message.id &&
        this.author.id === message.author.id &&
        this.content === message.content &&
        this.tts === message.tts &&
        this.nonce === message.nonce &&
        this.embeds.length === message.embeds.length &&
        this.attachments.length === message.attachments.length;

    if (equal && rawData) {
      equal = this.mentions.everyone === message.mentions.everyone &&
        this.createdTimestamp === new Date(rawData.timestamp).getTime() &&
        this.editedTimestamp === new Date(rawData.edited_timestamp).getTime();
    }

    return equal;
  }

  /**
   * When concatenated with a string, this automatically concatenates the message's content instead of the object.
   * @returns {string}
   * @example
   * // Logs: Message: This is a message!
   * console.log(`Message: ${message}`);
   */
  toString() {
    return this.content;
  }

  _addReaction(emoji, user) {
    const emojiID = emoji.id ? `${emoji.name}:${emoji.id}` : encodeURIComponent(emoji.name);
    let reaction;
    if (this.reactions.has(emojiID)) {
      reaction = this.reactions.get(emojiID);
      if (!reaction.me) reaction.me = user.id === this.client.user.id;
    } else {
      reaction = new MessageReaction(this, emoji, 0, user.id === this.client.user.id);
      this.reactions.set(emojiID, reaction);
    }
    if (!reaction.users.has(user.id)) {
      reaction.users.set(user.id, user);
      reaction.count++;
    }
    return reaction;
  }

  _removeReaction(emoji, user) {
    const emojiID = emoji.id ? `${emoji.name}:${emoji.id}` : encodeURIComponent(emoji.name);
    if (this.reactions.has(emojiID)) {
      const reaction = this.reactions.get(emojiID);
      if (reaction.users.has(user.id)) {
        reaction.users.delete(user.id);
        reaction.count--;
        if (user.id === this.client.user.id) reaction.me = false;
        if (reaction.count <= 0) this.reactions.delete(emojiID);
        return reaction;
      }
    }
    return null;
  }

  _clearReactions() {
    this.reactions.clear();
  }
}

module.exports = Message;<|MERGE_RESOLUTION|>--- conflicted
+++ resolved
@@ -8,12 +8,8 @@
 const Collection = require('../util/Collection');
 const Constants = require('../util/Constants');
 const Permissions = require('../util/Permissions');
-<<<<<<< HEAD
 const Base = require('./Base');
-const { TypeError } = require('../errors');
-=======
 const { Error, TypeError } = require('../errors');
->>>>>>> 8b8a365e
 let GuildMember;
 
 /**
