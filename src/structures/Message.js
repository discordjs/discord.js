'use strict';

const APIMessage = require('./APIMessage');
const Base = require('./Base');
const ClientApplication = require('./ClientApplication');
const MessageAttachment = require('./MessageAttachment');
const Embed = require('./MessageEmbed');
const Mentions = require('./MessageMentions');
const ReactionCollector = require('./ReactionCollector');
const { Error, TypeError } = require('../errors');
const ReactionManager = require('../managers/ReactionManager');
const Collection = require('../util/Collection');
const { MessageTypes } = require('../util/Constants');
const MessageFlags = require('../util/MessageFlags');
const Permissions = require('../util/Permissions');
const SnowflakeUtil = require('../util/Snowflake');
const Util = require('../util/Util');

/**
 * Represents a message on Discord.
 * @extends {Base}
 */
class Message extends Base {
  /**
   * @param {Client} client The instantiating client
   * @param {Object} data The data for the message
   * @param {TextChannel|DMChannel|NewsChannel} channel The channel the message was sent in
   */
  constructor(client, data, channel) {
    super(client);

    /**
     * The channel that the message was sent in
     * @type {TextChannel|DMChannel|NewsChannel}
     */
    this.channel = channel;

    /**
     * Whether this message has been deleted
     * @type {boolean}
     */
    this.deleted = false;

    if (data) this._patch(data);
  }

  _patch(data) {
    /**
     * The ID of the message
     * @type {Snowflake}
     */
    this.id = data.id;

    if ('type' in data) {
      /**
       * The type of the message
       * @type {?MessageType}
       */
      this.type = MessageTypes[data.type];

      /**
       * Whether or not this message was sent by Discord, not actually a user (e.g. pin notifications)
       * @type {?boolean}
       */
      this.system = data.type !== 0;
    } else if (typeof this.type !== 'string') {
      this.system = null;
      this.type = null;
    }

    if ('content' in data) {
      /**
       * The content of the message
       * @type {?string}
       */
      this.content = data.content;
    } else if (typeof this.content !== 'string') {
      this.content = null;
    }

    if ('author' in data) {
      /**
       * The author of the message
       * @type {?User}
       */
      this.author = this.client.users.add(data.author, !data.webhook_id);
    } else if (!this.author) {
      this.author = null;
    }

    if ('pinned' in data) {
      /**
       * Whether or not this message is pinned
       * @type {?boolean}
       */
      this.pinned = Boolean(data.pinned);
    } else if (typeof this.pinned !== 'boolean') {
      this.pinned = null;
    }

    if ('tts' in data) {
      /**
       * Whether or not the message was Text-To-Speech
       * @type {?boolean}
       */
      this.tts = data.tts;
    } else if (typeof this.tts !== 'boolean') {
      this.tts = null;
    }

    /**
     * A random number or string used for checking message delivery
     * <warn>This is only received after the message was sent successfully, and
     * lost if re-fetched</warn>
     * @type {?string}
     */
    this.nonce = 'nonce' in data ? data.nonce : null;

    /**
     * A list of embeds in the message - e.g. YouTube Player
     * @type {MessageEmbed[]}
     */
    this.embeds = (data.embeds || []).map(e => new Embed(e, true));

    /**
     * A collection of attachments in the message - e.g. Pictures - mapped by their ID
     * @type {Collection<Snowflake, MessageAttachment>}
     */
    this.attachments = new Collection();
    if (data.attachments) {
      for (const attachment of data.attachments) {
        this.attachments.set(attachment.id, new MessageAttachment(attachment.url, attachment.filename, attachment));
      }
    }

    /**
     * The timestamp the message was sent at
     * @type {number}
     */
    this.createdTimestamp = SnowflakeUtil.deconstruct(this.id).timestamp;

    /**
     * The timestamp the message was last edited at (if applicable)
     * @type {?number}
     */
    this.editedTimestamp = 'edited_timestamp' in data ? new Date(data.edited_timestamp).getTime() : null;

    /**
     * A manager of the reactions belonging to this message
     * @type {ReactionManager}
     */
    this.reactions = new ReactionManager(this);
    if (data.reactions && data.reactions.length > 0) {
      for (const reaction of data.reactions) {
        this.reactions.add(reaction);
      }
    }

    /**
     * All valid mentions that the message contains
     * @type {MessageMentions}
     */
    this.mentions = new Mentions(this, data.mentions, data.mention_roles, data.mention_everyone, data.mention_channels);

    /**
     * ID of the webhook that sent the message, if applicable
     * @type {?Snowflake}
     */
    this.webhookID = data.webhook_id || null;

    /**
     * Supplemental application information for group activities
     * @type {?ClientApplication}
     */
    this.application = data.application ? new ClientApplication(this.client, data.application) : null;

    /**
     * Group activity
     * @type {?MessageActivity}
     */
    this.activity = data.activity
      ? {
          partyID: data.activity.party_id,
          type: data.activity.type,
        }
      : null;

    /**
     * The previous versions of the message, sorted with the most recent first
     * @type {Message[]}
     * @private
     */
    this._edits = [];

    if (this.member && data.member) {
      this.member._patch(data.member);
    } else if (data.member && this.guild && this.author) {
      this.guild.members.add(Object.assign(data.member, { user: this.author }));
    }

    /**
     * Flags that are applied to the message
     * @type {Readonly<MessageFlags>}
     */
    this.flags = new MessageFlags(data.flags).freeze();

    /**
     * Reference data sent in a crossposted message.
     * @typedef {Object} MessageReference
     * @property {string} channelID ID of the channel the message was crossposted from
     * @property {?string} guildID ID of the guild the message was crossposted from
     * @property {?string} messageID ID of the message that was crossposted
     */

    /**
     * Message reference data
     * @type {?MessageReference}
     */
    this.reference = data.message_reference
      ? {
          channelID: data.message_reference.channel_id,
          guildID: data.message_reference.guild_id,
          messageID: data.message_reference.message_id,
        }
      : null;

    if ('referenced_message' in data) {
      this.channel.messages.add(data.referenced_message);
    }
  }

  /**
   * Whether or not this message is a partial
   * @type {boolean}
   * @readonly
   */
  get partial() {
    return typeof this.content !== 'string' || !this.author;
  }

  /**
   * Updates the message.
   * @param {Object} data Raw Discord message update data
   * @private
   */
  patch(data) {
    const clone = this._clone();
    this._edits.unshift(clone);

    if ('edited_timestamp' in data) this.editedTimestamp = new Date(data.edited_timestamp).getTime();
    if ('content' in data) this.content = data.content;
    if ('pinned' in data) this.pinned = data.pinned;
    if ('tts' in data) this.tts = data.tts;
    if ('embeds' in data) this.embeds = data.embeds.map(e => new Embed(e, true));
    else this.embeds = this.embeds.slice();

    if ('attachments' in data) {
      this.attachments = new Collection();
      for (const attachment of data.attachments) {
        this.attachments.set(attachment.id, new MessageAttachment(attachment.url, attachment.filename, attachment));
      }
    } else {
      this.attachments = new Collection(this.attachments);
    }

    this.mentions = new Mentions(
      this,
      'mentions' in data ? data.mentions : this.mentions.users,
      'mention_roles' in data ? data.mention_roles : this.mentions.roles,
      'mention_everyone' in data ? data.mention_everyone : this.mentions.everyone,
      'mention_channels' in data ? data.mention_channels : this.mentions.crosspostedChannels,
    );

    this.flags = new MessageFlags('flags' in data ? data.flags : 0).freeze();
  }

  /**
   * Represents the author of the message as a guild member.
   * Only available if the message comes from a guild where the author is still a member
   * @type {?GuildMember}
   * @readonly
   */
  get member() {
    return this.guild ? this.guild.member(this.author) || null : null;
  }

  /**
   * The time the message was sent at
   * @type {Date}
   * @readonly
   */
  get createdAt() {
    return new Date(this.createdTimestamp);
  }

  /**
   * The time the message was last edited at (if applicable)
   * @type {?Date}
   * @readonly
   */
  get editedAt() {
    return this.editedTimestamp ? new Date(this.editedTimestamp) : null;
  }

  /**
   * The guild the message was sent in (if in a guild channel)
   * @type {?Guild}
   * @readonly
   */
  get guild() {
    return this.channel.guild || null;
  }

  /**
   * The url to jump to this message
   * @type {string}
   * @readonly
   */
  get url() {
    return `https://discord.com/channels/${this.guild ? this.guild.id : '@me'}/${this.channel.id}/${this.id}`;
  }

  /**
   * The message contents with all mentions replaced by the equivalent text.
   * If mentions cannot be resolved to a name, the relevant mention in the message content will not be converted.
   * @type {string}
   * @readonly
   */
  get cleanContent() {
    // eslint-disable-next-line eqeqeq
    return this.content != null ? Util.cleanContent(this.content, this) : null;
  }

  /**
   * Creates a reaction collector.
   * @param {CollectorFilter} filter The filter to apply
   * @param {ReactionCollectorOptions} [options={}] Options to send to the collector
   * @returns {ReactionCollector}
   * @example
   * // Create a reaction collector
   * const filter = (reaction, user) => reaction.emoji.name === '👌' && user.id === 'someID';
   * const collector = message.createReactionCollector(filter, { time: 15000 });
   * collector.on('collect', r => console.log(`Collected ${r.emoji.name}`));
   * collector.on('end', collected => console.log(`Collected ${collected.size} items`));
   */
  createReactionCollector(filter, options = {}) {
    return new ReactionCollector(this, filter, options);
  }

  /**
   * An object containing the same properties as CollectorOptions, but a few more:
   * @typedef {ReactionCollectorOptions} AwaitReactionsOptions
   * @property {string[]} [errors] Stop/end reasons that cause the promise to reject
   */

  /**
   * Similar to createReactionCollector but in promise form.
   * Resolves with a collection of reactions that pass the specified filter.
   * @param {CollectorFilter} filter The filter function to use
   * @param {AwaitReactionsOptions} [options={}] Optional options to pass to the internal collector
   * @returns {Promise<Collection<string, MessageReaction>>}
   * @example
   * // Create a reaction collector
   * const filter = (reaction, user) => reaction.emoji.name === '👌' && user.id === 'someID'
   * message.awaitReactions(filter, { time: 15000 })
   *   .then(collected => console.log(`Collected ${collected.size} reactions`))
   *   .catch(console.error);
   */
  awaitReactions(filter, options = {}) {
    return new Promise((resolve, reject) => {
      const collector = this.createReactionCollector(filter, options);
      collector.once('end', (reactions, reason) => {
        if (options.errors && options.errors.includes(reason)) reject(reactions);
        else resolve(reactions);
      });
    });
  }

  /**
   * An array of cached versions of the message, including the current version
   * Sorted from latest (first) to oldest (last)
   * @type {Message[]}
   * @readonly
   */
  get edits() {
    const copy = this._edits.slice();
    copy.unshift(this);
    return copy;
  }

  /**
   * Whether the message is editable by the client user
   * @type {boolean}
   * @readonly
   */
  get editable() {
    return this.author.id === this.client.user.id;
  }

  /**
   * Whether the message is deletable by the client user
   * @type {boolean}
   * @readonly
   */
  get deletable() {
    return (
      !this.deleted &&
      (this.author.id === this.client.user.id ||
        (this.guild && this.channel.permissionsFor(this.client.user).has(Permissions.FLAGS.MANAGE_MESSAGES, false)))
    );
  }

  /**
   * Whether the message is pinnable by the client user
   * @type {boolean}
   * @readonly
   */
  get pinnable() {
    return (
      this.type === 'DEFAULT' &&
      (!this.guild || this.channel.permissionsFor(this.client.user).has(Permissions.FLAGS.MANAGE_MESSAGES, false))
    );
  }

  get referencedMessage() {
    return this.reference && this.reference.messageID && this.client.channels.cache.has(this.reference.channelID)
      ? this.client.channels.resolve(this.reference.channelID).messages.resolve(this.reference.messageID)
      : null;
  }

  /**
   * Options that can be passed into editMessage.
   * @typedef {Object} MessageEditOptions
   * @property {string} [content] Content to be edited
   * @property {MessageEmbed|Object} [embed] An embed to be added/edited
   * @property {string|boolean} [code] Language for optional codeblock formatting to apply
   * @property {MessageMentionOptions} [allowedMentions] Which mentions should be parsed from the message content
   */

  /**
   * Edits the content of the message.
   * @param {StringResolvable|APIMessage} [content] The new content for the message
   * @param {MessageEditOptions|MessageEmbed} [options] The options to provide
   * @returns {Promise<Message>}
   * @example
   * // Update the content of a message
   * message.edit('This is my new content!')
   *   .then(msg => console.log(`Updated the content of a message to ${msg.content}`))
   *   .catch(console.error);
   */
  edit(content, options) {
    const { data } =
      content instanceof APIMessage ? content.resolveData() : APIMessage.create(this, content, options).resolveData();
    return this.client.api.channels[this.channel.id].messages[this.id].patch({ data }).then(d => {
      const clone = this._clone();
      clone._patch(d);
      return clone;
    });
  }

  /**
   * Publishes a message in an announcement channel to all channels following it.
   * @returns {Promise<Message>}
   * @example
   * // Crosspost a message
   * if (message.channel.type === 'news') {
   *   message.crosspost()
   *     .then(() => console.log('Crossposted message'))
   *     .catch(console.error);
   * }
   */
  async crosspost() {
    await this.client.api
      .channels(this.channel.id)
      .messages(this.id)
      .crosspost.post();
    return this;
  }

  /**
   * Pins this message to the channel's pinned messages.
   * @param {Object} [options] Options for pinning
   * @param {string} [options.reason] Reason for pinning
   * @returns {Promise<Message>}
   * @example
   * // Pin a message with a reason
   * message.pin({ reason: 'important' })
   *   .then(console.log)
   *   .catch(console.error)
   */
  pin(options) {
    return this.client.api
      .channels(this.channel.id)
      .pins(this.id)
      .put(options)
      .then(() => this);
  }

  /**
   * Unpins this message from the channel's pinned messages.
   * @param {Object} [options] Options for unpinning
   * @param {string} [options.reason] Reason for unpinning
   * @returns {Promise<Message>}
   * @example
   * // Unpin a message with a reason
   * message.unpin({ reason: 'no longer relevant' })
   *   .then(console.log)
   *   .catch(console.error)
   */
  unpin(options) {
    return this.client.api
      .channels(this.channel.id)
      .pins(this.id)
      .delete(options)
      .then(() => this);
  }

  /**
   * Adds a reaction to the message.
   * @param {EmojiIdentifierResolvable} emoji The emoji to react with
   * @returns {Promise<MessageReaction>}
   * @example
   * // React to a message with a unicode emoji
   * message.react('🤔')
   *   .then(console.log)
   *   .catch(console.error);
   * @example
   * // React to a message with a custom emoji
   * message.react(message.guild.emojis.cache.get('123456789012345678'))
   *   .then(console.log)
   *   .catch(console.error);
   */
  react(emoji) {
    emoji = this.client.emojis.resolveIdentifier(emoji);
    if (!emoji) throw new TypeError('EMOJI_TYPE');

    return this.client.api
      .channels(this.channel.id)
      .messages(this.id)
      .reactions(emoji, '@me')
      .put()
      .then(
        () =>
          this.client.actions.MessageReactionAdd.handle({
            user: this.client.user,
            channel: this.channel,
            message: this,
            emoji: Util.parseEmoji(emoji),
          }).reaction,
      );
  }

  /**
   * Deletes the message.
   * @param {Object} [options] Options
   * @param {number} [options.timeout=0] How long to wait to delete the message in milliseconds
   * @param {string} [options.reason] Reason for deleting this message, if it does not belong to the client user
   * @returns {Promise<Message>}
   * @example
   * // Delete a message
   * message.delete({ timeout: 5000 })
   *   .then(msg => console.log(`Deleted message from ${msg.author.username} after 5 seconds`))
   *   .catch(console.error);
   */
  delete(options = {}) {
    if (typeof options !== 'object') return Promise.reject(new TypeError('INVALID_TYPE', 'options', 'object', true));
    const { timeout = 0, reason } = options;
    if (timeout <= 0) {
      return this.channel.messages.delete(this.id, reason).then(() => this);
    } else {
      return new Promise(resolve => {
        this.client.setTimeout(() => {
          resolve(this.delete({ reason }));
        }, timeout);
      });
    }
  }

  /**
<<<<<<< HEAD
   * Replies to the message.
   * @param {StringResolvable|APIMessage} [content=''] The content for the message
   * @param {MessageOptions|MessageAdditions} [options={}] The options to provide
   * @returns {Promise<Message|Message[]>}
   * @example
   * // Reply to a message
   * message.reply('Hey, I\'m a reply!')
   *   .then(() => console.log(`Sent a reply to ${message.author.username}`))
   *   .catch(console.error);
   */
  reply(content, options) {
    return this.channel.send(
      content instanceof APIMessage
        ? content
        : APIMessage.transformOptions(content, options, { reply: this.member || this.author }),
    );
  }

  /**
   * Send an inline reply to this message.
   * @param {StringResolvable|APIMessage} [content=''] The content for the message
   * @param {MessageOptions|MessageAdditions} [options={inlineReplyTo:this}]
   * The additional options to provide
   * @returns {Promise<Message|Message[]>}
   */
  inlineReply(content, options) {
    return this.channel.send(
      content instanceof APIMessage
        ? content
        : APIMessage.transformOptions(content, options, {
            inlineReplyTo: this,
          }),
    );
  }

  /**
=======
>>>>>>> bc4dc22c
   * Fetch this message.
   * @param {boolean} [force=false] Whether to skip the cache check and request the API
   * @returns {Promise<Message>}
   */
  fetch(force = false) {
    return this.channel.messages.fetch(this.id, true, force);
  }

  /**
   * Fetches the webhook used to create this message.
   * @returns {Promise<?Webhook>}
   */
  fetchWebhook() {
    if (!this.webhookID) return Promise.reject(new Error('WEBHOOK_MESSAGE'));
    return this.client.fetchWebhook(this.webhookID);
  }

  /**
   * Suppresses or unsuppresses embeds on a message
   * @param {boolean} [suppress=true] If the embeds should be suppressed or not
   * @returns {Promise<Message>}
   */
  suppressEmbeds(suppress = true) {
    const flags = new MessageFlags(this.flags.bitfield);

    if (suppress) {
      flags.add(MessageFlags.FLAGS.SUPPRESS_EMBEDS);
    } else {
      flags.remove(MessageFlags.FLAGS.SUPPRESS_EMBEDS);
    }

    return this.edit({ flags });
  }

  /**
   * Used mainly internally. Whether two messages are identical in properties. If you want to compare messages
   * without checking all the properties, use `message.id === message2.id`, which is much more efficient. This
   * method allows you to see if there are differences in content, embeds, attachments, nonce and tts properties.
   * @param {Message} message The message to compare it to
   * @param {Object} rawData Raw data passed through the WebSocket about this message
   * @returns {boolean}
   */
  equals(message, rawData) {
    if (!message) return false;
    const embedUpdate = !message.author && !message.attachments;
    if (embedUpdate) return this.id === message.id && this.embeds.length === message.embeds.length;

    let equal =
      this.id === message.id &&
      this.author.id === message.author.id &&
      this.content === message.content &&
      this.tts === message.tts &&
      this.nonce === message.nonce &&
      this.embeds.length === message.embeds.length &&
      this.attachments.length === message.attachments.length;

    if (equal && rawData) {
      equal =
        this.mentions.everyone === message.mentions.everyone &&
        this.createdTimestamp === new Date(rawData.timestamp).getTime() &&
        this.editedTimestamp === new Date(rawData.edited_timestamp).getTime();
    }

    return equal;
  }

  /**
   * When concatenated with a string, this automatically concatenates the message's content instead of the object.
   * @returns {string}
   * @example
   * // Logs: Message: This is a message!
   * console.log(`Message: ${message}`);
   */
  toString() {
    return this.content;
  }

  toJSON() {
    return super.toJSON({
      channel: 'channelID',
      author: 'authorID',
      application: 'applicationID',
      guild: 'guildID',
      cleanContent: true,
      member: false,
      reactions: false,
    });
  }
}

module.exports = Message;<|MERGE_RESOLUTION|>--- conflicted
+++ resolved
@@ -470,10 +470,7 @@
    * }
    */
   async crosspost() {
-    await this.client.api
-      .channels(this.channel.id)
-      .messages(this.id)
-      .crosspost.post();
+    await this.client.api.channels(this.channel.id).messages(this.id).crosspost.post();
     return this;
   }
 
@@ -577,45 +574,23 @@
   }
 
   /**
-<<<<<<< HEAD
-   * Replies to the message.
+   * Send an inline reply to this message.
    * @param {StringResolvable|APIMessage} [content=''] The content for the message
-   * @param {MessageOptions|MessageAdditions} [options={}] The options to provide
+   * @param {MessageOptions|MessageAdditions} [options] The additional options to provide
+   * @param {MessageResolvable} [options.replyTo=this] The message to reply to
    * @returns {Promise<Message|Message[]>}
-   * @example
-   * // Reply to a message
-   * message.reply('Hey, I\'m a reply!')
-   *   .then(() => console.log(`Sent a reply to ${message.author.username}`))
-   *   .catch(console.error);
    */
   reply(content, options) {
     return this.channel.send(
       content instanceof APIMessage
         ? content
-        : APIMessage.transformOptions(content, options, { reply: this.member || this.author }),
-    );
-  }
-
-  /**
-   * Send an inline reply to this message.
-   * @param {StringResolvable|APIMessage} [content=''] The content for the message
-   * @param {MessageOptions|MessageAdditions} [options={inlineReplyTo:this}]
-   * The additional options to provide
-   * @returns {Promise<Message|Message[]>}
-   */
-  inlineReply(content, options) {
-    return this.channel.send(
-      content instanceof APIMessage
-        ? content
         : APIMessage.transformOptions(content, options, {
-            inlineReplyTo: this,
+            replyTo: this,
           }),
     );
   }
 
   /**
-=======
->>>>>>> bc4dc22c
    * Fetch this message.
    * @param {boolean} [force=false] Whether to skip the cache check and request the API
    * @returns {Promise<Message>}
