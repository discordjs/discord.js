--- conflicted
+++ resolved
@@ -469,36 +469,8 @@
    *   .then(invite => console.log(`Created an invite with a code of ${invite.code}`))
    *   .catch(console.error);
    */
-<<<<<<< HEAD
   createInvite(options) {
     return this.guild.invites.create(this.id, options);
-=======
-  createInvite({
-    temporary = false,
-    maxAge = 86400,
-    maxUses = 0,
-    unique,
-    targetUser,
-    targetApplication,
-    targetType,
-    reason,
-  } = {}) {
-    return this.client.api
-      .channels(this.id)
-      .invites.post({
-        data: {
-          temporary,
-          max_age: maxAge,
-          max_uses: maxUses,
-          unique,
-          target_user_id: this.client.users.resolveId(targetUser),
-          target_application_id: targetApplication?.id ?? targetApplication?.applicationId ?? targetApplication,
-          target_type: targetType,
-        },
-        reason,
-      })
-      .then(invite => new Invite(this.client, invite));
->>>>>>> a7c6678c
   }
 
   /**
