--- conflicted
+++ resolved
@@ -161,12 +161,7 @@
    * @type {boolean} true if private, false otherwise.
    */
   get private() {
-<<<<<<< HEAD
-    return !(this.permissionsFor(this.guild.roles.everyone)?.has(Permissions.FLAGS.VIEW_CHANNEL) ?? false);
-=======
-    const { everyone } = this.guild.roles;
-    return !this.permissionsFor(everyone).has(Permissions.FLAGS.VIEW_CHANNEL);
->>>>>>> 03e7c5fb
+    return !this.permissionsFor(this.guild.roles.everyone).has(Permissions.FLAGS.VIEW_CHANNEL);
   }
 
   /**
