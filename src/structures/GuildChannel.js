const Channel = require('./Channel');
const Role = require('./Role');
const Invite = require('./Invite');
const PermissionOverwrites = require('./PermissionOverwrites');
const Util = require('../util/Util');
const Permissions = require('../util/Permissions');
const Collection = require('../util/Collection');
const Constants = require('../util/Constants');
const { TypeError } = require('../errors');

/**
 * Represents a guild channel (i.e. text channels and voice channels).
 * @extends {Channel}
 */
class GuildChannel extends Channel {
  constructor(guild, data) {
    super(guild.client, data);

    /**
     * The guild the channel is in
     * @type {Guild}
     */
    this.guild = guild;
  }

  setup(data) {
    super.setup(data);

    /**
     * The name of the guild channel
     * @type {string}
     */
    this.name = data.name;

    /**
     * The raw position of the channel from discord
     * @type {number}
     */
    this.rawPosition = data.position;

    /**
     * The ID of the category parent of this channel
     * @type {?Snowflake}
     */
    this.parentID = data.parent_id;

    /**
     * A map of permission overwrites in this channel for roles and users
     * @type {Collection<Snowflake, PermissionOverwrites>}
     */
    this.permissionOverwrites = new Collection();
    if (data.permission_overwrites) {
      for (const overwrite of data.permission_overwrites) {
        this.permissionOverwrites.set(overwrite.id, new PermissionOverwrites(this, overwrite));
      }
    }
  }

  /**
   * The category parent of this channel
   * @type {?GuildChannel}
   */
  get parent() {
    return this.guild.channels.get(this.parentID);
  }

  /**
   * The position of the channel
   * @type {number}
   * @readonly
   */
  get position() {
    const sorted = this.guild._sortedChannels(this);
    return sorted.array().indexOf(sorted.get(this.id));
  }

  /**
   * Gets the overall set of permissions for a user in this channel, taking into account roles and permission
   * overwrites.
   * @param {GuildMemberResolvable} member The user that you want to obtain the overall permissions for
   * @returns {?Permissions}
   */
  permissionsFor(member) {
    member = this.client.resolver.resolveGuildMember(this.guild, member);
    if (!member) return null;
    if (member.id === this.guild.ownerID) return new Permissions(Permissions.ALL);

    let resolved = this.guild.roles.get(this.guild.id).permissions;

    const overwrites = this.overwritesFor(member, true);
    if (overwrites.everyone) {
      resolved &= ~overwrites.everyone._denied;
      resolved |= overwrites.everyone._allowed;
    }

    let allows = 0;
    let denies = 0;
    for (const overwrite of overwrites.roles) {
      allows |= overwrite._allowed;
      denies |= overwrite._denied;
    }
    resolved &= ~denies;
    resolved |= allows;

    if (overwrites.member) {
      resolved &= ~overwrites.member._denied;
      resolved |= overwrites.member._allowed;
    }

    const admin = Boolean(resolved & Permissions.FLAGS.ADMINISTRATOR);
    if (admin) resolved = Permissions.ALL;

    return new Permissions(resolved);
  }

  overwritesFor(member, verified = false, roles = null) {
    if (!verified) member = this.client.resolver.resolveGuildMember(this.guild, member);
    if (!member) return [];

    roles = roles || member.roles;
    const roleOverwrites = [];
    let memberOverwrites;
    let everyoneOverwrites;

    for (const overwrite of this.permissionOverwrites.values()) {
      if (overwrite.id === this.guild.id) {
        everyoneOverwrites = overwrite;
      } else if (roles.has(overwrite.id)) {
        roleOverwrites.push(overwrite);
      } else if (overwrite.id === member.id) {
        memberOverwrites = overwrite;
      }
    }

    return {
      everyone: everyoneOverwrites,
      roles: roleOverwrites,
      member: memberOverwrites,
    };
  }

  /**
   * An object mapping permission flags to `true` (enabled) or `false` (disabled).
   * ```js
   * {
   *  'SEND_MESSAGES': true,
   *  'ATTACH_FILES': false,
   * }
   * ```
   * @typedef {Object} PermissionOverwriteOptions
   */

  /**
   * Overwrites the permissions for a user or role in this channel.
   * @param {RoleResolvable|UserResolvable} userOrRole The user or role to update
   * @param {PermissionOverwriteOptions} options The configuration for the update
   * @param {string} [reason] Reason for creating/editing this overwrite
   * @returns {Promise<GuildChannel>}
   * @example
   * // Overwrite permissions for a message author
   * message.channel.overwritePermissions(message.author, {
   *  SEND_MESSAGES: false
   * })
   * .then(() => console.log('Done!'))
   * .catch(console.error);
   */
  overwritePermissions(userOrRole, options, reason) {
    const payload = {
      allow: 0,
      deny: 0,
    };

    if (userOrRole instanceof Role) {
      payload.type = 'role';
    } else if (this.guild.roles.has(userOrRole)) {
      userOrRole = this.guild.roles.get(userOrRole);
      payload.type = 'role';
    } else {
      userOrRole = this.client.resolver.resolveUser(userOrRole);
      payload.type = 'member';
      if (!userOrRole) return Promise.reject(new TypeError('INVALID_TYPE', 'parameter', 'User nor a Role', true));
    }

    payload.id = userOrRole.id;

    const prevOverwrite = this.permissionOverwrites.get(userOrRole.id);

    if (prevOverwrite) {
      payload.allow = prevOverwrite._allowed;
      payload.deny = prevOverwrite._denied;
    }

    for (const perm in options) {
      if (options[perm] === true) {
        payload.allow |= Permissions.FLAGS[perm] || 0;
        payload.deny &= ~(Permissions.FLAGS[perm] || 0);
      } else if (options[perm] === false) {
        payload.allow &= ~(Permissions.FLAGS[perm] || 0);
        payload.deny |= Permissions.FLAGS[perm] || 0;
      } else if (options[perm] === null) {
        payload.allow &= ~(Permissions.FLAGS[perm] || 0);
        payload.deny &= ~(Permissions.FLAGS[perm] || 0);
      }
    }

    return this.client.api.channels(this.id).permissions[payload.id]
      .put({ data: payload, reason })
      .then(() => this);
  }

  /**
   * The data for a guild channel.
   * @typedef {Object} ChannelData
   * @property {string} [name] The name of the channel
   * @property {number} [position] The position of the channel
   * @property {string} [topic] The topic of the text channel
   * @property {number} [bitrate] The bitrate of the voice channel
   * @property {number} [userLimit] The user limit of voice the channel
   */

  /**
   * Edits the channel.
   * @param {ChannelData} data The new data for the channel
   * @param {string} [reason] Reason for editing this channel
   * @returns {Promise<GuildChannel>}
   * @example
   * // Edit a channel
   * channel.edit({name: 'new-channel'})
   *  .then(c => console.log(`Edited channel ${c}`))
   *  .catch(console.error);
   */
  edit(data, reason) {
    return this.client.api.channels(this.id).patch({
      data: {
        name: (data.name || this.name).trim(),
        topic: data.topic,
        position: data.position || this.position,
<<<<<<< HEAD
        bitrate: data.bitrate || this.bitrate,
        user_limit: data.userLimit != null ? data.userLimit : this.userLimit, // eslint-disable-line eqeqeq
        parent_id: data.parentID,
=======
        bitrate: data.bitrate || (this.bitrate ? this.bitrate * 1000 : undefined),
        user_limit: data.userLimit || this.userLimit,
>>>>>>> 57977b06
      },
      reason,
    }).then(newData => this.client.actions.ChannelUpdate.handle(newData).updated);
  }

  /**
   * Set a new name for the guild channel.
   * @param {string} name The new name for the guild channel
   * @param {string} [reason] Reason for changing the guild channel's name
   * @returns {Promise<GuildChannel>}
   * @example
   * // Set a new channel name
   * channel.setName('not_general')
   *  .then(newChannel => console.log(`Channel's new name is ${newChannel.name}`))
   *  .catch(console.error);
   */
  setName(name, reason) {
    return this.edit({ name }, reason);
  }

  /**
   * Set a new position for the guild channel.
   * @param {number} position The new position for the guild channel
   * @param {boolean} [relative=false] Move the position relative to its current value
   * @returns {Promise<GuildChannel>}
   * @example
   * // Set a new channel position
   * channel.setPosition(2)
   *  .then(newChannel => console.log(`Channel's new position is ${newChannel.position}`))
   *  .catch(console.error);
   */
  setPosition(position, { relative, reason }) {
    position = Number(position);
    if (isNaN(position)) return Promise.reject(new TypeError('INVALID_TYPE', 'position', 'number'));
    let updatedChannels = this.guild._sortedChannels(this).array();
    Util.moveElementInArray(updatedChannels, this, position, relative);
    updatedChannels = updatedChannels.map((r, i) => ({ id: r.id, position: i }));
    return this.client.api.guilds(this.id).channels.patch({ data: updatedChannels, reason })
      .then(() => {
        this.client.actions.GuildChannelsPositionUpdate.handle({
          guild_id: this.id,
          channels: updatedChannels,
        });
        return this;
      });
  }

  /**
   * Set the category parent of this channel
   * @param {GuildChannel|Snowflake} channel Parent channel
   * @param {string} [reason] Reason for setting the parent
   * @returns {Promise<GuildChannel>}
   */
  setParent(channel, reason) {
    return this.edit({ parentID: channel.id ? channel.id : channel }, reason);
  }

  /**
   * Set a new topic for the guild channel.
   * @param {string} topic The new topic for the guild channel
   * @param {string} [reason] Reason for changing the guild channel's topic
   * @returns {Promise<GuildChannel>}
   * @example
   * // Set a new channel topic
   * channel.setTopic('needs more rate limiting')
   *  .then(newChannel => console.log(`Channel's new topic is ${newChannel.topic}`))
   *  .catch(console.error);
   */
  setTopic(topic, reason) {
    return this.edit({ topic }, reason);
  }

  /**
   * Create an invite to this guild channel.
   * @param {Object} [options={}] Options for the invite
   * @param {boolean} [options.temporary=false] Whether members that joined via the invite should be automatically
   * kicked after 24 hours if they have not yet received a role
   * @param {number} [options.maxAge=86400] How long the invite should last (in seconds, 0 for forever)
   * @param {number} [options.maxUses=0] Maximum number of uses
   * @param {boolean} [options.unique=false] Create a unique invite, or use an existing one with similar settings
   * @param {string} [options.reason] Reason for creating this
   * @returns {Promise<Invite>}
   */
  createInvite({ temporary = false, maxAge = 86400, maxUses = 0, unique, reason } = {}) {
    return this.client.api.channels(this.id).invites.post({ data: {
      temporary, max_age: maxAge, max_uses: maxUses, unique,
    }, reason })
      .then(invite => new Invite(this.client, invite));
  }

  /**
   * Clone this channel.
   * @param {Object} [options] The options
   * @param {string} [options.name=this.name] Optional name for the new channel, otherwise it has the name
   * of this channel
   * @param {boolean} [options.withPermissions=true] Whether to clone the channel with this channel's
   * permission overwrites
   * @param {boolean} [options.withTopic=true] Whether to clone the channel with this channel's topic
   * @param {string} [options.reason] Reason for cloning this channel
   * @returns {Promise<GuildChannel>}
   */
  clone({ name = this.name, withPermissions = true, withTopic = true, reason } = {}) {
    const options = { overwrites: withPermissions ? this.permissionOverwrites : [], reason };
    return this.guild.createChannel(name, this.type, options)
      .then(channel => withTopic ? channel.setTopic(this.topic) : channel);
  }

  /**
   * Checks if this channel has the same type, topic, position, name, overwrites and ID as another channel.
   * In most cases, a simple `channel.id === channel2.id` will do, and is much faster too.
   * @param {GuildChannel} channel Channel to compare with
   * @returns {boolean}
   */
  equals(channel) {
    let equal = channel &&
      this.id === channel.id &&
      this.type === channel.type &&
      this.topic === channel.topic &&
      this.position === channel.position &&
      this.name === channel.name;

    if (equal) {
      if (this.permissionOverwrites && channel.permissionOverwrites) {
        equal = this.permissionOverwrites.equals(channel.permissionOverwrites);
      } else {
        equal = !this.permissionOverwrites && !channel.permissionOverwrites;
      }
    }

    return equal;
  }

  /**
   * Whether the channel is deletable by the client user
   * @type {boolean}
   * @readonly
   */
  get deletable() {
    return this.id !== this.guild.id &&
      this.permissionsFor(this.client.user).has(Permissions.FLAGS.MANAGE_CHANNELS);
  }

  /**
   * Deletes this channel.
   * @param {string} [reason] Reason for deleting this channel
   * @returns {Promise<GuildChannel>}
   * @example
   * // Delete the channel
   * channel.delete('making room for new channels')
   *  .then() // Success
   *  .catch(console.error); // Log error
   */
  delete(reason) {
    return this.client.api.channels(this.id).delete({ reason }).then(() => this);
  }

  /**
   * Whether the channel is muted
   * <warn>This is only available when using a user account.</warn>
   * @type {?boolean}
   * @readonly
   */
  get muted() {
    if (this.client.user.bot) return null;
    try {
      return this.client.user.guildSettings.get(this.guild.id).channelOverrides.get(this.id).muted;
    } catch (err) {
      return false;
    }
  }

  /**
   * The type of message that should notify you
   * one of `EVERYTHING`, `MENTIONS`, `NOTHING`, `INHERIT`
   * <warn>This is only available when using a user account.</warn>
   * @type {?string}
   * @readonly
   */
  get messageNotifications() {
    if (this.client.user.bot) return null;
    try {
      return this.client.user.guildSettings.get(this.guild.id).channelOverrides.get(this.id).messageNotifications;
    } catch (err) {
      return Constants.MessageNotificationTypes[3];
    }
  }

  /**
   * When concatenated with a string, this automatically returns the channel's mention instead of the Channel object.
   * @returns {string}
   * @example
   * // Outputs: Hello from #general
   * console.log(`Hello from ${channel}`);
   * @example
   * // Outputs: Hello from #general
   * console.log('Hello from ' + channel);
   */
  toString() {
    return `<#${this.id}>`;
  }
}

module.exports = GuildChannel;<|MERGE_RESOLUTION|>--- conflicted
+++ resolved
@@ -235,14 +235,8 @@
         name: (data.name || this.name).trim(),
         topic: data.topic,
         position: data.position || this.position,
-<<<<<<< HEAD
-        bitrate: data.bitrate || this.bitrate,
+        bitrate: data.bitrate || (this.bitrate ? this.bitrate * 1000 : undefined),
         user_limit: data.userLimit != null ? data.userLimit : this.userLimit, // eslint-disable-line eqeqeq
-        parent_id: data.parentID,
-=======
-        bitrate: data.bitrate || (this.bitrate ? this.bitrate * 1000 : undefined),
-        user_limit: data.userLimit || this.userLimit,
->>>>>>> 57977b06
       },
       reason,
     }).then(newData => this.client.actions.ChannelUpdate.handle(newData).updated);
