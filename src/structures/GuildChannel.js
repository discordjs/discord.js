--- conflicted
+++ resolved
@@ -66,21 +66,12 @@
       this.parentID = data.parent_id;
     }
 
-<<<<<<< HEAD
     /**
      * A manager of permission overwrites that belong to this channel
      * @type {PermissionOverwriteManager}
      */
     this.permissionOverwrites = new PermissionOverwriteManager(this);
-    if (data.permission_overwrites) {
-=======
     if ('permission_overwrites' in data) {
-      /**
-       * A map of permission overwrites in this channel for roles and users
-       * @type {Collection<Snowflake, PermissionOverwrites>}
-       */
-      this.permissionOverwrites = new Collection();
->>>>>>> 02693bc0
       for (const overwrite of data.permission_overwrites) {
         this.permissionOverwrites.add(overwrite);
       }
