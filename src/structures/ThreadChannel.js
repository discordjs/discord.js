'use strict';

const { Channel } = require('./Channel');
const TextBasedChannel = require('./interfaces/TextBasedChannel');
const { RangeError } = require('../errors');
const MessageManager = require('../managers/MessageManager');
const ThreadMemberManager = require('../managers/ThreadMemberManager');
const ChannelFlags = require('../util/ChannelFlags');
const Permissions = require('../util/Permissions');
const { resolveAutoArchiveMaxLimit } = require('../util/Util');

/**
 * Represents a thread channel on Discord.
 * @extends {Channel}
 * @implements {TextBasedChannel}
 */
class ThreadChannel extends Channel {
  constructor(guild, data, client, fromInteraction = false) {
    super(guild?.client ?? client, data, false);

    /**
     * The guild the thread is in
     * @type {Guild}
     */
    this.guild = guild;

    /**
     * The id of the guild the channel is in
     * @type {Snowflake}
     */
    this.guildId = guild?.id ?? data.guild_id;

    /**
     * A manager of the messages sent to this thread
     * @type {MessageManager}
     */
    this.messages = new MessageManager(this);

    /**
     * A manager of the members that are part of this thread
     * @type {ThreadMemberManager}
     */
    this.members = new ThreadMemberManager(this);
    if (data) this._patch(data, fromInteraction);
  }

  _patch(data, partial = false) {
    super._patch(data);

    if ('name' in data) {
      /**
       * The name of the thread
       * @type {string}
       */
      this.name = data.name;
    }

    if ('guild_id' in data) {
      this.guildId = data.guild_id;
    }

    if ('parent_id' in data) {
      /**
       * The id of the parent channel of this thread
       * @type {?Snowflake}
       */
      this.parentId = data.parent_id;
    } else {
      this.parentId ??= null;
    }

    if ('thread_metadata' in data) {
      /**
       * Whether the thread is locked
       * @type {?boolean}
       */
      this.locked = data.thread_metadata.locked ?? false;

      /**
       * Whether members without `MANAGE_THREADS` can invite other members without `MANAGE_THREADS`
       * <info>Always `null` in public threads</info>
       * @type {?boolean}
       */
      this.invitable = this.type === 'GUILD_PRIVATE_THREAD' ? data.thread_metadata.invitable ?? false : null;

      /**
       * Whether the thread is archived
       * @type {?boolean}
       */
      this.archived = data.thread_metadata.archived;

      /**
       * The amount of time (in minutes) after which the thread will automatically archive in case of no recent activity
       * @type {?number}
       */
      this.autoArchiveDuration = data.thread_metadata.auto_archive_duration;

      /**
       * The timestamp when the thread's archive status was last changed
       * <info>If the thread was never archived or unarchived, this is the timestamp at which the thread was
       * created</info>
       * @type {?number}
       */
      this.archiveTimestamp = new Date(data.thread_metadata.archive_timestamp).getTime();

      if ('create_timestamp' in data.thread_metadata) {
        // Note: this is needed because we can't assign directly to getters
        this._createdTimestamp = Date.parse(data.thread_metadata.create_timestamp);
      }
    } else {
      this.locked ??= null;
      this.archived ??= null;
      this.autoArchiveDuration ??= null;
      this.archiveTimestamp ??= null;
      this.invitable ??= null;
    }

    this._createdTimestamp ??= this.type === 'GUILD_PRIVATE_THREAD' ? super.createdTimestamp : null;

    if ('owner_id' in data) {
      /**
       * The id of the member who created this thread
       * @type {?Snowflake}
       */
      this.ownerId = data.owner_id;
    } else {
      this.ownerId ??= null;
    }

    if ('last_message_id' in data) {
      /**
       * The last message id sent in this thread, if one was sent
       * @type {?Snowflake}
       */
      this.lastMessageId = data.last_message_id;
    } else {
      this.lastMessageId ??= null;
    }

    if ('last_pin_timestamp' in data) {
      /**
       * The timestamp when the last pinned message was pinned, if there was one
       * @type {?number}
       */
      this.lastPinTimestamp = data.last_pin_timestamp ? new Date(data.last_pin_timestamp).getTime() : null;
    } else {
      this.lastPinTimestamp ??= null;
    }

    if ('rate_limit_per_user' in data || !partial) {
      /**
       * The rate limit per user (slowmode) for this thread in seconds
       * @type {?number}
       */
      this.rateLimitPerUser = data.rate_limit_per_user ?? 0;
    } else {
      this.rateLimitPerUser ??= null;
    }

    if ('message_count' in data) {
      /**
       * <info>Threads created before July 1, 2022 may have an inaccurate count.
       * If you need an approximate value higher than that, use `ThreadChannel#messages.cache.size`</info>
       * @type {?number}
       */
      this.messageCount = data.message_count;
    } else {
      this.messageCount ??= null;
    }

    if ('member_count' in data) {
      /**
       * The approximate count of users in this thread
       * <info>This stops counting at 50. If you need an approximate value higher than that, use
       * `ThreadChannel#members.cache.size`</info>
       * @type {?number}
       */
      this.memberCount = data.member_count;
    } else {
      this.memberCount ??= null;
    }

    if ('total_message_sent' in data) {
      /**
       * The number of messages ever sent in a thread, similar to {@link ThreadChannel#messageCount} except it
       * will not decrement whenever a message is deleted
       * @type {?number}
       */
      this.totalMessageSent = data.total_message_sent;
    } else {
      this.totalMessageSent ??= null;
    }

    if ('applied_tags' in data) {
      /**
       * The tags applied to this thread
       * @type {Snowflake[]}
       */
      this.appliedTags = data.applied_tags;
    } else {
      this.appliedTags ??= [];
    }

    if (data.member && this.client.user) this.members._add({ user_id: this.client.user.id, ...data.member });
    if (data.messages) for (const message of data.messages) this.messages._add(message);
  }

  /**
   * The timestamp when this thread was created. This isn't available for threads
   * created before 2022-01-09
   * @type {?number}
   * @readonly
   */
  get createdTimestamp() {
    return this._createdTimestamp;
  }

  /**
   * A collection of associated guild member objects of this thread's members
   * @type {Collection<Snowflake, GuildMember>}
   * @readonly
   */
  get guildMembers() {
    return this.members.cache.mapValues(member => member.guildMember);
  }

  /**
   * The time at which this thread's archive status was last changed
   * <info>If the thread was never archived or unarchived, this is the time at which the thread was created</info>
   * @type {?Date}
   * @readonly
   */
  get archivedAt() {
    if (!this.archiveTimestamp) return null;
    return new Date(this.archiveTimestamp);
  }

  /**
   * The time the thread was created at
   * @type {?Date}
   * @readonly
   */
  get createdAt() {
    return this.createdTimestamp && new Date(this.createdTimestamp);
  }

  /**
   * The parent channel of this thread
   * @type {?(NewsChannel|TextChannel|ForumChannel)}
   * @readonly
   */
  get parent() {
    return this.guild.channels.resolve(this.parentId);
  }

  /**
   * Makes the client user join the thread.
   * @returns {Promise<ThreadChannel>}
   */
  async join() {
    await this.members.add('@me');
    return this;
  }

  /**
   * Makes the client user leave the thread.
   * @returns {Promise<ThreadChannel>}
   */
  async leave() {
    await this.members.remove('@me');
    return this;
  }

  /**
   * Gets the overall set of permissions for a member or role in this thread's parent channel, taking overwrites into
   * account.
   * @param {GuildMemberResolvable|RoleResolvable} memberOrRole The member or role to obtain the overall permissions for
   * @param {boolean} [checkAdmin=true] Whether having `ADMINISTRATOR` will return all permissions
   * @returns {?Readonly<Permissions>}
   */
  permissionsFor(memberOrRole, checkAdmin) {
    return this.parent?.permissionsFor(memberOrRole, checkAdmin) ?? null;
  }

  /**
   * Fetches the owner of this thread. If the thread member object isn't needed,
   * use {@link ThreadChannel#ownerId} instead.
   * @param {BaseFetchOptions} [options] The options for fetching the member
   * @returns {Promise<?ThreadMember>}
   */
  async fetchOwner({ cache = true, force = false } = {}) {
    if (!force) {
      const existing = this.members.cache.get(this.ownerId);
      if (existing) return existing;
    }

    // We cannot fetch a single thread member, as of this commit's date, Discord API responds with 405
    const members = await this.members.fetch(cache);
    return members.get(this.ownerId) ?? null;
  }

  /**
   * Fetches the message that started this thread, if any.
   * <info>The `Promise` will reject if the original message in a forum post is deleted
   * or when the original message in the parent channel is deleted.
   * If you just need the id of that message, use {@link ThreadChannel#id} instead.</info>
   * @param {BaseFetchOptions} [options] Additional options for this fetch
   * @returns {Promise<Message|null>}
   */
  // eslint-disable-next-line require-await
  async fetchStarterMessage(options) {
    const channel = this.parent?.type === 'GUILD_FORUM' ? this : this.parent;
    return channel?.messages.fetch({ message: this.id, ...options }) ?? null;
  }

  /**
   * The options used to edit a thread channel
   * @typedef {Object} ThreadEditData
   * @property {string} [name] The new name for the thread
   * @property {boolean} [archived] Whether the thread is archived
   * @property {ThreadAutoArchiveDuration} [autoArchiveDuration] The amount of time (in minutes) after which the thread
   * should automatically archive in case of no recent activity
   * @property {number} [rateLimitPerUser] The rate limit per user (slowmode) for the thread in seconds
   * @property {boolean} [locked] Whether the thread is locked
   * @property {boolean} [invitable] Whether non-moderators can add other non-moderators to a thread
<<<<<<< HEAD
=======
   * @property {Snowflake[]} [appliedTags] The tags to apply to the thread
   * @property {ChannelFlagsResolvable} [flags] The flags to set on the channel
>>>>>>> a941cb6e
   * <info>Can only be edited on `GUILD_PRIVATE_THREAD`</info>
   * @property {ChannelFlagsResolvable} [flags] The flags to set on the channel
   */

  /**
   * Edits this thread.
   * @param {ThreadEditData} data The new data for this thread
   * @param {string} [reason] Reason for editing this thread
   * @returns {Promise<ThreadChannel>}
   * @example
   * // Edit a thread
   * thread.edit({ name: 'new-thread' })
   *   .then(editedThread => console.log(editedThread))
   *   .catch(console.error);
   */
  async edit(data, reason) {
    let autoArchiveDuration = data.autoArchiveDuration;
    if (autoArchiveDuration === 'MAX') autoArchiveDuration = resolveAutoArchiveMaxLimit(this.guild);

    const newData = await this.client.api.channels(this.id).patch({
      data: {
        name: (data.name ?? this.name).trim(),
        archived: data.archived,
        auto_archive_duration: autoArchiveDuration,
        rate_limit_per_user: data.rateLimitPerUser,
        locked: data.locked,
        invitable: this.type === 'GUILD_PRIVATE_THREAD' ? data.invitable : undefined,
        applied_tags: data.appliedTags,
        flags: 'flags' in data ? ChannelFlags.resolve(data.flags) : undefined,
      },
      reason,
    });

    return this.client.actions.ChannelUpdate.handle(newData).updated;
  }

  /**
   * Sets whether the thread is archived.
   * @param {boolean} [archived=true] Whether the thread is archived
   * @param {string} [reason] Reason for archiving or unarchiving
   * @returns {Promise<ThreadChannel>}
   * @example
   * // Archive the thread
   * thread.setArchived(true)
   *   .then(newThread => console.log(`Thread is now ${newThread.archived ? 'archived' : 'active'}`))
   *   .catch(console.error);
   */
  setArchived(archived = true, reason) {
    return this.edit({ archived }, reason);
  }

  /**
   * Sets the duration after which the thread will automatically archive in case of no recent activity.
   * @param {ThreadAutoArchiveDuration} autoArchiveDuration The amount of time (in minutes) after which the thread
   * should automatically archive in case of no recent activity
   * @param {string} [reason] Reason for changing the auto archive duration
   * @returns {Promise<ThreadChannel>}
   * @example
   * // Set the thread's auto archive time to 1 hour
   * thread.setAutoArchiveDuration(60)
   *   .then(newThread => {
   *     console.log(`Thread will now archive after ${newThread.autoArchiveDuration} minutes of inactivity`);
   *    });
   *   .catch(console.error);
   */
  setAutoArchiveDuration(autoArchiveDuration, reason) {
    return this.edit({ autoArchiveDuration }, reason);
  }

  /**
   * Sets whether members without the `MANAGE_THREADS` permission can invite other members without the
   * `MANAGE_THREADS` permission to this thread.
   * @param {boolean} [invitable=true] Whether non-moderators can invite non-moderators to this thread
   * @param {string} [reason] Reason for changing invite
   * @returns {Promise<ThreadChannel>}
   */
  setInvitable(invitable = true, reason) {
    if (this.type !== 'GUILD_PRIVATE_THREAD') return Promise.reject(new RangeError('THREAD_INVITABLE_TYPE', this.type));
    return this.edit({ invitable }, reason);
  }

  /**
   * Sets whether the thread can be **unarchived** by anyone with `SEND_MESSAGES` permission.
   * When a thread is locked only members with `MANAGE_THREADS` can unarchive it.
   * @param {boolean} [locked=true] Whether the thread is locked
   * @param {string} [reason] Reason for locking or unlocking the thread
   * @returns {Promise<ThreadChannel>}
   * @example
   * // Set the thread to locked
   * thread.setLocked(true)
   *   .then(newThread => console.log(`Thread is now ${newThread.locked ? 'locked' : 'unlocked'}`))
   *   .catch(console.error);
   */
  setLocked(locked = true, reason) {
    return this.edit({ locked }, reason);
  }

  /**
   * Sets a new name for this thread.
   * @param {string} name The new name for the thread
   * @param {string} [reason] Reason for changing the thread's name
   * @returns {Promise<ThreadChannel>}
   * @example
   * // Change the thread's name
   * thread.setName('not_general')
   *   .then(newThread => console.log(`Thread's new name is ${newThread.name}`))
   *   .catch(console.error);
   */
  setName(name, reason) {
    return this.edit({ name }, reason);
  }

  /**
   * Sets the rate limit per user (slowmode) for this thread.
   * @param {number} rateLimitPerUser The new rate limit in seconds
   * @param {string} [reason] Reason for changing the thread's rate limit
   * @returns {Promise<ThreadChannel>}
   */
  setRateLimitPerUser(rateLimitPerUser, reason) {
    return this.edit({ rateLimitPerUser }, reason);
  }

  /**
   * Pins this thread from the forum channel.
   * @param {string} [reason] Reason for pinning
   * @returns {Promise<ThreadChannel>}
   */
  pin(reason) {
    return this.edit({ flags: this.flags.add(ChannelFlags.FLAGS.PINNED) }, reason);
  }

  /**
   * Unpins this thread from the forum channel.
   * @param {string} [reason] Reason for unpinning
   * @returns {Promise<ThreadChannel>}
   */
  unpin(reason) {
    return this.edit({ flags: this.flags.remove(ChannelFlags.FLAGS.PINNED) }, reason);
  }

  /**
   * Set the applied tags for this channel (only applicable to forum threads)
   * @param {Snowflake[]} appliedTags The tags to set for this channel
   * @param {string} [reason] Reason for changing the thread's applied tags
   * @returns {Promise<GuildForumThreadChannel>}
   */
  setAppliedTags(appliedTags, reason) {
    return this.edit({ appliedTags }, reason);
  }

  /**
   * Whether the client user is a member of the thread.
   * @type {boolean}
   * @readonly
   */
  get joined() {
    return this.members.cache.has(this.client.user?.id);
  }

  /**
   * Whether the thread is editable by the client user (name, archived, autoArchiveDuration)
   * @type {boolean}
   * @readonly
   */
  get editable() {
    return (
      (this.ownerId === this.client.user.id && (this.type !== 'GUILD_PRIVATE_THREAD' || this.joined)) || this.manageable
    );
  }

  /**
   * Whether the thread is joinable by the client user
   * @type {boolean}
   * @readonly
   */
  get joinable() {
    return (
      !this.archived &&
      !this.joined &&
      this.permissionsFor(this.client.user)?.has(
        this.type === 'GUILD_PRIVATE_THREAD' ? Permissions.FLAGS.MANAGE_THREADS : Permissions.FLAGS.VIEW_CHANNEL,
        false,
      )
    );
  }

  /**
   * Whether the thread is manageable by the client user, for deleting or editing rateLimitPerUser or locked.
   * @type {boolean}
   * @readonly
   */
  get manageable() {
    const permissions = this.permissionsFor(this.client.user);
    if (!permissions) return false;
    // This flag allows managing even if timed out
    if (permissions.has(Permissions.FLAGS.ADMINISTRATOR, false)) return true;

    return (
      this.guild.members.me.communicationDisabledUntilTimestamp < Date.now() &&
      permissions.has(Permissions.FLAGS.MANAGE_THREADS, false)
    );
  }

  /**
   * Whether the thread is viewable by the client user
   * @type {boolean}
   * @readonly
   */
  get viewable() {
    if (this.client.user.id === this.guild.ownerId) return true;
    const permissions = this.permissionsFor(this.client.user);
    if (!permissions) return false;
    return permissions.has(Permissions.FLAGS.VIEW_CHANNEL, false);
  }

  /**
   * Whether the client user can send messages in this thread
   * @type {boolean}
   * @readonly
   */
  get sendable() {
    const permissions = this.permissionsFor(this.client.user);
    if (!permissions) return false;
    // This flag allows sending even if timed out
    if (permissions.has(Permissions.FLAGS.ADMINISTRATOR, false)) return true;

    return (
      !(this.archived && this.locked && !this.manageable) &&
      (this.type !== 'GUILD_PRIVATE_THREAD' || this.joined || this.manageable) &&
      permissions.has(Permissions.FLAGS.SEND_MESSAGES_IN_THREADS, false) &&
      this.guild.members.me.communicationDisabledUntilTimestamp < Date.now()
    );
  }

  /**
   * Whether the thread is unarchivable by the client user
   * @type {boolean}
   * @readonly
   */
  get unarchivable() {
    return this.archived && this.sendable && (!this.locked || this.manageable);
  }

  /**
   * Whether this thread is a private thread
   * @returns {boolean}
   */
  isPrivate() {
    return this.type === 'GUILD_PRIVATE_THREAD';
  }

  /**
   * Deletes this thread.
   * @param {string} [reason] Reason for deleting this thread
   * @returns {Promise<ThreadChannel>}
   * @example
   * // Delete the thread
   * thread.delete('cleaning out old threads')
   *   .then(deletedThread => console.log(deletedThread))
   *   .catch(console.error);
   */
  async delete(reason) {
    await this.guild.channels.delete(this.id, reason);
    return this;
  }

  // These are here only for documentation purposes - they are implemented by TextBasedChannel
  /* eslint-disable no-empty-function */
  get lastMessage() {}
  get lastPinAt() {}
  send() {}
  sendTyping() {}
  createMessageCollector() {}
  awaitMessages() {}
  createMessageComponentCollector() {}
  awaitMessageComponent() {}
  bulkDelete() {}
  // Doesn't work on Thread channels; setRateLimitPerUser() {}
  // Doesn't work on Thread channels; setNSFW() {}
}

TextBasedChannel.applyToClass(ThreadChannel, true, ['fetchWebhooks', 'setRateLimitPerUser', 'setNSFW']);

module.exports = ThreadChannel;<|MERGE_RESOLUTION|>--- conflicted
+++ resolved
@@ -323,12 +323,8 @@
    * @property {number} [rateLimitPerUser] The rate limit per user (slowmode) for the thread in seconds
    * @property {boolean} [locked] Whether the thread is locked
    * @property {boolean} [invitable] Whether non-moderators can add other non-moderators to a thread
-<<<<<<< HEAD
-=======
+   * <info>Can only be edited on `GUILD_PRIVATE_THREAD`</info>
    * @property {Snowflake[]} [appliedTags] The tags to apply to the thread
-   * @property {ChannelFlagsResolvable} [flags] The flags to set on the channel
->>>>>>> a941cb6e
-   * <info>Can only be edited on `GUILD_PRIVATE_THREAD`</info>
    * @property {ChannelFlagsResolvable} [flags] The flags to set on the channel
    */
 
