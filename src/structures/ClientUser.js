'use strict';

const DataResolver = require('../util/DataResolver');
const Structures = require('../util/Structures');

/**
 * Represents the logged in client's Discord user.
 * @extends {User}
 */
<<<<<<< HEAD
class ClientUser extends Structures.get('User') {
  constructor(client, data) {
    super(client, data);
    this._typing = new Map();
  }

=======
class ClientUser extends User {
>>>>>>> 4d53d0fd
  _patch(data) {
    super._patch(data);

    if ('verified' in data) {
      /**
       * Whether or not this account has been verified
       * @type {boolean}
       */
      this.verified = data.verified;
    }

    if ('mfa_enabled' in data) {
      /**
       * If the bot's {@link ClientApplication#owner Owner} has MFA enabled on their account
       * @type {?boolean}
       */
      this.mfaEnabled = typeof data.mfa_enabled === 'boolean' ? data.mfa_enabled : null;
    } else if (typeof this.mfaEnabled === 'undefined') {
      this.mfaEnabled = null;
    }

    if (data.token) this.client.token = data.token;
  }

  /**
   * ClientUser's presence
   * @type {Presence}
   * @readonly
   */
  get presence() {
    return this.client.presence;
  }

  /**
   * Edits the logged in client.
   * @param {APIModifyClientData} data The new data
   * @param {string} [data.username] The new username
   * @param {BufferResolvable|Base64Resolvable} [data.avatar] The new avatar
   */
  async edit(data) {
    const newData = await this.client.api.users('@me').patch({ data });
    this.client.token = newData.token;
    const { updated } = this.client.actions.UserUpdate.handle(newData);
    return updated ?? this;
  }

  /**
   * Sets the username of the logged in client.
   * <info>Changing usernames in Discord is heavily rate limited, with only 2 requests
   * every hour. Use this sparingly!</info>
   * @param {string} username The new username
   * @returns {Promise<ClientUser>}
   * @example
   * // Set username
   * client.user.setUsername('discordjs')
   *   .then(user => console.log(`My new username is ${user.username}`))
   *   .catch(console.error);
   */
  setUsername(username) {
    return this.edit({ username });
  }

  /**
   * Sets the avatar of the logged in client.
   * @param {BufferResolvable|Base64Resolvable} avatar The new avatar
   * @returns {Promise<ClientUser>}
   * @example
   * // Set avatar
   * client.user.setAvatar('./avatar.png')
   *   .then(user => console.log(`New avatar set!`))
   *   .catch(console.error);
   */
  async setAvatar(avatar) {
    return this.edit({ avatar: await DataResolver.resolveImage(avatar) });
  }

  /**
   * Options for setting activities
   * @typedef {Object} ActivitiesOptions
   * @property {string} [name] Name of the activity
   * @property {ActivityType|number} [type] Type of the activity
   * @property {string} [url] Twitch / YouTube stream URL
   */

  /**
   * Data resembling a raw Discord presence.
   * @typedef {Object} PresenceData
   * @property {PresenceStatusData} [status] Status of the user
   * @property {boolean} [afk] Whether the user is AFK
   * @property {ActivitiesOptions[]} [activities] Activity the user is playing
   * @property {number|number[]} [shardId] Shard id(s) to have the activity set on
   */

  /**
   * Sets the full presence of the client user.
   * @param {PresenceData} data Data for the presence
   * @returns {Presence}
   * @example
   * // Set the client user's presence
   * client.user.setPresence({ activities: [{ name: 'with discord.js' }], status: 'idle' });
   */
  setPresence(data) {
    return this.client.presence.set(data);
  }

  /**
   * A user's status. Must be one of:
   * * `online`
   * * `idle`
   * * `invisible`
   * * `dnd` (do not disturb)
   * @typedef {string} PresenceStatusData
   */

  /**
   * Sets the status of the client user.
   * @param {PresenceStatusData} status Status to change to
   * @param {number|number[]} [shardId] Shard id(s) to have the activity set on
   * @returns {Presence}
   * @example
   * // Set the client user's status
   * client.user.setStatus('idle');
   */
  setStatus(status, shardId) {
    return this.setPresence({ status, shardId });
  }

  /**
   * Options for setting an activity.
   * @typedef {Object} ActivityOptions
   * @property {string} [name] Name of the activity
   * @property {string} [url] Twitch / YouTube stream URL
   * @property {ActivityType|number} [type] Type of the activity
   * @property {number|number[]} [shardId] Shard Id(s) to have the activity set on
   */

  /**
   * Sets the activity the client user is playing.
   * @param {string|ActivityOptions} [name] Activity being played, or options for setting the activity
   * @param {ActivityOptions} [options] Options for setting the activity
   * @returns {Presence}
   * @example
   * // Set the client user's activity
   * client.user.setActivity('discord.js', { type: 'WATCHING' });
   */
  setActivity(name, options = {}) {
    if (!name) return this.setPresence({ activities: [], shardId: options.shardId });

    const activity = Object.assign({}, options, typeof name === 'object' ? name : { name });
    return this.setPresence({ activities: [activity], shardId: activity.shardId });
  }

  /**
   * Sets/removes the AFK flag for the client user.
   * @param {boolean} afk Whether or not the user is AFK
   * @param {number|number[]} [shardId] Shard Id(s) to have the AFK flag set on
   * @returns {Presence}
   */
  setAFK(afk, shardId) {
    return this.setPresence({ afk, shardId });
  }
}

module.exports = ClientUser;

/**
 * @external APIModifyClientData
 * @see {@link https://discord.com/developers/docs/resources/user#modify-current-user-json-params}
 */<|MERGE_RESOLUTION|>--- conflicted
+++ resolved
@@ -7,16 +7,7 @@
  * Represents the logged in client's Discord user.
  * @extends {User}
  */
-<<<<<<< HEAD
 class ClientUser extends Structures.get('User') {
-  constructor(client, data) {
-    super(client, data);
-    this._typing = new Map();
-  }
-
-=======
-class ClientUser extends User {
->>>>>>> 4d53d0fd
   _patch(data) {
     super._patch(data);
 
