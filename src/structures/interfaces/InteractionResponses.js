'use strict';

const { Error } = require('../../errors');
const { InteractionResponseTypes, InteractionTypes } = require('../../util/Constants');
const MessageFlags = require('../../util/MessageFlags');
const InteractionCollector = require('../InteractionCollector');
const MessagePayload = require('../MessagePayload');
const Modal = require('../Modal');

/**
 * Interface for classes that support shared interaction response types.
 * @interface
 */
class InteractionResponses {
  /**
   * Options for deferring the reply to an {@link Interaction}.
   * @typedef {Object} InteractionDeferReplyOptions
   * @property {boolean} [ephemeral] Whether the reply should be ephemeral
   * @property {boolean} [fetchReply] Whether to fetch the reply
   */

  /**
   * Options for deferring and updating the reply to a {@link MessageComponentInteraction}.
   * @typedef {Object} InteractionDeferUpdateOptions
   * @property {boolean} [fetchReply] Whether to fetch the reply
   */

  /**
   * Options for a reply to an {@link Interaction}.
   * @typedef {BaseMessageOptions} InteractionReplyOptions
   * @property {boolean} [ephemeral] Whether the reply should be ephemeral
   * @property {boolean} [fetchReply] Whether to fetch the reply
   * @property {MessageFlags} [flags] Which flags to set for the message.
   * Only `SUPPRESS_EMBEDS` and `EPHEMERAL` can be set.
   */

  /**
   * Options for updating the message received from a {@link MessageComponentInteraction}.
   * @typedef {MessageEditOptions} InteractionUpdateOptions
   * @property {boolean} [fetchReply] Whether to fetch the reply
   */

  /**
   * Defers the reply to this interaction.
   * @param {InteractionDeferReplyOptions} [options] Options for deferring the reply to this interaction
   * @returns {Promise<Message|APIMessage|void>}
   * @example
   * // Defer the reply to this interaction
   * interaction.deferReply()
   *   .then(console.log)
   *   .catch(console.error)
   * @example
   * // Defer to send an ephemeral reply later
   * interaction.deferReply({ ephemeral: true })
   *   .then(console.log)
   *   .catch(console.error);
   */
  async deferReply(options = {}) {
    if (this.deferred || this.replied) throw new Error('INTERACTION_ALREADY_REPLIED');
    this.ephemeral = options.ephemeral ?? false;
    await this.client.api.interactions(this.id, this.token).callback.post({
      data: {
        type: InteractionResponseTypes.DEFERRED_CHANNEL_MESSAGE_WITH_SOURCE,
        data: {
          flags: options.ephemeral ? MessageFlags.FLAGS.EPHEMERAL : undefined,
        },
      },
      auth: false,
    });
    this.deferred = true;

    return options.fetchReply ? this.fetchReply() : undefined;
  }

  /**
   * Creates a reply to this interaction.
   * <info>Use the `fetchReply` option to get the bot's reply message.</info>
   * @param {string|MessagePayload|InteractionReplyOptions} options The options for the reply
   * @returns {Promise<Message|APIMessage|void>}
   * @example
   * // Reply to the interaction and fetch the response
   * interaction.reply({ content: 'Pong!', fetchReply: true })
   *   .then((message) => console.log(`Reply sent with content ${message.content}`))
   *   .catch(console.error);
   * @example
   * // Create an ephemeral reply with an embed
   * const embed = new MessageEmbed().setDescription('Pong!');
   *
   * interaction.reply({ embeds: [embed], ephemeral: true })
   *   .then(() => console.log('Reply sent.'))
   *   .catch(console.error);
   */
  async reply(options) {
    if (this.deferred || this.replied) throw new Error('INTERACTION_ALREADY_REPLIED');
    this.ephemeral = options.ephemeral ?? false;

    let messagePayload;
    if (options instanceof MessagePayload) messagePayload = options;
    else messagePayload = MessagePayload.create(this, options);

    const { data, files } = await messagePayload.resolveData().resolveFiles();

    await this.client.api.interactions(this.id, this.token).callback.post({
      data: {
        type: InteractionResponseTypes.CHANNEL_MESSAGE_WITH_SOURCE,
        data,
      },
      files,
      auth: false,
    });
    this.replied = true;

    return options.fetchReply ? this.fetchReply() : undefined;
  }

  /**
   * Fetches a reply to this interaction.
   * @see Webhook#fetchMessage
   * @param {MessageResolvable|'@original'} [message='@original'] The response to fetch
   * @returns {Promise<Message|APIMessage>}
   * @example
   * // Fetch the initial reply to this interaction
   * interaction.fetchReply()
   *   .then(reply => console.log(`Replied with ${reply.content}`))
   *   .catch(console.error);
   */
  fetchReply(message = '@original') {
    return this.webhook.fetchMessage(message);
  }

  /**
   * Options that can be passed into {@link InteractionResponses#editReply}.
   * @typedef {WebhookEditMessageOptions} InteractionEditReplyOptions
   * @property {MessageResolvable|'@original'} [message='@original'] The response to edit
   */

  /**
   * Edits a reply to this interaction.
   * @see Webhook#editMessage
   * @param {string|MessagePayload|InteractionEditReplyOptions} options The new options for the message
   * @returns {Promise<Message|APIMessage>}
   * @example
   * // Edit the initial reply to this interaction
   * interaction.editReply('New content')
   *   .then(console.log)
   *   .catch(console.error);
   */
  async editReply(options) {
    if (!this.deferred && !this.replied) throw new Error('INTERACTION_NOT_REPLIED');
    const message = await this.webhook.editMessage(options.messsage ?? '@original', options);
    this.replied = true;
    return message;
  }

  /**
   * Deletes a reply to this interaction.
   * @see Webhook#deleteMessage
   * @param {MessageResolvable|'@original'} [message='@original'] The response to delete
   * @returns {Promise<void>}
   * @example
   * // Delete the initial reply to this interaction
   * interaction.deleteReply()
   *   .then(console.log)
   *   .catch(console.error);
   */
<<<<<<< HEAD
  async deleteReply() {
    await this.webhook.deleteMessage('@original');
=======
  async deleteReply(message = '@original') {
    if (this.ephemeral) throw new Error('INTERACTION_EPHEMERAL_REPLIED');
    await this.webhook.deleteMessage(message);
>>>>>>> 0e0851aa
  }

  /**
   * Send a follow-up message to this interaction.
   * @param {string|MessagePayload|InteractionReplyOptions} options The options for the reply
   * @returns {Promise<Message|APIMessage>}
   */
  followUp(options) {
    if (!this.deferred && !this.replied) return Promise.reject(new Error('INTERACTION_NOT_REPLIED'));
    return this.webhook.send(options);
  }

  /**
   * Defers an update to the message to which the component was attached.
   * @param {InteractionDeferUpdateOptions} [options] Options for deferring the update to this interaction
   * @returns {Promise<Message|APIMessage|void>}
   * @example
   * // Defer updating and reset the component's loading state
   * interaction.deferUpdate()
   *   .then(console.log)
   *   .catch(console.error);
   */
  async deferUpdate(options = {}) {
    if (this.deferred || this.replied) throw new Error('INTERACTION_ALREADY_REPLIED');
    await this.client.api.interactions(this.id, this.token).callback.post({
      data: {
        type: InteractionResponseTypes.DEFERRED_MESSAGE_UPDATE,
      },
      auth: false,
    });
    this.deferred = true;

    return options.fetchReply ? this.fetchReply() : undefined;
  }

  /**
   * Updates the original message of the component on which the interaction was received on.
   * @param {string|MessagePayload|InteractionUpdateOptions} options The options for the updated message
   * @returns {Promise<Message|APIMessage|void>}
   * @example
   * // Remove the components from the message
   * interaction.update({
   *   content: "A component interaction was received",
   *   components: []
   * })
   *   .then(console.log)
   *   .catch(console.error);
   */
  async update(options) {
    if (this.deferred || this.replied) throw new Error('INTERACTION_ALREADY_REPLIED');

    let messagePayload;
    if (options instanceof MessagePayload) messagePayload = options;
    else messagePayload = MessagePayload.create(this, options);

    const { data, files } = await messagePayload.resolveData().resolveFiles();

    await this.client.api.interactions(this.id, this.token).callback.post({
      data: {
        type: InteractionResponseTypes.UPDATE_MESSAGE,
        data,
      },
      files,
      auth: false,
    });
    this.replied = true;

    return options.fetchReply ? this.fetchReply() : undefined;
  }

  /**
   * Shows a modal component
   * @param {Modal|ModalOptions} modal The modal to show
   * @returns {Promise<void>}
   */
  async showModal(modal) {
    if (this.deferred || this.replied) throw new Error('INTERACTION_ALREADY_REPLIED');

    const _modal = modal instanceof Modal ? modal : new Modal(modal);
    await this.client.api.interactions(this.id, this.token).callback.post({
      data: {
        type: InteractionResponseTypes.MODAL,
        data: _modal.toJSON(),
      },
    });
    this.replied = true;
  }

  /**
   * An object containing the same properties as CollectorOptions, but a few more:
   * @typedef {Object} AwaitModalSubmitOptions
   * @property {CollectorFilter} [filter] The filter applied to this collector
   * @property {number} time Time in milliseconds to wait for an interaction before rejecting
   */

  /**
   * Collects a single modal submit interaction that passes the filter.
   * The Promise will reject if the time expires.
   * @param {AwaitModalSubmitOptions} options Options to pass to the internal collector
   * @returns {Promise<ModalSubmitInteraction>}
   * @example
   * // Collect a modal submit interaction
   * const filter = (interaction) => interaction.customId === 'modal';
   * interaction.awaitModalSubmit({ filter, time: 15_000 })
   *   .then(interaction => console.log(`${interaction.customId} was submitted!`))
   *   .catch(console.error);
   */
  awaitModalSubmit(options) {
    if (typeof options.time !== 'number') throw new Error('INVALID_TYPE', 'time', 'number');
    const _options = { ...options, max: 1, interactionType: InteractionTypes.MODAL_SUBMIT };
    return new Promise((resolve, reject) => {
      const collector = new InteractionCollector(this.client, _options);
      collector.once('end', (interactions, reason) => {
        const interaction = interactions.first();
        if (interaction) resolve(interaction);
        else reject(new Error('INTERACTION_COLLECTOR_ERROR', reason));
      });
    });
  }

  static applyToClass(structure, ignore = []) {
    const props = [
      'deferReply',
      'reply',
      'fetchReply',
      'editReply',
      'deleteReply',
      'followUp',
      'deferUpdate',
      'update',
      'showModal',
      'awaitModalSubmit',
    ];

    for (const prop of props) {
      if (ignore.includes(prop)) continue;
      Object.defineProperty(
        structure.prototype,
        prop,
        Object.getOwnPropertyDescriptor(InteractionResponses.prototype, prop),
      );
    }
  }
}

module.exports = InteractionResponses;<|MERGE_RESOLUTION|>--- conflicted
+++ resolved
@@ -163,14 +163,8 @@
    *   .then(console.log)
    *   .catch(console.error);
    */
-<<<<<<< HEAD
-  async deleteReply() {
-    await this.webhook.deleteMessage('@original');
-=======
   async deleteReply(message = '@original') {
-    if (this.ephemeral) throw new Error('INTERACTION_EPHEMERAL_REPLIED');
     await this.webhook.deleteMessage(message);
->>>>>>> 0e0851aa
   }
 
   /**
