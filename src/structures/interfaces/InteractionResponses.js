--- conflicted
+++ resolved
@@ -114,16 +114,11 @@
    *   .then(console.log)
    *   .catch(console.error);
    */
-<<<<<<< HEAD
-  async editReply(options) {
+  editReply(options) {
+    if (!this.deferred && !this.replied) throw new Error('INTERACTION_NOT_REPLIED');
     const message = await this.webhook.editMessage('@original', options);
     this.replied = true;
     return message;
-=======
-  editReply(options) {
-    if (!this.deferred && !this.replied) throw new Error('INTERACTION_NOT_REPLIED');
-    return this.webhook.editMessage('@original', options);
->>>>>>> bd9f56af
   }
 
   /**
