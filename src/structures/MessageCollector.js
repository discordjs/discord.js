const Collector = require('./interfaces/Collector');

/**
 * @typedef {CollectorOptions} MessageCollectorOptions
<<<<<<< HEAD
 * @property {number} max The maximum amount of messages to process
 * @property {number} maxProcessed The maximum amount of messages to collect
=======
 * @property {number} max The maximum amount of messages to collect
 * @property {number} maxProcessed The maximum amount of messages to process
>>>>>>> 02f03c43
 */

/**
 * Collects messages on a channel.
 * @extends {Collector}
 */
class MessageCollector extends Collector {

  /**
   * @param {TextChannel|DMChannel|GroupDMChannel} channel The channel
   * @param {CollectorFilter} filter The filter to be applied to this collector
   * @param {MessageCollectorOptions} options The options to be applied to this collector
   * @emits MessageCollector#message
   */
  constructor(channel, filter, options = {}) {
    super(channel.client, filter, options);

    /**
     * @type {TextBasedChannel} channel The channel
     */
    this.channel = channel;

    /**
     * Total number of messages that were received in the channel during message collection
     * @type {number}
     */
    this.received = 0;

    this.client.on('message', this.listener);
  }

  /**
   * Handle an incoming message for possible collection.
   * @param {Message} message The message that could be collected
   * @returns {?{key: Snowflake, value: Message}} Message data to collect
   * @private
   */
  handle(message) {
    if (message.channel.id !== this.channel.id) return null;
    this.received++;
    return {
      key: message.id,
      value: message,
    };
  }

  /**
   * Check after collection to see if the collector is done.
   * @returns {?string} Reason to end the collector, if any
   * @private
   */
  postCheck() {
    if (this.options.max && this.collected.size >= this.options.max) return 'limit';
    if (this.options.maxProcessed && this.received === this.options.maxProcessed) return 'processedLimit';
    return null;
  }

  /**
   * Removes event listeners.
   * @private
   */
  cleanup() {
    this.client.removeListener('message', this.listener);
  }
}

module.exports = MessageCollector;<|MERGE_RESOLUTION|>--- conflicted
+++ resolved
@@ -2,13 +2,8 @@
 
 /**
  * @typedef {CollectorOptions} MessageCollectorOptions
-<<<<<<< HEAD
- * @property {number} max The maximum amount of messages to process
- * @property {number} maxProcessed The maximum amount of messages to collect
-=======
  * @property {number} max The maximum amount of messages to collect
  * @property {number} maxProcessed The maximum amount of messages to process
->>>>>>> 02f03c43
  */
 
 /**
