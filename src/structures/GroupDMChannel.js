--- conflicted
+++ resolved
@@ -162,8 +162,7 @@
     const data = this.client.user.bot ?
       { nick, access_token: accessToken } :
       { recipient: id };
-<<<<<<< HEAD
-    return this.client.api.channels(this.id).recipients(id).put({ data })
+    return this.client.api.channels[this.id].recipients[id].put({ data })
       .then(() => this);
   }
 
@@ -174,12 +173,8 @@
    */
   removeUser(user) {
     const id = this.client.resolver.resolveUserID(user);
-    return this.client.api.channels(this.id).recipients(id).delete()
+    return this.client.api.channels[this.id].recipients[id].delete()
       .then(() => this);
-=======
-    return this.client.api.channels[this.id].recipients[id].put({ data })
-    .then(() => this);
->>>>>>> d2668049
   }
 
   /**
