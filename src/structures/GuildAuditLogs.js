--- conflicted
+++ resolved
@@ -51,10 +51,7 @@
  */
 class GuildAuditLogs {
   constructor(guild, data) {
-<<<<<<< HEAD
     if (data.users) for (const user of data.users) guild.client.users.create(user);
-=======
-    if (data.users) for (const user of data.users) guild.client.dataManager.newUser(user);
     /**
      * Cached webhooks
      * @type {Collection<Snowflake, Webhook>}
@@ -66,7 +63,6 @@
         this.webhooks.set(hook.id, new Webhook(guild.client, hook));
       }
     }
->>>>>>> 8b8a365e
 
     /**
      * The entries for this guild's audit logs
