--- conflicted
+++ resolved
@@ -92,10 +92,6 @@
    * @typedef {BaseMessageOptions} WebhookMessageOptions
    * @property {string} [username=this.name] Username override for the message
    * @property {string} [avatarURL] Avatar URL override for the message
-<<<<<<< HEAD
-   * @property {MessageEmbed[]|APIEmbed[]} [embeds] An array of embeds for the message
-=======
->>>>>>> 6cebeae1
    */
 
   /**
