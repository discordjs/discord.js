import { APIGuildMember, APIInteractionGuildMember, APIMessage } from 'discord-api-types/v9';
import {
  ApplicationCommand,
  ApplicationCommandChannelOptionData,
  ApplicationCommandChoicesData,
  ApplicationCommandData,
  ApplicationCommandManager,
  ApplicationCommandNonOptionsData,
  ApplicationCommandOptionData,
  ApplicationCommandResolvable,
  ApplicationCommandSubCommandData,
  ApplicationCommandSubGroupData,
  ButtonInteraction,
  CategoryChannel,
  Client,
  ClientApplication,
  ClientUser,
  Collection,
  ChatInputCommandInteraction,
  CommandInteractionOption,
  CommandInteractionOptionResolver,
  CommandOptionChoiceResolvableType,
  CommandOptionNonChoiceResolvableType,
  Constants,
  ContextMenuCommandInteraction,
  DMChannel,
  Guild,
  GuildApplicationCommandManager,
  GuildCached,
  GuildChannelManager,
  GuildEmoji,
  GuildEmojiManager,
  GuildMember,
  GuildResolvable,
  Intents,
  Interaction,
  InteractionCollector,
  LimitedCollection,
  Message,
  MessageActionRow,
  MessageAttachment,
  MessageButton,
  MessageCollector,
  MessageComponentInteraction,
  MessageEmbed,
  MessageReaction,
  NewsChannel,
  Options,
  PartialTextBasedChannelFields,
  PartialUser,
  Permissions,
  ReactionCollector,
  Role,
  RoleManager,
  SelectMenuInteraction,
  Serialized,
  ShardClientUtil,
  ShardingManager,
  Snowflake,
  StageChannel,
  StoreChannel,
  TextBasedChannelFields,
  TextBasedChannels,
  TextChannel,
  ThreadChannel,
  Typing,
  User,
  VoiceChannel,
} from '.';
import { ApplicationCommandOptionTypes } from './enums';

const client: Client = new Client({
  intents: Intents.FLAGS.GUILDS,
  makeCache: Options.cacheWithLimits({
    MessageManager: 200,
    // @ts-expect-error
    Message: 100,
    ThreadManager: {
      maxSize: 1000,
      keepOverLimit: (x: ThreadChannel) => x.id === '123',
      sweepInterval: 5000,
      sweepFilter: LimitedCollection.filterByLifetime({
        getComparisonTimestamp: (x: ThreadChannel) => x.archiveTimestamp ?? 0,
        excludeFromSweep: (x: ThreadChannel) => !x.archived,
      }),
    },
  }),
});

const testGuildId = '222078108977594368'; // DJS
const testUserId = '987654321098765432'; // example id
const globalCommandId = '123456789012345678'; // example id
const guildCommandId = '234567890123456789'; // example id

client.on('ready', async () => {
  console.log(`Client is logged in as ${client.user!.tag} and ready!`);

  // Test command manager methods
  const globalCommand = await client.application?.commands.fetch(globalCommandId);
  const guildCommandFromGlobal = await client.application?.commands.fetch(guildCommandId, { guildId: testGuildId });
  const guildCommandFromGuild = await client.guilds.cache.get(testGuildId)?.commands.fetch(guildCommandId);

  // @ts-expect-error
  await client.guilds.cache.get(testGuildId)?.commands.fetch(guildCommandId, { guildId: testGuildId });

  // Test command permissions
  const globalPermissionsManager = client.application?.commands.permissions;
  const guildPermissionsManager = client.guilds.cache.get(testGuildId)?.commands.permissions;
  const originalPermissions = await client.application?.commands.permissions.fetch({ guild: testGuildId });

  // Permissions from global manager
  await globalPermissionsManager?.add({
    command: globalCommandId,
    guild: testGuildId,
    permissions: [{ type: 'ROLE', id: testGuildId, permission: true }],
  });
  await globalPermissionsManager?.has({ command: globalCommandId, guild: testGuildId, permissionId: testGuildId });
  await globalPermissionsManager?.fetch({ guild: testGuildId });
  await globalPermissionsManager?.fetch({ command: globalCommandId, guild: testGuildId });
  await globalPermissionsManager?.remove({ command: globalCommandId, guild: testGuildId, roles: [testGuildId] });
  await globalPermissionsManager?.remove({ command: globalCommandId, guild: testGuildId, users: [testUserId] });
  await globalPermissionsManager?.remove({
    command: globalCommandId,
    guild: testGuildId,
    roles: [testGuildId],
    users: [testUserId],
  });
  await globalPermissionsManager?.set({
    command: globalCommandId,
    guild: testGuildId,
    permissions: [{ type: 'ROLE', id: testGuildId, permission: true }],
  });
  await globalPermissionsManager?.set({
    guild: testGuildId,
    fullPermissions: [{ id: globalCommandId, permissions: [{ type: 'ROLE', id: testGuildId, permission: true }] }],
  });

  // @ts-expect-error
  await globalPermissionsManager?.add({
    command: globalCommandId,
    permissions: [{ type: 'ROLE', id: testGuildId, permission: true }],
  });
  // @ts-expect-error
  await globalPermissionsManager?.has({ command: globalCommandId, permissionId: testGuildId });
  // @ts-expect-error
  await globalPermissionsManager?.fetch();
  // @ts-expect-error
  await globalPermissionsManager?.fetch({ command: globalCommandId });
  // @ts-expect-error
  await globalPermissionsManager?.remove({ command: globalCommandId, roles: [testGuildId] });
  // @ts-expect-error
  await globalPermissionsManager?.remove({ command: globalCommandId, users: [testUserId] });
  // @ts-expect-error
  await globalPermissionsManager?.remove({ command: globalCommandId, roles: [testGuildId], users: [testUserId] });
  // @ts-expect-error
  await globalPermissionsManager?.set({
    command: globalCommandId,
    permissions: [{ type: 'ROLE', id: testGuildId, permission: true }],
  });
  // @ts-expect-error
  await globalPermissionsManager?.set({
    fullPermissions: [{ id: globalCommandId, permissions: [{ type: 'ROLE', id: testGuildId, permission: true }] }],
  });
  // @ts-expect-error
  await globalPermissionsManager?.set({
    command: globalCommandId,
    guild: testGuildId,
    fullPermissions: [{ id: globalCommandId, permissions: [{ type: 'ROLE', id: testGuildId, permission: true }] }],
  });

  // @ts-expect-error
  await globalPermissionsManager?.add({
    guild: testGuildId,
    permissions: [{ type: 'ROLE', id: testGuildId, permission: true }],
  });
  // @ts-expect-error
  await globalPermissionsManager?.has({ guild: testGuildId, permissionId: testGuildId });
  // @ts-expect-error
  await globalPermissionsManager?.remove({ guild: testGuildId, roles: [testGuildId] });
  // @ts-expect-error
  await globalPermissionsManager?.remove({ guild: testGuildId, users: [testUserId] });
  // @ts-expect-error
  await globalPermissionsManager?.remove({ guild: testGuildId, roles: [testGuildId], users: [testUserId] });
  // @ts-expect-error
  await globalPermissionsManager?.set({
    guild: testGuildId,
    permissions: [{ type: 'ROLE', id: testGuildId, permission: true }],
  });

  // Permissions from guild manager
  await guildPermissionsManager?.add({
    command: globalCommandId,
    permissions: [{ type: 'ROLE', id: testGuildId, permission: true }],
  });
  await guildPermissionsManager?.has({ command: globalCommandId, permissionId: testGuildId });
  await guildPermissionsManager?.fetch({});
  await guildPermissionsManager?.fetch({ command: globalCommandId });
  await guildPermissionsManager?.remove({ command: globalCommandId, roles: [testGuildId] });
  await guildPermissionsManager?.remove({ command: globalCommandId, users: [testUserId] });
  await guildPermissionsManager?.remove({ command: globalCommandId, roles: [testGuildId], users: [testUserId] });
  await guildPermissionsManager?.set({
    command: globalCommandId,
    permissions: [{ type: 'ROLE', id: testGuildId, permission: true }],
  });
  await guildPermissionsManager?.set({
    fullPermissions: [{ id: globalCommandId, permissions: [{ type: 'ROLE', id: testGuildId, permission: true }] }],
  });

  await guildPermissionsManager?.add({
    command: globalCommandId,
    // @ts-expect-error
    guild: testGuildId,
    permissions: [{ type: 'ROLE', id: testGuildId, permission: true }],
  });
  // @ts-expect-error
  await guildPermissionsManager?.has({ command: globalCommandId, guild: testGuildId, permissionId: testGuildId });
  // @ts-expect-error
  await guildPermissionsManager?.fetch({ guild: testGuildId });
  // @ts-expect-error
  await guildPermissionsManager?.fetch({ command: globalCommandId, guild: testGuildId });
  // @ts-expect-error
  await guildPermissionsManager?.remove({ command: globalCommandId, guild: testGuildId, roles: [testGuildId] });
  // @ts-expect-error
  await guildPermissionsManager?.remove({ command: globalCommandId, guild: testGuildId, users: [testUserId] });
  await guildPermissionsManager?.remove({
    command: globalCommandId,
    // @ts-expect-error
    guild: testGuildId,
    roles: [testGuildId],
    users: [testUserId],
  });
  // @ts-expect-error
  await guildPermissionsManager?.set({
    command: globalCommandId,
    guild: testGuildId,
    permissions: [{ type: 'ROLE', id: testGuildId, permission: true }],
  });
  await guildPermissionsManager?.set({
    // @ts-expect-error
    guild: testGuildId,
    fullPermissions: [{ id: globalCommandId, permissions: [{ type: 'ROLE', id: testGuildId, permission: true }] }],
  });

  // @ts-expect-error
  await guildPermissionsManager?.add({ permissions: [{ type: 'ROLE', id: testGuildId, permission: true }] });
  // @ts-expect-error
  await guildPermissionsManager?.has({ permissionId: testGuildId });
  // @ts-expect-error
  await guildPermissionsManager?.remove({ roles: [testGuildId] });
  // @ts-expect-error
  await guildPermissionsManager?.remove({ users: [testUserId] });
  // @ts-expect-error
  await guildPermissionsManager?.remove({ roles: [testGuildId], users: [testUserId] });
  // @ts-expect-error
  await guildPermissionsManager?.set({ permissions: [{ type: 'ROLE', id: testGuildId, permission: true }] });
  // @ts-expect-error
  await guildPermissionsManager?.set({
    command: globalCommandId,
    fullPermissions: [{ id: globalCommandId, permissions: [{ type: 'ROLE', id: testGuildId, permission: true }] }],
  });

  // Permissions from cached global ApplicationCommand
  await globalCommand?.permissions.add({
    guild: testGuildId,
    permissions: [{ type: 'ROLE', id: testGuildId, permission: true }],
  });
  await globalCommand?.permissions.has({ guild: testGuildId, permissionId: testGuildId });
  await globalCommand?.permissions.fetch({ guild: testGuildId });
  await globalCommand?.permissions.remove({ guild: testGuildId, roles: [testGuildId] });
  await globalCommand?.permissions.remove({ guild: testGuildId, users: [testUserId] });
  await globalCommand?.permissions.remove({ guild: testGuildId, roles: [testGuildId], users: [testUserId] });
  await globalCommand?.permissions.set({
    guild: testGuildId,
    permissions: [{ type: 'ROLE', id: testGuildId, permission: true }],
  });

  await globalCommand?.permissions.add({
    // @ts-expect-error
    command: globalCommandId,
    guild: testGuildId,
    permissions: [{ type: 'ROLE', id: testGuildId, permission: true }],
  });
  // @ts-expect-error
  await globalCommand?.permissions.has({ command: globalCommandId, guild: testGuildId, permissionId: testGuildId });
  // @ts-expect-error
  await globalCommand?.permissions.fetch({ command: globalCommandId, guild: testGuildId });
  // @ts-expect-error
  await globalCommand?.permissions.remove({ command: globalCommandId, guild: testGuildId, roles: [testGuildId] });
  // @ts-expect-error
  await globalCommand?.permissions.remove({ command: globalCommandId, guild: testGuildId, users: [testUserId] });
  await globalCommand?.permissions.remove({
    // @ts-expect-error
    command: globalCommandId,
    guild: testGuildId,
    roles: [testGuildId],
    users: [testUserId],
  });
  await globalCommand?.permissions.set({
    // @ts-expect-error
    command: globalCommandId,
    guild: testGuildId,
    permissions: [{ type: 'ROLE', id: testGuildId, permission: true }],
  });

  // @ts-expect-error
  await globalCommand?.permissions.add({ permissions: [{ type: 'ROLE', id: testGuildId, permission: true }] });
  // @ts-expect-error
  await globalCommand?.permissions.has({ permissionId: testGuildId });
  // @ts-expect-error
  await globalCommand?.permissions.fetch({});
  // @ts-expect-error
  await globalCommand?.permissions.remove({ roles: [testGuildId] });
  // @ts-expect-error
  await globalCommand?.permissions.remove({ users: [testUserId] });
  // @ts-expect-error
  await globalCommand?.permissions.remove({ roles: [testGuildId], users: [testUserId] });
  // @ts-expect-error
  await globalCommand?.permissions.set({ permissions: [{ type: 'ROLE', id: testGuildId, permission: true }] });

  // Permissions from cached guild ApplicationCommand
  await guildCommandFromGlobal?.permissions.add({ permissions: [{ type: 'ROLE', id: testGuildId, permission: true }] });
  await guildCommandFromGlobal?.permissions.has({ permissionId: testGuildId });
  await guildCommandFromGlobal?.permissions.fetch({});
  await guildCommandFromGlobal?.permissions.remove({ roles: [testGuildId] });
  await guildCommandFromGlobal?.permissions.remove({ users: [testUserId] });
  await guildCommandFromGlobal?.permissions.remove({ roles: [testGuildId], users: [testUserId] });
  await guildCommandFromGlobal?.permissions.set({ permissions: [{ type: 'ROLE', id: testGuildId, permission: true }] });

  await guildCommandFromGlobal?.permissions.add({
    // @ts-expect-error
    command: globalCommandId,
    permissions: [{ type: 'ROLE', id: testGuildId, permission: true }],
  });
  // @ts-expect-error
  await guildCommandFromGlobal?.permissions.has({ command: guildCommandId, permissionId: testGuildId });
  // @ts-expect-error
  await guildCommandFromGlobal?.permissions.remove({ command: guildCommandId, roles: [testGuildId] });
  // @ts-expect-error
  await guildCommandFromGlobal?.permissions.remove({ command: guildCommandId, users: [testUserId] });
  await guildCommandFromGlobal?.permissions.remove({
    // @ts-expect-error
    command: guildCommandId,
    roles: [testGuildId],
    users: [testUserId],
  });
  await guildCommandFromGlobal?.permissions.set({
    // @ts-expect-error
    command: guildCommandId,
    permissions: [{ type: 'ROLE', id: testGuildId, permission: true }],
  });

  await guildCommandFromGlobal?.permissions.add({
    // @ts-expect-error
    guild: testGuildId,
    permissions: [{ type: 'ROLE', id: testGuildId, permission: true }],
  });
  // @ts-expect-error
  await guildCommandFromGlobal?.permissions.has({ guild: testGuildId, permissionId: testGuildId });
  // @ts-expect-error
  await guildCommandFromGlobal?.permissions.remove({ guild: testGuildId, roles: [testGuildId] });
  // @ts-expect-error
  await guildCommandFromGlobal?.permissions.remove({ guild: testGuildId, users: [testUserId] });
  // @ts-expect-error
  await guildCommandFromGlobal?.permissions.remove({ guild: testGuildId, roles: [testGuildId], users: [testUserId] });
  await guildCommandFromGlobal?.permissions.set({
    // @ts-expect-error
    guild: testGuildId,
    permissions: [{ type: 'ROLE', id: testGuildId, permission: true }],
  });

  await guildCommandFromGuild?.permissions.add({ permissions: [{ type: 'ROLE', id: testGuildId, permission: true }] });
  await guildCommandFromGuild?.permissions.has({ permissionId: testGuildId });
  await guildCommandFromGuild?.permissions.fetch({});
  await guildCommandFromGuild?.permissions.remove({ roles: [testGuildId] });
  await guildCommandFromGuild?.permissions.remove({ users: [testUserId] });
  await guildCommandFromGuild?.permissions.remove({ roles: [testGuildId], users: [testUserId] });
  await guildCommandFromGuild?.permissions.set({ permissions: [{ type: 'ROLE', id: testGuildId, permission: true }] });

  await guildCommandFromGuild?.permissions.add({
    // @ts-expect-error
    command: globalCommandId,
    permissions: [{ type: 'ROLE', id: testGuildId, permission: true }],
  });
  // @ts-expect-error
  await guildCommandFromGuild?.permissions.has({ command: guildCommandId, permissionId: testGuildId });
  // @ts-expect-error
  await guildCommandFromGuild?.permissions.remove({ command: guildCommandId, roles: [testGuildId] });
  // @ts-expect-error
  await guildCommandFromGuild?.permissions.remove({ command: guildCommandId, users: [testUserId] });
  await guildCommandFromGuild?.permissions.remove({
    // @ts-expect-error
    command: guildCommandId,
    roles: [testGuildId],
    users: [testUserId],
  });
  await guildCommandFromGuild?.permissions.set({
    // @ts-expect-error
    command: guildCommandId,
    permissions: [{ type: 'ROLE', id: testGuildId, permission: true }],
  });

  await guildCommandFromGuild?.permissions.add({
    // @ts-expect-error
    guild: testGuildId,
    permissions: [{ type: 'ROLE', id: testGuildId, permission: true }],
  });
  // @ts-expect-error
  await guildCommandFromGuild?.permissions.has({ guild: testGuildId, permissionId: testGuildId });
  // @ts-expect-error
  await guildCommandFromGuild?.permissions.remove({ guild: testGuildId, roles: [testGuildId] });
  // @ts-expect-error
  await guildCommandFromGuild?.permissions.remove({ guild: testGuildId, users: [testUserId] });
  // @ts-expect-error
  await guildCommandFromGuild?.permissions.remove({ guild: testGuildId, roles: [testGuildId], users: [testUserId] });
  await guildCommandFromGuild?.permissions.set({
    // @ts-expect-error
    guild: testGuildId,
    permissions: [{ type: 'ROLE', id: testGuildId, permission: true }],
  });

  client.application?.commands.permissions.set({
    guild: testGuildId,
    fullPermissions: originalPermissions?.map((permissions, id) => ({ permissions, id })) ?? [],
  });
});

// This is to check that stuff is the right type
declare const assertIsPromiseMember: (m: Promise<GuildMember>) => void;

client.on('guildCreate', g => {
  const channel = g.channels.cache.random();
  if (!channel) return;

  channel.setName('foo').then(updatedChannel => {
    console.log(`New channel name: ${updatedChannel.name}`);
  });

  // @ts-expect-error no options
  assertIsPromiseMember(g.members.add(testUserId));

  // @ts-expect-error no access token
  assertIsPromiseMember(g.members.add(testUserId, {}));

  // @ts-expect-error invalid role resolvable
  assertIsPromiseMember(g.members.add(testUserId, { accessToken: 'totallyRealAccessToken', roles: [g.roles.cache] }));

  assertType<Promise<GuildMember | null>>(
    g.members.add(testUserId, { accessToken: 'totallyRealAccessToken', fetchWhenExisting: false }),
  );

  assertIsPromiseMember(g.members.add(testUserId, { accessToken: 'totallyRealAccessToken' }));

  assertIsPromiseMember(
    g.members.add(testUserId, {
      accessToken: 'totallyRealAccessToken',
      mute: true,
      deaf: false,
      roles: [g.roles.cache.first()!],
      force: true,
      fetchWhenExisting: true,
    }),
  );
});

client.on('messageReactionRemoveAll', async message => {
  console.log(`messageReactionRemoveAll - id: ${message.id} (${message.id.length})`);

  if (message.partial) message = await message.fetch();

  console.log(`messageReactionRemoveAll - content: ${message.content}`);
});

// This is to check that stuff is the right type
declare const assertIsMessage: (m: Promise<Message>) => void;

client.on('messageCreate', message => {
  const { channel } = message;
  assertIsMessage(channel.send('string'));
  assertIsMessage(channel.send({}));
  assertIsMessage(channel.send({ embeds: [] }));

  const attachment = new MessageAttachment('file.png');
  const embed = new MessageEmbed();
  assertIsMessage(channel.send({ files: [attachment] }));
  assertIsMessage(channel.send({ embeds: [embed] }));
  assertIsMessage(channel.send({ embeds: [embed], files: [attachment] }));

  // @ts-expect-error
  channel.send();
  // @ts-expect-error
  channel.send({ another: 'property' });

  // Check collector creations.

  // Verify that buttons interactions are inferred.
  const buttonCollector = message.createMessageComponentCollector({ componentType: 'BUTTON' });
  assertType<Promise<ButtonInteraction>>(message.awaitMessageComponent({ componentType: 'BUTTON' }));
  assertType<Promise<ButtonInteraction>>(channel.awaitMessageComponent({ componentType: 'BUTTON' }));
  assertType<InteractionCollector<ButtonInteraction>>(buttonCollector);

  // Verify that select menus interaction are inferred.
  const selectMenuCollector = message.createMessageComponentCollector({ componentType: 'SELECT_MENU' });
  assertType<Promise<SelectMenuInteraction>>(message.awaitMessageComponent({ componentType: 'SELECT_MENU' }));
  assertType<Promise<SelectMenuInteraction>>(channel.awaitMessageComponent({ componentType: 'SELECT_MENU' }));
  assertType<InteractionCollector<SelectMenuInteraction>>(selectMenuCollector);

  // Verify that message component interactions are default collected types.
  const defaultCollector = message.createMessageComponentCollector();
  assertType<Promise<MessageComponentInteraction>>(message.awaitMessageComponent());
  assertType<Promise<MessageComponentInteraction>>(channel.awaitMessageComponent());
  assertType<InteractionCollector<MessageComponentInteraction>>(defaultCollector);

  // Verify that additional options don't affect default collector types.
  const semiDefaultCollector = message.createMessageComponentCollector({ time: 10000 });
  assertType<InteractionCollector<MessageComponentInteraction>>(semiDefaultCollector);
  const semiDefaultCollectorChannel = message.createMessageComponentCollector({ time: 10000 });
  assertType<InteractionCollector<MessageComponentInteraction>>(semiDefaultCollectorChannel);

  // Verify that interaction collector options can't be used.

  // @ts-expect-error
  const interactionOptions = message.createMessageComponentCollector({ interactionType: 'APPLICATION_COMMAND' });

  // Make sure filter parameters are properly inferred.
  message.createMessageComponentCollector({
    filter: i => {
      assertType<MessageComponentInteraction>(i);
      return true;
    },
  });

  message.createMessageComponentCollector({
    componentType: 'BUTTON',
    filter: i => {
      assertType<ButtonInteraction>(i);
      return true;
    },
  });

  message.createMessageComponentCollector({
    componentType: 'SELECT_MENU',
    filter: i => {
      assertType<SelectMenuInteraction>(i);
      return true;
    },
  });

  message.awaitMessageComponent({
    filter: i => {
      assertType<MessageComponentInteraction>(i);
      return true;
    },
  });

  message.awaitMessageComponent({
    componentType: 'BUTTON',
    filter: i => {
      assertType<ButtonInteraction>(i);
      return true;
    },
  });

  message.awaitMessageComponent({
    componentType: 'SELECT_MENU',
    filter: i => {
      assertType<SelectMenuInteraction>(i);
      return true;
    },
  });

  channel.awaitMessageComponent({
    filter: i => {
      assertType<MessageComponentInteraction>(i);
      return true;
    },
  });

  channel.awaitMessageComponent({
    componentType: 'BUTTON',
    filter: i => {
      assertType<ButtonInteraction>(i);
      return true;
    },
  });

  channel.awaitMessageComponent({
    componentType: 'SELECT_MENU',
    filter: i => {
      assertType<SelectMenuInteraction>(i);
      return true;
    },
  });
});

client.on('interaction', async interaction => {
  assertType<Snowflake | null>(interaction.guildId);
  assertType<Snowflake | null>(interaction.channelId);
  assertType<GuildMember | APIInteractionGuildMember | null>(interaction.member);

  if (!interaction.isChatInputCommand()) return;

  void new MessageActionRow();

  const button = new MessageButton();

  const actionRow = new MessageActionRow({ components: [button] });

  await interaction.reply({ content: 'Hi!', components: [actionRow] });

  // @ts-expect-error
  await interaction.reply({ content: 'Hi!', components: [[button]] });

  // @ts-expect-error
  void new MessageActionRow({});

  // @ts-expect-error
  await interaction.reply({ content: 'Hi!', components: [button] });

  if (interaction.isMessageComponent()) {
    assertType<Snowflake>(interaction.channelId);
  }
});

client.login('absolutely-valid-token');

// Test client conditional types
client.on('ready', client => {
  assertType<Client<true>>(client);
});

declare const loggedInClient: Client<true>;
assertType<ClientApplication>(loggedInClient.application);
assertType<Date>(loggedInClient.readyAt);
assertType<number>(loggedInClient.readyTimestamp);
assertType<string>(loggedInClient.token);
assertType<number>(loggedInClient.uptime);
assertType<ClientUser>(loggedInClient.user);

declare const loggedOutClient: Client<false>;
assertType<null>(loggedOutClient.application);
assertType<null>(loggedOutClient.readyAt);
assertType<null>(loggedOutClient.readyTimestamp);
assertType<string | null>(loggedOutClient.token);
assertType<null>(loggedOutClient.uptime);
assertType<null>(loggedOutClient.user);

// Test type transformation:
declare const assertType: <T>(value: T) => asserts value is T;
declare const serialize: <T>(value: T) => Serialized<T>;
declare const notPropertyOf: <T, P extends PropertyKey>(value: T, property: P & Exclude<P, keyof T>) => void;

assertType<undefined>(serialize(undefined));
assertType<null>(serialize(null));
assertType<number[]>(serialize([1, 2, 3]));
assertType<{}>(serialize(new Set([1, 2, 3])));
assertType<{}>(
  serialize(
    new Map([
      [1, '2'],
      [2, '4'],
    ]),
  ),
);
assertType<string>(serialize(new Permissions(Permissions.FLAGS.ATTACH_FILES)));
assertType<number>(serialize(new Intents(Intents.FLAGS.GUILDS)));
assertType<unknown>(
  serialize(
    new Collection([
      [1, '2'],
      [2, '4'],
    ]),
  ),
);
assertType<never>(serialize(Symbol('a')));
assertType<never>(serialize(() => {}));
assertType<never>(serialize(BigInt(42)));

// Test type return of broadcastEval:
declare const shardClientUtil: ShardClientUtil;
declare const shardingManager: ShardingManager;

assertType<Promise<number[]>>(shardingManager.broadcastEval(() => 1));
assertType<Promise<number[]>>(shardClientUtil.broadcastEval(() => 1));
assertType<Promise<number[]>>(shardingManager.broadcastEval(async () => 1));
assertType<Promise<number[]>>(shardClientUtil.broadcastEval(async () => 1));

declare const dmChannel: DMChannel;
declare const threadChannel: ThreadChannel;
declare const newsChannel: NewsChannel;
declare const textChannel: TextChannel;
declare const user: User;
declare const guildMember: GuildMember;

// Test whether the structures implement send
assertType<TextBasedChannelFields['send']>(dmChannel.send);
assertType<TextBasedChannelFields>(threadChannel);
assertType<TextBasedChannelFields>(newsChannel);
assertType<TextBasedChannelFields>(textChannel);
assertType<PartialTextBasedChannelFields>(user);
assertType<PartialTextBasedChannelFields>(guildMember);

assertType<Message | null>(dmChannel.lastMessage);
assertType<Message | null>(threadChannel.lastMessage);
assertType<Message | null>(newsChannel.lastMessage);
assertType<Message | null>(textChannel.lastMessage);

notPropertyOf(user, 'lastMessage');
notPropertyOf(user, 'lastMessageId');
notPropertyOf(guildMember, 'lastMessage');
notPropertyOf(guildMember, 'lastMessageId');

// Test collector event parameters
declare const messageCollector: MessageCollector;
messageCollector.on('collect', (...args) => {
  assertType<[Message]>(args);
});

declare const reactionCollector: ReactionCollector;
reactionCollector.on('dispose', (...args) => {
  assertType<[MessageReaction, User]>(args);
});

// Make sure the properties are typed correctly, and that no backwards properties
// (K -> V and V -> K) exist:
assertType<'messageCreate'>(Constants.Events.MESSAGE_CREATE);
assertType<'close'>(Constants.ShardEvents.CLOSE);
assertType<1>(Constants.Status.CONNECTING);
assertType<0>(Constants.Opcodes.DISPATCH);
assertType<2>(Constants.ClientApplicationAssetTypes.BIG);

declare const applicationCommandData: ApplicationCommandData;
declare const applicationCommandResolvable: ApplicationCommandResolvable;
declare const applicationCommandManager: ApplicationCommandManager;
{
  type ApplicationCommandScope = ApplicationCommand<{ guild: GuildResolvable }>;

  assertType<Promise<ApplicationCommandScope>>(applicationCommandManager.create(applicationCommandData));
  assertType<Promise<ApplicationCommand>>(applicationCommandManager.create(applicationCommandData, '0'));
  assertType<Promise<ApplicationCommandScope>>(
    applicationCommandManager.edit(applicationCommandResolvable, applicationCommandData),
  );
  assertType<Promise<ApplicationCommand>>(
    applicationCommandManager.edit(applicationCommandResolvable, applicationCommandData, '0'),
  );
  assertType<Promise<Collection<Snowflake, ApplicationCommandScope>>>(
    applicationCommandManager.set([applicationCommandData]),
  );
  assertType<Promise<Collection<Snowflake, ApplicationCommand>>>(
    applicationCommandManager.set([applicationCommandData], '0'),
  );
}

declare const applicationNonChoiceOptionData: ApplicationCommandOptionData & {
  type: CommandOptionNonChoiceResolvableType;
};
{
  // Options aren't allowed on this command type.

  // @ts-expect-error
  applicationNonChoiceOptionData.choices;
}

declare const applicationChoiceOptionData: ApplicationCommandOptionData & { type: CommandOptionChoiceResolvableType };
{
  // Choices should be available.
  applicationChoiceOptionData.choices;
}

declare const applicationSubGroupCommandData: ApplicationCommandSubGroupData;
{
  assertType<'SUB_COMMAND_GROUP' | ApplicationCommandOptionTypes.SUB_COMMAND_GROUP>(
    applicationSubGroupCommandData.type,
  );
  assertType<ApplicationCommandSubCommandData[] | undefined>(applicationSubGroupCommandData.options);
}

declare const applicationSubCommandData: ApplicationCommandSubCommandData;
{
  assertType<'SUB_COMMAND' | ApplicationCommandOptionTypes.SUB_COMMAND>(applicationSubCommandData.type);

  // Check that only subcommands can have no subcommand or subcommand group sub-options.
  assertType<
    | (ApplicationCommandChoicesData | ApplicationCommandNonOptionsData | ApplicationCommandChannelOptionData)[]
    | undefined
  >(applicationSubCommandData.options);
}

declare const guildApplicationCommandManager: GuildApplicationCommandManager;
assertType<Promise<Collection<Snowflake, ApplicationCommand>>>(guildApplicationCommandManager.fetch());
assertType<Promise<Collection<Snowflake, ApplicationCommand>>>(guildApplicationCommandManager.fetch(undefined, {}));
assertType<Promise<ApplicationCommand>>(guildApplicationCommandManager.fetch('0'));

declare const guildChannelManager: GuildChannelManager;
{
  type AnyChannel = TextChannel | VoiceChannel | CategoryChannel | NewsChannel | StoreChannel | StageChannel;

  assertType<Promise<VoiceChannel>>(guildChannelManager.create('name', { type: 'GUILD_VOICE' }));
  assertType<Promise<CategoryChannel>>(guildChannelManager.create('name', { type: 'GUILD_CATEGORY' }));
  assertType<Promise<TextChannel>>(guildChannelManager.create('name', { type: 'GUILD_TEXT' }));
  assertType<Promise<NewsChannel>>(guildChannelManager.create('name', { type: 'GUILD_NEWS' }));
  assertType<Promise<StoreChannel>>(guildChannelManager.create('name', { type: 'GUILD_STORE' }));
  assertType<Promise<StageChannel>>(guildChannelManager.create('name', { type: 'GUILD_STAGE_VOICE' }));

  assertType<Promise<Collection<Snowflake, AnyChannel>>>(guildChannelManager.fetch());
  assertType<Promise<Collection<Snowflake, AnyChannel>>>(guildChannelManager.fetch(undefined, {}));
  assertType<Promise<AnyChannel | null>>(guildChannelManager.fetch('0'));
}

declare const roleManager: RoleManager;
assertType<Promise<Collection<Snowflake, Role>>>(roleManager.fetch());
assertType<Promise<Collection<Snowflake, Role>>>(roleManager.fetch(undefined, {}));
assertType<Promise<Role | null>>(roleManager.fetch('0'));

declare const guildEmojiManager: GuildEmojiManager;
assertType<Promise<Collection<Snowflake, GuildEmoji>>>(guildEmojiManager.fetch());
assertType<Promise<Collection<Snowflake, GuildEmoji>>>(guildEmojiManager.fetch(undefined, {}));
assertType<Promise<GuildEmoji | null>>(guildEmojiManager.fetch('0'));

declare const typing: Typing;
assertType<PartialUser>(typing.user);
if (typing.user.partial) assertType<null>(typing.user.username);

assertType<TextBasedChannels>(typing.channel);
if (typing.channel.partial) assertType<undefined>(typing.channel.lastMessageId);

assertType<GuildMember | null>(typing.member);
assertType<Guild | null>(typing.guild);

if (typing.inGuild()) {
  assertType<Guild>(typing.channel.guild);
  assertType<Guild>(typing.guild);
}

// Test partials structures
client.on('guildMemberRemove', member => {
  if (member.partial) return assertType<null>(member.joinedAt);
  assertType<Date | null>(member.joinedAt);
});

client.on('messageReactionAdd', async reaction => {
  if (reaction.partial) {
    assertType<null>(reaction.count);
    reaction = await reaction.fetch();
  }
  assertType<number>(reaction.count);
  if (reaction.message.partial) return assertType<string | null>(reaction.message.content);
  assertType<string>(reaction.message.content);
});

// Test interactions
declare const interaction: Interaction;
declare const booleanValue: boolean;
if (interaction.inGuild()) assertType<Snowflake>(interaction.guildId);

client.on('interactionCreate', async interaction => {
  const consumeCachedCommand = (_i: GuildCached<ChatInputCommandInteraction>) => {};
  const consumeCachedInteraction = (_i: GuildCached<Interaction>) => {};

  if (interaction.inCachedGuild()) {
    assertType<GuildMember>(interaction.member);
    // @ts-expect-error
    consumeCachedCommand(interaction);
    consumeCachedInteraction(interaction);
  } else if (interaction.inRawGuild()) {
    assertType<APIInteractionGuildMember>(interaction.member);
    // @ts-expect-error
    consumeCachedInteraction(interaction);
  } else {
    assertType<APIGuildMember | GuildMember | null>(interaction.member);
    // @ts-expect-error
    consumeCachedInteraction(interaction);
  }

<<<<<<< HEAD
  if (interaction.isContextMenuCommand()) {
    assertType<ContextMenuInteraction>(interaction);
=======
  if (interaction.isContextMenu()) {
    assertType<ContextMenuCommandInteraction>(interaction);
>>>>>>> 7f983962
    if (interaction.inCachedGuild()) {
      assertType<ContextMenuCommandInteraction>(interaction);
      assertType<Guild>(interaction.guild);
      consumeCachedCommand(interaction);
    } else if (interaction.inRawGuild()) {
      assertType<ContextMenuCommandInteraction>(interaction);
      assertType<null>(interaction.guild);
    } else if (interaction.inGuild()) {
      assertType<ContextMenuCommandInteraction>(interaction);
      assertType<Guild | null>(interaction.guild);
    }
  }

  if (interaction.isButton()) {
    assertType<ButtonInteraction>(interaction);
    if (interaction.inCachedGuild()) {
      assertType<ButtonInteraction>(interaction);
      assertType<Guild>(interaction.guild);
      assertType<Promise<Message>>(interaction.reply({ fetchReply: true }));
    } else if (interaction.inRawGuild()) {
      assertType<ButtonInteraction>(interaction);
      assertType<null>(interaction.guild);
      assertType<Promise<APIMessage>>(interaction.reply({ fetchReply: true }));
    } else if (interaction.inGuild()) {
      assertType<ButtonInteraction>(interaction);
      assertType<Guild | null>(interaction.guild);
      assertType<Promise<APIMessage | Message>>(interaction.reply({ fetchReply: true }));
    }
  }

  if (interaction.isMessageComponent()) {
    assertType<MessageComponentInteraction>(interaction);
    if (interaction.inCachedGuild()) {
      assertType<MessageComponentInteraction>(interaction);
      assertType<Guild>(interaction.guild);
      assertType<Promise<Message>>(interaction.reply({ fetchReply: true }));
    } else if (interaction.inRawGuild()) {
      assertType<MessageComponentInteraction>(interaction);
      assertType<null>(interaction.guild);
      assertType<Promise<APIMessage>>(interaction.reply({ fetchReply: true }));
    } else if (interaction.inGuild()) {
      assertType<MessageComponentInteraction>(interaction);
      assertType<Guild | null>(interaction.guild);
      assertType<Promise<APIMessage | Message>>(interaction.reply({ fetchReply: true }));
    }
  }

  if (interaction.isSelectMenu()) {
    assertType<SelectMenuInteraction>(interaction);
    if (interaction.inCachedGuild()) {
      assertType<SelectMenuInteraction>(interaction);
      assertType<Guild>(interaction.guild);
      assertType<Promise<Message>>(interaction.reply({ fetchReply: true }));
    } else if (interaction.inRawGuild()) {
      assertType<SelectMenuInteraction>(interaction);
      assertType<null>(interaction.guild);
      assertType<Promise<APIMessage>>(interaction.reply({ fetchReply: true }));
    } else if (interaction.inGuild()) {
      assertType<SelectMenuInteraction>(interaction);
      assertType<Guild | null>(interaction.guild);
      assertType<Promise<Message | APIMessage>>(interaction.reply({ fetchReply: true }));
    }
  }

  if (interaction.isChatInputCommand()) {
    if (interaction.inRawGuild()) {
      // @ts-expect-error
      consumeCachedCommand(interaction);
      assertType<ChatInputCommandInteraction>(interaction);
      assertType<Promise<APIMessage>>(interaction.reply({ fetchReply: true }));
    } else if (interaction.inCachedGuild()) {
      consumeCachedCommand(interaction);
      assertType<ChatInputCommandInteraction>(interaction);
      assertType<Promise<Message>>(interaction.reply({ fetchReply: true }));
    } else {
      // @ts-expect-error
      consumeCachedCommand(interaction);
      assertType<ChatInputCommandInteraction>(interaction);
      assertType<Promise<Message | APIMessage>>(interaction.reply({ fetchReply: true }));
    }

    assertType<ChatInputCommandInteraction>(interaction);
    assertType<CommandInteractionOptionResolver>(interaction.options);
    assertType<readonly CommandInteractionOption[]>(interaction.options.data);

    const optionalOption = interaction.options.get('name');
    const requiredOption = interaction.options.get('name', true);
    assertType<CommandInteractionOption | null>(optionalOption);
    assertType<CommandInteractionOption>(requiredOption);
    assertType<CommandInteractionOption[] | undefined>(requiredOption.options);

    assertType<string | null>(interaction.options.getString('name', booleanValue));
    assertType<string | null>(interaction.options.getString('name', false));
    assertType<string>(interaction.options.getString('name', true));

    assertType<string>(interaction.options.getSubcommand());
    assertType<string>(interaction.options.getSubcommand(true));
    assertType<string | null>(interaction.options.getSubcommand(booleanValue));
    assertType<string | null>(interaction.options.getSubcommand(false));

    assertType<string>(interaction.options.getSubcommandGroup());
    assertType<string>(interaction.options.getSubcommandGroup(true));
    assertType<string | null>(interaction.options.getSubcommandGroup(booleanValue));
    assertType<string | null>(interaction.options.getSubcommandGroup(false));
  }
});<|MERGE_RESOLUTION|>--- conflicted
+++ resolved
@@ -871,13 +871,8 @@
     consumeCachedInteraction(interaction);
   }
 
-<<<<<<< HEAD
   if (interaction.isContextMenuCommand()) {
-    assertType<ContextMenuInteraction>(interaction);
-=======
-  if (interaction.isContextMenu()) {
     assertType<ContextMenuCommandInteraction>(interaction);
->>>>>>> 7f983962
     if (interaction.inCachedGuild()) {
       assertType<ContextMenuCommandInteraction>(interaction);
       assertType<Guild>(interaction.guild);
