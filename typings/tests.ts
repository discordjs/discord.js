--- conflicted
+++ resolved
@@ -1,9 +1,4 @@
-<<<<<<< HEAD
 import {
-=======
-import type { ChildProcess } from 'child_process';
-import type {
->>>>>>> 2a0dedf3
   APIGuildMember,
   APIInteractionGuildMember,
   APIMessage,
@@ -18,6 +13,7 @@
   APIApplicationCommandOption,
   APIApplicationCommandSubCommandOptions,
 } from 'discord-api-types/v9';
+import type { ChildProcess } from 'node:child_process';
 import {
   ApplicationCommand,
   ApplicationCommandChannelOptionData,
