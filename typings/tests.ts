--- conflicted
+++ resolved
@@ -33,22 +33,16 @@
   DMChannel,
   Guild,
   GuildApplicationCommandManager,
-<<<<<<< HEAD
-=======
-  CachedInteraction,
->>>>>>> 3fdcc3ab
   GuildChannelManager,
   GuildEmoji,
   GuildEmojiManager,
   GuildMember,
-  GuildMessage,
   GuildResolvable,
   GuildTextBasedChannel,
   GuildTextChannelResolvable,
   Intents,
   Interaction,
   InteractionCollector,
-  InteractionResponses,
   LimitedCollection,
   Message,
   MessageActionRow,
@@ -80,7 +74,6 @@
   Typing,
   User,
   VoiceChannel,
-  CachedMessage,
 } from '.';
 import { ApplicationCommandOptionTypes } from './enums';
 
@@ -501,13 +494,13 @@
   assertIsMessage(channel.send({ embeds: [embed], files: [attachment] }));
 
   if (message.inGuild()) {
-    assertType<CachedMessage>(message);
+    assertType<Message<true>>(message);
     const component = await message.awaitMessageComponent({ componentType: 'BUTTON' });
-    assertType<InteractionResponses<'cached'>>(component);
-    assertType<Promise<CachedMessage>>(component.reply({ fetchReply: true }));
+    assertType<ButtonInteraction<'cached'>>(component);
+    assertType<Message<true>>(await component.reply({ fetchReply: true }));
 
     const buttonCollector = message.createMessageComponentCollector({ componentType: 'BUTTON' });
-    assertType<InteractionCollector<CachedInteraction<ButtonInteraction>>>(buttonCollector);
+    assertType<InteractionCollector<ButtonInteraction<'cached'>>>(buttonCollector);
     assertType<GuildTextBasedChannel>(message.channel);
   }
 
@@ -900,13 +893,8 @@
 if (interaction.inGuild()) assertType<Snowflake>(interaction.guildId);
 
 client.on('interactionCreate', async interaction => {
-<<<<<<< HEAD
   const consumeCachedCommand = (_i: CommandInteraction<'cached'>) => {};
   const consumeCachedInteraction = (_i: Interaction<'cached'>) => {};
-=======
-  const consumeCachedCommand = (_i: CachedInteraction<CommandInteraction>) => {};
-  const consumeCachedInteraction = (_i: CachedInteraction<Interaction>) => {};
->>>>>>> 3fdcc3ab
 
   if (interaction.inCachedGuild()) {
     assertType<GuildMember>(interaction.member);
@@ -1002,7 +990,7 @@
       const btn = await msg.awaitMessageComponent({ componentType: 'BUTTON' });
 
       assertType<Message>(msg);
-      assertType<CachedInteraction<ButtonInteraction>>(btn);
+      assertType<ButtonInteraction<'cached'>>(btn);
 
       consumeCachedCommand(interaction);
       assertType<GuildMember>(interaction.options.getMember('test', true));
