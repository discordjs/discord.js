import type { ChildProcess } from 'child_process';
import type {
  APIGuildMember,
  APIInteractionGuildMember,
  APIMessage,
  APIPartialChannel,
  APIPartialGuild,
  APIInteractionDataResolvedGuildMember,
  APIInteractionDataResolvedChannel,
  APIRole,
} from 'discord-api-types/v9';
import {
  ApplicationCommand,
  ApplicationCommandChannelOptionData,
  ApplicationCommandChoicesData,
  ApplicationCommandData,
  ApplicationCommandManager,
  ApplicationCommandNonOptionsData,
  ApplicationCommandOptionData,
  ApplicationCommandResolvable,
  ApplicationCommandSubCommandData,
  ApplicationCommandSubGroupData,
  BaseCommandInteraction,
  ButtonInteraction,
  CacheType,
  CategoryChannel,
  Client,
  ClientApplication,
  ClientUser,
  CloseEvent,
  Collection,
  CommandInteraction,
  CommandInteractionOption,
  CommandInteractionOptionResolver,
  CommandOptionNonChoiceResolvableType,
  Constants,
  ContextMenuInteraction,
  DMChannel,
  Guild,
  GuildApplicationCommandManager,
  GuildChannel,
  GuildChannelManager,
  GuildEmoji,
  GuildEmojiManager,
  GuildMember,
  GuildResolvable,
  GuildTextBasedChannel,
  Intents,
  Interaction,
  InteractionCollector,
  LimitedCollection,
  Message,
  MessageActionRow,
  MessageAttachment,
  MessageButton,
  MessageCollector,
  MessageComponentInteraction,
  MessageEmbed,
  MessageReaction,
  NewsChannel,
  Options,
  PartialTextBasedChannelFields,
  PartialUser,
  Permissions,
  ReactionCollector,
  Role,
  RoleManager,
  SelectMenuInteraction,
  Serialized,
  ShardClientUtil,
  ShardingManager,
  Snowflake,
  StageChannel,
  StoreChannel,
  TextBasedChannelFields,
  TextBasedChannels,
  TextChannel,
  ThreadChannel,
  ThreadMember,
  Typing,
  User,
  VoiceChannel,
  Shard,
  ApplicationCommandAutocompleteOption,
  ApplicationCommandNumericOptionData,
<<<<<<< HEAD
  MessageSelectMenu,
=======
  WebSocketShard,
  Collector,
>>>>>>> 2a0dedf3
} from '.';
import type { ApplicationCommandOptionTypes } from './enums';

const client: Client = new Client({
  intents: Intents.FLAGS.GUILDS,
  makeCache: Options.cacheWithLimits({
    MessageManager: 200,
    // @ts-expect-error
    Message: 100,
    ThreadManager: {
      maxSize: 1000,
      keepOverLimit: (x: ThreadChannel) => x.id === '123',
      sweepInterval: 5000,
      sweepFilter: LimitedCollection.filterByLifetime({
        getComparisonTimestamp: (x: ThreadChannel) => x.archiveTimestamp ?? 0,
        excludeFromSweep: (x: ThreadChannel) => !x.archived,
      }),
    },
  }),
});

const testGuildId = '222078108977594368'; // DJS
const testUserId = '987654321098765432'; // example id
const globalCommandId = '123456789012345678'; // example id
const guildCommandId = '234567890123456789'; // example id

client.on('ready', async () => {
  console.log(`Client is logged in as ${client.user!.tag} and ready!`);

  // Test fetching all global commands and ones from one guild
  assertType<Collection<string, ApplicationCommand>>(await client.application!.commands.fetch());
  assertType<Collection<string, ApplicationCommand>>(
    await client.application!.commands.fetch({ guildId: testGuildId }),
  );

  // Test command manager methods
  const globalCommand = await client.application?.commands.fetch(globalCommandId);
  const guildCommandFromGlobal = await client.application?.commands.fetch(guildCommandId, { guildId: testGuildId });
  const guildCommandFromGuild = await client.guilds.cache.get(testGuildId)?.commands.fetch(guildCommandId);

  // @ts-expect-error
  await client.guilds.cache.get(testGuildId)?.commands.fetch(guildCommandId, { guildId: testGuildId });

  // Test command permissions
  const globalPermissionsManager = client.application?.commands.permissions;
  const guildPermissionsManager = client.guilds.cache.get(testGuildId)?.commands.permissions;
  const originalPermissions = await client.application?.commands.permissions.fetch({ guild: testGuildId });

  // Permissions from global manager
  await globalPermissionsManager?.add({
    command: globalCommandId,
    guild: testGuildId,
    permissions: [{ type: 'ROLE', id: testGuildId, permission: true }],
  });
  await globalPermissionsManager?.has({ command: globalCommandId, guild: testGuildId, permissionId: testGuildId });
  await globalPermissionsManager?.fetch({ guild: testGuildId });
  await globalPermissionsManager?.fetch({ command: globalCommandId, guild: testGuildId });
  await globalPermissionsManager?.remove({ command: globalCommandId, guild: testGuildId, roles: [testGuildId] });
  await globalPermissionsManager?.remove({ command: globalCommandId, guild: testGuildId, users: [testUserId] });
  await globalPermissionsManager?.remove({
    command: globalCommandId,
    guild: testGuildId,
    roles: [testGuildId],
    users: [testUserId],
  });
  await globalPermissionsManager?.set({
    command: globalCommandId,
    guild: testGuildId,
    permissions: [{ type: 'ROLE', id: testGuildId, permission: true }],
  });
  await globalPermissionsManager?.set({
    guild: testGuildId,
    fullPermissions: [{ id: globalCommandId, permissions: [{ type: 'ROLE', id: testGuildId, permission: true }] }],
  });

  // @ts-expect-error
  await globalPermissionsManager?.add({
    command: globalCommandId,
    permissions: [{ type: 'ROLE', id: testGuildId, permission: true }],
  });
  // @ts-expect-error
  await globalPermissionsManager?.has({ command: globalCommandId, permissionId: testGuildId });
  // @ts-expect-error
  await globalPermissionsManager?.fetch();
  // @ts-expect-error
  await globalPermissionsManager?.fetch({ command: globalCommandId });
  // @ts-expect-error
  await globalPermissionsManager?.remove({ command: globalCommandId, roles: [testGuildId] });
  // @ts-expect-error
  await globalPermissionsManager?.remove({ command: globalCommandId, users: [testUserId] });
  // @ts-expect-error
  await globalPermissionsManager?.remove({ command: globalCommandId, roles: [testGuildId], users: [testUserId] });
  // @ts-expect-error
  await globalPermissionsManager?.set({
    command: globalCommandId,
    permissions: [{ type: 'ROLE', id: testGuildId, permission: true }],
  });
  // @ts-expect-error
  await globalPermissionsManager?.set({
    fullPermissions: [{ id: globalCommandId, permissions: [{ type: 'ROLE', id: testGuildId, permission: true }] }],
  });
  // @ts-expect-error
  await globalPermissionsManager?.set({
    command: globalCommandId,
    guild: testGuildId,
    fullPermissions: [{ id: globalCommandId, permissions: [{ type: 'ROLE', id: testGuildId, permission: true }] }],
  });

  // @ts-expect-error
  await globalPermissionsManager?.add({
    guild: testGuildId,
    permissions: [{ type: 'ROLE', id: testGuildId, permission: true }],
  });
  // @ts-expect-error
  await globalPermissionsManager?.has({ guild: testGuildId, permissionId: testGuildId });
  // @ts-expect-error
  await globalPermissionsManager?.remove({ guild: testGuildId, roles: [testGuildId] });
  // @ts-expect-error
  await globalPermissionsManager?.remove({ guild: testGuildId, users: [testUserId] });
  // @ts-expect-error
  await globalPermissionsManager?.remove({ guild: testGuildId, roles: [testGuildId], users: [testUserId] });
  // @ts-expect-error
  await globalPermissionsManager?.set({
    guild: testGuildId,
    permissions: [{ type: 'ROLE', id: testGuildId, permission: true }],
  });

  // Permissions from guild manager
  await guildPermissionsManager?.add({
    command: globalCommandId,
    permissions: [{ type: 'ROLE', id: testGuildId, permission: true }],
  });
  await guildPermissionsManager?.has({ command: globalCommandId, permissionId: testGuildId });
  await guildPermissionsManager?.fetch({});
  await guildPermissionsManager?.fetch({ command: globalCommandId });
  await guildPermissionsManager?.remove({ command: globalCommandId, roles: [testGuildId] });
  await guildPermissionsManager?.remove({ command: globalCommandId, users: [testUserId] });
  await guildPermissionsManager?.remove({ command: globalCommandId, roles: [testGuildId], users: [testUserId] });
  await guildPermissionsManager?.set({
    command: globalCommandId,
    permissions: [{ type: 'ROLE', id: testGuildId, permission: true }],
  });
  await guildPermissionsManager?.set({
    fullPermissions: [{ id: globalCommandId, permissions: [{ type: 'ROLE', id: testGuildId, permission: true }] }],
  });

  await guildPermissionsManager?.add({
    command: globalCommandId,
    // @ts-expect-error
    guild: testGuildId,
    permissions: [{ type: 'ROLE', id: testGuildId, permission: true }],
  });
  // @ts-expect-error
  await guildPermissionsManager?.has({ command: globalCommandId, guild: testGuildId, permissionId: testGuildId });
  // @ts-expect-error
  await guildPermissionsManager?.fetch({ guild: testGuildId });
  // @ts-expect-error
  await guildPermissionsManager?.fetch({ command: globalCommandId, guild: testGuildId });
  // @ts-expect-error
  await guildPermissionsManager?.remove({ command: globalCommandId, guild: testGuildId, roles: [testGuildId] });
  // @ts-expect-error
  await guildPermissionsManager?.remove({ command: globalCommandId, guild: testGuildId, users: [testUserId] });
  await guildPermissionsManager?.remove({
    command: globalCommandId,
    // @ts-expect-error
    guild: testGuildId,
    roles: [testGuildId],
    users: [testUserId],
  });
  // @ts-expect-error
  await guildPermissionsManager?.set({
    command: globalCommandId,
    guild: testGuildId,
    permissions: [{ type: 'ROLE', id: testGuildId, permission: true }],
  });
  await guildPermissionsManager?.set({
    // @ts-expect-error
    guild: testGuildId,
    fullPermissions: [{ id: globalCommandId, permissions: [{ type: 'ROLE', id: testGuildId, permission: true }] }],
  });

  // @ts-expect-error
  await guildPermissionsManager?.add({ permissions: [{ type: 'ROLE', id: testGuildId, permission: true }] });
  // @ts-expect-error
  await guildPermissionsManager?.has({ permissionId: testGuildId });
  // @ts-expect-error
  await guildPermissionsManager?.remove({ roles: [testGuildId] });
  // @ts-expect-error
  await guildPermissionsManager?.remove({ users: [testUserId] });
  // @ts-expect-error
  await guildPermissionsManager?.remove({ roles: [testGuildId], users: [testUserId] });
  // @ts-expect-error
  await guildPermissionsManager?.set({ permissions: [{ type: 'ROLE', id: testGuildId, permission: true }] });
  // @ts-expect-error
  await guildPermissionsManager?.set({
    command: globalCommandId,
    fullPermissions: [{ id: globalCommandId, permissions: [{ type: 'ROLE', id: testGuildId, permission: true }] }],
  });

  // Permissions from cached global ApplicationCommand
  await globalCommand?.permissions.add({
    guild: testGuildId,
    permissions: [{ type: 'ROLE', id: testGuildId, permission: true }],
  });
  await globalCommand?.permissions.has({ guild: testGuildId, permissionId: testGuildId });
  await globalCommand?.permissions.fetch({ guild: testGuildId });
  await globalCommand?.permissions.remove({ guild: testGuildId, roles: [testGuildId] });
  await globalCommand?.permissions.remove({ guild: testGuildId, users: [testUserId] });
  await globalCommand?.permissions.remove({ guild: testGuildId, roles: [testGuildId], users: [testUserId] });
  await globalCommand?.permissions.set({
    guild: testGuildId,
    permissions: [{ type: 'ROLE', id: testGuildId, permission: true }],
  });

  await globalCommand?.permissions.add({
    // @ts-expect-error
    command: globalCommandId,
    guild: testGuildId,
    permissions: [{ type: 'ROLE', id: testGuildId, permission: true }],
  });
  // @ts-expect-error
  await globalCommand?.permissions.has({ command: globalCommandId, guild: testGuildId, permissionId: testGuildId });
  // @ts-expect-error
  await globalCommand?.permissions.fetch({ command: globalCommandId, guild: testGuildId });
  // @ts-expect-error
  await globalCommand?.permissions.remove({ command: globalCommandId, guild: testGuildId, roles: [testGuildId] });
  // @ts-expect-error
  await globalCommand?.permissions.remove({ command: globalCommandId, guild: testGuildId, users: [testUserId] });
  await globalCommand?.permissions.remove({
    // @ts-expect-error
    command: globalCommandId,
    guild: testGuildId,
    roles: [testGuildId],
    users: [testUserId],
  });
  await globalCommand?.permissions.set({
    // @ts-expect-error
    command: globalCommandId,
    guild: testGuildId,
    permissions: [{ type: 'ROLE', id: testGuildId, permission: true }],
  });

  // @ts-expect-error
  await globalCommand?.permissions.add({ permissions: [{ type: 'ROLE', id: testGuildId, permission: true }] });
  // @ts-expect-error
  await globalCommand?.permissions.has({ permissionId: testGuildId });
  // @ts-expect-error
  await globalCommand?.permissions.fetch({});
  // @ts-expect-error
  await globalCommand?.permissions.remove({ roles: [testGuildId] });
  // @ts-expect-error
  await globalCommand?.permissions.remove({ users: [testUserId] });
  // @ts-expect-error
  await globalCommand?.permissions.remove({ roles: [testGuildId], users: [testUserId] });
  // @ts-expect-error
  await globalCommand?.permissions.set({ permissions: [{ type: 'ROLE', id: testGuildId, permission: true }] });

  // Permissions from cached guild ApplicationCommand
  await guildCommandFromGlobal?.permissions.add({ permissions: [{ type: 'ROLE', id: testGuildId, permission: true }] });
  await guildCommandFromGlobal?.permissions.has({ permissionId: testGuildId });
  await guildCommandFromGlobal?.permissions.fetch({});
  await guildCommandFromGlobal?.permissions.remove({ roles: [testGuildId] });
  await guildCommandFromGlobal?.permissions.remove({ users: [testUserId] });
  await guildCommandFromGlobal?.permissions.remove({ roles: [testGuildId], users: [testUserId] });
  await guildCommandFromGlobal?.permissions.set({ permissions: [{ type: 'ROLE', id: testGuildId, permission: true }] });

  await guildCommandFromGlobal?.permissions.add({
    // @ts-expect-error
    command: globalCommandId,
    permissions: [{ type: 'ROLE', id: testGuildId, permission: true }],
  });
  // @ts-expect-error
  await guildCommandFromGlobal?.permissions.has({ command: guildCommandId, permissionId: testGuildId });
  // @ts-expect-error
  await guildCommandFromGlobal?.permissions.remove({ command: guildCommandId, roles: [testGuildId] });
  // @ts-expect-error
  await guildCommandFromGlobal?.permissions.remove({ command: guildCommandId, users: [testUserId] });
  await guildCommandFromGlobal?.permissions.remove({
    // @ts-expect-error
    command: guildCommandId,
    roles: [testGuildId],
    users: [testUserId],
  });
  await guildCommandFromGlobal?.permissions.set({
    // @ts-expect-error
    command: guildCommandId,
    permissions: [{ type: 'ROLE', id: testGuildId, permission: true }],
  });

  await guildCommandFromGlobal?.permissions.add({
    // @ts-expect-error
    guild: testGuildId,
    permissions: [{ type: 'ROLE', id: testGuildId, permission: true }],
  });
  // @ts-expect-error
  await guildCommandFromGlobal?.permissions.has({ guild: testGuildId, permissionId: testGuildId });
  // @ts-expect-error
  await guildCommandFromGlobal?.permissions.remove({ guild: testGuildId, roles: [testGuildId] });
  // @ts-expect-error
  await guildCommandFromGlobal?.permissions.remove({ guild: testGuildId, users: [testUserId] });
  // @ts-expect-error
  await guildCommandFromGlobal?.permissions.remove({ guild: testGuildId, roles: [testGuildId], users: [testUserId] });
  await guildCommandFromGlobal?.permissions.set({
    // @ts-expect-error
    guild: testGuildId,
    permissions: [{ type: 'ROLE', id: testGuildId, permission: true }],
  });

  await guildCommandFromGuild?.permissions.add({ permissions: [{ type: 'ROLE', id: testGuildId, permission: true }] });
  await guildCommandFromGuild?.permissions.has({ permissionId: testGuildId });
  await guildCommandFromGuild?.permissions.fetch({});
  await guildCommandFromGuild?.permissions.remove({ roles: [testGuildId] });
  await guildCommandFromGuild?.permissions.remove({ users: [testUserId] });
  await guildCommandFromGuild?.permissions.remove({ roles: [testGuildId], users: [testUserId] });
  await guildCommandFromGuild?.permissions.set({ permissions: [{ type: 'ROLE', id: testGuildId, permission: true }] });

  await guildCommandFromGuild?.permissions.add({
    // @ts-expect-error
    command: globalCommandId,
    permissions: [{ type: 'ROLE', id: testGuildId, permission: true }],
  });
  // @ts-expect-error
  await guildCommandFromGuild?.permissions.has({ command: guildCommandId, permissionId: testGuildId });
  // @ts-expect-error
  await guildCommandFromGuild?.permissions.remove({ command: guildCommandId, roles: [testGuildId] });
  // @ts-expect-error
  await guildCommandFromGuild?.permissions.remove({ command: guildCommandId, users: [testUserId] });
  await guildCommandFromGuild?.permissions.remove({
    // @ts-expect-error
    command: guildCommandId,
    roles: [testGuildId],
    users: [testUserId],
  });
  await guildCommandFromGuild?.permissions.set({
    // @ts-expect-error
    command: guildCommandId,
    permissions: [{ type: 'ROLE', id: testGuildId, permission: true }],
  });

  await guildCommandFromGuild?.permissions.add({
    // @ts-expect-error
    guild: testGuildId,
    permissions: [{ type: 'ROLE', id: testGuildId, permission: true }],
  });
  // @ts-expect-error
  await guildCommandFromGuild?.permissions.has({ guild: testGuildId, permissionId: testGuildId });
  // @ts-expect-error
  await guildCommandFromGuild?.permissions.remove({ guild: testGuildId, roles: [testGuildId] });
  // @ts-expect-error
  await guildCommandFromGuild?.permissions.remove({ guild: testGuildId, users: [testUserId] });
  // @ts-expect-error
  await guildCommandFromGuild?.permissions.remove({ guild: testGuildId, roles: [testGuildId], users: [testUserId] });
  await guildCommandFromGuild?.permissions.set({
    // @ts-expect-error
    guild: testGuildId,
    permissions: [{ type: 'ROLE', id: testGuildId, permission: true }],
  });

  client.application?.commands.permissions.set({
    guild: testGuildId,
    fullPermissions: originalPermissions?.map((permissions, id) => ({ permissions, id })) ?? [],
  });
});

// This is to check that stuff is the right type
declare const assertIsPromiseMember: (m: Promise<GuildMember>) => void;

const baseCommandOptionData = {
  name: 'test',
  description: 'test',
};

assertType<ApplicationCommandOptionData>({
  ...baseCommandOptionData,
  type: 'STRING',
  autocomplete: true,
  // @ts-expect-error
  choices: [],
});

assertType<ApplicationCommandOptionData>({
  ...baseCommandOptionData,
  type: 'STRING',
  autocomplete: false,
  choices: [],
});

assertType<ApplicationCommandOptionData>({
  ...baseCommandOptionData,
  type: 'STRING',
  choices: [],
});

assertType<ApplicationCommandOptionData>({
  ...baseCommandOptionData,
  type: 'NUMBER',
  autocomplete: true,
  // @ts-expect-error
  choices: [],
});

assertType<ApplicationCommandOptionData>({
  ...baseCommandOptionData,
  type: 'INTEGER',
  autocomplete: true,
  // @ts-expect-error
  choices: [],
});

assertType<ApplicationCommandOptionData>({
  ...baseCommandOptionData,
  type: 'NUMBER',
  autocomplete: true,
});

assertType<ApplicationCommandOptionData>({
  ...baseCommandOptionData,
  type: 'STRING',
  autocomplete: true,
});

assertType<ApplicationCommandOptionData>({
  ...baseCommandOptionData,
  type: 'INTEGER',
  autocomplete: true,
});

client.on('guildCreate', async g => {
  const channel = g.channels.cache.random();
  if (!channel) return;

  if (channel.isThread()) {
    const fetchedMember = await channel.members.fetch('12345678');
    assertType<ThreadMember>(fetchedMember);
    const fetchedMemberCol = await channel.members.fetch(true);
    assertType<Collection<Snowflake, ThreadMember>>(fetchedMemberCol);
  }

  channel.setName('foo').then(updatedChannel => {
    console.log(`New channel name: ${updatedChannel.name}`);
  });

  // @ts-expect-error no options
  assertIsPromiseMember(g.members.add(testUserId));

  // @ts-expect-error no access token
  assertIsPromiseMember(g.members.add(testUserId, {}));

  // @ts-expect-error invalid role resolvable
  assertIsPromiseMember(g.members.add(testUserId, { accessToken: 'totallyRealAccessToken', roles: [g.roles.cache] }));

  assertType<Promise<GuildMember | null>>(
    g.members.add(testUserId, { accessToken: 'totallyRealAccessToken', fetchWhenExisting: false }),
  );

  assertIsPromiseMember(g.members.add(testUserId, { accessToken: 'totallyRealAccessToken' }));

  assertIsPromiseMember(
    g.members.add(testUserId, {
      accessToken: 'totallyRealAccessToken',
      mute: true,
      deaf: false,
      roles: [g.roles.cache.first()!],
      force: true,
      fetchWhenExisting: true,
    }),
  );
});

client.on('messageReactionRemoveAll', async message => {
  console.log(`messageReactionRemoveAll - id: ${message.id} (${message.id.length})`);

  if (message.partial) message = await message.fetch();

  console.log(`messageReactionRemoveAll - content: ${message.content}`);
});

// This is to check that stuff is the right type
declare const assertIsMessage: (m: Promise<Message>) => void;

client.on('messageCreate', async message => {
  const { channel } = message;
  assertIsMessage(channel.send('string'));
  assertIsMessage(channel.send({}));
  assertIsMessage(channel.send({ embeds: [] }));

  const attachment = new MessageAttachment('file.png');
  const embed = new MessageEmbed();
  assertIsMessage(channel.send({ files: [attachment] }));
  assertIsMessage(channel.send({ embeds: [embed] }));
  assertIsMessage(channel.send({ embeds: [embed], files: [attachment] }));

  if (message.inGuild()) {
    assertType<Message<true>>(message);
    const component = await message.awaitMessageComponent({ componentType: 'BUTTON' });
    assertType<ButtonInteraction<'cached'>>(component);
    assertType<Message<true>>(await component.reply({ fetchReply: true }));

    const buttonCollector = message.createMessageComponentCollector({ componentType: 'BUTTON' });
    assertType<InteractionCollector<ButtonInteraction<'cached'>>>(buttonCollector);
    assertType<GuildTextBasedChannel>(message.channel);
  }

  assertType<TextBasedChannels>(message.channel);

  // @ts-expect-error
  assertType<GuildTextBasedChannel>(message.channel);

  // @ts-expect-error
  channel.send();
  // @ts-expect-error
  channel.send({ another: 'property' });

  // Check collector creations.

  // Verify that buttons interactions are inferred.
  const buttonCollector = message.createMessageComponentCollector({ componentType: 'BUTTON' });
  assertType<Promise<ButtonInteraction>>(message.awaitMessageComponent({ componentType: 'BUTTON' }));
  assertType<Promise<ButtonInteraction>>(channel.awaitMessageComponent({ componentType: 'BUTTON' }));
  assertType<InteractionCollector<ButtonInteraction>>(buttonCollector);

  // Verify that select menus interaction are inferred.
  const selectMenuCollector = message.createMessageComponentCollector({ componentType: 'SELECT_MENU' });
  assertType<Promise<SelectMenuInteraction>>(message.awaitMessageComponent({ componentType: 'SELECT_MENU' }));
  assertType<Promise<SelectMenuInteraction>>(channel.awaitMessageComponent({ componentType: 'SELECT_MENU' }));
  assertType<InteractionCollector<SelectMenuInteraction>>(selectMenuCollector);

  // Verify that message component interactions are default collected types.
  const defaultCollector = message.createMessageComponentCollector();
  assertType<Promise<MessageComponentInteraction>>(message.awaitMessageComponent());
  assertType<Promise<MessageComponentInteraction>>(channel.awaitMessageComponent());
  assertType<InteractionCollector<MessageComponentInteraction>>(defaultCollector);

  // Verify that additional options don't affect default collector types.
  const semiDefaultCollector = message.createMessageComponentCollector({ time: 10000 });
  assertType<InteractionCollector<MessageComponentInteraction>>(semiDefaultCollector);
  const semiDefaultCollectorChannel = message.createMessageComponentCollector({ time: 10000 });
  assertType<InteractionCollector<MessageComponentInteraction>>(semiDefaultCollectorChannel);

  // Verify that interaction collector options can't be used.

  // @ts-expect-error
  const interactionOptions = message.createMessageComponentCollector({ interactionType: 'APPLICATION_COMMAND' });

  // Make sure filter parameters are properly inferred.
  message.createMessageComponentCollector({
    filter: i => {
      assertType<MessageComponentInteraction>(i);
      return true;
    },
  });

  message.createMessageComponentCollector({
    componentType: 'BUTTON',
    filter: i => {
      assertType<ButtonInteraction>(i);
      return true;
    },
  });

  message.createMessageComponentCollector({
    componentType: 'SELECT_MENU',
    filter: i => {
      assertType<SelectMenuInteraction>(i);
      return true;
    },
  });

  message.awaitMessageComponent({
    filter: i => {
      assertType<MessageComponentInteraction>(i);
      return true;
    },
  });

  message.awaitMessageComponent({
    componentType: 'BUTTON',
    filter: i => {
      assertType<ButtonInteraction>(i);
      return true;
    },
  });

  message.awaitMessageComponent({
    componentType: 'SELECT_MENU',
    filter: i => {
      assertType<SelectMenuInteraction>(i);
      return true;
    },
  });

  const webhook = await message.fetchWebhook();

  if (webhook.isChannelFollower()) {
    assertType<Guild | APIPartialGuild>(webhook.sourceGuild);
    assertType<NewsChannel | APIPartialChannel>(webhook.sourceChannel);
  } else if (webhook.isIncoming()) {
    assertType<string>(webhook.token);
  }

  // @ts-expect-error
  assertType<Guild | APIPartialGuild>(webhook.sourceGuild);
  // @ts-expect-error
  assertType<NewsChannel | APIPartialChannel>(webhook.sourceChannel);
  // @ts-expect-error
  assertType<string>(webhook.token);

  channel.awaitMessageComponent({
    filter: i => {
      assertType<MessageComponentInteraction>(i);
      return true;
    },
  });

  channel.awaitMessageComponent({
    componentType: 'BUTTON',
    filter: i => {
      assertType<ButtonInteraction>(i);
      return true;
    },
  });

  channel.awaitMessageComponent({
    componentType: 'SELECT_MENU',
    filter: i => {
      assertType<SelectMenuInteraction>(i);
      return true;
    },
  });
});

client.on('interaction', async interaction => {
  assertType<Snowflake | null>(interaction.guildId);
  assertType<Snowflake | null>(interaction.channelId);
  assertType<GuildMember | APIInteractionGuildMember | null>(interaction.member);

  if (!interaction.isCommand()) return;

  void new MessageActionRow();

  const button = new MessageButton();

  const actionRow = new MessageActionRow({ components: [button] });

  await interaction.reply({ content: 'Hi!', components: [actionRow] });

  // @ts-expect-error
  await interaction.reply({ content: 'Hi!', components: [[button]] });

  // @ts-expect-error
  void new MessageActionRow({});

  // @ts-expect-error
  await interaction.reply({ content: 'Hi!', components: [button] });

  if (interaction.isMessageComponent()) {
    assertType<Snowflake>(interaction.channelId);
  }
});

client.login('absolutely-valid-token');

// Test client conditional types
client.on('ready', client => {
  assertType<Client<true>>(client);
});

declare const loggedInClient: Client<true>;
assertType<ClientApplication>(loggedInClient.application);
assertType<Date>(loggedInClient.readyAt);
assertType<number>(loggedInClient.readyTimestamp);
assertType<string>(loggedInClient.token);
assertType<number>(loggedInClient.uptime);
assertType<ClientUser>(loggedInClient.user);

declare const loggedOutClient: Client<false>;
assertType<null>(loggedOutClient.application);
assertType<null>(loggedOutClient.readyAt);
assertType<null>(loggedOutClient.readyTimestamp);
assertType<string | null>(loggedOutClient.token);
assertType<null>(loggedOutClient.uptime);
assertType<null>(loggedOutClient.user);

// Test type transformation:
declare const assertType: <T>(value: T) => asserts value is T;
declare const serialize: <T>(value: T) => Serialized<T>;
declare const notPropertyOf: <T, P extends PropertyKey>(value: T, property: P & Exclude<P, keyof T>) => void;

assertType<undefined>(serialize(undefined));
assertType<null>(serialize(null));
assertType<number[]>(serialize([1, 2, 3]));
assertType<{}>(serialize(new Set([1, 2, 3])));
assertType<{}>(
  serialize(
    new Map([
      [1, '2'],
      [2, '4'],
    ]),
  ),
);
assertType<string>(serialize(new Permissions(Permissions.FLAGS.ATTACH_FILES)));
assertType<number>(serialize(new Intents(Intents.FLAGS.GUILDS)));
assertType<unknown>(
  serialize(
    new Collection([
      [1, '2'],
      [2, '4'],
    ]),
  ),
);
assertType<never>(serialize(Symbol('a')));
assertType<never>(serialize(() => {}));
assertType<never>(serialize(BigInt(42)));

// Test type return of broadcastEval:
declare const shardClientUtil: ShardClientUtil;
declare const shardingManager: ShardingManager;

assertType<Promise<number[]>>(shardingManager.broadcastEval(() => 1));
assertType<Promise<number[]>>(shardClientUtil.broadcastEval(() => 1));
assertType<Promise<number[]>>(shardingManager.broadcastEval(async () => 1));
assertType<Promise<number[]>>(shardClientUtil.broadcastEval(async () => 1));

declare const dmChannel: DMChannel;
declare const threadChannel: ThreadChannel;
declare const newsChannel: NewsChannel;
declare const textChannel: TextChannel;
declare const user: User;
declare const guildMember: GuildMember;

// Test whether the structures implement send
assertType<TextBasedChannelFields['send']>(dmChannel.send);
assertType<TextBasedChannelFields>(threadChannel);
assertType<TextBasedChannelFields>(newsChannel);
assertType<TextBasedChannelFields>(textChannel);
assertType<PartialTextBasedChannelFields>(user);
assertType<PartialTextBasedChannelFields>(guildMember);

assertType<Message | null>(dmChannel.lastMessage);
assertType<Message | null>(threadChannel.lastMessage);
assertType<Message | null>(newsChannel.lastMessage);
assertType<Message | null>(textChannel.lastMessage);

notPropertyOf(user, 'lastMessage');
notPropertyOf(user, 'lastMessageId');
notPropertyOf(guildMember, 'lastMessage');
notPropertyOf(guildMember, 'lastMessageId');

// Test collector event parameters
declare const messageCollector: MessageCollector;
messageCollector.on('collect', (...args) => {
  assertType<[Message]>(args);
});

declare const reactionCollector: ReactionCollector;
reactionCollector.on('dispose', (...args) => {
  assertType<[MessageReaction, User]>(args);
});

const selectMenuRow = new MessageActionRow<MessageSelectMenu>();
// @ts-expect-error
selectMenuRow.addComponents(new MessageButton());
assertType<MessageSelectMenu[]>(selectMenuRow.components);
// @ts-expect-error
selectMenuRow.components = [new MessageButton()];

// Make sure the properties are typed correctly, and that no backwards properties
// (K -> V and V -> K) exist:
assertType<'messageCreate'>(Constants.Events.MESSAGE_CREATE);
assertType<'close'>(Constants.ShardEvents.CLOSE);
assertType<1>(Constants.Status.CONNECTING);
assertType<0>(Constants.Opcodes.DISPATCH);
assertType<2>(Constants.ClientApplicationAssetTypes.BIG);

declare const applicationCommandData: ApplicationCommandData;
declare const applicationCommandResolvable: ApplicationCommandResolvable;
declare const applicationCommandManager: ApplicationCommandManager;
{
  type ApplicationCommandScope = ApplicationCommand<{ guild: GuildResolvable }>;

  assertType<Promise<ApplicationCommandScope>>(applicationCommandManager.create(applicationCommandData));
  assertType<Promise<ApplicationCommandScope>>(applicationCommandManager.create(applicationCommandData, '0'));
  assertType<Promise<ApplicationCommandScope>>(applicationCommandManager.create(applicationCommandData, undefined));
  assertType<Promise<ApplicationCommandScope>>(
    applicationCommandManager.edit(applicationCommandResolvable, applicationCommandData),
  );
  assertType<Promise<ApplicationCommand>>(
    applicationCommandManager.edit(applicationCommandResolvable, applicationCommandData, '0'),
  );
  assertType<Promise<Collection<Snowflake, ApplicationCommandScope>>>(
    applicationCommandManager.set([applicationCommandData]),
  );
  assertType<Promise<Collection<Snowflake, ApplicationCommand>>>(
    applicationCommandManager.set([applicationCommandData], '0'),
  );
}

declare const applicationNonChoiceOptionData: ApplicationCommandOptionData & {
  type: CommandOptionNonChoiceResolvableType;
};
{
  // Options aren't allowed on this command type.

  // @ts-expect-error
  applicationNonChoiceOptionData.choices;
}

declare const applicationSubGroupCommandData: ApplicationCommandSubGroupData;
{
  assertType<'SUB_COMMAND_GROUP' | ApplicationCommandOptionTypes.SUB_COMMAND_GROUP>(
    applicationSubGroupCommandData.type,
  );
  assertType<ApplicationCommandSubCommandData[] | undefined>(applicationSubGroupCommandData.options);
}

declare const applicationSubCommandData: ApplicationCommandSubCommandData;
{
  assertType<'SUB_COMMAND' | ApplicationCommandOptionTypes.SUB_COMMAND>(applicationSubCommandData.type);

  // Check that only subcommands can have no subcommand or subcommand group sub-options.
  assertType<
    | (
        | ApplicationCommandChoicesData
        | ApplicationCommandNonOptionsData
        | ApplicationCommandChannelOptionData
        | ApplicationCommandAutocompleteOption
        | ApplicationCommandNumericOptionData
      )[]
    | undefined
  >(applicationSubCommandData.options);
}

declare const guildApplicationCommandManager: GuildApplicationCommandManager;
assertType<Promise<Collection<Snowflake, ApplicationCommand>>>(guildApplicationCommandManager.fetch());
assertType<Promise<Collection<Snowflake, ApplicationCommand>>>(guildApplicationCommandManager.fetch(undefined, {}));
assertType<Promise<ApplicationCommand>>(guildApplicationCommandManager.fetch('0'));

declare const guildChannelManager: GuildChannelManager;
{
  type AnyChannel = TextChannel | VoiceChannel | CategoryChannel | NewsChannel | StoreChannel | StageChannel;

  assertType<Promise<VoiceChannel>>(guildChannelManager.create('name', { type: 'GUILD_VOICE' }));
  assertType<Promise<CategoryChannel>>(guildChannelManager.create('name', { type: 'GUILD_CATEGORY' }));
  assertType<Promise<TextChannel>>(guildChannelManager.create('name', { type: 'GUILD_TEXT' }));
  assertType<Promise<NewsChannel>>(guildChannelManager.create('name', { type: 'GUILD_NEWS' }));
  assertType<Promise<StoreChannel>>(guildChannelManager.create('name', { type: 'GUILD_STORE' }));
  assertType<Promise<StageChannel>>(guildChannelManager.create('name', { type: 'GUILD_STAGE_VOICE' }));

  assertType<Promise<Collection<Snowflake, AnyChannel>>>(guildChannelManager.fetch());
  assertType<Promise<Collection<Snowflake, AnyChannel>>>(guildChannelManager.fetch(undefined, {}));
  assertType<Promise<AnyChannel | null>>(guildChannelManager.fetch('0'));
}

declare const roleManager: RoleManager;
assertType<Promise<Collection<Snowflake, Role>>>(roleManager.fetch());
assertType<Promise<Collection<Snowflake, Role>>>(roleManager.fetch(undefined, {}));
assertType<Promise<Role | null>>(roleManager.fetch('0'));

declare const guildEmojiManager: GuildEmojiManager;
assertType<Promise<Collection<Snowflake, GuildEmoji>>>(guildEmojiManager.fetch());
assertType<Promise<Collection<Snowflake, GuildEmoji>>>(guildEmojiManager.fetch(undefined, {}));
assertType<Promise<GuildEmoji | null>>(guildEmojiManager.fetch('0'));

declare const typing: Typing;
assertType<PartialUser>(typing.user);
if (typing.user.partial) assertType<null>(typing.user.username);

assertType<TextBasedChannels>(typing.channel);
if (typing.channel.partial) assertType<undefined>(typing.channel.lastMessageId);

assertType<GuildMember | null>(typing.member);
assertType<Guild | null>(typing.guild);

if (typing.inGuild()) {
  assertType<Guild>(typing.channel.guild);
  assertType<Guild>(typing.guild);
}

// Test partials structures
client.on('guildMemberRemove', member => {
  if (member.partial) return assertType<null>(member.joinedAt);
  assertType<Date | null>(member.joinedAt);
});

client.on('messageReactionAdd', async reaction => {
  if (reaction.partial) {
    assertType<null>(reaction.count);
    reaction = await reaction.fetch();
  }
  assertType<number>(reaction.count);
  if (reaction.message.partial) return assertType<string | null>(reaction.message.content);
  assertType<string>(reaction.message.content);
});

// Test interactions
declare const interaction: Interaction;
declare const booleanValue: boolean;
if (interaction.inGuild()) assertType<Snowflake>(interaction.guildId);

client.on('interactionCreate', async interaction => {
  assertType<Snowflake | null>(interaction.guildId);
  if (interaction.inCachedGuild()) {
    assertType<GuildMember>(interaction.member);
    // @ts-expect-error
    assertType<CommandInteraction<'cached'>>(interaction);
    assertType<Interaction>(interaction);
  } else if (interaction.inRawGuild()) {
    assertType<APIInteractionGuildMember>(interaction.member);
    // @ts-expect-error
    consumeCachedInteraction(interaction);
  } else {
    assertType<APIGuildMember | GuildMember | null>(interaction.member);
    // @ts-expect-error
    consumeCachedInteraction(interaction);
  }

  if (interaction.isContextMenu()) {
    assertType<ContextMenuInteraction>(interaction);
    if (interaction.inCachedGuild()) {
      assertType<ContextMenuInteraction>(interaction);
      assertType<Guild>(interaction.guild);
      assertType<BaseCommandInteraction<'cached'>>(interaction);
    } else if (interaction.inRawGuild()) {
      assertType<ContextMenuInteraction>(interaction);
      assertType<null>(interaction.guild);
    } else if (interaction.inGuild()) {
      assertType<ContextMenuInteraction>(interaction);
      assertType<Guild | null>(interaction.guild);
    }
  }

  if (interaction.isButton()) {
    assertType<ButtonInteraction>(interaction);
    if (interaction.inCachedGuild()) {
      assertType<ButtonInteraction>(interaction);
      assertType<Guild>(interaction.guild);
      assertType<Promise<Message>>(interaction.reply({ fetchReply: true }));
    } else if (interaction.inRawGuild()) {
      assertType<ButtonInteraction>(interaction);
      assertType<null>(interaction.guild);
      assertType<Promise<APIMessage>>(interaction.reply({ fetchReply: true }));
    } else if (interaction.inGuild()) {
      assertType<ButtonInteraction>(interaction);
      assertType<Guild | null>(interaction.guild);
      assertType<Promise<APIMessage | Message>>(interaction.reply({ fetchReply: true }));
    }
  }

  if (interaction.isMessageComponent()) {
    assertType<MessageComponentInteraction>(interaction);
    if (interaction.inCachedGuild()) {
      assertType<MessageComponentInteraction>(interaction);
      assertType<Guild>(interaction.guild);
      assertType<Promise<Message>>(interaction.reply({ fetchReply: true }));
    } else if (interaction.inRawGuild()) {
      assertType<MessageComponentInteraction>(interaction);
      assertType<null>(interaction.guild);
      assertType<Promise<APIMessage>>(interaction.reply({ fetchReply: true }));
    } else if (interaction.inGuild()) {
      assertType<MessageComponentInteraction>(interaction);
      assertType<Guild | null>(interaction.guild);
      assertType<Promise<APIMessage | Message>>(interaction.reply({ fetchReply: true }));
    }
  }

  if (interaction.isSelectMenu()) {
    assertType<SelectMenuInteraction>(interaction);
    if (interaction.inCachedGuild()) {
      assertType<SelectMenuInteraction>(interaction);
      assertType<Guild>(interaction.guild);
      assertType<Promise<Message>>(interaction.reply({ fetchReply: true }));
    } else if (interaction.inRawGuild()) {
      assertType<SelectMenuInteraction>(interaction);
      assertType<null>(interaction.guild);
      assertType<Promise<APIMessage>>(interaction.reply({ fetchReply: true }));
    } else if (interaction.inGuild()) {
      assertType<SelectMenuInteraction>(interaction);
      assertType<Guild | null>(interaction.guild);
      assertType<Promise<Message | APIMessage>>(interaction.reply({ fetchReply: true }));
    }
  }

  if (interaction.isCommand()) {
    if (interaction.inRawGuild()) {
      // @ts-expect-error
      consumeCachedCommand(interaction);
      assertType<CommandInteraction>(interaction);
      assertType<Promise<APIMessage>>(interaction.reply({ fetchReply: true }));
      assertType<APIInteractionDataResolvedGuildMember | null>(interaction.options.getMember('test'));
      assertType<APIInteractionDataResolvedGuildMember>(interaction.options.getMember('test', true));

      assertType<APIInteractionDataResolvedChannel>(interaction.options.getChannel('test', true));
      assertType<APIRole>(interaction.options.getRole('test', true));
    } else if (interaction.inCachedGuild()) {
      const msg = await interaction.reply({ fetchReply: true });
      const btn = await msg.awaitMessageComponent({ componentType: 'BUTTON' });

      assertType<Message>(msg);
      assertType<ButtonInteraction<'cached'>>(btn);

      assertType<CommandInteraction<'cached'>>(interaction);
      assertType<GuildMember>(interaction.options.getMember('test', true));
      assertType<GuildMember | null>(interaction.options.getMember('test'));
      assertType<CommandInteraction>(interaction);
      assertType<Promise<Message>>(interaction.reply({ fetchReply: true }));

      assertType<GuildChannel | ThreadChannel>(interaction.options.getChannel('test', true));
      assertType<Role>(interaction.options.getRole('test', true));
    } else {
      // @ts-expect-error
      consumeCachedCommand(interaction);
      assertType<CommandInteraction>(interaction);
      assertType<Promise<Message | APIMessage>>(interaction.reply({ fetchReply: true }));
      assertType<APIInteractionDataResolvedGuildMember | GuildMember | null>(interaction.options.getMember('test'));
      assertType<APIInteractionDataResolvedGuildMember | GuildMember>(interaction.options.getMember('test', true));

      assertType<GuildChannel | ThreadChannel | APIInteractionDataResolvedChannel>(
        interaction.options.getChannel('test', true),
      );
      assertType<APIRole | Role>(interaction.options.getRole('test', true));
    }

    assertType<CommandInteraction>(interaction);
    assertType<Omit<CommandInteractionOptionResolver<CacheType>, 'getFocused' | 'getMessage'>>(interaction.options);
    assertType<readonly CommandInteractionOption[]>(interaction.options.data);

    const optionalOption = interaction.options.get('name');
    const requiredOption = interaction.options.get('name', true);
    assertType<CommandInteractionOption | null>(optionalOption);
    assertType<CommandInteractionOption>(requiredOption);
    assertType<CommandInteractionOption[] | undefined>(requiredOption.options);

    assertType<string | null>(interaction.options.getString('name', booleanValue));
    assertType<string | null>(interaction.options.getString('name', false));
    assertType<string>(interaction.options.getString('name', true));

    assertType<string>(interaction.options.getSubcommand());
    assertType<string>(interaction.options.getSubcommand(true));
    assertType<string | null>(interaction.options.getSubcommand(booleanValue));
    assertType<string | null>(interaction.options.getSubcommand(false));

    assertType<string>(interaction.options.getSubcommandGroup());
    assertType<string>(interaction.options.getSubcommandGroup(true));
    assertType<string | null>(interaction.options.getSubcommandGroup(booleanValue));
    assertType<string | null>(interaction.options.getSubcommandGroup(false));
  }
});

declare const shard: Shard;

shard.on('death', process => {
  assertType<ChildProcess>(process);
});

declare const webSocketShard: WebSocketShard;

webSocketShard.on('close', event => {
  assertType<CloseEvent>(event);
});

declare const collector: Collector<string, Interaction, string[]>;

collector.on('collect', (collected, ...other) => {
  assertType<Interaction>(collected);
  assertType<string[]>(other);
});

collector.on('dispose', (vals, ...other) => {
  assertType<Interaction>(vals);
  assertType<string[]>(other);
});

collector.on('end', (collection, reason) => {
  assertType<Collection<string, Interaction>>(collection);
  assertType<string>(reason);
});

assertType<Promise<number | null>>(shard.eval(c => c.readyTimestamp));<|MERGE_RESOLUTION|>--- conflicted
+++ resolved
@@ -83,12 +83,9 @@
   Shard,
   ApplicationCommandAutocompleteOption,
   ApplicationCommandNumericOptionData,
-<<<<<<< HEAD
   MessageSelectMenu,
-=======
   WebSocketShard,
   Collector,
->>>>>>> 2a0dedf3
 } from '.';
 import type { ApplicationCommandOptionTypes } from './enums';
 
