declare enum ChannelType {
  text = 0,
  dm = 1,
  voice = 2,
  group = 3,
  category = 4,
  news = 5,
  store = 6,
  unknown = 7,
}

declare module 'discord.js' {
  import BaseCollection from '@discordjs/collection';
  import { ChildProcess } from 'child_process';
  import { EventEmitter } from 'events';
  import { PathLike } from 'fs';
  import { Readable, Stream, Writable } from 'stream';
  import * as WebSocket from 'ws';

  export const version: string;

  //#region Classes

  export class Activity {
    constructor(presence: Presence, data?: object);
    public applicationID: Snowflake | null;
    public assets: RichPresenceAssets | null;
    public readonly createdAt: Date;
    public createdTimestamp: number;
    public details: string | null;
    public emoji: Emoji | null;
    public name: string;
    public party: {
      id: string | null;
      size: [number, number];
    } | null;
    public state: string | null;
    public timestamps: {
      start: Date | null;
      end: Date | null;
    } | null;
    public type: ActivityType;
    public url: string | null;
    public equals(activity: Activity): boolean;
  }

  export class ActivityFlags extends BitField<ActivityFlagsString> {
    public static FLAGS: Record<ActivityFlagsString, number>;
    public static resolve(bit?: BitFieldResolvable<ActivityFlagsString>): number;
  }

  export class APIMessage {
    constructor(target: MessageTarget, options: MessageOptions | WebhookMessageOptions);
    public data: object | null;
    public readonly isUser: boolean;
    public readonly isWebhook: boolean;
    public files: object[] | null;
    public options: MessageOptions | WebhookMessageOptions;
    public target: MessageTarget;

    public static create(
      target: MessageTarget,
      content?: StringResolvable,
      options?: MessageOptions | WebhookMessageOptions | MessageAdditions,
      extra?: MessageOptions | WebhookMessageOptions,
    ): APIMessage;
    public static partitionMessageAdditions(
      items: (MessageEmbed | MessageAttachment)[],
    ): [MessageEmbed[], MessageAttachment[]];
    public static resolveFile(fileLike: BufferResolvable | Stream | FileOptions | MessageAttachment): Promise<object>;
    public static transformOptions(
      content: StringResolvable,
      options: MessageOptions | WebhookMessageOptions | MessageAdditions,
      extra?: MessageOptions | WebhookMessageOptions,
      isWebhook?: boolean,
    ): MessageOptions | WebhookMessageOptions;

    public makeContent(): string | string[] | undefined;
    public resolve(): Promise<this>;
    public resolveData(): this;
    public resolveFiles(): Promise<this>;
    public split(): APIMessage[];
  }

  export class Base {
    constructor(client: Client);
    public readonly client: Client;
    public toJSON(...props: { [key: string]: boolean | string }[]): object;
    public valueOf(): string;
  }

  export class BaseClient extends EventEmitter {
    constructor(options?: ClientOptions);
    private _timeouts: Set<NodeJS.Timer>;
    private _intervals: Set<NodeJS.Timer>;
    private _immediates: Set<NodeJS.Immediate>;
    private readonly api: object;
    private rest: object;
    private decrementMaxListeners(): void;
    private incrementMaxListeners(): void;

    public options: ClientOptions;
    public clearInterval(interval: NodeJS.Timer): void;
    public clearTimeout(timeout: NodeJS.Timer): void;
    public clearImmediate(timeout: NodeJS.Immediate): void;
    public destroy(): void;
    public setInterval(fn: (...args: any[]) => void, delay: number, ...args: any[]): NodeJS.Timer;
    public setTimeout(fn: (...args: any[]) => void, delay: number, ...args: any[]): NodeJS.Timer;
    public setImmediate(fn: (...args: any[]) => void, ...args: any[]): NodeJS.Immediate;
    public toJSON(...props: { [key: string]: boolean | string }[]): object;
  }

  export class BaseGuildEmoji extends Emoji {
    constructor(client: Client, data: object, guild: Guild);
    private _roles: string[];

    public available: boolean;
    public readonly createdAt: Date;
    public readonly createdTimestamp: number;
    public guild: Guild | GuildPreview;
    public id: Snowflake;
    public managed: boolean;
    public requiresColons: boolean;
  }

  class BroadcastDispatcher extends VolumeMixin(StreamDispatcher) {
    public broadcast: VoiceBroadcast;
  }

  export class BitField<S extends string> {
    constructor(bits?: BitFieldResolvable<S>);
    public bitfield: number;
    public add(...bits: BitFieldResolvable<S>[]): BitField<S>;
    public any(bit: BitFieldResolvable<S>): boolean;
    public equals(bit: BitFieldResolvable<S>): boolean;
    public freeze(): Readonly<BitField<S>>;
    public has(bit: BitFieldResolvable<S>): boolean;
    public missing(bits: BitFieldResolvable<S>, ...hasParam: readonly unknown[]): S[];
    public remove(...bits: BitFieldResolvable<S>[]): BitField<S>;
    public serialize(...hasParam: readonly unknown[]): Record<S, boolean>;
    public toArray(...hasParam: readonly unknown[]): S[];
    public toJSON(): number;
    public valueOf(): number;
    public [Symbol.iterator](): IterableIterator<S>;
    public static FLAGS: object;
    public static resolve(bit?: BitFieldResolvable<any>): number;
  }

  export class CategoryChannel extends GuildChannel {
    public readonly children: Collection<Snowflake, GuildChannel>;
    public type: 'category';
  }

  export class Channel extends Base {
    constructor(client: Client, data?: object);
    public readonly createdAt: Date;
    public readonly createdTimestamp: number;
    public deleted: boolean;
    public id: Snowflake;
    public type: keyof typeof ChannelType;
    public delete(reason?: string): Promise<Channel>;
    public fetch(): Promise<Channel>;
    public toString(): string;
  }

  export class Client extends BaseClient {
    constructor(options?: ClientOptions);
    private actions: object;
    private _eval(script: string): any;
    private _validateOptions(options?: ClientOptions): void;

    public channels: ChannelManager;
    public readonly emojis: GuildEmojiManager;
    public guilds: GuildManager;
    public readyAt: Date | null;
    public readonly readyTimestamp: number | null;
    public shard: ShardClientUtil | null;
    public token: string | null;
    public readonly uptime: number | null;
    public user: ClientUser | null;
    public users: UserManager;
    public voice: ClientVoiceManager | null;
    public ws: WebSocketManager;
    public destroy(): void;
    public fetchApplication(): Promise<ClientApplication>;
    public fetchGuildPreview(guild: GuildResolvable): Promise<GuildPreview>;
    public fetchInvite(invite: InviteResolvable): Promise<Invite>;
    public fetchVoiceRegions(): Promise<Collection<string, VoiceRegion>>;
    public fetchWebhook(id: Snowflake, token?: string): Promise<Webhook>;
    public generateInvite(permissions?: PermissionResolvable): Promise<string>;
    public login(token?: string): Promise<string>;
    public sweepMessages(lifetime?: number): number;
    public toJSON(): object;

    public on<K extends keyof ClientEvents>(event: K, listener: (...args: ClientEvents[K]) => void): this;
    public on<S extends string | symbol>(
      event: Exclude<S, keyof ClientEvents>,
      listener: (...args: any[]) => void,
    ): this;

    public once<K extends keyof ClientEvents>(event: K, listener: (...args: ClientEvents[K]) => void): this;
    public once<S extends string | symbol>(
      event: Exclude<S, keyof ClientEvents>,
      listener: (...args: any[]) => void,
    ): this;

    public emit<K extends keyof ClientEvents>(event: K, ...args: ClientEvents[K]): boolean;
    public emit<S extends string | symbol>(event: Exclude<S, keyof ClientEvents>, ...args: any[]): boolean;

    public off<K extends keyof ClientEvents>(event: K, listener: (...args: ClientEvents[K]) => void): this;
    public off<S extends string | symbol>(
      event: Exclude<S, keyof ClientEvents>,
      listener: (...args: any[]) => void,
    ): this;

    public removeAllListeners<K extends keyof ClientEvents>(event?: K): this;
    public removeAllListeners<S extends string | symbol>(event?: Exclude<S, keyof ClientEvents>): this;
  }

  export class ClientApplication extends Base {
    constructor(client: Client, data: object);
    public botPublic: boolean | null;
    public botRequireCodeGrant: boolean | null;
    public cover: string | null;
    public readonly createdAt: Date;
    public readonly createdTimestamp: number;
    public description: string;
    public icon: string;
    public id: Snowflake;
    public name: string;
    public owner: User | Team | null;
    public rpcOrigins: string[];
    public coverImage(options?: ImageURLOptions): string;
    public fetchAssets(): Promise<ClientApplicationAsset[]>;
    public iconURL(options?: ImageURLOptions): string;
    public toJSON(): object;
    public toString(): string;
  }

  export class ClientUser extends User {
    public mfaEnabled: boolean;
    public verified: boolean;
    public setActivity(options?: ActivityOptions): Promise<Presence>;
    public setActivity(name: string, options?: ActivityOptions): Promise<Presence>;
    public setAFK(afk: boolean): Promise<Presence>;
    public setAvatar(avatar: BufferResolvable | Base64Resolvable): Promise<ClientUser>;
    public setPresence(data: PresenceData): Promise<Presence>;
    public setStatus(status: PresenceStatusData, shardID?: number | number[]): Promise<Presence>;
    public setUsername(username: string): Promise<ClientUser>;
  }

  export class ClientVoiceManager {
    constructor(client: Client);
    public readonly client: Client;
    public connections: Collection<Snowflake, VoiceConnection>;
    public broadcasts: VoiceBroadcast[];

    private joinChannel(channel: VoiceChannel): Promise<VoiceConnection>;

    public createBroadcast(): VoiceBroadcast;
  }

  export abstract class Collector<K, V> extends EventEmitter {
    constructor(client: Client, filter: CollectorFilter, options?: CollectorOptions);
    private _timeout: NodeJS.Timer | null;
    private _idletimeout: NodeJS.Timer | null;

    public readonly client: Client;
    public collected: Collection<K, V>;
    public ended: boolean;
    public filter: CollectorFilter;
    public readonly next: Promise<V>;
    public options: CollectorOptions;
    public checkEnd(): void;
    public handleCollect(...args: any[]): void;
    public handleDispose(...args: any[]): void;
    public stop(reason?: string): void;
    public resetTimer(options?: { time?: number; idle?: number }): void;
    public [Symbol.asyncIterator](): AsyncIterableIterator<V>;
    public toJSON(): object;

    protected listener: (...args: any[]) => void;
    public abstract collect(...args: any[]): K;
    public abstract dispose(...args: any[]): K;
    public abstract endReason(): void;

    public on(event: 'collect' | 'dispose', listener: (...args: any[]) => void): this;
    public on(event: 'end', listener: (collected: Collection<K, V>, reason: string) => void): this;

    public once(event: 'collect' | 'dispose', listener: (...args: any[]) => void): this;
    public once(event: 'end', listener: (collected: Collection<K, V>, reason: string) => void): this;
  }

  type AllowedImageFormat = 'webp' | 'png' | 'jpg' | 'jpeg' | 'gif';

  export const Constants: {
    Package: {
      name: string;
      version: string;
      description: string;
      author: string;
      license: string;
      main: PathLike;
      types: PathLike;
      homepage: string;
      keywords: string[];
      bugs: { url: string };
      repository: { type: string; url: string };
      browser: { [key: string]: boolean };
      scripts: { [key: string]: string };
      engines: { [key: string]: string };
      dependencies: { [key: string]: string };
      peerDependencies: { [key: string]: string };
      devDependencies: { [key: string]: string };
      [key: string]: any;
    };
    browser: boolean;
    DefaultOptions: ClientOptions;
    UserAgent: string | null;
    Endpoints: {
      botGateway: string;
      invite: (root: string, code: string) => string;
      CDN: (
        root: string,
      ) => {
        Asset: (name: string) => string;
        DefaultAvatar: (id: string | number) => string;
        Emoji: (emojiID: string, format: 'png' | 'gif') => string;
        Avatar: (userID: string | number, hash: string, format: 'default' | AllowedImageFormat, size: number) => string;
        Banner: (guildID: string | number, hash: string, format: AllowedImageFormat, size: number) => string;
        Icon: (userID: string | number, hash: string, format: 'default' | AllowedImageFormat, size: number) => string;
        AppIcon: (userID: string | number, hash: string, format: AllowedImageFormat, size: number) => string;
        AppAsset: (userID: string | number, hash: string, format: AllowedImageFormat, size: number) => string;
        GDMIcon: (userID: string | number, hash: string, format: AllowedImageFormat, size: number) => string;
        Splash: (guildID: string | number, hash: string, format: AllowedImageFormat, size: number) => string;
        DiscoverySplash: (guildID: string | number, hash: string, format: AllowedImageFormat, size: number) => string;
        TeamIcon: (teamID: string | number, hash: string, format: AllowedImageFormat, size: number) => string;
      };
    };
    WSCodes: {
      1000: 'WS_CLOSE_REQUESTED';
      4004: 'TOKEN_INVALID';
      4010: 'SHARDING_INVALID';
      4011: 'SHARDING_REQUIRED';
    };
    Events: {
      RATE_LIMIT: 'rateLimit';
      CLIENT_READY: 'ready';
      RESUMED: 'resumed';
      GUILD_CREATE: 'guildCreate';
      GUILD_DELETE: 'guildDelete';
      GUILD_UPDATE: 'guildUpdate';
      INVITE_CREATE: 'inviteCreate';
      INVITE_DELETE: 'inviteDelete';
      GUILD_UNAVAILABLE: 'guildUnavailable';
      GUILD_MEMBER_ADD: 'guildMemberAdd';
      GUILD_MEMBER_REMOVE: 'guildMemberRemove';
      GUILD_MEMBER_UPDATE: 'guildMemberUpdate';
      GUILD_MEMBER_AVAILABLE: 'guildMemberAvailable';
      GUILD_MEMBER_SPEAKING: 'guildMemberSpeaking';
      GUILD_MEMBERS_CHUNK: 'guildMembersChunk';
      GUILD_INTEGRATIONS_UPDATE: 'guildIntegrationsUpdate';
      GUILD_ROLE_CREATE: 'roleCreate';
      GUILD_ROLE_DELETE: 'roleDelete';
      GUILD_ROLE_UPDATE: 'roleUpdate';
      GUILD_EMOJI_CREATE: 'emojiCreate';
      GUILD_EMOJI_DELETE: 'emojiDelete';
      GUILD_EMOJI_UPDATE: 'emojiUpdate';
      GUILD_BAN_ADD: 'guildBanAdd';
      GUILD_BAN_REMOVE: 'guildBanRemove';
      CHANNEL_CREATE: 'channelCreate';
      CHANNEL_DELETE: 'channelDelete';
      CHANNEL_UPDATE: 'channelUpdate';
      CHANNEL_PINS_UPDATE: 'channelPinsUpdate';
      MESSAGE_CREATE: 'message';
      MESSAGE_DELETE: 'messageDelete';
      MESSAGE_UPDATE: 'messageUpdate';
      MESSAGE_BULK_DELETE: 'messageDeleteBulk';
      MESSAGE_REACTION_ADD: 'messageReactionAdd';
      MESSAGE_REACTION_REMOVE: 'messageReactionRemove';
      MESSAGE_REACTION_REMOVE_ALL: 'messageReactionRemoveAll';
      USER_UPDATE: 'userUpdate';
      PRESENCE_UPDATE: 'presenceUpdate';
      VOICE_STATE_UPDATE: 'voiceStateUpdate';
      VOICE_BROADCAST_SUBSCRIBE: 'subscribe';
      VOICE_BROADCAST_UNSUBSCRIBE: 'unsubscribe';
      TYPING_START: 'typingStart';
      WEBHOOKS_UPDATE: 'webhookUpdate';
      DISCONNECT: 'disconnect';
      RECONNECTING: 'reconnecting';
      ERROR: 'error';
      WARN: 'warn';
      DEBUG: 'debug';
      SHARD_DISCONNECT: 'shardDisconnect';
      SHARD_ERROR: 'shardError';
      SHARD_RECONNECTING: 'shardReconnecting';
      SHARD_READY: 'shardReady';
      SHARD_RESUME: 'shardResume';
      INVALIDATED: 'invalidated';
      RAW: 'raw';
    };
    ShardEvents: {
      CLOSE: 'close';
      DESTROYED: 'destroyed';
      INVALID_SESSION: 'invalidSession';
      READY: 'ready';
      RESUMED: 'resumed';
    };
    PartialTypes: {
      [K in PartialTypes]: K;
    };
    WSEvents: {
      [K in WSEventType]: K;
    };
    Colors: {
      DEFAULT: 0x000000;
      WHITE: 0xffffff;
      AQUA: 0x1abc9c;
      GREEN: 0x2ecc71;
      BLUE: 0x3498db;
      YELLOW: 0xffff00;
      PURPLE: 0x9b59b6;
      LUMINOUS_VIVID_PINK: 0xe91e63;
      GOLD: 0xf1c40f;
      ORANGE: 0xe67e22;
      RED: 0xe74c3c;
      GREY: 0x95a5a6;
      NAVY: 0x34495e;
      DARK_AQUA: 0x11806a;
      DARK_GREEN: 0x1f8b4c;
      DARK_BLUE: 0x206694;
      DARK_PURPLE: 0x71368a;
      DARK_VIVID_PINK: 0xad1457;
      DARK_GOLD: 0xc27c0e;
      DARK_ORANGE: 0xa84300;
      DARK_RED: 0x992d22;
      DARK_GREY: 0x979c9f;
      DARKER_GREY: 0x7f8c8d;
      LIGHT_GREY: 0xbcc0c0;
      DARK_NAVY: 0x2c3e50;
      BLURPLE: 0x7289da;
      GREYPLE: 0x99aab5;
      DARK_BUT_NOT_BLACK: 0x2c2f33;
      NOT_QUITE_BLACK: 0x23272a;
    };
    Status: {
      READY: 0;
      CONNECTING: 1;
      RECONNECTING: 2;
      IDLE: 3;
      NEARLY: 4;
      DISCONNECTED: 5;
    };
    OPCodes: {
      DISPATCH: 0;
      HEARTBEAT: 1;
      IDENTIFY: 2;
      STATUS_UPDATE: 3;
      VOICE_STATE_UPDATE: 4;
      VOICE_GUILD_PING: 5;
      RESUME: 6;
      RECONNECT: 7;
      REQUEST_GUILD_MEMBERS: 8;
      INVALID_SESSION: 9;
      HELLO: 10;
      HEARTBEAT_ACK: 11;
    };
    APIErrors: {
      UNKNOWN_ACCOUNT: 10001;
      UNKNOWN_APPLICATION: 10002;
      UNKNOWN_CHANNEL: 10003;
      UNKNOWN_GUILD: 10004;
      UNKNOWN_INTEGRATION: 10005;
      UNKNOWN_INVITE: 10006;
      UNKNOWN_MEMBER: 10007;
      UNKNOWN_MESSAGE: 10008;
      UNKNOWN_OVERWRITE: 10009;
      UNKNOWN_PROVIDER: 10010;
      UNKNOWN_ROLE: 10011;
      UNKNOWN_TOKEN: 10012;
      UNKNOWN_USER: 10013;
      UNKNOWN_EMOJI: 10014;
      UNKNOWN_WEBHOOK: 10015;
      BOT_PROHIBITED_ENDPOINT: 20001;
      BOT_ONLY_ENDPOINT: 20002;
      MAXIMUM_GUILDS: 30001;
      MAXIMUM_FRIENDS: 30002;
      MAXIMUM_PINS: 30003;
      MAXIMUM_ROLES: 30005;
      MAXIMUM_REACTIONS: 30010;
      MAXIMUM_CHANNELS: 30013;
      MAXIMUM_INVITES: 30016;
      UNAUTHORIZED: 40001;
      USER_BANNED: 40007;
      MISSING_ACCESS: 50001;
      INVALID_ACCOUNT_TYPE: 50002;
      CANNOT_EXECUTE_ON_DM: 50003;
      EMBED_DISABLED: 50004;
      CANNOT_EDIT_MESSAGE_BY_OTHER: 50005;
      CANNOT_SEND_EMPTY_MESSAGE: 50006;
      CANNOT_MESSAGE_USER: 50007;
      CANNOT_SEND_MESSAGES_IN_VOICE_CHANNEL: 50008;
      CHANNEL_VERIFICATION_LEVEL_TOO_HIGH: 50009;
      OAUTH2_APPLICATION_BOT_ABSENT: 50010;
      MAXIMUM_OAUTH2_APPLICATIONS: 50011;
      INVALID_OAUTH_STATE: 50012;
      MISSING_PERMISSIONS: 50013;
      INVALID_AUTHENTICATION_TOKEN: 50014;
      NOTE_TOO_LONG: 50015;
      INVALID_BULK_DELETE_QUANTITY: 50016;
      CANNOT_PIN_MESSAGE_IN_OTHER_CHANNEL: 50019;
      CANNOT_EXECUTE_ON_SYSTEM_MESSAGE: 50021;
      INVALID_OAUTH_TOKEN: 50025;
      BULK_DELETE_MESSAGE_TOO_OLD: 50034;
      INVALID_FORM_BODY: 50035;
      INVITE_ACCEPTED_TO_GUILD_NOT_CONTAINING_BOT: 50036;
      INVALID_API_VERSION: 50041;
      REACTION_BLOCKED: 90001;
      RESOURCE_OVERLOADED: 130000;
    };
    VoiceStatus: {
      CONNECTED: 0;
      CONNECTING: 1;
      AUTHENTICATING: 2;
      RECONNECTING: 3;
      DISCONNECTED: 4;
    };
    VoiceOPCodes: {
      IDENTIFY: 0;
      SELECT_PROTOCOL: 1;
      READY: 2;
      HEARTBEAT: 3;
      SESSION_DESCRIPTION: 4;
      SPEAKING: 5;
      HELLO: 8;
      CLIENT_CONNECT: 12;
      CLIENT_DISCONNECT: 13;
    };
    ChannelTypes: {
      TEXT: 0;
      DM: 1;
      VOICE: 2;
      GROUP: 3;
      CATEGORY: 4;
      NEWS: 5;
      STORE: 6;
    };
    ClientApplicationAssetTypes: {
      SMALL: 1;
      BIG: 2;
    };
    MessageTypes: MessageType[];
    ActivityTypes: ActivityType[];
    ExplicitContentFilterLevels: ExplicitContentFilterLevel[];
    DefaultMessageNotifications: DefaultMessageNotifications[];
    VerificationLevels: VerificationLevel[];
    MembershipStates: 'INVITED' | 'ACCEPTED';
  };

  export class DataResolver {
    public static resolveBase64(data: Base64Resolvable): string;
    public static resolveFile(resource: BufferResolvable | Stream): Promise<Buffer | Stream>;
    public static resolveFileAsBuffer(resource: BufferResolvable | Stream): Promise<Buffer>;
    public static resolveImage(resource: BufferResolvable | Base64Resolvable): Promise<string>;
    public static resolveInviteCode(data: InviteResolvable): string;
  }

  export class DiscordAPIError extends Error {
    constructor(path: string, error: object, method: string, httpStatus: number);
    private static flattenErrors(obj: object, key: string): string[];

    public code: number;
    public method: string;
    public path: string;
    public httpStatus: number;
  }

  export class DMChannel extends TextBasedChannel(Channel, ['bulkDelete']) {
    constructor(client: Client, data?: object);
    public messages: MessageManager;
    public recipient: User;
    public readonly partial: false;
    public type: 'dm';
    public fetch(): Promise<this>;
  }

  export class Emoji extends Base {
    constructor(client: Client, emoji: object);
    public animated: boolean;
    public readonly createdAt: Date | null;
    public readonly createdTimestamp: number | null;
    public deleted: boolean;
    public id: Snowflake | null;
    public name: string;
    public readonly identifier: string;
    public readonly url: string | null;
    public toJSON(): object;
    public toString(): string;
  }

  export class Guild extends Base {
    constructor(client: Client, data: object);
    private _sortedRoles(): Collection<Snowflake, Role>;
    private _sortedChannels(channel: Channel): Collection<Snowflake, GuildChannel>;
    private _memberSpeakUpdate(user: Snowflake, speaking: boolean): void;

    public readonly afkChannel: VoiceChannel | null;
    public afkChannelID: Snowflake | null;
    public afkTimeout: number;
    public applicationID: Snowflake | null;
    public approximateMemberCount?: number;
    public approximatePresenceCount?: number;
    public available: boolean;
    public banner: string | null;
    public channels: GuildChannelManager;
    public readonly createdAt: Date;
    public readonly createdTimestamp: number;
    public defaultMessageNotifications: DefaultMessageNotifications | number;
    public deleted: boolean;
    public description: string | null;
    public discoverySplash: string | null;
    public embedChannel: GuildChannel | null;
    public embedChannelID: Snowflake | null;
    public embedEnabled: boolean;
    public emojis: GuildEmojiManager;
    public explicitContentFilter: ExplicitContentFilterLevel;
    public features: GuildFeatures[];
    public icon: string | null;
    public id: Snowflake;
    public readonly joinedAt: Date;
    public joinedTimestamp: number;
    public large: boolean;
    public maximumMembers: number | null;
    public maximumPresences: number | null;
    public readonly me: GuildMember | null;
    public memberCount: number;
    public members: GuildMemberManager;
    public mfaLevel: number;
    public name: string;
    public readonly nameAcronym: string;
    public readonly owner: GuildMember | null;
    public ownerID: Snowflake;
    public readonly partnered: boolean;
    public premiumSubscriptionCount: number | null;
    public premiumTier: PremiumTier;
    public presences: PresenceManager;
    public readonly publicUpdatesChannel: TextChannel | null;
    public publicUpdatesChannelID: Snowflake | null;
    public region: string;
    public roles: RoleManager;
    public readonly rulesChannel: TextChannel | null;
    public rulesChannelID: Snowflake | null;
    public readonly shard: WebSocketShard;
    public shardID: number;
    public splash: string | null;
    public readonly systemChannel: TextChannel | null;
    public systemChannelFlags: Readonly<SystemChannelFlags>;
    public systemChannelID: Snowflake | null;
    public vanityURLCode: string | null;
    public vanityURLUses: number | null;
    public verificationLevel: VerificationLevel;
    public readonly verified: boolean;
    public readonly voice: VoiceState | null;
    public readonly voiceStates: VoiceStateManager;
    public readonly widgetChannel: TextChannel | null;
    public widgetChannelID: Snowflake | null;
    public widgetEnabled: boolean | null;
    public addMember(user: UserResolvable, options: AddGuildMemberOptions): Promise<GuildMember>;
    public bannerURL(options?: ImageURLOptions): string | null;
    public createIntegration(data: IntegrationData, reason?: string): Promise<Guild>;
    public delete(): Promise<Guild>;
    public discoverySplashURL(options?: ImageURLOptions): string | null;
    public edit(data: GuildEditData, reason?: string): Promise<Guild>;
    public equals(guild: Guild): boolean;
    public fetch(): Promise<Guild>;
    public fetchAuditLogs(options?: GuildAuditLogsFetchOptions): Promise<GuildAuditLogs>;
    public fetchBan(user: UserResolvable): Promise<{ user: User; reason: string }>;
    public fetchBans(): Promise<Collection<Snowflake, { user: User; reason: string }>>;
    public fetchEmbed(): Promise<GuildWidget>;
    public fetchIntegrations(): Promise<Collection<string, Integration>>;
    public fetchInvites(): Promise<Collection<string, Invite>>;
    public fetchPreview(): Promise<GuildPreview>;
    public fetchVanityCode(): Promise<string>;
    public fetchVanityData(): Promise<{ code: string; uses: number }>;
    public fetchVoiceRegions(): Promise<Collection<string, VoiceRegion>>;
    public fetchWebhooks(): Promise<Collection<Snowflake, Webhook>>;
    public fetchWidget(): Promise<GuildWidget>;
    public iconURL(options?: ImageURLOptions & { dynamic?: boolean }): string | null;
    public leave(): Promise<Guild>;
    public member(user: UserResolvable): GuildMember | null;
    public setAFKChannel(afkChannel: ChannelResolvable | null, reason?: string): Promise<Guild>;
    public setAFKTimeout(afkTimeout: number, reason?: string): Promise<Guild>;
    public setBanner(banner: Base64Resolvable | null, reason?: string): Promise<Guild>;
    public setChannelPositions(channelPositions: ChannelPosition[]): Promise<Guild>;
    public setDefaultMessageNotifications(
      defaultMessageNotifications: DefaultMessageNotifications | number,
      reason?: string,
    ): Promise<Guild>;
<<<<<<< HEAD
    public setDiscoverySplash(discoverySplash: Base64Resolvable | null, reason?: string): Promise<Guild>;
    public setEmbed(embed: GuildEmbedData, reason?: string): Promise<Guild>;
=======
    public setEmbed(embed: GuildWidgetData, reason?: string): Promise<Guild>;
>>>>>>> 446bbfe9
    public setExplicitContentFilter(explicitContentFilter: ExplicitContentFilterLevel, reason?: string): Promise<Guild>;
    public setIcon(icon: Base64Resolvable | null, reason?: string): Promise<Guild>;
    public setName(name: string, reason?: string): Promise<Guild>;
    public setOwner(owner: GuildMemberResolvable, reason?: string): Promise<Guild>;
    public setRegion(region: string, reason?: string): Promise<Guild>;
    public setRolePositions(rolePositions: RolePosition[]): Promise<Guild>;
    public setSplash(splash: Base64Resolvable | null, reason?: string): Promise<Guild>;
    public setSystemChannel(systemChannel: ChannelResolvable | null, reason?: string): Promise<Guild>;
    public setSystemChannelFlags(systemChannelFlags: SystemChannelFlagsResolvable, reason?: string): Promise<Guild>;
    public setVerificationLevel(verificationLevel: VerificationLevel, reason?: string): Promise<Guild>;
    public setWidget(widget: GuildWidgetData, reason?: string): Promise<Guild>;
    public splashURL(options?: ImageURLOptions): string | null;
    public toJSON(): object;
    public toString(): string;
  }

  export class GuildAuditLogs {
    constructor(guild: Guild, data: object);
    private webhooks: Collection<Snowflake, Webhook>;
    private integrations: Collection<Snowflake, Integration>;

    public entries: Collection<Snowflake, GuildAuditLogsEntry>;

    public static Actions: GuildAuditLogsActions;
    public static Targets: GuildAuditLogsTargets;
    public static Entry: typeof GuildAuditLogsEntry;
    public static actionType(action: number): GuildAuditLogsActionType;
    public static build(...args: any[]): Promise<GuildAuditLogs>;
    public static targetType(target: number): GuildAuditLogsTarget;
    public toJSON(): object;
  }

  class GuildAuditLogsEntry {
    constructor(logs: GuildAuditLogs, guild: Guild, data: object);
    public action: GuildAuditLogsAction;
    public actionType: GuildAuditLogsActionType;
    public changes: AuditLogChange[] | null;
    public readonly createdAt: Date;
    public readonly createdTimestamp: number;
    public executor: User;
    public extra: object | Role | GuildMember | null;
    public id: Snowflake;
    public reason: string | null;
    public target: Guild | User | Role | GuildEmoji | Invite | Webhook | Integration | null;
    public targetType: GuildAuditLogsTarget;
    public toJSON(): object;
  }

  export class GuildChannel extends Channel {
    constructor(guild: Guild, data?: object);
    private memberPermissions(member: GuildMember): Readonly<Permissions>;
    private rolePermissions(role: Role): Readonly<Permissions>;

    public readonly calculatedPosition: number;
    public readonly deletable: boolean;
    public guild: Guild;
    public readonly manageable: boolean;
    public readonly members: Collection<Snowflake, GuildMember>;
    public name: string;
    public readonly parent: CategoryChannel | null;
    public parentID: Snowflake | null;
    public permissionOverwrites: Collection<Snowflake, PermissionOverwrites>;
    public readonly permissionsLocked: boolean | null;
    public readonly position: number;
    public rawPosition: number;
    public type: Exclude<keyof typeof ChannelType, 'dm' | 'group' | 'unknown'>;
    public readonly viewable: boolean;
    public clone(options?: GuildChannelCloneOptions): Promise<this>;
    public createInvite(options?: InviteOptions): Promise<Invite>;
    public createOverwrite(
      userOrRole: RoleResolvable | UserResolvable,
      options: PermissionOverwriteOption,
      reason?: string,
    ): Promise<this>;
    public edit(data: ChannelData, reason?: string): Promise<this>;
    public equals(channel: GuildChannel): boolean;
    public fetchInvites(): Promise<Collection<string, Invite>>;
    public lockPermissions(): Promise<this>;
    public overwritePermissions(
      overwrites: OverwriteResolvable[] | Collection<Snowflake, OverwriteResolvable>,
      reason?: string,
    ): Promise<this>;
    public permissionsFor(memberOrRole: GuildMemberResolvable | RoleResolvable): Readonly<Permissions> | null;
    public setName(name: string, reason?: string): Promise<this>;
    public setParent(
      channel: CategoryChannel | Snowflake,
      options?: { lockPermissions?: boolean; reason?: string },
    ): Promise<this>;
    public setPosition(position: number, options?: { relative?: boolean; reason?: string }): Promise<this>;
    public setTopic(topic: string, reason?: string): Promise<this>;
    public updateOverwrite(
      userOrRole: RoleResolvable | UserResolvable,
      options: PermissionOverwriteOption,
      reason?: string,
    ): Promise<this>;
  }

  export class GuildEmoji extends BaseGuildEmoji {
    public readonly deletable: boolean;
    public guild: Guild;
    public author: User | null;
    public readonly roles: GuildEmojiRoleManager;
    public readonly url: string;
    public delete(reason?: string): Promise<GuildEmoji>;
    public edit(data: GuildEmojiEditData, reason?: string): Promise<GuildEmoji>;
    public equals(other: GuildEmoji | object): boolean;
    public fetchAuthor(): Promise<User>;
    public setName(name: string, reason?: string): Promise<GuildEmoji>;
  }

  export class GuildMember extends PartialTextBasedChannel(Base) {
    constructor(client: Client, data: object, guild: Guild);
    public readonly bannable: boolean;
    public deleted: boolean;
    public readonly displayColor: number;
    public readonly displayHexColor: string;
    public readonly displayName: string;
    public guild: Guild;
    public readonly id: Snowflake;
    public readonly joinedAt: Date | null;
    public joinedTimestamp: number | null;
    public readonly kickable: boolean;
    public lastMessageChannelID: Snowflake | null;
    public readonly manageable: boolean;
    public nickname: string | null;
    public readonly partial: false;
    public readonly permissions: Readonly<Permissions>;
    public readonly premiumSince: Date | null;
    public premiumSinceTimestamp: number | null;
    public readonly presence: Presence;
    public readonly roles: GuildMemberRoleManager;
    public user: User;
    public readonly voice: VoiceState;
    public ban(options?: BanOptions): Promise<GuildMember>;
    public fetch(): Promise<GuildMember>;
    public createDM(): Promise<DMChannel>;
    public deleteDM(): Promise<DMChannel>;
    public edit(data: GuildMemberEditData, reason?: string): Promise<GuildMember>;
    public hasPermission(
      permission: PermissionResolvable,
      options?: { checkAdmin?: boolean; checkOwner?: boolean },
    ): boolean;
    public kick(reason?: string): Promise<GuildMember>;
    public permissionsIn(channel: ChannelResolvable): Readonly<Permissions>;
    public setNickname(nickname: string, reason?: string): Promise<GuildMember>;
    public toJSON(): object;
    public toString(): string;
    public valueOf(): string;
  }

  export class GuildPreview extends Base {
    constructor(client: Client, data: object);
    public approximateMemberCount: number;
    public approximatePresenceCount: number;
    public description?: string;
    public discoverySplash: string | null;
    public emojis: Collection<Snowflake, GuildPreviewEmoji>;
    public features: GuildFeatures[];
    public icon: string | null;
    public id: string;
    public name: string;
    public splash: string | null;
    public discoverySplashURL(options?: ImageURLOptions): string | null;
    public iconURL(options?: ImageURLOptions & { dynamic?: boolean }): string | null;
    public splashURL(options?: ImageURLOptions): string | null;
    public fetch(): Promise<GuildPreview>;
    public toJSON(): object;
    public toString(): string;
  }

  export class GuildPreviewEmoji extends BaseGuildEmoji {
    constructor(client: Client, data: object, guild: GuildPreview);
    public guild: GuildPreview;
    public readonly roles: Set<Snowflake>;
  }

  export class HTTPError extends Error {
    constructor(message: string, name: string, code: number, method: string, path: string);
    public code: number;
    public method: string;
    public name: string;
    public path: string;
  }

  export class Integration extends Base {
    constructor(client: Client, data: object, guild: Guild);
    public account: IntegrationAccount;
    public enabled: boolean;
    public expireBehavior: number;
    public expireGracePeriod: number;
    public guild: Guild;
    public id: Snowflake;
    public name: string;
    public role: Role;
    public syncedAt: number;
    public syncing: boolean;
    public type: string;
    public user?: User;
    public delete(reason?: string): Promise<Integration>;
    public edit(data: IntegrationEditData, reason?: string): Promise<Integration>;
    public sync(): Promise<Integration>;
  }

  export class Intents extends BitField<IntentsString> {
    public static FLAGS: Record<IntentsString, number>;
    public static PRIVILEGED: number;
    public static ALL: number;
    public static NON_PRIVILEGED: number;
    public static resolve(bit?: BitFieldResolvable<IntentsString>): number;
  }

  export class Invite extends Base {
    constructor(client: Client, data: object);
    public channel: GuildChannel | PartialGroupDMChannel;
    public code: string;
    public readonly deletable: boolean;
    public readonly createdAt: Date | null;
    public createdTimestamp: number | null;
    public readonly expiresAt: Date | null;
    public readonly expiresTimestamp: number | null;
    public guild: Guild | null;
    public inviter: User | null;
    public maxAge: number | null;
    public maxUses: number | null;
    public memberCount: number;
    public presenceCount: number;
    public targetUser: User | null;
    public targetUserType: TargetUser | null;
    public temporary: boolean | null;
    public readonly url: string;
    public uses: number | null;
    public delete(reason?: string): Promise<Invite>;
    public toJSON(): object;
    public toString(): string;
  }

  export class Message extends Base {
    constructor(client: Client, data: object, channel: TextChannel | DMChannel | NewsChannel);
    private _edits: Message[];
    private patch(data: object): void;

    public activity: MessageActivity | null;
    public application: ClientApplication | null;
    public attachments: Collection<Snowflake, MessageAttachment>;
    public author: User;
    public channel: TextChannel | DMChannel | NewsChannel;
    public readonly cleanContent: string;
    public content: string;
    public readonly createdAt: Date;
    public createdTimestamp: number;
    public readonly deletable: boolean;
    public deleted: boolean;
    public readonly editable: boolean;
    public readonly editedAt: Date | null;
    public editedTimestamp: number | null;
    public readonly edits: Message[];
    public embeds: MessageEmbed[];
    public readonly guild: Guild | null;
    public id: Snowflake;
    public readonly member: GuildMember | null;
    public mentions: MessageMentions;
    public nonce: string | null;
    public readonly partial: false;
    public readonly pinnable: boolean;
    public pinned: boolean;
    public reactions: ReactionManager;
    public system: boolean;
    public tts: boolean;
    public type: MessageType;
    public readonly url: string;
    public webhookID: Snowflake | null;
    public flags: Readonly<MessageFlags>;
    public reference: MessageReference | null;
    public awaitReactions(
      filter: CollectorFilter,
      options?: AwaitReactionsOptions,
    ): Promise<Collection<Snowflake, MessageReaction>>;
    public createReactionCollector(filter: CollectorFilter, options?: ReactionCollectorOptions): ReactionCollector;
    public delete(options?: { timeout?: number; reason?: string }): Promise<Message>;
    public edit(content: StringResolvable, options?: MessageEditOptions | MessageEmbed): Promise<Message>;
    public edit(options: MessageEditOptions | MessageEmbed | APIMessage): Promise<Message>;
    public equals(message: Message, rawData: object): boolean;
    public fetchWebhook(): Promise<Webhook>;
    public fetch(): Promise<Message>;
    public pin(options?: { reason?: string }): Promise<Message>;
    public react(emoji: EmojiIdentifierResolvable): Promise<MessageReaction>;
    public reply(
      content?: StringResolvable,
      options?: MessageOptions | MessageAdditions | (MessageOptions & { split?: false }) | MessageAdditions,
    ): Promise<Message>;
    public reply(
      content?: StringResolvable,
      options?: (MessageOptions & { split: true | SplitOptions }) | MessageAdditions,
    ): Promise<Message[]>;
    public reply(
      options?:
        | MessageOptions
        | MessageAdditions
        | APIMessage
        | (MessageOptions & { split?: false })
        | MessageAdditions
        | APIMessage,
    ): Promise<Message>;
    public reply(
      options?: (MessageOptions & { split: true | SplitOptions }) | MessageAdditions | APIMessage,
    ): Promise<Message[]>;
    public suppressEmbeds(suppress?: boolean): Promise<Message>;
    public toJSON(): object;
    public toString(): string;
    public unpin(options?: { reason?: string }): Promise<Message>;
  }

  export class MessageAttachment {
    constructor(attachment: BufferResolvable | Stream, name?: string, data?: object);

    public attachment: BufferResolvable | Stream;
    public height: number | null;
    public id: Snowflake;
    public name?: string;
    public proxyURL: string;
    public size: number;
    public readonly spoiler: boolean;
    public url: string;
    public width: number | null;
    public setFile(attachment: BufferResolvable | Stream, name?: string): this;
    public setName(name: string): this;
    public toJSON(): object;
  }

  export class MessageCollector extends Collector<Snowflake, Message> {
    constructor(channel: TextChannel | DMChannel, filter: CollectorFilter, options?: MessageCollectorOptions);
    private _handleChannelDeletion(channel: GuildChannel): void;
    private _handleGuildDeletion(guild: Guild): void;

    public channel: Channel;
    public options: MessageCollectorOptions;
    public received: number;

    public collect(message: Message): Snowflake;
    public dispose(message: Message): Snowflake;
    public endReason(): string;
  }

  export class MessageEmbed {
    constructor(data?: MessageEmbed | MessageEmbedOptions);
    public author: MessageEmbedAuthor | null;
    public color?: number;
    public readonly createdAt: Date | null;
    public description?: string;
    public fields: EmbedField[];
    public files: (MessageAttachment | string | FileOptions)[];
    public footer: MessageEmbedFooter | null;
    public readonly hexColor: string | null;
    public image: MessageEmbedImage | null;
    public readonly length: number;
    public provider: MessageEmbedProvider | null;
    public thumbnail: MessageEmbedThumbnail | null;
    public timestamp: number | null;
    public title?: string;
    public type: string;
    public url?: string;
    public readonly video: MessageEmbedVideo | null;
    public addField(name: StringResolvable, value: StringResolvable, inline?: boolean): this;
    public addFields(...fields: EmbedFieldData[] | EmbedFieldData[][]): this;
    public attachFiles(file: (MessageAttachment | FileOptions | string)[]): this;
    public setAuthor(name: StringResolvable, iconURL?: string, url?: string): this;
    public setColor(color: ColorResolvable): this;
    public setDescription(description: StringResolvable): this;
    public setFooter(text: StringResolvable, iconURL?: string): this;
    public setImage(url: string): this;
    public setThumbnail(url: string): this;
    public setTimestamp(timestamp?: Date | number): this;
    public setTitle(title: StringResolvable): this;
    public setURL(url: string): this;
    public spliceFields(index: number, deleteCount: number, ...fields: EmbedFieldData[] | EmbedFieldData[][]): this;
    public toJSON(): object;

    public static normalizeField(
      name: StringResolvable,
      value: StringResolvable,
      inline?: boolean,
    ): Required<EmbedFieldData>;
    public static normalizeFields(...fields: EmbedFieldData[] | EmbedFieldData[][]): Required<EmbedFieldData>[];
  }

  export class MessageFlags extends BitField<MessageFlagsString> {
    public static FLAGS: Record<MessageFlagsString, number>;
    public static resolve(bit?: BitFieldResolvable<MessageFlagsString>): number;
  }

  export class MessageMentions {
    constructor(
      message: Message,
      users: object[] | Collection<Snowflake, User>,
      roles: Snowflake[] | Collection<Snowflake, Role>,
      everyone: boolean,
    );
    private _channels: Collection<Snowflake, GuildChannel> | null;
    private readonly _content: string;
    private _members: Collection<Snowflake, GuildMember> | null;

    public readonly channels: Collection<Snowflake, TextChannel>;
    public readonly client: Client;
    public everyone: boolean;
    public readonly guild: Guild;
    public has(
      data: UserResolvable | RoleResolvable | GuildChannelResolvable,
      options?: {
        ignoreDirect?: boolean;
        ignoreRoles?: boolean;
        ignoreEveryone?: boolean;
      },
    ): boolean;
    public readonly members: Collection<Snowflake, GuildMember> | null;
    public roles: Collection<Snowflake, Role>;
    public users: Collection<Snowflake, User>;
    public crosspostedChannels: Collection<Snowflake, CrosspostedChannel>;
    public toJSON(): object;

    public static CHANNELS_PATTERN: RegExp;
    public static EVERYONE_PATTERN: RegExp;
    public static ROLES_PATTERN: RegExp;
    public static USERS_PATTERN: RegExp;
  }

  export class MessageReaction {
    constructor(client: Client, data: object, message: Message);
    private _emoji: GuildEmoji | ReactionEmoji;

    public count: number | null;
    public readonly emoji: GuildEmoji | ReactionEmoji;
    public me: boolean;
    public message: Message;
    public readonly partial: boolean;
    public users: ReactionUserManager;
    public remove(): Promise<MessageReaction>;
    public fetch(): Promise<MessageReaction>;
    public toJSON(): object;
  }

  export class NewsChannel extends TextBasedChannel(GuildChannel) {
    constructor(guild: Guild, data?: object);
    public messages: MessageManager;
    public nsfw: boolean;
    public topic: string | null;
    public type: 'news';
    public createWebhook(
      name: string,
      options?: { avatar?: BufferResolvable | Base64Resolvable; reason?: string },
    ): Promise<Webhook>;
    public setNSFW(nsfw: boolean, reason?: string): Promise<NewsChannel>;
    public fetchWebhooks(): Promise<Collection<Snowflake, Webhook>>;
  }

  export class PartialGroupDMChannel extends Channel {
    constructor(client: Client, data: object);
    public name: string;
    public icon: string | null;
    public iconURL(options?: ImageURLOptions): string | null;
  }

  export class PermissionOverwrites {
    constructor(guildChannel: GuildChannel, data?: object);
    public allow: Readonly<Permissions>;
    public readonly channel: GuildChannel;
    public deny: Readonly<Permissions>;
    public id: Snowflake;
    public type: OverwriteType;
    public update(options: PermissionOverwriteOption, reason?: string): Promise<PermissionOverwrites>;
    public delete(reason?: string): Promise<PermissionOverwrites>;
    public toJSON(): object;
    public static resolveOverwriteOptions(
      options: ResolvedOverwriteOptions,
      initialPermissions: { allow?: PermissionResolvable; deny?: PermissionResolvable },
    ): ResolvedOverwriteOptions;
    public static resolve(overwrite: OverwriteResolvable, guild: Guild): RawOverwriteData;
  }

  export class Permissions extends BitField<PermissionString> {
    public any(permission: PermissionResolvable, checkAdmin?: boolean): boolean;
    public has(permission: PermissionResolvable, checkAdmin?: boolean): boolean;
    public missing(bits: BitFieldResolvable<PermissionString>, checkAdmin?: boolean): PermissionString[];
    public serialize(checkAdmin?: boolean): Record<PermissionString, boolean>;
    public toArray(checkAdmin?: boolean): PermissionString[];

    public static ALL: number;
    public static DEFAULT: number;
    public static FLAGS: PermissionFlags;
    public static resolve(permission?: PermissionResolvable): number;
  }

  export class Presence {
    constructor(client: Client, data?: object);
    public activities: Activity[];
    public clientStatus: ClientPresenceStatusData | null;
    public flags: Readonly<ActivityFlags>;
    public guild: Guild | null;
    public readonly member: GuildMember | null;
    public status: PresenceStatus;
    public readonly user: User | null;
    public userID: Snowflake;
    public equals(presence: Presence): boolean;
  }

  export class ReactionCollector extends Collector<Snowflake, MessageReaction> {
    constructor(message: Message, filter: CollectorFilter, options?: ReactionCollectorOptions);
    private _handleChannelDeletion(channel: GuildChannel): void;
    private _handleGuildDeletion(guild: Guild): void;
    private _handleMessageDeletion(message: Message): void;

    public message: Message;
    public options: ReactionCollectorOptions;
    public total: number;
    public users: Collection<Snowflake, User>;

    public static key(reaction: MessageReaction): Snowflake | string;

    public collect(reaction: MessageReaction): Snowflake | string;
    public dispose(reaction: MessageReaction, user: User): Snowflake | string;
    public empty(): void;
    public endReason(): string | null;

    public on(event: 'collect' | 'dispose' | 'remove', listener: (reaction: MessageReaction, user: User) => void): this;
    public on(
      event: 'end',
      listener: (collected: Collection<Snowflake, MessageReaction>, reason: string) => void,
    ): this;
    public on(event: string, listener: (...args: any[]) => void): this;

    public once(
      event: 'collect' | 'dispose' | 'remove',
      listener: (reaction: MessageReaction, user: User) => void,
    ): this;
    public once(
      event: 'end',
      listener: (collected: Collection<Snowflake, MessageReaction>, reason: string) => void,
    ): this;
    public once(event: string, listener: (...args: any[]) => void): this;
  }

  export class ReactionEmoji extends Emoji {
    constructor(reaction: MessageReaction, emoji: object);
    public reaction: MessageReaction;
    public toJSON(): object;
  }

  export class RichPresenceAssets {
    constructor(activity: Activity, assets: object);
    public largeImage: Snowflake | null;
    public largeText: string | null;
    public smallImage: Snowflake | null;
    public smallText: string | null;
    public largeImageURL(options?: ImageURLOptions): string | null;
    public smallImageURL(options?: ImageURLOptions): string | null;
  }

  export class Role extends Base {
    constructor(client: Client, data: object, guild: Guild);
    public color: number;
    public readonly createdAt: Date;
    public readonly createdTimestamp: number;
    public deleted: boolean;
    public readonly editable: boolean;
    public guild: Guild;
    public readonly hexColor: string;
    public hoist: boolean;
    public id: Snowflake;
    public managed: boolean;
    public readonly members: Collection<Snowflake, GuildMember>;
    public mentionable: boolean;
    public name: string;
    public permissions: Readonly<Permissions>;
    public readonly position: number;
    public rawPosition: number;
    public comparePositionTo(role: Role): number;
    public delete(reason?: string): Promise<Role>;
    public edit(data: RoleData, reason?: string): Promise<Role>;
    public equals(role: Role): boolean;
    public permissionsIn(channel: ChannelResolvable): Readonly<Permissions>;
    public setColor(color: ColorResolvable, reason?: string): Promise<Role>;
    public setHoist(hoist: boolean, reason?: string): Promise<Role>;
    public setMentionable(mentionable: boolean, reason?: string): Promise<Role>;
    public setName(name: string, reason?: string): Promise<Role>;
    public setPermissions(permissions: PermissionResolvable, reason?: string): Promise<Role>;
    public setPosition(position: number, options?: { relative?: boolean; reason?: string }): Promise<Role>;
    public toJSON(): object;
    public toString(): string;

    public static comparePositions(role1: Role, role2: Role): number;
  }

  export class Shard extends EventEmitter {
    constructor(manager: ShardingManager, id: number);
    private _evals: Map<string, Promise<any>>;
    private _exitListener: (...args: any[]) => void;
    private _fetches: Map<string, Promise<any>>;
    private _handleExit(respawn?: boolean): void;
    private _handleMessage(message: any): void;

    public args: string[];
    public execArgv: string[];
    public env: object;
    public id: number;
    public manager: ShardingManager;
    public process: ChildProcess | null;
    public ready: boolean;
    public worker: any | null;
    public eval(script: string): Promise<any>;
    public eval<T>(fn: (client: Client) => T): Promise<T[]>;
    public fetchClientValue(prop: string): Promise<any>;
    public kill(): void;
    public respawn(delay?: number, spawnTimeout?: number): Promise<ChildProcess>;
    public send(message: any): Promise<Shard>;
    public spawn(spawnTimeout?: number): Promise<ChildProcess>;

    public on(event: 'spawn' | 'death', listener: (child: ChildProcess) => void): this;
    public on(event: 'disconnect' | 'ready' | 'reconnecting', listener: () => void): this;
    public on(event: 'error', listener: (error: Error) => void): this;
    public on(event: 'message', listener: (message: any) => void): this;
    public on(event: string, listener: (...args: any[]) => void): this;

    public once(event: 'spawn' | 'death', listener: (child: ChildProcess) => void): this;
    public once(event: 'disconnect' | 'ready' | 'reconnecting', listener: () => void): this;
    public once(event: 'error', listener: (error: Error) => void): this;
    public once(event: 'message', listener: (message: any) => void): this;
    public once(event: string, listener: (...args: any[]) => void): this;
  }

  export class ShardClientUtil {
    constructor(client: Client, mode: ShardingManagerMode);
    private _handleMessage(message: any): void;
    private _respond(type: string, message: any): void;

    public client: Client;
    public readonly count: number;
    public readonly ids: number[];
    public mode: ShardingManagerMode;
    public parentPort: any | null;
    public broadcastEval(script: string): Promise<any[]>;
    public broadcastEval<T>(fn: (client: Client) => T): Promise<T[]>;
    public fetchClientValues(prop: string): Promise<any[]>;
    public respawnAll(shardDelay?: number, respawnDelay?: number, spawnTimeout?: number): Promise<void>;
    public send(message: any): Promise<void>;

    public static singleton(client: Client, mode: ShardingManagerMode): ShardClientUtil;
  }

  export class ShardingManager extends EventEmitter {
    constructor(
      file: string,
      options?: {
        totalShards?: number | 'auto';
        shardList?: number[] | 'auto';
        mode?: ShardingManagerMode;
        respawn?: boolean;
        shardArgs?: string[];
        token?: string;
        execArgv?: string[];
      },
    );

    public file: string;
    public respawn: boolean;
    public shardArgs: string[];
    public shards: Collection<number, Shard>;
    public token: string | null;
    public totalShards: number | 'auto';
    public broadcast(message: any): Promise<Shard[]>;
    public broadcastEval(script: string): Promise<any[]>;
    public createShard(id: number): Shard;
    public fetchClientValues(prop: string): Promise<any[]>;
    public respawnAll(
      shardDelay?: number,
      respawnDelay?: number,
      spawnTimeout?: number,
    ): Promise<Collection<number, Shard>>;
    public spawn(amount?: number | 'auto', delay?: number, spawnTimeout?: number): Promise<Collection<number, Shard>>;

    public on(event: 'shardCreate', listener: (shard: Shard) => void): this;

    public once(event: 'shardCreate', listener: (shard: Shard) => void): this;
  }

  export class SnowflakeUtil {
    public static deconstruct(snowflake: Snowflake): DeconstructedSnowflake;
    public static generate(timestamp?: number | Date): Snowflake;
  }

  export class Speaking extends BitField<SpeakingString> {
    public static FLAGS: Record<SpeakingString, number>;
    public static resolve(bit?: BitFieldResolvable<SpeakingString>): number;
  }

  export class StoreChannel extends GuildChannel {
    constructor(guild: Guild, data?: object);
    public nsfw: boolean;
    public type: 'store';
  }

  class StreamDispatcher extends VolumeMixin(Writable) {
    constructor(player: object, options?: StreamOptions, streams?: object);
    public readonly bitrateEditable: boolean;
    public broadcast: VoiceBroadcast | null;
    public readonly paused: boolean;
    public pausedSince: number | null;
    public readonly pausedTime: number;
    public player: object;
    public readonly streamTime: number;
    public readonly totalStreamTime: number;

    public pause(silence?: boolean): void;
    public resume(): void;
    public setBitrate(value: number | 'auto'): boolean;
    public setFEC(enabled: boolean): boolean;
    public setPLP(value: number): boolean;

    public on(event: 'close' | 'drain' | 'finish' | 'start', listener: () => void): this;
    public on(event: 'debug', listener: (info: string) => void): this;
    public on(event: 'error', listener: (err: Error) => void): this;
    public on(event: 'pipe' | 'unpipe', listener: (src: Readable) => void): this;
    public on(event: 'speaking', listener: (speaking: boolean) => void): this;
    public on(event: 'volumeChange', listener: (oldVolume: number, newVolume: number) => void): this;
    public on(event: string, listener: (...args: any[]) => void): this;

    public once(event: 'close' | 'drain' | 'finish' | 'start', listener: () => void): this;
    public once(event: 'debug', listener: (info: string) => void): this;
    public once(event: 'error', listener: (err: Error) => void): this;
    public once(event: 'pipe' | 'unpipe', listener: (src: Readable) => void): this;
    public once(event: 'speaking', listener: (speaking: boolean) => void): this;
    public once(event: 'volumeChange', listener: (oldVolume: number, newVolume: number) => void): this;
    public once(event: string, listener: (...args: any[]) => void): this;
  }

  export class Structures {
    public static get<K extends keyof Extendable>(structure: K): Extendable[K];
    public static get(structure: string): (...args: any[]) => void;
    public static extend<K extends keyof Extendable, T extends Extendable[K]>(
      structure: K,
      extender: (baseClass: Extendable[K]) => T,
    ): T;
    public static extend<T extends (...args: any[]) => void>(
      structure: string,
      extender: (baseClass: typeof Function) => T,
    ): T;
  }

  export class SystemChannelFlags extends BitField<SystemChannelFlagsString> {
    public static FLAGS: Record<SystemChannelFlagsString, number>;
    public static resolve(bit?: BitFieldResolvable<SystemChannelFlagsString>): number;
  }

  export class Team extends Base {
    constructor(client: Client, data: object);
    public id: Snowflake;
    public name: string;
    public icon: string | null;
    public ownerID: Snowflake | null;
    public members: Collection<Snowflake, TeamMember>;

    public readonly owner: TeamMember;
    public readonly createdAt: Date;
    public readonly createdTimestamp: number;

    public iconURL(options?: ImageURLOptions): string;
    public toJSON(): object;
    public toString(): string;
  }

  export class TeamMember extends Base {
    constructor(team: Team, data: object);
    public team: Team;
    public readonly id: Snowflake;
    public permissions: string[];
    public membershipState: MembershipStates;
    public user: User;

    public toString(): string;
  }

  export class TextChannel extends TextBasedChannel(GuildChannel) {
    constructor(guild: Guild, data?: object);
    public messages: MessageManager;
    public nsfw: boolean;
    public type: 'text';
    public rateLimitPerUser: number;
    public topic: string | null;
    public createWebhook(
      name: string,
      options?: { avatar?: BufferResolvable | Base64Resolvable; reason?: string },
    ): Promise<Webhook>;
    public setNSFW(nsfw: boolean, reason?: string): Promise<TextChannel>;
    public setRateLimitPerUser(rateLimitPerUser: number, reason?: string): Promise<TextChannel>;
    public fetchWebhooks(): Promise<Collection<Snowflake, Webhook>>;
  }

  export class User extends PartialTextBasedChannel(Base) {
    constructor(client: Client, data: object);
    public avatar: string | null;
    public bot: boolean;
    public readonly createdAt: Date;
    public readonly createdTimestamp: number;
    public discriminator: string;
    public readonly defaultAvatarURL: string;
    public readonly dmChannel: DMChannel | null;
    public flags?: Readonly<UserFlags>;
    public id: Snowflake;
    public lastMessageID: Snowflake | null;
    public locale?: string;
    public readonly partial: false;
    public readonly presence: Presence;
    public system?: boolean;
    public readonly tag: string;
    public username: string;
    public avatarURL(options?: ImageURLOptions & { dynamic?: boolean }): string | null;
    public createDM(): Promise<DMChannel>;
    public deleteDM(): Promise<DMChannel>;
    public displayAvatarURL(options?: ImageURLOptions & { dynamic?: boolean }): string;
    public equals(user: User): boolean;
    public fetch(): Promise<User>;
    public fetchFlags(): Promise<UserFlags>;
    public toString(): string;
    public typingDurationIn(channel: ChannelResolvable): number;
    public typingIn(channel: ChannelResolvable): boolean;
    public typingSinceIn(channel: ChannelResolvable): Date;
  }

  export class UserFlags extends BitField<UserFlagsString> {
    public static FLAGS: Record<UserFlagsString, number>;
    public static resolve(bit?: BitFieldResolvable<UserFlagsString>): number;
  }

  export class Util {
    public static basename(path: string, ext?: string): string;
    public static binaryToID(num: string): Snowflake;
    public static cleanContent(str: string, message: Message): string;
    public static removeMentions(str: string): string;
    public static cloneObject(obj: object): object;
    public static convertToBuffer(ab: ArrayBuffer | string): Buffer;
    public static delayFor(ms: number): Promise<void>;
    public static discordSort<K, V extends { rawPosition: number; id: string }>(
      collection: Collection<K, V>,
    ): Collection<K, V>;
    public static escapeMarkdown(text: string, options?: EscapeMarkdownOptions): string;
    public static escapeCodeBlock(text: string): string;
    public static escapeInlineCode(text: string): string;
    public static escapeBold(text: string): string;
    public static escapeItalic(text: string): string;
    public static escapeUnderline(text: string): string;
    public static escapeStrikethrough(text: string): string;
    public static escapeSpoiler(text: string): string;
    public static cleanCodeBlockContent(text: string): string;
    public static fetchRecommendedShards(token: string, guildsPerShard?: number): Promise<number>;
    public static flatten(obj: object, ...props: { [key: string]: boolean | string }[]): object;
    public static idToBinary(num: Snowflake): string;
    public static makeError(obj: { name: string; message: string; stack: string }): Error;
    public static makePlainError(err: Error): { name: string; message: string; stack: string };
    public static mergeDefault(def: object, given: object): object;
    public static moveElementInArray(array: any[], element: any, newIndex: number, offset?: boolean): number;
    public static parseEmoji(text: string): { animated: boolean; name: string; id: string | null } | null;
    public static resolveColor(color: ColorResolvable): number;
    public static resolveString(data: StringResolvable): string;
    public static setPosition<T extends Channel | Role>(
      item: T,
      position: number,
      relative: boolean,
      sorted: Collection<Snowflake, T>,
      route: object,
      reason?: string,
    ): Promise<{ id: Snowflake; position: number }[]>;
    public static splitMessage(text: StringResolvable, options?: SplitOptions): string[];
    public static str2ab(str: string): ArrayBuffer;
  }

  class VoiceBroadcast extends EventEmitter {
    constructor(client: Client);
    public client: Client;
    public subscribers: StreamDispatcher[];
    public readonly dispatcher?: BroadcastDispatcher;
    public play(input: string | Readable, options?: StreamOptions): BroadcastDispatcher;
    public end(): void;

    public on(event: 'end', listener: () => void): this;
    public on(event: 'subscribe' | 'unsubscribe', listener: (dispatcher: StreamDispatcher) => void): this;
    public on(event: string, listener: (...args: any[]) => void): this;

    public once(event: 'end', listener: () => void): this;
    public once(event: 'subscribe' | 'unsubscribe', listener: (dispatcher: StreamDispatcher) => void): this;
    public once(event: string, listener: (...args: any[]) => void): this;
  }

  export class VoiceChannel extends GuildChannel {
    constructor(guild: Guild, data?: object);
    public bitrate: number;
    public readonly editable: boolean;
    public readonly full: boolean;
    public readonly joinable: boolean;
    public readonly speakable: boolean;
    public type: 'voice';
    public userLimit: number;
    public join(): Promise<VoiceConnection>;
    public leave(): void;
    public setBitrate(bitrate: number, reason?: string): Promise<VoiceChannel>;
    public setUserLimit(userLimit: number, reason?: string): Promise<VoiceChannel>;
  }

  class VoiceConnection extends EventEmitter {
    constructor(voiceManager: ClientVoiceManager, channel: VoiceChannel);
    private authentication: object;
    private sockets: object;
    private ssrcMap: Map<number, boolean>;
    private _speaking: Map<Snowflake, Readonly<Speaking>>;
    private _disconnect(): void;
    private authenticate(): void;
    private authenticateFailed(reason: string): void;
    private checkAuthenticated(): void;
    private cleanup(): void;
    private connect(): void;
    private onReady(data: object): void;
    private onSessionDescription(mode: string, secret: string): void;
    private onSpeaking(data: object): void;
    private reconnect(token: string, endpoint: string): void;
    private sendVoiceStateUpdate(options: object): Promise<Shard>;
    private setSessionID(sessionID: string): void;
    private setTokenAndEndpoint(token: string, endpoint: string): void;
    private updateChannel(channel: VoiceChannel): void;

    public channel: VoiceChannel;
    public readonly client: Client;
    public readonly dispatcher: StreamDispatcher;
    public player: object;
    public receiver: VoiceReceiver;
    public speaking: Readonly<Speaking>;
    public status: VoiceStatus;
    public readonly voice: VoiceState;
    public voiceManager: ClientVoiceManager;
    public disconnect(): void;
    public play(input: VoiceBroadcast | Readable | string, options?: StreamOptions): StreamDispatcher;
    public setSpeaking(value: BitFieldResolvable<SpeakingString>): void;

    public on(event: 'authenticated' | 'closing' | 'newSession' | 'ready' | 'reconnecting', listener: () => void): this;
    public on(event: 'debug', listener: (message: string) => void): this;
    public on(event: 'error' | 'failed' | 'disconnect', listener: (error: Error) => void): this;
    public on(event: 'speaking', listener: (user: User, speaking: Readonly<Speaking>) => void): this;
    public on(event: 'warn', listener: (warning: string | Error) => void): this;
    public on(event: string, listener: (...args: any[]) => void): this;

    public once(
      event: 'authenticated' | 'closing' | 'newSession' | 'ready' | 'reconnecting',
      listener: () => void,
    ): this;
    public once(event: 'debug', listener: (message: string) => void): this;
    public once(event: 'error' | 'failed' | 'disconnect', listener: (error: Error) => void): this;
    public once(event: 'speaking', listener: (user: User, speaking: Readonly<Speaking>) => void): this;
    public once(event: 'warn', listener: (warning: string | Error) => void): this;
    public once(event: string, listener: (...args: any[]) => void): this;
  }

  class VoiceReceiver extends EventEmitter {
    constructor(connection: VoiceConnection);
    public createStream(
      user: UserResolvable,
      options?: { mode?: 'opus' | 'pcm'; end?: 'silence' | 'manual' },
    ): Readable;

    public on(event: 'debug', listener: (error: Error | string) => void): this;
    public on(event: string, listener: (...args: any[]) => void): this;

    public once(event: 'debug', listener: (error: Error | string) => void): this;
    public once(event: string, listener: (...args: any[]) => void): this;
  }

  export class VoiceRegion {
    constructor(data: object);
    public custom: boolean;
    public deprecated: boolean;
    public id: string;
    public name: string;
    public optimal: boolean;
    public vip: boolean;
    public toJSON(): object;
  }

  export class VoiceState extends Base {
    constructor(guild: Guild, data: object);
    public readonly channel: VoiceChannel | null;
    public channelID?: Snowflake;
    public readonly connection: VoiceConnection | null;
    public readonly deaf?: boolean;
    public guild: Guild;
    public id: Snowflake;
    public readonly member: GuildMember | null;
    public readonly mute?: boolean;
    public selfDeaf?: boolean;
    public selfMute?: boolean;
    public serverDeaf?: boolean;
    public serverMute?: boolean;
    public sessionID?: string;
    public streaming: boolean;
    public selfVideo: boolean;
    public readonly speaking: boolean | null;

    public setDeaf(deaf: boolean, reason?: string): Promise<GuildMember>;
    public setMute(mute: boolean, reason?: string): Promise<GuildMember>;
    public kick(reason?: string): Promise<GuildMember>;
    public setChannel(channel: ChannelResolvable | null, reason?: string): Promise<GuildMember>;
    public setSelfDeaf(deaf: boolean): Promise<boolean>;
    public setSelfMute(mute: boolean): Promise<boolean>;
  }

  class VolumeInterface extends EventEmitter {
    constructor(options?: { volume?: number });
    public readonly volume: number;
    public readonly volumeDecibels: number;
    public readonly volumeEditable: boolean;
    public readonly volumeLogarithmic: number;
    public setVolume(volume: number): void;
    public setVolumeDecibels(db: number): void;
    public setVolumeLogarithmic(value: number): void;

    public on(event: 'volumeChange', listener: (oldVolume: number, newVolume: number) => void): this;

    public once(event: 'volumeChange', listener: (oldVolume: number, newVolume: number) => void): this;
  }

  export class Webhook extends WebhookMixin() {
    constructor(client: Client, data?: object);
    public avatar: string;
    public avatarURL(options?: ImageURLOptions): string | null;
    public channelID: Snowflake;
    public client: Client;
    public guildID: Snowflake;
    public name: string;
    public owner: User | object | null;
    public token: string | null;
    public type: WebhookTypes;
  }

  export class WebhookClient extends WebhookMixin(BaseClient) {
    constructor(id: string, token: string, options?: ClientOptions);
    public client: this;
    public token: string;
  }

  export class WebSocketManager extends EventEmitter {
    constructor(client: Client);
    private totalShards: number | string;
    private shardQueue: Set<WebSocketShard>;
    private packetQueue: object[];
    private destroyed: boolean;
    private reconnecting: boolean;
    private sessionStartLimit?: { total: number; remaining: number; reset_after: number };

    public readonly client: Client;
    public gateway?: string;
    public shards: Collection<number, WebSocketShard>;
    public status: Status;
    public readonly ping: number;

    public on(event: WSEventType, listener: (data: any, shardID: number) => void): this;
    public once(event: WSEventType, listener: (data: any, shardID: number) => void): this;

    private debug(message: string, shard?: WebSocketShard): void;
    private connect(): Promise<void>;
    private createShards(): Promise<void>;
    private reconnect(): Promise<void>;
    private broadcast(packet: object): void;
    private destroy(): void;
    private _handleSessionLimit(remaining?: number, resetAfter?: number): Promise<void>;
    private handlePacket(packet?: object, shard?: WebSocketShard): boolean;
    private checkShardsReady(): Promise<void>;
    private triggerClientReady(): void;
  }

  export class WebSocketShard extends EventEmitter {
    constructor(manager: WebSocketManager, id: number);
    private sequence: number;
    private closeSequence: number;
    private sessionID?: string;
    private lastPingTimestamp: number;
    private lastHeartbeatAcked: boolean;
    private ratelimit: { queue: object[]; total: number; remaining: number; time: 60e3; timer: NodeJS.Timeout | null };
    private connection: WebSocket | null;
    private helloTimeout: NodeJS.Timeout | undefined;
    private eventsAttached: boolean;
    private expectedGuilds: Set<Snowflake> | undefined;
    private readyTimeout: NodeJS.Timeout | undefined;

    public manager: WebSocketManager;
    public id: number;
    public status: Status;
    public ping: number;

    private debug(message: string): void;
    private connect(): Promise<void>;
    private onOpen(): void;
    private onMessage(event: MessageEvent): void;
    private onError(error: ErrorEvent | object): void;
    private onClose(event: CloseEvent): void;
    private onPacket(packet: object): void;
    private checkReady(): void;
    private setHelloTimeout(time?: number): void;
    private setHeartbeatTimer(time: number): void;
    private sendHeartbeat(): void;
    private ackHeartbeat(): void;
    private identify(): void;
    private identifyNew(): void;
    private identifyResume(): void;
    private _send(data: object): void;
    private processQueue(): void;
    private destroy(destroyOptions?: { closeCode?: number; reset?: boolean; emit?: boolean; log?: boolean }): void;
    private _cleanupConnection(): void;
    private _emitDestroyed(): void;

    public send(data: object): void;
    public on(event: 'ready' | 'resumed' | 'invalidSession', listener: () => void): this;
    public on(event: 'close', listener: (event: CloseEvent) => void): this;
    public on(event: 'allReady', listener: (unavailableGuilds?: Set<Snowflake>) => void): this;
    public on(event: string, listener: (...args: any[]) => void): this;

    public once(event: 'ready' | 'resumed' | 'invalidSession', listener: () => void): this;
    public once(event: 'close', listener: (event: CloseEvent) => void): this;
    public once(event: 'allReady', listener: (unavailableGuilds?: Set<Snowflake>) => void): this;
    public once(event: string, listener: (...args: any[]) => void): this;
  }

  //#endregion

  //#region Collections

  export class Collection<K, V> extends BaseCollection<K, V> {
    public flatMap<T>(
      fn: (value: V, key: K, collection: this) => Collection<K, T>,
      thisArg?: unknown,
    ): Collection<K, T>;
    public flatMap<T, This>(
      fn: (this: This, value: V, key: K, collection: this) => Collection<K, T>,
      thisArg: This,
    ): Collection<K, T>;
    public mapValues<T>(fn: (value: V, key: K, collection: this) => T, thisArg?: unknown): Collection<K, T>;
    public mapValues<This, T>(
      fn: (this: This, value: V, key: K, collection: this) => T,
      thisArg: This,
    ): Collection<K, T>;
    public toJSON(): object;
  }

  //#endregion

  //#region Managers

  export class ChannelManager extends BaseManager<Snowflake, Channel, ChannelResolvable> {
    constructor(client: Client, iterable: Iterable<any>);
    public fetch(id: Snowflake, cache?: boolean): Promise<Channel>;
  }

  export abstract class BaseManager<K, Holds, R> {
    constructor(client: Client, iterable: Iterable<any>, holds: Constructable<Holds>, cacheType: Collection<K, Holds>);
    public holds: Constructable<Holds>;
    public cache: Collection<K, Holds>;
    public cacheType: Collection<K, Holds>;
    public readonly client: Client;
    public add(data: any, cache?: boolean, { id, extras }?: { id: K; extras: any[] }): Holds;
    public resolve(resolvable: R): Holds | null;
    public resolveID(resolvable: R): K | null;
    public valueOf(): Collection<K, Holds>;
  }

  export class GuildChannelManager extends BaseManager<Snowflake, GuildChannel, GuildChannelResolvable> {
    constructor(guild: Guild, iterable?: Iterable<any>);
    public guild: Guild;
    public create(name: string, options: GuildCreateChannelOptions & { type: 'voice' }): Promise<VoiceChannel>;
    public create(name: string, options: GuildCreateChannelOptions & { type: 'category' }): Promise<CategoryChannel>;
    public create(name: string, options?: GuildCreateChannelOptions & { type?: 'text' }): Promise<TextChannel>;
    public create(
      name: string,
      options: GuildCreateChannelOptions,
    ): Promise<TextChannel | VoiceChannel | CategoryChannel>;
  }

  export class GuildEmojiManager extends BaseManager<Snowflake, GuildEmoji, EmojiResolvable> {
    constructor(guild: Guild, iterable?: Iterable<any>);
    public guild: Guild;
    public create(
      attachment: BufferResolvable | Base64Resolvable,
      name: string,
      options?: GuildEmojiCreateOptions,
    ): Promise<GuildEmoji>;
    public resolveIdentifier(emoji: EmojiIdentifierResolvable): string | null;
  }

  export class GuildEmojiRoleManager {
    constructor(emoji: GuildEmoji);
    public emoji: GuildEmoji;
    public guild: Guild;
    public cache: Collection<Snowflake, Role>;
    public add(roleOrRoles: RoleResolvable | RoleResolvable[] | Collection<Snowflake, Role>): Promise<GuildEmoji>;
    public set(roles: RoleResolvable[] | Collection<Snowflake, Role>): Promise<GuildEmoji>;
    public remove(roleOrRoles: RoleResolvable | RoleResolvable[] | Collection<Snowflake, Role>): Promise<GuildEmoji>;
  }

  export class GuildManager extends BaseManager<Snowflake, Guild, GuildResolvable> {
    constructor(client: Client, iterable?: Iterable<any>);
    public create(
      name: string,
      options?: { region?: string; icon: BufferResolvable | Base64Resolvable | null },
    ): Promise<Guild>;
  }

  export class GuildMemberManager extends BaseManager<Snowflake, GuildMember, GuildMemberResolvable> {
    constructor(guild: Guild, iterable?: Iterable<any>);
    public guild: Guild;
    public ban(user: UserResolvable, options?: BanOptions): Promise<GuildMember | User | Snowflake>;
    public fetch(
      options: UserResolvable | FetchMemberOptions | (FetchMembersOptions & { user: UserResolvable }),
    ): Promise<GuildMember>;
    public fetch(options?: FetchMembersOptions): Promise<Collection<Snowflake, GuildMember>>;
    public prune(options: GuildPruneMembersOptions & { dry?: false; count: false }): Promise<null>;
    public prune(options?: GuildPruneMembersOptions): Promise<number>;
    public unban(user: UserResolvable, reason?: string): Promise<User>;
  }

  export class GuildMemberRoleManager extends OverridableManager<Snowflake, Role, RoleResolvable> {
    constructor(member: GuildMember);
    public readonly hoist: Role | null;
    public readonly color: Role | null;
    public readonly highest: Role;
    public member: GuildMember;
    public guild: Guild;

    public add(
      roleOrRoles: RoleResolvable | RoleResolvable[] | Collection<Snowflake, Role>,
      reason?: string,
    ): Promise<GuildMember>;
    public set(roles: RoleResolvable[] | Collection<Snowflake, Role>, reason?: string): Promise<GuildMember>;
    public remove(
      roleOrRoles: RoleResolvable | RoleResolvable[] | Collection<Snowflake, Role>,
      reason?: string,
    ): Promise<GuildMember>;
  }

  export class MessageManager extends BaseManager<Snowflake, Message, MessageResolvable> {
    constructor(channel: TextChannel | DMChannel, iterable?: Iterable<any>);
    public channel: TextBasedChannelFields;
    public cache: Collection<Snowflake, Message>;
    public fetch(message: Snowflake, cache?: boolean): Promise<Message>;
    public fetch(options?: ChannelLogsQueryOptions, cache?: boolean): Promise<Collection<Snowflake, Message>>;
    public fetchPinned(cache?: boolean): Promise<Collection<Snowflake, Message>>;
    public delete(message: MessageResolvable, reason?: string): Promise<void>;
  }

  // Hacky workaround because changing the signature of an overridden method errors
  class OverridableManager<V, K, R = any> extends BaseManager<V, K, R> {
    public add(data: any, cache: any): any;
    public set(key: any): any;
  }

  export class PresenceManager extends BaseManager<Snowflake, Presence, PresenceResolvable> {
    constructor(client: Client, iterable?: Iterable<any>);
  }

  export class ReactionManager extends BaseManager<string | Snowflake, MessageReaction, MessageReactionResolvable> {
    constructor(message: Message, iterable?: Iterable<any>);
    public message: Message;
    public removeAll(): Promise<Message>;
  }

  export class ReactionUserManager extends BaseManager<Snowflake, User, UserResolvable> {
    constructor(client: Client, iterable: Iterable<any> | undefined, reaction: MessageReaction);
    public reaction: MessageReaction;
    public fetch(options?: {
      limit?: number;
      after?: Snowflake;
      before?: Snowflake;
    }): Promise<Collection<Snowflake, User>>;
    public remove(user?: UserResolvable): Promise<MessageReaction>;
  }

  export class RoleManager extends BaseManager<Snowflake, Role, RoleResolvable> {
    constructor(guild: Guild, iterable?: Iterable<any>);
    public readonly everyone: Role;
    public readonly highest: Role;
    public guild: Guild;

    public create(options?: { data?: RoleData; reason?: string }): Promise<Role>;
    public fetch(id: Snowflake, cache?: boolean): Promise<Role | null>;
    public fetch(id?: Snowflake, cache?: boolean): Promise<this>;
  }

  export class UserManager extends BaseManager<Snowflake, User, UserResolvable> {
    constructor(client: Client, iterable?: Iterable<any>);
    public fetch(id: Snowflake, cache?: boolean): Promise<User>;
  }

  export class VoiceStateManager extends BaseManager<Snowflake, VoiceState, typeof VoiceState> {
    constructor(guild: Guild, iterable?: Iterable<any>);
    public guild: Guild;
  }

  //#endregion

  //#region Mixins

  // Model the TextBasedChannel mixin system, allowing application of these fields
  // to the classes that use these methods without having to manually add them
  // to each of those classes

  type Constructable<T> = new (...args: any[]) => T;
  function PartialTextBasedChannel<T>(Base?: Constructable<T>): Constructable<T & PartialTextBasedChannelFields>;
  function TextBasedChannel<T, I extends keyof TextBasedChannelFields = never>(
    Base?: Constructable<T>,
    ignore?: I[],
  ): Constructable<T & Omit<TextBasedChannelFields, I>>;

  interface PartialTextBasedChannelFields {
    lastMessageID: Snowflake | null;
    readonly lastMessage: Message | null;
    send(
      options: MessageOptions | (MessageOptions & { split?: false }) | MessageAdditions | APIMessage,
    ): Promise<Message>;
    send(
      options: (MessageOptions & { split: true | SplitOptions; content: StringResolvable }) | APIMessage,
    ): Promise<Message[]>;
    send(
      content: StringResolvable,
      options?: MessageOptions | (MessageOptions & { split?: false }) | MessageAdditions,
    ): Promise<Message>;
    send(content: StringResolvable, options?: MessageOptions & { split: true | SplitOptions }): Promise<Message[]>;
  }

  interface TextBasedChannelFields extends PartialTextBasedChannelFields {
    _typing: Map<string, TypingData>;
    lastPinTimestamp: number | null;
    readonly lastPinAt: Date;
    typing: boolean;
    typingCount: number;
    awaitMessages(filter: CollectorFilter, options?: AwaitMessagesOptions): Promise<Collection<Snowflake, Message>>;
    bulkDelete(
      messages: Collection<Snowflake, Message> | MessageResolvable[] | number,
      filterOld?: boolean,
    ): Promise<Collection<Snowflake, Message>>;
    createMessageCollector(filter: CollectorFilter, options?: MessageCollectorOptions): MessageCollector;
    startTyping(count?: number): Promise<void>;
    stopTyping(force?: boolean): void;
  }

  function WebhookMixin<T>(Base?: Constructable<T>): Constructable<T & WebhookFields>;

  function VolumeMixin<T>(base: Constructable<T>): Constructable<T & VolumeInterface>;

  interface WebhookFields {
    id: Snowflake;
    readonly createdAt: Date;
    readonly createdTimestamp: number;
    readonly url: string;
    delete(reason?: string): Promise<void>;
    edit(options: WebhookEditData): Promise<Webhook>;
    send(
      content?: StringResolvable,
      options?: (WebhookMessageOptions & { split?: false }) | MessageAdditions,
    ): Promise<Message>;
    send(
      content?: StringResolvable,
      options?: (WebhookMessageOptions & { split: true | SplitOptions }) | MessageAdditions,
    ): Promise<Message[]>;
    send(options?: (WebhookMessageOptions & { split?: false }) | MessageAdditions | APIMessage): Promise<Message>;
    send(
      options?: (WebhookMessageOptions & { split: true | SplitOptions }) | MessageAdditions | APIMessage,
    ): Promise<Message[]>;
    sendSlackMessage(body: object): Promise<boolean>;
  }

  //#endregion

  //#region Typedefs

  type ActivityFlagsString = 'INSTANCE' | 'JOIN' | 'SPECTATE' | 'JOIN_REQUEST' | 'SYNC' | 'PLAY';

  interface ActivityOptions {
    name?: string;
    url?: string;
    type?: ActivityType | number;
    shardID?: number | number[];
  }

  type ActivityType = 'PLAYING' | 'STREAMING' | 'LISTENING' | 'WATCHING' | 'CUSTOM_STATUS';

  interface AddGuildMemberOptions {
    accessToken: string;
    nick?: string;
    roles?: Collection<Snowflake, Role> | RoleResolvable[];
    mute?: boolean;
    deaf?: boolean;
  }

  interface APIError {
    UNKNOWN_ACCOUNT: number;
    UNKNOWN_APPLICATION: number;
    UNKNOWN_CHANNEL: number;
    UNKNOWN_GUILD: number;
    UNKNOWN_INTEGRATION: number;
    UNKNOWN_INVITE: number;
    UNKNOWN_MEMBER: number;
    UNKNOWN_MESSAGE: number;
    UNKNOWN_OVERWRITE: number;
    UNKNOWN_PROVIDER: number;
    UNKNOWN_ROLE: number;
    UNKNOWN_TOKEN: number;
    UNKNOWN_USER: number;
    UNKNOWN_EMOJI: number;
    UNKNOWN_WEBHOOK: number;
    BOT_PROHIBITED_ENDPOINT: number;
    BOT_ONLY_ENDPOINT: number;
    MAXIMUM_GUILDS: number;
    MAXIMUM_FRIENDS: number;
    MAXIMUM_PINS: number;
    MAXIMUM_ROLES: number;
    MAXIMUM_REACTIONS: number;
    UNAUTHORIZED: number;
    MISSING_ACCESS: number;
    INVALID_ACCOUNT_TYPE: number;
    CANNOT_EXECUTE_ON_DM: number;
    EMBED_DISABLED: number;
    CANNOT_EDIT_MESSAGE_BY_OTHER: number;
    CANNOT_SEND_EMPTY_MESSAGE: number;
    CANNOT_MESSAGE_USER: number;
    CANNOT_SEND_MESSAGES_IN_VOICE_CHANNEL: number;
    CHANNEL_VERIFICATION_LEVEL_TOO_HIGH: number;
    OAUTH2_APPLICATION_BOT_ABSENT: number;
    MAXIMUM_OAUTH2_APPLICATIONS: number;
    INVALID_OAUTH_STATE: number;
    MISSING_PERMISSIONS: number;
    INVALID_AUTHENTICATION_TOKEN: number;
    NOTE_TOO_LONG: number;
    INVALID_BULK_DELETE_QUANTITY: number;
    CANNOT_PIN_MESSAGE_IN_OTHER_CHANNEL: number;
    CANNOT_EXECUTE_ON_SYSTEM_MESSAGE: number;
    BULK_DELETE_MESSAGE_TOO_OLD: number;
    INVITE_ACCEPTED_TO_GUILD_NOT_CONTAINING_BOT: number;
    REACTION_BLOCKED: number;
  }

  interface AuditLogChange {
    key: string;
    old?: any;
    new?: any;
  }

  interface AwaitMessagesOptions extends MessageCollectorOptions {
    errors?: string[];
  }

  interface AwaitReactionsOptions extends ReactionCollectorOptions {
    errors?: string[];
  }

  interface BanOptions {
    days?: number;
    reason?: string;
  }

  type Base64Resolvable = Buffer | Base64String;

  type Base64String = string;

  type BitFieldResolvable<T extends string> =
    | RecursiveReadonlyArray<T | number | Readonly<BitField<T>>>
    | T
    | number
    | Readonly<BitField<T>>;

  type BufferResolvable = Buffer | string;

  interface ChannelCreationOverwrites {
    allow?: PermissionResolvable | number;
    deny?: PermissionResolvable | number;
    id: RoleResolvable | UserResolvable;
  }

  interface ChannelData {
    name?: string;
    position?: number;
    topic?: string;
    nsfw?: boolean;
    bitrate?: number;
    userLimit?: number;
    parentID?: Snowflake;
    rateLimitPerUser?: number;
    lockPermissions?: boolean;
    permissionOverwrites?: OverwriteResolvable[] | Collection<Snowflake, OverwriteResolvable>;
  }

  interface ChannelLogsQueryOptions {
    limit?: number;
    before?: Snowflake;
    after?: Snowflake;
    around?: Snowflake;
  }

  interface ChannelPosition {
    channel: ChannelResolvable;
    position: number;
  }

  type ChannelResolvable = Channel | Snowflake;

  interface ClientApplicationAsset {
    name: string;
    id: Snowflake;
    type: 'BIG' | 'SMALL';
  }

  interface ClientEvents {
    channelCreate: [Channel];
    channelDelete: [Channel | PartialDMChannel];
    channelPinsUpdate: [Channel | PartialDMChannel, Date];
    channelUpdate: [Channel, Channel];
    debug: [string];
    warn: [string];
    disconnect: [any, number];
    emojiCreate: [GuildEmoji];
    emojiDelete: [GuildEmoji];
    emojiUpdate: [GuildEmoji, GuildEmoji];
    error: [Error];
    guildBanAdd: [Guild, User | PartialUser];
    guildBanRemove: [Guild, User | PartialUser];
    guildCreate: [Guild];
    guildDelete: [Guild];
    guildUnavailable: [Guild];
    guildIntegrationsUpdate: [Guild];
    guildMemberAdd: [GuildMember | PartialGuildMember];
    guildMemberAvailable: [GuildMember | PartialGuildMember];
    guildMemberRemove: [GuildMember | PartialGuildMember];
    guildMembersChunk: [
      Collection<Snowflake, GuildMember | PartialGuildMember>,
      Guild,
      { count: number; index: number; nonce: string | undefined },
    ];
    guildMemberSpeaking: [GuildMember | PartialGuildMember, Readonly<Speaking>];
    guildMemberUpdate: [GuildMember | PartialGuildMember, GuildMember | PartialGuildMember];
    guildUpdate: [Guild, Guild];
    inviteCreate: [Invite];
    inviteDelete: [Invite];
    message: [Message];
    messageDelete: [Message | PartialMessage];
    messageReactionRemoveAll: [Message | PartialMessage];
    messageReactionRemoveEmoji: [MessageReaction];
    messageDeleteBulk: [Collection<Snowflake, Message | PartialMessage>];
    messageReactionAdd: [MessageReaction, User | PartialUser];
    messageReactionRemove: [MessageReaction, User | PartialUser];
    messageUpdate: [Message | PartialMessage, Message | PartialMessage];
    presenceUpdate: [Presence | undefined, Presence];
    rateLimit: [RateLimitData];
    ready: [];
    invalidated: [];
    roleCreate: [Role];
    roleDelete: [Role];
    roleUpdate: [Role, Role];
    typingStart: [Channel | PartialDMChannel, User | PartialUser];
    userUpdate: [User | PartialUser, User | PartialUser];
    voiceStateUpdate: [VoiceState, VoiceState];
    webhookUpdate: [TextChannel];
    shardDisconnect: [CloseEvent, number];
    shardError: [Error, number];
    shardReady: [number, Set<Snowflake> | undefined];
    shardReconnecting: [number];
    shardResume: [number, number];
  }

  interface ClientOptions {
    shards?: number | number[] | 'auto';
    shardCount?: number;
    messageCacheMaxSize?: number;
    messageCacheLifetime?: number;
    messageSweepInterval?: number;
    fetchAllMembers?: boolean;
    disableMentions?: 'none' | 'all' | 'everyone';
    allowedMentions?: MessageMentionOptions;
    partials?: PartialTypes[];
    restWsBridgeTimeout?: number;
    restTimeOffset?: number;
    restRequestTimeout?: number;
    restSweepInterval?: number;
    retryLimit?: number;
    presence?: PresenceData;
    ws?: WebSocketOptions;
    http?: HTTPOptions;
  }

  type ClientPresenceStatus = 'online' | 'idle' | 'dnd';

  interface ClientPresenceStatusData {
    web?: ClientPresenceStatus;
    mobile?: ClientPresenceStatus;
    desktop?: ClientPresenceStatus;
  }

  interface CloseEvent {
    wasClean: boolean;
    code: number;
    reason: string;
    target: WebSocket;
  }

  type CollectorFilter = (...args: any[]) => boolean | Promise<boolean>;

  interface CollectorOptions {
    time?: number;
    idle?: number;
    dispose?: boolean;
  }

  type ColorResolvable =
    | 'DEFAULT'
    | 'WHITE'
    | 'AQUA'
    | 'GREEN'
    | 'BLUE'
    | 'YELLOW'
    | 'PURPLE'
    | 'LUMINOUS_VIVID_PINK'
    | 'GOLD'
    | 'ORANGE'
    | 'RED'
    | 'GREY'
    | 'DARKER_GREY'
    | 'NAVY'
    | 'DARK_AQUA'
    | 'DARK_GREEN'
    | 'DARK_BLUE'
    | 'DARK_PURPLE'
    | 'DARK_VIVID_PINK'
    | 'DARK_GOLD'
    | 'DARK_ORANGE'
    | 'DARK_RED'
    | 'DARK_GREY'
    | 'LIGHT_GREY'
    | 'DARK_NAVY'
    | 'BLURPLE'
    | 'GREYPLE'
    | 'DARK_BUT_NOT_BLACK'
    | 'NOT_QUITE_BLACK'
    | 'RANDOM'
    | [number, number, number]
    | number
    | string;

  interface CrosspostedChannel {
    channelID: Snowflake;
    guildID: Snowflake;
    type: keyof typeof ChannelType;
    name: string;
  }

  interface DeconstructedSnowflake {
    timestamp: number;
    readonly date: Date;
    workerID: number;
    processID: number;
    increment: number;
    binary: string;
  }

  type DefaultMessageNotifications = 'ALL' | 'MENTIONS';

  interface EmbedField {
    name: string;
    value: string;
    inline: boolean;
  }

  interface EmbedFieldData {
    name: StringResolvable;
    value: StringResolvable;
    inline?: boolean;
  }

  type EmojiIdentifierResolvable = string | EmojiResolvable;

  type EmojiResolvable = Snowflake | GuildEmoji | ReactionEmoji;

  interface ErrorEvent {
    error: any;
    message: string;
    type: string;
    target: WebSocket;
  }

  interface EscapeMarkdownOptions {
    codeBlock?: boolean;
    inlineCode?: boolean;
    bold?: boolean;
    italic?: boolean;
    underline?: boolean;
    strikethrough?: boolean;
    spoiler?: boolean;
    inlineCodeContent?: boolean;
    codeBlockContent?: boolean;
  }

  type ExplicitContentFilterLevel = 'DISABLED' | 'MEMBERS_WITHOUT_ROLES' | 'ALL_MEMBERS';

  interface Extendable {
    GuildEmoji: typeof GuildEmoji;
    DMChannel: typeof DMChannel;
    TextChannel: typeof TextChannel;
    VoiceChannel: typeof VoiceChannel;
    CategoryChannel: typeof CategoryChannel;
    NewsChannel: typeof NewsChannel;
    StoreChannel: typeof StoreChannel;
    GuildMember: typeof GuildMember;
    Guild: typeof Guild;
    Message: typeof Message;
    MessageReaction: typeof MessageReaction;
    Presence: typeof Presence;
    VoiceState: typeof VoiceState;
    Role: typeof Role;
    User: typeof User;
  }

  interface FetchMemberOptions {
    user: UserResolvable;
    cache?: boolean;
  }

  interface FetchMembersOptions {
    user?: UserResolvable | UserResolvable[];
    query?: string;
    limit?: number;
    withPresences?: boolean;
    time?: number;
    nonce?: string;
  }

  interface FileOptions {
    attachment: BufferResolvable | Stream;
    name?: string;
  }

  type GuildAuditLogsAction = keyof GuildAuditLogsActions;

  interface GuildAuditLogsActions {
    ALL?: null;
    GUILD_UPDATE?: number;
    CHANNEL_CREATE?: number;
    CHANNEL_UPDATE?: number;
    CHANNEL_DELETE?: number;
    CHANNEL_OVERWRITE_CREATE?: number;
    CHANNEL_OVERWRITE_UPDATE?: number;
    CHANNEL_OVERWRITE_DELETE?: number;
    MEMBER_KICK?: number;
    MEMBER_PRUNE?: number;
    MEMBER_BAN_ADD?: number;
    MEMBER_BAN_REMOVE?: number;
    MEMBER_UPDATE?: number;
    MEMBER_ROLE_UPDATE?: number;
    MEMBER_MOVE?: number;
    MEMBER_DISCONNECT?: number;
    BOT_ADD?: number;
    ROLE_CREATE?: number;
    ROLE_UPDATE?: number;
    ROLE_DELETE?: number;
    INVITE_CREATE?: number;
    INVITE_UPDATE?: number;
    INVITE_DELETE?: number;
    WEBHOOK_CREATE?: number;
    WEBHOOK_UPDATE?: number;
    WEBHOOK_DELETE?: number;
    EMOJI_CREATE?: number;
    EMOJI_UPDATE?: number;
    EMOJI_DELETE?: number;
    MESSAGE_DELETE?: number;
    MESSAGE_BULK_DELETE?: number;
    MESSAGE_PIN?: number;
    MESSAGE_UNPIN?: number;
    INTEGRATION_CREATE?: number;
    INTEGRATION_UPDATE?: number;
    INTEGRATION_DELETE?: number;
  }

  type GuildAuditLogsActionType = 'CREATE' | 'DELETE' | 'UPDATE' | 'ALL';

  interface GuildAuditLogsFetchOptions {
    before?: Snowflake | GuildAuditLogsEntry;
    limit?: number;
    user?: UserResolvable;
    type?: GuildAuditLogsAction | number;
  }

  type GuildAuditLogsTarget = keyof GuildAuditLogsTargets;

  interface GuildAuditLogsTargets {
    ALL?: string;
    GUILD?: string;
    CHANNEL?: string;
    USER?: string;
    ROLE?: string;
    INVITE?: string;
    WEBHOOK?: string;
    EMOJI?: string;
    MESSAGE?: string;
    INTEGRATION?: string;
    UNKNOWN?: string;
  }

  type GuildChannelResolvable = Snowflake | GuildChannel;

  interface GuildCreateChannelOptions {
    permissionOverwrites?: OverwriteResolvable[] | Collection<Snowflake, OverwriteResolvable>;
    topic?: string;
    type?: Exclude<
      keyof typeof ChannelType | ChannelType,
      'dm' | 'group' | 'unknown' | ChannelType.dm | ChannelType.group | ChannelType.unknown
    >;
    nsfw?: boolean;
    parent?: ChannelResolvable;
    bitrate?: number;
    userLimit?: number;
    rateLimitPerUser?: number;
    position?: number;
    reason?: string;
  }

  interface GuildChannelCloneOptions extends GuildCreateChannelOptions {
    name?: string;
  }

  interface GuildWidget {
    enabled: boolean;
    channel: GuildChannel | null;
  }

  interface GuildEditData {
    name?: string;
    region?: string;
    verificationLevel?: VerificationLevel;
    explicitContentFilter?: ExplicitContentFilterLevel;
    defaultMessageNotifications?: DefaultMessageNotifications | number;
    afkChannel?: ChannelResolvable;
    systemChannel?: ChannelResolvable;
    systemChannelFlags?: SystemChannelFlagsResolvable;
    afkTimeout?: number;
    icon?: Base64Resolvable;
    owner?: GuildMemberResolvable;
    splash?: Base64Resolvable;
    discoverySplash?: Base64Resolvable;
    banner?: Base64Resolvable;
  }

  interface GuildEmojiCreateOptions {
    roles?: Collection<Snowflake, Role> | RoleResolvable[];
    reason?: string;
  }

  interface GuildEmojiEditData {
    name?: string;
    roles?: Collection<Snowflake, Role> | RoleResolvable[];
  }

  type GuildFeatures =
    | 'ANIMATED_ICON'
    | 'BANNER'
    | 'COMMERCE'
    | 'DISCOVERABLE'
    | 'FEATURABLE'
    | 'INVITE_SPLASH'
    | 'NEWS'
    | 'PARTNERED'
    | 'PUBLIC'
    | 'PUBLIC_DISABLED'
    | 'VANITY_URL'
    | 'VERIFIED'
    | 'VIP_REGIONS'
    | 'WELCOME_SCREEN_ENABLED';

  interface GuildMemberEditData {
    nick?: string;
    roles?: Collection<Snowflake, Role> | RoleResolvable[];
    mute?: boolean;
    deaf?: boolean;
    channel?: ChannelResolvable | null;
  }

  type GuildMemberResolvable = GuildMember | UserResolvable;

  type GuildResolvable = Guild | GuildChannel | GuildMember | GuildEmoji | Invite | Role | Snowflake;

  interface GuildPruneMembersOptions {
    count?: boolean;
    days?: number;
    dry?: boolean;
    reason?: string;
  }

  interface GuildWidgetData {
    enabled: boolean;
    channel: GuildChannelResolvable | null;
  }

  interface HTTPOptions {
    api?: string;
    version?: number;
    host?: string;
    cdn?: string;
    invite?: string;
  }

  type ImageSize = 16 | 32 | 64 | 128 | 256 | 512 | 1024 | 2048 | 4096;

  interface ImageURLOptions {
    format?: AllowedImageFormat;
    size?: ImageSize;
  }

  interface IntegrationData {
    id: string;
    type: string;
  }

  interface IntegrationEditData {
    expireBehavior?: number;
    expireGracePeriod?: number;
  }

  interface IntegrationAccount {
    id: string;
    name: string;
  }

  type IntentsString =
    | 'GUILDS'
    | 'GUILD_MEMBERS'
    | 'GUILD_BANS'
    | 'GUILD_EMOJIS'
    | 'GUILD_INTEGRATIONS'
    | 'GUILD_WEBHOOKS'
    | 'GUILD_INVITES'
    | 'GUILD_VOICE_STATES'
    | 'GUILD_PRESENCES'
    | 'GUILD_MESSAGES'
    | 'GUILD_MESSAGE_REACTIONS'
    | 'GUILD_MESSAGE_TYPING'
    | 'DIRECT_MESSAGES'
    | 'DIRECT_MESSAGE_REACTIONS'
    | 'DIRECT_MESSAGE_TYPING';

  interface InviteOptions {
    temporary?: boolean;
    maxAge?: number;
    maxUses?: number;
    unique?: boolean;
    reason?: string;
  }

  type InviteResolvable = string;

  type MembershipStates = 'INVITED' | 'ACCEPTED';

  type MessageAdditions = MessageEmbed | MessageAttachment | (MessageEmbed | MessageAttachment)[];

  interface MessageActivity {
    partyID: string;
    type: number;
  }

  interface MessageCollectorOptions extends CollectorOptions {
    max?: number;
    maxProcessed?: number;
  }

  interface MessageEditOptions {
    content?: string;
    embed?: MessageEmbed | MessageEmbedOptions | null;
    code?: string | boolean;
    flags?: BitFieldResolvable<MessageFlagsString>;
    allowedMentions?: MessageMentionOptions;
  }

  interface MessageEmbedAuthor {
    name?: string;
    url?: string;
    iconURL?: string;
    proxyIconURL?: string;
  }

  interface MessageEmbedFooter {
    text?: string;
    iconURL?: string;
    proxyIconURL?: string;
  }

  interface MessageEmbedImage {
    url: string;
    proxyURL?: string;
    height?: number;
    width?: number;
  }

  interface MessageEmbedOptions {
    title?: string;
    description?: string;
    url?: string;
    timestamp?: Date | number;
    color?: ColorResolvable;
    fields?: EmbedFieldData[];
    files?: (MessageAttachment | string | FileOptions)[];
    author?: Partial<MessageEmbedAuthor> & { icon_url?: string; proxy_icon_url?: string };
    thumbnail?: Partial<MessageEmbedThumbnail> & { proxy_url?: string };
    image?: Partial<MessageEmbedImage> & { proxy_url?: string };
    video?: Partial<MessageEmbedVideo> & { proxy_url?: string };
    footer?: Partial<MessageEmbedFooter> & { icon_url?: string; proxy_icon_url?: string };
  }

  interface MessageEmbedProvider {
    name: string;
    url: string;
  }

  interface MessageEmbedThumbnail {
    url: string;
    proxyURL?: string;
    height?: number;
    width?: number;
  }

  interface MessageEmbedVideo {
    url?: string;
    proxyURL?: string;
    height?: number;
    width?: number;
  }

  interface MessageEvent {
    data: WebSocket.Data;
    type: string;
    target: WebSocket;
  }

  type MessageFlagsString = 'CROSSPOSTED' | 'IS_CROSSPOST' | 'SUPPRESS_EMBEDS' | 'SOURCE_MESSAGE_DELETED' | 'URGENT';

  interface MessageMentionOptions {
    parse?: MessageMentionTypes[];
    roles?: Snowflake[];
    users?: Snowflake[];
  }

  type MessageMentionTypes = 'roles' | 'users' | 'everyone';

  interface MessageOptions {
    tts?: boolean;
    nonce?: string;
    content?: string;
    embed?: MessageEmbed | MessageEmbedOptions;
    disableMentions?: 'none' | 'all' | 'everyone';
    allowedMentions?: MessageMentionOptions;
    files?: (FileOptions | BufferResolvable | Stream | MessageAttachment)[];
    code?: string | boolean;
    split?: boolean | SplitOptions;
    reply?: UserResolvable;
  }

  type MessageReactionResolvable = MessageReaction | Snowflake;

  interface MessageReference {
    channelID: string;
    guildID: string;
    messageID: string | null;
  }

  type MessageResolvable = Message | Snowflake;

  type MessageTarget = TextChannel | DMChannel | User | GuildMember | Webhook | WebhookClient;

  type MessageType =
    | 'DEFAULT'
    | 'RECIPIENT_ADD'
    | 'RECIPIENT_REMOVE'
    | 'CALL'
    | 'CHANNEL_NAME_CHANGE'
    | 'CHANNEL_ICON_CHANGE'
    | 'PINS_ADD'
    | 'GUILD_MEMBER_JOIN'
    | 'USER_PREMIUM_GUILD_SUBSCRIPTION'
    | 'USER_PREMIUM_GUILD_SUBSCRIPTION_TIER_1'
    | 'USER_PREMIUM_GUILD_SUBSCRIPTION_TIER_2'
    | 'USER_PREMIUM_GUILD_SUBSCRIPTION_TIER_3'
    | 'CHANNEL_FOLLOW_ADD'
    | 'GUILD_DISCOVERY_DISQUALIFIED'
    | 'GUILD_DISCOVERY_REQUALIFIED';

  interface OverwriteData {
    allow?: PermissionResolvable;
    deny?: PermissionResolvable;
    id: GuildMemberResolvable | RoleResolvable;
    type?: OverwriteType;
  }

  type OverwriteResolvable = PermissionOverwrites | OverwriteData;

  type OverwriteType = 'member' | 'role';

  interface PermissionFlags extends Record<PermissionString, number> {}

  interface PermissionObject extends Record<PermissionString, boolean> {}

  interface PermissionOverwriteOption extends Partial<Record<PermissionString, boolean | null>> {}

  type PermissionResolvable = BitFieldResolvable<PermissionString>;

  type PermissionString =
    | 'CREATE_INSTANT_INVITE'
    | 'KICK_MEMBERS'
    | 'BAN_MEMBERS'
    | 'ADMINISTRATOR'
    | 'MANAGE_CHANNELS'
    | 'MANAGE_GUILD'
    | 'ADD_REACTIONS'
    | 'VIEW_AUDIT_LOG'
    | 'PRIORITY_SPEAKER'
    | 'STREAM'
    | 'VIEW_CHANNEL'
    | 'SEND_MESSAGES'
    | 'SEND_TTS_MESSAGES'
    | 'MANAGE_MESSAGES'
    | 'EMBED_LINKS'
    | 'ATTACH_FILES'
    | 'READ_MESSAGE_HISTORY'
    | 'MENTION_EVERYONE'
    | 'USE_EXTERNAL_EMOJIS'
    | 'VIEW_GUILD_INSIGHTS'
    | 'CONNECT'
    | 'SPEAK'
    | 'MUTE_MEMBERS'
    | 'DEAFEN_MEMBERS'
    | 'MOVE_MEMBERS'
    | 'USE_VAD'
    | 'CHANGE_NICKNAME'
    | 'MANAGE_NICKNAMES'
    | 'MANAGE_ROLES'
    | 'MANAGE_WEBHOOKS'
    | 'MANAGE_EMOJIS';

  interface RecursiveArray<T> extends Array<T | RecursiveArray<T>> {}

  type RecursiveReadonlyArray<T> = ReadonlyArray<T | RecursiveReadonlyArray<T>>;

  interface PermissionOverwriteOptions {
    allow: PermissionResolvable;
    deny: PermissionResolvable;
    id: UserResolvable | RoleResolvable;
  }

  type PremiumTier = number;

  interface PresenceData {
    status?: PresenceStatusData;
    afk?: boolean;
    activity?: {
      name?: string;
      type?: ActivityType | number;
      url?: string;
    };
    shardID?: number | number[];
  }

  type PresenceResolvable = Presence | UserResolvable | Snowflake;

  type Partialize<T, O extends string> = {
    readonly client: Client;
    readonly createdAt: Date;
    readonly createdTimestamp: number;
    deleted: boolean;
    id: string;
    partial: true;
    fetch(): Promise<T>;
  } & {
    [K in keyof Omit<
      T,
      'client' | 'createdAt' | 'createdTimestamp' | 'id' | 'partial' | 'fetch' | O
    >]: T[K] extends Function ? T[K] : T[K] | null; // tslint:disable-line:ban-types
  };

  interface PartialDMChannel
    extends Partialize<
      DMChannel,
      'lastMessage' | 'lastMessageID' | 'messages' | 'recipient' | 'type' | 'typing' | 'typingCount'
    > {
    lastMessage: null;
    lastMessageID: undefined;
    messages: MessageManager;
    recipient: User | PartialUser;
    type: 'dm';
    readonly typing: boolean;
    readonly typingCount: number;
  }

  interface PartialChannelData {
    id?: number;
    name: string;
    topic?: string;
    type?: ChannelType;
    parentID?: number;
    permissionOverwrites?: {
      id: number | Snowflake;
      type?: OverwriteType;
      allow?: PermissionResolvable;
      deny?: PermissionResolvable;
    }[];
  }

  interface PartialGuildMember
    extends Partialize<
      GuildMember,
      'bannable' | 'displayColor' | 'displayHexColor' | 'displayName' | 'guild' | 'kickable' | 'permissions' | 'roles'
    > {
    readonly bannable: boolean;
    readonly displayColor: number;
    readonly displayHexColor: string;
    readonly displayName: string;
    guild: Guild;
    joinedAt: null;
    joinedTimestamp: null;
    readonly kickable: boolean;
    readonly permissions: GuildMember['permissions'];
    readonly roles: GuildMember['roles'];
  }

  interface PartialMessage
    extends Partialize<
      Message,
      'attachments' | 'channel' | 'deletable' | 'editable' | 'mentions' | 'pinnable' | 'system' | 'url'
    > {
    attachments: Message['attachments'];
    channel: Message['channel'];
    readonly deletable: boolean;
    readonly editable: boolean;
    mentions: Message['mentions'];
    readonly pinnable: boolean;
    reactions: Message['reactions'];
    system: boolean;
    readonly url: string;
  }

  interface PartialRoleData extends RoleData {
    id?: number;
  }

  type PartialTypes = 'USER' | 'CHANNEL' | 'GUILD_MEMBER' | 'MESSAGE' | 'REACTION';

  interface PartialUser extends Partialize<User, 'discriminator' | 'username' | 'tag'> {
    discriminator: undefined;
    username: undefined;
    readonly tag: null;
  }

  type PresenceStatusData = ClientPresenceStatus | 'invisible';

  type PresenceStatus = PresenceStatusData | 'offline';

  interface RateLimitData {
    timeout: number;
    limit: number;
    timeDifference: number;
    method: string;
    path: string;
    route: string;
  }

  interface RawOverwriteData {
    id: Snowflake;
    allow: number;
    deny: number;
    type: OverwriteType;
  }

  interface ReactionCollectorOptions extends CollectorOptions {
    max?: number;
    maxEmojis?: number;
    maxUsers?: number;
  }

  interface ResolvedOverwriteOptions {
    allow: Permissions;
    deny: Permissions;
  }

  interface RoleData {
    name?: string;
    color?: ColorResolvable;
    hoist?: boolean;
    position?: number;
    permissions?: PermissionResolvable;
    mentionable?: boolean;
  }

  interface RolePosition {
    role: RoleResolvable;
    position: number;
  }

  type RoleResolvable = Role | string;

  type ShardingManagerMode = 'process' | 'worker';

  type Snowflake = string;

  interface SplitOptions {
    maxLength?: number;
    char?: string;
    prepend?: string;
    append?: string;
  }

  type Status = number;

  interface StreamOptions {
    type?: StreamType;
    seek?: number;
    volume?: number | boolean;
    plp?: number;
    fec?: boolean;
    bitrate?: number | 'auto';
    highWaterMark?: number;
  }

  type SpeakingString = 'SPEAKING' | 'SOUNDSHARE' | 'PRIORITY_SPEAKING';

  type StreamType = 'unknown' | 'converted' | 'opus' | 'ogg/opus' | 'webm/opus';

  type StringResolvable = string | string[] | any;

  type SystemChannelFlagsString = 'WELCOME_MESSAGE_DISABLED' | 'BOOST_MESSAGE_DISABLED';

  type SystemChannelFlagsResolvable = BitFieldResolvable<SystemChannelFlagsString>;

  type TargetUser = number;

  interface TypingData {
    user: User | PartialUser;
    since: Date;
    lastTimestamp: Date;
    elapsedTime: number;
    timeout: NodeJS.Timeout;
  }

  type UserFlagsString =
    | 'DISCORD_EMPLOYEE'
    | 'DISCORD_PARTNER'
    | 'HYPESQUAD_EVENTS'
    | 'BUGHUNTER_LEVEL_1'
    | 'HOUSE_BRAVERY'
    | 'HOUSE_BRILLIANCE'
    | 'HOUSE_BALANCE'
    | 'EARLY_SUPPORTER'
    | 'TEAM_USER'
    | 'SYSTEM'
    | 'BUGHUNTER_LEVEL_2'
    | 'VERIFIED_BOT'
    | 'VERIFIED_DEVELOPER';

  type UserResolvable = User | Snowflake | Message | GuildMember;

  type VerificationLevel = 'NONE' | 'LOW' | 'MEDIUM' | 'HIGH' | 'VERY_HIGH';

  type VoiceStatus = number;

  interface WebhookEditData {
    name?: string;
    avatar?: BufferResolvable;
    channel?: ChannelResolvable;
    reason?: string;
  }

  interface WebhookMessageOptions {
    username?: string;
    avatarURL?: string;
    tts?: boolean;
    nonce?: string;
    embeds?: (MessageEmbed | object)[];
    disableMentions?: 'none' | 'all' | 'everyone';
    allowedMentions?: MessageMentionOptions;
    files?: (FileOptions | BufferResolvable | Stream | MessageAttachment)[];
    code?: string | boolean;
    split?: boolean | SplitOptions;
  }

  type WebhookTypes = 'Incoming' | 'Channel Follower';

  interface WebSocketOptions {
    large_threshold?: number;
    compress?: boolean;
    intents?: BitFieldResolvable<IntentsString> | number;
    properties?: WebSocketProperties;
  }

  interface WebSocketProperties {
    $os?: string;
    $browser?: string;
    $device?: string;
  }

  type WSEventType =
    | 'READY'
    | 'RESUMED'
    | 'GUILD_CREATE'
    | 'GUILD_DELETE'
    | 'GUILD_UPDATE'
    | 'INVITE_CREATE'
    | 'INVITE_DELETE'
    | 'GUILD_MEMBER_ADD'
    | 'GUILD_MEMBER_REMOVE'
    | 'GUILD_MEMBER_UPDATE'
    | 'GUILD_MEMBERS_CHUNK'
    | 'GUILD_ROLE_CREATE'
    | 'GUILD_ROLE_DELETE'
    | 'GUILD_ROLE_UPDATE'
    | 'GUILD_BAN_ADD'
    | 'GUILD_BAN_REMOVE'
    | 'GUILD_EMOJIS_UPDATE'
    | 'GUILD_INTEGRATIONS_UPDATE'
    | 'CHANNEL_CREATE'
    | 'CHANNEL_DELETE'
    | 'CHANNEL_UPDATE'
    | 'CHANNEL_PINS_UPDATE'
    | 'MESSAGE_CREATE'
    | 'MESSAGE_DELETE'
    | 'MESSAGE_UPDATE'
    | 'MESSAGE_DELETE_BULK'
    | 'MESSAGE_REACTION_ADD'
    | 'MESSAGE_REACTION_REMOVE'
    | 'MESSAGE_REACTION_REMOVE_ALL'
    | 'MESSAGE_REACTION_REMOVE_EMOJI'
    | 'USER_UPDATE'
    | 'PRESENCE_UPDATE'
    | 'TYPING_START'
    | 'VOICE_STATE_UPDATE'
    | 'VOICE_SERVER_UPDATE'
    | 'WEBHOOKS_UPDATE';

  //#endregion
}<|MERGE_RESOLUTION|>--- conflicted
+++ resolved
@@ -696,12 +696,8 @@
       defaultMessageNotifications: DefaultMessageNotifications | number,
       reason?: string,
     ): Promise<Guild>;
-<<<<<<< HEAD
     public setDiscoverySplash(discoverySplash: Base64Resolvable | null, reason?: string): Promise<Guild>;
-    public setEmbed(embed: GuildEmbedData, reason?: string): Promise<Guild>;
-=======
     public setEmbed(embed: GuildWidgetData, reason?: string): Promise<Guild>;
->>>>>>> 446bbfe9
     public setExplicitContentFilter(explicitContentFilter: ExplicitContentFilterLevel, reason?: string): Promise<Guild>;
     public setIcon(icon: Base64Resolvable | null, reason?: string): Promise<Guild>;
     public setName(name: string, reason?: string): Promise<Guild>;
