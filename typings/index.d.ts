--- conflicted
+++ resolved
@@ -984,11 +984,7 @@
   private _handleChannelDeletion(channel: GuildChannel): void;
   private _handleGuildDeletion(guild: Guild): void;
 
-<<<<<<< HEAD
   public channelId: Snowflake | null;
-=======
-  public channel: TextBasedChannels | null;
->>>>>>> 3eb41405
   public componentType: MessageComponentType | null;
   public readonly endReason: string | null;
   public guildId: Snowflake | null;
