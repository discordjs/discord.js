--- conflicted
+++ resolved
@@ -1284,12 +1284,9 @@
 
 		public setDeaf(deaf: boolean, reason?: string): Promise<GuildMember>;
 		public setMute(mute: boolean, reason?: string): Promise<GuildMember>;
-<<<<<<< HEAD
 		public setChannel(channel: ChannelResolvable | null, reason?: string): Promise<GuildMember>;
-=======
 		public setSelfDeaf(deaf: boolean): Promise<boolean>;
 		public setSelfMute(mute: boolean): Promise<boolean>;
->>>>>>> d7f8fd1a
 	}
 
 	class VolumeInterface extends EventEmitter {
