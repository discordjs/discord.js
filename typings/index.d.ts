--- conflicted
+++ resolved
@@ -268,327 +268,6 @@
   public toString(): ChannelMention;
 }
 
-<<<<<<< HEAD
-  interface ApplicationCommandOptionChoice {
-    name: string;
-    value: string | number;
-  }
-
-  type ApplicationCommandOptionType = keyof typeof ApplicationCommandOptionTypes;
-
-  interface ApplicationCommandPermissionData {
-    id: Snowflake;
-    type: ApplicationCommandPermissionType | ApplicationCommandPermissionTypes;
-    permission: boolean;
-  }
-
-  interface ApplicationCommandPermissions extends ApplicationCommandPermissionData {
-    type: ApplicationCommandPermissionType;
-  }
-
-  type ApplicationCommandPermissionType = keyof typeof ApplicationCommandPermissionTypes;
-
-  type ApplicationCommandResolvable = ApplicationCommand | Snowflake;
-
-  type ApplicationFlagsString =
-    | 'MANAGED_EMOJI'
-    | 'GROUP_DM_CREATE'
-    | 'RPC_HAS_CONNECTED'
-    | 'GATEWAY_PRESENCE'
-    | 'GATEWAY_PRESENCE_LIMITED'
-    | 'GATEWAY_GUILD_MEMBERS'
-    | 'GATEWAY_GUILD_MEMBERS_LIMITED'
-    | 'VERIFICATION_PENDING_GUILD_LIMIT'
-    | 'EMBEDDED';
-
-  interface AuditLogChange {
-    key: string;
-    old?: any;
-    new?: any;
-  }
-
-  interface AwaitMessageComponentOptions<T extends MessageComponentInteraction>
-    extends Omit<MessageComponentCollectorOptions<T>, 'max' | 'maxComponents' | 'maxUsers'> {}
-
-  interface AwaitMessagesOptions extends MessageCollectorOptions {
-    errors?: string[];
-  }
-
-  interface AwaitReactionsOptions extends ReactionCollectorOptions {
-    errors?: string[];
-  }
-
-  interface BanOptions {
-    days?: number;
-    reason?: string;
-  }
-
-  type Base64Resolvable = Buffer | Base64String;
-
-  type Base64String = string;
-
-  interface BaseFetchOptions {
-    cache?: boolean;
-    force?: boolean;
-  }
-
-  interface BaseMessageComponentOptions {
-    type?: MessageComponentType | MessageComponentTypes;
-  }
-
-  type BitFieldResolvable<T extends string, N extends number | bigint> =
-    | RecursiveReadonlyArray<T | N | `${bigint}` | Readonly<BitField<T, N>>>
-    | T
-    | N
-    | `${bigint}`
-    | Readonly<BitField<T, N>>;
-
-  type BufferResolvable = Buffer | string;
-
-  type CacheFactory = <T>(manager: { name: string }, holds: { name: string }) => Collection<Snowflake, T>;
-
-  interface ChannelCreationOverwrites {
-    allow?: PermissionResolvable;
-    deny?: PermissionResolvable;
-    id: RoleResolvable | UserResolvable;
-  }
-
-  interface ChannelData {
-    name?: string;
-    type?: Pick<typeof ChannelType, 'text' | 'news'>;
-    position?: number;
-    topic?: string;
-    nsfw?: boolean;
-    bitrate?: number;
-    userLimit?: number;
-    parentID?: Snowflake | null;
-    rateLimitPerUser?: number;
-    lockPermissions?: boolean;
-    permissionOverwrites?: readonly OverwriteResolvable[] | Collection<Snowflake, OverwriteResolvable>;
-    defaultAutoArchiveDuration?: ThreadAutoArchiveDuration;
-    rtcRegion?: string | null;
-  }
-
-  interface ChannelLogsQueryOptions {
-    limit?: number;
-    before?: Snowflake;
-    after?: Snowflake;
-    around?: Snowflake;
-  }
-
-  type ChannelMention = `<#${Snowflake}>`;
-
-  interface ChannelPosition {
-    channel: ChannelResolvable;
-    lockPermissions?: boolean;
-    parent?: CategoryChannelResolvable | null;
-    position?: number;
-  }
-
-  type GuildTextChannelResolvable = TextChannel | NewsChannel | Snowflake;
-  type ChannelResolvable = Channel | Snowflake;
-
-  interface ChannelWebhookCreateOptions {
-    avatar?: BufferResolvable | Base64Resolvable;
-    reason?: string;
-  }
-
-  interface ClientEvents {
-    applicationCommandCreate: [command: ApplicationCommand];
-    applicationCommandDelete: [command: ApplicationCommand];
-    applicationCommandUpdate: [oldCommand: ApplicationCommand | null, newCommand: ApplicationCommand];
-    channelCreate: [channel: GuildChannel];
-    channelDelete: [channel: DMChannel | GuildChannel];
-    channelPinsUpdate: [channel: TextChannel | NewsChannel | DMChannel | PartialDMChannel, date: Date];
-    channelUpdate: [oldChannel: DMChannel | GuildChannel, newChannel: DMChannel | GuildChannel];
-    debug: [message: string];
-    warn: [message: string];
-    emojiCreate: [emoji: GuildEmoji];
-    emojiDelete: [emoji: GuildEmoji];
-    emojiUpdate: [oldEmoji: GuildEmoji, newEmoji: GuildEmoji];
-    error: [error: Error];
-    guildBanAdd: [ban: GuildBan];
-    guildBanRemove: [ban: GuildBan];
-    guildCreate: [guild: Guild];
-    guildDelete: [guild: Guild];
-    guildUnavailable: [guild: Guild];
-    guildIntegrationsUpdate: [guild: Guild];
-    guildMemberAdd: [member: GuildMember];
-    guildMemberAvailable: [member: GuildMember | PartialGuildMember];
-    guildMemberRemove: [member: GuildMember | PartialGuildMember];
-    guildMembersChunk: [
-      members: Collection<Snowflake, GuildMember>,
-      guild: Guild,
-      data: { count: number; index: number; nonce: string | undefined },
-    ];
-    guildMemberUpdate: [oldMember: GuildMember | PartialGuildMember, newMember: GuildMember];
-    guildUpdate: [oldGuild: Guild, newGuild: Guild];
-    inviteCreate: [invite: Invite];
-    inviteDelete: [invite: Invite];
-    /** @deprecated Use messageCreate instead */
-    message: [message: Message];
-    messageCreate: [message: Message];
-    messageDelete: [message: Message | PartialMessage];
-    messageReactionRemoveAll: [message: Message | PartialMessage];
-    messageReactionRemoveEmoji: [reaction: MessageReaction];
-    messageDeleteBulk: [messages: Collection<Snowflake, Message | PartialMessage>];
-    messageReactionAdd: [message: MessageReaction, user: User | PartialUser];
-    messageReactionRemove: [reaction: MessageReaction, user: User | PartialUser];
-    messageUpdate: [oldMessage: Message | PartialMessage, newMessage: Message | PartialMessage];
-    presenceUpdate: [oldPresence: Presence | undefined, newPresence: Presence];
-    rateLimit: [rateLimitData: RateLimitData];
-    invalidRequestWarning: [invalidRequestWarningData: InvalidRequestWarningData];
-    ready: [];
-    invalidated: [];
-    roleCreate: [role: Role];
-    roleDelete: [role: Role];
-    roleUpdate: [oldRole: Role, newRole: Role];
-    threadCreate: [thread: ThreadChannel];
-    threadDelete: [thread: ThreadChannel];
-    threadListSync: [threads: Collection<Snowflake, ThreadChannel>];
-    threadMemberUpdate: [oldMember: ThreadMember, newMember: ThreadMember];
-    threadMembersUpdate: [
-      oldMembers: Collection<Snowflake, ThreadMember>,
-      mewMembers: Collection<Snowflake, ThreadMember>,
-    ];
-    threadUpdate: [oldThread: ThreadChannel, newThread: ThreadChannel];
-    typingStart: [channel: Channel | PartialDMChannel, user: User | PartialUser];
-    userUpdate: [oldUser: User | PartialUser, newUser: User];
-    voiceStateUpdate: [oldState: VoiceState, newState: VoiceState];
-    webhookUpdate: [channel: TextChannel];
-    /** @deprecated Use interactionCreate instead */
-    interaction: [interaction: Interaction];
-    interactionCreate: [interaction: Interaction];
-    shardDisconnect: [closeEvent: CloseEvent, shardID: number];
-    shardError: [error: Error, shardID: number];
-    shardReady: [shardID: number, unavailableGuilds: Set<Snowflake> | undefined];
-    shardReconnecting: [shardID: number];
-    shardResume: [shardID: number, replayedEvents: number];
-    stageInstanceCreate: [stageInstance: StageInstance];
-    stageInstanceUpdate: [oldStageInstance: StageInstance | null, newStageInstance: StageInstance];
-    stageInstanceDelete: [stageInstance: StageInstance];
-  }
-
-  interface ClientOptions {
-    shards?: number | number[] | 'auto';
-    shardCount?: number;
-    makeCache?: CacheFactory;
-    messageCacheLifetime?: number;
-    messageSweepInterval?: number;
-    allowedMentions?: MessageMentionOptions;
-    invalidRequestWarningInterval?: number;
-    partials?: PartialTypes[];
-    restWsBridgeTimeout?: number;
-    restTimeOffset?: number;
-    restRequestTimeout?: number;
-    restGlobalRateLimit?: number;
-    restSweepInterval?: number;
-    retryLimit?: number;
-    failIfNotExists?: boolean;
-    presence?: PresenceData;
-    intents: BitFieldResolvable<IntentsString, number>;
-    ws?: WebSocketOptions;
-    http?: HTTPOptions;
-    rejectOnRateLimit?: string[] | ((data: RateLimitData) => boolean | Promise<boolean>);
-  }
-
-  type ClientPresenceStatus = 'online' | 'idle' | 'dnd';
-
-  interface ClientPresenceStatusData {
-    web?: ClientPresenceStatus;
-    mobile?: ClientPresenceStatus;
-    desktop?: ClientPresenceStatus;
-  }
-
-  interface ClientUserEditData {
-    username?: string;
-    avatar?: BufferResolvable | Base64Resolvable;
-  }
-
-  interface CloseEvent {
-    wasClean: boolean;
-    code: number;
-    reason: string;
-    target: WebSocket;
-  }
-
-  type CollectorFilter<T extends any[]> = (...args: T) => boolean | Promise<boolean>;
-
-  interface CollectorOptions<T extends any[]> {
-    filter?: CollectorFilter<T>;
-    time?: number;
-    idle?: number;
-    dispose?: boolean;
-  }
-
-  interface CollectorResetTimerOptions {
-    time?: number;
-    idle?: number;
-  }
-
-  type ColorResolvable =
-    | 'DEFAULT'
-    | 'WHITE'
-    | 'AQUA'
-    | 'GREEN'
-    | 'BLUE'
-    | 'YELLOW'
-    | 'PURPLE'
-    | 'LUMINOUS_VIVID_PINK'
-    | 'FUCHSIA'
-    | 'GOLD'
-    | 'ORANGE'
-    | 'RED'
-    | 'GREY'
-    | 'DARKER_GREY'
-    | 'NAVY'
-    | 'DARK_AQUA'
-    | 'DARK_GREEN'
-    | 'DARK_BLUE'
-    | 'DARK_PURPLE'
-    | 'DARK_VIVID_PINK'
-    | 'DARK_GOLD'
-    | 'DARK_ORANGE'
-    | 'DARK_RED'
-    | 'DARK_GREY'
-    | 'LIGHT_GREY'
-    | 'DARK_NAVY'
-    | 'BLURPLE'
-    | 'GREYPLE'
-    | 'DARK_BUT_NOT_BLACK'
-    | 'NOT_QUITE_BLACK'
-    | 'RANDOM'
-    | [number, number, number]
-    | number
-    | HexColorString;
-
-  interface CommandInteractionOption {
-    name: string;
-    type: ApplicationCommandOptionType;
-    value?: string | number | boolean;
-    options?: Collection<string, CommandInteractionOption>;
-    user?: User;
-    member?: GuildMember | APIInteractionDataResolvedGuildMember;
-    channel?: GuildChannel | APIInteractionDataResolvedChannel;
-    role?: Role | APIRole;
-  }
-
-  interface CreateRoleOptions extends RoleData {
-    reason?: string;
-  }
-
-  interface StageInstanceCreateOptions {
-    topic: string;
-    privacyLevel?: PrivacyLevel | number;
-  }
-
-  interface CrosspostedChannel {
-    channelID: Snowflake;
-    guildID: Snowflake;
-    type: keyof typeof ChannelType;
-    name: string;
-  }
-=======
 export class Client extends BaseClient {
   public constructor(options: ClientOptions);
   private actions: unknown;
@@ -657,7 +336,6 @@
   public rpcOrigins: string[];
   public fetch(): Promise<ClientApplication>;
 }
->>>>>>> 1a27f579
 
 export class ClientUser extends User {
   public mfaEnabled: boolean;
@@ -3300,6 +2978,7 @@
   restGlobalRateLimit?: number;
   restSweepInterval?: number;
   retryLimit?: number;
+  failIfNotExists?: boolean;
   presence?: PresenceData;
   intents: BitFieldResolvable<IntentsString, number>;
   ws?: WebSocketOptions;
