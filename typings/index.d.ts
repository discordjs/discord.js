--- conflicted
+++ resolved
@@ -270,11 +270,7 @@
 
 export type GuildCacheMessage<Cached extends CacheType> = CacheTypeReducer<
   Cached,
-<<<<<<< HEAD
   Message<true>,
-=======
-  GuildMessage<Cached> & Message,
->>>>>>> ceaf738d
   APIMessage,
   Message | APIMessage,
   Message | APIMessage
@@ -311,17 +307,6 @@
   ): CommandInteractionResolvedData<Cached>;
 }
 
-<<<<<<< HEAD
-=======
-export type CacheHelper<
-  T extends Interaction,
-  Cached extends GuildCacheState,
-> = T extends InteractionResponsesResolvable ? InteractionResponses<Cached> & T : GuildInteraction<Cached> & T;
-
-export type CachedInteraction<T extends Interaction = Interaction> = CacheHelper<T, 'cached'>;
-export type RawInteraction<T extends Interaction = Interaction> = CacheHelper<T, 'raw'>;
-export type PresentInteraction<T extends Interaction = Interaction> = CacheHelper<T, 'present'>;
->>>>>>> ceaf738d
 export abstract class BaseGuild extends Base {
   protected constructor(client: Client, data: RawBaseGuildData);
   public readonly createdAt: Date;
@@ -1239,18 +1224,11 @@
   ? ConditionalInteractionCollectorType<MappedInteractionCollectorOptions<Cached>[T]>
   : InteractionCollector<MessageComponentInteraction>;
 
-<<<<<<< HEAD
 export type InteractionExtractor<
   T extends MessageComponentType | MessageComponentTypes | undefined,
   C extends boolean = false,
 > = T extends MessageComponentType | MessageComponentTypes
   ? MappedInteractionCollectorOptions<C>[T] extends InteractionCollectorOptions<infer Item>
-=======
-export type InteractionExtractor<T extends MessageComponentType | MessageComponentTypes | undefined> = T extends
-  | MessageComponentType
-  | MessageComponentTypes
-  ? MappedInteractionCollectorOptions<false>[T] extends InteractionCollectorOptions<infer Item>
->>>>>>> ceaf738d
     ? Item
     : never
   : MessageComponentInteraction;
@@ -1268,27 +1246,8 @@
 
 export type GuildTextBasedChannel = Exclude<TextBasedChannels, PartialDMChannel | DMChannel>;
 
-<<<<<<< HEAD
 export class Message<Cached extends boolean = boolean> extends Base {
   private readonly _cacheType: Cached;
-=======
-export type CachedMessage = GuildMessage<'cached'> & Message;
-export interface GuildMessage<Cached extends GuildCacheState = GuildCacheState> {
-  awaitMessageComponent<
-    T extends MessageComponentType | MessageComponentTypes | undefined = MessageComponentTypes.ACTION_ROW,
-  >(
-    options?: AwaitMessageCollectorOptionsParams<T>,
-  ): Promise<InteractionResponses<Cached> & InteractionExtractor<T>>;
-
-  createMessageComponentCollector<T extends MessageComponentType | MessageComponentTypes | undefined = undefined>(
-    options?: MessageCollectorOptionsParams<T>,
-  ): InteractionCollectorReturnType<T, true>;
-
-  readonly channel: CacheTypeReducer<Cached, GuildTextBasedChannel>;
-}
-
-export class Message extends Base {
->>>>>>> ceaf738d
   private constructor(client: Client, data: RawMessageData);
   private _patch(data: RawPartialMessageData | RawMessageData): void;
 
@@ -1357,11 +1316,7 @@
   public toJSON(): unknown;
   public toString(): string;
   public unpin(): Promise<Message>;
-<<<<<<< HEAD
   public inGuild(): this is Message<true> & this;
-=======
-  public inGuild(): this is GuildMessage<'cached'> & this;
->>>>>>> ceaf738d
 }
 
 export class MessageActionRow extends BaseMessageComponent {
@@ -1437,17 +1392,12 @@
 
 export class MessageComponentInteraction<Cached extends CacheType = CacheType> extends Interaction<Cached> {
   protected constructor(client: Client, data: RawMessageComponentInteractionData);
-<<<<<<< HEAD
   public readonly channel: CacheTypeReducer<Cached, TextBasedChannels | null>;
   public readonly component: CacheTypeReducer<
     Cached,
     MessageActionRowComponent,
     Exclude<APIMessageComponent, APIActionRowComponent>
   > | null;
-=======
-  public readonly channel: TextBasedChannels | null;
-  public readonly component: MessageActionRowComponent | Exclude<APIMessageComponent, APIActionRowComponent>;
->>>>>>> ceaf738d
   public componentType: Exclude<MessageComponentType, 'ACTION_ROW'>;
   public customId: string;
   public channelId: Snowflake;
@@ -4271,34 +4221,20 @@
 }
 
 export interface ButtonInteractionCollectorOptions<Cached = boolean>
-<<<<<<< HEAD
   extends MessageComponentCollectorOptions<Cached extends true ? ButtonInteraction<'cached'> : ButtonInteraction> {
-=======
-  extends MessageComponentCollectorOptions<
-    Cached extends true ? CachedInteraction<ButtonInteraction> : ButtonInteraction
-  > {
->>>>>>> ceaf738d
   componentType: 'BUTTON' | MessageComponentTypes.BUTTON;
 }
 
 export interface SelectMenuInteractionCollectorOptions<Cached = boolean>
   extends MessageComponentCollectorOptions<
-<<<<<<< HEAD
     Cached extends true ? SelectMenuInteraction<'cached'> : SelectMenuInteraction
-=======
-    Cached extends true ? CachedInteraction<SelectMenuInteraction> : SelectMenuInteraction
->>>>>>> ceaf738d
   > {
   componentType: 'SELECT_MENU' | MessageComponentTypes.SELECT_MENU;
 }
 
 export interface MessageInteractionCollectorOptions<Cached = boolean>
   extends MessageComponentCollectorOptions<
-<<<<<<< HEAD
     Cached extends true ? MessageComponentInteraction<'cached'> : MessageComponentInteraction
-=======
-    Cached extends true ? CachedInteraction<MessageComponentInteraction> : MessageComponentInteraction
->>>>>>> ceaf738d
   > {
   componentType: 'ACTION_ROW' | MessageComponentTypes.ACTION_ROW;
 }
