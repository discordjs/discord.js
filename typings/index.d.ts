declare enum ChannelType {
  text = 0,
  dm = 1,
  voice = 2,
  group = 3,
  category = 4,
  news = 5,
  store = 6,
  unknown = 7,
}

declare enum OverwriteTypes {
  role = 0,
  member = 1,
}

declare module 'discord.js' {
  import BaseCollection from '@discordjs/collection';
  import { ChildProcess } from 'child_process';
  import { EventEmitter } from 'events';
  import { PathLike } from 'fs';
  import { Readable, Stream, Writable } from 'stream';
  import * as WebSocket from 'ws';

  export const version: string;

  //#region Classes

  export class Activity {
    constructor(presence: Presence, data?: object);
    public applicationID: Snowflake | null;
    public assets: RichPresenceAssets | null;
    public readonly createdAt: Date;
    public createdTimestamp: number;
    public details: string | null;
    public emoji: Emoji | null;
    public flags: Readonly<ActivityFlags>;
    public name: string;
    public party: {
      id: string | null;
      size: [number, number];
    } | null;
    public state: string | null;
    public timestamps: {
      start: Date | null;
      end: Date | null;
    } | null;
    public type: ActivityType;
    public url: string | null;
    public equals(activity: Activity): boolean;
  }

  export class ActivityFlags extends BitField<ActivityFlagsString> {
    public static FLAGS: Record<ActivityFlagsString, number>;
    public static resolve(bit?: BitFieldResolvable<ActivityFlagsString, number>): number;
  }

  export class APIMessage {
    constructor(target: MessageTarget, options: MessageOptions | WebhookMessageOptions);
    public data: object | null;
    public readonly isUser: boolean;
    public readonly isWebhook: boolean;
    public readonly isMessage: boolean;
    public files: object[] | null;
    public options: MessageOptions | WebhookMessageOptions;
    public target: MessageTarget;

    public static create(
      target: MessageTarget,
      content: APIMessageContentResolvable,
      options?: undefined,
      extra?: MessageOptions | WebhookMessageOptions,
    ): APIMessage;
    public static create(
      target: MessageTarget,
      content: StringResolvable,
      options: MessageOptions | WebhookMessageOptions | MessageAdditions,
      extra?: MessageOptions | WebhookMessageOptions,
    ): APIMessage;
    public static partitionMessageAdditions(
      items: readonly (MessageEmbed | MessageAttachment)[],
    ): [MessageEmbed[], MessageAttachment[]];
    public static resolveFile(fileLike: BufferResolvable | Stream | FileOptions | MessageAttachment): Promise<object>;
    public static transformOptions(
      content: APIMessageContentResolvable,
      options?: undefined,
      extra?: MessageOptions | WebhookMessageOptions,
      isWebhook?: boolean,
    ): MessageOptions | WebhookMessageOptions;
    public static transformOptions(
      content: StringResolvable,
      options: MessageOptions | WebhookMessageOptions | MessageAdditions,
      extra?: MessageOptions | WebhookMessageOptions,
      isWebhook?: boolean,
    ): MessageOptions | WebhookMessageOptions;

    public makeContent(): string | string[] | undefined;
    public resolveData(): this;
    public resolveFiles(): Promise<this>;
    public split(): APIMessage[];
  }

  export abstract class Application {
    constructor(client: Client, data: object);
    public readonly createdAt: Date;
    public readonly createdTimestamp: number;
    public description: string | null;
    public icon: string | null;
    public id: Snowflake;
    public name: string | null;
    public coverImage(options?: ImageURLOptions): string | null;
    public fetchAssets(): Promise<ApplicationAsset[]>;
    public iconURL(options?: ImageURLOptions): string | null;
    public toJSON(): object;
    public toString(): string | null;
  }

  export class ApplicationFlags extends BitField<ApplicationFlagsString> {
    public static FLAGS: Record<ApplicationFlagsString, number>;
    public static resolve(bit?: BitFieldResolvable<ApplicationFlagsString, number>): number;
  }

  export class Base {
    constructor(client: Client);
    public readonly client: Client;
    public toJSON(...props: { [key: string]: boolean | string }[]): object;
    public valueOf(): string;
  }

  export class BaseClient extends EventEmitter {
    constructor(options?: ClientOptions | WebhookClientOptions);
    private _timeouts: Set<NodeJS.Timeout>;
    private _intervals: Set<NodeJS.Timeout>;
    private _immediates: Set<NodeJS.Immediate>;
    private readonly api: object;
    private rest: object;
    private decrementMaxListeners(): void;
    private incrementMaxListeners(): void;

    public options: ClientOptions | WebhookClientOptions;
    public clearInterval(interval: NodeJS.Timeout): void;
    public clearTimeout(timeout: NodeJS.Timeout): void;
    public clearImmediate(timeout: NodeJS.Immediate): void;
    public destroy(): void;
    public setInterval(fn: (...args: any[]) => void, delay: number, ...args: any[]): NodeJS.Timeout;
    public setTimeout(fn: (...args: any[]) => void, delay: number, ...args: any[]): NodeJS.Timeout;
    public setImmediate(fn: (...args: any[]) => void, ...args: any[]): NodeJS.Immediate;
    public toJSON(...props: { [key: string]: boolean | string }[]): object;
  }

  export class BaseGuildEmoji extends Emoji {
    constructor(client: Client, data: object, guild: Guild);
    private _roles: string[];

    public available: boolean | null;
    public readonly createdAt: Date;
    public readonly createdTimestamp: number;
    public guild: Guild | GuildPreview;
    public id: Snowflake;
    public managed: boolean | null;
    public requiresColons: boolean | null;
  }

  class BroadcastDispatcher extends VolumeMixin(StreamDispatcher) {
    public broadcast: VoiceBroadcast;
  }

  export class BitField<S extends string, N extends number | bigint = number> {
    constructor(bits?: BitFieldResolvable<S, N>);
    public bitfield: N;
    public add(...bits: BitFieldResolvable<S, N>[]): BitField<S, N>;
    public any(bit: BitFieldResolvable<S, N>): boolean;
    public equals(bit: BitFieldResolvable<S, N>): boolean;
    public freeze(): Readonly<BitField<S, N>>;
    public has(bit: BitFieldResolvable<S, N>): boolean;
    public missing(bits: BitFieldResolvable<S, N>, ...hasParam: readonly unknown[]): S[];
    public remove(...bits: BitFieldResolvable<S, N>[]): BitField<S, N>;
    public serialize(...hasParam: readonly unknown[]): Record<S, boolean>;
    public toArray(...hasParam: readonly unknown[]): S[];
    public toJSON(): number;
    public valueOf(): number;
    public [Symbol.iterator](): IterableIterator<S>;
    public static FLAGS: object;
    public static resolve(bit?: BitFieldResolvable<any, number | bigint>): number | bigint;
  }

  export class CategoryChannel extends GuildChannel {
    public readonly children: Collection<Snowflake, GuildChannel>;
    public type: 'category';
  }

  export class Channel extends Base {
    constructor(client: Client, data?: object);
    public readonly createdAt: Date;
    public readonly createdTimestamp: number;
    public deleted: boolean;
    public id: Snowflake;
    public type: keyof typeof ChannelType;
    public delete(reason?: string): Promise<Channel>;
    public fetch(force?: boolean): Promise<Channel>;
    public isText(): this is TextChannel | DMChannel | NewsChannel;
    public toString(): string;
  }

  export class Client extends BaseClient {
    constructor(options: ClientOptions);
    private actions: object;
    private _eval(script: string): any;
    private _validateOptions(options: ClientOptions): void;

    public application: ClientApplication | null;
    public channels: ChannelManager;
    public readonly emojis: BaseGuildEmojiManager;
    public guilds: GuildManager;
    public options: ClientOptions;
    public readyAt: Date | null;
    public readonly readyTimestamp: number | null;
    public shard: ShardClientUtil | null;
    public token: string | null;
    public readonly uptime: number | null;
    public user: ClientUser | null;
    public users: UserManager;
    public voice: ClientVoiceManager;
    public ws: WebSocketManager;
    public destroy(): void;
    public fetchGuildPreview(guild: GuildResolvable): Promise<GuildPreview>;
    public fetchInvite(invite: InviteResolvable): Promise<Invite>;
    public fetchGuildTemplate(template: GuildTemplateResolvable): Promise<GuildTemplate>;
    public fetchVoiceRegions(): Promise<Collection<string, VoiceRegion>>;
    public fetchWebhook(id: Snowflake, token?: string): Promise<Webhook>;
    public generateInvite(options?: InviteGenerationOptions): string;
    public login(token?: string): Promise<string>;
    public sweepMessages(lifetime?: number): number;
    public toJSON(): object;

    public on<K extends keyof ClientEvents>(event: K, listener: (...args: ClientEvents[K]) => void): this;
    public on<S extends string | symbol>(
      event: Exclude<S, keyof ClientEvents>,
      listener: (...args: any[]) => void,
    ): this;

    public once<K extends keyof ClientEvents>(event: K, listener: (...args: ClientEvents[K]) => void): this;
    public once<S extends string | symbol>(
      event: Exclude<S, keyof ClientEvents>,
      listener: (...args: any[]) => void,
    ): this;

    public emit<K extends keyof ClientEvents>(event: K, ...args: ClientEvents[K]): boolean;
    public emit<S extends string | symbol>(event: Exclude<S, keyof ClientEvents>, ...args: any[]): boolean;

    public off<K extends keyof ClientEvents>(event: K, listener: (...args: ClientEvents[K]) => void): this;
    public off<S extends string | symbol>(
      event: Exclude<S, keyof ClientEvents>,
      listener: (...args: any[]) => void,
    ): this;

    public removeAllListeners<K extends keyof ClientEvents>(event?: K): this;
    public removeAllListeners<S extends string | symbol>(event?: Exclude<S, keyof ClientEvents>): this;
  }

  export class ClientApplication extends Application {
    public botPublic: boolean | null;
    public botRequireCodeGrant: boolean | null;
    public cover: string | null;
    public flags: Readonly<ApplicationFlags>;
    public owner: User | Team | null;
    public readonly partial: boolean;
    public rpcOrigins: string[];
    public fetch(): Promise<ClientApplication>;
  }

  export class ClientUser extends User {
    public mfaEnabled: boolean;
    public verified: boolean;
    public edit(data: ClientUserEditData): Promise<this>;
    public setActivity(options?: ActivityOptions): Presence;
    public setActivity(name: string, options?: ActivityOptions): Presence;
    public setAFK(afk: boolean): Promise<Presence>;
    public setAvatar(avatar: BufferResolvable | Base64Resolvable): Promise<this>;
    public setPresence(data: PresenceData): Presence;
    public setStatus(status: PresenceStatusData, shardID?: number | number[]): Presence;
    public setUsername(username: string): Promise<this>;
  }

  export class ClientVoiceManager {
    constructor(client: Client);
    public readonly client: Client;
    public connections: Collection<Snowflake, VoiceConnection>;
    public broadcasts: VoiceBroadcast[];

    private joinChannel(channel: VoiceChannel): Promise<VoiceConnection>;

    public createBroadcast(): VoiceBroadcast;
  }

  export abstract class Collector<K, V> extends EventEmitter {
    constructor(client: Client, filter: CollectorFilter, options?: CollectorOptions);
    private _timeout: NodeJS.Timeout | null;
    private _idletimeout: NodeJS.Timeout | null;

    public readonly client: Client;
    public collected: Collection<K, V>;
    public ended: boolean;
    public abstract endReason: string | null;
    public filter: CollectorFilter;
    public readonly next: Promise<V>;
    public options: CollectorOptions;
    public checkEnd(): void;
    public handleCollect(...args: any[]): void;
    public handleDispose(...args: any[]): void;
    public stop(reason?: string): void;
    public resetTimer(options?: { time?: number; idle?: number }): void;
    public [Symbol.asyncIterator](): AsyncIterableIterator<V>;
    public toJSON(): object;

    protected listener: (...args: any[]) => void;
    public abstract collect(...args: any[]): K;
    public abstract dispose(...args: any[]): K;

    public on(event: 'collect' | 'dispose', listener: (...args: any[]) => void): this;
    public on(event: 'end', listener: (collected: Collection<K, V>, reason: string) => void): this;

    public once(event: 'collect' | 'dispose', listener: (...args: any[]) => void): this;
    public once(event: 'end', listener: (collected: Collection<K, V>, reason: string) => void): this;
  }

  type AllowedImageFormat = 'webp' | 'png' | 'jpg' | 'jpeg' | 'gif';

  export const Constants: {
    Package: {
      name: string;
      version: string;
      description: string;
      author: string;
      license: string;
      main: PathLike;
      types: PathLike;
      homepage: string;
      keywords: string[];
      bugs: { url: string };
      repository: { type: string; url: string };
      scripts: { [key: string]: string };
      engines: { [key: string]: string };
      dependencies: { [key: string]: string };
      peerDependencies: { [key: string]: string };
      devDependencies: { [key: string]: string };
      [key: string]: any;
    };
    DefaultOptions: ClientOptions;
    UserAgent: string | null;
    Endpoints: {
      botGateway: string;
      invite: (root: string, code: string) => string;
      CDN: (
        root: string,
      ) => {
        Asset: (name: string) => string;
        DefaultAvatar: (id: string | number) => string;
        Emoji: (emojiID: string, format: 'png' | 'gif') => string;
        Avatar: (userID: string | number, hash: string, format: 'default' | AllowedImageFormat, size: number) => string;
        Banner: (guildID: string | number, hash: string, format: AllowedImageFormat, size: number) => string;
        Icon: (userID: string | number, hash: string, format: 'default' | AllowedImageFormat, size: number) => string;
        AppIcon: (userID: string | number, hash: string, format: AllowedImageFormat, size: number) => string;
        AppAsset: (userID: string | number, hash: string, format: AllowedImageFormat, size: number) => string;
        GDMIcon: (userID: string | number, hash: string, format: AllowedImageFormat, size: number) => string;
        Splash: (guildID: string | number, hash: string, format: AllowedImageFormat, size: number) => string;
        DiscoverySplash: (guildID: string | number, hash: string, format: AllowedImageFormat, size: number) => string;
        TeamIcon: (teamID: string | number, hash: string, format: AllowedImageFormat, size: number) => string;
      };
    };
    WSCodes: {
      1000: 'WS_CLOSE_REQUESTED';
      4004: 'TOKEN_INVALID';
      4010: 'SHARDING_INVALID';
      4011: 'SHARDING_REQUIRED';
    };
    Events: {
      RATE_LIMIT: 'rateLimit';
      INVALID_REQUEST_WARNING: 'invalidRequestWarning';
      CLIENT_READY: 'ready';
      RESUMED: 'resumed';
      GUILD_CREATE: 'guildCreate';
      GUILD_DELETE: 'guildDelete';
      GUILD_UPDATE: 'guildUpdate';
      INVITE_CREATE: 'inviteCreate';
      INVITE_DELETE: 'inviteDelete';
      GUILD_UNAVAILABLE: 'guildUnavailable';
      GUILD_MEMBER_ADD: 'guildMemberAdd';
      GUILD_MEMBER_REMOVE: 'guildMemberRemove';
      GUILD_MEMBER_UPDATE: 'guildMemberUpdate';
      GUILD_MEMBER_AVAILABLE: 'guildMemberAvailable';
      GUILD_MEMBER_SPEAKING: 'guildMemberSpeaking';
      GUILD_MEMBERS_CHUNK: 'guildMembersChunk';
      GUILD_INTEGRATIONS_UPDATE: 'guildIntegrationsUpdate';
      GUILD_ROLE_CREATE: 'roleCreate';
      GUILD_ROLE_DELETE: 'roleDelete';
      GUILD_ROLE_UPDATE: 'roleUpdate';
      GUILD_EMOJI_CREATE: 'emojiCreate';
      GUILD_EMOJI_DELETE: 'emojiDelete';
      GUILD_EMOJI_UPDATE: 'emojiUpdate';
      GUILD_BAN_ADD: 'guildBanAdd';
      GUILD_BAN_REMOVE: 'guildBanRemove';
      CHANNEL_CREATE: 'channelCreate';
      CHANNEL_DELETE: 'channelDelete';
      CHANNEL_UPDATE: 'channelUpdate';
      CHANNEL_PINS_UPDATE: 'channelPinsUpdate';
      MESSAGE_CREATE: 'message';
      MESSAGE_DELETE: 'messageDelete';
      MESSAGE_UPDATE: 'messageUpdate';
      MESSAGE_BULK_DELETE: 'messageDeleteBulk';
      MESSAGE_REACTION_ADD: 'messageReactionAdd';
      MESSAGE_REACTION_REMOVE: 'messageReactionRemove';
      MESSAGE_REACTION_REMOVE_ALL: 'messageReactionRemoveAll';
      USER_UPDATE: 'userUpdate';
      PRESENCE_UPDATE: 'presenceUpdate';
      VOICE_STATE_UPDATE: 'voiceStateUpdate';
      VOICE_BROADCAST_SUBSCRIBE: 'subscribe';
      VOICE_BROADCAST_UNSUBSCRIBE: 'unsubscribe';
      TYPING_START: 'typingStart';
      WEBHOOKS_UPDATE: 'webhookUpdate';
      DISCONNECT: 'disconnect';
      RECONNECTING: 'reconnecting';
      ERROR: 'error';
      WARN: 'warn';
      DEBUG: 'debug';
      SHARD_DISCONNECT: 'shardDisconnect';
      SHARD_ERROR: 'shardError';
      SHARD_RECONNECTING: 'shardReconnecting';
      SHARD_READY: 'shardReady';
      SHARD_RESUME: 'shardResume';
      INVALIDATED: 'invalidated';
      RAW: 'raw';
    };
    ShardEvents: {
      CLOSE: 'close';
      DESTROYED: 'destroyed';
      INVALID_SESSION: 'invalidSession';
      READY: 'ready';
      RESUMED: 'resumed';
    };
    PartialTypes: {
      [K in PartialTypes]: K;
    };
    WSEvents: {
      [K in WSEventType]: K;
    };
    Colors: {
      DEFAULT: 0x000000;
      WHITE: 0xffffff;
      AQUA: 0x1abc9c;
      GREEN: 0x2ecc71;
      BLUE: 0x3498db;
      YELLOW: 0xffff00;
      PURPLE: 0x9b59b6;
      LUMINOUS_VIVID_PINK: 0xe91e63;
      GOLD: 0xf1c40f;
      ORANGE: 0xe67e22;
      RED: 0xe74c3c;
      GREY: 0x95a5a6;
      NAVY: 0x34495e;
      DARK_AQUA: 0x11806a;
      DARK_GREEN: 0x1f8b4c;
      DARK_BLUE: 0x206694;
      DARK_PURPLE: 0x71368a;
      DARK_VIVID_PINK: 0xad1457;
      DARK_GOLD: 0xc27c0e;
      DARK_ORANGE: 0xa84300;
      DARK_RED: 0x992d22;
      DARK_GREY: 0x979c9f;
      DARKER_GREY: 0x7f8c8d;
      LIGHT_GREY: 0xbcc0c0;
      DARK_NAVY: 0x2c3e50;
      BLURPLE: 0x7289da;
      GREYPLE: 0x99aab5;
      DARK_BUT_NOT_BLACK: 0x2c2f33;
      NOT_QUITE_BLACK: 0x23272a;
    };
    Status: {
      READY: 0;
      CONNECTING: 1;
      RECONNECTING: 2;
      IDLE: 3;
      NEARLY: 4;
      DISCONNECTED: 5;
    };
    OPCodes: {
      DISPATCH: 0;
      HEARTBEAT: 1;
      IDENTIFY: 2;
      STATUS_UPDATE: 3;
      VOICE_STATE_UPDATE: 4;
      VOICE_GUILD_PING: 5;
      RESUME: 6;
      RECONNECT: 7;
      REQUEST_GUILD_MEMBERS: 8;
      INVALID_SESSION: 9;
      HELLO: 10;
      HEARTBEAT_ACK: 11;
    };
    APIErrors: APIErrors;
    VoiceStatus: {
      CONNECTED: 0;
      CONNECTING: 1;
      AUTHENTICATING: 2;
      RECONNECTING: 3;
      DISCONNECTED: 4;
    };
    VoiceOPCodes: {
      IDENTIFY: 0;
      SELECT_PROTOCOL: 1;
      READY: 2;
      HEARTBEAT: 3;
      SESSION_DESCRIPTION: 4;
      SPEAKING: 5;
      HELLO: 8;
      CLIENT_CONNECT: 12;
      CLIENT_DISCONNECT: 13;
    };
    ChannelTypes: {
      TEXT: 0;
      DM: 1;
      VOICE: 2;
      GROUP: 3;
      CATEGORY: 4;
      NEWS: 5;
      STORE: 6;
    };
    ClientApplicationAssetTypes: {
      SMALL: 1;
      BIG: 2;
    };
    InviteScopes: InviteScope[];
    MessageTypes: MessageType[];
    SystemMessageTypes: SystemMessageType[];
    ActivityTypes: ActivityType[];
    OverwriteTypes: OverwriteTypes;
    ExplicitContentFilterLevels: ExplicitContentFilterLevel[];
    DefaultMessageNotifications: DefaultMessageNotifications[];
    VerificationLevels: VerificationLevel[];
    MembershipStates: 'INVITED' | 'ACCEPTED';
  };

  export class DataResolver {
    public static resolveBase64(data: Base64Resolvable): string;
    public static resolveCode(data: string, regx: RegExp): string;
    public static resolveFile(resource: BufferResolvable | Stream): Promise<Buffer | Stream>;
    public static resolveFileAsBuffer(resource: BufferResolvable | Stream): Promise<Buffer>;
    public static resolveImage(resource: BufferResolvable | Base64Resolvable): Promise<string>;
    public static resolveInviteCode(data: InviteResolvable): string;
    public static resolveGuildTemplateCode(data: GuildTemplateResolvable): string;
  }

  export class DiscordAPIError extends Error {
    constructor(path: string, error: object, method: string, httpStatus: number);
    private static flattenErrors(obj: object, key: string): string[];

    public code: number;
    public method: string;
    public path: string;
    public httpStatus: number;
  }

  export class DMChannel extends TextBasedChannel(Channel, ['bulkDelete']) {
    constructor(client: Client, data?: object);
    public messages: MessageManager;
    public recipient: User;
    public readonly partial: false;
    public type: 'dm';
    public fetch(force?: boolean): Promise<this>;
  }

  export class Emoji extends Base {
    constructor(client: Client, emoji: object);
    public animated: boolean;
    public readonly createdAt: Date | null;
    public readonly createdTimestamp: number | null;
    public deleted: boolean;
    public id: Snowflake | null;
    public name: string;
    public readonly identifier: string;
    public readonly url: string | null;
    public toJSON(): object;
    public toString(): string;
  }

  export class Guild extends Base {
    constructor(client: Client, data: object);
    private _sortedRoles(): Collection<Snowflake, Role>;
    private _sortedChannels(channel: Channel): Collection<Snowflake, GuildChannel>;
    private _memberSpeakUpdate(user: Snowflake, speaking: boolean): void;

    public readonly afkChannel: VoiceChannel | null;
    public afkChannelID: Snowflake | null;
    public afkTimeout: number;
    public applicationID: Snowflake | null;
    public approximateMemberCount: number | null;
    public approximatePresenceCount: number | null;
    public available: boolean;
    public banner: string | null;
    public channels: GuildChannelManager;
    public readonly createdAt: Date;
    public readonly createdTimestamp: number;
    public defaultMessageNotifications: DefaultMessageNotifications | number;
    public deleted: boolean;
    public description: string | null;
    public discoverySplash: string | null;
    public emojis: GuildEmojiManager;
    public explicitContentFilter: ExplicitContentFilterLevel;
    public features: GuildFeatures[];
    public icon: string | null;
    public id: Snowflake;
    public readonly joinedAt: Date;
    public joinedTimestamp: number;
    public large: boolean;
    public maximumMembers: number | null;
    public maximumPresences: number | null;
    public readonly me: GuildMember | null;
    public memberCount: number;
    public members: GuildMemberManager;
    public mfaLevel: number;
    public name: string;
    public readonly nameAcronym: string;
    public readonly owner: GuildMember | null;
    public ownerID: Snowflake;
    public readonly partnered: boolean;
    public preferredLocale: string;
    public premiumSubscriptionCount: number | null;
    public premiumTier: PremiumTier;
    public presences: PresenceManager;
    public readonly publicUpdatesChannel: TextChannel | null;
    public publicUpdatesChannelID: Snowflake | null;
    public region: string;
    public roles: RoleManager;
    public readonly rulesChannel: TextChannel | null;
    public rulesChannelID: Snowflake | null;
    public readonly shard: WebSocketShard;
    public shardID: number;
    public splash: string | null;
    public readonly systemChannel: TextChannel | null;
    public systemChannelFlags: Readonly<SystemChannelFlags>;
    public systemChannelID: Snowflake | null;
    public vanityURLCode: string | null;
    public vanityURLUses: number | null;
    public verificationLevel: VerificationLevel;
    public readonly verified: boolean;
    public readonly voiceStates: VoiceStateManager;
    public readonly widgetChannel: TextChannel | null;
    public widgetChannelID: Snowflake | null;
    public widgetEnabled: boolean | null;
    public addMember(user: UserResolvable, options: AddGuildMemberOptions): Promise<GuildMember>;
    public bannerURL(options?: ImageURLOptions): string | null;
    public createIntegration(data: IntegrationData, reason?: string): Promise<Guild>;
    public createTemplate(name: string, description?: string): Promise<GuildTemplate>;
    public delete(): Promise<Guild>;
    public discoverySplashURL(options?: ImageURLOptions): string | null;
    public edit(data: GuildEditData, reason?: string): Promise<Guild>;
    public equals(guild: Guild): boolean;
    public fetch(): Promise<Guild>;
    public fetchAuditLogs(options?: GuildAuditLogsFetchOptions): Promise<GuildAuditLogs>;
    public fetchBan(user: UserResolvable): Promise<{ user: User; reason: string }>;
    public fetchBans(): Promise<Collection<Snowflake, { user: User; reason: string }>>;
    public fetchIntegrations(): Promise<Collection<string, Integration>>;
    public fetchInvites(): Promise<Collection<string, Invite>>;
    public fetchPreview(): Promise<GuildPreview>;
    public fetchTemplates(): Promise<Collection<GuildTemplate['code'], GuildTemplate>>;
    public fetchVanityCode(): Promise<string>;
    public fetchVanityData(): Promise<{ code: string; uses: number }>;
    public fetchVoiceRegions(): Promise<Collection<string, VoiceRegion>>;
    public fetchWebhooks(): Promise<Collection<Snowflake, Webhook>>;
    public fetchWidget(): Promise<GuildWidget>;
    public iconURL(options?: ImageURLOptions & { dynamic?: boolean }): string | null;
    public leave(): Promise<Guild>;
    public setAFKChannel(afkChannel: ChannelResolvable | null, reason?: string): Promise<Guild>;
    public setAFKTimeout(afkTimeout: number, reason?: string): Promise<Guild>;
    public setBanner(banner: Base64Resolvable | null, reason?: string): Promise<Guild>;
    public setChannelPositions(channelPositions: readonly ChannelPosition[]): Promise<Guild>;
    public setDefaultMessageNotifications(
      defaultMessageNotifications: DefaultMessageNotifications | number,
      reason?: string,
    ): Promise<Guild>;
    public setDiscoverySplash(discoverySplash: Base64Resolvable | null, reason?: string): Promise<Guild>;
    public setExplicitContentFilter(
      explicitContentFilter: ExplicitContentFilterLevel | number,
      reason?: string,
    ): Promise<Guild>;
    public setIcon(icon: Base64Resolvable | null, reason?: string): Promise<Guild>;
    public setName(name: string, reason?: string): Promise<Guild>;
    public setOwner(owner: GuildMemberResolvable, reason?: string): Promise<Guild>;
    public setPreferredLocale(preferredLocale: string, reason?: string): Promise<Guild>;
    public setPublicUpdatesChannel(publicUpdatesChannel: ChannelResolvable | null, reason?: string): Promise<Guild>;
    public setRegion(region: string, reason?: string): Promise<Guild>;
    public setRolePositions(rolePositions: readonly RolePosition[]): Promise<Guild>;
    public setRulesChannel(rulesChannel: ChannelResolvable | null, reason?: string): Promise<Guild>;
    public setSplash(splash: Base64Resolvable | null, reason?: string): Promise<Guild>;
    public setSystemChannel(systemChannel: ChannelResolvable | null, reason?: string): Promise<Guild>;
    public setSystemChannelFlags(systemChannelFlags: SystemChannelFlagsResolvable, reason?: string): Promise<Guild>;
    public setVerificationLevel(verificationLevel: VerificationLevel | number, reason?: string): Promise<Guild>;
    public setWidget(widget: GuildWidgetData, reason?: string): Promise<Guild>;
    public splashURL(options?: ImageURLOptions): string | null;
    public toJSON(): object;
    public toString(): string;
  }

  export class GuildAuditLogs {
    constructor(guild: Guild, data: object);
    private webhooks: Collection<Snowflake, Webhook>;
    private integrations: Collection<Snowflake, Integration>;

    public entries: Collection<Snowflake, GuildAuditLogsEntry>;

    public static Actions: GuildAuditLogsActions;
    public static Targets: GuildAuditLogsTargets;
    public static Entry: typeof GuildAuditLogsEntry;
    public static actionType(action: number): GuildAuditLogsActionType;
    public static build(...args: any[]): Promise<GuildAuditLogs>;
    public static targetType(target: number): GuildAuditLogsTarget;
    public toJSON(): object;
  }

  class GuildAuditLogsEntry {
    constructor(logs: GuildAuditLogs, guild: Guild, data: object);
    public action: GuildAuditLogsAction;
    public actionType: GuildAuditLogsActionType;
    public changes: AuditLogChange[] | null;
    public readonly createdAt: Date;
    public readonly createdTimestamp: number;
    public executor: User;
    public extra: object | Role | GuildMember | null;
    public id: Snowflake;
    public reason: string | null;
    public target:
      | Guild
      | GuildChannel
      | User
      | Role
      | GuildEmoji
      | Invite
      | Webhook
      | Message
      | Integration
      | { id: Snowflake }
      | null;
    public targetType: GuildAuditLogsTarget;
    public toJSON(): object;
  }

  export class GuildChannel extends Channel {
    constructor(guild: Guild, data?: object);
    private memberPermissions(member: GuildMember): Readonly<Permissions>;
    private rolePermissions(role: Role): Readonly<Permissions>;

    public readonly calculatedPosition: number;
    public readonly deletable: boolean;
    public guild: Guild;
    public readonly manageable: boolean;
    public readonly members: Collection<Snowflake, GuildMember>;
    public name: string;
    public readonly parent: CategoryChannel | null;
    public parentID: Snowflake | null;
    public permissionOverwrites: Collection<Snowflake, PermissionOverwrites>;
    public readonly permissionsLocked: boolean | null;
    public readonly position: number;
    public rawPosition: number;
    public type: Exclude<keyof typeof ChannelType, 'dm' | 'group' | 'unknown'>;
    public readonly viewable: boolean;
    public clone(options?: GuildChannelCloneOptions): Promise<this>;
    public createInvite(options?: InviteOptions): Promise<Invite>;
    public createOverwrite(
      userOrRole: RoleResolvable | UserResolvable,
      options: PermissionOverwriteOption,
      reason?: string,
    ): Promise<this>;
    public edit(data: ChannelData, reason?: string): Promise<this>;
    public equals(channel: GuildChannel): boolean;
    public fetchInvites(): Promise<Collection<string, Invite>>;
    public lockPermissions(): Promise<this>;
    public overwritePermissions(
      overwrites: readonly OverwriteResolvable[] | Collection<Snowflake, OverwriteResolvable>,
      reason?: string,
    ): Promise<this>;
    public permissionsFor(memberOrRole: GuildMember | Role): Readonly<Permissions>;
    public permissionsFor(memberOrRole: GuildMemberResolvable | RoleResolvable): Readonly<Permissions> | null;
    public setName(name: string, reason?: string): Promise<this>;
    public setParent(
      channel: CategoryChannel | Snowflake | null,
      options?: { lockPermissions?: boolean; reason?: string },
    ): Promise<this>;
    public setPosition(position: number, options?: { relative?: boolean; reason?: string }): Promise<this>;
    public setTopic(topic: string | null, reason?: string): Promise<this>;
    public updateOverwrite(
      userOrRole: RoleResolvable | UserResolvable,
      options: PermissionOverwriteOption,
      reason?: string,
    ): Promise<this>;
    public isText(): this is TextChannel | NewsChannel;
  }

  export class GuildEmoji extends BaseGuildEmoji {
    public readonly deletable: boolean;
    public guild: Guild;
    public author: User | null;
    public readonly roles: GuildEmojiRoleManager;
    public readonly url: string;
    public delete(reason?: string): Promise<GuildEmoji>;
    public edit(data: GuildEmojiEditData, reason?: string): Promise<GuildEmoji>;
    public equals(other: GuildEmoji | object): boolean;
    public fetchAuthor(): Promise<User>;
    public setName(name: string, reason?: string): Promise<GuildEmoji>;
  }

  export class GuildMember extends PartialTextBasedChannel(Base) {
    constructor(client: Client, data: object, guild: Guild);
    public readonly bannable: boolean;
    public deleted: boolean;
    public readonly displayColor: number;
    public readonly displayHexColor: string;
    public readonly displayName: string;
    public guild: Guild;
    public readonly id: Snowflake;
    public pending: boolean;
    public readonly joinedAt: Date | null;
    public joinedTimestamp: number | null;
    public readonly kickable: boolean;
    public lastMessageChannelID: Snowflake | null;
    public readonly manageable: boolean;
    public nickname: string | null;
    public readonly partial: false;
    public readonly permissions: Readonly<Permissions>;
    public readonly premiumSince: Date | null;
    public premiumSinceTimestamp: number | null;
    public readonly presence: Presence;
    public readonly roles: GuildMemberRoleManager;
    public user: User;
    public readonly voice: VoiceState;
    public ban(options?: BanOptions): Promise<GuildMember>;
    public fetch(force?: boolean): Promise<GuildMember>;
    public createDM(force?: boolean): Promise<DMChannel>;
    public deleteDM(): Promise<DMChannel>;
    public edit(data: GuildMemberEditData, reason?: string): Promise<GuildMember>;
    public kick(reason?: string): Promise<GuildMember>;
    public permissionsIn(channel: ChannelResolvable): Readonly<Permissions>;
    public setNickname(nickname: string | null, reason?: string): Promise<GuildMember>;
    public toJSON(): object;
    public toString(): string;
    public valueOf(): string;
  }

  export class GuildPreview extends Base {
    constructor(client: Client, data: object);
    public approximateMemberCount: number;
    public approximatePresenceCount: number;
    public description: string | null;
    public discoverySplash: string | null;
    public emojis: Collection<Snowflake, GuildPreviewEmoji>;
    public features: GuildFeatures[];
    public icon: string | null;
    public id: string;
    public name: string;
    public splash: string | null;
    public discoverySplashURL(options?: ImageURLOptions): string | null;
    public iconURL(options?: ImageURLOptions & { dynamic?: boolean }): string | null;
    public splashURL(options?: ImageURLOptions): string | null;
    public fetch(): Promise<GuildPreview>;
    public toJSON(): object;
    public toString(): string;
  }

  export class GuildTemplate extends Base {
    constructor(client: Client, data: object);
    public readonly createdTimestamp: number;
    public readonly updatedTimestamp: number;
    public readonly url: string;
    public code: string;
    public name: string;
    public description: string | null;
    public usageCount: number;
    public creator: User;
    public creatorID: Snowflake;
    public createdAt: Date;
    public updatedAt: Date;
    public guild: Guild | null;
    public guildID: Snowflake;
    public serializedGuild: object;
    public unSynced: boolean | null;
    public createGuild(name: string, icon?: BufferResolvable | Base64Resolvable): Promise<Guild>;
    public delete(): Promise<GuildTemplate>;
    public edit(options?: { name?: string; description?: string }): Promise<GuildTemplate>;
    public sync(): Promise<GuildTemplate>;
  }

  export class GuildPreviewEmoji extends BaseGuildEmoji {
    constructor(client: Client, data: object, guild: GuildPreview);
    public guild: GuildPreview;
    public readonly roles: Set<Snowflake>;
  }

  export class HTTPError extends Error {
    constructor(message: string, name: string, code: number, method: string, path: string);
    public code: number;
    public method: string;
    public name: string;
    public path: string;
  }

  export class Integration extends Base {
    constructor(client: Client, data: object, guild: Guild);
    public account: IntegrationAccount;
    public application: IntegrationApplication | null;
    public enabled: boolean;
    public expireBehavior: number;
    public expireGracePeriod: number;
    public guild: Guild;
    public id: Snowflake;
    public name: string;
    public role: Role;
    public readonly roles: Collection<Snowflake, Role>;
    public syncedAt: number;
    public syncing: boolean;
    public type: string;
    public user: User | null;
    public delete(reason?: string): Promise<Integration>;
    public edit(data: IntegrationEditData, reason?: string): Promise<Integration>;
    public sync(): Promise<Integration>;
  }

  export class IntegrationApplication extends Application {
    public bot: User | null;
  }

  export class Intents extends BitField<IntentsString> {
    public static FLAGS: Record<IntentsString, number>;
    public static PRIVILEGED: number;
    public static ALL: number;
    public static NON_PRIVILEGED: number;
    public static resolve(bit?: BitFieldResolvable<IntentsString, number>): number;
  }

  export class Invite extends Base {
    constructor(client: Client, data: object);
    public channel: GuildChannel | PartialGroupDMChannel;
    public code: string;
    public readonly deletable: boolean;
    public readonly createdAt: Date | null;
    public createdTimestamp: number | null;
    public readonly expiresAt: Date | null;
    public readonly expiresTimestamp: number | null;
    public guild: Guild | null;
    public inviter: User | null;
    public maxAge: number | null;
    public maxUses: number | null;
    public memberCount: number;
    public presenceCount: number;
    public targetUser: User | null;
    public targetUserType: TargetUser | null;
    public temporary: boolean | null;
    public readonly url: string;
    public uses: number | null;
    public delete(reason?: string): Promise<Invite>;
    public toJSON(): object;
    public toString(): string;
  }

  export class Message extends Base {
    constructor(client: Client, data: object, channel: TextChannel | DMChannel | NewsChannel);
    private patch(data: object): Message;

    public activity: MessageActivity | null;
    public application: ClientApplication | null;
    public attachments: Collection<Snowflake, MessageAttachment>;
    public author: User;
    public channel: TextChannel | DMChannel | NewsChannel;
    public readonly cleanContent: string;
    public content: string;
    public readonly createdAt: Date;
    public createdTimestamp: number;
    public readonly deletable: boolean;
    public deleted: boolean;
    public readonly editable: boolean;
    public readonly editedAt: Date | null;
    public editedTimestamp: number | null;
    public embeds: MessageEmbed[];
    public readonly guild: Guild | null;
    public id: Snowflake;
    public readonly member: GuildMember | null;
    public mentions: MessageMentions;
    public nonce: string | number | null;
    public readonly partial: false;
    public readonly pinnable: boolean;
    public pinned: boolean;
    public reactions: ReactionManager;
    public system: boolean;
    public tts: boolean;
    public type: MessageType;
    public readonly url: string;
    public webhookID: Snowflake | null;
    public flags: Readonly<MessageFlags>;
    public reference: MessageReference | null;
    public readonly referencedMessage: Message | null;
    public awaitReactions(
      filter: CollectorFilter,
      options?: AwaitReactionsOptions,
    ): Promise<Collection<Snowflake, MessageReaction>>;
    public createReactionCollector(filter: CollectorFilter, options?: ReactionCollectorOptions): ReactionCollector;
    public delete(): Promise<Message>;
    public edit(
      content: APIMessageContentResolvable | MessageEditOptions | MessageEmbed | APIMessage,
    ): Promise<Message>;
    public edit(content: StringResolvable, options: MessageEditOptions | MessageEmbed): Promise<Message>;
    public equals(message: Message, rawData: object): boolean;
    public fetchWebhook(): Promise<Webhook>;
    public crosspost(): Promise<Message>;
    public fetch(force?: boolean): Promise<Message>;
    public pin(options?: { reason?: string }): Promise<Message>;
    public react(emoji: EmojiIdentifierResolvable): Promise<MessageReaction>;
    public reply(
      content: APIMessageContentResolvable | (MessageOptions & { split?: false }) | MessageAdditions,
    ): Promise<Message>;
    public reply(options: MessageOptions & { split: true | SplitOptions }): Promise<Message[]>;
    public reply(options: MessageOptions | APIMessage): Promise<Message | Message[]>;
    public reply(
      content: StringResolvable,
      options: (MessageOptions & { split?: false }) | MessageAdditions,
    ): Promise<Message>;
    public reply(
      content: StringResolvable,
      options: MessageOptions & { split: true | SplitOptions },
    ): Promise<Message[]>;
    public reply(content: StringResolvable, options: MessageOptions): Promise<Message | Message[]>;
    public suppressEmbeds(suppress?: boolean): Promise<Message>;
    public toJSON(): object;
    public toString(): string;
    public unpin(options?: { reason?: string }): Promise<Message>;
  }

  export class MessageAttachment {
    constructor(attachment: BufferResolvable | Stream, name?: string, data?: object);

    public attachment: BufferResolvable | Stream;
    public height: number | null;
    public id: Snowflake;
    public name: string | null;
    public proxyURL: string;
    public size: number;
    public readonly spoiler: boolean;
    public url: string;
    public width: number | null;
    public setFile(attachment: BufferResolvable | Stream, name?: string): this;
    public setName(name: string): this;
    public toJSON(): object;
  }

  export class MessageCollector extends Collector<Snowflake, Message> {
    constructor(channel: TextChannel | DMChannel, filter: CollectorFilter, options?: MessageCollectorOptions);
    private _handleChannelDeletion(channel: GuildChannel): void;
    private _handleGuildDeletion(guild: Guild): void;

    public channel: Channel;
    public readonly endReason: string | null;
    public options: MessageCollectorOptions;
    public received: number;

    public collect(message: Message): Snowflake;
    public dispose(message: Message): Snowflake;
  }

  export class MessageEmbed {
    constructor(data?: MessageEmbed | MessageEmbedOptions);
    public author: MessageEmbedAuthor | null;
    public color: number | null;
    public readonly createdAt: Date | null;
    public description: string | null;
    public fields: EmbedField[];
    public files: (MessageAttachment | string | FileOptions)[];
    public footer: MessageEmbedFooter | null;
    public readonly hexColor: string | null;
    public image: MessageEmbedImage | null;
    public readonly length: number;
    public provider: MessageEmbedProvider | null;
    public thumbnail: MessageEmbedThumbnail | null;
    public timestamp: number | null;
    public title: string | null;
    public type: string;
    public url: string | null;
    public readonly video: MessageEmbedVideo | null;
    public addField(name: StringResolvable, value: StringResolvable, inline?: boolean): this;
    public addFields(...fields: EmbedFieldData[] | EmbedFieldData[][]): this;
    public attachFiles(file: (MessageAttachment | FileOptions | string)[]): this;
    public setAuthor(name: StringResolvable, iconURL?: string, url?: string): this;
    public setColor(color: ColorResolvable): this;
    public setDescription(description: StringResolvable): this;
    public setFooter(text: StringResolvable, iconURL?: string): this;
    public setImage(url: string): this;
    public setThumbnail(url: string): this;
    public setTimestamp(timestamp?: Date | number): this;
    public setTitle(title: StringResolvable): this;
    public setURL(url: string): this;
    public spliceFields(index: number, deleteCount: number, ...fields: EmbedFieldData[] | EmbedFieldData[][]): this;
    public toJSON(): object;

    public static normalizeField(
      name: StringResolvable,
      value: StringResolvable,
      inline?: boolean,
    ): Required<EmbedFieldData>;
    public static normalizeFields(...fields: EmbedFieldData[] | EmbedFieldData[][]): Required<EmbedFieldData>[];
  }

  export class MessageFlags extends BitField<MessageFlagsString> {
    public static FLAGS: Record<MessageFlagsString, number>;
    public static resolve(bit?: BitFieldResolvable<MessageFlagsString, number>): number;
  }

  export class MessageMentions {
    constructor(
      message: Message,
      users: object[] | Collection<Snowflake, User>,
      roles: Snowflake[] | Collection<Snowflake, Role>,
      everyone: boolean,
    );
    private _channels: Collection<Snowflake, GuildChannel> | null;
    private readonly _content: string;
    private _members: Collection<Snowflake, GuildMember> | null;

    public readonly channels: Collection<Snowflake, TextChannel>;
    public readonly client: Client;
    public everyone: boolean;
    public readonly guild: Guild;
    public has(
      data: UserResolvable | RoleResolvable | GuildChannelResolvable,
      options?: {
        ignoreDirect?: boolean;
        ignoreRoles?: boolean;
        ignoreEveryone?: boolean;
      },
    ): boolean;
    public readonly members: Collection<Snowflake, GuildMember> | null;
    public roles: Collection<Snowflake, Role>;
    public users: Collection<Snowflake, User>;
    public crosspostedChannels: Collection<Snowflake, CrosspostedChannel>;
    public toJSON(): object;

    public static CHANNELS_PATTERN: RegExp;
    public static EVERYONE_PATTERN: RegExp;
    public static ROLES_PATTERN: RegExp;
    public static USERS_PATTERN: RegExp;
  }

  export class MessageReaction {
    constructor(client: Client, data: object, message: Message);
    private _emoji: GuildEmoji | ReactionEmoji;

    public readonly client: Client;
    public count: number | null;
    public readonly emoji: GuildEmoji | ReactionEmoji;
    public me: boolean;
    public message: Message | PartialMessage;
    public readonly partial: boolean;
    public users: ReactionUserManager;
    public remove(): Promise<MessageReaction>;
    public fetch(): Promise<MessageReaction>;
    public toJSON(): object;
  }

  export class NewsChannel extends TextBasedChannel(GuildChannel) {
    constructor(guild: Guild, data?: object);
    public messages: MessageManager;
    public nsfw: boolean;
    public topic: string | null;
    public type: 'news';
    public createWebhook(
      name: string,
      options?: { avatar?: BufferResolvable | Base64Resolvable; reason?: string },
    ): Promise<Webhook>;
    public setNSFW(nsfw: boolean, reason?: string): Promise<NewsChannel>;
    public setType(type: Pick<typeof ChannelType, 'text' | 'news'>, reason?: string): Promise<GuildChannel>;
    public fetchWebhooks(): Promise<Collection<Snowflake, Webhook>>;
    public addFollower(channel: GuildChannelResolvable, reason?: string): Promise<NewsChannel>;
  }

  export class PartialGroupDMChannel extends Channel {
    constructor(client: Client, data: object);
    public name: string;
    public icon: string | null;
    public iconURL(options?: ImageURLOptions): string | null;
  }

  export class PermissionOverwrites {
    constructor(guildChannel: GuildChannel, data?: object);
    public allow: Readonly<Permissions>;
    public readonly channel: GuildChannel;
    public deny: Readonly<Permissions>;
    public id: Snowflake;
    public type: OverwriteType;
    public update(options: PermissionOverwriteOption, reason?: string): Promise<PermissionOverwrites>;
    public delete(reason?: string): Promise<PermissionOverwrites>;
    public toJSON(): object;
    public static resolveOverwriteOptions(
      options: PermissionOverwriteOption,
      initialPermissions: { allow?: PermissionResolvable; deny?: PermissionResolvable },
    ): ResolvedOverwriteOptions;
    public static resolve(overwrite: OverwriteResolvable, guild: Guild): RawOverwriteData;
  }

  export class Permissions extends BitField<PermissionString, bigint> {
    public any(permission: PermissionResolvable, checkAdmin?: boolean): boolean;
    public has(permission: PermissionResolvable, checkAdmin?: boolean): boolean;
    public missing(bits: BitFieldResolvable<PermissionString, bigint>, checkAdmin?: boolean): PermissionString[];
    public serialize(checkAdmin?: boolean): Record<PermissionString, boolean>;
    public toArray(checkAdmin?: boolean): PermissionString[];

    public static ALL: bigint;
    public static DEFAULT: bigint;
    public static FLAGS: PermissionFlags;
    public static resolve(permission?: PermissionResolvable): bigint;
  }

  export class Presence {
    constructor(client: Client, data?: object);
    public activities: Activity[];
    public clientStatus: ClientPresenceStatusData | null;
    public guild: Guild | null;
    public readonly member: GuildMember | null;
    public status: PresenceStatus;
    public readonly user: User | null;
    public userID: Snowflake;
    public equals(presence: Presence): boolean;
  }

  export class ReactionCollector extends Collector<Snowflake, MessageReaction> {
    constructor(message: Message, filter: CollectorFilter, options?: ReactionCollectorOptions);
    private _handleChannelDeletion(channel: GuildChannel): void;
    private _handleGuildDeletion(guild: Guild): void;
    private _handleMessageDeletion(message: Message): void;

    public readonly endReason: string | null;
    public message: Message;
    public options: ReactionCollectorOptions;
    public total: number;
    public users: Collection<Snowflake, User>;

    public static key(reaction: MessageReaction): Snowflake | string;

    public collect(reaction: MessageReaction): Snowflake | string;
    public dispose(reaction: MessageReaction, user: User): Snowflake | string;
    public empty(): void;

    public on(event: 'collect' | 'dispose' | 'remove', listener: (reaction: MessageReaction, user: User) => void): this;
    public on(
      event: 'end',
      listener: (collected: Collection<Snowflake, MessageReaction>, reason: string) => void,
    ): this;
    public on(event: string, listener: (...args: any[]) => void): this;

    public once(
      event: 'collect' | 'dispose' | 'remove',
      listener: (reaction: MessageReaction, user: User) => void,
    ): this;
    public once(
      event: 'end',
      listener: (collected: Collection<Snowflake, MessageReaction>, reason: string) => void,
    ): this;
    public once(event: string, listener: (...args: any[]) => void): this;
  }

  export class ReactionEmoji extends Emoji {
    constructor(reaction: MessageReaction, emoji: object);
    public reaction: MessageReaction;
    public toJSON(): object;
  }

  export class RichPresenceAssets {
    constructor(activity: Activity, assets: object);
    public largeImage: Snowflake | null;
    public largeText: string | null;
    public smallImage: Snowflake | null;
    public smallText: string | null;
    public largeImageURL(options?: ImageURLOptions): string | null;
    public smallImageURL(options?: ImageURLOptions): string | null;
  }

  export class Role extends Base {
    constructor(client: Client, data: object, guild: Guild);
    public color: number;
    public readonly createdAt: Date;
    public readonly createdTimestamp: number;
    public deleted: boolean;
    public readonly editable: boolean;
    public guild: Guild;
    public readonly hexColor: string;
    public hoist: boolean;
    public id: Snowflake;
    public managed: boolean;
    public readonly members: Collection<Snowflake, GuildMember>;
    public mentionable: boolean;
    public name: string;
    public permissions: Readonly<Permissions>;
    public readonly position: number;
    public rawPosition: number;
    public tags: RoleTagData | null;
    public comparePositionTo(role: Role): number;
    public delete(reason?: string): Promise<Role>;
    public edit(data: RoleData, reason?: string): Promise<Role>;
    public equals(role: Role): boolean;
    public permissionsIn(channel: ChannelResolvable): Readonly<Permissions>;
    public setColor(color: ColorResolvable, reason?: string): Promise<Role>;
    public setHoist(hoist: boolean, reason?: string): Promise<Role>;
    public setMentionable(mentionable: boolean, reason?: string): Promise<Role>;
    public setName(name: string, reason?: string): Promise<Role>;
    public setPermissions(permissions: PermissionResolvable, reason?: string): Promise<Role>;
    public setPosition(position: number, options?: { relative?: boolean; reason?: string }): Promise<Role>;
    public toJSON(): object;
    public toString(): string;

    public static comparePositions(role1: Role, role2: Role): number;
  }

  export class Shard extends EventEmitter {
    constructor(manager: ShardingManager, id: number);
    private _evals: Map<string, Promise<any>>;
    private _exitListener: (...args: any[]) => void;
    private _fetches: Map<string, Promise<any>>;
    private _handleExit(respawn?: boolean): void;
    private _handleMessage(message: any): void;

    public args: string[];
    public execArgv: string[];
    public env: object;
    public id: number;
    public manager: ShardingManager;
    public process: ChildProcess | null;
    public ready: boolean;
    public worker: any | null;
    public eval(script: string): Promise<any>;
    public eval<T>(fn: (client: Client) => T): Promise<T[]>;
    public fetchClientValue(prop: string): Promise<any>;
    public kill(): void;
    public respawn(delay?: number, spawnTimeout?: number): Promise<ChildProcess>;
    public send(message: any): Promise<Shard>;
    public spawn(spawnTimeout?: number): Promise<ChildProcess>;

    public on(event: 'spawn' | 'death', listener: (child: ChildProcess) => void): this;
    public on(event: 'disconnect' | 'ready' | 'reconnecting', listener: () => void): this;
    public on(event: 'error', listener: (error: Error) => void): this;
    public on(event: 'message', listener: (message: any) => void): this;
    public on(event: string, listener: (...args: any[]) => void): this;

    public once(event: 'spawn' | 'death', listener: (child: ChildProcess) => void): this;
    public once(event: 'disconnect' | 'ready' | 'reconnecting', listener: () => void): this;
    public once(event: 'error', listener: (error: Error) => void): this;
    public once(event: 'message', listener: (message: any) => void): this;
    public once(event: string, listener: (...args: any[]) => void): this;
  }

  export class ShardClientUtil {
    constructor(client: Client, mode: ShardingManagerMode);
    private _handleMessage(message: any): void;
    private _respond(type: string, message: any): void;

    public client: Client;
    public readonly count: number;
    public readonly ids: number[];
    public mode: ShardingManagerMode;
    public parentPort: any | null;
    public broadcastEval(script: string): Promise<any[]>;
    public broadcastEval(script: string, shard: number): Promise<any>;
    public broadcastEval<T>(fn: (client: Client) => T): Promise<T[]>;
    public broadcastEval<T>(fn: (client: Client) => T, shard: number): Promise<T>;
    public fetchClientValues(prop: string): Promise<any[]>;
    public fetchClientValues(prop: string, shard: number): Promise<any>;
    public respawnAll(shardDelay?: number, respawnDelay?: number, spawnTimeout?: number): Promise<void>;
    public send(message: any): Promise<void>;

    public static singleton(client: Client, mode: ShardingManagerMode): ShardClientUtil;
    public static shardIDForGuildID(guildID: Snowflake, shardCount: number): number;
  }

  export class ShardingManager extends EventEmitter {
    constructor(
      file: string,
      options?: {
        totalShards?: number | 'auto';
        shardList?: number[] | 'auto';
        mode?: ShardingManagerMode;
        respawn?: boolean;
        shardArgs?: string[];
        token?: string;
        execArgv?: string[];
      },
    );
    private _performOnShards(method: string, args: any[]): Promise<any[]>;
    private _performOnShards(method: string, args: any[], shard: number): Promise<any>;

    public file: string;
    public respawn: boolean;
    public shardArgs: string[];
    public shards: Collection<number, Shard>;
    public token: string | null;
    public totalShards: number | 'auto';
    public broadcast(message: any): Promise<Shard[]>;
    public broadcastEval(script: string): Promise<any[]>;
    public broadcastEval(script: string, shard: number): Promise<any>;
    public createShard(id: number): Shard;
    public fetchClientValues(prop: string): Promise<any[]>;
    public fetchClientValues(prop: string, shard: number): Promise<any>;
    public respawnAll(
      shardDelay?: number,
      respawnDelay?: number,
      spawnTimeout?: number,
    ): Promise<Collection<number, Shard>>;
    public spawn(amount?: number | 'auto', delay?: number, spawnTimeout?: number): Promise<Collection<number, Shard>>;

    public on(event: 'shardCreate', listener: (shard: Shard) => void): this;

    public once(event: 'shardCreate', listener: (shard: Shard) => void): this;
  }

  export class SnowflakeUtil {
    public static deconstruct(snowflake: Snowflake): DeconstructedSnowflake;
    public static generate(timestamp?: number | Date): Snowflake;
    public static readonly EPOCH: number;
  }

  export class Speaking extends BitField<SpeakingString> {
    public static FLAGS: Record<SpeakingString, number>;
    public static resolve(bit?: BitFieldResolvable<SpeakingString, number>): number;
  }

  export class StoreChannel extends GuildChannel {
    constructor(guild: Guild, data?: object);
    public nsfw: boolean;
    public type: 'store';
  }

  class StreamDispatcher extends VolumeMixin(Writable) {
    constructor(player: object, options?: StreamOptions, streams?: object);
    public readonly bitrateEditable: boolean;
    public broadcast: VoiceBroadcast | null;
    public readonly paused: boolean;
    public pausedSince: number | null;
    public readonly pausedTime: number;
    public player: object;
    public readonly streamTime: number;
    public readonly totalStreamTime: number;

    public pause(silence?: boolean): void;
    public resume(): void;
    public setBitrate(value: number | 'auto'): boolean;
    public setFEC(enabled: boolean): boolean;
    public setPLP(value: number): boolean;

    public on(event: 'close' | 'drain' | 'finish' | 'start', listener: () => void): this;
    public on(event: 'debug', listener: (info: string) => void): this;
    public on(event: 'error', listener: (err: Error) => void): this;
    public on(event: 'pipe' | 'unpipe', listener: (src: Readable) => void): this;
    public on(event: 'speaking', listener: (speaking: boolean) => void): this;
    public on(event: 'volumeChange', listener: (oldVolume: number, newVolume: number) => void): this;
    public on(event: string, listener: (...args: any[]) => void): this;

    public once(event: 'close' | 'drain' | 'finish' | 'start', listener: () => void): this;
    public once(event: 'debug', listener: (info: string) => void): this;
    public once(event: 'error', listener: (err: Error) => void): this;
    public once(event: 'pipe' | 'unpipe', listener: (src: Readable) => void): this;
    public once(event: 'speaking', listener: (speaking: boolean) => void): this;
    public once(event: 'volumeChange', listener: (oldVolume: number, newVolume: number) => void): this;
    public once(event: string, listener: (...args: any[]) => void): this;
  }

  export class Structures {
    public static get<K extends keyof Extendable>(structure: K): Extendable[K];
    public static get(structure: string): (...args: any[]) => void;
    public static extend<K extends keyof Extendable, T extends Extendable[K]>(
      structure: K,
      extender: (baseClass: Extendable[K]) => T,
    ): T;
    public static extend<T extends (...args: any[]) => void>(
      structure: string,
      extender: (baseClass: typeof Function) => T,
    ): T;
  }

  export class SystemChannelFlags extends BitField<SystemChannelFlagsString> {
    public static FLAGS: Record<SystemChannelFlagsString, number>;
    public static resolve(bit?: BitFieldResolvable<SystemChannelFlagsString, number>): number;
  }

  export class Team extends Base {
    constructor(client: Client, data: object);
    public id: Snowflake;
    public name: string;
    public icon: string | null;
    public ownerID: Snowflake | null;
    public members: Collection<Snowflake, TeamMember>;

    public readonly owner: TeamMember;
    public readonly createdAt: Date;
    public readonly createdTimestamp: number;

    public iconURL(options?: ImageURLOptions): string;
    public toJSON(): object;
    public toString(): string;
  }

  export class TeamMember extends Base {
    constructor(team: Team, data: object);
    public team: Team;
    public readonly id: Snowflake;
    public permissions: string[];
    public membershipState: MembershipStates;
    public user: User;

    public toString(): string;
  }

  export class TextChannel extends TextBasedChannel(GuildChannel) {
    constructor(guild: Guild, data?: object);
    public messages: MessageManager;
    public nsfw: boolean;
    public type: 'text';
    public rateLimitPerUser: number;
    public topic: string | null;
    public createWebhook(
      name: string,
      options?: { avatar?: BufferResolvable | Base64Resolvable; reason?: string },
    ): Promise<Webhook>;
    public setNSFW(nsfw: boolean, reason?: string): Promise<TextChannel>;
    public setRateLimitPerUser(rateLimitPerUser: number, reason?: string): Promise<TextChannel>;
    public setType(type: Pick<typeof ChannelType, 'text' | 'news'>, reason?: string): Promise<GuildChannel>;
    public fetchWebhooks(): Promise<Collection<Snowflake, Webhook>>;
  }

  export class User extends PartialTextBasedChannel(Base) {
    constructor(client: Client, data: object);
    public avatar: string | null;
    public bot: boolean;
    public readonly createdAt: Date;
    public readonly createdTimestamp: number;
    public discriminator: string;
    public readonly defaultAvatarURL: string;
    public readonly dmChannel: DMChannel | null;
    public flags: Readonly<UserFlags> | null;
    public id: Snowflake;
    public lastMessageID: Snowflake | null;
    public readonly partial: false;
    public readonly presence: Presence;
    public system: boolean | null;
    public readonly tag: string;
    public username: string;
    public avatarURL(options?: ImageURLOptions & { dynamic?: boolean }): string | null;
    public createDM(): Promise<DMChannel>;
    public deleteDM(): Promise<DMChannel>;
    public displayAvatarURL(options?: ImageURLOptions & { dynamic?: boolean }): string;
    public equals(user: User): boolean;
    public fetch(force?: boolean): Promise<User>;
    public fetchFlags(force?: boolean): Promise<UserFlags>;
    public toString(): string;
    public typingDurationIn(channel: ChannelResolvable): number;
    public typingIn(channel: ChannelResolvable): boolean;
    public typingSinceIn(channel: ChannelResolvable): Date;
  }

  export class UserFlags extends BitField<UserFlagsString> {
    public static FLAGS: Record<UserFlagsString, number>;
    public static resolve(bit?: BitFieldResolvable<UserFlagsString, number>): number;
  }

  export class Util {
    public static basename(path: string, ext?: string): string;
    public static binaryToID(num: string): Snowflake;
    public static cleanContent(str: string, message: Message): string;
    public static removeMentions(str: string): string;
    public static cloneObject(obj: object): object;
    public static delayFor(ms: number): Promise<void>;
    public static discordSort<K, V extends { rawPosition: number; id: string }>(
      collection: Collection<K, V>,
    ): Collection<K, V>;
    public static escapeMarkdown(text: string, options?: EscapeMarkdownOptions): string;
    public static escapeCodeBlock(text: string): string;
    public static escapeInlineCode(text: string): string;
    public static escapeBold(text: string): string;
    public static escapeItalic(text: string): string;
    public static escapeUnderline(text: string): string;
    public static escapeStrikethrough(text: string): string;
    public static escapeSpoiler(text: string): string;
    public static cleanCodeBlockContent(text: string): string;
    public static fetchRecommendedShards(token: string, guildsPerShard?: number): Promise<number>;
    public static flatten(obj: object, ...props: { [key: string]: boolean | string }[]): object;
    public static idToBinary(num: Snowflake): string;
    public static makeError(obj: { name: string; message: string; stack: string }): Error;
    public static makePlainError(err: Error): { name: string; message: string; stack: string };
    public static mergeDefault(def: object, given: object): object;
    public static moveElementInArray(array: any[], element: any, newIndex: number, offset?: boolean): number;
    public static parseEmoji(text: string): { animated: boolean; name: string; id: string | null } | null;
    public static resolveColor(color: ColorResolvable): number;
    public static resolveString(data: StringResolvable): string;
    public static setPosition<T extends Channel | Role>(
      item: T,
      position: number,
      relative: boolean,
      sorted: Collection<Snowflake, T>,
      route: object,
      reason?: string,
    ): Promise<{ id: Snowflake; position: number }[]>;
    public static splitMessage(text: StringResolvable, options?: SplitOptions): string[];
  }

  class VoiceBroadcast extends EventEmitter {
    constructor(client: Client);
    public client: Client;
    public subscribers: StreamDispatcher[];
    public readonly dispatcher: BroadcastDispatcher | null;
    public play(input: string | Readable, options?: StreamOptions): BroadcastDispatcher;
    public end(): void;

    public on(event: 'end', listener: () => void): this;
    public on(event: 'subscribe' | 'unsubscribe', listener: (dispatcher: StreamDispatcher) => void): this;
    public on(event: string, listener: (...args: any[]) => void): this;

    public once(event: 'end', listener: () => void): this;
    public once(event: 'subscribe' | 'unsubscribe', listener: (dispatcher: StreamDispatcher) => void): this;
    public once(event: string, listener: (...args: any[]) => void): this;
  }

  export class VoiceChannel extends GuildChannel {
    constructor(guild: Guild, data?: object);
    public bitrate: number;
    public readonly editable: boolean;
    public readonly full: boolean;
    public readonly joinable: boolean;
    public readonly speakable: boolean;
    public type: 'voice';
    public userLimit: number;
    public join(): Promise<VoiceConnection>;
    public leave(): void;
    public setBitrate(bitrate: number, reason?: string): Promise<VoiceChannel>;
    public setUserLimit(userLimit: number, reason?: string): Promise<VoiceChannel>;
  }

  class VoiceConnection extends EventEmitter {
    constructor(voiceManager: ClientVoiceManager, channel: VoiceChannel);
    private authentication: object;
    private sockets: object;
    private ssrcMap: Map<number, boolean>;
    private _speaking: Map<Snowflake, Readonly<Speaking>>;
    private _disconnect(): void;
    private authenticate(): void;
    private authenticateFailed(reason: string): void;
    private checkAuthenticated(): void;
    private cleanup(): void;
    private connect(): void;
    private onReady(data: object): void;
    private onSessionDescription(mode: string, secret: string): void;
    private onSpeaking(data: object): void;
    private reconnect(token: string, endpoint: string): void;
    private sendVoiceStateUpdate(options: object): Promise<Shard>;
    private setSessionID(sessionID: string): void;
    private setTokenAndEndpoint(token: string, endpoint: string): void;
    private updateChannel(channel: VoiceChannel): void;

    public channel: VoiceChannel;
    public readonly client: Client;
    public readonly dispatcher: StreamDispatcher | null;
    public player: object;
    public receiver: VoiceReceiver;
    public speaking: Readonly<Speaking>;
    public status: VoiceStatus;
    public readonly voice: VoiceState | null;
    public voiceManager: ClientVoiceManager;
    public disconnect(): void;
    public play(input: VoiceBroadcast | Readable | string, options?: StreamOptions): StreamDispatcher;
    public setSpeaking(value: BitFieldResolvable<SpeakingString, number>): void;

    public on(event: 'authenticated' | 'closing' | 'newSession' | 'ready' | 'reconnecting', listener: () => void): this;
    public on(event: 'debug', listener: (message: string) => void): this;
    public on(event: 'error' | 'failed' | 'disconnect', listener: (error: Error) => void): this;
    public on(event: 'speaking', listener: (user: User, speaking: Readonly<Speaking>) => void): this;
    public on(event: 'warn', listener: (warning: string | Error) => void): this;
    public on(event: string, listener: (...args: any[]) => void): this;

    public once(
      event: 'authenticated' | 'closing' | 'newSession' | 'ready' | 'reconnecting',
      listener: () => void,
    ): this;
    public once(event: 'debug', listener: (message: string) => void): this;
    public once(event: 'error' | 'failed' | 'disconnect', listener: (error: Error) => void): this;
    public once(event: 'speaking', listener: (user: User, speaking: Readonly<Speaking>) => void): this;
    public once(event: 'warn', listener: (warning: string | Error) => void): this;
    public once(event: string, listener: (...args: any[]) => void): this;
  }

  class VoiceReceiver extends EventEmitter {
    constructor(connection: VoiceConnection);
    public createStream(
      user: UserResolvable,
      options?: { mode?: 'opus' | 'pcm'; end?: 'silence' | 'manual' },
    ): Readable;

    public on(event: 'debug', listener: (error: Error | string) => void): this;
    public on(event: string, listener: (...args: any[]) => void): this;

    public once(event: 'debug', listener: (error: Error | string) => void): this;
    public once(event: string, listener: (...args: any[]) => void): this;
  }

  export class VoiceRegion {
    constructor(data: object);
    public custom: boolean;
    public deprecated: boolean;
    public id: string;
    public name: string;
    public optimal: boolean;
    public vip: boolean;
    public toJSON(): object;
  }

  export class VoiceState extends Base {
    constructor(guild: Guild, data: object);
    public readonly channel: VoiceChannel | null;
    public channelID: Snowflake | null;
    public readonly connection: VoiceConnection | null;
    public readonly deaf: boolean | null;
    public guild: Guild;
    public id: Snowflake;
    public readonly member: GuildMember | null;
    public readonly mute: boolean | null;
    public selfDeaf: boolean | null;
    public selfMute: boolean | null;
    public serverDeaf: boolean | null;
    public serverMute: boolean | null;
    public sessionID: string | null;
    public streaming: boolean;
    public selfVideo: boolean;
    public readonly speaking: boolean | null;

    public setDeaf(deaf: boolean, reason?: string): Promise<GuildMember>;
    public setMute(mute: boolean, reason?: string): Promise<GuildMember>;
    public kick(reason?: string): Promise<GuildMember>;
    public setChannel(channel: ChannelResolvable | null, reason?: string): Promise<GuildMember>;
    public setSelfDeaf(deaf: boolean): Promise<boolean>;
    public setSelfMute(mute: boolean): Promise<boolean>;
  }

  class VolumeInterface extends EventEmitter {
    constructor(options?: { volume?: number });
    public readonly volume: number;
    public readonly volumeDecibels: number;
    public readonly volumeEditable: boolean;
    public readonly volumeLogarithmic: number;
    public setVolume(volume: number): void;
    public setVolumeDecibels(db: number): void;
    public setVolumeLogarithmic(value: number): void;

    public on(event: 'volumeChange', listener: (oldVolume: number, newVolume: number) => void): this;

    public once(event: 'volumeChange', listener: (oldVolume: number, newVolume: number) => void): this;
  }

  export class Webhook extends WebhookMixin() {
    constructor(client: Client, data?: object);
    public avatar: string;
    public avatarURL(options?: ImageURLOptions): string | null;
    public channelID: Snowflake;
    public client: Client;
    public guildID: Snowflake;
    public name: string;
    public owner: User | object | null;
    public token: string | null;
    public type: WebhookTypes;
  }

  export class WebhookClient extends WebhookMixin(BaseClient) {
    constructor(id: string, token: string, options?: WebhookClientOptions);
    public client: this;
    public options: WebhookClientOptions;
    public token: string;
  }

  export class WebSocketManager extends EventEmitter {
    constructor(client: Client);
    private totalShards: number | string;
    private shardQueue: Set<WebSocketShard>;
    private packetQueue: object[];
    private destroyed: boolean;
    private reconnecting: boolean;

    public readonly client: Client;
    public gateway: string | null;
    public shards: Collection<number, WebSocketShard>;
    public status: Status;
    public readonly ping: number;

    public on(event: WSEventType, listener: (data: any, shardID: number) => void): this;
    public once(event: WSEventType, listener: (data: any, shardID: number) => void): this;

    private debug(message: string, shard?: WebSocketShard): void;
    private connect(): Promise<void>;
    private createShards(): Promise<void>;
    private reconnect(): Promise<void>;
    private broadcast(packet: object): void;
    private destroy(): void;
    private handlePacket(packet?: object, shard?: WebSocketShard): boolean;
    private checkShardsReady(): void;
    private triggerClientReady(): void;
  }

  export class WebSocketShard extends EventEmitter {
    constructor(manager: WebSocketManager, id: number);
    private sequence: number;
    private closeSequence: number;
    private sessionID: string | null;
    private lastPingTimestamp: number;
    private lastHeartbeatAcked: boolean;
    private ratelimit: { queue: object[]; total: number; remaining: number; time: 60e3; timer: NodeJS.Timeout | null };
    private connection: WebSocket | null;
    private helloTimeout: NodeJS.Timeout | null;
    private eventsAttached: boolean;
    private expectedGuilds: Set<Snowflake> | null;
    private readyTimeout: NodeJS.Timeout | null;

    public manager: WebSocketManager;
    public id: number;
    public status: Status;
    public ping: number;

    private debug(message: string): void;
    private connect(): Promise<void>;
    private onOpen(): void;
    private onMessage(event: MessageEvent): void;
    private onError(error: ErrorEvent | object): void;
    private onClose(event: CloseEvent): void;
    private onPacket(packet: object): void;
    private checkReady(): void;
    private setHelloTimeout(time?: number): void;
    private setHeartbeatTimer(time: number): void;
    private sendHeartbeat(): void;
    private ackHeartbeat(): void;
    private identify(): void;
    private identifyNew(): void;
    private identifyResume(): void;
    private _send(data: object): void;
    private processQueue(): void;
    private destroy(destroyOptions?: { closeCode?: number; reset?: boolean; emit?: boolean; log?: boolean }): void;
    private _cleanupConnection(): void;
    private _emitDestroyed(): void;

    public send(data: object): void;
    public on(event: 'ready' | 'resumed' | 'invalidSession', listener: () => void): this;
    public on(event: 'close', listener: (event: CloseEvent) => void): this;
    public on(event: 'allReady', listener: (unavailableGuilds?: Set<Snowflake>) => void): this;
    public on(event: string, listener: (...args: any[]) => void): this;

    public once(event: 'ready' | 'resumed' | 'invalidSession', listener: () => void): this;
    public once(event: 'close', listener: (event: CloseEvent) => void): this;
    public once(event: 'allReady', listener: (unavailableGuilds?: Set<Snowflake>) => void): this;
    public once(event: string, listener: (...args: any[]) => void): this;
  }

  //#endregion

  //#region Collections

  export class Collection<K, V> extends BaseCollection<K, V> {
    public flatMap<T>(
      fn: (value: V, key: K, collection: this) => Collection<K, T>,
      thisArg?: unknown,
    ): Collection<K, T>;
    public flatMap<T, This>(
      fn: (this: This, value: V, key: K, collection: this) => Collection<K, T>,
      thisArg: This,
    ): Collection<K, T>;
    public mapValues<T>(fn: (value: V, key: K, collection: this) => T, thisArg?: unknown): Collection<K, T>;
    public mapValues<This, T>(
      fn: (this: This, value: V, key: K, collection: this) => T,
      thisArg: This,
    ): Collection<K, T>;
    public toJSON(): object;
  }

  //#endregion

  //#region Managers

  export abstract class BaseManager<K, Holds, R> {
    constructor(client: Client, iterable: Iterable<any>, holds: Constructable<Holds>, cacheType: Collection<K, Holds>);
    public holds: Constructable<Holds>;
    public cache: Collection<K, Holds>;
    public cacheType: Collection<K, Holds>;
    public readonly client: Client;
    public add(data: any, cache?: boolean, { id, extras }?: { id: K; extras: any[] }): Holds;
    public resolve(resolvable: Holds): Holds;
    public resolve(resolvable: R): Holds | null;
    public resolveID(resolvable: Holds): K;
    public resolveID(resolvable: R): K | null;
    public valueOf(): Collection<K, Holds>;
  }

  export class BaseGuildEmojiManager extends BaseManager<Snowflake, GuildEmoji, EmojiResolvable> {
    constructor(client: Client, iterable?: Iterable<any>);
    public resolveIdentifier(emoji: EmojiIdentifierResolvable): string | null;
  }

  export class ChannelManager extends BaseManager<Snowflake, Channel, ChannelResolvable> {
    constructor(client: Client, iterable: Iterable<any>);
    public fetch(id: Snowflake, cache?: boolean, force?: boolean): Promise<Channel | null>;
  }

  export class GuildChannelManager extends BaseManager<Snowflake, GuildChannel, GuildChannelResolvable> {
    constructor(guild: Guild, iterable?: Iterable<any>);
    public guild: Guild;
    public create(name: string, options: GuildCreateChannelOptions & { type: 'voice' }): Promise<VoiceChannel>;
    public create(name: string, options: GuildCreateChannelOptions & { type: 'category' }): Promise<CategoryChannel>;
    public create(name: string, options?: GuildCreateChannelOptions & { type?: 'text' }): Promise<TextChannel>;
    public create(
      name: string,
      options: GuildCreateChannelOptions,
    ): Promise<TextChannel | VoiceChannel | CategoryChannel>;
  }

  export class GuildEmojiManager extends BaseGuildEmojiManager {
    constructor(guild: Guild, iterable?: Iterable<any>);
    public guild: Guild;
    public create(
      attachment: BufferResolvable | Base64Resolvable,
      name: string,
      options?: GuildEmojiCreateOptions,
    ): Promise<GuildEmoji>;
    public fetch(id: Snowflake, cache?: boolean, force?: boolean): Promise<GuildEmoji>;
    public fetch(id?: Snowflake, cache?: boolean, force?: boolean): Promise<Collection<Snowflake, GuildEmoji>>;
  }

  export class GuildEmojiRoleManager {
    constructor(emoji: GuildEmoji);
    public emoji: GuildEmoji;
    public guild: Guild;
    public cache: Collection<Snowflake, Role>;
    public add(
      roleOrRoles: RoleResolvable | readonly RoleResolvable[] | Collection<Snowflake, Role>,
    ): Promise<GuildEmoji>;
    public set(roles: readonly RoleResolvable[] | Collection<Snowflake, Role>): Promise<GuildEmoji>;
    public remove(
      roleOrRoles: RoleResolvable | readonly RoleResolvable[] | Collection<Snowflake, Role>,
    ): Promise<GuildEmoji>;
    public valueOf(): Collection<Snowflake, Role>;
  }

  export class GuildManager extends BaseManager<Snowflake, Guild, GuildResolvable> {
    constructor(client: Client, iterable?: Iterable<any>);
    public create(name: string, options?: GuildCreateOptions): Promise<Guild>;
    public fetch(id: Snowflake, cache?: boolean, force?: boolean): Promise<Guild>;
  }

  export class GuildMemberManager extends BaseManager<Snowflake, GuildMember, GuildMemberResolvable> {
    constructor(guild: Guild, iterable?: Iterable<any>);
    public guild: Guild;
    public ban(user: UserResolvable, options?: BanOptions): Promise<GuildMember | User | Snowflake>;
    public fetch(
      options: UserResolvable | FetchMemberOptions | (FetchMembersOptions & { user: UserResolvable }),
    ): Promise<GuildMember>;
    public fetch(options?: FetchMembersOptions): Promise<Collection<Snowflake, GuildMember>>;
    public prune(options: GuildPruneMembersOptions & { dry?: false; count: false }): Promise<null>;
    public prune(options?: GuildPruneMembersOptions): Promise<number>;
    public unban(user: UserResolvable, reason?: string): Promise<User>;
  }

  export class GuildMemberRoleManager extends OverridableManager<Snowflake, Role, RoleResolvable> {
    constructor(member: GuildMember);
    public readonly hoist: Role | null;
    public readonly color: Role | null;
    public readonly highest: Role;
    public readonly premiumSubscriberRole: Role | null;
    public readonly botRole: Role | null;
    public member: GuildMember;
    public guild: Guild;

    public add(
      roleOrRoles: RoleResolvable | readonly RoleResolvable[] | Collection<Snowflake, Role>,
      reason?: string,
    ): Promise<GuildMember>;
    public set(roles: readonly RoleResolvable[] | Collection<Snowflake, Role>, reason?: string): Promise<GuildMember>;
    public remove(
      roleOrRoles: RoleResolvable | readonly RoleResolvable[] | Collection<Snowflake, Role>,
      reason?: string,
    ): Promise<GuildMember>;
    public valueOf(): Collection<Snowflake, Role>;
  }

  export class MessageManager extends BaseManager<Snowflake, Message, MessageResolvable> {
    constructor(channel: TextChannel | DMChannel, iterable?: Iterable<any>);
    public channel: TextBasedChannelFields;
    public cache: Collection<Snowflake, Message>;
    public fetch(message: Snowflake, cache?: boolean, force?: boolean): Promise<Message>;
    public fetch(
      options?: ChannelLogsQueryOptions,
      cache?: boolean,
      force?: boolean,
    ): Promise<Collection<Snowflake, Message>>;
    public fetchPinned(cache?: boolean): Promise<Collection<Snowflake, Message>>;
    public delete(message: MessageResolvable): Promise<void>;
  }

  // Hacky workaround because changing the signature of an overridden method errors
  class OverridableManager<V, K, R = any> extends BaseManager<V, K, R> {
    public add(data: any, cache: any): any;
    public set(key: any): any;
  }

  export class PresenceManager extends BaseManager<Snowflake, Presence, PresenceResolvable> {
    constructor(client: Client, iterable?: Iterable<any>);
  }

  export class ReactionManager extends BaseManager<string | Snowflake, MessageReaction, MessageReactionResolvable> {
    constructor(message: Message, iterable?: Iterable<any>);
    public message: Message;
    public removeAll(): Promise<Message>;
  }

  export class ReactionUserManager extends BaseManager<Snowflake, User, UserResolvable> {
    constructor(client: Client, iterable: Iterable<any> | undefined, reaction: MessageReaction);
    public reaction: MessageReaction;
    public fetch(options?: { limit?: number; after?: Snowflake }): Promise<Collection<Snowflake, User>>;
    public remove(user?: UserResolvable): Promise<MessageReaction>;
  }

  export class RoleManager extends BaseManager<Snowflake, Role, RoleResolvable> {
    constructor(guild: Guild, iterable?: Iterable<any>);
    public readonly everyone: Role;
    public readonly highest: Role;
    public guild: Guild;
    public readonly premiumSubscriberRole: Role | null;
    public botRoleFor(user: UserResolvable): Role | null;
    public create(options?: RoleData & { reason?: string }): Promise<Role>;
    public fetch(id: Snowflake, cache?: boolean, force?: boolean): Promise<Role | null>;
    public fetch(id?: Snowflake, cache?: boolean, force?: boolean): Promise<Collection<Snowflake, Role>>;
  }

  export class UserManager extends BaseManager<Snowflake, User, UserResolvable> {
    constructor(client: Client, iterable?: Iterable<any>);
    public fetch(id: Snowflake, cache?: boolean, force?: boolean): Promise<User>;
  }

  export class VoiceStateManager extends BaseManager<Snowflake, VoiceState, typeof VoiceState> {
    constructor(guild: Guild, iterable?: Iterable<any>);
    public guild: Guild;
  }

  //#endregion

  //#region Mixins

  // Model the TextBasedChannel mixin system, allowing application of these fields
  // to the classes that use these methods without having to manually add them
  // to each of those classes

  type Constructable<T> = new (...args: any[]) => T;
  function PartialTextBasedChannel<T>(Base?: Constructable<T>): Constructable<T & PartialTextBasedChannelFields>;
  function TextBasedChannel<T, I extends keyof TextBasedChannelFields = never>(
    Base?: Constructable<T>,
    ignore?: I[],
  ): Constructable<T & Omit<TextBasedChannelFields, I>>;

  interface PartialTextBasedChannelFields {
    lastMessageID: Snowflake | null;
    readonly lastMessage: Message | null;
    send(
      content: APIMessageContentResolvable | (MessageOptions & { split?: false }) | MessageAdditions,
    ): Promise<Message>;
    send(options: MessageOptions & { split: true | SplitOptions }): Promise<Message[]>;
    send(options: MessageOptions | APIMessage): Promise<Message | Message[]>;
    send(content: StringResolvable, options: (MessageOptions & { split?: false }) | MessageAdditions): Promise<Message>;
    send(content: StringResolvable, options: MessageOptions & { split: true | SplitOptions }): Promise<Message[]>;
    send(content: StringResolvable, options: MessageOptions): Promise<Message | Message[]>;
  }

  interface TextBasedChannelFields extends PartialTextBasedChannelFields {
    _typing: Map<string, TypingData>;
    lastPinTimestamp: number | null;
    readonly lastPinAt: Date | null;
    typing: boolean;
    typingCount: number;
    awaitMessages(filter: CollectorFilter, options?: AwaitMessagesOptions): Promise<Collection<Snowflake, Message>>;
    bulkDelete(
      messages: Collection<Snowflake, Message> | readonly MessageResolvable[] | number,
      filterOld?: boolean,
    ): Promise<Collection<Snowflake, Message>>;
    createMessageCollector(filter: CollectorFilter, options?: MessageCollectorOptions): MessageCollector;
    startTyping(count?: number): Promise<void>;
    stopTyping(force?: boolean): void;
  }

  function WebhookMixin<T>(Base?: Constructable<T>): Constructable<T & WebhookFields>;

  function VolumeMixin<T>(base: Constructable<T>): Constructable<T & VolumeInterface>;

  interface WebhookFields {
    id: Snowflake;
    readonly createdAt: Date;
    readonly createdTimestamp: number;
    readonly url: string;
    delete(reason?: string): Promise<void>;
    edit(options: WebhookEditData): Promise<Webhook>;
    send(
      content: APIMessageContentResolvable | (WebhookMessageOptions & { split?: false }) | MessageAdditions,
    ): Promise<Message | WebhookRawMessageResponse>;
    send(
      options: WebhookMessageOptions & { split: true | SplitOptions },
    ): Promise<(Message | WebhookRawMessageResponse)[]>;
    send(
      options: WebhookMessageOptions | APIMessage,
    ): Promise<Message | WebhookRawMessageResponse | (Message | WebhookRawMessageResponse)[]>;
    send(
      content: StringResolvable,
      options: (WebhookMessageOptions & { split?: false }) | MessageAdditions,
    ): Promise<Message | WebhookRawMessageResponse>;
    send(
      content: StringResolvable,
      options: WebhookMessageOptions & { split: true | SplitOptions },
    ): Promise<(Message | WebhookRawMessageResponse)[]>;
    send(
      content: StringResolvable,
      options: WebhookMessageOptions,
    ): Promise<Message | WebhookRawMessageResponse | (Message | WebhookRawMessageResponse)[]>;
    sendSlackMessage(body: object): Promise<boolean>;
  }

  //#endregion

  //#region Typedefs

  type ActivityFlagsString = 'INSTANCE' | 'JOIN' | 'SPECTATE' | 'JOIN_REQUEST' | 'SYNC' | 'PLAY';

  interface ActivityOptions {
    name?: string;
    url?: string;
    type?: ActivityType | number;
    shardID?: number | readonly number[];
  }

  type ActivityType = 'PLAYING' | 'STREAMING' | 'LISTENING' | 'WATCHING' | 'CUSTOM_STATUS' | 'COMPETING';

  interface AddGuildMemberOptions {
    accessToken: string;
    nick?: string;
    roles?: Collection<Snowflake, Role> | RoleResolvable[];
    mute?: boolean;
    deaf?: boolean;
  }

  interface APIErrors {
    UNKNOWN_ACCOUNT: 10001;
    UNKNOWN_APPLICATION: 10002;
    UNKNOWN_CHANNEL: 10003;
    UNKNOWN_GUILD: 10004;
    UNKNOWN_INTEGRATION: 10005;
    UNKNOWN_INVITE: 10006;
    UNKNOWN_MEMBER: 10007;
    UNKNOWN_MESSAGE: 10008;
    UNKNOWN_OVERWRITE: 10009;
    UNKNOWN_PROVIDER: 10010;
    UNKNOWN_ROLE: 10011;
    UNKNOWN_TOKEN: 10012;
    UNKNOWN_USER: 10013;
    UNKNOWN_EMOJI: 10014;
    UNKNOWN_WEBHOOK: 10015;
    UNKNOWN_BAN: 10026;
    UNKNOWN_GUILD_TEMPLATE: 10057;
    BOT_PROHIBITED_ENDPOINT: 20001;
    BOT_ONLY_ENDPOINT: 20002;
    ANNOUNCEMENT_EDIT_LIMIT_EXCEEDED: 20022;
    CHANNEL_HIT_WRITE_RATELIMIT: 20028;
    MAXIMUM_GUILDS: 30001;
    MAXIMUM_FRIENDS: 30002;
    MAXIMUM_PINS: 30003;
    MAXIMUM_ROLES: 30005;
    MAXIMUM_WEBHOOKS: 30007;
    MAXIMUM_REACTIONS: 30010;
    MAXIMUM_CHANNELS: 30013;
    MAXIMUM_ATTACHMENTS: 30015;
    MAXIMUM_INVITES: 30016;
    GUILD_ALREADY_HAS_TEMPLATE: 30031;
    UNAUTHORIZED: 40001;
    ACCOUNT_VERIFICATION_REQUIRED: 40002;
    REQUEST_ENTITY_TOO_LARGE: 40005;
    FEATURE_TEMPORARILY_DISABLED: 40006;
    USER_BANNED: 40007;
    ALREADY_CROSSPOSTED: 40033;
    MISSING_ACCESS: 50001;
    INVALID_ACCOUNT_TYPE: 50002;
    CANNOT_EXECUTE_ON_DM: 50003;
    EMBED_DISABLED: 50004;
    CANNOT_EDIT_MESSAGE_BY_OTHER: 50005;
    CANNOT_SEND_EMPTY_MESSAGE: 50006;
    CANNOT_MESSAGE_USER: 50007;
    CANNOT_SEND_MESSAGES_IN_VOICE_CHANNEL: 50008;
    CHANNEL_VERIFICATION_LEVEL_TOO_HIGH: 50009;
    OAUTH2_APPLICATION_BOT_ABSENT: 50010;
    MAXIMUM_OAUTH2_APPLICATIONS: 50011;
    INVALID_OAUTH_STATE: 50012;
    MISSING_PERMISSIONS: 50013;
    INVALID_AUTHENTICATION_TOKEN: 50014;
    NOTE_TOO_LONG: 50015;
    INVALID_BULK_DELETE_QUANTITY: 50016;
    CANNOT_PIN_MESSAGE_IN_OTHER_CHANNEL: 50019;
    INVALID_OR_TAKEN_INVITE_CODE: 50020;
    CANNOT_EXECUTE_ON_SYSTEM_MESSAGE: 50021;
    INVALID_OAUTH_TOKEN: 50025;
    BULK_DELETE_MESSAGE_TOO_OLD: 50034;
    INVALID_FORM_BODY: 50035;
    INVITE_ACCEPTED_TO_GUILD_NOT_CONTAINING_BOT: 50036;
    INVALID_API_VERSION: 50041;
    CANNOT_DELETE_COMMUNITY_REQUIRED_CHANNEL: 50074;
    REACTION_BLOCKED: 90001;
    RESOURCE_OVERLOADED: 130000;
  }

  type APIMessageContentResolvable = string | number | boolean | bigint | symbol | readonly StringResolvable[];

  interface APIRawMessage {
    id: Snowflake;
    type: number;
    content: string;
    channel_id: Snowflake;
    author: {
      bot?: true;
      id: Snowflake;
      username: string;
      avatar: string | null;
      discriminator: string;
    };
    attachments: {
      id: Snowflake;
      filename: string;
      size: number;
      url: string;
      proxy_url: string;
      height: number | null;
      width: number | null;
    }[];
    embeds: {
      title?: string;
      type?: 'rich' | 'image' | 'video' | 'gifv' | 'article' | 'link';
      description?: string;
      url?: string;
      timestamp?: string;
      color?: number;
      footer?: {
        text: string;
        icon_url?: string;
        proxy_icon_url?: string;
      };
      image?: {
        url?: string;
        proxy_url?: string;
        height?: number;
        width?: number;
      };
      thumbnail?: {
        url?: string;
        proxy_url?: string;
        height?: number;
        width?: number;
      };
      video?: {
        url?: string;
        height?: number;
        width?: number;
      };
      provider?: { name?: string; url?: string };
      author?: {
        name?: string;
        url?: string;
        icon_url?: string;
        proxy_icon_url?: string;
      };
      fields?: {
        name: string;
        value: string;
        inline?: boolean;
      }[];
    }[];
    mentions: {
      id: Snowflake;
      username: string;
      discriminator: string;
      avatar: string | null;
      bot?: true;
      public_flags?: number;
      member?: {
        nick: string | null;
        roles: Snowflake[];
        joined_at: string;
        premium_since?: string | null;
        deaf: boolean;
        mute: boolean;
      };
    }[];
    mention_roles: Snowflake[];
    pinned: boolean;
    mention_everyone: boolean;
    tts: boolean;
    timestamp: string;
    edited_timestamp: string | null;
    flags: number;
    webhook_id: Snowflake;
  }

  interface ApplicationAsset {
    name: string;
    id: Snowflake;
    type: 'BIG' | 'SMALL';
  }

  type ApplicationFlagsString =
    | 'MANAGED_EMOJI'
    | 'GROUP_DM_CREATE'
    | 'RPC_HAS_CONNECTED'
    | 'GATEWAY_PRESENCE'
    | 'FATEWAY_PRESENCE_LIMITED'
    | 'GATEWAY_GUILD_MEMBERS'
    | 'GATEWAY_GUILD_MEMBERS_LIMITED'
    | 'VERIFICATION_PENDING_GUILD_LIMIT'
    | 'EMBEDDED';

  interface AuditLogChange {
    key: string;
    old?: any;
    new?: any;
  }

  interface AwaitMessagesOptions extends MessageCollectorOptions {
    errors?: string[];
  }

  interface AwaitReactionsOptions extends ReactionCollectorOptions {
    errors?: string[];
  }

  interface BanOptions {
    days?: number;
    reason?: string;
  }

  type Base64Resolvable = Buffer | Base64String;

  type Base64String = string;

  type BitFieldResolvable<T extends string, N extends number | bigint> =
    | RecursiveReadonlyArray<T | N | Readonly<BitField<T, N>>>
    | T
    | N
    | Readonly<BitField<T, N>>;

  type BufferResolvable = Buffer | string;

  interface ChannelCreationOverwrites {
    allow?: PermissionResolvable;
    deny?: PermissionResolvable;
    id: RoleResolvable | UserResolvable;
  }

  interface ChannelData {
    name?: string;
    type?: Pick<typeof ChannelType, 'text' | 'news'>;
    position?: number;
    topic?: string;
    nsfw?: boolean;
    bitrate?: number;
    userLimit?: number;
    parentID?: Snowflake | null;
    rateLimitPerUser?: number;
    lockPermissions?: boolean;
    permissionOverwrites?: readonly OverwriteResolvable[] | Collection<Snowflake, OverwriteResolvable>;
  }

  interface ChannelLogsQueryOptions {
    limit?: number;
    before?: Snowflake;
    after?: Snowflake;
    around?: Snowflake;
  }

  interface ChannelPosition {
    channel: ChannelResolvable;
    position: number;
  }

  type ChannelResolvable = Channel | Snowflake;

  interface ClientEvents {
    channelCreate: [channel: GuildChannel];
    channelDelete: [channel: DMChannel | GuildChannel];
    channelPinsUpdate: [channel: Channel | PartialDMChannel, date: Date];
    channelUpdate: [oldChannel: Channel, newChannel: Channel];
    debug: [message: string];
    warn: [message: string];
    disconnect: [closeEvent: any, status: number];
    emojiCreate: [emoji: GuildEmoji];
    emojiDelete: [emoji: GuildEmoji];
    emojiUpdate: [oldEmoji: GuildEmoji, newEmoji: GuildEmoji];
    error: [error: Error];
    guildBanAdd: [guild: Guild, user: User];
    guildBanRemove: [guild: Guild, user: User];
    guildCreate: [guild: Guild];
    guildDelete: [guild: Guild];
    guildUnavailable: [guild: Guild];
    guildIntegrationsUpdate: [guild: Guild];
    guildMemberAdd: [member: GuildMember];
    guildMemberAvailable: [member: GuildMember | PartialGuildMember];
    guildMemberRemove: [member: GuildMember | PartialGuildMember];
    guildMembersChunk: [
      members: Collection<Snowflake, GuildMember>,
      guild: Guild,
      data: { count: number; index: number; nonce: string | undefined },
    ];
    guildMemberSpeaking: [member: GuildMember | PartialGuildMember, speaking: Readonly<Speaking>];
    guildMemberUpdate: [oldMember: GuildMember | PartialGuildMember, newMember: GuildMember];
    guildUpdate: [oldGuild: Guild, newGuild: Guild];
    inviteCreate: [invite: Invite];
    inviteDelete: [invite: Invite];
    message: [message: Message];
    messageDelete: [message: Message | PartialMessage];
    messageReactionRemoveAll: [message: Message | PartialMessage];
    messageReactionRemoveEmoji: [reaction: MessageReaction];
    messageDeleteBulk: [messages: Collection<Snowflake, Message | PartialMessage>];
    messageReactionAdd: [message: MessageReaction, user: User | PartialUser];
    messageReactionRemove: [reaction: MessageReaction, user: User | PartialUser];
    messageUpdate: [oldMessage: Message | PartialMessage, newMessage: Message | PartialMessage];
    presenceUpdate: [oldPresence: Presence | undefined, newPresence: Presence];
    rateLimit: [rateLimitData: RateLimitData];
    invalidRequestWarning: [invalidRequestWarningData: InvalidRequestWarningData];
    ready: [];
    invalidated: [];
    roleCreate: [role: Role];
    roleDelete: [role: Role];
    roleUpdate: [oldRole: Role, newRole: Role];
    typingStart: [channel: Channel | PartialDMChannel, user: User | PartialUser];
    userUpdate: [oldUser: User | PartialUser, newUser: User];
    voiceStateUpdate: [oldState: VoiceState, newState: VoiceState];
    webhookUpdate: [channel: TextChannel];
    shardDisconnect: [closeEvent: CloseEvent, shardID: number];
    shardError: [error: Error, shardID: number];
    shardReady: [shardID: number, unavailableGuilds: Set<Snowflake> | undefined];
    shardReconnecting: [shardID: number];
    shardResume: [shardID: number, replayedEvents: number];
  }

  interface ClientOptions {
    shards?: number | number[] | 'auto';
    shardCount?: number;
    messageCacheMaxSize?: number;
    messageCacheLifetime?: number;
    messageSweepInterval?: number;
    allowedMentions?: MessageMentionOptions;
    invalidRequestWarningInterval?: number;
    partials?: PartialTypes[];
    restWsBridgeTimeout?: number;
    restTimeOffset?: number;
    restRequestTimeout?: number;
    restGlobalRateLimit?: number;
    restSweepInterval?: number;
    retryLimit?: number;
    presence?: PresenceData;
    intents: BitFieldResolvable<IntentsString, number>;
    ws?: WebSocketOptions;
    http?: HTTPOptions;
  }

  type ClientPresenceStatus = 'online' | 'idle' | 'dnd';

  interface ClientPresenceStatusData {
    web?: ClientPresenceStatus;
    mobile?: ClientPresenceStatus;
    desktop?: ClientPresenceStatus;
  }

  interface ClientUserEditData {
    username?: string;
    avatar?: BufferResolvable | Base64Resolvable;
  }

  interface CloseEvent {
    wasClean: boolean;
    code: number;
    reason: string;
    target: WebSocket;
  }

  type CollectorFilter = (...args: any[]) => boolean | Promise<boolean>;

  interface CollectorOptions {
    time?: number;
    idle?: number;
    dispose?: boolean;
  }

  type ColorResolvable =
    | 'DEFAULT'
    | 'WHITE'
    | 'AQUA'
    | 'GREEN'
    | 'BLUE'
    | 'YELLOW'
    | 'PURPLE'
    | 'LUMINOUS_VIVID_PINK'
    | 'GOLD'
    | 'ORANGE'
    | 'RED'
    | 'GREY'
    | 'DARKER_GREY'
    | 'NAVY'
    | 'DARK_AQUA'
    | 'DARK_GREEN'
    | 'DARK_BLUE'
    | 'DARK_PURPLE'
    | 'DARK_VIVID_PINK'
    | 'DARK_GOLD'
    | 'DARK_ORANGE'
    | 'DARK_RED'
    | 'DARK_GREY'
    | 'LIGHT_GREY'
    | 'DARK_NAVY'
    | 'BLURPLE'
    | 'GREYPLE'
    | 'DARK_BUT_NOT_BLACK'
    | 'NOT_QUITE_BLACK'
    | 'RANDOM'
    | [number, number, number]
    | number
    | string;

  interface CrosspostedChannel {
    channelID: Snowflake;
    guildID: Snowflake;
    type: keyof typeof ChannelType;
    name: string;
  }

  interface DeconstructedSnowflake {
    timestamp: number;
    readonly date: Date;
    workerID: number;
    processID: number;
    increment: number;
    binary: string;
  }

  type DefaultMessageNotifications = 'ALL' | 'MENTIONS';

  interface EmbedField {
    name: string;
    value: string;
    inline: boolean;
  }

  interface EmbedFieldData {
    name: StringResolvable;
    value: StringResolvable;
    inline?: boolean;
  }

  type EmojiIdentifierResolvable = string | EmojiResolvable;

  type EmojiResolvable = Snowflake | GuildEmoji | ReactionEmoji;

  interface ErrorEvent {
    error: any;
    message: string;
    type: string;
    target: WebSocket;
  }

  interface EscapeMarkdownOptions {
    codeBlock?: boolean;
    inlineCode?: boolean;
    bold?: boolean;
    italic?: boolean;
    underline?: boolean;
    strikethrough?: boolean;
    spoiler?: boolean;
    inlineCodeContent?: boolean;
    codeBlockContent?: boolean;
  }

  type ExplicitContentFilterLevel = 'DISABLED' | 'MEMBERS_WITHOUT_ROLES' | 'ALL_MEMBERS';

  interface Extendable {
    GuildEmoji: typeof GuildEmoji;
    DMChannel: typeof DMChannel;
    TextChannel: typeof TextChannel;
    VoiceChannel: typeof VoiceChannel;
    CategoryChannel: typeof CategoryChannel;
    NewsChannel: typeof NewsChannel;
    StoreChannel: typeof StoreChannel;
    GuildMember: typeof GuildMember;
    Guild: typeof Guild;
    Message: typeof Message;
    MessageReaction: typeof MessageReaction;
    Presence: typeof Presence;
    VoiceState: typeof VoiceState;
    Role: typeof Role;
    User: typeof User;
  }

  interface FetchMemberOptions {
    user: UserResolvable;
    cache?: boolean;
    force?: boolean;
  }

  interface FetchMembersOptions {
    user?: UserResolvable | UserResolvable[];
    query?: string;
    limit?: number;
    withPresences?: boolean;
    time?: number;
    nonce?: string;
    force?: boolean;
  }

  interface FileOptions {
    attachment: BufferResolvable | Stream;
    name?: string;
  }

  type GuildAuditLogsAction = keyof GuildAuditLogsActions;

  interface GuildAuditLogsActions {
    ALL?: null;
    GUILD_UPDATE?: number;
    CHANNEL_CREATE?: number;
    CHANNEL_UPDATE?: number;
    CHANNEL_DELETE?: number;
    CHANNEL_OVERWRITE_CREATE?: number;
    CHANNEL_OVERWRITE_UPDATE?: number;
    CHANNEL_OVERWRITE_DELETE?: number;
    MEMBER_KICK?: number;
    MEMBER_PRUNE?: number;
    MEMBER_BAN_ADD?: number;
    MEMBER_BAN_REMOVE?: number;
    MEMBER_UPDATE?: number;
    MEMBER_ROLE_UPDATE?: number;
    MEMBER_MOVE?: number;
    MEMBER_DISCONNECT?: number;
    BOT_ADD?: number;
    ROLE_CREATE?: number;
    ROLE_UPDATE?: number;
    ROLE_DELETE?: number;
    INVITE_CREATE?: number;
    INVITE_UPDATE?: number;
    INVITE_DELETE?: number;
    WEBHOOK_CREATE?: number;
    WEBHOOK_UPDATE?: number;
    WEBHOOK_DELETE?: number;
    EMOJI_CREATE?: number;
    EMOJI_UPDATE?: number;
    EMOJI_DELETE?: number;
    MESSAGE_DELETE?: number;
    MESSAGE_BULK_DELETE?: number;
    MESSAGE_PIN?: number;
    MESSAGE_UNPIN?: number;
    INTEGRATION_CREATE?: number;
    INTEGRATION_UPDATE?: number;
    INTEGRATION_DELETE?: number;
  }

  type GuildAuditLogsActionType = 'CREATE' | 'DELETE' | 'UPDATE' | 'ALL';

  interface GuildAuditLogsFetchOptions {
    before?: Snowflake | GuildAuditLogsEntry;
    limit?: number;
    user?: UserResolvable;
    type?: GuildAuditLogsAction | number;
  }

  type GuildAuditLogsTarget = keyof GuildAuditLogsTargets;

  interface GuildAuditLogsTargets {
    ALL?: string;
    GUILD?: string;
    CHANNEL?: string;
    USER?: string;
    ROLE?: string;
    INVITE?: string;
    WEBHOOK?: string;
    EMOJI?: string;
    MESSAGE?: string;
    INTEGRATION?: string;
    UNKNOWN?: string;
  }

  type GuildChannelResolvable = Snowflake | GuildChannel;

  interface GuildCreateChannelOptions {
    permissionOverwrites?: OverwriteResolvable[] | Collection<Snowflake, OverwriteResolvable>;
    topic?: string;
    type?: Exclude<
      keyof typeof ChannelType | ChannelType,
      'dm' | 'group' | 'unknown' | ChannelType.dm | ChannelType.group | ChannelType.unknown
    >;
    nsfw?: boolean;
    parent?: ChannelResolvable;
    bitrate?: number;
    userLimit?: number;
    rateLimitPerUser?: number;
    position?: number;
    reason?: string;
  }

  interface GuildChannelCloneOptions extends GuildCreateChannelOptions {
    name?: string;
  }

  interface GuildCreateOptions {
    afkChannelID?: number;
    afkTimeout?: number;
    channels?: PartialChannelData[];
    defaultMessageNotifications?: DefaultMessageNotifications | number;
    explicitContentFilter?: ExplicitContentFilterLevel | number;
    icon?: BufferResolvable | Base64Resolvable | null;
    region?: string;
    roles?: PartialRoleData[];
    systemChannelID?: number;
    verificationLevel?: VerificationLevel | number;
  }

  interface GuildWidget {
    enabled: boolean;
    channel: GuildChannel | null;
  }

  interface GuildEditData {
    name?: string;
    region?: string;
    verificationLevel?: VerificationLevel | number;
    explicitContentFilter?: ExplicitContentFilterLevel | number;
    defaultMessageNotifications?: DefaultMessageNotifications | number;
    afkChannel?: ChannelResolvable;
    systemChannel?: ChannelResolvable;
    systemChannelFlags?: SystemChannelFlagsResolvable;
    afkTimeout?: number;
    icon?: Base64Resolvable;
    owner?: GuildMemberResolvable;
    splash?: Base64Resolvable;
    discoverySplash?: Base64Resolvable;
    banner?: Base64Resolvable;
    rulesChannel?: ChannelResolvable;
    publicUpdatesChannel?: ChannelResolvable;
    preferredLocale?: string;
  }

  interface GuildEmojiCreateOptions {
    roles?: Collection<Snowflake, Role> | RoleResolvable[];
    reason?: string;
  }

  interface GuildEmojiEditData {
    name?: string;
    roles?: Collection<Snowflake, Role> | RoleResolvable[];
  }

  type GuildFeatures =
    | 'ANIMATED_ICON'
    | 'BANNER'
    | 'COMMERCE'
    | 'COMMUNITY'
    | 'DISCOVERABLE'
    | 'FEATURABLE'
    | 'INVITE_SPLASH'
    | 'NEWS'
    | 'PARTNERED'
    | 'RELAY_ENABLED'
    | 'VANITY_URL'
    | 'VERIFIED'
    | 'VIP_REGIONS'
    | 'WELCOME_SCREEN_ENABLED';

  interface GuildMemberEditData {
    nick?: string | null;
    roles?: Collection<Snowflake, Role> | readonly RoleResolvable[];
    mute?: boolean;
    deaf?: boolean;
    channel?: ChannelResolvable | null;
  }

  type GuildMemberResolvable = GuildMember | UserResolvable;

  type GuildResolvable = Guild | GuildChannel | GuildMember | GuildEmoji | Invite | Role | Snowflake;

  interface GuildPruneMembersOptions {
    count?: boolean;
    days?: number;
    dry?: boolean;
    reason?: string;
    roles?: RoleResolvable[];
  }

  interface GuildWidgetData {
    enabled: boolean;
    channel: GuildChannelResolvable | null;
  }

  interface HTTPOptions {
    api?: string;
    version?: number;
    host?: string;
    cdn?: string;
    invite?: string;
    template?: string;
  }

  type ImageSize = 16 | 32 | 64 | 128 | 256 | 512 | 1024 | 2048 | 4096;

  interface ImageURLOptions {
    format?: AllowedImageFormat;
    size?: ImageSize;
  }

  interface IntegrationData {
    id: string;
    type: string;
  }

  interface IntegrationEditData {
    expireBehavior?: number;
    expireGracePeriod?: number;
  }

  interface IntegrationAccount {
    id: string;
    name: string;
  }

  type IntentsString =
    | 'GUILDS'
    | 'GUILD_MEMBERS'
    | 'GUILD_BANS'
    | 'GUILD_EMOJIS'
    | 'GUILD_INTEGRATIONS'
    | 'GUILD_WEBHOOKS'
    | 'GUILD_INVITES'
    | 'GUILD_VOICE_STATES'
    | 'GUILD_PRESENCES'
    | 'GUILD_MESSAGES'
    | 'GUILD_MESSAGE_REACTIONS'
    | 'GUILD_MESSAGE_TYPING'
    | 'DIRECT_MESSAGES'
    | 'DIRECT_MESSAGE_REACTIONS'
    | 'DIRECT_MESSAGE_TYPING';

  interface InviteGenerationOptions {
    permissions?: PermissionResolvable;
    guild?: GuildResolvable;
    disableGuildSelect?: boolean;
    additionalScopes?: InviteScope[];
  }

  interface InviteOptions {
    temporary?: boolean;
    maxAge?: number;
    maxUses?: number;
    unique?: boolean;
    reason?: string;
  }

  type InviteResolvable = string;

  type InviteScope =
    | 'applications.builds.read'
    | 'applications.commands'
    | 'applications.entitlements'
    | 'applications.store.update'
    | 'connections'
    | 'email'
    | 'identity'
    | 'guilds'
    | 'guilds.join'
    | 'gdm.join'
    | 'webhook.incoming';

  type GuildTemplateResolvable = string;

  type MembershipStates = 'INVITED' | 'ACCEPTED';

  type MessageAdditions = MessageEmbed | MessageAttachment | (MessageEmbed | MessageAttachment)[];

  interface MessageActivity {
    partyID: string;
    type: number;
  }

  interface MessageCollectorOptions extends CollectorOptions {
    max?: number;
    maxProcessed?: number;
  }

  interface MessageEditOptions {
    content?: StringResolvable;
    embed?: MessageEmbed | MessageEmbedOptions | null;
    code?: string | boolean;
    flags?: BitFieldResolvable<MessageFlagsString, number>;
    allowedMentions?: MessageMentionOptions;
  }

  interface MessageEmbedAuthor {
    name?: string;
    url?: string;
    iconURL?: string;
    proxyIconURL?: string;
  }

  interface MessageEmbedFooter {
    text?: string;
    iconURL?: string;
    proxyIconURL?: string;
  }

  interface MessageEmbedImage {
    url: string;
    proxyURL?: string;
    height?: number;
    width?: number;
  }

  interface MessageEmbedOptions {
    title?: string;
    description?: string;
    url?: string;
    timestamp?: Date | number;
    color?: ColorResolvable;
    fields?: EmbedFieldData[];
    files?: (MessageAttachment | string | FileOptions)[];
    author?: Partial<MessageEmbedAuthor> & { icon_url?: string; proxy_icon_url?: string };
    thumbnail?: Partial<MessageEmbedThumbnail> & { proxy_url?: string };
    image?: Partial<MessageEmbedImage> & { proxy_url?: string };
    video?: Partial<MessageEmbedVideo> & { proxy_url?: string };
    footer?: Partial<MessageEmbedFooter> & { icon_url?: string; proxy_icon_url?: string };
  }

  interface MessageEmbedProvider {
    name: string;
    url: string;
  }

  interface MessageEmbedThumbnail {
    url: string;
    proxyURL?: string;
    height?: number;
    width?: number;
  }

  interface MessageEmbedVideo {
    url?: string;
    proxyURL?: string;
    height?: number;
    width?: number;
  }

  interface MessageEvent {
    data: WebSocket.Data;
    type: string;
    target: WebSocket;
  }

  type MessageFlagsString = 'CROSSPOSTED' | 'IS_CROSSPOST' | 'SUPPRESS_EMBEDS' | 'SOURCE_MESSAGE_DELETED' | 'URGENT';

  interface MessageMentionOptions {
    parse?: MessageMentionTypes[];
    roles?: Snowflake[];
    users?: Snowflake[];
    repliedUser?: boolean;
  }

  type MessageMentionTypes = 'roles' | 'users' | 'everyone';

  interface MessageOptions {
    tts?: boolean;
    nonce?: string | number;
    content?: StringResolvable;
    embed?: MessageEmbed | MessageEmbedOptions;
    allowedMentions?: MessageMentionOptions;
    files?: (FileOptions | BufferResolvable | Stream | MessageAttachment)[];
    code?: string | boolean;
    split?: boolean | SplitOptions;
    replyTo?: MessageResolvable;
  }

  type MessageReactionResolvable = MessageReaction | Snowflake;

  interface MessageReference {
    channelID: string;
    guildID: string;
    messageID: string | null;
  }

  type MessageResolvable = Message | Snowflake;

  type MessageTarget = TextChannel | NewsChannel | DMChannel | User | GuildMember | Webhook | WebhookClient;

  type MessageType =
    | 'DEFAULT'
    | 'RECIPIENT_ADD'
    | 'RECIPIENT_REMOVE'
    | 'CALL'
    | 'CHANNEL_NAME_CHANGE'
    | 'CHANNEL_ICON_CHANGE'
    | 'PINS_ADD'
    | 'GUILD_MEMBER_JOIN'
    | 'USER_PREMIUM_GUILD_SUBSCRIPTION'
    | 'USER_PREMIUM_GUILD_SUBSCRIPTION_TIER_1'
    | 'USER_PREMIUM_GUILD_SUBSCRIPTION_TIER_2'
    | 'USER_PREMIUM_GUILD_SUBSCRIPTION_TIER_3'
    | 'CHANNEL_FOLLOW_ADD'
    | 'GUILD_DISCOVERY_DISQUALIFIED'
    | 'GUILD_DISCOVERY_REQUALIFIED'
<<<<<<< HEAD
    | 'GUILD_DISCOVERY_GRACE_PERIOD_INITIAL_WARNING'
    | 'GUILD_DISCOVERY_GRACE_PERIOD_FINAL_WARNING';
=======
    | 'REPLY';
>>>>>>> 3af81798

  interface OverwriteData {
    allow?: PermissionResolvable;
    deny?: PermissionResolvable;
    id: GuildMemberResolvable | RoleResolvable;
    type?: OverwriteType;
  }

  type OverwriteResolvable = PermissionOverwrites | OverwriteData;

  type OverwriteType = 'member' | 'role';

  interface PermissionFlags extends Record<PermissionString, bigint> {}

  interface PermissionObject extends Record<PermissionString, boolean> {}

  interface PermissionOverwriteOption extends Partial<Record<PermissionString, boolean | null>> {}

  type PermissionResolvable = BitFieldResolvable<PermissionString, bigint>;

  type PermissionString =
    | 'CREATE_INSTANT_INVITE'
    | 'KICK_MEMBERS'
    | 'BAN_MEMBERS'
    | 'ADMINISTRATOR'
    | 'MANAGE_CHANNELS'
    | 'MANAGE_GUILD'
    | 'ADD_REACTIONS'
    | 'VIEW_AUDIT_LOG'
    | 'PRIORITY_SPEAKER'
    | 'STREAM'
    | 'VIEW_CHANNEL'
    | 'SEND_MESSAGES'
    | 'SEND_TTS_MESSAGES'
    | 'MANAGE_MESSAGES'
    | 'EMBED_LINKS'
    | 'ATTACH_FILES'
    | 'READ_MESSAGE_HISTORY'
    | 'MENTION_EVERYONE'
    | 'USE_EXTERNAL_EMOJIS'
    | 'VIEW_GUILD_INSIGHTS'
    | 'CONNECT'
    | 'SPEAK'
    | 'MUTE_MEMBERS'
    | 'DEAFEN_MEMBERS'
    | 'MOVE_MEMBERS'
    | 'USE_VAD'
    | 'CHANGE_NICKNAME'
    | 'MANAGE_NICKNAMES'
    | 'MANAGE_ROLES'
    | 'MANAGE_WEBHOOKS'
    | 'MANAGE_EMOJIS';

  interface RecursiveArray<T> extends ReadonlyArray<T | RecursiveArray<T>> {}

  type RecursiveReadonlyArray<T> = ReadonlyArray<T | RecursiveReadonlyArray<T>>;

  interface PermissionOverwriteOptions {
    allow: PermissionResolvable;
    deny: PermissionResolvable;
    id: UserResolvable | RoleResolvable;
  }

  type PremiumTier = number;

  interface PresenceData {
    status?: PresenceStatusData;
    afk?: boolean;
    activity?: {
      name?: string;
      type?: ActivityType | number;
      url?: string;
    };
    shardID?: number | number[];
  }

  type PresenceResolvable = Presence | UserResolvable | Snowflake;

  type Partialize<T, O extends string> = {
    readonly client: Client;
    readonly createdAt: Date;
    readonly createdTimestamp: number;
    deleted: boolean;
    id: string;
    partial: true;
    fetch(): Promise<T>;
  } & {
    [K in keyof Omit<
      T,
      'client' | 'createdAt' | 'createdTimestamp' | 'id' | 'partial' | 'fetch' | 'deleted' | O
    >]: T[K] extends Function ? T[K] : T[K] | null; // tslint:disable-line:ban-types
  };

  interface PartialDMChannel
    extends Partialize<
      DMChannel,
      'lastMessage' | 'lastMessageID' | 'messages' | 'recipient' | 'type' | 'typing' | 'typingCount'
    > {
    lastMessage: null;
    lastMessageID: undefined;
    messages: MessageManager;
    recipient: User | PartialUser;
    type: 'dm';
    readonly typing: boolean;
    readonly typingCount: number;
  }

  interface PartialChannelData {
    id?: number;
    name: string;
    topic?: string;
    type?: ChannelType;
    parentID?: number;
    permissionOverwrites?: {
      id: number | Snowflake;
      type?: OverwriteType;
      allow?: PermissionResolvable;
      deny?: PermissionResolvable;
    }[];
  }

  interface PartialGuildMember
    extends Partialize<
      GuildMember,
      | 'bannable'
      | 'displayColor'
      | 'displayHexColor'
      | 'displayName'
      | 'guild'
      | 'kickable'
      | 'permissions'
      | 'roles'
      | 'manageable'
      | 'presence'
      | 'voice'
    > {
    readonly bannable: boolean;
    readonly displayColor: number;
    readonly displayHexColor: string;
    readonly displayName: string;
    guild: Guild;
    readonly manageable: boolean;
    joinedAt: null;
    joinedTimestamp: null;
    readonly kickable: boolean;
    readonly permissions: GuildMember['permissions'];
    readonly presence: GuildMember['presence'];
    readonly roles: GuildMember['roles'];
    readonly voice: GuildMember['voice'];
  }

  interface PartialMessage
    extends Partialize<
      Message,
      | 'attachments'
      | 'channel'
      | 'deletable'
      | 'crosspostable'
      | 'editable'
      | 'mentions'
      | 'pinnable'
      | 'url'
      | 'flags'
      | 'embeds'
    > {
    attachments: Message['attachments'];
    channel: Message['channel'];
    readonly deletable: boolean;
    readonly crosspostable: boolean;
    readonly editable: boolean;
    embeds: Message['embeds'];
    flags: Message['flags'];
    mentions: Message['mentions'];
    readonly pinnable: boolean;
    reactions: Message['reactions'];
    readonly url: string;
  }

  interface PartialRoleData extends RoleData {
    id?: number;
  }

  type PartialTypes = 'USER' | 'CHANNEL' | 'GUILD_MEMBER' | 'MESSAGE' | 'REACTION';

  interface PartialUser extends Omit<Partialize<User, 'bot' | 'flags' | 'system' | 'tag' | 'username'>, 'deleted'> {
    bot: User['bot'];
    flags: User['flags'];
    system: User['system'];
    readonly tag: null;
    username: null;
  }

  type PresenceStatusData = ClientPresenceStatus | 'invisible';

  type PresenceStatus = PresenceStatusData | 'offline';

  interface RateLimitData {
    timeout: number;
    limit: number;
    method: string;
    path: string;
    route: string;
    global: boolean;
  }

  interface InvalidRequestWarningData {
    count: number;
    remainingTime: number;
  }

  interface RawOverwriteData {
    id: Snowflake;
    allow: string;
    deny: string;
    type: number;
  }

  interface ReactionCollectorOptions extends CollectorOptions {
    max?: number;
    maxEmojis?: number;
    maxUsers?: number;
  }

  interface ResolvedOverwriteOptions {
    allow: Permissions;
    deny: Permissions;
  }

  interface RoleData {
    name?: string;
    color?: ColorResolvable;
    hoist?: boolean;
    position?: number;
    permissions?: PermissionResolvable;
    mentionable?: boolean;
  }

  interface RolePosition {
    role: RoleResolvable;
    position: number;
  }

  type RoleResolvable = Role | string;

  interface RoleTagData {
    botID?: Snowflake;
    integrationID?: Snowflake;
    premiumSubscriberRole?: true;
  }

  type ShardingManagerMode = 'process' | 'worker';

  type Snowflake = string;

  interface SplitOptions {
    maxLength?: number;
    char?: string;
    prepend?: string;
    append?: string;
  }

  type Status = number;

  interface StreamOptions {
    type?: StreamType;
    seek?: number;
    volume?: number | boolean;
    plp?: number;
    fec?: boolean;
    bitrate?: number | 'auto';
    highWaterMark?: number;
  }

  type SpeakingString = 'SPEAKING' | 'SOUNDSHARE' | 'PRIORITY_SPEAKING';

  type StreamType = 'unknown' | 'converted' | 'opus' | 'ogg/opus' | 'webm/opus';

  type StringResolvable = string | string[] | any;

  type SystemChannelFlagsString = 'WELCOME_MESSAGE_DISABLED' | 'BOOST_MESSAGE_DISABLED';

  type SystemChannelFlagsResolvable = BitFieldResolvable<SystemChannelFlagsString, number>;

  type SystemMessageType = Exclude<MessageType, 'DEFAULT' | 'REPLY'>;

  type TargetUser = number;

  interface TypingData {
    user: User | PartialUser;
    since: Date;
    lastTimestamp: Date;
    elapsedTime: number;
    timeout: NodeJS.Timeout;
  }

  type UserFlagsString =
    | 'DISCORD_EMPLOYEE'
    | 'PARTNERED_SERVER_OWNER'
    | 'HYPESQUAD_EVENTS'
    | 'BUGHUNTER_LEVEL_1'
    | 'HOUSE_BRAVERY'
    | 'HOUSE_BRILLIANCE'
    | 'HOUSE_BALANCE'
    | 'EARLY_SUPPORTER'
    | 'TEAM_USER'
    | 'SYSTEM'
    | 'BUGHUNTER_LEVEL_2'
    | 'VERIFIED_BOT'
    | 'EARLY_VERIFIED_BOT_DEVELOPER';

  type UserResolvable = User | Snowflake | Message | GuildMember;

  type VerificationLevel = 'NONE' | 'LOW' | 'MEDIUM' | 'HIGH' | 'VERY_HIGH';

  type VoiceStatus = number;

  type WebhookClientOptions = Pick<
    ClientOptions,
    'allowedMentions' | 'restTimeOffset' | 'restRequestTimeout' | 'retryLimit' | 'http'
  >;

  interface WebhookEditData {
    name?: string;
    avatar?: BufferResolvable;
    channel?: ChannelResolvable;
    reason?: string;
  }

  interface WebhookMessageOptions {
    username?: string;
    avatarURL?: string;
    tts?: boolean;
    nonce?: string;
    embeds?: (MessageEmbed | object)[];
    allowedMentions?: MessageMentionOptions;
    files?: (FileOptions | BufferResolvable | Stream | MessageAttachment)[];
    code?: string | boolean;
    split?: boolean | SplitOptions;
  }

  type WebhookRawMessageResponse = Omit<APIRawMessage, 'author'> & {
    author: {
      bot: true;
      id: Snowflake;
      username: string;
      avatar: string | null;
      discriminator: '0000';
    };
  };

  type WebhookTypes = 'Incoming' | 'Channel Follower';

  interface WebSocketOptions {
    large_threshold?: number;
    compress?: boolean;
    properties?: WebSocketProperties;
  }

  interface WebSocketProperties {
    $os?: string;
    $browser?: string;
    $device?: string;
  }

  type WSEventType =
    | 'READY'
    | 'RESUMED'
    | 'GUILD_CREATE'
    | 'GUILD_DELETE'
    | 'GUILD_UPDATE'
    | 'INVITE_CREATE'
    | 'INVITE_DELETE'
    | 'GUILD_MEMBER_ADD'
    | 'GUILD_MEMBER_REMOVE'
    | 'GUILD_MEMBER_UPDATE'
    | 'GUILD_MEMBERS_CHUNK'
    | 'GUILD_ROLE_CREATE'
    | 'GUILD_ROLE_DELETE'
    | 'GUILD_ROLE_UPDATE'
    | 'GUILD_BAN_ADD'
    | 'GUILD_BAN_REMOVE'
    | 'GUILD_EMOJIS_UPDATE'
    | 'GUILD_INTEGRATIONS_UPDATE'
    | 'CHANNEL_CREATE'
    | 'CHANNEL_DELETE'
    | 'CHANNEL_UPDATE'
    | 'CHANNEL_PINS_UPDATE'
    | 'MESSAGE_CREATE'
    | 'MESSAGE_DELETE'
    | 'MESSAGE_UPDATE'
    | 'MESSAGE_DELETE_BULK'
    | 'MESSAGE_REACTION_ADD'
    | 'MESSAGE_REACTION_REMOVE'
    | 'MESSAGE_REACTION_REMOVE_ALL'
    | 'MESSAGE_REACTION_REMOVE_EMOJI'
    | 'USER_UPDATE'
    | 'PRESENCE_UPDATE'
    | 'TYPING_START'
    | 'VOICE_STATE_UPDATE'
    | 'VOICE_SERVER_UPDATE'
    | 'WEBHOOKS_UPDATE';

  //#endregion
}<|MERGE_RESOLUTION|>--- conflicted
+++ resolved
@@ -3010,12 +3010,9 @@
     | 'CHANNEL_FOLLOW_ADD'
     | 'GUILD_DISCOVERY_DISQUALIFIED'
     | 'GUILD_DISCOVERY_REQUALIFIED'
-<<<<<<< HEAD
     | 'GUILD_DISCOVERY_GRACE_PERIOD_INITIAL_WARNING'
     | 'GUILD_DISCOVERY_GRACE_PERIOD_FINAL_WARNING';
-=======
     | 'REPLY';
->>>>>>> 3af81798
 
   interface OverwriteData {
     allow?: PermissionResolvable;
