--- conflicted
+++ resolved
@@ -797,22 +797,6 @@
 		public updateOverwrite(userOrRole: RoleResolvable | UserResolvable, options: PermissionOverwriteOption, reason?: string): Promise<this>;
 	}
 
-<<<<<<< HEAD
-	export class StoreChannel extends GuildChannel {
-		constructor(guild: Guild, data?: object);
-		public nsfw: boolean;
-		public type: 'store';
-	}
-
-	export class PartialGroupDMChannel extends Channel {
-		constructor(client: Client, data: object);
-		public name: string;
-		public icon: string | null;
-		public iconURL(options?: ImageURLOptions): string | null;
-	}
-
-=======
->>>>>>> 3d0c1df1
 	export class GuildEmoji extends Emoji {
 		constructor(client: Client, data: object, guild: Guild);
 		private _roles: string[];
@@ -1098,6 +1082,7 @@
 		public messages: MessageManager;
 		public nsfw: boolean;
 		public topic: string | null;
+    public type: 'news';
 		public createWebhook(name: string, options?: { avatar?: BufferResolvable | Base64Resolvable; reason?: string; }): Promise<Webhook>;
 		public setNSFW(nsfw: boolean, reason?: string): Promise<NewsChannel>;
 		public fetchWebhooks(): Promise<Collection<Snowflake, Webhook>>;
@@ -1325,6 +1310,7 @@
 	export class StoreChannel extends GuildChannel {
 		constructor(guild: Guild, data?: object);
 		public nsfw: boolean;
+    public type: 'store';
 	}
 
 	class StreamDispatcher extends VolumeMixin(Writable) {
@@ -1414,20 +1400,6 @@
 		public fetchWebhooks(): Promise<Collection<Snowflake, Webhook>>;
 	}
 
-<<<<<<< HEAD
-	export class NewsChannel extends TextBasedChannel(GuildChannel) {
-		constructor(guild: Guild, data?: object);
-		public messages: MessageManager;
-		public nsfw: boolean;
-		public topic: string | null;
-		public type: 'news';
-		public createWebhook(name: string, options?: { avatar?: BufferResolvable | Base64Resolvable; reason?: string; }): Promise<Webhook>;
-		public setNSFW(nsfw: boolean, reason?: string): Promise<NewsChannel>;
-		public fetchWebhooks(): Promise<Collection<Snowflake, Webhook>>;
-	}
-
-=======
->>>>>>> 3d0c1df1
 	export class User extends PartialTextBasedChannel(Base) {
 		constructor(client: Client, data: object);
 		public avatar: string | null;
