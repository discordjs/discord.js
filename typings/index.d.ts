declare enum ChannelType {
  text = 0,
  dm = 1,
  voice = 2,
  group = 3,
  category = 4,
  news = 5,
  store = 6,
  unknown = 7,
}

declare module 'discord.js' {
  import BaseCollection from '@discordjs/collection';
  import { EventEmitter } from 'events';
  import { Stream, Readable, Writable } from 'stream';
  import { ChildProcess } from 'child_process';
  import { PathLike } from 'fs';
  import * as WebSocket from 'ws';

  export const version: string;

  //#region Classes

  export class Activity {
    constructor(presence: Presence, data?: object);
    public applicationID: Snowflake | null;
    public assets: RichPresenceAssets | null;
    public readonly createdAt: Date;
    public createdTimestamp: number;
    public details: string | null;
    public emoji: Emoji | null;
    public name: string;
    public party: {
      id: string | null;
      size: [number, number];
    } | null;
    public state: string | null;
    public timestamps: {
      start: Date | null;
      end: Date | null;
    } | null;
    public type: ActivityType;
    public url: string | null;
    public equals(activity: Activity): boolean;
  }

  export class ActivityFlags extends BitField<ActivityFlagsString> {
    public static FLAGS: Record<ActivityFlagsString, number>;
    public static resolve(bit?: BitFieldResolvable<ActivityFlagsString>): number;
  }

  export class APIMessage {
    constructor(target: MessageTarget, options: MessageOptions | WebhookMessageOptions);
    public data: object | null;
    public readonly isUser: boolean;
    public readonly isWebhook: boolean;
    public files: object[] | null;
    public options: MessageOptions | WebhookMessageOptions;
    public target: MessageTarget;

    public static create(
      target: MessageTarget,
      content?: StringResolvable,
      options?: MessageOptions | WebhookMessageOptions | MessageAdditions,
      extra?: MessageOptions | WebhookMessageOptions,
    ): APIMessage;
    public static partitionMessageAdditions(
      items: (MessageEmbed | MessageAttachment)[],
    ): [MessageEmbed[], MessageAttachment[]];
    public static resolveFile(fileLike: BufferResolvable | Stream | FileOptions | MessageAttachment): Promise<object>;
    public static transformOptions(
      content: StringResolvable,
      options: MessageOptions | WebhookMessageOptions | MessageAdditions,
      extra?: MessageOptions | WebhookMessageOptions,
      isWebhook?: boolean,
    ): MessageOptions | WebhookMessageOptions;

    public makeContent(): string | string[] | undefined;
    public resolve(): Promise<this>;
    public resolveData(): this;
    public resolveFiles(): Promise<this>;
    public split(): APIMessage[];
  }

  export class Base {
    constructor(client: Client);
    public readonly client: Client;
    public toJSON(...props: { [key: string]: boolean | string }[]): object;
    public valueOf(): string;
  }

  export class BaseClient extends EventEmitter {
    constructor(options?: ClientOptions);
    private _timeouts: Set<NodeJS.Timer>;
    private _intervals: Set<NodeJS.Timer>;
    private _immediates: Set<NodeJS.Immediate>;
    private readonly api: object;
    private rest: object;

    public options: ClientOptions;
    public clearInterval(interval: NodeJS.Timer): void;
    public clearTimeout(timeout: NodeJS.Timer): void;
    public clearImmediate(timeout: NodeJS.Immediate): void;
    public destroy(): void;
    public setInterval(fn: (...args: any[]) => void, delay: number, ...args: any[]): NodeJS.Timer;
    public setTimeout(fn: (...args: any[]) => void, delay: number, ...args: any[]): NodeJS.Timer;
    public setImmediate(fn: (...args: any[]) => void, ...args: any[]): NodeJS.Immediate;
    public toJSON(...props: { [key: string]: boolean | string }[]): object;
  }

  class BroadcastDispatcher extends VolumeMixin(StreamDispatcher) {
    public broadcast: VoiceBroadcast;
  }

  export class BitField<S extends string> {
    constructor(bits?: BitFieldResolvable<S>);
    public bitfield: number;
    public add(...bits: BitFieldResolvable<S>[]): BitField<S>;
    public any(bit: BitFieldResolvable<S>): boolean;
    public equals(bit: BitFieldResolvable<S>): boolean;
    public freeze(): Readonly<BitField<S>>;
    public has(bit: BitFieldResolvable<S>): boolean;
    public missing(bits: BitFieldResolvable<S>, ...hasParam: readonly unknown[]): S[];
    public remove(...bits: BitFieldResolvable<S>[]): BitField<S>;
    public serialize(...hasParam: readonly unknown[]): Record<S, boolean>;
    public toArray(...hasParam: readonly unknown[]): S[];
    public toJSON(): number;
    public valueOf(): number;
    public [Symbol.iterator](): IterableIterator<S>;
    public static FLAGS: object;
    public static resolve(bit?: BitFieldResolvable<any>): number;
  }

  export class CategoryChannel extends GuildChannel {
    public readonly children: Collection<Snowflake, Exclude<GuildChannelTypes, CategoryChannel>>;
    public type: 'category';
  }

  export class Channel extends Base {
    constructor(client: Client, data?: object);
    public readonly createdAt: Date;
    public readonly createdTimestamp: number;
    public deleted: boolean;
    public id: Snowflake;
    public type: keyof typeof ChannelType;
    public delete(reason?: string): Promise<ChannelTypes>;
    public fetch(): Promise<ChannelTypes>;
    public toString(): string;
  }

  export class Client extends BaseClient {
    constructor(options?: ClientOptions);
    private actions: object;
    private _eval(script: string): any;
    private _validateOptions(options?: ClientOptions): void;

    public channels: ChannelManager;
    public readonly emojis: GuildEmojiManager;
    public guilds: GuildManager;
    public readyAt: Date | null;
    public readonly readyTimestamp: number | null;
    public shard: ShardClientUtil | null;
    public token: string | null;
    public readonly uptime: number | null;
    public user: ClientUser | null;
    public users: UserManager;
    public voice: ClientVoiceManager | null;
    public ws: WebSocketManager;
    public destroy(): void;
    public fetchApplication(): Promise<ClientApplication>;
    public fetchInvite(invite: InviteResolvable): Promise<Invite>;
    public fetchVoiceRegions(): Promise<Collection<string, VoiceRegion>>;
    public fetchWebhook(id: Snowflake, token?: string): Promise<Webhook>;
    public generateInvite(permissions?: PermissionResolvable): Promise<string>;
    public login(token?: string): Promise<string>;
    public sweepMessages(lifetime?: number): number;
    public toJSON(): object;

    public on<K extends keyof ClientEvents>(event: K, listener: (...args: ClientEvents[K]) => void): this;

    public once<K extends keyof ClientEvents>(event: K, listener: (...args: ClientEvents[K]) => void): this;
  }

  export class ClientApplication extends Base {
    constructor(client: Client, data: object);
    public botPublic: boolean | null;
    public botRequireCodeGrant: boolean | null;
    public cover: string | null;
    public readonly createdAt: Date;
    public readonly createdTimestamp: number;
    public description: string;
    public icon: string;
    public id: Snowflake;
    public name: string;
    public owner: User | Team | null;
    public rpcOrigins: string[];
    public coverImage(options?: ImageURLOptions): string;
    public fetchAssets(): Promise<ClientApplicationAsset>;
    public iconURL(options?: ImageURLOptions): string;
    public toJSON(): object;
    public toString(): string;
  }

  export class ClientUser extends User {
    public mfaEnabled: boolean;
    public verified: boolean;
    public setActivity(options?: ActivityOptions): Promise<Presence>;
    public setActivity(name: string, options?: ActivityOptions): Promise<Presence>;
    public setAFK(afk: boolean): Promise<Presence>;
    public setAvatar(avatar: BufferResolvable | Base64Resolvable): Promise<ClientUser>;
    public setPresence(data: PresenceData): Promise<Presence>;
    public setStatus(status: PresenceStatusData, shardID?: number | number[]): Promise<Presence>;
    public setUsername(username: string): Promise<ClientUser>;
  }

  export class ClientVoiceManager {
    constructor(client: Client);
    public readonly client: Client;
    public connections: Collection<Snowflake, VoiceConnection>;
    public broadcasts: VoiceBroadcast[];

    private joinChannel(channel: VoiceChannel): Promise<VoiceConnection>;

    public createBroadcast(): VoiceBroadcast;
  }

  export abstract class Collector<K, V> extends EventEmitter {
    constructor(client: Client, filter: CollectorFilter, options?: CollectorOptions);
    private _timeout: NodeJS.Timer | null;
    private _idletimeout: NodeJS.Timer | null;

    public readonly client: Client;
    public collected: Collection<K, V>;
    public ended: boolean;
    public filter: CollectorFilter;
    public readonly next: Promise<V>;
    public options: CollectorOptions;
    public checkEnd(): void;
    public handleCollect(...args: any[]): void;
    public handleDispose(...args: any[]): void;
    public stop(reason?: string): void;
    public resetTimer(options?: { time?: number; idle?: number }): void;
    public [Symbol.asyncIterator](): AsyncIterableIterator<V>;
    public toJSON(): object;

    protected listener: (...args: any[]) => void;
    public abstract collect(...args: any[]): K;
    public abstract dispose(...args: any[]): K;
    public abstract endReason(): void;

    public on(event: 'collect' | 'dispose', listener: (...args: any[]) => void): this;
    public on(event: 'end', listener: (collected: Collection<K, V>, reason: string) => void): this;

    public once(event: 'collect' | 'dispose', listener: (...args: any[]) => void): this;
    public once(event: 'end', listener: (collected: Collection<K, V>, reason: string) => void): this;
  }

  type AllowedImageFormat = 'webp' | 'png' | 'jpg' | 'gif';

  export const Constants: {
    Package: {
      name: string;
      version: string;
      description: string;
      author: string;
      license: string;
      main: PathLike;
      types: PathLike;
      homepage: string;
      keywords: string[];
      bugs: { url: string };
      repository: { type: string; url: string };
      browser: { [key: string]: boolean };
      scripts: { [key: string]: string };
      engines: { [key: string]: string };
      dependencies: { [key: string]: string };
      peerDependencies: { [key: string]: string };
      devDependencies: { [key: string]: string };
      [key: string]: any;
    };
    browser: boolean;
    DefaultOptions: ClientOptions;
    UserAgent: string | null;
    Endpoints: {
      botGateway: string;
      invite: (root: string, code: string) => string;
      CDN: (
        root: string,
      ) => {
        Asset: (name: string) => string;
        DefaultAvatar: (id: string | number) => string;
        Emoji: (emojiID: string, format: 'png' | 'gif') => string;
        Avatar: (userID: string | number, hash: string, format: 'default' | AllowedImageFormat, size: number) => string;
        Banner: (guildID: string | number, hash: string, format: AllowedImageFormat, size: number) => string;
        Icon: (userID: string | number, hash: string, format: 'default' | AllowedImageFormat, size: number) => string;
        AppIcon: (userID: string | number, hash: string, format: AllowedImageFormat, size: number) => string;
        AppAsset: (userID: string | number, hash: string, format: AllowedImageFormat, size: number) => string;
        GDMIcon: (userID: string | number, hash: string, format: AllowedImageFormat, size: number) => string;
        Splash: (guildID: string | number, hash: string, format: AllowedImageFormat, size: number) => string;
        DiscoverySplash: (guildID: string | number, hash: string, format: AllowedImageFormat, size: number) => string;
        TeamIcon: (teamID: string | number, hash: string, format: AllowedImageFormat, size: number) => string;
      };
    };
    WSCodes: {
      1000: 'WS_CLOSE_REQUESTED';
      4004: 'TOKEN_INVALID';
      4010: 'SHARDING_INVALID';
      4011: 'SHARDING_REQUIRED';
    };
    Events: {
      RATE_LIMIT: 'rateLimit';
      CLIENT_READY: 'ready';
      RESUMED: 'resumed';
      GUILD_CREATE: 'guildCreate';
      GUILD_DELETE: 'guildDelete';
      GUILD_UPDATE: 'guildUpdate';
      INVITE_CREATE: 'inviteCreate';
      INVITE_DELETE: 'inviteDelete';
      GUILD_UNAVAILABLE: 'guildUnavailable';
      GUILD_MEMBER_ADD: 'guildMemberAdd';
      GUILD_MEMBER_REMOVE: 'guildMemberRemove';
      GUILD_MEMBER_UPDATE: 'guildMemberUpdate';
      GUILD_MEMBER_AVAILABLE: 'guildMemberAvailable';
      GUILD_MEMBER_SPEAKING: 'guildMemberSpeaking';
      GUILD_MEMBERS_CHUNK: 'guildMembersChunk';
      GUILD_INTEGRATIONS_UPDATE: 'guildIntegrationsUpdate';
      GUILD_ROLE_CREATE: 'roleCreate';
      GUILD_ROLE_DELETE: 'roleDelete';
      GUILD_ROLE_UPDATE: 'roleUpdate';
      GUILD_EMOJI_CREATE: 'emojiCreate';
      GUILD_EMOJI_DELETE: 'emojiDelete';
      GUILD_EMOJI_UPDATE: 'emojiUpdate';
      GUILD_BAN_ADD: 'guildBanAdd';
      GUILD_BAN_REMOVE: 'guildBanRemove';
      CHANNEL_CREATE: 'channelCreate';
      CHANNEL_DELETE: 'channelDelete';
      CHANNEL_UPDATE: 'channelUpdate';
      CHANNEL_PINS_UPDATE: 'channelPinsUpdate';
      MESSAGE_CREATE: 'message';
      MESSAGE_DELETE: 'messageDelete';
      MESSAGE_UPDATE: 'messageUpdate';
      MESSAGE_BULK_DELETE: 'messageDeleteBulk';
      MESSAGE_REACTION_ADD: 'messageReactionAdd';
      MESSAGE_REACTION_REMOVE: 'messageReactionRemove';
      MESSAGE_REACTION_REMOVE_ALL: 'messageReactionRemoveAll';
      USER_UPDATE: 'userUpdate';
      PRESENCE_UPDATE: 'presenceUpdate';
      VOICE_STATE_UPDATE: 'voiceStateUpdate';
      VOICE_BROADCAST_SUBSCRIBE: 'subscribe';
      VOICE_BROADCAST_UNSUBSCRIBE: 'unsubscribe';
      TYPING_START: 'typingStart';
      WEBHOOKS_UPDATE: 'webhookUpdate';
      DISCONNECT: 'disconnect';
      RECONNECTING: 'reconnecting';
      ERROR: 'error';
      WARN: 'warn';
      DEBUG: 'debug';
      SHARD_DISCONNECT: 'shardDisconnect';
      SHARD_ERROR: 'shardError';
      SHARD_RECONNECTING: 'shardReconnecting';
      SHARD_READY: 'shardReady';
      SHARD_RESUME: 'shardResume';
      INVALIDATED: 'invalidated';
      RAW: 'raw';
    };
    ShardEvents: {
      CLOSE: 'close';
      DESTROYED: 'destroyed';
      INVALID_SESSION: 'invalidSession';
      READY: 'ready';
      RESUMED: 'resumed';
    };
    PartialTypes: {
      [K in PartialTypes]: K;
    };
    WSEvents: {
      [K in WSEventType]: K;
    };
    Colors: {
      DEFAULT: 0x000000;
      WHITE: 0xffffff;
      AQUA: 0x1abc9c;
      GREEN: 0x2ecc71;
      BLUE: 0x3498db;
      YELLOW: 0xffff00;
      PURPLE: 0x9b59b6;
      LUMINOUS_VIVID_PINK: 0xe91e63;
      GOLD: 0xf1c40f;
      ORANGE: 0xe67e22;
      RED: 0xe74c3c;
      GREY: 0x95a5a6;
      NAVY: 0x34495e;
      DARK_AQUA: 0x11806a;
      DARK_GREEN: 0x1f8b4c;
      DARK_BLUE: 0x206694;
      DARK_PURPLE: 0x71368a;
      DARK_VIVID_PINK: 0xad1457;
      DARK_GOLD: 0xc27c0e;
      DARK_ORANGE: 0xa84300;
      DARK_RED: 0x992d22;
      DARK_GREY: 0x979c9f;
      DARKER_GREY: 0x7f8c8d;
      LIGHT_GREY: 0xbcc0c0;
      DARK_NAVY: 0x2c3e50;
      BLURPLE: 0x7289da;
      GREYPLE: 0x99aab5;
      DARK_BUT_NOT_BLACK: 0x2c2f33;
      NOT_QUITE_BLACK: 0x23272a;
    };
    Status: {
      READY: 0;
      CONNECTING: 1;
      RECONNECTING: 2;
      IDLE: 3;
      NEARLY: 4;
      DISCONNECTED: 5;
    };
    OPCodes: {
      DISPATCH: 0;
      HEARTBEAT: 1;
      IDENTIFY: 2;
      STATUS_UPDATE: 3;
      VOICE_STATE_UPDATE: 4;
      VOICE_GUILD_PING: 5;
      RESUME: 6;
      RECONNECT: 7;
      REQUEST_GUILD_MEMBERS: 8;
      INVALID_SESSION: 9;
      HELLO: 10;
      HEARTBEAT_ACK: 11;
    };
    APIErrors: {
      UNKNOWN_ACCOUNT: 10001;
      UNKNOWN_APPLICATION: 10002;
      UNKNOWN_CHANNEL: 10003;
      UNKNOWN_GUILD: 10004;
      UNKNOWN_INTEGRATION: 10005;
      UNKNOWN_INVITE: 10006;
      UNKNOWN_MEMBER: 10007;
      UNKNOWN_MESSAGE: 10008;
      UNKNOWN_OVERWRITE: 10009;
      UNKNOWN_PROVIDER: 10010;
      UNKNOWN_ROLE: 10011;
      UNKNOWN_TOKEN: 10012;
      UNKNOWN_USER: 10013;
      UNKNOWN_EMOJI: 10014;
      UNKNOWN_WEBHOOK: 10015;
      BOT_PROHIBITED_ENDPOINT: 20001;
      BOT_ONLY_ENDPOINT: 20002;
      MAXIMUM_GUILDS: 30001;
      MAXIMUM_FRIENDS: 30002;
      MAXIMUM_PINS: 30003;
      MAXIMUM_ROLES: 30005;
      MAXIMUM_REACTIONS: 30010;
      MAXIMUM_CHANNELS: 30013;
      MAXIMUM_INVITES: 30016;
      UNAUTHORIZED: 40001;
      USER_BANNED: 40007;
      MISSING_ACCESS: 50001;
      INVALID_ACCOUNT_TYPE: 50002;
      CANNOT_EXECUTE_ON_DM: 50003;
      EMBED_DISABLED: 50004;
      CANNOT_EDIT_MESSAGE_BY_OTHER: 50005;
      CANNOT_SEND_EMPTY_MESSAGE: 50006;
      CANNOT_MESSAGE_USER: 50007;
      CANNOT_SEND_MESSAGES_IN_VOICE_CHANNEL: 50008;
      CHANNEL_VERIFICATION_LEVEL_TOO_HIGH: 50009;
      OAUTH2_APPLICATION_BOT_ABSENT: 50010;
      MAXIMUM_OAUTH2_APPLICATIONS: 50011;
      INVALID_OAUTH_STATE: 50012;
      MISSING_PERMISSIONS: 50013;
      INVALID_AUTHENTICATION_TOKEN: 50014;
      NOTE_TOO_LONG: 50015;
      INVALID_BULK_DELETE_QUANTITY: 50016;
      CANNOT_PIN_MESSAGE_IN_OTHER_CHANNEL: 50019;
      CANNOT_EXECUTE_ON_SYSTEM_MESSAGE: 50021;
      INVALID_OAUTH_TOKEN: 50025;
      BULK_DELETE_MESSAGE_TOO_OLD: 50034;
      INVALID_FORM_BODY: 50035;
      INVITE_ACCEPTED_TO_GUILD_NOT_CONTAINING_BOT: 50036;
      INVALID_API_VERSION: 50041;
      REACTION_BLOCKED: 90001;
      RESOURCE_OVERLOADED: 130000;
    };
    VoiceStatus: {
      CONNECTED: 0;
      CONNECTING: 1;
      AUTHENTICATING: 2;
      RECONNECTING: 3;
      DISCONNECTED: 4;
    };
    VoiceOPCodes: {
      IDENTIFY: 0;
      SELECT_PROTOCOL: 1;
      READY: 2;
      HEARTBEAT: 3;
      SESSION_DESCRIPTION: 4;
      SPEAKING: 5;
      HELLO: 8;
      CLIENT_CONNECT: 12;
      CLIENT_DISCONNECT: 13;
    };
    ChannelTypes: {
      TEXT: 0;
      DM: 1;
      VOICE: 2;
      GROUP: 3;
      CATEGORY: 4;
      NEWS: 5;
      STORE: 6;
    };
    ClientApplicationAssetTypes: {
      SMALL: 1;
      BIG: 2;
    };
    MessageTypes: MessageType[];
    ActivityTypes: ActivityType[];
    ExplicitContentFilterLevels: ExplicitContentFilterLevel[];
    DefaultMessageNotifications: DefaultMessageNotifications[];
    VerificationLevels: VerificationLevel[];
    MembershipStates: 'INVITED' | 'ACCEPTED';
  };

  export class DataResolver {
    public static resolveBase64(data: Base64Resolvable): string;
    public static resolveFile(resource: BufferResolvable | Stream): Promise<Buffer>;
    public static resolveImage(resource: BufferResolvable | Base64Resolvable): Promise<string>;
    public static resolveInviteCode(data: InviteResolvable): string;
  }

  export class DiscordAPIError extends Error {
    constructor(path: string, error: object, method: string, httpStatus: number);
    private static flattenErrors(obj: object, key: string): string[];

    public code: number;
    public method: string;
    public path: string;
    public httpStatus: number;
  }

  export class DMChannel extends TextBasedChannel(Channel) {
    constructor(client: Client, data?: object);
    public messages: MessageManager;
    public recipient: User;
    public readonly partial: false;
    public type: 'dm';
    public fetch(): Promise<DMChannel>;
  }

  export class Emoji extends Base {
    constructor(client: Client, emoji: object);
    public animated: boolean;
    public readonly createdAt: Date | null;
    public readonly createdTimestamp: number | null;
    public deleted: boolean;
    public id: Snowflake | null;
    public name: string;
    public readonly identifier: string;
    public readonly url: string | null;
    public toJSON(): object;
    public toString(): string;
  }

  export class Guild extends Base {
    constructor(client: Client, data: object);
    private _sortedRoles(): Collection<Snowflake, Role>;
    private _sortedChannels(channel: Channel): Collection<Snowflake, GuildChannelTypes>;
    private _memberSpeakUpdate(user: Snowflake, speaking: boolean): void;

    public readonly afkChannel: VoiceChannel | null;
    public afkChannelID: Snowflake | null;
    public afkTimeout: number;
    public applicationID: Snowflake | null;
    public available: boolean;
    public banner: string | null;
    public channels: GuildChannelManager;
    public readonly createdAt: Date;
    public readonly createdTimestamp: number;
    public defaultMessageNotifications: DefaultMessageNotifications | number;
    public deleted: boolean;
    public description: string | null;
    public embedChannel: GuildChannelTypes | null;
    public embedChannelID: Snowflake | null;
    public embedEnabled: boolean;
    public emojis: GuildEmojiManager;
    public explicitContentFilter: ExplicitContentFilterLevel;
    public features: GuildFeatures[];
    public icon: string | null;
    public id: Snowflake;
    public readonly joinedAt: Date;
    public joinedTimestamp: number;
    public large: boolean;
    public maximumMembers: number | null;
    public maximumPresences: number | null;
    public readonly me: GuildMember | null;
    public memberCount: number;
    public members: GuildMemberManager;
    public mfaLevel: number;
    public name: string;
    public readonly nameAcronym: string;
    public readonly owner: GuildMember | null;
    public ownerID: Snowflake;
    public readonly partnered: boolean;
    public premiumSubscriptionCount: number | null;
    public premiumTier: PremiumTier;
    public presences: PresenceManager;
    public readonly publicUpdatesChannel: TextChannel | null;
    public publicUpdatesChannelID: Snowflake | null;
    public region: string;
    public roles: RoleManager;
    public readonly rulesChannel: TextChannel | null;
    public rulesChannelID: Snowflake | null;
    public readonly shard: WebSocketShard;
    public shardID: number;
    public splash: string | null;
    public readonly systemChannel: TextChannel | null;
    public systemChannelFlags: Readonly<SystemChannelFlags>;
    public systemChannelID: Snowflake | null;
    public vanityURLCode: string | null;
    public verificationLevel: VerificationLevel;
    public readonly verified: boolean;
    public readonly voice: VoiceState | null;
    public readonly voiceStates: VoiceStateManager;
    public readonly widgetChannel: TextChannel | null;
    public widgetChannelID: Snowflake | null;
    public widgetEnabled: boolean | null;
    public addMember(user: UserResolvable, options: AddGuildMemberOptions): Promise<GuildMember>;
    public bannerURL(options?: ImageURLOptions): string | null;
    public createIntegration(data: IntegrationData, reason?: string): Promise<Guild>;
    public delete(): Promise<Guild>;
    public edit(data: GuildEditData, reason?: string): Promise<Guild>;
    public equals(guild: Guild): boolean;
    public fetch(): Promise<Guild>;
    public fetchAuditLogs(options?: GuildAuditLogsFetchOptions): Promise<GuildAuditLogs>;
    public fetchBan(user: UserResolvable): Promise<{ user: User; reason: string }>;
    public fetchBans(): Promise<Collection<Snowflake, { user: User; reason: string }>>;
    public fetchEmbed(): Promise<GuildEmbedData>;
    public fetchIntegrations(): Promise<Collection<string, Integration>>;
    public fetchInvites(): Promise<Collection<string, Invite>>;
    public fetchPreview(): Promise<GuildPreview>;
    public fetchVanityCode(): Promise<string>;
    public fetchVoiceRegions(): Promise<Collection<string, VoiceRegion>>;
    public fetchWebhooks(): Promise<Collection<Snowflake, Webhook>>;
    public iconURL(options?: ImageURLOptions & { dynamic?: boolean }): string | null;
    public leave(): Promise<Guild>;
    public member(user: UserResolvable): GuildMember | null;
    public setAFKChannel(afkChannel: ChannelResolvable | null, reason?: string): Promise<Guild>;
    public setAFKTimeout(afkTimeout: number, reason?: string): Promise<Guild>;
    public setBanner(banner: Base64Resolvable | null, reason?: string): Promise<Guild>;
    public setChannelPositions(channelPositions: ChannelPosition[]): Promise<Guild>;
    public setDefaultMessageNotifications(
      defaultMessageNotifications: DefaultMessageNotifications | number,
      reason?: string,
    ): Promise<Guild>;
    public setEmbed(embed: GuildEmbedData, reason?: string): Promise<Guild>;
    public setExplicitContentFilter(explicitContentFilter: ExplicitContentFilterLevel, reason?: string): Promise<Guild>;
    public setIcon(icon: Base64Resolvable | null, reason?: string): Promise<Guild>;
    public setName(name: string, reason?: string): Promise<Guild>;
    public setOwner(owner: GuildMemberResolvable, reason?: string): Promise<Guild>;
    public setRegion(region: string, reason?: string): Promise<Guild>;
    public setRolePositions(rolePositions: RolePosition[]): Promise<Guild>;
    public setSplash(splash: Base64Resolvable | null, reason?: string): Promise<Guild>;
    public setSystemChannel(systemChannel: ChannelResolvable | null, reason?: string): Promise<Guild>;
    public setSystemChannelFlags(systemChannelFlags: SystemChannelFlagsResolvable, reason?: string): Promise<Guild>;
    public setVerificationLevel(verificationLevel: VerificationLevel, reason?: string): Promise<Guild>;
    public splashURL(options?: ImageURLOptions): string | null;
    public toJSON(): object;
    public toString(): string;
  }

  export class GuildAuditLogs {
    constructor(guild: Guild, data: object);
    private webhooks: Collection<Snowflake, Webhook>;
    private integrations: Collection<Snowflake, Integration>;

    public entries: Collection<Snowflake, GuildAuditLogsEntry>;

    public static Actions: GuildAuditLogsActions;
    public static Targets: GuildAuditLogsTargets;
    public static Entry: typeof GuildAuditLogsEntry;
    public static actionType(action: number): GuildAuditLogsActionType;
    public static build(...args: any[]): Promise<GuildAuditLogs>;
    public static targetType(target: number): GuildAuditLogsTarget;
    public toJSON(): object;
  }

  class GuildAuditLogsEntry {
    constructor(logs: GuildAuditLogs, guild: Guild, data: object);
    public action: GuildAuditLogsAction;
    public actionType: GuildAuditLogsActionType;
    public changes: AuditLogChange[] | null;
    public readonly createdAt: Date;
    public readonly createdTimestamp: number;
    public executor: User;
    public extra: object | Role | GuildMember | null;
    public id: Snowflake;
    public reason: string | null;
    public target: Guild | User | Role | GuildEmoji | Invite | Webhook | Integration | null;
    public targetType: GuildAuditLogsTarget;
    public toJSON(): object;
  }

  export class GuildChannel extends Channel {
    constructor(guild: Guild, data?: object);
    private memberPermissions(member: GuildMember): Readonly<Permissions>;
    private rolePermissions(role: Role): Readonly<Permissions>;

    public readonly calculatedPosition: number;
    public readonly deletable: boolean;
    public guild: Guild;
    public readonly manageable: boolean;
    public readonly members: Collection<Snowflake, GuildMember>;
    public name: string;
    public readonly parent: CategoryChannel | null;
    public readonly partial: false;
    public parentID: Snowflake | null;
    public permissionOverwrites: Collection<Snowflake, PermissionOverwrites>;
    public readonly permissionsLocked: boolean | null;
    public readonly position: number;
    public rawPosition: number;
    public type: Exclude<keyof typeof ChannelType, 'dm' | 'group' | 'unknown'>;
    public readonly viewable: boolean;
    public clone(options?: GuildChannelCloneOptions): Promise<this>;
    public createInvite(options?: InviteOptions): Promise<Invite>;
    public createOverwrite(
      userOrRole: RoleResolvable | UserResolvable,
      options: PermissionOverwriteOption,
      reason?: string,
    ): Promise<this>;
    public edit(data: ChannelData, reason?: string): Promise<this>;
    public equals(channel: GuildChannel): boolean;
    public fetchInvites(): Promise<Collection<string, Invite>>;
    public lockPermissions(): Promise<this>;
    public overwritePermissions(
      overwrites: OverwriteResolvable[] | Collection<Snowflake, OverwriteResolvable>,
      reason?: string,
    ): Promise<this>;
    public permissionsFor(memberOrRole: GuildMemberResolvable | RoleResolvable): Readonly<Permissions> | null;
    public setName(name: string, reason?: string): Promise<this>;
    public setParent(
      channel: CategoryChannel | Snowflake,
      options?: { lockPermissions?: boolean; reason?: string },
    ): Promise<this>;
    public setPosition(position: number, options?: { relative?: boolean; reason?: string }): Promise<this>;
    public setTopic(topic: string, reason?: string): Promise<this>;
    public updateOverwrite(
      userOrRole: RoleResolvable | UserResolvable,
      options: PermissionOverwriteOption,
      reason?: string,
    ): Promise<this>;
  }

  export class GuildEmoji extends Emoji {
    constructor(client: Client, data: object, guild: Guild);
    private _roles: string[];

    public available: boolean;
    public readonly deletable: boolean;
    public guild: Guild;
    public id: Snowflake;
    public managed: boolean;
    public requiresColons: boolean;
    public roles: GuildEmojiRoleManager;
    public readonly url: string;
    public delete(reason?: string): Promise<GuildEmoji>;
    public edit(data: GuildEmojiEditData, reason?: string): Promise<GuildEmoji>;
    public equals(other: GuildEmoji | object): boolean;
    public fetchAuthor(): Promise<User>;
    public setName(name: string, reason?: string): Promise<GuildEmoji>;
  }

  export class GuildMember extends PartialTextBasedChannel(Base) {
    constructor(client: Client, data: object, guild: Guild);
    public readonly bannable: boolean;
    public deleted: boolean;
    public readonly displayColor: number;
    public readonly displayHexColor: string;
    public readonly displayName: string;
    public guild: Guild;
    public readonly id: Snowflake;
    public readonly joinedAt: Date | null;
    public joinedTimestamp: number | null;
    public readonly kickable: boolean;
    public lastMessageChannelID: Snowflake | null;
    public readonly manageable: boolean;
    public nickname: string | null;
    public readonly partial: false;
    public readonly permissions: Readonly<Permissions>;
    public readonly premiumSince: Date | null;
    public premiumSinceTimestamp: number | null;
    public readonly presence: Presence;
    public readonly roles: GuildMemberRoleManager;
    public user: User;
    public readonly voice: VoiceState;
    public ban(options?: BanOptions): Promise<GuildMember>;
    public fetch(): Promise<GuildMember>;
    public createDM(): Promise<DMChannel>;
    public deleteDM(): Promise<DMChannel>;
    public edit(data: GuildMemberEditData, reason?: string): Promise<GuildMember>;
    public hasPermission(
      permission: PermissionResolvable,
      options?: { checkAdmin?: boolean; checkOwner?: boolean },
    ): boolean;
    public kick(reason?: string): Promise<GuildMember>;
    public permissionsIn(channel: ChannelResolvable): Readonly<Permissions>;
    public setNickname(nickname: string, reason?: string): Promise<GuildMember>;
    public toJSON(): object;
    public toString(): string;
    public valueOf(): string;
  }

  export class GuildPreview extends Base {
    constructor(client: Client, data: object);
    public approximateMemberCount: number;
    public approximatePresenceCount: number;
    public description?: string;
    public emojis: GuildPreviewEmoji[];
    public features: GuildFeatures;
    public id: string;
    public name: string;

    public discoverySplashURL(options?: ImageURLOptions): string | null;
    public iconURL(options?: ImageURLOptions & { dynamic?: boolean }): string | null;
    public splashURL(options?: ImageURLOptions): string | null;
    public fetch(): Promise<GuildPreview>;
    public toJSON(): object;
    public toString(): string;
  }
  export class HTTPError extends Error {
    constructor(message: string, name: string, code: number, method: string, path: string);
    public code: number;
    public method: string;
    public name: string;
    public path: string;
  }

  export class Integration extends Base {
    constructor(client: Client, data: object, guild: Guild);
    public account: IntegrationAccount;
    public enabled: boolean;
    public expireBehavior: number;
    public expireGracePeriod: number;
    public guild: Guild;
    public id: Snowflake;
    public name: string;
    public role: Role;
    public syncedAt: number;
    public syncing: boolean;
    public type: number;
    public user: User;
    public delete(reason?: string): Promise<Integration>;
    public edit(data: IntegrationEditData, reason?: string): Promise<Integration>;
    public sync(): Promise<Integration>;
  }

  export class Intents extends BitField<IntentsString> {
    public static FLAGS: Record<IntentsString, number>;
    public static PRIVILEGED: number;
    public static ALL: number;
    public static NON_PRIVILEGED: number;
    public static resolve(bit?: BitFieldResolvable<IntentsString>): number;
  }

  export class Invite extends Base {
    constructor(client: Client, data: object);
    public channel: GuildChannelTypes | PartialGroupDMChannel;
    public code: string;
    public readonly deletable: boolean;
    public readonly createdAt: Date | null;
    public createdTimestamp: number | null;
    public readonly expiresAt: Date | null;
    public readonly expiresTimestamp: number | null;
    public guild: Guild | null;
    public inviter: User | null;
    public maxAge: number | null;
    public maxUses: number | null;
    public memberCount: number;
    public presenceCount: number;
    public targetUser: User | null;
    public targetUserType: TargetUser | null;
    public temporary: boolean | null;
    public readonly url: string;
    public uses: number | null;
    public delete(reason?: string): Promise<Invite>;
    public toJSON(): object;
    public toString(): string;
  }

  export class Message extends Base {
    constructor(client: Client, data: object, channel: TextChannel | DMChannel);
    private _edits: Message[];
    private patch(data: object): void;

    public activity: MessageActivity | null;
    public application: ClientApplication | null;
    public attachments: Collection<Snowflake, MessageAttachment>;
    public author: User;
    public channel: TextChannel | DMChannel | NewsChannel;
    public readonly cleanContent: string;
    public content: string;
    public readonly createdAt: Date;
    public createdTimestamp: number;
    public readonly deletable: boolean;
    public deleted: boolean;
    public readonly editable: boolean;
    public readonly editedAt: Date | null;
    public editedTimestamp: number | null;
    public readonly edits: Message[];
    public embeds: MessageEmbed[];
    public readonly guild: Guild | null;
    public id: Snowflake;
    public readonly member: GuildMember | null;
    public mentions: MessageMentions;
    public nonce: string | null;
    public readonly partial: false;
    public readonly pinnable: boolean;
    public pinned: boolean;
    public reactions: ReactionManager;
    public system: boolean;
    public tts: boolean;
    public type: MessageType;
    public readonly url: string;
    public webhookID: Snowflake | null;
    public flags: Readonly<MessageFlags>;
    public reference: MessageReference | null;
    public awaitReactions(
      filter: CollectorFilter,
      options?: AwaitReactionsOptions,
    ): Promise<Collection<Snowflake, MessageReaction>>;
    public createReactionCollector(filter: CollectorFilter, options?: ReactionCollectorOptions): ReactionCollector;
    public delete(options?: { timeout?: number; reason?: string }): Promise<Message>;
    public edit(content: StringResolvable, options?: MessageEditOptions | MessageEmbed): Promise<Message>;
    public edit(options: MessageEditOptions | MessageEmbed | APIMessage): Promise<Message>;
    public equals(message: Message, rawData: object): boolean;
    public fetchWebhook(): Promise<Webhook>;
    public fetch(): Promise<Message>;
    public pin(): Promise<Message>;
    public react(emoji: EmojiIdentifierResolvable): Promise<MessageReaction>;
    public reply(
      content?: StringResolvable,
      options?: MessageOptions | MessageAdditions | (MessageOptions & { split?: false }) | MessageAdditions,
    ): Promise<Message>;
    public reply(
      content?: StringResolvable,
      options?: (MessageOptions & { split: true | SplitOptions }) | MessageAdditions,
    ): Promise<Message[]>;
    public reply(
      options?:
        | MessageOptions
        | MessageAdditions
        | APIMessage
        | (MessageOptions & { split?: false })
        | MessageAdditions
        | APIMessage,
    ): Promise<Message>;
    public reply(
      options?: (MessageOptions & { split: true | SplitOptions }) | MessageAdditions | APIMessage,
    ): Promise<Message[]>;
    public suppressEmbeds(suppress?: boolean): Promise<Message>;
    public toJSON(): object;
    public toString(): string;
    public unpin(): Promise<Message>;
  }

  export class MessageAttachment {
    constructor(attachment: BufferResolvable | Stream, name?: string, data?: object);

    public attachment: BufferResolvable | Stream;
    public height: number | null;
    public id: Snowflake;
    public name?: string;
    public proxyURL: string;
    public size: number;
    public readonly spoiler: boolean;
    public url: string;
    public width: number | null;
    public setFile(attachment: BufferResolvable | Stream, name?: string): this;
    public setName(name: string): this;
    public toJSON(): object;
  }

  export class MessageCollector extends Collector<Snowflake, Message> {
    constructor(channel: TextBasedChannelTypes, filter: CollectorFilter, options?: MessageCollectorOptions);
    private _handleChannelDeletion(channel: TextBasedChannelTypes): void;
    private _handleGuildDeletion(guild: Guild): void;

    public channel: TextBasedChannelTypes;
    public options: MessageCollectorOptions;
    public received: number;

    public collect(message: Message): Snowflake;
    public dispose(message: Message): Snowflake;
    public endReason(): string;
  }

  export class MessageEmbed {
    constructor(data?: MessageEmbed | MessageEmbedOptions);
    public author: MessageEmbedAuthor | null;
    public color?: number;
    public readonly createdAt: Date | null;
    public description?: string;
    public fields: EmbedField[];
    public files: (MessageAttachment | string | FileOptions)[];
    public footer: MessageEmbedFooter | null;
    public readonly hexColor: string | null;
    public image: MessageEmbedImage | null;
    public readonly length: number;
    public provider: MessageEmbedProvider | null;
    public thumbnail: MessageEmbedThumbnail | null;
    public timestamp: number | null;
    public title?: string;
    public type: string;
    public url?: string;
    public readonly video: MessageEmbedVideo | null;
    public addField(name: StringResolvable, value: StringResolvable, inline?: boolean): this;
    public addFields(...fields: EmbedFieldData[] | EmbedFieldData[][]): this;
    public attachFiles(file: (MessageAttachment | FileOptions | string)[]): this;
    public setAuthor(name: StringResolvable, iconURL?: string, url?: string): this;
    public setColor(color: ColorResolvable): this;
    public setDescription(description: StringResolvable): this;
    public setFooter(text: StringResolvable, iconURL?: string): this;
    public setImage(url: string): this;
    public setThumbnail(url: string): this;
    public setTimestamp(timestamp?: Date | number): this;
    public setTitle(title: StringResolvable): this;
    public setURL(url: string): this;
    public spliceFields(index: number, deleteCount: number, ...fields: EmbedFieldData[] | EmbedFieldData[][]): this;
    public toJSON(): object;

    public static normalizeField(
      name: StringResolvable,
      value: StringResolvable,
      inline?: boolean,
    ): Required<EmbedFieldData>;
    public static normalizeFields(...fields: EmbedFieldData[] | EmbedFieldData[][]): Required<EmbedFieldData>[];
  }

  export class MessageFlags extends BitField<MessageFlagsString> {
    public static FLAGS: Record<MessageFlagsString, number>;
    public static resolve(bit?: BitFieldResolvable<MessageFlagsString>): number;
  }

  export class MessageMentions {
    constructor(
      message: Message,
      users: object[] | Collection<Snowflake, User>,
      roles: Snowflake[] | Collection<Snowflake, Role>,
      everyone: boolean,
    );
    private _channels: Collection<Snowflake, GuildChannelTypes> | null;
    private readonly _content: Message;
    private _members: Collection<Snowflake, GuildMember> | null;

    public readonly channels: Collection<Snowflake, TextChannel>;
    public readonly client: Client;
    public everyone: boolean;
    public readonly guild: Guild;
    public has(
      data: User | GuildMember | Role | GuildChannelTypes,
      options?: {
        ignoreDirect?: boolean;
        ignoreRoles?: boolean;
        ignoreEveryone?: boolean;
      },
    ): boolean;
    public readonly members: Collection<Snowflake, GuildMember> | null;
    public roles: Collection<Snowflake, Role>;
    public users: Collection<Snowflake, User>;
    public crosspostedChannels: Collection<Snowflake, CrosspostedChannel>;
    public toJSON(): object;

    public static CHANNELS_PATTERN: RegExp;
    public static EVERYONE_PATTERN: RegExp;
    public static ROLES_PATTERN: RegExp;
    public static USERS_PATTERN: RegExp;
  }

  export class MessageReaction {
    constructor(client: Client, data: object, message: Message);
    private _emoji: GuildEmoji | ReactionEmoji;

    public count: number | null;
    public readonly emoji: GuildEmoji | ReactionEmoji;
    public me: boolean;
    public message: Message;
    public readonly partial: boolean;
    public users: ReactionUserManager;
    public remove(): Promise<MessageReaction>;
    public fetch(): Promise<MessageReaction>;
    public toJSON(): object;
  }

  export class NewsChannel extends TextBasedChannel(GuildChannel) {
    constructor(guild: Guild, data?: object);
    public messages: MessageManager;
    public nsfw: boolean;
    public topic: string | null;
    public type: 'news';
    public createWebhook(
      name: string,
      options?: { avatar?: BufferResolvable | Base64Resolvable; reason?: string },
    ): Promise<Webhook>;
    public setNSFW(nsfw: boolean, reason?: string): Promise<NewsChannel>;
    public fetchWebhooks(): Promise<Collection<Snowflake, Webhook>>;
  }

  export class PartialGroupDMChannel extends Channel {
    constructor(client: Client, data: object);
    public name: string;
    public icon: string | null;
    public iconURL(options?: ImageURLOptions): string | null;
  }

  export class PermissionOverwrites {
    constructor(guildChannel: GuildChannelTypes, data?: object);
    public allow: Readonly<Permissions>;
    public readonly channel: GuildChannelTypes;
    public deny: Readonly<Permissions>;
    public id: Snowflake;
    public type: OverwriteType;
    public update(options: PermissionOverwriteOption, reason?: string): Promise<PermissionOverwrites>;
    public delete(reason?: string): Promise<PermissionOverwrites>;
    public toJSON(): object;
    public static resolveOverwriteOptions(
      options: ResolvedOverwriteOptions,
      initialPermissions: { allow?: PermissionResolvable; deny?: PermissionResolvable },
    ): ResolvedOverwriteOptions;
    public static resolve(overwrite: OverwriteResolvable, guild: Guild): RawOverwriteData;
  }

  export class Permissions extends BitField<PermissionString> {
    public any(permission: PermissionResolvable, checkAdmin?: boolean): boolean;
    public has(permission: PermissionResolvable, checkAdmin?: boolean): boolean;
    public missing(bits: BitFieldResolvable<PermissionString>, checkAdmin?: boolean): PermissionString[];
    public serialize(checkAdmin?: boolean): Record<PermissionString, boolean>;
    public toArray(checkAdmin?: boolean): PermissionString[];

    public static ALL: number;
    public static DEFAULT: number;
    public static FLAGS: PermissionFlags;
    public static resolve(permission?: PermissionResolvable): number;
  }

  export class Presence {
    constructor(client: Client, data?: object);
    public activities: Activity[];
    public clientStatus: ClientPresenceStatusData | null;
    public flags: Readonly<ActivityFlags>;
    public guild: Guild | null;
    public readonly member: GuildMember | null;
    public status: PresenceStatus;
    public readonly user: User | null;
    public equals(presence: Presence): boolean;
  }

  export class ReactionCollector extends Collector<Snowflake, MessageReaction> {
    constructor(message: Message, filter: CollectorFilter, options?: ReactionCollectorOptions);
    private _handleChannelDeletion(channel: TextBasedChannelTypes): void;
    private _handleGuildDeletion(guild: Guild): void;
    private _handleMessageDeletion(message: Message): void;

    public message: Message;
    public options: ReactionCollectorOptions;
    public total: number;
    public users: Collection<Snowflake, User>;

    public static key(reaction: MessageReaction): Snowflake | string;

    public collect(reaction: MessageReaction): Snowflake | string;
    public dispose(reaction: MessageReaction, user: User): Snowflake | string;
    public empty(): void;
    public endReason(): string | null;

    public on(event: 'collect' | 'dispose' | 'remove', listener: (reaction: MessageReaction, user: User) => void): this;
    public on(
      event: 'end',
      listener: (collected: Collection<Snowflake, MessageReaction>, reason: string) => void,
    ): this;
    public on(event: string, listener: (...args: any[]) => void): this;

    public once(
      event: 'collect' | 'dispose' | 'remove',
      listener: (reaction: MessageReaction, user: User) => void,
    ): this;
    public once(
      event: 'end',
      listener: (collected: Collection<Snowflake, MessageReaction>, reason: string) => void,
    ): this;
    public once(event: string, listener: (...args: any[]) => void): this;
  }

  export class ReactionEmoji extends Emoji {
    constructor(reaction: MessageReaction, emoji: object);
    public reaction: MessageReaction;
    public toJSON(): object;
  }

  export class RichPresenceAssets {
    constructor(activity: Activity, assets: object);
    public largeImage: Snowflake | null;
    public largeText: string | null;
    public smallImage: Snowflake | null;
    public smallText: string | null;
    public largeImageURL(options?: ImageURLOptions): string | null;
    public smallImageURL(options?: ImageURLOptions): string | null;
  }

  export class Role extends Base {
    constructor(client: Client, data: object, guild: Guild);
    public color: number;
    public readonly createdAt: Date;
    public readonly createdTimestamp: number;
    public deleted: boolean;
    public readonly editable: boolean;
    public guild: Guild;
    public readonly hexColor: string;
    public hoist: boolean;
    public id: Snowflake;
    public managed: boolean;
    public readonly members: Collection<Snowflake, GuildMember>;
    public mentionable: boolean;
    public name: string;
    public permissions: Readonly<Permissions>;
    public readonly position: number;
    public rawPosition: number;
    public comparePositionTo(role: Role): number;
    public delete(reason?: string): Promise<Role>;
    public edit(data: RoleData, reason?: string): Promise<Role>;
    public equals(role: Role): boolean;
    public permissionsIn(channel: ChannelResolvable): Readonly<Permissions>;
    public setColor(color: ColorResolvable, reason?: string): Promise<Role>;
    public setHoist(hoist: boolean, reason?: string): Promise<Role>;
    public setMentionable(mentionable: boolean, reason?: string): Promise<Role>;
    public setName(name: string, reason?: string): Promise<Role>;
    public setPermissions(permissions: PermissionResolvable, reason?: string): Promise<Role>;
    public setPosition(position: number, options?: { relative?: boolean; reason?: string }): Promise<Role>;
    public toJSON(): object;
    public toString(): string;

    public static comparePositions(role1: Role, role2: Role): number;
  }

  export class Shard extends EventEmitter {
    constructor(manager: ShardingManager, id: number);
    private _evals: Map<string, Promise<any>>;
    private _exitListener: (...args: any[]) => void;
    private _fetches: Map<string, Promise<any>>;
    private _handleExit(respawn?: boolean): void;
    private _handleMessage(message: any): void;

    public args: string[];
    public execArgv: string[];
    public env: object;
    public id: number;
    public manager: ShardingManager;
    public process: ChildProcess | null;
    public ready: boolean;
    public worker: any | null;
    public eval(script: string): Promise<any>;
    public eval<T>(fn: (client: Client) => T): Promise<T[]>;
    public fetchClientValue(prop: string): Promise<any>;
    public kill(): void;
    public respawn(delay?: number, spawnTimeout?: number): Promise<ChildProcess>;
    public send(message: any): Promise<Shard>;
    public spawn(spawnTimeout?: number): Promise<ChildProcess>;

    public on(event: 'spawn' | 'death', listener: (child: ChildProcess) => void): this;
    public on(event: 'disconnect' | 'ready' | 'reconnecting', listener: () => void): this;
    public on(event: 'error', listener: (error: Error) => void): this;
    public on(event: 'message', listener: (message: any) => void): this;
    public on(event: string, listener: (...args: any[]) => void): this;

    public once(event: 'spawn' | 'death', listener: (child: ChildProcess) => void): this;
    public once(event: 'disconnect' | 'ready' | 'reconnecting', listener: () => void): this;
    public once(event: 'error', listener: (error: Error) => void): this;
    public once(event: 'message', listener: (message: any) => void): this;
    public once(event: string, listener: (...args: any[]) => void): this;
  }

  export class ShardClientUtil {
    constructor(client: Client, mode: ShardingManagerMode);
    private _handleMessage(message: any): void;
    private _respond(type: string, message: any): void;

    public client: Client;
    public readonly count: number;
    public readonly ids: number[];
    public mode: ShardingManagerMode;
    public parentPort: any | null;
    public broadcastEval(script: string): Promise<any[]>;
    public broadcastEval<T>(fn: (client: Client) => T): Promise<T[]>;
    public fetchClientValues(prop: string): Promise<any[]>;
    public respawnAll(shardDelay?: number, respawnDelay?: number, spawnTimeout?: number): Promise<void>;
    public send(message: any): Promise<void>;

    public static singleton(client: Client, mode: ShardingManagerMode): ShardClientUtil;
  }

  export class ShardingManager extends EventEmitter {
    constructor(
      file: string,
      options?: {
        totalShards?: number | 'auto';
        shardList?: number[] | 'auto';
        mode?: ShardingManagerMode;
        respawn?: boolean;
        shardArgs?: string[];
        token?: string;
        execArgv?: string[];
      },
    );

    public file: string;
    public respawn: boolean;
    public shardArgs: string[];
    public shards: Collection<number, Shard>;
    public token: string | null;
    public totalShards: number | 'auto';
    public broadcast(message: any): Promise<Shard[]>;
    public broadcastEval(script: string): Promise<any[]>;
    public createShard(id: number): Shard;
    public fetchClientValues(prop: string): Promise<any[]>;
    public respawnAll(
      shardDelay?: number,
      respawnDelay?: number,
      spawnTimeout?: number,
    ): Promise<Collection<number, Shard>>;
    public spawn(amount?: number | 'auto', delay?: number, spawnTimeout?: number): Promise<Collection<number, Shard>>;

    public on(event: 'shardCreate', listener: (shard: Shard) => void): this;

    public once(event: 'shardCreate', listener: (shard: Shard) => void): this;
  }

  export class SnowflakeUtil {
    public static deconstruct(snowflake: Snowflake): DeconstructedSnowflake;
    public static generate(timestamp?: number | Date): Snowflake;
  }

  export class Speaking extends BitField<SpeakingString> {
    public static FLAGS: Record<SpeakingString, number>;
    public static resolve(bit?: BitFieldResolvable<SpeakingString>): number;
  }

  export class StoreChannel extends GuildChannel {
    constructor(guild: Guild, data?: object);
    public nsfw: boolean;
    public type: 'store';
  }

  class StreamDispatcher extends VolumeMixin(Writable) {
    constructor(player: object, options?: StreamOptions, streams?: object);
    public player: object;
    public pausedSince: number;
    public broadcast: VoiceBroadcast | null;
    public readonly paused: boolean;
    public readonly pausedTime: boolean | null;
    public readonly streamTime: number;
    public readonly totalStreamTime: number;
    public readonly bitrateEditable: boolean;

    public setBitrate(value: number | 'auto'): boolean;
    public setPLP(value: number): boolean;
    public setFEC(enabled: boolean): boolean;
    public pause(silence?: boolean): void;
    public resume(): void;

    public on(event: 'close' | 'drain' | 'finish' | 'start', listener: () => void): this;
    public on(event: 'debug', listener: (info: string) => void): this;
    public on(event: 'error', listener: (err: Error) => void): this;
    public on(event: 'pipe' | 'unpipe', listener: (src: Readable) => void): this;
    public on(event: 'speaking', listener: (speaking: boolean) => void): this;
    public on(event: 'volumeChange', listener: (oldVolume: number, newVolume: number) => void): this;
    public on(event: string, listener: (...args: any[]) => void): this;

    public once(event: 'close' | 'drain' | 'finish' | 'start', listener: () => void): this;
    public once(event: 'debug', listener: (info: string) => void): this;
    public once(event: 'error', listener: (err: Error) => void): this;
    public once(event: 'pipe' | 'unpipe', listener: (src: Readable) => void): this;
    public once(event: 'speaking', listener: (speaking: boolean) => void): this;
    public once(event: 'volumeChange', listener: (oldVolume: number, newVolume: number) => void): this;
    public once(event: string, listener: (...args: any[]) => void): this;
  }

  export class Structures {
    public static get<K extends keyof Extendable>(structure: K): Extendable[K];
    public static get(structure: string): (...args: any[]) => void;
    public static extend<K extends keyof Extendable, T extends Extendable[K]>(
      structure: K,
      extender: (baseClass: Extendable[K]) => T,
    ): T;
    public static extend<T extends (...args: any[]) => void>(
      structure: string,
      extender: (baseClass: typeof Function) => T,
    ): T;
  }

  export class SystemChannelFlags extends BitField<SystemChannelFlagsString> {
    public static FLAGS: Record<SystemChannelFlagsString, number>;
    public static resolve(bit?: BitFieldResolvable<SystemChannelFlagsString>): number;
  }

  export class Team extends Base {
    constructor(client: Client, data: object);
    public id: Snowflake;
    public name: string;
    public icon: string | null;
    public ownerID: Snowflake | null;
    public members: Collection<Snowflake, TeamMember>;

    public readonly owner: TeamMember;
    public readonly createdAt: Date;
    public readonly createdTimestamp: number;

    public iconURL(options?: ImageURLOptions): string;
    public toJSON(): object;
    public toString(): string;
  }

  export class TeamMember extends Base {
    constructor(team: Team, data: object);
    public team: Team;
    public readonly id: Snowflake;
    public permissions: string[];
    public membershipState: MembershipStates;
    public user: User;

    public toString(): string;
  }

  export class TextChannel extends TextBasedChannel(GuildChannel) {
    constructor(guild: Guild, data?: object);
    public messages: MessageManager;
    public nsfw: boolean;
    public type: 'text';
    public rateLimitPerUser: number;
    public topic: string | null;
    public createWebhook(
      name: string,
      options?: { avatar?: BufferResolvable | Base64Resolvable; reason?: string },
    ): Promise<Webhook>;
    public setNSFW(nsfw: boolean, reason?: string): Promise<TextChannel>;
    public setRateLimitPerUser(rateLimitPerUser: number, reason?: string): Promise<TextChannel>;
    public fetchWebhooks(): Promise<Collection<Snowflake, Webhook>>;
  }

  export class User extends PartialTextBasedChannel(Base) {
    constructor(client: Client, data: object);
    public avatar: string | null;
    public bot: boolean;
    public readonly createdAt: Date;
    public readonly createdTimestamp: number;
    public discriminator: string;
    public readonly defaultAvatarURL: string;
    public readonly dmChannel: DMChannel;
    public id: Snowflake;
    public lastMessageID: Snowflake | null;
    public locale: string;
    public readonly partial: false;
    public readonly presence: Presence;
    public system?: boolean;
    public readonly tag: string;
    public username: string;
    public avatarURL(options?: ImageURLOptions & { dynamic?: boolean }): string | null;
    public createDM(): Promise<DMChannel>;
    public deleteDM(): Promise<DMChannel>;
    public displayAvatarURL(options?: ImageURLOptions & { dynamic?: boolean }): string;
    public equals(user: User): boolean;
    public fetch(): Promise<User>;
    public toString(): string;
    public typingDurationIn(channel: ChannelResolvable): number;
    public typingIn(channel: ChannelResolvable): boolean;
    public typingSinceIn(channel: ChannelResolvable): Date;
  }

  export class Util {
    public static basename(path: string, ext?: string): string;
    public static binaryToID(num: string): Snowflake;
    public static cleanContent(str: string, message: Message): string;
    public static removeMentions(str: string): string;
    public static cloneObject(obj: object): object;
    public static convertToBuffer(ab: ArrayBuffer | string): Buffer;
    public static delayFor(ms: number): Promise<void>;
    public static discordSort<K, V extends { rawPosition: number; id: string }>(
      collection: Collection<K, V>,
    ): Collection<K, V>;
    public static escapeMarkdown(text: string, options?: EscapeMarkdownOptions): string;
    public static escapeCodeBlock(text: string): string;
    public static escapeInlineCode(text: string): string;
    public static escapeBold(text: string): string;
    public static escapeItalic(text: string): string;
    public static escapeUnderline(text: string): string;
    public static escapeStrikethrough(text: string): string;
    public static escapeSpoiler(text: string): string;
    public static cleanCodeBlockContent(text: string): string;
    public static fetchRecommendedShards(token: string, guildsPerShard?: number): Promise<number>;
    public static flatten(obj: object, ...props: { [key: string]: boolean | string }[]): object;
    public static idToBinary(num: Snowflake): string;
    public static makeError(obj: { name: string; message: string; stack: string }): Error;
    public static makePlainError(err: Error): { name: string; message: string; stack: string };
    public static mergeDefault(def: object, given: object): object;
    public static moveElementInArray(array: any[], element: any, newIndex: number, offset?: boolean): number;
    public static parseEmoji(text: string): { animated: boolean; name: string; id: string | null } | null;
    public static resolveColor(color: ColorResolvable): number;
    public static resolveString(data: StringResolvable): string;
    public static setPosition<T extends Channel | Role>(
      item: T,
      position: number,
      relative: boolean,
      sorted: Collection<Snowflake, T>,
      route: object,
      reason?: string,
    ): Promise<{ id: Snowflake; position: number }[]>;
    public static splitMessage(text: StringResolvable, options?: SplitOptions): string[];
    public static str2ab(str: string): ArrayBuffer;
  }

  class VoiceBroadcast extends EventEmitter {
    constructor(client: Client);
    public client: Client;
    public subscribers: StreamDispatcher[];
    public readonly dispatcher: BroadcastDispatcher;
    public play(input: string | Readable, options?: StreamOptions): BroadcastDispatcher;

    public on(event: 'end', listener: () => void): this;
    public on(event: 'error', listener: (error: Error) => void): this;
    public on(event: 'subscribe' | 'unsubscribe', listener: (dispatcher: StreamDispatcher) => void): this;
    public on(event: 'warn', listener: (warning: string | Error) => void): this;
    public on(event: string, listener: (...args: any[]) => void): this;

    public once(event: 'end', listener: () => void): this;
    public once(event: 'error', listener: (error: Error) => void): this;
    public once(event: 'subscribe' | 'unsubscribe', listener: (dispatcher: StreamDispatcher) => void): this;
    public once(event: 'warn', listener: (warning: string | Error) => void): this;
    public once(event: string, listener: (...args: any[]) => void): this;
  }

  export class VoiceChannel extends GuildChannel {
    constructor(guild: Guild, data?: object);
    public bitrate: number;
    public readonly editable: boolean;
    public readonly full: boolean;
    public readonly joinable: boolean;
    public readonly speakable: boolean;
    public type: 'voice';
    public userLimit: number;
    public join(): Promise<VoiceConnection>;
    public leave(): void;
    public setBitrate(bitrate: number, reason?: string): Promise<VoiceChannel>;
    public setUserLimit(userLimit: number, reason?: string): Promise<VoiceChannel>;
  }

  class VoiceConnection extends EventEmitter {
    constructor(voiceManager: ClientVoiceManager, channel: VoiceChannel);
    private authentication: object;
    private sockets: object;
    private ssrcMap: Map<number, boolean>;
    private _speaking: Map<Snowflake, Readonly<Speaking>>;
    private _disconnect(): void;
    private authenticate(): void;
    private authenticateFailed(reason: string): void;
    private checkAuthenticated(): void;
    private cleanup(): void;
    private connect(): void;
    private onReady(data: object): void;
    private onSessionDescription(mode: string, secret: string): void;
    private onSpeaking(data: object): void;
    private reconnect(token: string, endpoint: string): void;
    private sendVoiceStateUpdate(options: object): Promise<Shard>;
    private setSessionID(sessionID: string): void;
    private setSpeaking(value: BitFieldResolvable<SpeakingString>): void;
    private setTokenAndEndpoint(token: string, endpoint: string): void;
    private updateChannel(channel: VoiceChannel): void;

    public channel: VoiceChannel;
    public readonly client: Client;
    public readonly dispatcher: StreamDispatcher;
    public player: object;
    public receiver: VoiceReceiver;
    public speaking: Readonly<Speaking>;
    public status: VoiceStatus;
    public readonly voice: VoiceState;
    public voiceManager: ClientVoiceManager;
    public disconnect(): void;
    public play(input: VoiceBroadcast | Readable | string, options?: StreamOptions): StreamDispatcher;

    public on(event: 'authenticated' | 'closing' | 'newSession' | 'ready' | 'reconnecting', listener: () => void): this;
    public on(event: 'debug', listener: (message: string) => void): this;
    public on(event: 'error' | 'failed' | 'disconnect', listener: (error: Error) => void): this;
    public on(event: 'speaking', listener: (user: User, speaking: Readonly<Speaking>) => void): this;
    public on(event: 'warn', listener: (warning: string | Error) => void): this;
    public on(event: string, listener: (...args: any[]) => void): this;

    public once(
      event: 'authenticated' | 'closing' | 'newSession' | 'ready' | 'reconnecting',
      listener: () => void,
    ): this;
    public once(event: 'debug', listener: (message: string) => void): this;
    public once(event: 'error' | 'failed' | 'disconnect', listener: (error: Error) => void): this;
    public once(event: 'speaking', listener: (user: User, speaking: Readonly<Speaking>) => void): this;
    public once(event: 'warn', listener: (warning: string | Error) => void): this;
    public once(event: string, listener: (...args: any[]) => void): this;
  }

  class VoiceReceiver extends EventEmitter {
    constructor(connection: VoiceConnection);
    public createStream(
      user: UserResolvable,
      options?: { mode?: 'opus' | 'pcm'; end?: 'silence' | 'manual' },
    ): Readable;

    public on(event: 'debug', listener: (error: Error | string) => void): this;
    public on(event: string, listener: (...args: any[]) => void): this;

    public once(event: 'debug', listener: (error: Error | string) => void): this;
    public once(event: string, listener: (...args: any[]) => void): this;
  }

  export class VoiceRegion {
    constructor(data: object);
    public custom: boolean;
    public deprecated: boolean;
    public id: string;
    public name: string;
    public optimal: boolean;
    public vip: boolean;
    public toJSON(): object;
  }

  export class VoiceState extends Base {
    constructor(guild: Guild, data: object);
    public readonly channel: VoiceChannel | null;
    public channelID?: Snowflake;
    public readonly connection: VoiceConnection | null;
    public readonly deaf?: boolean;
    public guild: Guild;
    public id: Snowflake;
    public readonly member: GuildMember | null;
    public readonly mute?: boolean;
    public selfDeaf?: boolean;
    public selfMute?: boolean;
    public serverDeaf?: boolean;
    public serverMute?: boolean;
    public sessionID?: string;
    public streaming: boolean;
    public readonly speaking: boolean | null;

    public setDeaf(deaf: boolean, reason?: string): Promise<GuildMember>;
    public setMute(mute: boolean, reason?: string): Promise<GuildMember>;
    public kick(reason?: string): Promise<GuildMember>;
    public setChannel(channel: ChannelResolvable | null, reason?: string): Promise<GuildMember>;
    public setSelfDeaf(deaf: boolean): Promise<boolean>;
    public setSelfMute(mute: boolean): Promise<boolean>;
  }

  class VolumeInterface extends EventEmitter {
    constructor(options?: { volume?: number });
    public readonly volume: number;
    public readonly volumeDecibels: number;
    public readonly volumeEditable: boolean;
    public readonly volumeLogarithmic: number;
    public setVolume(volume: number): void;
    public setVolumeDecibels(db: number): void;
    public setVolumeLogarithmic(value: number): void;

    public on(event: 'volumeChange', listener: (oldVolume: number, newVolume: number) => void): this;

    public once(event: 'volumeChange', listener: (oldVolume: number, newVolume: number) => void): this;
  }

  export class Webhook extends WebhookMixin() {
    constructor(client: Client, data?: object);
    public avatar: string;
    public avatarURL(options?: ImageURLOptions): string | null;
    public channelID: Snowflake;
    public client: Client;
    public guildID: Snowflake;
    public name: string;
    public owner: User | object | null;
    public token: string | null;
    public type: WebhookTypes;
  }

  export class WebhookClient extends WebhookMixin(BaseClient) {
    constructor(id: string, token: string, options?: ClientOptions);
    public client: this;
    public token: string;
  }

  export class WebSocketManager extends EventEmitter {
    constructor(client: Client);
    private totalShards: number | string;
    private shardQueue: Set<WebSocketShard>;
    private packetQueue: object[];
    private destroyed: boolean;
    private reconnecting: boolean;
    private sessionStartLimit?: { total: number; remaining: number; reset_after: number };

    public readonly client: Client;
    public gateway?: string;
    public shards: Collection<number, WebSocketShard>;
    public status: Status;
    public readonly ping: number;

    public on(event: WSEventType, listener: (data: any, shardID: number) => void): this;
    public once(event: WSEventType, listener: (data: any, shardID: number) => void): this;

    private debug(message: string, shard?: WebSocketShard): void;
    private connect(): Promise<void>;
    private createShards(): Promise<void>;
    private reconnect(): Promise<void>;
    private broadcast(packet: object): void;
    private destroy(): void;
    private _handleSessionLimit(remaining?: number, resetAfter?: number): Promise<void>;
    private handlePacket(packet?: object, shard?: WebSocketShard): boolean;
    private checkShardsReady(): Promise<void>;
    private triggerClientReady(): void;
  }

  export class WebSocketShard extends EventEmitter {
    constructor(manager: WebSocketManager, id: number);
    private sequence: number;
    private closeSequence: number;
    private sessionID?: string;
    private lastPingTimestamp: number;
    private lastHeartbeatAcked: boolean;
    private ratelimit: { queue: object[]; total: number; remaining: number; time: 60e3; timer: NodeJS.Timeout | null };
    private connection: WebSocket | null;
    private helloTimeout: NodeJS.Timeout | undefined;
    private eventsAttached: boolean;
    private expectedGuilds: Set<Snowflake> | undefined;
    private readyTimeout: NodeJS.Timeout | undefined;

    public manager: WebSocketManager;
    public id: number;
    public status: Status;
    public ping: number;

    private debug(message: string): void;
    private connect(): Promise<void>;
    private onOpen(): void;
    private onMessage(event: MessageEvent): void;
    private onError(error: ErrorEvent | object): void;
    private onClose(event: CloseEvent): void;
    private onPacket(packet: object): void;
    private checkReady(): void;
    private setHelloTimeout(time?: number): void;
    private setHeartbeatTimer(time: number): void;
    private sendHeartbeat(): void;
    private ackHeartbeat(): void;
    private identify(): void;
    private identifyNew(): void;
    private identifyResume(): void;
    private _send(data: object): void;
    private processQueue(): void;
    private destroy(destroyOptions?: { closeCode?: number; reset?: boolean; emit?: boolean; log?: boolean }): void;
    private _cleanupConnection(): void;
    private _emitDestroyed(): void;

    public send(data: object): void;
    public on(event: 'ready' | 'resumed' | 'invalidSession', listener: () => void): this;
    public on(event: 'close', listener: (event: CloseEvent) => void): this;
    public on(event: 'allReady', listener: (unavailableGuilds?: Set<Snowflake>) => void): this;
    public on(event: string, listener: (...args: any[]) => void): this;

    public once(event: 'ready' | 'resumed' | 'invalidSession', listener: () => void): this;
    public once(event: 'close', listener: (event: CloseEvent) => void): this;
    public once(event: 'allReady', listener: (unavailableGuilds?: Set<Snowflake>) => void): this;
    public once(event: string, listener: (...args: any[]) => void): this;
  }

  //#endregion

  //#region Collections

  export class Collection<K, V> extends BaseCollection<K, V> {
    public flatMap<T>(
      fn: (value: V, key: K, collection: this) => Collection<K, T>,
      thisArg?: unknown,
    ): Collection<K, T>;
    public flatMap<T, This>(
      fn: (this: This, value: V, key: K, collection: this) => Collection<K, T>,
      thisArg: This,
    ): Collection<K, T>;
    public mapValues<T>(fn: (value: V, key: K, collection: this) => T, thisArg?: unknown): Collection<K, T>;
    public mapValues<This, T>(
      fn: (this: This, value: V, key: K, collection: this) => T,
      thisArg: This,
    ): Collection<K, T>;
    public toJSON(): object;
  }

  //#endregion

  //#region Managers

  export class ChannelManager extends BaseManager<Snowflake, ChannelTypes, ChannelResolvable> {
    constructor(client: Client, iterable: Iterable<any>);
    public fetch(id: Snowflake, cache?: boolean): Promise<ChannelTypes>;
  }

  export abstract class BaseManager<K, Holds, R> {
    constructor(client: Client, iterable: Iterable<any>, holds: Constructable<Holds>, cacheType: Collection<K, Holds>);
    public holds: Constructable<Holds>;
    public cache: Collection<K, Holds>;
    public cacheType: Collection<K, Holds>;
    public readonly client: Client;
    public add(data: any, cache?: boolean, { id, extras }?: { id: K; extras: any[] }): Holds;
    public remove(key: K): void;
    public resolve(resolvable: R): Holds | null;
    public resolveID(resolvable: R): K | null;
  }

  export class GuildChannelManager extends BaseManager<Snowflake, GuildChannelTypes, GuildChannelResolvable> {
    constructor(guild: Guild, iterable?: Iterable<any>);
    public guild: Guild;
    public create(name: string, options: GuildCreateChannelOptions & { type: 'voice' }): Promise<VoiceChannel>;
    public create(name: string, options: GuildCreateChannelOptions & { type: 'category' }): Promise<CategoryChannel>;
    public create(name: string, options?: GuildCreateChannelOptions & { type?: 'text' }): Promise<TextChannel>;
    public create(
      name: string,
      options: GuildCreateChannelOptions,
    ): Promise<TextChannel | VoiceChannel | CategoryChannel>;
  }

  export class GuildEmojiManager extends BaseManager<Snowflake, GuildEmoji, EmojiResolvable> {
    constructor(guild: Guild, iterable?: Iterable<any>);
    public guild: Guild;
    public create(
      attachment: BufferResolvable | Base64Resolvable,
      name: string,
      options?: GuildEmojiCreateOptions,
    ): Promise<GuildEmoji>;
    public resolveIdentifier(emoji: EmojiIdentifierResolvable): string | null;
  }

  export class GuildEmojiRoleManager {
    constructor(emoji: GuildEmoji);
    public emoji: GuildEmoji;
    public guild: Guild;
    public cache: Collection<Snowflake, Role>;
    public add(roleOrRoles: RoleResolvable | RoleResolvable[] | Collection<Snowflake, Role>): Promise<GuildEmoji>;
    public set(roles: RoleResolvable[] | Collection<Snowflake, Role>): Promise<GuildEmoji>;
    public remove(roleOrRoles: RoleResolvable | RoleResolvable[] | Collection<Snowflake, Role>): Promise<GuildEmoji>;
  }

  export class GuildManager extends BaseManager<Snowflake, Guild, GuildResolvable> {
    constructor(client: Client, iterable?: Iterable<any>);
    public create(
      name: string,
      options?: { region?: string; icon: BufferResolvable | Base64Resolvable | null },
    ): Promise<Guild>;
  }

  export class GuildMemberManager extends BaseManager<Snowflake, GuildMember, GuildMemberResolvable> {
    constructor(guild: Guild, iterable?: Iterable<any>);
    public guild: Guild;
    public ban(user: UserResolvable, options?: BanOptions): Promise<GuildMember | User | Snowflake>;
    public fetch(
      options: UserResolvable | FetchMemberOptions | (FetchMembersOptions & { user: UserResolvable }),
    ): Promise<GuildMember>;
    public fetch(options?: FetchMembersOptions): Promise<Collection<Snowflake, GuildMember>>;
    public prune(options: GuildPruneMembersOptions & { dry?: false; count: false }): Promise<null>;
    public prune(options?: GuildPruneMembersOptions): Promise<number>;
    public unban(user: UserResolvable, reason?: string): Promise<User>;
  }

  export class GuildMemberRoleManager extends OverridableManager<Snowflake, Role, RoleResolvable> {
    constructor(member: GuildMember);
    public readonly hoist: Role | null;
    public readonly color: Role | null;
    public readonly highest: Role;
    public member: GuildMember;
    public guild: Guild;

    public add(
      roleOrRoles: RoleResolvable | RoleResolvable[] | Collection<Snowflake, Role>,
      reason?: string,
    ): Promise<GuildMember>;
    public set(roles: RoleResolvable[] | Collection<Snowflake, Role>, reason?: string): Promise<GuildMember>;
    public remove(
      roleOrRoles: RoleResolvable | RoleResolvable[] | Collection<Snowflake, Role>,
      reason?: string,
    ): Promise<GuildMember>;
  }

  export class MessageManager extends BaseManager<Snowflake, Message, MessageResolvable> {
    constructor(channel: TextChannel | DMChannel, iterable?: Iterable<any>);
    public channel: TextBasedChannelFields;
    public cache: Collection<Snowflake, Message>;
    public fetch(message: Snowflake, cache?: boolean): Promise<Message>;
    public fetch(options?: ChannelLogsQueryOptions, cache?: boolean): Promise<Collection<Snowflake, Message>>;
    public fetchPinned(cache?: boolean): Promise<Collection<Snowflake, Message>>;
    public delete(message: MessageResolvable, reason?: string): Promise<void>;
  }

  // Hacky workaround because changing the signature of an overridden method errors
  class OverridableManager<V, K, R = any> extends BaseManager<V, K, R> {
    public add(data: any, cache: any): any;
    public set(key: any): any;
  }

  export class PresenceManager extends BaseManager<Snowflake, Presence, PresenceResolvable> {
    constructor(client: Client, iterable?: Iterable<any>);
  }

  export class ReactionManager extends BaseManager<Snowflake, MessageReaction, MessageReactionResolvable> {
    constructor(message: Message, iterable?: Iterable<any>);
    public message: Message;
    public removeAll(): Promise<Message>;
  }

  export class ReactionUserManager extends BaseManager<Snowflake, User, UserResolvable> {
    constructor(client: Client, iterable: Iterable<any> | undefined, reaction: MessageReaction);
    public reaction: MessageReaction;
    public fetch(options?: {
      limit?: number;
      after?: Snowflake;
      before?: Snowflake;
    }): Promise<Collection<Snowflake, User>>;
    public remove(user?: UserResolvable): Promise<MessageReaction>;
  }

  export class RoleManager extends BaseManager<Snowflake, Role, RoleResolvable> {
    constructor(guild: Guild, iterable?: Iterable<any>);
    public readonly everyone: Role | null;
    public readonly highest: Role;
    public guild: Guild;

    public create(options?: { data?: RoleData; reason?: string }): Promise<Role>;
    public fetch(id: Snowflake, cache?: boolean): Promise<Role | null>;
    public fetch(id?: Snowflake, cache?: boolean): Promise<this>;
  }

  export class UserManager extends BaseManager<Snowflake, User, UserResolvable> {
    constructor(client: Client, iterable?: Iterable<any>);
    public fetch(id: Snowflake, cache?: boolean): Promise<User>;
  }

  export class VoiceStateManager extends BaseManager<Snowflake, VoiceState, typeof VoiceState> {
    constructor(guild: Guild, iterable?: Iterable<any>);
    public guild: Guild;
  }

  //#endregion

  //#region Mixins

  // Model the TextBasedChannel mixin system, allowing application of these fields
  // to the classes that use these methods without having to manually add them
  // to each of those classes

  type Constructable<T> = new (...args: any[]) => T;
  function PartialTextBasedChannel<T>(Base?: Constructable<T>): Constructable<T & PartialTextBasedChannelFields>;
  function TextBasedChannel<T>(Base?: Constructable<T>): Constructable<T & TextBasedChannelFields>;

  interface PartialTextBasedChannelFields {
    lastMessageID: Snowflake | null;
    readonly lastMessage: Message | null;
    send(
      options: MessageOptions | (MessageOptions & { split?: false }) | MessageAdditions | APIMessage,
    ): Promise<Message>;
    send(
      options: (MessageOptions & { split: true | SplitOptions; content: StringResolvable }) | APIMessage,
    ): Promise<Message[]>;
    send(
      content: StringResolvable,
      options?: MessageOptions | (MessageOptions & { split?: false }) | MessageAdditions,
    ): Promise<Message>;
    send(content: StringResolvable, options?: MessageOptions & { split: true | SplitOptions }): Promise<Message[]>;
  }

  interface TextBasedChannelFields extends PartialTextBasedChannelFields {
    _typing: Map<string, TypingData>;
    lastPinTimestamp: number | null;
    readonly lastPinAt: Date;
    typing: boolean;
    typingCount: number;
    awaitMessages(filter: CollectorFilter, options?: AwaitMessagesOptions): Promise<Collection<Snowflake, Message>>;
    bulkDelete(
      messages: Collection<Snowflake, Message> | Message[] | Snowflake[] | number,
      filterOld?: boolean,
    ): Promise<Collection<Snowflake, Message>>;
    createMessageCollector(filter: CollectorFilter, options?: MessageCollectorOptions): MessageCollector;
    startTyping(count?: number): Promise<void>;
    stopTyping(force?: boolean): void;
  }

  function WebhookMixin<T>(Base?: Constructable<T>): Constructable<T & WebhookFields>;

  function VolumeMixin<T>(base: Constructable<T>): Constructable<T & VolumeInterface>;

  interface WebhookFields {
    id: Snowflake;
    readonly createdAt: Date;
    readonly createdTimestamp: number;
    readonly url: string;
    delete(reason?: string): Promise<void>;
    edit(options: WebhookEditData): Promise<Webhook>;
    send(
      content?: StringResolvable,
      options?: (WebhookMessageOptions & { split?: false }) | MessageAdditions,
    ): Promise<Message>;
    send(
      content?: StringResolvable,
      options?: (WebhookMessageOptions & { split: true | SplitOptions }) | MessageAdditions,
    ): Promise<Message[]>;
    send(options?: (WebhookMessageOptions & { split?: false }) | MessageAdditions | APIMessage): Promise<Message>;
    send(
      options?: (WebhookMessageOptions & { split: true | SplitOptions }) | MessageAdditions | APIMessage,
    ): Promise<Message[]>;
    sendSlackMessage(body: object): Promise<boolean>;
  }

  //#endregion

  //#region Typedefs

  type ActivityFlagsString = 'INSTANCE' | 'JOIN' | 'SPECTATE' | 'JOIN_REQUEST' | 'SYNC' | 'PLAY';

  interface ActivityOptions {
    name?: string;
    url?: string;
    type?: ActivityType | number;
    shardID?: number | number[];
  }

  type ActivityType = 'PLAYING' | 'STREAMING' | 'LISTENING' | 'WATCHING' | 'CUSTOM_STATUS';

  interface AddGuildMemberOptions {
    accessToken: string;
    nick?: string;
    roles?: Collection<Snowflake, Role> | RoleResolvable[];
    mute?: boolean;
    deaf?: boolean;
  }

  interface APIErrror {
    UNKNOWN_ACCOUNT: number;
    UNKNOWN_APPLICATION: number;
    UNKNOWN_CHANNEL: number;
    UNKNOWN_GUILD: number;
    UNKNOWN_INTEGRATION: number;
    UNKNOWN_INVITE: number;
    UNKNOWN_MEMBER: number;
    UNKNOWN_MESSAGE: number;
    UNKNOWN_OVERWRITE: number;
    UNKNOWN_PROVIDER: number;
    UNKNOWN_ROLE: number;
    UNKNOWN_TOKEN: number;
    UNKNOWN_USER: number;
    UNKNOWN_EMOJI: number;
    UNKNOWN_WEBHOOK: number;
    BOT_PROHIBITED_ENDPOINT: number;
    BOT_ONLY_ENDPOINT: number;
    MAXIMUM_GUILDS: number;
    MAXIMUM_FRIENDS: number;
    MAXIMUM_PINS: number;
    MAXIMUM_ROLES: number;
    MAXIMUM_REACTIONS: number;
    UNAUTHORIZED: number;
    MISSING_ACCESS: number;
    INVALID_ACCOUNT_TYPE: number;
    CANNOT_EXECUTE_ON_DM: number;
    EMBED_DISABLED: number;
    CANNOT_EDIT_MESSAGE_BY_OTHER: number;
    CANNOT_SEND_EMPTY_MESSAGE: number;
    CANNOT_MESSAGE_USER: number;
    CANNOT_SEND_MESSAGES_IN_VOICE_CHANNEL: number;
    CHANNEL_VERIFICATION_LEVEL_TOO_HIGH: number;
    OAUTH2_APPLICATION_BOT_ABSENT: number;
    MAXIMUM_OAUTH2_APPLICATIONS: number;
    INVALID_OAUTH_STATE: number;
    MISSING_PERMISSIONS: number;
    INVALID_AUTHENTICATION_TOKEN: number;
    NOTE_TOO_LONG: number;
    INVALID_BULK_DELETE_QUANTITY: number;
    CANNOT_PIN_MESSAGE_IN_OTHER_CHANNEL: number;
    CANNOT_EXECUTE_ON_SYSTEM_MESSAGE: number;
    BULK_DELETE_MESSAGE_TOO_OLD: number;
    INVITE_ACCEPTED_TO_GUILD_NOT_CONTAINING_BOT: number;
    REACTION_BLOCKED: number;
  }

  interface AuditLogChange {
    key: string;
    old?: any;
    new?: any;
  }

  interface AwaitMessagesOptions extends MessageCollectorOptions {
    errors?: string[];
  }

  interface AwaitReactionsOptions extends ReactionCollectorOptions {
    errors?: string[];
  }

  interface BanOptions {
    days?: number;
    reason?: string;
  }

  type Base64Resolvable = Buffer | Base64String;

  type Base64String = string;

  type BitFieldResolvable<T extends string> =
    | RecursiveArray<T | number | Readonly<BitField<T>>>
    | T
    | number
    | Readonly<BitField<T>>;

  type BufferResolvable = Buffer | string;

  interface ChannelCreationOverwrites {
    allow?: PermissionResolvable | number;
    deny?: PermissionResolvable | number;
    id: RoleResolvable | UserResolvable;
  }

  interface ChannelData {
    name?: string;
    position?: number;
    topic?: string;
    nsfw?: boolean;
    bitrate?: number;
    userLimit?: number;
    parentID?: Snowflake;
    rateLimitPerUser?: number;
    lockPermissions?: boolean;
    permissionOverwrites?: OverwriteResolvable[] | Collection<Snowflake, OverwriteResolvable>;
  }

  interface ChannelLogsQueryOptions {
    limit?: number;
    before?: Snowflake;
    after?: Snowflake;
    around?: Snowflake;
  }

  interface ChannelPosition {
    channel: ChannelResolvable;
    position: number;
  }

  type ChannelTypes = DMChannel | CategoryChannel | NewsChannel | StoreChannel | TextChannel | VoiceChannel;
  type GuildChannelTypes = CategoryChannel | NewsChannel | StoreChannel | TextChannel | VoiceChannel;
  type TextBasedChannelTypes = DMChannel | NewsChannel | TextChannel;

  type ChannelResolvable = Channel | Snowflake;

  interface ClientApplicationAsset {
    name: string;
    id: Snowflake;
    type: 'BIG' | 'SMALL';
  }

  interface ClientEvents {
    channelCreate: [ChannelTypes];
    channelDelete: [ChannelTypes | PartialDMChannel];
    channelPinsUpdate: [TextBasedChannelTypes | PartialDMChannel, Date];
    channelUpdate: [ChannelTypes, ChannelTypes];
    debug: [string];
    warn: [string];
    disconnect: [any, number];
    emojiCreate: [GuildEmoji];
    emojiDelete: [GuildEmoji];
    emojiUpdate: [GuildEmoji, GuildEmoji];
    error: [Error];
    guildBanAdd: [Guild, User | PartialUser];
    guildBanRemove: [Guild, User | PartialUser];
    guildCreate: [Guild];
    guildDelete: [Guild];
    guildUnavailable: [Guild];
    guildIntegrationsUpdate: [Guild];
    guildMemberAdd: [GuildMember | PartialGuildMember];
    guildMemberAvailable: [GuildMember | PartialGuildMember];
    guildMemberRemove: [GuildMember | PartialGuildMember];
    guildMembersChunk: [Collection<Snowflake, GuildMember | PartialGuildMember>, Guild];
    guildMemberSpeaking: [GuildMember | PartialGuildMember, Readonly<Speaking>];
    guildMemberUpdate: [GuildMember | PartialGuildMember, GuildMember | PartialGuildMember];
    guildUpdate: [Guild, Guild];
    inviteCreate: [Invite];
    inviteDelete: [Invite];
    message: [Message | PartialMessage];
    messageDelete: [Message | PartialMessage];
    messageReactionRemoveAll: [Message | PartialMessage];
    messageReactionRemoveEmoji: [MessageReaction];
    messageDeleteBulk: [Collection<Snowflake, Message | PartialMessage>];
    messageReactionAdd: [MessageReaction, User | PartialUser];
    messageReactionRemove: [MessageReaction, User | PartialUser];
    messageUpdate: [Message | PartialMessage, Message | PartialMessage];
    presenceUpdate: [Presence | undefined, Presence];
    rateLimit: [RateLimitData];
    ready: [];
    invalidated: [];
    roleCreate: [Role];
    roleDelete: [Role];
    roleUpdate: [Role, Role];
    typingStart: [TextBasedChannelTypes | PartialDMChannel, User | PartialUser];
    userUpdate: [User | PartialUser, User | PartialUser];
    voiceStateUpdate: [VoiceState, VoiceState];
    webhookUpdate: [TextChannel];
    shardDisconnect: [CloseEvent, number];
    shardError: [Error, number];
    shardReady: [number];
    shardReconnecting: [number];
    shardResume: [number, number];
  }

  interface ClientOptions {
    shards?: number | number[] | 'auto';
    shardCount?: number;
    messageCacheMaxSize?: number;
    messageCacheLifetime?: number;
    messageSweepInterval?: number;
    fetchAllMembers?: boolean;
    disableMentions?: 'none' | 'all' | 'everyone';
    partials?: PartialTypes[];
    restWsBridgeTimeout?: number;
    restTimeOffset?: number;
    restRequestTimeout?: number;
    restSweepInterval?: number;
    retryLimit?: number;
    presence?: PresenceData;
    ws?: WebSocketOptions;
    http?: HTTPOptions;
  }

  type ClientPresenceStatus = 'online' | 'idle' | 'dnd';

  interface ClientPresenceStatusData {
    web?: ClientPresenceStatus;
    mobile?: ClientPresenceStatus;
    desktop?: ClientPresenceStatus;
  }

  interface CloseEvent {
    wasClean: boolean;
    code: number;
    reason: string;
    target: WebSocket;
  }

  type CollectorFilter = (...args: any[]) => boolean;

  interface CollectorOptions {
    time?: number;
    idle?: number;
    dispose?: boolean;
  }

  type ColorResolvable =
    | 'DEFAULT'
    | 'WHITE'
    | 'AQUA'
    | 'GREEN'
    | 'BLUE'
    | 'YELLOW'
    | 'PURPLE'
    | 'LUMINOUS_VIVID_PINK'
    | 'GOLD'
    | 'ORANGE'
    | 'RED'
    | 'GREY'
    | 'DARKER_GREY'
    | 'NAVY'
    | 'DARK_AQUA'
    | 'DARK_GREEN'
    | 'DARK_BLUE'
    | 'DARK_PURPLE'
    | 'DARK_VIVID_PINK'
    | 'DARK_GOLD'
    | 'DARK_ORANGE'
    | 'DARK_RED'
    | 'DARK_GREY'
    | 'LIGHT_GREY'
    | 'DARK_NAVY'
    | 'RANDOM'
    | [number, number, number]
    | number
    | string;

  interface CrosspostedChannel {
    channelID: Snowflake;
    guildID: Snowflake;
    type: keyof typeof ChannelType;
    name: string;
  }

  interface DeconstructedSnowflake {
    timestamp: number;
    readonly date: Date;
    workerID: number;
    processID: number;
    increment: number;
    binary: string;
  }

  type DefaultMessageNotifications = 'ALL' | 'MENTIONS';

  interface EmbedField {
    name: string;
    value: string;
    inline: boolean;
  }

  interface EmbedFieldData {
    name: StringResolvable;
    value: StringResolvable;
    inline?: boolean;
  }

  type EmojiIdentifierResolvable = string | EmojiResolvable;

  type EmojiResolvable = Snowflake | GuildEmoji | ReactionEmoji;

  interface ErrorEvent {
    error: any;
    message: string;
    type: string;
    target: WebSocket;
  }

  interface EscapeMarkdownOptions {
    codeBlock?: boolean;
    inlineCode?: boolean;
    bold?: boolean;
    italic?: boolean;
    underline?: boolean;
    strikethrough?: boolean;
    spoiler?: boolean;
    inlineCodeContent?: boolean;
    codeBlockContent?: boolean;
  }

  type ExplicitContentFilterLevel = 'DISABLED' | 'MEMBERS_WITHOUT_ROLES' | 'ALL_MEMBERS';

  interface Extendable {
    GuildEmoji: typeof GuildEmoji;
    DMChannel: typeof DMChannel;
    TextChannel: typeof TextChannel;
    VoiceChannel: typeof VoiceChannel;
    CategoryChannel: typeof CategoryChannel;
    NewsChannel: typeof NewsChannel;
    StoreChannel: typeof StoreChannel;
    GuildMember: typeof GuildMember;
    Guild: typeof Guild;
    Message: typeof Message;
    MessageReaction: typeof MessageReaction;
    Presence: typeof Presence;
    VoiceState: typeof VoiceState;
    Role: typeof Role;
    User: typeof User;
  }

  interface FetchMemberOptions {
    user: UserResolvable;
    cache?: boolean;
  }

  interface FetchMembersOptions {
    user?: UserResolvable | UserResolvable[];
    query?: string;
    limit?: number;
    withPresences?: boolean;
  }

  interface FileOptions {
    attachment: BufferResolvable | Stream;
    name?: string;
  }

  type GuildAuditLogsAction = keyof GuildAuditLogsActions;

  interface GuildAuditLogsActions {
    ALL?: null;
    GUILD_UPDATE?: number;
    CHANNEL_CREATE?: number;
    CHANNEL_UPDATE?: number;
    CHANNEL_DELETE?: number;
    CHANNEL_OVERWRITE_CREATE?: number;
    CHANNEL_OVERWRITE_UPDATE?: number;
    CHANNEL_OVERWRITE_DELETE?: number;
    MEMBER_KICK?: number;
    MEMBER_PRUNE?: number;
    MEMBER_BAN_ADD?: number;
    MEMBER_BAN_REMOVE?: number;
    MEMBER_UPDATE?: number;
    MEMBER_ROLE_UPDATE?: number;
    MEMBER_MOVE?: number;
    MEMBER_DISCONNECT?: number;
    BOT_ADD?: number;
    ROLE_CREATE?: number;
    ROLE_UPDATE?: number;
    ROLE_DELETE?: number;
    INVITE_CREATE?: number;
    INVITE_UPDATE?: number;
    INVITE_DELETE?: number;
    WEBHOOK_CREATE?: number;
    WEBHOOK_UPDATE?: number;
    WEBHOOK_DELETE?: number;
    EMOJI_CREATE?: number;
    EMOJI_UPDATE?: number;
    EMOJI_DELETE?: number;
    MESSAGE_DELETE?: number;
    MESSAGE_BULK_DELETE?: number;
    MESSAGE_PIN?: number;
    MESSAGE_UNPIN?: number;
    INTEGRATION_CREATE?: number;
    INTEGRATION_UPDATE?: number;
    INTEGRATION_DELETE?: number;
  }

  type GuildAuditLogsActionType = 'CREATE' | 'DELETE' | 'UPDATE' | 'ALL';

  interface GuildAuditLogsFetchOptions {
    before?: Snowflake | GuildAuditLogsEntry;
    limit?: number;
    user?: UserResolvable;
    type?: GuildAuditLogsAction | number;
  }

  type GuildAuditLogsTarget = keyof GuildAuditLogsTargets;

  interface GuildAuditLogsTargets {
    ALL?: string;
    GUILD?: string;
    CHANNEL?: string;
    USER?: string;
    ROLE?: string;
    INVITE?: string;
    WEBHOOK?: string;
    EMOJI?: string;
    MESSAGE?: string;
    INTEGRATION?: string;
    UNKNOWN?: string;
  }

  type GuildChannelResolvable = Snowflake | GuildChannel;

  interface GuildCreateChannelOptions {
    permissionOverwrites?: OverwriteResolvable[] | Collection<Snowflake, OverwriteResolvable>;
    topic?: string;
    type?: Exclude<
      keyof typeof ChannelType | ChannelType,
      'dm' | 'group' | 'unknown' | ChannelType.dm | ChannelType.group | ChannelType.unknown
    >;
    nsfw?: boolean;
    parent?: ChannelResolvable;
    bitrate?: number;
    userLimit?: number;
    rateLimitPerUser?: number;
    position?: number;
    reason?: string;
  }

  interface GuildChannelCloneOptions extends GuildCreateChannelOptions {
    name?: string;
  }

  interface GuildEditData {
    name?: string;
    region?: string;
    verificationLevel?: VerificationLevel;
    explicitContentFilter?: ExplicitContentFilterLevel;
    defaultMessageNotifications?: DefaultMessageNotifications | number;
    afkChannel?: ChannelResolvable;
    systemChannel?: ChannelResolvable;
    systemChannelFlags?: SystemChannelFlagsResolvable;
    afkTimeout?: number;
    icon?: Base64Resolvable;
    owner?: GuildMemberResolvable;
    splash?: Base64Resolvable;
    banner?: Base64Resolvable;
  }

  interface GuildEmbedData {
    enabled: boolean;
    channel: GuildChannelResolvable | null;
  }

  interface GuildEmojiCreateOptions {
    roles?: Collection<Snowflake, Role> | RoleResolvable[];
    reason?: string;
  }

  interface GuildEmojiEditData {
    name?: string;
    roles?: Collection<Snowflake, Role> | RoleResolvable[];
  }

  type GuildFeatures =
    | 'ANIMATED_ICON'
    | 'BANNER'
    | 'COMMERCE'
    | 'DISCOVERABLE'
    | 'FEATURABLE'
    | 'INVITE_SPLASH'
    | 'PUBLIC'
    | 'NEWS'
    | 'PARTNERED'
    | 'VANITY_URL'
    | 'VERIFIED'
    | 'VIP_REGIONS';

  interface GuildMemberEditData {
    nick?: string;
    roles?: Collection<Snowflake, Role> | RoleResolvable[];
    mute?: boolean;
    deaf?: boolean;
    channel?: ChannelResolvable | null;
  }

  type GuildMemberResolvable = GuildMember | UserResolvable;

  type GuildResolvable = Guild | GuildChannel | GuildMember | GuildEmoji | Invite | Role | Snowflake;

  interface GuildPreviewEmoji {
    name: string;
    roles: Role[];
    id: string;
    require_colons: boolean;
    managed: boolean;
    animated: boolean;
    available: boolean;
  }

  interface GuildPruneMembersOptions {
    count?: boolean;
    days?: number;
    dry?: boolean;
    reason?: string;
  }

  interface HTTPOptions {
    api?: string;
    version?: number;
    host?: string;
    cdn?: string;
    invite?: string;
  }

  type ImageExt = 'webp' | 'png' | 'jpg' | 'gif';

  type ImageSize = 16 | 32 | 64 | 128 | 256 | 512 | 1024 | 2048;

  interface ImageURLOptions {
    format?: ImageExt;
    size?: ImageSize;
  }

  interface IntegrationData {
    id: string;
    type: string;
  }

  interface IntegrationEditData {
    expireBehavior?: number;
    expireGracePeriod?: number;
  }

  interface IntegrationAccount {
    id: string;
    name: string;
  }

  type IntentsString =
    | 'GUILDS'
    | 'GUILD_MEMBERS'
    | 'GUILD_BANS'
    | 'GUILD_EMOJIS'
    | 'GUILD_INTEGRATIONS'
    | 'GUILD_WEBHOOKS'
    | 'GUILD_INVITES'
    | 'GUILD_VOICE_STATES'
    | 'GUILD_PRESENCES'
    | 'GUILD_MESSAGES'
    | 'GUILD_MESSAGE_REACTIONS'
    | 'GUILD_MESSAGE_TYPING'
    | 'DIRECT_MESSAGES'
    | 'DIRECT_MESSAGE_REACTIONS'
    | 'DIRECT_MESSAGE_TYPING';

  interface InviteOptions {
    temporary?: boolean;
    maxAge?: number;
    maxUses?: number;
    unique?: boolean;
    reason?: string;
  }

  type InviteResolvable = string;

  type MembershipStates = 'INVITED' | 'ACCEPTED';

  type MessageAdditions = MessageEmbed | MessageAttachment | (MessageEmbed | MessageAttachment)[];

  interface MessageActivity {
    partyID: string;
    type: number;
  }

  interface MessageCollectorOptions extends CollectorOptions {
    max?: number;
    maxProcessed?: number;
  }

  interface MessageEditOptions {
    content?: string;
    embed?: MessageEmbedOptions | null;
    code?: string | boolean;
    flags?: BitFieldResolvable<MessageFlagsString>;
  }

  interface MessageEmbedAuthor {
    name?: string;
    url?: string;
    iconURL?: string;
    proxyIconURL?: string;
  }

  interface MessageEmbedFooter {
    text?: string;
    iconURL?: string;
    proxyIconURL?: string;
  }

  interface MessageEmbedImage {
    url: string;
    proxyURL?: string;
    height?: number;
    width?: number;
  }

  interface MessageEmbedOptions {
    title?: string;
    description?: string;
    url?: string;
    timestamp?: Date | number;
    color?: ColorResolvable;
    fields?: EmbedFieldData[];
    files?: (MessageAttachment | string | FileOptions)[];
    author?: Partial<MessageEmbedAuthor> & { icon_url?: string; proxy_icon_url?: string };
    thumbnail?: Partial<MessageEmbedThumbnail> & { proxy_url?: string };
    image?: Partial<MessageEmbedImage> & { proxy_url?: string };
    video?: Partial<MessageEmbedVideo> & { proxy_url?: string };
    footer?: Partial<MessageEmbedFooter> & { icon_url?: string; proxy_icon_url?: string };
  }

  interface MessageEmbedProvider {
    name: string;
    url: string;
  }

  interface MessageEmbedThumbnail {
    url: string;
    proxyURL?: string;
    height?: number;
    width?: number;
  }

  interface MessageEmbedVideo {
    url?: string;
    proxyURL?: string;
    height?: number;
    width?: number;
  }

  interface MessageEvent {
    data: WebSocket.Data;
    type: string;
    target: WebSocket;
  }

  type MessageFlagsString = 'CROSSPOSTED' | 'IS_CROSSPOST' | 'SUPPRESS_EMBEDS' | 'SOURCE_MESSAGE_DELETED' | 'URGENT';

  interface MessageMentionOptions {
    parse?: MessageMentionTypes[];
    roles?: Snowflake[];
    users?: Snowflake[];
  }

  type MessageMentionTypes = 'roles' | 'users' | 'everyone';

  interface MessageOptions {
    tts?: boolean;
    nonce?: string;
    content?: string;
    embed?: MessageEmbed | MessageEmbedOptions;
    disableMentions?: 'none' | 'all' | 'everyone';
    allowedMentions?: MessageMentionOptions;
    files?: (FileOptions | BufferResolvable | Stream | MessageAttachment)[];
    code?: string | boolean;
    split?: boolean | SplitOptions;
    reply?: UserResolvable;
  }

  type MessageReactionResolvable = MessageReaction | Snowflake;

  interface MessageReference {
    channelID: string;
    guildID: string;
    messageID: string | null;
  }

  type MessageResolvable = Message | Snowflake;

  type MessageTarget = TextChannel | DMChannel | User | GuildMember | Webhook | WebhookClient;

  type MessageType =
    | 'DEFAULT'
    | 'RECIPIENT_ADD'
    | 'RECIPIENT_REMOVE'
    | 'CALL'
    | 'CHANNEL_NAME_CHANGE'
    | 'CHANNEL_ICON_CHANGE'
    | 'PINS_ADD'
    | 'GUILD_MEMBER_JOIN'
    | 'USER_PREMIUM_GUILD_SUBSCRIPTION'
    | 'USER_PREMIUM_GUILD_SUBSCRIPTION_TIER_1'
    | 'USER_PREMIUM_GUILD_SUBSCRIPTION_TIER_2'
    | 'USER_PREMIUM_GUILD_SUBSCRIPTION_TIER_3'
    | 'CHANNEL_FOLLOW_ADD'
    | 'GUILD_DISCOVERY_DISQUALIFIED'
    | 'GUILD_DISCOVERY_REQUALIFIED';

  interface OverwriteData {
    allow?: PermissionResolvable;
    deny?: PermissionResolvable;
    id: GuildMemberResolvable | RoleResolvable;
    type?: OverwriteType;
  }

  type OverwriteResolvable = PermissionOverwrites | OverwriteData;

  type OverwriteType = 'member' | 'role';

  interface PermissionFlags extends Record<PermissionString, number> {}

  interface PermissionObject extends Record<PermissionString, boolean> {}

  interface PermissionOverwriteOption extends Partial<Record<PermissionString, boolean | null>> {}

  type PermissionResolvable = BitFieldResolvable<PermissionString>;

  type PermissionString =
    | 'CREATE_INSTANT_INVITE'
    | 'KICK_MEMBERS'
    | 'BAN_MEMBERS'
    | 'ADMINISTRATOR'
    | 'MANAGE_CHANNELS'
    | 'MANAGE_GUILD'
    | 'ADD_REACTIONS'
    | 'VIEW_AUDIT_LOG'
    | 'PRIORITY_SPEAKER'
    | 'STREAM'
    | 'VIEW_CHANNEL'
    | 'SEND_MESSAGES'
    | 'SEND_TTS_MESSAGES'
    | 'MANAGE_MESSAGES'
    | 'EMBED_LINKS'
    | 'ATTACH_FILES'
    | 'READ_MESSAGE_HISTORY'
    | 'MENTION_EVERYONE'
    | 'USE_EXTERNAL_EMOJIS'
    | 'VIEW_GUILD_INSIGHTS'
    | 'CONNECT'
    | 'SPEAK'
    | 'MUTE_MEMBERS'
    | 'DEAFEN_MEMBERS'
    | 'MOVE_MEMBERS'
    | 'USE_VAD'
    | 'CHANGE_NICKNAME'
    | 'MANAGE_NICKNAMES'
    | 'MANAGE_ROLES'
    | 'MANAGE_WEBHOOKS'
    | 'MANAGE_EMOJIS';

  interface RecursiveArray<T> extends Array<T | RecursiveArray<T>> {}

  interface PermissionOverwriteOptions {
    allow: PermissionResolvable;
    deny: PermissionResolvable;
    id: UserResolvable | RoleResolvable;
  }

  type PremiumTier = number;

  interface PresenceData {
    status?: PresenceStatusData;
    afk?: boolean;
    activity?: {
      name?: string;
      type?: ActivityType | number;
      url?: string;
    };
    shardID?: number | number[];
  }

  type PresenceResolvable = Presence | UserResolvable | Snowflake;

  type Partialize<T, O extends string> = {
    readonly client: Client;
    readonly createdAt: Date;
    readonly createdTimestamp: number;
    deleted: boolean;
    id: string;
    partial: true;
    fetch(): Promise<T>;
  } & {
    [K in keyof Omit<
      T,
<<<<<<< HEAD
      'client' | 'createdAt' | 'createdTimestamp' | 'id' | 'partial' | 'fetch' | O
      // tslint:disable-next-line:ban-types
    >]: T[K] extends Function ? T[K] : T[K] | null;
=======
      'client' | 'createdAt' | 'createdTimestamp' | 'id' | 'partial' | 'fetch'
    >]: // tslint:disable-next-line:ban-types
    T[K] extends Function ? T[K] : T[K] | null;
>>>>>>> 645e09e8
  };

  interface PartialDMChannel
    extends Partialize<
      DMChannel,
      'lastMessage' | 'lastMessageID' | 'messages' | 'recipient' | 'type' | 'typing' | 'typingCount'
    > {
    lastMessage: null;
    lastMessageID: undefined;
    messages: MessageManager;
    recipient: User | PartialUser;
    type: 'dm';
    readonly typing: boolean;
    readonly typingCount: number;
  }

  interface PartialChannelData {
    id?: number;
    name: string;
    topic?: string;
    type?: ChannelType;
    parentID?: number;
    permissionOverwrites?: {
      id: number | Snowflake;
      type?: OverwriteType;
      allow?: PermissionResolvable;
      deny?: PermissionResolvable;
    }[];
  }

  interface PartialGuildMember
    extends Partialize<
      GuildMember,
      'bannable' | 'displayColor' | 'displayHexColor' | 'displayName' | 'guild' | 'kickable' | 'permissions' | 'roles'
    > {
    readonly bannable: boolean;
    readonly displayColor: number;
    readonly displayHexColor: string;
    readonly displayName: string;
    guild: Guild;
    joinedAt: null;
    joinedTimestamp: null;
    readonly kickable: boolean;
    readonly permissions: GuildMember['permissions'];
    readonly roles: GuildMember['roles'];
  }

  interface PartialMessage
    extends Partialize<
      Message,
      'attachments' | 'channel' | 'deletable' | 'editable' | 'mentions' | 'pinnable' | 'system' | 'url'
    > {
    attachments: Message['attachments'];
    channel: Message['channel'];
    readonly deletable: boolean;
    readonly editable: boolean;
    mentions: Message['mentions'];
    readonly pinnable: boolean;
    reactions: Message['reactions'];
    system: boolean;
    readonly url: string;
  }

  interface PartialRoleData extends RoleData {
    id?: number;
  }

  type PartialTypes = 'USER' | 'CHANNEL' | 'GUILD_MEMBER' | 'MESSAGE' | 'REACTION';

  interface PartialUser extends Partialize<User, 'discriminator' | 'username' | 'tag'> {
    discriminator: undefined;
    username: undefined;
    readonly tag: null;
  }

  type PresenceStatus = ClientPresenceStatus | 'offline';

  type PresenceStatusData = ClientPresenceStatus | 'invisible';

  interface RateLimitData {
    timeout: number;
    limit: number;
    timeDifference: number;
    method: string;
    path: string;
    route: string;
  }

  interface RawOverwriteData {
    id: Snowflake;
    allow: number;
    deny: number;
    type: OverwriteType;
  }

  interface ReactionCollectorOptions extends CollectorOptions {
    max?: number;
    maxEmojis?: number;
    maxUsers?: number;
  }

  interface ResolvedOverwriteOptions {
    allow: Permissions;
    deny: Permissions;
  }

  interface RoleData {
    name?: string;
    color?: ColorResolvable;
    hoist?: boolean;
    position?: number;
    permissions?: PermissionResolvable;
    mentionable?: boolean;
  }

  interface RolePosition {
    role: RoleResolvable;
    position: number;
  }

  type RoleResolvable = Role | string;

  type ShardingManagerMode = 'process' | 'worker';

  type Snowflake = string;

  interface SplitOptions {
    maxLength?: number;
    char?: string;
    prepend?: string;
    append?: string;
  }

  type Status = number;

  interface StreamOptions {
    type?: StreamType;
    seek?: number;
    volume?: number | boolean;
    plp?: number;
    fec?: boolean;
    bitrate?: number | 'auto';
    highWaterMark?: number;
  }

  type SpeakingString = 'SPEAKING' | 'SOUNDSHARE' | 'PRIORITY_SPEAKING';

  type StreamType = 'unknown' | 'converted' | 'opus' | 'ogg/opus' | 'webm/opus';

  type StringResolvable = string | string[] | any;

  type SystemChannelFlagsString = 'WELCOME_MESSAGE_DISABLED' | 'BOOST_MESSAGE_DISABLED';

  type SystemChannelFlagsResolvable = BitFieldResolvable<SystemChannelFlagsString>;

  type TargetUser = number;

  interface TypingData {
    user: User | PartialUser;
    since: Date;
    lastTimestamp: Date;
    elapsedTime: number;
    timeout: NodeJS.Timeout;
  }

  type UserResolvable = User | Snowflake | Message | GuildMember;

  type VerificationLevel = 'NONE' | 'LOW' | 'MEDIUM' | 'HIGH' | 'VERY_HIGH';

  type VoiceStatus = number;

  interface WebhookEditData {
    name?: string;
    avatar?: BufferResolvable;
    channel?: ChannelResolvable;
    reason?: string;
  }

  interface WebhookMessageOptions {
    username?: string;
    avatarURL?: string;
    tts?: boolean;
    nonce?: string;
    embeds?: (MessageEmbed | object)[];
    disableMentions?: 'none' | 'all' | 'everyone';
    allowedMentions?: MessageMentionOptions;
    files?: (FileOptions | BufferResolvable | Stream | MessageAttachment)[];
    code?: string | boolean;
    split?: boolean | SplitOptions;
  }

  type WebhookTypes = 'Incoming' | 'Channel Follower';

  interface WebSocketOptions {
    large_threshold?: number;
    compress?: boolean;
    intents?: BitFieldResolvable<IntentsString> | number;
  }

  type WSEventType =
    | 'READY'
    | 'RESUMED'
    | 'GUILD_CREATE'
    | 'GUILD_DELETE'
    | 'GUILD_UPDATE'
    | 'INVITE_CREATE'
    | 'INVITE_DELETE'
    | 'GUILD_MEMBER_ADD'
    | 'GUILD_MEMBER_REMOVE'
    | 'GUILD_MEMBER_UPDATE'
    | 'GUILD_MEMBERS_CHUNK'
    | 'GUILD_ROLE_CREATE'
    | 'GUILD_ROLE_DELETE'
    | 'GUILD_ROLE_UPDATE'
    | 'GUILD_BAN_ADD'
    | 'GUILD_BAN_REMOVE'
    | 'GUILD_EMOJIS_UPDATE'
    | 'GUILD_INTEGRATIONS_UPDATE'
    | 'CHANNEL_CREATE'
    | 'CHANNEL_DELETE'
    | 'CHANNEL_UPDATE'
    | 'CHANNEL_PINS_UPDATE'
    | 'MESSAGE_CREATE'
    | 'MESSAGE_DELETE'
    | 'MESSAGE_UPDATE'
    | 'MESSAGE_DELETE_BULK'
    | 'MESSAGE_REACTION_ADD'
    | 'MESSAGE_REACTION_REMOVE'
    | 'MESSAGE_REACTION_REMOVE_ALL'
    | 'MESSAGE_REACTION_REMOVE_EMOJI'
    | 'USER_UPDATE'
    | 'PRESENCE_UPDATE'
    | 'TYPING_START'
    | 'VOICE_STATE_UPDATE'
    | 'VOICE_SERVER_UPDATE'
    | 'WEBHOOKS_UPDATE';

  //#endregion
}<|MERGE_RESOLUTION|>--- conflicted
+++ resolved
@@ -2812,15 +2812,9 @@
   } & {
     [K in keyof Omit<
       T,
-<<<<<<< HEAD
       'client' | 'createdAt' | 'createdTimestamp' | 'id' | 'partial' | 'fetch' | O
       // tslint:disable-next-line:ban-types
     >]: T[K] extends Function ? T[K] : T[K] | null;
-=======
-      'client' | 'createdAt' | 'createdTimestamp' | 'id' | 'partial' | 'fetch'
-    >]: // tslint:disable-next-line:ban-types
-    T[K] extends Function ? T[K] : T[K] | null;
->>>>>>> 645e09e8
   };
 
   interface PartialDMChannel
