--- conflicted
+++ resolved
@@ -2110,9 +2110,6 @@
     readonly lastPinAt: Date;
     send(options: (MessageOptions & { split?: false }) | MessageAdditions | APIMessage): Promise<Message>;
     send(
-<<<<<<< HEAD
-      options: (MessageOptions & { split: true | SplitOptions; content: StringResolvable }) | APIMessage,
-=======
       options:
       MessageOptions |
       MessageOptions & { split?: false } |
@@ -2123,7 +2120,6 @@
       options:
       MessageOptions & { split: true | SplitOptions; content: StringResolvable } |
       APIMessage,
->>>>>>> 7994b561
     ): Promise<Message[]>;
     send(
       content: StringResolvable,
