import {
  blockQuote,
  bold,
  channelMention,
  codeBlock,
  formatEmoji,
  hideLinkEmbed,
  hyperlink,
  inlineCode,
  italic,
  memberNicknameMention,
  quote,
  roleMention,
  spoiler,
  strikethrough,
  time,
  TimestampStyles,
  TimestampStylesString,
  underscore,
  userMention,
} from '@discordjs/builders';
import { Collection } from '@discordjs/collection';
import { ChildProcess } from 'child_process';
import {
  APIActionRowComponent,
  APIApplicationCommand,
  APIApplicationCommandInteractionData,
  APIApplicationCommandOption,
  APIApplicationCommandPermission,
  APIAuditLogChange,
  APIEmbed,
  APIEmoji,
  APIInteractionDataResolvedChannel,
  APIInteractionDataResolvedGuildMember,
  APIInteractionGuildMember,
  APIMessage,
  APIMessageComponent,
  APIOverwrite,
  APIPartialChannel,
  APIPartialEmoji,
  APIPartialGuild,
  APIRole,
  APITemplateSerializedSourceGuild,
  APIUser,
  GatewayVoiceServerUpdateDispatchData,
  GatewayVoiceStateUpdateDispatchData,
  RESTPostAPIApplicationCommandsJSONBody,
  Snowflake,
} from 'discord-api-types/v9';
import { EventEmitter } from 'events';
import { AgentOptions } from 'https';
import { Stream } from 'stream';
import { MessagePort, Worker } from 'worker_threads';
import * as WebSocket from 'ws';
import {
  ActivityTypes,
  ApplicationCommandOptionTypes,
  ApplicationCommandPermissionTypes,
  ApplicationCommandTypes,
  ChannelTypes,
  DefaultMessageNotificationLevels,
  ExplicitContentFilterLevels,
  InteractionResponseTypes,
  InteractionTypes,
  InviteTargetType,
  MembershipStates,
  MessageButtonStyles,
  MessageComponentTypes,
  MFALevels,
  NSFWLevels,
  OverwriteTypes,
  PremiumTiers,
  PrivacyLevels,
  StickerFormatTypes,
  StickerTypes,
  VerificationLevels,
  WebhookTypes,
} from './enums';
import {
  RawActivityData,
  RawAnonymousGuildData,
  RawApplicationCommandData,
  RawApplicationData,
  RawBaseGuildData,
  RawChannelData,
  RawClientApplicationData,
  RawDMChannelData,
  RawEmojiData,
  RawGuildAuditLogData,
  RawGuildAuditLogEntryData,
  RawGuildBanData,
  RawGuildChannelData,
  RawGuildData,
  RawGuildEmojiData,
  RawGuildMemberData,
  RawGuildPreviewData,
  RawGuildTemplateData,
  RawIntegrationApplicationData,
  RawIntegrationData,
  RawInteractionData,
  RawInviteData,
  RawInviteGuildData,
  RawInviteStageInstance,
  RawMessageAttachementData,
  RawMessageButtonInteractionData,
  RawMessageComponentInteractionData,
  RawMessageData,
  RawMessagePayloadData,
  RawMessageReactionData,
  RawMessageSelectMenuInteractionData,
  RawOAuth2GuildData,
  RawPartialGroupDMChannelData,
  RawPartialMessageData,
  RawPermissionOverwriteData,
  RawPresenceData,
  RawReactionEmojiData,
  RawRichPresenceAssets,
  RawRoleData,
  RawStageInstanceData,
  RawStickerData,
  RawStickerPackData,
  RawTeamData,
  RawTeamMemberData,
  RawThreadChannelData,
  RawThreadMemberData,
  RawTypingData,
  RawUserData,
  RawVoiceRegionData,
  RawVoiceStateData,
  RawWebhookData,
  RawWelcomeChannelData,
  RawWelcomeScreenData,
  RawWidgetData,
  RawWidgetMemberData,
} from './rawDataTypes';

//#region Classes

export class Activity {
  public constructor(presence: Presence, data?: RawActivityData);
  public applicationId: Snowflake | null;
  public assets: RichPresenceAssets | null;
  public buttons: string[];
  public readonly createdAt: Date;
  public createdTimestamp: number;
  public details: string | null;
  public emoji: Emoji | null;
  public flags: Readonly<ActivityFlags>;
  public id: string;
  public name: string;
  public party: {
    id: string | null;
    size: [number, number];
  } | null;
  public platform: ActivityPlatform | null;
  public sessionId: string | null;
  public state: string | null;
  public syncId: string | null;
  public timestamps: {
    start: Date | null;
    end: Date | null;
  } | null;
  public type: ActivityType;
  public url: string | null;
  public equals(activity: Activity): boolean;
}

export class ActivityFlags extends BitField<ActivityFlagsString> {
  public static FLAGS: Record<ActivityFlagsString, number>;
  public static resolve(bit?: BitFieldResolvable<ActivityFlagsString, number>): number;
}

export abstract class AnonymousGuild extends BaseGuild {
  public constructor(client: Client, data: RawAnonymousGuildData, immediatePatch?: boolean);
  public banner: string | null;
  public description: string | null;
  public nsfwLevel: NSFWLevel;
  public splash: string | null;
  public vanityURLCode: string | null;
  public verificationLevel: VerificationLevel;
  public bannerURL(options?: StaticImageURLOptions): string | null;
  public splashURL(options?: StaticImageURLOptions): string | null;
}

export abstract class Application extends Base {
  public constructor(client: Client, data: RawApplicationData);
  public readonly createdAt: Date;
  public readonly createdTimestamp: number;
  public description: string | null;
  public icon: string | null;
  public id: Snowflake;
  public name: string | null;
  public coverURL(options?: StaticImageURLOptions): string | null;
  public fetchAssets(): Promise<ApplicationAsset[]>;
  public iconURL(options?: StaticImageURLOptions): string | null;
  public toJSON(): unknown;
  public toString(): string | null;
}

export class ApplicationCommand<PermissionsFetchType = {}> extends Base {
  public constructor(client: Client, data: RawApplicationCommandData, guild?: Guild, guildId?: Snowflake);
  public applicationId: Snowflake;
  public readonly createdAt: Date;
  public readonly createdTimestamp: number;
  public defaultPermission: boolean;
  public description: string;
  public guild: Guild | null;
  public guildId: Snowflake | null;
  public readonly manager: ApplicationCommandManager;
  public id: Snowflake;
  public name: string;
  public options: ApplicationCommandOption[];
  public permissions: ApplicationCommandPermissionsManager<
    PermissionsFetchType,
    PermissionsFetchType,
    PermissionsFetchType,
    Guild | null,
    Snowflake
  >;
  public type: ApplicationCommandType;
  public version: Snowflake;
  public delete(): Promise<ApplicationCommand<PermissionsFetchType>>;
  public edit(data: ApplicationCommandData): Promise<ApplicationCommand<PermissionsFetchType>>;
  public equals(
    command: ApplicationCommand | ApplicationCommandData | RawApplicationCommandData,
    enforceOptionorder?: boolean,
  ): boolean;
  public static optionsEqual(
    existing: ApplicationCommandOption[],
    options: ApplicationCommandOption[] | ApplicationCommandOptionData[] | APIApplicationCommandOption[],
    enforceOptionorder?: boolean,
  ): boolean;
  private static _optionEquals(
    existing: ApplicationCommandOption,
    options: ApplicationCommandOption | ApplicationCommandOptionData | APIApplicationCommandOption,
    enforceOptionorder?: boolean,
  ): boolean;
  private static transformOption(option: ApplicationCommandOptionData, received?: boolean): unknown;
  private static transformCommand(command: ApplicationCommandData): RESTPostAPIApplicationCommandsJSONBody;
  private static isAPICommandData(command: object): command is RESTPostAPIApplicationCommandsJSONBody;
}

export type ApplicationResolvable = Application | Activity | Snowflake;

export class ApplicationFlags extends BitField<ApplicationFlagsString> {
  public static FLAGS: Record<ApplicationFlagsString, number>;
  public static resolve(bit?: BitFieldResolvable<ApplicationFlagsString, number>): number;
}

export class Base {
  public constructor(client: Client);
  public readonly client: Client;
  public toJSON(...props: Record<string, boolean | string>[]): unknown;
  public valueOf(): string;
}

export class BaseClient extends EventEmitter {
  public constructor(options?: ClientOptions | WebhookClientOptions);
  private readonly api: unknown;
  private rest: unknown;
  private decrementMaxListeners(): void;
  private incrementMaxListeners(): void;

  public options: ClientOptions | WebhookClientOptions;
  public destroy(): void;
  public toJSON(...props: Record<string, boolean | string>[]): unknown;
}

export abstract class BaseCommandInteraction extends Interaction {
  public readonly command: ApplicationCommand | ApplicationCommand<{ guild: GuildResolvable }> | null;
  public readonly channel: TextBasedChannels | null;
  public channelId: Snowflake;
  public commandId: Snowflake;
  public commandName: string;
  public deferred: boolean;
  public ephemeral: boolean | null;
  public replied: boolean;
  public webhook: InteractionWebhook;
  public deferReply(options: InteractionDeferReplyOptions & { fetchReply: true }): Promise<Message | APIMessage>;
  public deferReply(options?: InteractionDeferReplyOptions): Promise<void>;
  public deleteReply(): Promise<void>;
  public editReply(options: string | MessagePayload | WebhookEditMessageOptions): Promise<Message | APIMessage>;
  public fetchReply(): Promise<Message | APIMessage>;
  public followUp(options: string | MessagePayload | InteractionReplyOptions): Promise<Message | APIMessage>;
  public reply(options: InteractionReplyOptions & { fetchReply: true }): Promise<Message | APIMessage>;
  public reply(options: string | MessagePayload | InteractionReplyOptions): Promise<void>;
  private transformOption(
    option: APIApplicationCommandOption,
    resolved: APIApplicationCommandInteractionData['resolved'],
  ): CommandInteractionOption;
  private transformResolved(resolved: APIApplicationCommandInteractionData['resolved']): CommandInteractionResolvedData;
}

export abstract class BaseGuild extends Base {
  public constructor(client: Client, data: RawBaseGuildData);
  public readonly createdAt: Date;
  public readonly createdTimestamp: number;
  public features: GuildFeatures[];
  public icon: string | null;
  public id: Snowflake;
  public name: string;
  public readonly nameAcronym: string;
  public readonly partnered: boolean;
  public readonly verified: boolean;
  public fetch(): Promise<Guild>;
  public iconURL(options?: ImageURLOptions): string | null;
  public toString(): string;
}

export class BaseGuildEmoji extends Emoji {
  public constructor(client: Client, data: RawGuildEmojiData, guild: Guild | GuildPreview);
  public available: boolean | null;
  public readonly createdAt: Date;
  public readonly createdTimestamp: number;
  public guild: Guild | GuildPreview;
  public id: Snowflake;
  public managed: boolean | null;
  public requiresColons: boolean | null;
}

export class BaseGuildTextChannel extends TextBasedChannel(GuildChannel) {
  public constructor(guild: Guild, data?: RawGuildChannelData, client?: Client, immediatePatch?: boolean);
  public defaultAutoArchiveDuration?: ThreadAutoArchiveDuration;
  public messages: MessageManager;
  public nsfw: boolean;
  public threads: ThreadManager<AllowedThreadTypeForTextChannel | AllowedThreadTypeForNewsChannel>;
  public topic: string | null;
  public createInvite(options?: CreateInviteOptions): Promise<Invite>;
  public createWebhook(name: string, options?: ChannelWebhookCreateOptions): Promise<Webhook>;
  public fetchInvites(cache?: boolean): Promise<Collection<string, Invite>>;
  public setDefaultAutoArchiveDuration(
    defaultAutoArchiveDuration: ThreadAutoArchiveDuration,
    reason?: string,
  ): Promise<this>;
  public setNSFW(nsfw?: boolean, reason?: string): Promise<this>;
  public setTopic(topic: string | null, reason?: string): Promise<this>;
  public setType(type: Pick<typeof ChannelTypes, 'GUILD_TEXT'>, reason?: string): Promise<TextChannel>;
  public setType(type: Pick<typeof ChannelTypes, 'GUILD_NEWS'>, reason?: string): Promise<NewsChannel>;
  public fetchWebhooks(): Promise<Collection<Snowflake, Webhook>>;
}

export class BaseGuildVoiceChannel extends GuildChannel {
  public constructor(guild: Guild, data?: RawGuildChannelData);
  public readonly members: Collection<Snowflake, GuildMember>;
  public readonly full: boolean;
  public readonly joinable: boolean;
  public rtcRegion: string | null;
  public bitrate: number;
  public userLimit: number;
  public createInvite(options?: CreateInviteOptions): Promise<Invite>;
  public setRTCRegion(region: string | null): Promise<this>;
  public fetchInvites(cache?: boolean): Promise<Collection<string, Invite>>;
}

export class BaseMessageComponent {
  public constructor(data?: BaseMessageComponent | BaseMessageComponentOptions);
  public type: MessageComponentType | null;
  private static create(
    data: MessageComponentOptions,
    client?: Client | WebhookClient,
    skipValidation?: boolean,
  ): MessageComponent | undefined;
  private static resolveType(type: MessageComponentTypeResolvable): MessageComponentType;
}

export class BitField<S extends string, N extends number | bigint = number> {
  public constructor(bits?: BitFieldResolvable<S, N>);
  public bitfield: N;
  public add(...bits: BitFieldResolvable<S, N>[]): BitField<S, N>;
  public any(bit: BitFieldResolvable<S, N>): boolean;
  public equals(bit: BitFieldResolvable<S, N>): boolean;
  public freeze(): Readonly<BitField<S, N>>;
  public has(bit: BitFieldResolvable<S, N>): boolean;
  public missing(bits: BitFieldResolvable<S, N>, ...hasParams: readonly unknown[]): S[];
  public remove(...bits: BitFieldResolvable<S, N>[]): BitField<S, N>;
  public serialize(...hasParams: readonly unknown[]): Record<S, boolean>;
  public toArray(...hasParams: readonly unknown[]): S[];
  public toJSON(): N extends number ? number : string;
  public valueOf(): N;
  public [Symbol.iterator](): IterableIterator<S>;
  public static FLAGS: Record<string, number | bigint>;
  public static resolve(bit?: BitFieldResolvable<string, number | bigint>): number | bigint;
}

export class ButtonInteraction extends MessageComponentInteraction {
  public constructor(client: Client, data: RawMessageButtonInteractionData);
  public componentType: 'BUTTON';
}

export class CategoryChannel extends GuildChannel {
  public readonly children: Collection<Snowflake, GuildChannel>;
  public type: 'GUILD_CATEGORY';
}

export type CategoryChannelResolvable = Snowflake | CategoryChannel;

export class Channel extends Base {
  public constructor(client: Client, data?: RawChannelData, immediatePatch?: boolean);
  public readonly createdAt: Date;
  public readonly createdTimestamp: number;
  public deleted: boolean;
  public id: Snowflake;
  public readonly partial: false;
  public type: keyof typeof ChannelTypes;
  public delete(): Promise<Channel>;
  public fetch(force?: boolean): Promise<Channel>;
  public isText(): this is TextBasedChannels;
  public isVoice(): this is BaseGuildVoiceChannel;
  public isThread(): this is ThreadChannel;
  public toString(): ChannelMention;
}

type If<T extends boolean, A, B = null> = T extends true ? A : T extends false ? B : A | B;

export class Client<Ready extends boolean = boolean> extends BaseClient {
  public constructor(options: ClientOptions);
  private actions: unknown;
  private presence: ClientPresence;
  private _eval(script: string): unknown;
  private _validateOptions(options: ClientOptions): void;

  public application: If<Ready, ClientApplication>;
  public channels: ChannelManager;
  public readonly emojis: BaseGuildEmojiManager;
  public guilds: GuildManager;
  public options: ClientOptions;
  public readyAt: If<Ready, Date>;
  public readonly readyTimestamp: If<Ready, number>;
  public shard: ShardClientUtil | null;
  public token: If<Ready, string, string | null>;
  public uptime: If<Ready, number>;
  public user: If<Ready, ClientUser>;
  public users: UserManager;
  public voice: ClientVoiceManager;
  public ws: WebSocketManager;
  public destroy(): void;
  public fetchGuildPreview(guild: GuildResolvable): Promise<GuildPreview>;
  public fetchInvite(invite: InviteResolvable): Promise<Invite>;
  public fetchGuildTemplate(template: GuildTemplateResolvable): Promise<GuildTemplate>;
  public fetchVoiceRegions(): Promise<Collection<string, VoiceRegion>>;
  public fetchSticker(id: Snowflake): Promise<Sticker>;
  public fetchPremiumStickerPacks(): Promise<Collection<Snowflake, StickerPack>>;
  public fetchWebhook(id: Snowflake, token?: string): Promise<Webhook>;
  public fetchGuildWidget(guild: GuildResolvable): Promise<Widget>;
  public generateInvite(options?: InviteGenerationOptions): string;
  public login(token?: string): Promise<string>;
  public isReady(): this is Client<true>;
  public sweepMessages(lifetime?: number): number;
  public toJSON(): unknown;

  public on<K extends keyof ClientEvents>(event: K, listener: (...args: ClientEvents[K]) => Awaited<void>): this;
  public on<S extends string | symbol>(
    event: Exclude<S, keyof ClientEvents>,
    listener: (...args: any[]) => Awaited<void>,
  ): this;

  public once<K extends keyof ClientEvents>(event: K, listener: (...args: ClientEvents[K]) => Awaited<void>): this;
  public once<S extends string | symbol>(
    event: Exclude<S, keyof ClientEvents>,
    listener: (...args: any[]) => Awaited<void>,
  ): this;

  public emit<K extends keyof ClientEvents>(event: K, ...args: ClientEvents[K]): boolean;
  public emit<S extends string | symbol>(event: Exclude<S, keyof ClientEvents>, ...args: unknown[]): boolean;

  public off<K extends keyof ClientEvents>(event: K, listener: (...args: ClientEvents[K]) => Awaited<void>): this;
  public off<S extends string | symbol>(
    event: Exclude<S, keyof ClientEvents>,
    listener: (...args: any[]) => Awaited<void>,
  ): this;

  public removeAllListeners<K extends keyof ClientEvents>(event?: K): this;
  public removeAllListeners<S extends string | symbol>(event?: Exclude<S, keyof ClientEvents>): this;
}

export class ClientApplication extends Application {
  public constructor(client: Client, data: RawClientApplicationData);
  public botPublic: boolean | null;
  public botRequireCodeGrant: boolean | null;
  public commands: ApplicationCommandManager;
  public cover: string | null;
  public flags: Readonly<ApplicationFlags>;
  public owner: User | Team | null;
  public readonly partial: boolean;
  public rpcOrigins: string[];
  public fetch(): Promise<ClientApplication>;
}

export class ClientPresence extends Presence {
  public constructor(client: Client, data: RawPresenceData);
  private _parse(data: PresenceData): RawPresenceData;

  public set(presence: PresenceData): ClientPresence;
}

export class ClientUser extends User {
  public mfaEnabled: boolean;
  public readonly presence: ClientPresence;
  public verified: boolean;
  public edit(data: ClientUserEditData): Promise<this>;
  public setActivity(options?: ActivityOptions): ClientPresence;
  public setActivity(name: string, options?: ActivityOptions): ClientPresence;
  public setAFK(afk?: boolean, shardId?: number | number[]): ClientPresence;
  public setAvatar(avatar: BufferResolvable | Base64Resolvable | null): Promise<this>;
  public setPresence(data: PresenceData): ClientPresence;
  public setStatus(status: PresenceStatusData, shardId?: number | number[]): ClientPresence;
  public setUsername(username: string): Promise<this>;
}

export class Options extends null {
  private constructor();
  public static defaultMakeCacheSettings: CacheWithLimitsOptions;
  public static createDefault(): ClientOptions;
  public static cacheWithLimits(settings?: CacheWithLimitsOptions): CacheFactory;
  public static cacheEverything(): CacheFactory;
}

export class ClientVoiceManager {
  public constructor(client: Client);
  public readonly client: Client;
  public adapters: Map<Snowflake, InternalDiscordGatewayAdapterLibraryMethods>;
}

export { Collection } from '@discordjs/collection';

export abstract class Collector<K, V, F extends unknown[] = []> extends EventEmitter {
  public constructor(client: Client, options?: CollectorOptions<[V, ...F]>);
  private _timeout: NodeJS.Timeout | null;
  private _idletimeout: NodeJS.Timeout | null;

  public readonly client: Client;
  public collected: Collection<K, V>;
  public ended: boolean;
  public abstract readonly endReason: string | null;
  public filter: CollectorFilter<[V, ...F]>;
  public readonly next: Promise<V>;
  public options: CollectorOptions<[V, ...F]>;
  public checkEnd(): boolean;
  public handleCollect(...args: unknown[]): Promise<void>;
  public handleDispose(...args: unknown[]): Promise<void>;
  public stop(reason?: string): void;
  public resetTimer(options?: CollectorResetTimerOptions): void;
  public [Symbol.asyncIterator](): AsyncIterableIterator<V>;
  public toJSON(): unknown;

  protected listener: (...args: any[]) => void;
  public abstract collect(...args: unknown[]): K | null | Promise<K | null>;
  public abstract dispose(...args: unknown[]): K | null;

  public on(event: 'collect' | 'dispose', listener: (...args: [V, ...F]) => Awaited<void>): this;
  public on(event: 'end', listener: (collected: Collection<K, V>, reason: string) => Awaited<void>): this;

  public once(event: 'collect' | 'dispose', listener: (...args: [V, ...F]) => Awaited<void>): this;
  public once(event: 'end', listener: (collected: Collection<K, V>, reason: string) => Awaited<void>): this;
}

export class CommandInteraction extends BaseCommandInteraction {
  public options: CommandInteractionOptionResolver;
}

export class CommandInteractionOptionResolver {
  public constructor(client: Client, options: CommandInteractionOption[], resolved: CommandInteractionResolvedData);
  public readonly client: Client;
  public readonly data: readonly CommandInteractionOption[];
  public readonly resolved: Readonly<CommandInteractionResolvedData>;
  private _group: string | null;
  private _hoistedOptions: CommandInteractionOption[];
  private _subcommand: string | null;
  private _getTypedOption(
    name: string,
    type: ApplicationCommandOptionType,
    properties: (keyof ApplicationCommandOption)[],
    required: true,
  ): CommandInteractionOption;
  private _getTypedOption(
    name: string,
    type: ApplicationCommandOptionType,
    properties: (keyof ApplicationCommandOption)[],
    required: boolean,
  ): CommandInteractionOption | null;

  public get(name: string, required: true): CommandInteractionOption;
  public get(name: string, required?: boolean): CommandInteractionOption | null;

  public getSubcommand(required?: true): string;
  public getSubcommand(required: boolean): string | null;
  public getSubcommandGroup(required?: true): string;
  public getSubcommandGroup(required: boolean): string | null;
  public getBoolean(name: string, required: true): boolean;
  public getBoolean(name: string, required?: boolean): boolean | null;
  public getChannel(name: string, required: true): NonNullable<CommandInteractionOption['channel']>;
  public getChannel(name: string, required?: boolean): NonNullable<CommandInteractionOption['channel']> | null;
  public getString(name: string, required: true): string;
  public getString(name: string, required?: boolean): string | null;
  public getInteger(name: string, required: true): number;
  public getInteger(name: string, required?: boolean): number | null;
  public getNumber(name: string, required: true): number;
  public getNumber(name: string, required?: boolean): number | null;
  public getUser(name: string, required: true): NonNullable<CommandInteractionOption['user']>;
  public getUser(name: string, required?: boolean): NonNullable<CommandInteractionOption['user']> | null;
  public getMember(name: string, required: true): NonNullable<CommandInteractionOption['member']>;
  public getMember(name: string, required?: boolean): NonNullable<CommandInteractionOption['member']> | null;
  public getRole(name: string, required: true): NonNullable<CommandInteractionOption['role']>;
  public getRole(name: string, required?: boolean): NonNullable<CommandInteractionOption['role']> | null;
  public getMentionable(
    name: string,
    required: true,
  ): NonNullable<CommandInteractionOption['member' | 'role' | 'user']>;
  public getMentionable(
    name: string,
    required?: boolean,
  ): NonNullable<CommandInteractionOption['member' | 'role' | 'user']> | null;
  public getMessage(name: string, required: true): NonNullable<CommandInteractionOption['message']>;
  public getMessage(name: string, required?: boolean): NonNullable<CommandInteractionOption['message']> | null;
}

export class ContextMenuInteraction extends BaseCommandInteraction {
  public options: CommandInteractionOptionResolver;
  public targetId: Snowflake;
  public targetType: Exclude<ApplicationCommandType, 'CHAT_INPUT'>;
  private resolveContextMenuOptions(data: APIApplicationCommandInteractionData): CommandInteractionOption[];
}

export class DataResolver extends null {
  private constructor();
  public static resolveBase64(data: Base64Resolvable): string;
  public static resolveCode(data: string, regx: RegExp): string;
  public static resolveFile(resource: BufferResolvable | Stream): Promise<Buffer | Stream>;
  public static resolveFileAsBuffer(resource: BufferResolvable | Stream): Promise<Buffer>;
  public static resolveImage(resource: BufferResolvable | Base64Resolvable): Promise<string | null>;
  public static resolveInviteCode(data: InviteResolvable): string;
  public static resolveGuildTemplateCode(data: GuildTemplateResolvable): string;
}

export class DiscordAPIError extends Error {
  public constructor(error: unknown, status: number, request: unknown);
  private static flattenErrors(obj: unknown, key: string): string[];

  public code: number;
  public method: string;
  public path: string;
  public httpStatus: number;
  public requestData: HTTPErrorData;
}

export class DMChannel extends TextBasedChannel(Channel, ['bulkDelete']) {
  public constructor(client: Client, data?: RawDMChannelData);
  public messages: MessageManager;
  public recipient: User;
  public type: 'DM';
  public fetch(force?: boolean): Promise<this>;
}

export class Emoji extends Base {
  public constructor(client: Client, emoji: RawEmojiData);
  public animated: boolean | null;
  public readonly createdAt: Date | null;
  public readonly createdTimestamp: number | null;
  public deleted: boolean;
  public id: Snowflake | null;
  public name: string | null;
  public readonly identifier: string;
  public readonly url: string | null;
  public toJSON(): unknown;
  public toString(): string;
}

export class Guild extends AnonymousGuild {
  public constructor(client: Client, data: RawGuildData);
  private _sortedRoles(): Collection<Snowflake, Role>;
  private _sortedChannels(channel: Channel): Collection<Snowflake, GuildChannel>;

  public readonly afkChannel: VoiceChannel | null;
  public afkChannelId: Snowflake | null;
  public afkTimeout: number;
  public applicationId: Snowflake | null;
  public approximateMemberCount: number | null;
  public approximatePresenceCount: number | null;
  public available: boolean;
  public bans: GuildBanManager;
  public channels: GuildChannelManager;
  public commands: GuildApplicationCommandManager;
  public defaultMessageNotifications: DefaultMessageNotificationLevel | number;
  public deleted: boolean;
  public discoverySplash: string | null;
  public emojis: GuildEmojiManager;
  public explicitContentFilter: ExplicitContentFilterLevel;
  public invites: GuildInviteManager;
  public readonly joinedAt: Date;
  public joinedTimestamp: number;
  public large: boolean;
  public maximumMembers: number | null;
  public maximumPresences: number | null;
  public readonly me: GuildMember | null;
  public memberCount: number;
  public members: GuildMemberManager;
  public mfaLevel: MFALevel;
  public ownerId: Snowflake;
  public preferredLocale: string;
  public premiumSubscriptionCount: number | null;
  public premiumTier: PremiumTier;
  public presences: PresenceManager;
  public readonly publicUpdatesChannel: TextChannel | null;
  public publicUpdatesChannelId: Snowflake | null;
  public roles: RoleManager;
  public readonly rulesChannel: TextChannel | null;
  public rulesChannelId: Snowflake | null;
  public readonly shard: WebSocketShard;
  public shardId: number;
  public stageInstances: StageInstanceManager;
  public stickers: GuildStickerManager;
  public readonly systemChannel: TextChannel | null;
  public systemChannelFlags: Readonly<SystemChannelFlags>;
  public systemChannelId: Snowflake | null;
  public vanityURLUses: number | null;
  public readonly voiceAdapterCreator: InternalDiscordGatewayAdapterCreator;
  public readonly voiceStates: VoiceStateManager;
  public readonly widgetChannel: TextChannel | null;
  public widgetChannelId: Snowflake | null;
  public widgetEnabled: boolean | null;
  public readonly maximumBitrate: number;
  public createTemplate(name: string, description?: string): Promise<GuildTemplate>;
  public delete(): Promise<Guild>;
  public discoverySplashURL(options?: StaticImageURLOptions): string | null;
  public edit(data: GuildEditData, reason?: string): Promise<Guild>;
  public editWelcomeScreen(data: WelcomeScreenEditData): Promise<WelcomeScreen>;
  public equals(guild: Guild): boolean;
  public fetchAuditLogs(options?: GuildAuditLogsFetchOptions): Promise<GuildAuditLogs>;
  public fetchIntegrations(): Promise<Collection<Snowflake | string, Integration>>;
  public fetchOwner(options?: FetchOwnerOptions): Promise<GuildMember>;
  public fetchPreview(): Promise<GuildPreview>;
  public fetchTemplates(): Promise<Collection<GuildTemplate['code'], GuildTemplate>>;
  public fetchVanityData(): Promise<Vanity>;
  public fetchWebhooks(): Promise<Collection<Snowflake, Webhook>>;
  public fetchWelcomeScreen(): Promise<WelcomeScreen>;
  public fetchWidget(): Promise<Widget>;
  public fetchWidgetSettings(): Promise<GuildWidgetSettings>;
  public leave(): Promise<Guild>;
  public setAFKChannel(afkChannel: VoiceChannelResolvable | null, reason?: string): Promise<Guild>;
  public setAFKTimeout(afkTimeout: number, reason?: string): Promise<Guild>;
  public setBanner(banner: BufferResolvable | Base64Resolvable | null, reason?: string): Promise<Guild>;
  public setChannelPositions(channelPositions: readonly ChannelPosition[]): Promise<Guild>;
  public setDefaultMessageNotifications(
    defaultMessageNotifications: DefaultMessageNotificationLevel | number,
    reason?: string,
  ): Promise<Guild>;
  public setDiscoverySplash(
    discoverySplash: BufferResolvable | Base64Resolvable | null,
    reason?: string,
  ): Promise<Guild>;
  public setExplicitContentFilter(
    explicitContentFilter: ExplicitContentFilterLevel | number,
    reason?: string,
  ): Promise<Guild>;
  public setIcon(icon: BufferResolvable | Base64Resolvable | null, reason?: string): Promise<Guild>;
  public setName(name: string, reason?: string): Promise<Guild>;
  public setOwner(owner: GuildMemberResolvable, reason?: string): Promise<Guild>;
  public setPreferredLocale(preferredLocale: string, reason?: string): Promise<Guild>;
  public setPublicUpdatesChannel(publicUpdatesChannel: TextChannelResolvable | null, reason?: string): Promise<Guild>;
  public setRolePositions(rolePositions: readonly RolePosition[]): Promise<Guild>;
  public setRulesChannel(rulesChannel: TextChannelResolvable | null, reason?: string): Promise<Guild>;
  public setSplash(splash: BufferResolvable | Base64Resolvable | null, reason?: string): Promise<Guild>;
  public setSystemChannel(systemChannel: TextChannelResolvable | null, reason?: string): Promise<Guild>;
  public setSystemChannelFlags(systemChannelFlags: SystemChannelFlagsResolvable, reason?: string): Promise<Guild>;
  public setVerificationLevel(verificationLevel: VerificationLevel | number, reason?: string): Promise<Guild>;
  public setWidgetSettings(settings: GuildWidgetSettingsData, reason?: string): Promise<Guild>;
  public toJSON(): unknown;
}

export class GuildAuditLogs {
  public constructor(guild: Guild, data: RawGuildAuditLogData);
  private webhooks: Collection<Snowflake, Webhook>;
  private integrations: Collection<Snowflake | string, Integration>;

  public entries: Collection<Snowflake, GuildAuditLogsEntry>;

  public static Actions: GuildAuditLogsActions;
  public static Targets: GuildAuditLogsTargets;
  public static Entry: typeof GuildAuditLogsEntry;
  public static actionType(action: number): GuildAuditLogsActionType;
  public static build(...args: unknown[]): Promise<GuildAuditLogs>;
  public static targetType(target: number): GuildAuditLogsTarget;
  public toJSON(): unknown;
}

export class GuildAuditLogsEntry {
  public constructor(logs: GuildAuditLogs, guild: Guild, data: RawGuildAuditLogEntryData);
  public action: GuildAuditLogsAction;
  public actionType: GuildAuditLogsActionType;
  public changes: AuditLogChange[] | null;
  public readonly createdAt: Date;
  public readonly createdTimestamp: number;
  public executor: User | null;
  public extra: unknown | Role | GuildMember | null;
  public id: Snowflake;
  public reason: string | null;
  public target:
    | Guild
    | GuildChannel
    | User
    | Role
    | GuildEmoji
    | Invite
    | Webhook
    | Message
    | Integration
    | StageInstance
    | Sticker
    | ThreadChannel
    | { id: Snowflake }
    | null;
  public targetType: GuildAuditLogsTarget;
  public toJSON(): unknown;
}

export class GuildBan extends Base {
  public constructor(client: Client, data: RawGuildBanData, guild: Guild);
  public guild: Guild;
  public user: User;
  public readonly partial: boolean;
  public reason?: string | null;
  public fetch(force?: boolean): Promise<GuildBan>;
}

export class GuildChannel extends Channel {
  public constructor(guild: Guild, data?: RawGuildChannelData, client?: Client, immediatePatch?: boolean);
  private memberPermissions(member: GuildMember): Readonly<Permissions>;
  private rolePermissions(role: Role): Readonly<Permissions>;

  public readonly calculatedPosition: number;
  public readonly deletable: boolean;
  public guild: Guild;
  public guildId: Snowflake;
  public readonly manageable: boolean;
  public readonly members: Collection<Snowflake, GuildMember>;
  public name: string;
  public readonly parent: CategoryChannel | null;
  public parentId: Snowflake | null;
  public permissionOverwrites: PermissionOverwriteManager;
  public readonly permissionsLocked: boolean | null;
  public readonly position: number;
  public rawPosition: number;
  public type: Exclude<keyof typeof ChannelTypes, 'DM' | 'GROUP_DM' | 'UNKNOWN'>;
  public readonly viewable: boolean;
  public clone(options?: GuildChannelCloneOptions): Promise<this>;
  public delete(reason?: string): Promise<this>;
  public edit(data: ChannelData, reason?: string): Promise<this>;
  public equals(channel: GuildChannel): boolean;
  public lockPermissions(): Promise<this>;
  public permissionsFor(memberOrRole: GuildMember | Role): Readonly<Permissions>;
  public permissionsFor(memberOrRole: GuildMemberResolvable | RoleResolvable): Readonly<Permissions> | null;
  public setName(name: string, reason?: string): Promise<this>;
  public setParent(channel: CategoryChannelResolvable | null, options?: SetParentOptions): Promise<this>;
  public setPosition(position: number, options?: SetChannelPositionOptions): Promise<this>;
  public isText(): this is TextChannel | NewsChannel;
}

export class GuildEmoji extends BaseGuildEmoji {
  public constructor(client: Client, data: RawGuildEmojiData, guild: Guild);
  private _roles: Snowflake[];

  public readonly deletable: boolean;
  public guild: Guild;
  public author: User | null;
  public readonly roles: GuildEmojiRoleManager;
  public readonly url: string;
  public delete(reason?: string): Promise<GuildEmoji>;
  public edit(data: GuildEmojiEditData, reason?: string): Promise<GuildEmoji>;
  public equals(other: GuildEmoji | unknown): boolean;
  public fetchAuthor(): Promise<User>;
  public setName(name: string, reason?: string): Promise<GuildEmoji>;
}

export class GuildMember extends PartialTextBasedChannel(Base) {
  public constructor(client: Client, data: RawGuildMemberData, guild: Guild);
  public avatar: string | null;
  public readonly bannable: boolean;
  public deleted: boolean;
  public readonly displayColor: number;
  public readonly displayHexColor: HexColorString;
  public readonly displayName: string;
  public guild: Guild;
  public readonly id: Snowflake;
  public pending: boolean;
  public readonly joinedAt: Date | null;
  public joinedTimestamp: number | null;
  public readonly kickable: boolean;
  public readonly manageable: boolean;
  public nickname: string | null;
  public readonly partial: false;
  public readonly permissions: Readonly<Permissions>;
  public readonly premiumSince: Date | null;
  public premiumSinceTimestamp: number | null;
  public readonly presence: Presence | null;
  public readonly roles: GuildMemberRoleManager;
  public user: User;
  public readonly voice: VoiceState;
  public avatarURL(options?: ImageURLOptions): string | null;
  public ban(options?: BanOptions): Promise<GuildMember>;
  public fetch(force?: boolean): Promise<GuildMember>;
  public createDM(force?: boolean): Promise<DMChannel>;
  public deleteDM(): Promise<DMChannel>;
  public displayAvatarURL(options?: ImageURLOptions): string;
  public edit(data: GuildMemberEditData, reason?: string): Promise<GuildMember>;
  public kick(reason?: string): Promise<GuildMember>;
  public permissionsIn(channel: GuildChannelResolvable): Readonly<Permissions>;
  public setNickname(nickname: string | null, reason?: string): Promise<GuildMember>;
  public toJSON(): unknown;
  public toString(): MemberMention;
  public valueOf(): string;
}

export class GuildPreview extends Base {
  public constructor(client: Client, data: RawGuildPreviewData);
  public approximateMemberCount: number;
  public approximatePresenceCount: number;
  public readonly createdAt: Date;
  public readonly createdTimestamp: number;
  public description: string | null;
  public discoverySplash: string | null;
  public emojis: Collection<Snowflake, GuildPreviewEmoji>;
  public features: GuildFeatures[];
  public icon: string | null;
  public id: Snowflake;
  public name: string;
  public splash: string | null;
  public discoverySplashURL(options?: StaticImageURLOptions): string | null;
  public iconURL(options?: ImageURLOptions): string | null;
  public splashURL(options?: StaticImageURLOptions): string | null;
  public fetch(): Promise<GuildPreview>;
  public toJSON(): unknown;
  public toString(): string;
}

export class GuildTemplate extends Base {
  public constructor(client: Client, data: RawGuildTemplateData);
  public readonly createdTimestamp: number;
  public readonly updatedTimestamp: number;
  public readonly url: string;
  public code: string;
  public name: string;
  public description: string | null;
  public usageCount: number;
  public creator: User;
  public creatorId: Snowflake;
  public createdAt: Date;
  public updatedAt: Date;
  public guild: Guild | null;
  public guildId: Snowflake;
  public serializedGuild: APITemplateSerializedSourceGuild;
  public unSynced: boolean | null;
  public createGuild(name: string, icon?: BufferResolvable | Base64Resolvable): Promise<Guild>;
  public delete(): Promise<GuildTemplate>;
  public edit(options?: EditGuildTemplateOptions): Promise<GuildTemplate>;
  public sync(): Promise<GuildTemplate>;
  public static GUILD_TEMPLATES_PATTERN: RegExp;
}

export class GuildPreviewEmoji extends BaseGuildEmoji {
  public constructor(client: Client, data: RawGuildEmojiData, guild: GuildPreview);
  public guild: GuildPreview;
  public roles: Snowflake[];
}

export class HTTPError extends Error {
  public constructor(message: string, name: string, code: number, request: unknown);
  public code: number;
  public method: string;
  public name: string;
  public path: string;
  public requestData: HTTPErrorData;
}

// tslint:disable-next-line:no-empty-interface - Merge RateLimitData into RateLimitError to not have to type it again
export interface RateLimitError extends RateLimitData {}
export class RateLimitError extends Error {
  public constructor(data: RateLimitData);
  public name: 'RateLimitError';
}

export class Integration extends Base {
  public constructor(client: Client, data: RawIntegrationData, guild: Guild);
  public account: IntegrationAccount;
  public application: IntegrationApplication | null;
  public enabled: boolean;
  public expireBehavior: number | undefined;
  public expireGracePeriod: number | undefined;
  public guild: Guild;
  public id: Snowflake | string;
  public name: string;
  public role: Role | undefined;
  public enableEmoticons: boolean | null;
  public readonly roles: Collection<Snowflake, Role>;
  public syncedAt: number | undefined;
  public syncing: boolean | undefined;
  public type: string;
  public user: User | null;
  public subscriberCount: number | null;
  public revoked: boolean | null;
  public delete(reason?: string): Promise<Integration>;
}

export class IntegrationApplication extends Application {
  public constructor(client: Client, data: RawIntegrationApplicationData);
  public bot: User | null;
  public termsOfServiceURL: string | null;
  public privacyPolicyURL: string | null;
  public rpcOrigins: string[];
  public summary: string | null;
  public hook: boolean | null;
  public cover: string | null;
  public verifyKey: string | null;
}

export class Intents extends BitField<IntentsString> {
  public static FLAGS: Record<IntentsString, number>;
  public static resolve(bit?: BitFieldResolvable<IntentsString, number>): number;
}

export class Interaction extends Base {
  public constructor(client: Client, data: RawInteractionData);
  public applicationId: Snowflake;
  public readonly channel: TextBasedChannels | null;
  public channelId: Snowflake | null;
  public readonly createdAt: Date;
  public readonly createdTimestamp: number;
  public readonly guild: Guild | null;
  public guildId: Snowflake | null;
  public id: Snowflake;
  public member: GuildMember | APIInteractionGuildMember | null;
  public readonly token: string;
  public type: InteractionType;
  public user: User;
  public version: number;
  public inGuild(): this is this & {
    guildId: Snowflake;
    member: GuildMember | APIInteractionGuildMember;
    readonly channel: Exclude<TextBasedChannels, PartialDMChannel | DMChannel> | null;
  };
  public isButton(): this is ButtonInteraction;
  public isCommand(): this is CommandInteraction;
  public isContextMenu(): this is ContextMenuInteraction;
  public isMessageComponent(): this is MessageComponentInteraction;
  public isSelectMenu(): this is SelectMenuInteraction;
}

export class InteractionCollector<T extends Interaction> extends Collector<Snowflake, T> {
  public constructor(client: Client, options?: InteractionCollectorOptions<T>);
  private _handleMessageDeletion(message: Message): void;
  private _handleChannelDeletion(channel: GuildChannel): void;
  private _handleGuildDeletion(guild: Guild): void;

  public channelId: Snowflake | null;
  public componentType: MessageComponentType | null;
  public readonly endReason: string | null;
  public guildId: Snowflake | null;
  public interactionType: InteractionType | null;
  public messageId: Snowflake | null;
  public options: InteractionCollectorOptions<T>;
  public total: number;
  public users: Collection<Snowflake, User>;

  public collect(interaction: Interaction): Snowflake;
  public empty(): void;
  public dispose(interaction: Interaction): Snowflake;
  public on(event: 'collect' | 'dispose', listener: (interaction: T) => Awaited<void>): this;
  public on(event: 'end', listener: (collected: Collection<Snowflake, T>, reason: string) => Awaited<void>): this;
  public on(event: string, listener: (...args: any[]) => Awaited<void>): this;

  public once(event: 'collect' | 'dispose', listener: (interaction: T) => Awaited<void>): this;
  public once(event: 'end', listener: (collected: Collection<Snowflake, T>, reason: string) => Awaited<void>): this;
  public once(event: string, listener: (...args: any[]) => Awaited<void>): this;
}

export class InteractionWebhook extends PartialWebhookMixin() {
  public constructor(client: Client, id: Snowflake, token: string);
  public token: string;
  public send(options: string | MessagePayload | InteractionReplyOptions): Promise<Message | APIMessage>;
}

export class Invite extends Base {
  public constructor(client: Client, data: RawInviteData);
  public channel: GuildChannel | PartialGroupDMChannel;
  public code: string;
  public readonly deletable: boolean;
  public readonly createdAt: Date | null;
  public createdTimestamp: number | null;
  public readonly expiresAt: Date | null;
  public readonly expiresTimestamp: number | null;
  public guild: InviteGuild | Guild | null;
  public inviter: User | null;
  public maxAge: number | null;
  public maxUses: number | null;
  public memberCount: number;
  public presenceCount: number;
  public targetApplication: IntegrationApplication | null;
  public targetUser: User | null;
  public targetType: InviteTargetType | null;
  public temporary: boolean | null;
  public readonly url: string;
  public uses: number | null;
  public delete(reason?: string): Promise<Invite>;
  public toJSON(): unknown;
  public toString(): string;
  public static INVITES_PATTERN: RegExp;
  public stageInstance: InviteStageInstance | null;
}

export class InviteStageInstance extends Base {
  public constructor(client: Client, data: RawInviteStageInstance, channelId: Snowflake, guildId: Snowflake);
  public channelId: Snowflake;
  public guildId: Snowflake;
  public members: Collection<Snowflake, GuildMember>;
  public topic: string;
  public participantCount: number;
  public speakerCount: number;
  public readonly channel: StageChannel | null;
  public readonly guild: Guild | null;
}

export class InviteGuild extends AnonymousGuild {
  public constructor(client: Client, data: RawInviteGuildData);
  public welcomeScreen: WelcomeScreen | null;
}

export class LimitedCollection<K, V> extends Collection<K, V> {
  public constructor(options?: LimitedCollectionOptions<K, V>, iterable?: Iterable<readonly [K, V]>);
  public maxSize: number;
  public keepOverLimit: ((value: V, key: K, collection: this) => boolean) | null;
  public interval: NodeJS.Timeout | null;
  public sweepFilter: SweepFilter<K, V> | null;

  public static filterByLifetime<K, V>(options?: LifetimeFilterOptions<K, V>): SweepFilter<K, V>;
}

// This is a general conditional type utility that allows for specific union members to be extracted given
// a tagged union.
type TaggedUnion<T, K extends keyof T, V extends T[K]> = T extends Record<K, V>
  ? T
  : T extends Record<K, infer U>
  ? V extends U
    ? T
    : never
  : never;

// This creates a map of MessageComponentTypes to their respective `InteractionCollectorOptionsResolvable` variant.
type CollectorOptionsTypeResolver<U extends InteractionCollectorOptionsResolvable> = {
  readonly [T in U['componentType']]: TaggedUnion<InteractionCollectorOptionsResolvable, 'componentType', T>;
};

// This basically says "Given a `InteractionCollectorOptionsResolvable` variant", I'll give the corresponding
// `InteractionCollector<T>` variant back.
type ConditionalInteractionCollectorType<T extends InteractionCollectorOptionsResolvable | undefined> =
  T extends InteractionCollectorOptions<infer Item>
    ? InteractionCollector<Item>
    : InteractionCollector<MessageComponentInteraction>;

// This maps each componentType key to each variant.
type MappedInteractionCollectorOptions = CollectorOptionsTypeResolver<InteractionCollectorOptionsResolvable>;

// Converts mapped types to complimentary collector types.
type InteractionCollectorReturnType<T extends MessageComponentType | MessageComponentTypes | undefined> = T extends
  | MessageComponentType
  | MessageComponentTypes
  ? ConditionalInteractionCollectorType<MappedInteractionCollectorOptions[T]>
  : InteractionCollector<MessageComponentInteraction>;

type InteractionExtractor<T extends MessageComponentType | MessageComponentTypes | undefined> = T extends
  | MessageComponentType
  | MessageComponentTypes
  ? MappedInteractionCollectorOptions[T] extends InteractionCollectorOptions<infer Item>
    ? Item
    : never
  : MessageComponentInteraction;

type MessageCollectorOptionsParams<T extends MessageComponentType | MessageComponentTypes | undefined> =
  | {
      componentType?: T;
    } & MessageComponentCollectorOptions<InteractionExtractor<T>>;

type AwaitMessageCollectorOptionsParams<T extends MessageComponentType | MessageComponentTypes | undefined> =
  | { componentType?: T } & Pick<
      InteractionCollectorOptions<InteractionExtractor<T>>,
      keyof AwaitMessageComponentOptions<any>
    >;

export class Message extends Base {
  public constructor(client: Client, data: RawMessageData);
  private _patch(data: RawPartialMessageData, partial: true): void;
  private _patch(data: RawMessageData, partial?: boolean): void;
  private _update(data: RawPartialMessageData, partial: true): Message;
  private _update(data: RawMessageData, partial?: boolean): Message;

  public activity: MessageActivity | null;
  public applicationId: Snowflake | null;
  public attachments: Collection<Snowflake, MessageAttachment>;
  public author: User;
  public readonly channel: TextBasedChannels;
  public channelId: Snowflake;
  public readonly cleanContent: string;
  public components: MessageActionRow[];
  public content: string;
  public readonly createdAt: Date;
  public createdTimestamp: number;
  public readonly crosspostable: boolean;
  public readonly deletable: boolean;
  public deleted: boolean;
  public readonly editable: boolean;
  public readonly editedAt: Date | null;
  public editedTimestamp: number | null;
  public embeds: MessageEmbed[];
  public groupActivityApplication: ClientApplication | null;
  public guildId: Snowflake | null;
  public readonly guild: Guild | null;
  public readonly hasThread: boolean;
  public id: Snowflake;
  public interaction: MessageInteraction | null;
  public readonly member: GuildMember | null;
  public mentions: MessageMentions;
  public nonce: string | number | null;
  public readonly partial: false;
  public readonly pinnable: boolean;
  public pinned: boolean;
  public reactions: ReactionManager;
  public stickers: Collection<Snowflake, Sticker>;
  public system: boolean;
  public readonly thread: ThreadChannel | null;
  public tts: boolean;
  public type: MessageType;
  public readonly url: string;
  public webhookId: Snowflake | null;
  public flags: Readonly<MessageFlags>;
  public reference: MessageReference | null;
  public awaitMessageComponent<
    T extends MessageComponentType | MessageComponentTypes | undefined = MessageComponentTypes.ACTION_ROW,
  >(options?: AwaitMessageCollectorOptionsParams<T>): Promise<InteractionExtractor<T>>;
  public awaitReactions(options?: AwaitReactionsOptions): Promise<Collection<Snowflake | string, MessageReaction>>;
  public createReactionCollector(options?: ReactionCollectorOptions): ReactionCollector;
  public createMessageComponentCollector<
    T extends MessageComponentType | MessageComponentTypes | undefined = undefined,
  >(options?: MessageCollectorOptionsParams<T>): InteractionCollectorReturnType<T>;
  public delete(): Promise<Message>;
  public edit(content: string | MessageEditOptions | MessagePayload): Promise<Message>;
  public equals(message: Message, rawData: unknown): boolean;
  public fetchReference(): Promise<Message>;
  public fetchWebhook(): Promise<Webhook>;
  public crosspost(): Promise<Message>;
  public fetch(force?: boolean): Promise<Message>;
  public pin(): Promise<Message>;
  public react(emoji: EmojiIdentifierResolvable): Promise<MessageReaction>;
  public removeAttachments(): Promise<Message>;
  public reply(options: string | MessagePayload | ReplyMessageOptions): Promise<Message>;
  public resolveComponent(customId: string): MessageActionRowComponent | null;
  public startThread(options: StartThreadOptions): Promise<ThreadChannel>;
  public suppressEmbeds(suppress?: boolean): Promise<Message>;
  public toJSON(): unknown;
  public toString(): string;
  public unpin(): Promise<Message>;
}

export class MessageActionRow extends BaseMessageComponent {
  public constructor(data?: MessageActionRow | MessageActionRowOptions);
  public type: 'ACTION_ROW';
  public components: MessageActionRowComponent[];
  public addComponents(
    ...components: MessageActionRowComponentResolvable[] | MessageActionRowComponentResolvable[][]
  ): this;
  public setComponents(
    ...components: MessageActionRowComponentResolvable[] | MessageActionRowComponentResolvable[][]
  ): this;
  public spliceComponents(
    index: number,
    deleteCount: number,
    ...components: MessageActionRowComponentResolvable[] | MessageActionRowComponentResolvable[][]
  ): this;
  public toJSON(): unknown;
}

export class MessageAttachment {
  public constructor(attachment: BufferResolvable | Stream, name?: string, data?: RawMessageAttachementData);

  public attachment: BufferResolvable | Stream;
  public contentType: string | null;
  public ephemeral: boolean;
  public height: number | null;
  public id: Snowflake;
  public name: string | null;
  public proxyURL: string;
  public size: number;
  public readonly spoiler: boolean;
  public url: string;
  public width: number | null;
  public setFile(attachment: BufferResolvable | Stream, name?: string): this;
  public setName(name: string): this;
  public setSpoiler(spoiler?: boolean): this;
  public toJSON(): unknown;
}

export class MessageButton extends BaseMessageComponent {
  public constructor(data?: MessageButton | MessageButtonOptions);
  public customId: string | null;
  public disabled: boolean;
  public emoji: APIPartialEmoji | null;
  public label: string | null;
  public style: MessageButtonStyle | null;
  public type: 'BUTTON';
  public url: LinkButtonURL | null;
  public setCustomId(customId: string): this;
  public setDisabled(disabled?: boolean): this;
  public setEmoji(emoji: EmojiIdentifierResolvable): this;
  public setLabel(label: string): this;
  public setStyle(style: MessageButtonStyleResolvable): this;
  public setURL(url: LinkButtonURL): this;
  public toJSON(): unknown;
  private static resolveStyle(style: MessageButtonStyleResolvable): MessageButtonStyle;
}

export class MessageCollector extends Collector<Snowflake, Message> {
  public constructor(channel: TextBasedChannels, options?: MessageCollectorOptions);
  private _handleChannelDeletion(channel: GuildChannel): void;
  private _handleGuildDeletion(guild: Guild): void;

  public channel: TextBasedChannels;
  public readonly endReason: string | null;
  public options: MessageCollectorOptions;
  public received: number;

  public collect(message: Message): Snowflake | null;
  public dispose(message: Message): Snowflake | null;
}

export class MessageComponentInteraction extends Interaction {
  public constructor(client: Client, data: RawMessageComponentInteractionData);
  public readonly channel: TextBasedChannels | null;
  public readonly component: MessageActionRowComponent | Exclude<APIMessageComponent, APIActionRowComponent> | null;
  public componentType: Exclude<MessageComponentType, 'ACTION_ROW'>;
  public customId: string;
  public channelId: Snowflake;
  public deferred: boolean;
  public ephemeral: boolean | null;
  public message: Message | APIMessage;
  public replied: boolean;
  public webhook: InteractionWebhook;
  public deferReply(options: InteractionDeferReplyOptions & { fetchReply: true }): Promise<Message | APIMessage>;
  public deferReply(options?: InteractionDeferReplyOptions): Promise<void>;
  public deferUpdate(options: InteractionDeferUpdateOptions & { fetchReply: true }): Promise<Message | APIMessage>;
  public deferUpdate(options?: InteractionDeferUpdateOptions): Promise<void>;
  public deleteReply(): Promise<void>;
  public editReply(options: string | MessagePayload | WebhookEditMessageOptions): Promise<Message | APIMessage>;
  public fetchReply(): Promise<Message | APIMessage>;
  public followUp(options: string | MessagePayload | InteractionReplyOptions): Promise<Message | APIMessage>;
  public reply(options: InteractionReplyOptions & { fetchReply: true }): Promise<Message | APIMessage>;
  public reply(options: string | MessagePayload | InteractionReplyOptions): Promise<void>;
  public update(options: InteractionUpdateOptions & { fetchReply: true }): Promise<Message | APIMessage>;
  public update(options: string | MessagePayload | InteractionUpdateOptions): Promise<void>;

  public static resolveType(type: MessageComponentTypeResolvable): MessageComponentType;
}

export class MessageEmbed {
  public constructor(data?: MessageEmbed | MessageEmbedOptions | APIEmbed);
  public author: MessageEmbedAuthor | null;
  public color: number | null;
  public readonly createdAt: Date | null;
  public description: string | null;
  public fields: EmbedField[];
  public footer: MessageEmbedFooter | null;
  public readonly hexColor: HexColorString | null;
  public image: MessageEmbedImage | null;
  public readonly length: number;
  public provider: MessageEmbedProvider | null;
  public thumbnail: MessageEmbedThumbnail | null;
  public timestamp: number | null;
  public title: string | null;
  /** @deprecated */
  public type: string;
  public url: string | null;
  public readonly video: MessageEmbedVideo | null;
  public addField(name: string, value: string, inline?: boolean): this;
  public addFields(...fields: EmbedFieldData[] | EmbedFieldData[][]): this;
  public setFields(...fields: EmbedFieldData[] | EmbedFieldData[][]): this;
  public setAuthor(name: string, iconURL?: string, url?: string): this;
  public setColor(color: ColorResolvable): this;
  public setDescription(description: string): this;
  public setFooter(text: string, iconURL?: string): this;
  public setImage(url: string): this;
  public setThumbnail(url: string): this;
  public setTimestamp(timestamp?: Date | number | null): this;
  public setTitle(title: string): this;
  public setURL(url: string): this;
  public spliceFields(index: number, deleteCount: number, ...fields: EmbedFieldData[] | EmbedFieldData[][]): this;
  public toJSON(): unknown;

  public static normalizeField(name: string, value: string, inline?: boolean): Required<EmbedFieldData>;
  public static normalizeFields(...fields: EmbedFieldData[] | EmbedFieldData[][]): Required<EmbedFieldData>[];
}

export class MessageFlags extends BitField<MessageFlagsString> {
  public static FLAGS: Record<MessageFlagsString, number>;
  public static resolve(bit?: BitFieldResolvable<MessageFlagsString, number>): number;
}

export class MessageMentions {
  public constructor(
    message: Message,
    users: APIUser[] | Collection<Snowflake, User>,
    roles: Snowflake[] | Collection<Snowflake, Role>,
    everyone: boolean,
    repliedUser?: APIUser | User,
  );
  private _channels: Collection<Snowflake, Channel> | null;
  private readonly _content: string;
  private _members: Collection<Snowflake, GuildMember> | null;

  public readonly channels: Collection<Snowflake, Channel>;
  public readonly client: Client;
  public everyone: boolean;
  public readonly guild: Guild;
  public has(data: UserResolvable | RoleResolvable | ChannelResolvable, options?: MessageMentionsHasOptions): boolean;
  public readonly members: Collection<Snowflake, GuildMember> | null;
  public repliedUser: User | null;
  public roles: Collection<Snowflake, Role>;
  public users: Collection<Snowflake, User>;
  public crosspostedChannels: Collection<Snowflake, CrosspostedChannel>;
  public toJSON(): unknown;

  public static CHANNELS_PATTERN: RegExp;
  public static EVERYONE_PATTERN: RegExp;
  public static ROLES_PATTERN: RegExp;
  public static USERS_PATTERN: RegExp;
}

export class MessagePayload {
  public constructor(target: MessageTarget, options: MessageOptions | WebhookMessageOptions);
  public data: RawMessagePayloadData | null;
  public readonly isUser: boolean;
  public readonly isWebhook: boolean;
  public readonly isMessage: boolean;
  public readonly isMessageManager: boolean;
  public readonly isInteraction: boolean;
  public files: HTTPAttachmentData[] | null;
  public options: MessageOptions | WebhookMessageOptions;
  public target: MessageTarget;

  public static create(
    target: MessageTarget,
    options: string | MessageOptions | WebhookMessageOptions,
    extra?: MessageOptions | WebhookMessageOptions,
  ): MessagePayload;
  public static resolveFile(
    fileLike: BufferResolvable | Stream | FileOptions | MessageAttachment,
  ): Promise<HTTPAttachmentData>;

  public makeContent(): string | undefined;
  public resolveData(): this;
  public resolveFiles(): Promise<this>;
}

export class MessageReaction {
  public constructor(client: Client, data: RawMessageReactionData, message: Message);
  private _emoji: GuildEmoji | ReactionEmoji;

  public readonly client: Client;
  public count: number;
  public readonly emoji: GuildEmoji | ReactionEmoji;
  public me: boolean;
  public message: Message | PartialMessage;
  public readonly partial: false;
  public users: ReactionUserManager;
  public remove(): Promise<MessageReaction>;
  public fetch(): Promise<MessageReaction>;
  public toJSON(): unknown;
}

export class MessageSelectMenu extends BaseMessageComponent {
  public constructor(data?: MessageSelectMenu | MessageSelectMenuOptions);
  public customId: string | null;
  public disabled: boolean;
  public maxValues: number | null;
  public minValues: number | null;
  public options: MessageSelectOption[];
  public placeholder: string | null;
  public type: 'SELECT_MENU';
  public addOptions(...options: MessageSelectOptionData[] | MessageSelectOptionData[][]): this;
  public setOptions(...options: MessageSelectOptionData[] | MessageSelectOptionData[][]): this;
  public setCustomId(customId: string): this;
  public setDisabled(disabled?: boolean): this;
  public setMaxValues(maxValues: number): this;
  public setMinValues(minValues: number): this;
  public setPlaceholder(placeholder: string): this;
  public spliceOptions(
    index: number,
    deleteCount: number,
    ...options: MessageSelectOptionData[] | MessageSelectOptionData[][]
  ): this;
  public toJSON(): unknown;
}

export class NewsChannel extends BaseGuildTextChannel {
  public threads: ThreadManager<AllowedThreadTypeForNewsChannel>;
  public type: 'GUILD_NEWS';
  public addFollower(channel: GuildChannelResolvable, reason?: string): Promise<NewsChannel>;
}

export class OAuth2Guild extends BaseGuild {
  public constructor(client: Client, data: RawOAuth2GuildData);
  public owner: boolean;
  public permissions: Readonly<Permissions>;
}

export class PartialGroupDMChannel extends Channel {
  public constructor(client: Client, data: RawPartialGroupDMChannelData);
  public name: string | null;
  public icon: string | null;
  public recipients: PartialRecipient[];
  public iconURL(options?: StaticImageURLOptions): string | null;
}

export class PermissionOverwrites extends Base {
  public constructor(client: Client, data: RawPermissionOverwriteData, channel: GuildChannel);
  public allow: Readonly<Permissions>;
  public readonly channel: GuildChannel;
  public deny: Readonly<Permissions>;
  public id: Snowflake;
  public type: OverwriteType;
  public edit(options: PermissionOverwriteOptions, reason?: string): Promise<PermissionOverwrites>;
  public delete(reason?: string): Promise<PermissionOverwrites>;
  public toJSON(): unknown;
  public static resolveOverwriteOptions(
    options: PermissionOverwriteOptions,
    initialPermissions: { allow?: PermissionResolvable; deny?: PermissionResolvable },
  ): ResolvedOverwriteOptions;
  public static resolve(overwrite: OverwriteResolvable, guild: Guild): APIOverwrite;
}

export class Permissions extends BitField<PermissionString, bigint> {
  public any(permission: PermissionResolvable, checkAdmin?: boolean): boolean;
  public has(permission: PermissionResolvable, checkAdmin?: boolean): boolean;
  public missing(bits: BitFieldResolvable<PermissionString, bigint>, checkAdmin?: boolean): PermissionString[];
  public serialize(checkAdmin?: boolean): Record<PermissionString, boolean>;
  public toArray(checkAdmin?: boolean): PermissionString[];

  public static ALL: bigint;
  public static DEFAULT: bigint;
  public static STAGE_MODERATOR: bigint;
  public static FLAGS: PermissionFlags;
  public static resolve(permission?: PermissionResolvable): bigint;
}

export class Presence extends Base {
  public constructor(client: Client, data?: RawPresenceData);
  public activities: Activity[];
  public clientStatus: ClientPresenceStatusData | null;
  public guild: Guild | null;
  public readonly member: GuildMember | null;
  public status: PresenceStatus;
  public readonly user: User | null;
  public userId: Snowflake;
  public equals(presence: Presence): boolean;
}

export class ReactionCollector extends Collector<Snowflake | string, MessageReaction, [User]> {
  public constructor(message: Message, options?: ReactionCollectorOptions);
  private _handleChannelDeletion(channel: GuildChannel): void;
  private _handleGuildDeletion(guild: Guild): void;
  private _handleMessageDeletion(message: Message): void;

  public readonly endReason: string | null;
  public message: Message;
  public options: ReactionCollectorOptions;
  public total: number;
  public users: Collection<Snowflake, User>;

  public static key(reaction: MessageReaction): Snowflake | string;

  public collect(reaction: MessageReaction, user: User): Promise<Snowflake | string | null>;
  public dispose(reaction: MessageReaction, user: User): Snowflake | string | null;
  public empty(): void;

  public on(event: 'collect' | 'dispose' | 'remove', listener: (reaction: MessageReaction, user: User) => void): this;
  public on(event: 'end', listener: (collected: Collection<Snowflake, MessageReaction>, reason: string) => void): this;
  public on(event: string, listener: (...args: any[]) => void): this;

  public once(event: 'collect' | 'dispose' | 'remove', listener: (reaction: MessageReaction, user: User) => void): this;
  public once(
    event: 'end',
    listener: (collected: Collection<Snowflake, MessageReaction>, reason: string) => void,
  ): this;
  public once(event: string, listener: (...args: any[]) => void): this;
}

export class ReactionEmoji extends Emoji {
  public constructor(reaction: MessageReaction, emoji: RawReactionEmojiData);
  public reaction: MessageReaction;
  public toJSON(): unknown;
}

export class RichPresenceAssets {
  public constructor(activity: Activity, assets: RawRichPresenceAssets);
  public largeImage: Snowflake | null;
  public largeText: string | null;
  public smallImage: Snowflake | null;
  public smallText: string | null;
  public largeImageURL(options?: StaticImageURLOptions): string | null;
  public smallImageURL(options?: StaticImageURLOptions): string | null;
}

export class Role extends Base {
  public constructor(client: Client, data: RawRoleData, guild: Guild);
  public color: number;
  public readonly createdAt: Date;
  public readonly createdTimestamp: number;
  public deleted: boolean;
  public readonly editable: boolean;
  public guild: Guild;
  public readonly hexColor: HexColorString;
  public hoist: boolean;
  public id: Snowflake;
  public managed: boolean;
  public readonly members: Collection<Snowflake, GuildMember>;
  public mentionable: boolean;
  public name: string;
  public permissions: Readonly<Permissions>;
  public readonly position: number;
  public rawPosition: number;
  public tags: RoleTagData | null;
  public comparePositionTo(role: RoleResolvable): number;
  public delete(reason?: string): Promise<Role>;
  public edit(data: RoleData, reason?: string): Promise<Role>;
  public equals(role: Role): boolean;
  public permissionsIn(channel: GuildChannel | Snowflake): Readonly<Permissions>;
  public setColor(color: ColorResolvable, reason?: string): Promise<Role>;
  public setHoist(hoist?: boolean, reason?: string): Promise<Role>;
  public setMentionable(mentionable?: boolean, reason?: string): Promise<Role>;
  public setName(name: string, reason?: string): Promise<Role>;
  public setPermissions(permissions: PermissionResolvable, reason?: string): Promise<Role>;
  public setPosition(position: number, options?: SetRolePositionOptions): Promise<Role>;
  public toJSON(): unknown;
  public toString(): RoleMention;

  public static comparePositions(role1: Role, role2: Role): number;
}

export class SelectMenuInteraction extends MessageComponentInteraction {
  public constructor(client: Client, data: RawMessageSelectMenuInteractionData);
  public componentType: 'SELECT_MENU';
  public values: string[];
}

export class Shard extends EventEmitter {
  public constructor(manager: ShardingManager, id: number);
  private _evals: Map<string, Promise<unknown>>;
  private _exitListener: (...args: any[]) => void;
  private _fetches: Map<string, Promise<unknown>>;
  private _handleExit(respawn?: boolean): void;
  private _handleMessage(message: unknown): void;

  public args: string[];
  public execArgv: string[];
  public env: unknown;
  public id: number;
  public manager: ShardingManager;
  public process: ChildProcess | null;
  public ready: boolean;
  public worker: Worker | null;
  public eval(script: string): Promise<unknown>;
  public eval<T>(fn: (client: Client) => T): Promise<T[]>;
  public fetchClientValue(prop: string): Promise<unknown>;
  public kill(): void;
  public respawn(options?: { delay?: number; timeout?: number }): Promise<ChildProcess>;
  public send(message: unknown): Promise<Shard>;
  public spawn(timeout?: number): Promise<ChildProcess>;

  public on(event: 'spawn' | 'death', listener: (child: ChildProcess) => Awaited<void>): this;
  public on(event: 'disconnect' | 'ready' | 'reconnecting', listener: () => Awaited<void>): this;
  public on(event: 'error', listener: (error: Error) => Awaited<void>): this;
  public on(event: 'message', listener: (message: any) => Awaited<void>): this;
  public on(event: string, listener: (...args: any[]) => Awaited<void>): this;

  public once(event: 'spawn' | 'death', listener: (child: ChildProcess) => Awaited<void>): this;
  public once(event: 'disconnect' | 'ready' | 'reconnecting', listener: () => Awaited<void>): this;
  public once(event: 'error', listener: (error: Error) => Awaited<void>): this;
  public once(event: 'message', listener: (message: any) => Awaited<void>): this;
  public once(event: string, listener: (...args: any[]) => Awaited<void>): this;
}

export class ShardClientUtil {
  public constructor(client: Client, mode: ShardingManagerMode);
  private _handleMessage(message: unknown): void;
  private _respond(type: string, message: unknown): void;

  public client: Client;
  public readonly count: number;
  public readonly ids: number[];
  public mode: ShardingManagerMode;
  public parentPort: MessagePort | null;
  public broadcastEval<T>(fn: (client: Client) => Awaited<T>): Promise<Serialized<T>[]>;
  public broadcastEval<T>(fn: (client: Client) => Awaited<T>, options: { shard: number }): Promise<Serialized<T>>;
  public broadcastEval<T, P>(
    fn: (client: Client, context: Serialized<P>) => Awaited<T>,
    options: { context: P },
  ): Promise<Serialized<T>[]>;
  public broadcastEval<T, P>(
    fn: (client: Client, context: Serialized<P>) => Awaited<T>,
    options: { context: P; shard: number },
  ): Promise<Serialized<T>>;
  public fetchClientValues(prop: string): Promise<unknown[]>;
  public fetchClientValues(prop: string, shard: number): Promise<unknown>;
  public respawnAll(options?: MultipleShardRespawnOptions): Promise<void>;
  public send(message: unknown): Promise<void>;

  public static singleton(client: Client, mode: ShardingManagerMode): ShardClientUtil;
  public static shardIdForGuildId(guildId: Snowflake, shardCount: number): number;
}

export class ShardingManager extends EventEmitter {
  public constructor(file: string, options?: ShardingManagerOptions);
  private _performOnShards(method: string, args: unknown[]): Promise<unknown[]>;
  private _performOnShards(method: string, args: unknown[], shard: number): Promise<unknown>;

  public file: string;
  public respawn: boolean;
  public shardArgs: string[];
  public shards: Collection<number, Shard>;
  public token: string | null;
  public totalShards: number | 'auto';
  public shardList: number[] | 'auto';
  public broadcast(message: unknown): Promise<Shard[]>;
  public broadcastEval<T>(fn: (client: Client) => Awaited<T>): Promise<Serialized<T>[]>;
  public broadcastEval<T>(fn: (client: Client) => Awaited<T>, options: { shard: number }): Promise<Serialized<T>>;
  public broadcastEval<T, P>(
    fn: (client: Client, context: Serialized<P>) => Awaited<T>,
    options: { context: P },
  ): Promise<Serialized<T>[]>;
  public broadcastEval<T, P>(
    fn: (client: Client, context: Serialized<P>) => Awaited<T>,
    options: { context: P; shard: number },
  ): Promise<Serialized<T>>;
  public createShard(id: number): Shard;
  public fetchClientValues(prop: string): Promise<unknown[]>;
  public fetchClientValues(prop: string, shard: number): Promise<unknown>;
  public respawnAll(options?: MultipleShardRespawnOptions): Promise<Collection<number, Shard>>;
  public spawn(options?: MultipleShardSpawnOptions): Promise<Collection<number, Shard>>;

  public on(event: 'shardCreate', listener: (shard: Shard) => Awaited<void>): this;

  public once(event: 'shardCreate', listener: (shard: Shard) => Awaited<void>): this;
}

export interface FetchRecommendedShardsOptions {
  guildsPerShard?: number;
  multipleOf?: number;
}

export class SnowflakeUtil extends null {
  private constructor();
  public static deconstruct(snowflake: Snowflake): DeconstructedSnowflake;
  public static generate(timestamp?: number | Date): Snowflake;
  public static readonly EPOCH: number;
}

export class StageChannel extends BaseGuildVoiceChannel {
  public topic: string | null;
  public type: 'GUILD_STAGE_VOICE';
  public readonly stageInstance: StageInstance | null;
  public createStageInstance(options: StageInstanceCreateOptions): Promise<StageInstance>;
  public setTopic(topic: string): Promise<StageChannel>;
}

export class StageInstance extends Base {
  public constructor(client: Client, data: RawStageInstanceData, channel: StageChannel);
  public id: Snowflake;
  public deleted: boolean;
  public guildId: Snowflake;
  public channelId: Snowflake;
  public topic: string;
  public privacyLevel: PrivacyLevel;
  public discoverableDisabled: boolean | null;
  public readonly channel: StageChannel | null;
  public readonly guild: Guild | null;
  public edit(options: StageInstanceEditOptions): Promise<StageInstance>;
  public delete(): Promise<StageInstance>;
  public setTopic(topic: string): Promise<StageInstance>;
  public readonly createdTimestamp: number;
  public readonly createdAt: Date;
}

export class Sticker extends Base {
  public constructor(client: Client, data: RawStickerData);
  public readonly createdTimestamp: number;
  public readonly createdAt: Date;
  public available: boolean | null;
  public description: string | null;
  public format: StickerFormatType;
  public readonly guild: Guild | null;
  public guildId: Snowflake | null;
  public id: Snowflake;
  public name: string;
  public packId: Snowflake | null;
  public readonly partial: boolean;
  public sortValue: number | null;
  public tags: string[] | null;
  public type: StickerType | null;
  public user: User | null;
  public readonly url: string;
  public fetch(): Promise<Sticker>;
  public fetchPack(): Promise<StickerPack | null>;
  public fetchUser(): Promise<User | null>;
  public edit(data?: GuildStickerEditData, reason?: string): Promise<Sticker>;
  public delete(reason?: string): Promise<Sticker>;
  public equals(other: Sticker | unknown): boolean;
}

export class StickerPack extends Base {
  public constructor(client: Client, data: RawStickerPackData);
  public readonly createdTimestamp: number;
  public readonly createdAt: Date;
  public bannerId: Snowflake;
  public readonly coverSticker: Sticker | null;
  public coverStickerId: Snowflake | null;
  public description: string;
  public id: Snowflake;
  public name: string;
  public skuId: Snowflake;
  public stickers: Collection<Snowflake, Sticker>;
  public bannerURL(options?: StaticImageURLOptions): string;
}

export class StoreChannel extends GuildChannel {
  public constructor(guild: Guild, data?: RawGuildChannelData, client?: Client);
  public createInvite(options?: CreateInviteOptions): Promise<Invite>;
  public fetchInvites(cache?: boolean): Promise<Collection<string, Invite>>;
  public nsfw: boolean;
  public type: 'GUILD_STORE';
}

export class SystemChannelFlags extends BitField<SystemChannelFlagsString> {
  public static FLAGS: Record<SystemChannelFlagsString, number>;
  public static resolve(bit?: BitFieldResolvable<SystemChannelFlagsString, number>): number;
}

export class Team extends Base {
  public constructor(client: Client, data: RawTeamData);
  public id: Snowflake;
  public name: string;
  public icon: string | null;
  public ownerId: Snowflake | null;
  public members: Collection<Snowflake, TeamMember>;

  public readonly owner: TeamMember | null;
  public readonly createdAt: Date;
  public readonly createdTimestamp: number;

  public iconURL(options?: StaticImageURLOptions): string | null;
  public toJSON(): unknown;
  public toString(): string;
}

export class TeamMember extends Base {
  public constructor(team: Team, data: RawTeamMemberData);
  public team: Team;
  public readonly id: Snowflake;
  public permissions: string[];
  public membershipState: MembershipState;
  public user: User;

  public toString(): UserMention;
}

export class TextChannel extends BaseGuildTextChannel {
  public rateLimitPerUser: number;
  public threads: ThreadManager<AllowedThreadTypeForTextChannel>;
  public type: 'GUILD_TEXT';
  public setRateLimitPerUser(rateLimitPerUser: number, reason?: string): Promise<TextChannel>;
}

export class ThreadChannel extends TextBasedChannel(Channel) {
  public constructor(guild: Guild, data?: RawThreadChannelData, client?: Client, fromInteraction?: boolean);
  public archived: boolean | null;
  public readonly archivedAt: Date | null;
  public archiveTimestamp: number | null;
  public autoArchiveDuration: ThreadAutoArchiveDuration | null;
  public readonly editable: boolean;
  public guild: Guild;
  public guildId: Snowflake;
  public readonly guildMembers: Collection<Snowflake, GuildMember>;
  public invitable: boolean | null;
  public readonly joinable: boolean;
  public readonly joined: boolean;
  public locked: boolean | null;
  public readonly manageable: boolean;
  public readonly sendable: boolean;
  public memberCount: number | null;
  public messageCount: number | null;
  public messages: MessageManager;
  public members: ThreadMemberManager;
  public name: string;
  public ownerId: Snowflake | null;
  public readonly parent: TextChannel | NewsChannel | null;
  public parentId: Snowflake | null;
  public rateLimitPerUser: number | null;
  public type: ThreadChannelTypes;
  public readonly unarchivable: boolean;
  public delete(reason?: string): Promise<ThreadChannel>;
  public edit(data: ThreadEditData, reason?: string): Promise<ThreadChannel>;
  public join(): Promise<ThreadChannel>;
  public leave(): Promise<ThreadChannel>;
  public permissionsFor(memberOrRole: GuildMember | Role): Readonly<Permissions>;
  public permissionsFor(memberOrRole: GuildMemberResolvable | RoleResolvable): Readonly<Permissions> | null;
  public fetchOwner(options?: FetchOwnerOptions): Promise<ThreadMember | null>;
  public fetchStarterMessage(options?: BaseFetchOptions): Promise<Message>;
  public setArchived(archived?: boolean, reason?: string): Promise<ThreadChannel>;
  public setAutoArchiveDuration(
    autoArchiveDuration: ThreadAutoArchiveDuration,
    reason?: string,
  ): Promise<ThreadChannel>;
  public setInvitable(invitable?: boolean, reason?: string): Promise<ThreadChannel>;
  public setLocked(locked?: boolean, reason?: string): Promise<ThreadChannel>;
  public setName(name: string, reason?: string): Promise<ThreadChannel>;
  public setRateLimitPerUser(rateLimitPerUser: number, reason?: string): Promise<ThreadChannel>;
}

export class ThreadMember extends Base {
  public constructor(thread: ThreadChannel, data?: RawThreadMemberData);
  public flags: ThreadMemberFlags;
  public readonly guildMember: GuildMember | null;
  public id: Snowflake;
  public readonly joinedAt: Date | null;
  public joinedTimestamp: number | null;
  public readonly manageable: boolean;
  public thread: ThreadChannel;
  public readonly user: User | null;
  public remove(reason?: string): Promise<ThreadMember>;
}

export class ThreadMemberFlags extends BitField<ThreadMemberFlagsString> {
  public static FLAGS: Record<ThreadMemberFlagsString, number>;
  public static resolve(bit?: BitFieldResolvable<ThreadMemberFlagsString, number>): number;
}

export class Typing extends Base {
  public constructor(channel: TextBasedChannels, user: PartialUser, data?: RawTypingData);
  public channel: TextBasedChannels;
  public user: PartialUser;
  public startedTimestamp: number;
  public readonly startedAt: Date;
  public readonly guild: Guild | null;
  public readonly member: GuildMember | null;
  public inGuild(): this is this & {
    channel: TextChannel | NewsChannel | ThreadChannel;
    readonly guild: Guild;
  };
}

export class User extends PartialTextBasedChannel(Base) {
  public constructor(client: Client, data: RawUserData);
  public accentColor: number | null;
  public avatar: string | null;
  public banner: string | null;
  public bot: boolean;
  public readonly createdAt: Date;
  public readonly createdTimestamp: number;
  public discriminator: string;
  public readonly defaultAvatarURL: string;
  public readonly dmChannel: DMChannel | null;
  public flags: Readonly<UserFlags> | null;
  public readonly hexAccentColor: HexColorString | null;
  public id: Snowflake;
  public readonly partial: false;
  public system: boolean;
  public readonly tag: string;
  public username: string;
  public avatarURL(options?: ImageURLOptions): string | null;
  public bannerURL(options?: ImageURLOptions): string | null;
  public createDM(): Promise<DMChannel>;
  public deleteDM(): Promise<DMChannel>;
  public displayAvatarURL(options?: ImageURLOptions): string;
  public equals(user: User): boolean;
  public fetch(force?: boolean): Promise<User>;
  public fetchFlags(force?: boolean): Promise<UserFlags>;
  public toString(): UserMention;
}

export class UserFlags extends BitField<UserFlagsString> {
  public static FLAGS: Record<UserFlagsString, number>;
  public static resolve(bit?: BitFieldResolvable<UserFlagsString, number>): number;
}

export class Util extends null {
  private constructor();
  public static archivedThreadSweepFilter<K, V>(lifetime?: number): SweepFilter<K, V>;
  public static basename(path: string, ext?: string): string;
  public static binaryToId(num: string): Snowflake;
  public static cleanContent(str: string, channel: TextBasedChannels): string;
  public static removeMentions(str: string): string;
  public static cloneObject(obj: unknown): unknown;
  public static delayFor(ms: number): Promise<void>;
  public static discordSort<K, V extends { rawPosition: number; id: Snowflake }>(
    collection: Collection<K, V>,
  ): Collection<K, V>;
  public static escapeMarkdown(text: string, options?: EscapeMarkdownOptions): string;
  public static escapeCodeBlock(text: string): string;
  public static escapeInlineCode(text: string): string;
  public static escapeBold(text: string): string;
  public static escapeItalic(text: string): string;
  public static escapeUnderline(text: string): string;
  public static escapeStrikethrough(text: string): string;
  public static escapeSpoiler(text: string): string;
  public static cleanCodeBlockContent(text: string): string;
  public static fetchRecommendedShards(token: string, options?: FetchRecommendedShardsOptions): Promise<number>;
  public static flatten(obj: unknown, ...props: Record<string, boolean | string>[]): unknown;
  public static idToBinary(num: Snowflake): string;
  public static makeError(obj: MakeErrorOptions): Error;
  public static makePlainError(err: Error): MakeErrorOptions;
  public static mergeDefault(def: unknown, given: unknown): unknown;
  public static moveElementInArray(array: unknown[], element: unknown, newIndex: number, offset?: boolean): number;
  public static parseEmoji(text: string): { animated: boolean; name: string; id: Snowflake | null } | null;
  public static resolveColor(color: ColorResolvable): number;
  public static resolvePartialEmoji(emoji: EmojiIdentifierResolvable): Partial<APIPartialEmoji> | null;
  public static verifyString(data: string, error?: typeof Error, errorMessage?: string, allowEmpty?: boolean): string;
  public static setPosition<T extends Channel | Role>(
    item: T,
    position: number,
    relative: boolean,
    sorted: Collection<Snowflake, T>,
    route: unknown,
    reason?: string,
  ): Promise<{ id: Snowflake; position: number }[]>;
  public static splitMessage(text: string, options?: SplitOptions): string[];
}

export class Formatters extends null {
  public static blockQuote: typeof blockQuote;
  public static bold: typeof bold;
  public static channelMention: typeof channelMention;
  public static codeBlock: typeof codeBlock;
  public static formatEmoji: typeof formatEmoji;
  public static hideLinkEmbed: typeof hideLinkEmbed;
  public static hyperlink: typeof hyperlink;
  public static inlineCode: typeof inlineCode;
  public static italic: typeof italic;
  public static memberNicknameMention: typeof memberNicknameMention;
  public static quote: typeof quote;
  public static roleMention: typeof roleMention;
  public static spoiler: typeof spoiler;
  public static strikethrough: typeof strikethrough;
  public static time: typeof time;
  public static TimestampStyles: typeof TimestampStyles;
  public static TimestampStylesString: TimestampStylesString;
  public static underscore: typeof underscore;
  public static userMention: typeof userMention;
}

export class VoiceChannel extends BaseGuildVoiceChannel {
  /** @deprecated Use manageable instead */
  public readonly editable: boolean;
  public readonly speakable: boolean;
  public type: 'GUILD_VOICE';
  public setBitrate(bitrate: number, reason?: string): Promise<VoiceChannel>;
  public setUserLimit(userLimit: number, reason?: string): Promise<VoiceChannel>;
}

export class VoiceRegion {
  public constructor(data: RawVoiceRegionData);
  public custom: boolean;
  public deprecated: boolean;
  public id: string;
  public name: string;
  public optimal: boolean;
  public vip: boolean;
  public toJSON(): unknown;
}

export class VoiceState extends Base {
  public constructor(guild: Guild, data: RawVoiceStateData);
  public readonly channel: VoiceChannel | StageChannel | null;
  public channelId: Snowflake | null;
  public readonly deaf: boolean | null;
  public guild: Guild;
  public id: Snowflake;
  public readonly member: GuildMember | null;
  public readonly mute: boolean | null;
  public selfDeaf: boolean | null;
  public selfMute: boolean | null;
  public serverDeaf: boolean | null;
  public serverMute: boolean | null;
  public sessionId: string | null;
  public streaming: boolean;
  public selfVideo: boolean | null;
  public suppress: boolean;
  public requestToSpeakTimestamp: number | null;

  public setDeaf(deaf?: boolean, reason?: string): Promise<GuildMember>;
  public setMute(mute?: boolean, reason?: string): Promise<GuildMember>;
  public disconnect(reason?: string): Promise<GuildMember>;
  public setChannel(channel: GuildVoiceChannelResolvable | null, reason?: string): Promise<GuildMember>;
  public setRequestToSpeak(request?: boolean): Promise<void>;
  public setSuppressed(suppressed?: boolean): Promise<void>;
}

export class Webhook extends WebhookMixin() {
  public constructor(client: Client, data?: RawWebhookData);
  public avatar: string;
  public avatarURL(options?: StaticImageURLOptions): string | null;
  public channelId: Snowflake;
  public client: Client;
  public guildId: Snowflake;
  public name: string;
  public owner: User | APIUser | null;
  public sourceGuild: Guild | APIPartialGuild | null;
  public sourceChannel: Channel | APIPartialChannel | null;
  public token: string | null;
  public type: WebhookType;
}

export class WebhookClient extends WebhookMixin(BaseClient) {
  public constructor(data: WebhookClientData, options?: WebhookClientOptions);
  public client: this;
  public options: WebhookClientOptions;
  public token: string;
  public editMessage(
    message: MessageResolvable,
    options: string | MessagePayload | WebhookEditMessageOptions,
  ): Promise<APIMessage>;
  public fetchMessage(message: Snowflake, options?: WebhookFetchMessageOptions): Promise<APIMessage>;
  /* tslint:disable:unified-signatures */
  /** @deprecated */
  public fetchMessage(message: Snowflake, cache?: boolean): Promise<APIMessage>;
  /* tslint:enable:unified-signatures */
  public send(options: string | MessagePayload | WebhookMessageOptions): Promise<APIMessage>;
}

export class WebSocketManager extends EventEmitter {
  public constructor(client: Client);
  private totalShards: number | string;
  private shardQueue: Set<WebSocketShard>;
  private packetQueue: unknown[];
  private destroyed: boolean;
  private reconnecting: boolean;

  public readonly client: Client;
  public gateway: string | null;
  public shards: Collection<number, WebSocketShard>;
  public status: Status;
  public readonly ping: number;

  public on(event: WSEventType, listener: (data: any, shardId: number) => void): this;
  public once(event: WSEventType, listener: (data: any, shardId: number) => void): this;

  private debug(message: string, shard?: WebSocketShard): void;
  private connect(): Promise<void>;
  private createShards(): Promise<void>;
  private reconnect(): Promise<void>;
  private broadcast(packet: unknown): void;
  private destroy(): void;
  private handlePacket(packet?: unknown, shard?: WebSocketShard): boolean;
  private checkShardsReady(): void;
  private triggerClientReady(): void;
}

export class WebSocketShard extends EventEmitter {
  public constructor(manager: WebSocketManager, id: number);
  private sequence: number;
  private closeSequence: number;
  private sessionId: string | null;
  private lastPingTimestamp: number;
  private lastHeartbeatAcked: boolean;
  private ratelimit: { queue: unknown[]; total: number; remaining: number; time: 60e3; timer: NodeJS.Timeout | null };
  private connection: WebSocket | null;
  private helloTimeout: NodeJS.Timeout | null;
  private eventsAttached: boolean;
  private expectedGuilds: Set<Snowflake> | null;
  private readyTimeout: NodeJS.Timeout | null;

  public manager: WebSocketManager;
  public id: number;
  public status: Status;
  public ping: number;

  private debug(message: string): void;
  private connect(): Promise<void>;
  private onOpen(): void;
  private onMessage(event: MessageEvent): void;
  private onError(error: ErrorEvent | unknown): void;
  private onClose(event: CloseEvent): void;
  private onPacket(packet: unknown): void;
  private checkReady(): void;
  private setHelloTimeout(time?: number): void;
  private setHeartbeatTimer(time: number): void;
  private sendHeartbeat(): void;
  private ackHeartbeat(): void;
  private identify(): void;
  private identifyNew(): void;
  private identifyResume(): void;
  private _send(data: unknown): void;
  private processQueue(): void;
  private destroy(destroyOptions?: { closeCode?: number; reset?: boolean; emit?: boolean; log?: boolean }): void;
  private _cleanupConnection(): void;
  private _emitDestroyed(): void;

  public send(data: unknown, important?: boolean): void;

  public on(event: 'ready' | 'resumed' | 'invalidSession', listener: () => Awaited<void>): this;
  public on(event: 'close', listener: (event: CloseEvent) => Awaited<void>): this;
  public on(event: 'allReady', listener: (unavailableGuilds?: Set<Snowflake>) => Awaited<void>): this;
  public on(event: string, listener: (...args: any[]) => Awaited<void>): this;

  public once(event: 'ready' | 'resumed' | 'invalidSession', listener: () => Awaited<void>): this;
  public once(event: 'close', listener: (event: CloseEvent) => Awaited<void>): this;
  public once(event: 'allReady', listener: (unavailableGuilds?: Set<Snowflake>) => Awaited<void>): this;
  public once(event: string, listener: (...args: any[]) => Awaited<void>): this;
}

export class Widget extends Base {
  public constructor(client: Client, data: RawWidgetData);
  private _patch(data: RawWidgetData): void;
  public fetch(): Promise<Widget>;
  public id: Snowflake;
  public instantInvite?: string;
  public channels: Collection<Snowflake, WidgetChannel>;
  public members: Collection<string, WidgetMember>;
  public presenceCount: number;
}

export class WidgetMember extends Base {
  public constructor(client: Client, data: RawWidgetMemberData);
  public id: string;
  public username: string;
  public discriminator: string;
  public avatar: string | null;
  public status: PresenceStatus;
  public deaf: boolean | null;
  public mute: boolean | null;
  public selfDeaf: boolean | null;
  public selfMute: boolean | null;
  public suppress: boolean | null;
  public channelId: Snowflake | null;
  public avatarURL: string;
  public activity: WidgetActivity | null;
}

export class WelcomeChannel extends Base {
  constructor(guild: Guild, data: RawWelcomeChannelData);
  private _emoji: Omit<APIEmoji, 'animated'>;
  public channelId: Snowflake;
  public guild: Guild | InviteGuild;
  public description: string;
  public readonly channel: TextChannel | NewsChannel | StoreChannel | null;
  public readonly emoji: GuildEmoji | Emoji;
}

export class WelcomeScreen extends Base {
  constructor(guild: Guild, data: RawWelcomeScreenData);
  public readonly enabled: boolean;
  public guild: Guild | InviteGuild;
  public description: string | null;
  public welcomeChannels: Collection<Snowflake, WelcomeChannel>;
}

//#endregion

//#region Constants

type EnumHolder<T> = { [P in keyof T]: T[P] };

export const Constants: {
  Package: {
    name: string;
    version: string;
    description: string;
    author: string;
    license: string;
    main: string;
    types: string;
    homepage: string;
    keywords: string[];
    bugs: { url: string };
    repository: { type: string; url: string };
    scripts: Record<string, string>;
    engines: Record<string, string>;
    dependencies: Record<string, string>;
    peerDependencies: Record<string, string>;
    devDependencies: Record<string, string>;
    [key: string]: unknown;
  };
  UserAgent: string;
  Endpoints: {
    botGateway: string;
    invite: (root: string, code: string) => string;
    CDN: (root: string) => {
      Emoji: (emojiId: Snowflake, format: DynamicImageFormat) => string;
      Asset: (name: string) => string;
      DefaultAvatar: (discriminator: number) => string;
      Avatar: (
        userId: Snowflake,
        hash: string,
        format: DynamicImageFormat,
        size: AllowedImageSize,
        dynamic: boolean,
      ) => string;
      Banner: (
        id: Snowflake,
        hash: string,
        format: DynamicImageFormat,
        size: AllowedImageSize,
        dynamic: boolean,
      ) => string;
      GuildMemberAvatar: (
        guildId: Snowflake,
        memberId: Snowflake,
        hash: string,
        format?: DynamicImageFormat,
        size?: AllowedImageSize,
        dynamic?: boolean,
      ) => string;
      Icon: (
        guildId: Snowflake,
        hash: string,
        format: DynamicImageFormat,
        size: AllowedImageSize,
        dynamic: boolean,
      ) => string;
      AppIcon: (
        appId: Snowflake,
        hash: string,
        { format, size }: { format: AllowedImageFormat; size: AllowedImageSize },
      ) => string;
      AppAsset: (
        appId: Snowflake,
        hash: string,
        { format, size }: { format: AllowedImageFormat; size: AllowedImageSize },
      ) => string;
      StickerPackBanner: (bannerId: Snowflake, format: AllowedImageFormat, size: AllowedImageSize) => string;
      GDMIcon: (channelId: Snowflake, hash: string, format: AllowedImageFormat, size: AllowedImageSize) => string;
      Splash: (guildId: Snowflake, hash: string, format: AllowedImageFormat, size: AllowedImageSize) => string;
      DiscoverySplash: (guildId: Snowflake, hash: string, format: AllowedImageFormat, size: AllowedImageSize) => string;
      TeamIcon: (
        teamId: Snowflake,
        hash: string,
        { format, size }: { format: AllowedImageFormat; size: AllowedImageSize },
      ) => string;
      Sticker: (stickerId: Snowflake, stickerFormat: StickerFormatType) => string;
    };
  };
  WSCodes: {
    1000: 'WS_CLOSE_REQUESTED';
    4004: 'TOKEN_INVALID';
    4010: 'SHARDING_INVALID';
    4011: 'SHARDING_REQUIRED';
  };
  Events: ConstantsEvents;
  ShardEvents: ConstantsShardEvents;
  PartialTypes: {
    [K in PartialTypes]: K;
  };
  WSEvents: {
    [K in WSEventType]: K;
  };
  Colors: ConstantsColors;
  Status: ConstantsStatus;
  Opcodes: ConstantsOpcodes;
  APIErrors: APIErrors;
  ChannelTypes: EnumHolder<typeof ChannelTypes>;
  ThreadChannelTypes: ThreadChannelTypes[];
  TextBasedChannelTypes: TextBasedChannelTypes[];
  VoiceBasedChannelTypes: VoiceBasedChannelTypes[];
  ClientApplicationAssetTypes: ConstantsClientApplicationAssetTypes;
  IntegrationExpireBehaviors: IntegrationExpireBehaviors[];
  InviteScopes: InviteScope[];
  MessageTypes: MessageType[];
  SystemMessageTypes: SystemMessageType[];
  ActivityTypes: EnumHolder<typeof ActivityTypes>;
  StickerTypes: EnumHolder<typeof StickerTypes>;
  StickerFormatTypes: EnumHolder<typeof StickerFormatTypes>;
  OverwriteTypes: EnumHolder<typeof OverwriteTypes>;
  ExplicitContentFilterLevels: EnumHolder<typeof ExplicitContentFilterLevels>;
  DefaultMessageNotificationLevels: EnumHolder<typeof DefaultMessageNotificationLevels>;
  VerificationLevels: EnumHolder<typeof VerificationLevels>;
  MembershipStates: EnumHolder<typeof MembershipStates>;
  ApplicationCommandOptionTypes: EnumHolder<typeof ApplicationCommandOptionTypes>;
  ApplicationCommandPermissionTypes: EnumHolder<typeof ApplicationCommandPermissionTypes>;
  InteractionTypes: EnumHolder<typeof InteractionTypes>;
  InteractionResponseTypes: EnumHolder<typeof InteractionResponseTypes>;
  MessageComponentTypes: EnumHolder<typeof MessageComponentTypes>;
  MessageButtonStyles: EnumHolder<typeof MessageButtonStyles>;
  MFALevels: EnumHolder<typeof MFALevels>;
  NSFWLevels: EnumHolder<typeof NSFWLevels>;
  PrivacyLevels: EnumHolder<typeof PrivacyLevels>;
  WebhookTypes: EnumHolder<typeof WebhookTypes>;
  PremiumTiers: EnumHolder<typeof PremiumTiers>;
  ApplicationCommandTypes: EnumHolder<typeof ApplicationCommandTypes>;
};

export const version: string;

//#endregion

//#region Managers

export abstract class BaseManager {
  public constructor(client: Client);
  public readonly client: Client;
}

export abstract class DataManager<K, Holds, R> extends BaseManager {
  public constructor(client: Client, holds: Constructable<Holds>);
  public readonly holds: Constructable<Holds>;
  public readonly cache: Collection<K, Holds>;
  public resolve(resolvable: Holds): Holds;
  public resolve(resolvable: R): Holds | null;
  public resolveId(resolvable: K | Holds): K;
  public resolveId(resolvable: R): K | null;
  public valueOf(): Collection<K, Holds>;
}

export abstract class CachedManager<K, Holds, R> extends DataManager<K, Holds, R> {
  public constructor(client: Client, holds: Constructable<Holds>);
  private _add(data: unknown, cache?: boolean, { id, extras }?: { id: K; extras: unknown[] }): Holds;
}

export type ApplicationCommandDataResolvable = ApplicationCommandData | RESTPostAPIApplicationCommandsJSONBody;

export class ApplicationCommandManager<
  ApplicationCommandScope = ApplicationCommand<{ guild: GuildResolvable }>,
  PermissionsOptionsExtras = { guild: GuildResolvable },
  PermissionsGuildType = null,
> extends CachedManager<Snowflake, ApplicationCommandScope, ApplicationCommandResolvable> {
  public constructor(client: Client, iterable?: Iterable<unknown>);
  public permissions: ApplicationCommandPermissionsManager<
    { command?: ApplicationCommandResolvable } & PermissionsOptionsExtras,
    { command: ApplicationCommandResolvable } & PermissionsOptionsExtras,
    PermissionsOptionsExtras,
    PermissionsGuildType,
    null
  >;
  private commandPath({ id, guildId }: { id?: Snowflake; guildId?: Snowflake }): unknown;
  public create(command: ApplicationCommandDataResolvable): Promise<ApplicationCommandScope>;
  public create(command: ApplicationCommandDataResolvable, guildId: Snowflake): Promise<ApplicationCommand>;
  public delete(command: ApplicationCommandResolvable, guildId?: Snowflake): Promise<ApplicationCommandScope | null>;
  public edit(
    command: ApplicationCommandResolvable,
    data: ApplicationCommandDataResolvable,
  ): Promise<ApplicationCommandScope>;
  public edit(
    command: ApplicationCommandResolvable,
    data: ApplicationCommandDataResolvable,
    guildId: Snowflake,
  ): Promise<ApplicationCommand>;
  public fetch(
    id: Snowflake,
    options: FetchApplicationCommandOptions & { guildId: Snowflake },
  ): Promise<ApplicationCommand>;
  public fetch(id: Snowflake, options?: FetchApplicationCommandOptions): Promise<ApplicationCommandScope>;
  public fetch(
    id?: Snowflake,
    options?: FetchApplicationCommandOptions,
  ): Promise<Collection<Snowflake, ApplicationCommandScope>>;
  public set(commands: ApplicationCommandDataResolvable[]): Promise<Collection<Snowflake, ApplicationCommandScope>>;
  public set(
    commands: ApplicationCommandDataResolvable[],
    guildId: Snowflake,
  ): Promise<Collection<Snowflake, ApplicationCommand>>;
  private static transformCommand(
    command: ApplicationCommandData,
  ): Omit<APIApplicationCommand, 'id' | 'application_id' | 'guild_id'>;
}

export class ApplicationCommandPermissionsManager<
  BaseOptions,
  FetchSingleOptions,
  FullPermissionsOptions,
  GuildType,
  CommandIdType,
> extends BaseManager {
  public constructor(manager: ApplicationCommandManager | GuildApplicationCommandManager | ApplicationCommand);
  private manager: ApplicationCommandManager | GuildApplicationCommandManager | ApplicationCommand;

  public client: Client;
  public commandId: CommandIdType;
  public guild: GuildType;
  public guildId: Snowflake | null;
  public add(
    options: FetchSingleOptions & { permissions: ApplicationCommandPermissionData[] },
  ): Promise<ApplicationCommandPermissions[]>;
  public has(options: FetchSingleOptions & { permissionId: UserResolvable | RoleResolvable }): Promise<boolean>;
  public fetch(options: FetchSingleOptions): Promise<ApplicationCommandPermissions[]>;
  public fetch(options: BaseOptions): Promise<Collection<Snowflake, ApplicationCommandPermissions[]>>;
  public remove(
    options:
      | (FetchSingleOptions & {
          users: UserResolvable | UserResolvable[];
          roles?: RoleResolvable | RoleResolvable[];
        })
      | (FetchSingleOptions & {
          users?: UserResolvable | UserResolvable[];
          roles: RoleResolvable | RoleResolvable[];
        }),
  ): Promise<ApplicationCommandPermissions[]>;
  public set(
    options: FetchSingleOptions & { permissions: ApplicationCommandPermissionData[] },
  ): Promise<ApplicationCommandPermissions[]>;
  public set(
    options: FullPermissionsOptions & {
      fullPermissions: GuildApplicationCommandPermissionData[];
    },
  ): Promise<Collection<Snowflake, ApplicationCommandPermissions[]>>;
  private permissionsPath(guildId: Snowflake, commandId?: Snowflake): unknown;
  private static transformPermissions(
    permissions: ApplicationCommandPermissionData,
    received: true,
  ): Omit<APIApplicationCommandPermission, 'type'> & { type: keyof ApplicationCommandPermissionTypes };
  private static transformPermissions(permissions: ApplicationCommandPermissionData): APIApplicationCommandPermission;
}

export class BaseGuildEmojiManager extends CachedManager<Snowflake, GuildEmoji, EmojiResolvable> {
  public constructor(client: Client, iterable?: Iterable<RawGuildEmojiData>);
  public resolveIdentifier(emoji: EmojiIdentifierResolvable): string | null;
}

export class ChannelManager extends CachedManager<Snowflake, Channel, ChannelResolvable> {
  public constructor(client: Client, iterable: Iterable<RawChannelData>);
  public fetch(id: Snowflake, options?: FetchChannelOptions): Promise<Channel | null>;
}

export class GuildApplicationCommandManager extends ApplicationCommandManager<ApplicationCommand, {}, Guild> {
  public constructor(guild: Guild, iterable?: Iterable<RawApplicationCommandData>);
  public guild: Guild;
  public create(command: ApplicationCommandDataResolvable): Promise<ApplicationCommand>;
  public delete(command: ApplicationCommandResolvable): Promise<ApplicationCommand | null>;
  public edit(
    command: ApplicationCommandResolvable,
    data: ApplicationCommandDataResolvable,
  ): Promise<ApplicationCommand>;
  public fetch(id: Snowflake, options?: BaseFetchOptions): Promise<ApplicationCommand>;
  public fetch(id?: undefined, options?: BaseFetchOptions): Promise<Collection<Snowflake, ApplicationCommand>>;
  public set(commands: ApplicationCommandDataResolvable[]): Promise<Collection<Snowflake, ApplicationCommand>>;
}

export class GuildChannelManager extends CachedManager<
  Snowflake,
  GuildChannel | ThreadChannel,
  GuildChannelResolvable
> {
  public constructor(guild: Guild, iterable?: Iterable<RawGuildChannelData>);
  public readonly channelCountWithoutThreads: number;
  public guild: Guild;
  public create(name: string, options: GuildChannelCreateOptions & { type: 'GUILD_VOICE' }): Promise<VoiceChannel>;
  public create(
    name: string,
    options: GuildChannelCreateOptions & { type: 'GUILD_CATEGORY' },
  ): Promise<CategoryChannel>;
  public create(name: string, options?: GuildChannelCreateOptions & { type?: 'GUILD_TEXT' }): Promise<TextChannel>;
  public create(name: string, options: GuildChannelCreateOptions & { type: 'GUILD_NEWS' }): Promise<NewsChannel>;
  public create(name: string, options: GuildChannelCreateOptions & { type: 'GUILD_STORE' }): Promise<StoreChannel>;
  public create(
    name: string,
    options: GuildChannelCreateOptions & { type: 'GUILD_STAGE_VOICE' },
  ): Promise<StageChannel>;
  public create(
    name: string,
    options: GuildChannelCreateOptions,
  ): Promise<TextChannel | VoiceChannel | CategoryChannel | NewsChannel | StoreChannel | StageChannel>;
  public fetch(
    id: Snowflake,
    options?: BaseFetchOptions,
  ): Promise<TextChannel | VoiceChannel | CategoryChannel | NewsChannel | StoreChannel | StageChannel | null>;
  public fetch(
    id?: undefined,
    options?: BaseFetchOptions,
  ): Promise<
    Collection<Snowflake, TextChannel | VoiceChannel | CategoryChannel | NewsChannel | StoreChannel | StageChannel>
  >;
  public fetchActiveThreads(cache?: boolean): Promise<FetchedThreads>;
}

export class GuildEmojiManager extends BaseGuildEmojiManager {
  public constructor(guild: Guild, iterable?: Iterable<RawGuildEmojiData>);
  public guild: Guild;
  public create(
    attachment: BufferResolvable | Base64Resolvable,
    name: string,
    options?: GuildEmojiCreateOptions,
  ): Promise<GuildEmoji>;
  public fetch(id: Snowflake, options?: BaseFetchOptions): Promise<GuildEmoji>;
  public fetch(id?: undefined, options?: BaseFetchOptions): Promise<Collection<Snowflake, GuildEmoji>>;
}

export class GuildEmojiRoleManager extends DataManager<Snowflake, Role, RoleResolvable> {
  public constructor(emoji: GuildEmoji);
  public emoji: GuildEmoji;
  public guild: Guild;
  public add(
    roleOrRoles: RoleResolvable | readonly RoleResolvable[] | Collection<Snowflake, Role>,
  ): Promise<GuildEmoji>;
  public set(roles: readonly RoleResolvable[] | Collection<Snowflake, Role>): Promise<GuildEmoji>;
  public remove(
    roleOrRoles: RoleResolvable | readonly RoleResolvable[] | Collection<Snowflake, Role>,
  ): Promise<GuildEmoji>;
}

export class GuildManager extends CachedManager<Snowflake, Guild, GuildResolvable> {
  public constructor(client: Client, iterable?: Iterable<RawGuildData>);
  public create(name: string, options?: GuildCreateOptions): Promise<Guild>;
  public fetch(options: Snowflake | FetchGuildOptions): Promise<Guild>;
  public fetch(options?: FetchGuildsOptions): Promise<Collection<Snowflake, OAuth2Guild>>;
}

export class GuildMemberManager extends CachedManager<Snowflake, GuildMember, GuildMemberResolvable> {
  public constructor(guild: Guild, iterable?: Iterable<RawGuildMemberData>);
  public guild: Guild;
  public add(
    user: UserResolvable,
    options: AddGuildMemberOptions & { fetchWhenExisting: false },
  ): Promise<GuildMember | null>;
  public add(user: UserResolvable, options: AddGuildMemberOptions): Promise<GuildMember>;
  public ban(user: UserResolvable, options?: BanOptions): Promise<GuildMember | User | Snowflake>;
  public edit(user: UserResolvable, data: GuildMemberEditData, reason?: string): Promise<void>;
  public fetch(
    options: UserResolvable | FetchMemberOptions | (FetchMembersOptions & { user: UserResolvable }),
  ): Promise<GuildMember>;
  public fetch(options?: FetchMembersOptions): Promise<Collection<Snowflake, GuildMember>>;
  public kick(user: UserResolvable, reason?: string): Promise<GuildMember | User | Snowflake>;
  public list(options?: GuildListMembersOptions): Promise<Collection<Snowflake, GuildMember>>;
  public prune(options: GuildPruneMembersOptions & { dry?: false; count: false }): Promise<null>;
  public prune(options?: GuildPruneMembersOptions): Promise<number>;
  public search(options: GuildSearchMembersOptions): Promise<Collection<Snowflake, GuildMember>>;
  public unban(user: UserResolvable, reason?: string): Promise<User>;
}

export class GuildBanManager extends CachedManager<Snowflake, GuildBan, GuildBanResolvable> {
  public constructor(guild: Guild, iterable?: Iterable<RawGuildBanData>);
  public guild: Guild;
  public create(user: UserResolvable, options?: BanOptions): Promise<GuildMember | User | Snowflake>;
  public fetch(options: UserResolvable | FetchBanOptions): Promise<GuildBan>;
  public fetch(options?: FetchBansOptions): Promise<Collection<Snowflake, GuildBan>>;
  public remove(user: UserResolvable, reason?: string): Promise<User>;
}

export class GuildInviteManager extends DataManager<string, Invite, InviteResolvable> {
  public constructor(guild: Guild, iterable?: Iterable<RawInviteData>);
  public guild: Guild;
  public create(channel: GuildChannelResolvable, options?: CreateInviteOptions): Promise<Invite>;
  public fetch(options: InviteResolvable | FetchInviteOptions): Promise<Invite>;
  public fetch(options?: FetchInvitesOptions): Promise<Collection<string, Invite>>;
  public delete(invite: InviteResolvable, reason?: string): Promise<Invite>;
}

export class GuildStickerManager extends CachedManager<Snowflake, Sticker, StickerResolvable> {
  public constructor(guild: Guild, iterable?: Iterable<RawStickerData>);
  public guild: Guild;
  public create(
    file: BufferResolvable | Stream | FileOptions | MessageAttachment,
    name: string,
    tags: string,
    options?: GuildStickerCreateOptions,
  ): Promise<Sticker>;
  public edit(sticker: StickerResolvable, data?: GuildStickerEditData, reason?: string): Promise<Sticker>;
  public delete(sticker: StickerResolvable, reason?: string): Promise<void>;
  public fetch(id: Snowflake, options?: BaseFetchOptions): Promise<Sticker>;
  public fetch(id?: Snowflake, options?: BaseFetchOptions): Promise<Collection<Snowflake, Sticker>>;
}

export class GuildMemberRoleManager extends DataManager<Snowflake, Role, RoleResolvable> {
  public constructor(member: GuildMember);
  public readonly hoist: Role | null;
  public readonly color: Role | null;
  public readonly highest: Role;
  public readonly premiumSubscriberRole: Role | null;
  public readonly botRole: Role | null;
  public member: GuildMember;
  public guild: Guild;

  public add(
    roleOrRoles: RoleResolvable | readonly RoleResolvable[] | Collection<Snowflake, Role>,
    reason?: string,
  ): Promise<GuildMember>;
  public set(roles: readonly RoleResolvable[] | Collection<Snowflake, Role>, reason?: string): Promise<GuildMember>;
  public remove(
    roleOrRoles: RoleResolvable | readonly RoleResolvable[] | Collection<Snowflake, Role>,
    reason?: string,
  ): Promise<GuildMember>;
}

export class MessageManager extends CachedManager<Snowflake, Message, MessageResolvable> {
  public constructor(channel: TextBasedChannels, iterable?: Iterable<RawMessageData>);
  public channel: TextBasedChannels;
  public cache: Collection<Snowflake, Message>;
  public crosspost(message: MessageResolvable): Promise<Message>;
  public delete(message: MessageResolvable): Promise<void>;
  public edit(message: MessageResolvable, options: MessagePayload | MessageEditOptions): Promise<Message>;
  public fetch(message: Snowflake, options?: BaseFetchOptions): Promise<Message>;
  public fetch(
    options?: ChannelLogsQueryOptions,
    cacheOptions?: BaseFetchOptions,
  ): Promise<Collection<Snowflake, Message>>;
  public fetchPinned(cache?: boolean): Promise<Collection<Snowflake, Message>>;
  public react(message: MessageResolvable, emoji: EmojiIdentifierResolvable): Promise<void>;
  public pin(message: MessageResolvable): Promise<void>;
  public unpin(message: MessageResolvable): Promise<void>;
}

export class PermissionOverwriteManager extends CachedManager<
  Snowflake,
  PermissionOverwrites,
  PermissionOverwriteResolvable
> {
  public constructor(client: Client, iterable?: Iterable<RawPermissionOverwriteData>);
  public set(
    overwrites: readonly OverwriteResolvable[] | Collection<Snowflake, OverwriteResolvable>,
    reason?: string,
  ): Promise<GuildChannel>;
  private upsert(
    userOrRole: RoleResolvable | UserResolvable,
    options: PermissionOverwriteOptions,
    overwriteOptions?: GuildChannelOverwriteOptions,
    existing?: PermissionOverwrites,
  ): Promise<GuildChannel>;
  public create(
    userOrRole: RoleResolvable | UserResolvable,
    options: PermissionOverwriteOptions,
    overwriteOptions?: GuildChannelOverwriteOptions,
  ): Promise<GuildChannel>;
  public edit(
    userOrRole: RoleResolvable | UserResolvable,
    options: PermissionOverwriteOptions,
    overwriteOptions?: GuildChannelOverwriteOptions,
  ): Promise<GuildChannel>;
  public delete(userOrRole: RoleResolvable | UserResolvable, reason?: string): Promise<GuildChannel>;
}

export class PresenceManager extends CachedManager<Snowflake, Presence, PresenceResolvable> {
  public constructor(client: Client, iterable?: Iterable<RawPresenceData>);
}

export class ReactionManager extends CachedManager<Snowflake | string, MessageReaction, MessageReactionResolvable> {
  public constructor(message: Message, iterable?: Iterable<RawMessageReactionData>);
  public message: Message;
  public removeAll(): Promise<Message>;
}

export class ReactionUserManager extends CachedManager<Snowflake, User, UserResolvable> {
  public constructor(reaction: MessageReaction, iterable?: Iterable<RawUserData>);
  public reaction: MessageReaction;
  public fetch(options?: FetchReactionUsersOptions): Promise<Collection<Snowflake, User>>;
  public remove(user?: UserResolvable): Promise<MessageReaction>;
}

export class RoleManager extends CachedManager<Snowflake, Role, RoleResolvable> {
  public constructor(guild: Guild, iterable?: Iterable<RawRoleData>);
  public readonly everyone: Role;
  public readonly highest: Role;
  public guild: Guild;
  public readonly premiumSubscriberRole: Role | null;
  public botRoleFor(user: UserResolvable): Role | null;
  public fetch(id: Snowflake, options?: BaseFetchOptions): Promise<Role | null>;
  public fetch(id?: undefined, options?: BaseFetchOptions): Promise<Collection<Snowflake, Role>>;
  public create(options?: CreateRoleOptions): Promise<Role>;
  public edit(role: RoleResolvable, options: RoleData, reason?: string): Promise<Role>;
}

export class StageInstanceManager extends CachedManager<Snowflake, StageInstance, StageInstanceResolvable> {
  public constructor(guild: Guild, iterable?: Iterable<RawStageInstanceData>);
  public guild: Guild;
  public create(channel: StageChannelResolvable, options: StageInstanceCreateOptions): Promise<StageInstance>;
  public fetch(channel: StageChannelResolvable, options?: BaseFetchOptions): Promise<StageInstance>;
  public edit(channel: StageChannelResolvable, options: StageInstanceEditOptions): Promise<StageInstance>;
  public delete(channel: StageChannelResolvable): Promise<void>;
}

export class ThreadManager<AllowedThreadType> extends CachedManager<Snowflake, ThreadChannel, ThreadChannelResolvable> {
  public constructor(channel: TextChannel | NewsChannel, iterable?: Iterable<RawThreadChannelData>);
  public channel: TextChannel | NewsChannel;
  public create(options: ThreadCreateOptions<AllowedThreadType>): Promise<ThreadChannel>;
  public fetch(options: ThreadChannelResolvable, cacheOptions?: BaseFetchOptions): Promise<ThreadChannel | null>;
  public fetch(options?: FetchThreadsOptions, cacheOptions?: { cache?: boolean }): Promise<FetchedThreads>;
  public fetchArchived(options?: FetchArchivedThreadOptions, cache?: boolean): Promise<FetchedThreads>;
  public fetchActive(cache?: boolean): Promise<FetchedThreads>;
}

export class ThreadMemberManager extends CachedManager<Snowflake, ThreadMember, ThreadMemberResolvable> {
  public constructor(thread: ThreadChannel, iterable?: Iterable<RawThreadMemberData>);
  public thread: ThreadChannel;
  public add(member: UserResolvable | '@me', reason?: string): Promise<Snowflake>;
  public fetch(cache?: boolean): Promise<Collection<Snowflake, ThreadMember>>;
  public remove(id: Snowflake | '@me', reason?: string): Promise<Snowflake>;
}

export class UserManager extends CachedManager<Snowflake, User, UserResolvable> {
  public constructor(client: Client, iterable?: Iterable<RawUserData>);
  public fetch(user: UserResolvable, options?: BaseFetchOptions): Promise<User>;
}

export class VoiceStateManager extends CachedManager<Snowflake, VoiceState, typeof VoiceState> {
  public constructor(guild: Guild, iterable?: Iterable<RawVoiceStateData>);
  public guild: Guild;
}

//#endregion

//#region Mixins

// Model the TextBasedChannel mixin system, allowing application of these fields
// to the classes that use these methods without having to manually add them
// to each of those classes

export type Constructable<T> = new (...args: any[]) => T;
export function PartialTextBasedChannel<T>(Base?: Constructable<T>): Constructable<T & PartialTextBasedChannelFields>;
export function TextBasedChannel<T, I extends keyof TextBasedChannelFields = never>(
  Base?: Constructable<T>,
  ignore?: I[],
): Constructable<T & Omit<TextBasedChannelFields, I>>;

export interface PartialTextBasedChannelFields {
  send(options: string | MessagePayload | MessageOptions): Promise<Message>;
}

export interface TextBasedChannelFields extends PartialTextBasedChannelFields {
  lastMessageId: Snowflake | null;
  readonly lastMessage: Message | null;
  lastPinTimestamp: number | null;
  readonly lastPinAt: Date | null;
  awaitMessageComponent<T extends MessageComponentType | MessageComponentTypes | undefined = undefined>(
    options?: AwaitMessageCollectorOptionsParams<T>,
  ): Promise<InteractionExtractor<T>>;
  awaitMessages(options?: AwaitMessagesOptions): Promise<Collection<Snowflake, Message>>;
  bulkDelete(
    messages: Collection<Snowflake, Message> | readonly MessageResolvable[] | number,
    filterOld?: boolean,
  ): Promise<Collection<Snowflake, Message>>;
  createMessageComponentCollector<T extends MessageComponentType | MessageComponentTypes | undefined = undefined>(
    options?: MessageCollectorOptionsParams<T>,
  ): InteractionCollectorReturnType<T>;
  createMessageCollector(options?: MessageCollectorOptions): MessageCollector;
  sendTyping(): Promise<void>;
}

export function PartialWebhookMixin<T>(Base?: Constructable<T>): Constructable<T & PartialWebhookFields>;
export function WebhookMixin<T>(Base?: Constructable<T>): Constructable<T & WebhookFields>;

export interface PartialWebhookFields {
  id: Snowflake;
  readonly url: string;
  deleteMessage(message: MessageResolvable | APIMessage | '@original', threadId?: Snowflake): Promise<void>;
  editMessage(
    message: MessageResolvable | '@original',
    options: string | MessagePayload | WebhookEditMessageOptions,
  ): Promise<Message | APIMessage>;
  fetchMessage(message: Snowflake | '@original', options?: WebhookFetchMessageOptions): Promise<Message | APIMessage>;
  /* tslint:disable:unified-signatures */
  /** @deprecated */
  fetchMessage(message: Snowflake | '@original', cache?: boolean): Promise<Message | APIMessage>;
  /* tslint:enable:unified-signatures */
  send(options: string | MessagePayload | WebhookMessageOptions): Promise<Message | APIMessage>;
}

export interface WebhookFields extends PartialWebhookFields {
  readonly createdAt: Date;
  readonly createdTimestamp: number;
  delete(reason?: string): Promise<void>;
  edit(options: WebhookEditData, reason?: string): Promise<Webhook>;
  sendSlackMessage(body: unknown): Promise<boolean>;
}

//#endregion

//#region Typedefs

export type ActivityFlagsString = 'INSTANCE' | 'JOIN' | 'SPECTATE' | 'JOIN_REQUEST' | 'SYNC' | 'PLAY';

export type ActivitiesOptions = Omit<ActivityOptions, 'shardId'>;

export interface ActivityOptions {
  name?: string;
  url?: string;
  type?: Exclude<ActivityType, 'CUSTOM'> | Exclude<ActivityTypes, ActivityTypes.CUSTOM>;
  shardId?: number | readonly number[];
}

export type ActivityPlatform = 'desktop' | 'samsung' | 'xbox';

export type ActivityType = keyof typeof ActivityTypes;

export interface AddGuildMemberOptions {
  accessToken: string;
  nick?: string;
  roles?: Collection<Snowflake, Role> | RoleResolvable[];
  mute?: boolean;
  deaf?: boolean;
  force?: boolean;
  fetchWhenExisting?: boolean;
}

export type AllowedImageFormat = 'webp' | 'png' | 'jpg' | 'jpeg';

export type AllowedImageSize = 16 | 32 | 64 | 128 | 256 | 512 | 1024 | 2048 | 4096;

export type AllowedPartial = User | Channel | GuildMember | Message | MessageReaction;

export type AllowedThreadTypeForNewsChannel = 'GUILD_NEWS_THREAD' | 10;

export type AllowedThreadTypeForTextChannel = 'GUILD_PUBLIC_THREAD' | 'GUILD_PRIVATE_THREAD' | 11 | 12;

export interface APIErrors {
  UNKNOWN_ACCOUNT: 10001;
  UNKNOWN_APPLICATION: 10002;
  UNKNOWN_CHANNEL: 10003;
  UNKNOWN_GUILD: 10004;
  UNKNOWN_INTEGRATION: 10005;
  UNKNOWN_INVITE: 10006;
  UNKNOWN_MEMBER: 10007;
  UNKNOWN_MESSAGE: 10008;
  UNKNOWN_OVERWRITE: 10009;
  UNKNOWN_PROVIDER: 10010;
  UNKNOWN_ROLE: 10011;
  UNKNOWN_TOKEN: 10012;
  UNKNOWN_USER: 10013;
  UNKNOWN_EMOJI: 10014;
  UNKNOWN_WEBHOOK: 10015;
  UNKNOWN_WEBHOOK_SERVICE: 10016;
  UNKNOWN_SESSION: 10020;
  UNKNOWN_BAN: 10026;
  UNKNOWN_SKU: 10027;
  UNKNOWN_STORE_LISTING: 10028;
  UNKNOWN_ENTITLEMENT: 10029;
  UNKNOWN_BUILD: 10030;
  UNKNOWN_LOBBY: 10031;
  UNKNOWN_BRANCH: 10032;
  UNKNOWN_STORE_DIRECTORY_LAYOUT: 10033;
  UNKNOWN_REDISTRIBUTABLE: 10036;
  UNKNOWN_GIFT_CODE: 10038;
  UNKNOWN_STREAM: 10049;
  UNKNOWN_PREMIUM_SERVER_SUBSCRIBE_COOLDOWN: 10050;
  UNKNOWN_GUILD_TEMPLATE: 10057;
  UNKNOWN_DISCOVERABLE_SERVER_CATEGORY: 10059;
  UNKNOWN_STICKER: 10060;
  UNKNOWN_INTERACTION: 10062;
  UNKNOWN_APPLICATION_COMMAND: 10063;
  UNKNOWN_APPLICATION_COMMAND_PERMISSIONS: 10066;
  UNKNOWN_STAGE_INSTANCE: 10067;
  UNKNOWN_GUILD_MEMBER_VERIFICATION_FORM: 10068;
  UNKNOWN_GUILD_WELCOME_SCREEN: 10069;
  UNKNOWN_GUILD_SCHEDULED_EVENT: 10070;
  UNKNOWN_GUILD_SCHEDULED_EVENT_USER: 10071;
  BOT_PROHIBITED_ENDPOINT: 20001;
  BOT_ONLY_ENDPOINT: 20002;
  CANNOT_SEND_EXPLICIT_CONTENT: 20009;
  NOT_AUTHORIZED: 20012;
  SLOWMODE_RATE_LIMIT: 20016;
  ACCOUNT_OWNER_ONLY: 20018;
  ANNOUNCEMENT_EDIT_LIMIT_EXCEEDED: 20022;
  CHANNEL_HIT_WRITE_RATELIMIT: 20028;
  CONTENT_NOT_ALLOWED: 20031;
  GUILD_PREMIUM_LEVEL_TOO_LOW: 20035;
  MAXIMUM_GUILDS: 30001;
  MAXIMUM_FRIENDS: 30002;
  MAXIMUM_PINS: 30003;
  MAXIMUM_RECIPIENTS: 30004;
  MAXIMUM_ROLES: 30005;
  MAXIMUM_WEBHOOKS: 30007;
  MAXIMUM_EMOJIS: 30008;
  MAXIMUM_REACTIONS: 30010;
  MAXIMUM_CHANNELS: 30013;
  MAXIMUM_ATTACHMENTS: 30015;
  MAXIMUM_INVITES: 30016;
  MAXIMUM_ANIMATED_EMOJIS: 30018;
  MAXIMUM_SERVER_MEMBERS: 30019;
  MAXIMUM_NUMBER_OF_SERVER_CATEGORIES: 30030;
  GUILD_ALREADY_HAS_TEMPLATE: 30031;
  MAXIMUM_THREAD_PARICIPANTS: 30033;
  MAXIMUM_NON_GUILD_MEMBERS_BANS: 30035;
  MAXIMUM_BAN_FETCHES: 30037;
  MAXIMUM_NUMBER_OF_STICKERS_REACHED: 30039;
  MAXIMUM_PRUNE_REQUESTS: 30040;
  MAXIMUM_GUILD_WIDGET_SETTINGS_UPDATE: 30042;
  UNAUTHORIZED: 40001;
  ACCOUNT_VERIFICATION_REQUIRED: 40002;
  DIRECT_MESSAGES_TOO_FAST: 40003;
  REQUEST_ENTITY_TOO_LARGE: 40005;
  FEATURE_TEMPORARILY_DISABLED: 40006;
  USER_BANNED: 40007;
  TARGET_USER_NOT_CONNECTED_TO_VOICE: 40032;
  ALREADY_CROSSPOSTED: 40033;
  MISSING_ACCESS: 50001;
  INVALID_ACCOUNT_TYPE: 50002;
  CANNOT_EXECUTE_ON_DM: 50003;
  EMBED_DISABLED: 50004;
  CANNOT_EDIT_MESSAGE_BY_OTHER: 50005;
  CANNOT_SEND_EMPTY_MESSAGE: 50006;
  CANNOT_MESSAGE_USER: 50007;
  CANNOT_SEND_MESSAGES_IN_VOICE_CHANNEL: 50008;
  CHANNEL_VERIFICATION_LEVEL_TOO_HIGH: 50009;
  OAUTH2_APPLICATION_BOT_ABSENT: 50010;
  MAXIMUM_OAUTH2_APPLICATIONS: 50011;
  INVALID_OAUTH_STATE: 50012;
  MISSING_PERMISSIONS: 50013;
  INVALID_AUTHENTICATION_TOKEN: 50014;
  NOTE_TOO_LONG: 50015;
  INVALID_BULK_DELETE_QUANTITY: 50016;
  CANNOT_PIN_MESSAGE_IN_OTHER_CHANNEL: 50019;
  INVALID_OR_TAKEN_INVITE_CODE: 50020;
  CANNOT_EXECUTE_ON_SYSTEM_MESSAGE: 50021;
  CANNOT_EXECUTE_ON_CHANNEL_TYPE: 50024;
  INVALID_OAUTH_TOKEN: 50025;
  MISSING_OAUTH_SCOPE: 50026;
  INVALID_WEBHOOK_TOKEN: 50027;
  INVALID_ROLE: 50028;
  INVALID_RECIPIENTS: 50033;
  BULK_DELETE_MESSAGE_TOO_OLD: 50034;
  INVALID_FORM_BODY: 50035;
  INVITE_ACCEPTED_TO_GUILD_NOT_CONTAINING_BOT: 50036;
  INVALID_API_VERSION: 50041;
  FILE_UPLOADED_EXCEEDS_MAXIMUM_SIZE: 50045;
  INVALID_FILE_UPLOADED: 50046;
  CANNOT_SELF_REDEEM_GIFT: 50054;
  PAYMENT_SOURCE_REQUIRED: 50070;
  CANNOT_DELETE_COMMUNITY_REQUIRED_CHANNEL: 50074;
  INVALID_STICKER_SENT: 50081;
  INVALID_THREAD_ARCHIVE_STATE: 50083;
  INVALID_THREAD_NOTIFICATION_SETTINGS: 50084;
  PARAMETER_EARLIER_THAN_CREATION: 50085;
  GUILD_NOT_AVAILABLE_IN_LOCATION: 50095;
  GUILD_MONETIZATION_REQUIRED: 50097;
  INSUFFICIENT_BOOSTS: 50101;
  TWO_FACTOR_REQUIRED: 60003;
  NO_USERS_WITH_DISCORDTAG_EXIST: 80004;
  REACTION_BLOCKED: 90001;
  RESOURCE_OVERLOADED: 130000;
  STAGE_ALREADY_OPEN: 150006;
  CANNOT_REPLY_WITHOUT_READ_MESSAGE_HISTORY_PERMISSION: 160002;
  MESSAGE_ALREADY_HAS_THREAD: 160004;
  THREAD_LOCKED: 160005;
  MAXIMUM_ACTIVE_THREADS: 160006;
  MAXIMUM_ACTIVE_ANNOUNCEMENT_THREADS: 160007;
  INVALID_JSON_FOR_UPLOADED_LOTTIE_FILE: 170001;
  UPLOADED_LOTTIES_CANNOT_CONTAIN_RASTERIZED_IMAGES: 170002;
  STICKER_MAXIMUM_FRAMERATE_EXCEEDED: 170003;
  STICKER_FRAME_COUNT_EXCEEDS_MAXIMUM_OF_1000_FRAMES: 170004;
  LOTTIE_ANIMATION_MAXIMUM_DIMENSIONS_EXCEEDED: 170005;
  STICKER_FRAME_RATE_IS_TOO_SMALL_OR_TOO_LARGE: 170006;
  STICKER_ANIMATION_DURATION_EXCEEDS_MAXIMUM_OF_5_SECONDS: 170007;
}

export interface ApplicationAsset {
  name: string;
  id: Snowflake;
  type: 'BIG' | 'SMALL';
}

export interface BaseApplicationCommandData {
  name: string;
  defaultPermission?: boolean;
}

export type CommandOptionDataTypeResolvable = ApplicationCommandOptionType | ApplicationCommandOptionTypes;

export type CommandOptionChannelResolvableType = ApplicationCommandOptionTypes.CHANNEL | 'CHANNEL';

export type CommandOptionChoiceResolvableType =
  | ApplicationCommandOptionTypes.NUMBER
  | 'NUMBER'
  | ApplicationCommandOptionTypes.STRING
  | 'STRING'
  | ApplicationCommandOptionTypes.INTEGER
  | 'INTEGER';

export type CommandOptionSubOptionResolvableType =
  | ApplicationCommandOptionTypes.SUB_COMMAND
  | 'SUB_COMMAND'
  | ApplicationCommandOptionTypes.SUB_COMMAND_GROUP
  | 'SUB_COMMAND_GROUP';

export type CommandOptionNonChoiceResolvableType = Exclude<
  CommandOptionDataTypeResolvable,
  CommandOptionChoiceResolvableType | CommandOptionSubOptionResolvableType | CommandOptionChannelResolvableType
>;

export interface BaseApplicationCommandOptionsData {
  name: string;
  description: string;
  required?: boolean;
}

export interface UserApplicationCommandData extends BaseApplicationCommandData {
  type: 'USER' | ApplicationCommandTypes.USER;
}

export interface MessageApplicationCommandData extends BaseApplicationCommandData {
  type: 'MESSAGE' | ApplicationCommandTypes.MESSAGE;
}

export interface ChatInputApplicationCommandData extends BaseApplicationCommandData {
  description: string;
  type?: 'CHAT_INPUT' | ApplicationCommandTypes.CHAT_INPUT;
  options?: ApplicationCommandOptionData[];
}

export type ApplicationCommandData =
  | UserApplicationCommandData
  | MessageApplicationCommandData
  | ChatInputApplicationCommandData;

export interface ApplicationCommandChannelOptionData extends BaseApplicationCommandOptionsData {
  type: CommandOptionChannelResolvableType;
  channelTypes?: (keyof typeof ChannelTypes | ChannelTypes)[];
  channel_types?: ChannelTypes[];
}

export interface ApplicationCommandChannelOption extends BaseApplicationCommandOptionsData {
  type: 'CHANNEL';
  channelTypes?: (keyof typeof ChannelTypes)[];
}

export interface ApplicationCommandChoicesData extends BaseApplicationCommandOptionsData {
  type: CommandOptionChoiceResolvableType;
  choices?: ApplicationCommandOptionChoice[];
}

export interface ApplicationCommandChoicesOption extends BaseApplicationCommandOptionsData {
  type: Exclude<CommandOptionChoiceResolvableType, ApplicationCommandOptionTypes>;
  choices?: ApplicationCommandOptionChoice[];
}

export interface ApplicationCommandSubGroupData extends BaseApplicationCommandOptionsData {
  type: 'SUB_COMMAND_GROUP' | ApplicationCommandOptionTypes.SUB_COMMAND_GROUP;
  options?: ApplicationCommandSubCommandData[];
}

export interface ApplicationCommandSubGroup extends BaseApplicationCommandOptionsData {
  type: 'SUB_COMMAND_GROUP';
  options?: ApplicationCommandSubCommand[];
}

export interface ApplicationCommandSubCommandData extends BaseApplicationCommandOptionsData {
  type: 'SUB_COMMAND' | ApplicationCommandOptionTypes.SUB_COMMAND;
  options?: (ApplicationCommandChoicesData | ApplicationCommandNonOptionsData | ApplicationCommandChannelOptionData)[];
}

export interface ApplicationCommandSubCommand extends BaseApplicationCommandOptionsData {
  type: 'SUB_COMMAND';
  options?: (ApplicationCommandChoicesOption | ApplicationCommandNonOptions | ApplicationCommandChannelOption)[];
}

export interface ApplicationCommandNonOptionsData extends BaseApplicationCommandOptionsData {
  type: CommandOptionNonChoiceResolvableType;
}

export interface ApplicationCommandNonOptions extends BaseApplicationCommandOptionsData {
  type: Exclude<CommandOptionNonChoiceResolvableType, ApplicationCommandOptionTypes>;
}

export type ApplicationCommandOptionData =
  | ApplicationCommandSubGroupData
  | ApplicationCommandNonOptionsData
  | ApplicationCommandChannelOptionData
  | ApplicationCommandChoicesData
  | ApplicationCommandSubCommandData;

export type ApplicationCommandOption =
  | ApplicationCommandSubGroup
  | ApplicationCommandNonOptions
  | ApplicationCommandChannelOption
  | ApplicationCommandChoicesOption
  | ApplicationCommandSubCommand;

export interface ApplicationCommandOptionChoice {
  name: string;
  value: string | number;
}

export type ApplicationCommandType = keyof typeof ApplicationCommandTypes;

export type ApplicationCommandOptionType = keyof typeof ApplicationCommandOptionTypes;

export interface ApplicationCommandPermissionData {
  id: Snowflake;
  type: ApplicationCommandPermissionType | ApplicationCommandPermissionTypes;
  permission: boolean;
}

export interface ApplicationCommandPermissions extends ApplicationCommandPermissionData {
  type: ApplicationCommandPermissionType;
}

export type ApplicationCommandPermissionType = keyof typeof ApplicationCommandPermissionTypes;

export type ApplicationCommandResolvable = ApplicationCommand | Snowflake;

export type ApplicationFlagsString =
  | 'GATEWAY_PRESENCE'
  | 'GATEWAY_PRESENCE_LIMITED'
  | 'GATEWAY_GUILD_MEMBERS'
  | 'GATEWAY_GUILD_MEMBERS_LIMITED'
  | 'VERIFICATION_PENDING_GUILD_LIMIT'
  | 'EMBEDDED';

export interface AuditLogChange {
  key: APIAuditLogChange['key'];
  old?: APIAuditLogChange['old_value'];
  new?: APIAuditLogChange['new_value'];
}

export type Awaited<T> = T | PromiseLike<T>;

export type AwaitMessageComponentOptions<T extends MessageComponentInteraction> = Omit<
  MessageComponentCollectorOptions<T>,
  'max' | 'maxComponents' | 'maxUsers'
>;

export interface AwaitMessagesOptions extends MessageCollectorOptions {
  errors?: string[];
}

export interface AwaitReactionsOptions extends ReactionCollectorOptions {
  errors?: string[];
}

export interface BanOptions {
  days?: number;
  reason?: string;
}

export type Base64Resolvable = Buffer | Base64String;

export type Base64String = string;

export interface BaseFetchOptions {
  cache?: boolean;
  force?: boolean;
}

export interface BaseMessageComponentOptions {
  type?: MessageComponentType | MessageComponentTypes;
}

export type BitFieldResolvable<T extends string, N extends number | bigint> =
  | RecursiveReadonlyArray<T | N | `${bigint}` | Readonly<BitField<T, N>>>
  | T
  | N
  | `${bigint}`
  | Readonly<BitField<T, N>>;

export type BufferResolvable = Buffer | string;

export interface Caches {
  ApplicationCommandManager: [manager: typeof ApplicationCommandManager, holds: typeof ApplicationCommand];
  BaseGuildEmojiManager: [manager: typeof BaseGuildEmojiManager, holds: typeof GuildEmoji];
  GuildEmojiManager: [manager: typeof GuildEmojiManager, holds: typeof GuildEmoji];
  // TODO: ChannelManager: [manager: typeof ChannelManager, holds: typeof Channel];
  // TODO: GuildChannelManager: [manager: typeof GuildChannelManager, holds: typeof GuildChannel];
  // TODO: GuildManager: [manager: typeof GuildManager, holds: typeof Guild];
  GuildMemberManager: [manager: typeof GuildMemberManager, holds: typeof GuildMember];
  GuildBanManager: [manager: typeof GuildBanManager, holds: typeof GuildBan];
  GuildInviteManager: [manager: typeof GuildInviteManager, holds: typeof Invite];
  GuildStickerManager: [manager: typeof GuildStickerManager, holds: typeof Sticker];
  MessageManager: [manager: typeof MessageManager, holds: typeof Message];
  // TODO: PermissionOverwriteManager: [manager: typeof PermissionOverwriteManager, holds: typeof PermissionOverwrites];
  PresenceManager: [manager: typeof PresenceManager, holds: typeof Presence];
  ReactionManager: [manager: typeof ReactionManager, holds: typeof MessageReaction];
  ReactionUserManager: [manager: typeof ReactionUserManager, holds: typeof User];
  // TODO: RoleManager: [manager: typeof RoleManager, holds: typeof Role];
  StageInstanceManager: [manager: typeof StageInstanceManager, holds: typeof StageInstance];
  ThreadManager: [manager: typeof ThreadManager, holds: typeof ThreadChannel];
  ThreadMemberManager: [manager: typeof ThreadMemberManager, holds: typeof ThreadMember];
  UserManager: [manager: typeof UserManager, holds: typeof User];
  VoiceStateManager: [manager: typeof VoiceStateManager, holds: typeof VoiceState];
}

export type CacheConstructors = {
  [K in keyof Caches]: Caches[K][0] & { name: K };
};

// This doesn't actually work the way it looks 😢.
// Narrowing the type of `manager.name` doesn't propagate type information to `holds` and the return type.
export type CacheFactory = (
  manager: CacheConstructors[keyof Caches],
  holds: Caches[typeof manager['name']][1],
) => typeof manager['prototype'] extends DataManager<infer K, infer V, any> ? Collection<K, V> : never;

export type CacheWithLimitsOptions = {
  [K in keyof Caches]?: Caches[K][0]['prototype'] extends DataManager<infer K, infer V, any>
    ? LimitedCollectionOptions<K, V> | number
    : never;
};

export interface ChannelCreationOverwrites {
  allow?: PermissionResolvable;
  deny?: PermissionResolvable;
  id: RoleResolvable | UserResolvable;
}

export interface ChannelData {
  name?: string;
  type?: Pick<typeof ChannelTypes, 'GUILD_TEXT' | 'GUILD_NEWS'>;
  position?: number;
  topic?: string;
  nsfw?: boolean;
  bitrate?: number;
  userLimit?: number;
  parent?: CategoryChannelResolvable | null;
  rateLimitPerUser?: number;
  lockPermissions?: boolean;
  permissionOverwrites?: readonly OverwriteResolvable[] | Collection<Snowflake, OverwriteResolvable>;
  defaultAutoArchiveDuration?: ThreadAutoArchiveDuration;
  rtcRegion?: string | null;
}

export interface ChannelLogsQueryOptions {
  limit?: number;
  before?: Snowflake;
  after?: Snowflake;
  around?: Snowflake;
}

export type ChannelMention = `<#${Snowflake}>`;

export interface ChannelPosition {
  channel: GuildChannel | Snowflake;
  lockPermissions?: boolean;
  parent?: CategoryChannelResolvable | null;
  position?: number;
}

export type GuildTextChannelResolvable = TextChannel | NewsChannel | Snowflake;
export type ChannelResolvable = Channel | Snowflake;

export interface ChannelWebhookCreateOptions {
  avatar?: BufferResolvable | Base64Resolvable | null;
  reason?: string;
}

export interface ClientEvents {
  applicationCommandCreate: [command: ApplicationCommand];
  applicationCommandDelete: [command: ApplicationCommand];
  applicationCommandUpdate: [oldCommand: ApplicationCommand | null, newCommand: ApplicationCommand];
  channelCreate: [channel: GuildChannel];
  channelDelete: [channel: DMChannel | GuildChannel];
  channelPinsUpdate: [channel: TextBasedChannels, date: Date];
  channelUpdate: [oldChannel: DMChannel | GuildChannel, newChannel: DMChannel | GuildChannel];
  debug: [message: string];
  warn: [message: string];
  emojiCreate: [emoji: GuildEmoji];
  emojiDelete: [emoji: GuildEmoji];
  emojiUpdate: [oldEmoji: GuildEmoji, newEmoji: GuildEmoji];
  error: [error: Error];
  guildBanAdd: [ban: GuildBan];
  guildBanRemove: [ban: GuildBan];
  guildCreate: [guild: Guild];
  guildDelete: [guild: Guild];
  guildUnavailable: [guild: Guild];
  guildIntegrationsUpdate: [guild: Guild];
  guildMemberAdd: [member: GuildMember];
  guildMemberAvailable: [member: GuildMember | PartialGuildMember];
  guildMemberRemove: [member: GuildMember | PartialGuildMember];
  guildMembersChunk: [
    members: Collection<Snowflake, GuildMember>,
    guild: Guild,
    data: { count: number; index: number; nonce: string | undefined },
  ];
  guildMemberUpdate: [oldMember: GuildMember | PartialGuildMember, newMember: GuildMember];
  guildUpdate: [oldGuild: Guild, newGuild: Guild];
  inviteCreate: [invite: Invite];
  inviteDelete: [invite: Invite];
  /** @deprecated Use messageCreate instead */
  message: [message: Message];
  messageCreate: [message: Message];
  messageDelete: [message: Message | PartialMessage];
  messageReactionRemoveAll: [
    message: Message | PartialMessage,
    reactions: Collection<string | Snowflake, MessageReaction>,
  ];
  messageReactionRemoveEmoji: [reaction: MessageReaction | PartialMessageReaction];
  messageDeleteBulk: [messages: Collection<Snowflake, Message | PartialMessage>];
  messageReactionAdd: [reaction: MessageReaction | PartialMessageReaction, user: User | PartialUser];
  messageReactionRemove: [reaction: MessageReaction | PartialMessageReaction, user: User | PartialUser];
  messageUpdate: [oldMessage: Message | PartialMessage, newMessage: Message | PartialMessage];
  presenceUpdate: [oldPresence: Presence | null, newPresence: Presence];
  rateLimit: [rateLimitData: RateLimitData];
  invalidRequestWarning: [invalidRequestWarningData: InvalidRequestWarningData];
  ready: [client: Client<true>];
  invalidated: [];
  roleCreate: [role: Role];
  roleDelete: [role: Role];
  roleUpdate: [oldRole: Role, newRole: Role];
  threadCreate: [thread: ThreadChannel];
  threadDelete: [thread: ThreadChannel];
  threadListSync: [threads: Collection<Snowflake, ThreadChannel>];
  threadMemberUpdate: [oldMember: ThreadMember, newMember: ThreadMember];
  threadMembersUpdate: [
    oldMembers: Collection<Snowflake, ThreadMember>,
    newMembers: Collection<Snowflake, ThreadMember>,
  ];
  threadUpdate: [oldThread: ThreadChannel, newThread: ThreadChannel];
  typingStart: [typing: Typing];
  userUpdate: [oldUser: User | PartialUser, newUser: User];
  voiceStateUpdate: [oldState: VoiceState, newState: VoiceState];
  webhookUpdate: [channel: TextChannel];
  /** @deprecated Use interactionCreate instead */
  interaction: [interaction: Interaction];
  interactionCreate: [interaction: Interaction];
  shardDisconnect: [closeEvent: CloseEvent, shardId: number];
  shardError: [error: Error, shardId: number];
  shardReady: [shardId: number, unavailableGuilds: Set<Snowflake> | undefined];
  shardReconnecting: [shardId: number];
  shardResume: [shardId: number, replayedEvents: number];
  stageInstanceCreate: [stageInstance: StageInstance];
  stageInstanceUpdate: [oldStageInstance: StageInstance | null, newStageInstance: StageInstance];
  stageInstanceDelete: [stageInstance: StageInstance];
  stickerCreate: [sticker: Sticker];
  stickerDelete: [sticker: Sticker];
  stickerUpdate: [oldSticker: Sticker, newSticker: Sticker];
}

export interface ClientOptions {
  shards?: number | number[] | 'auto';
  shardCount?: number;
  makeCache?: CacheFactory;
  /** @deprecated Use `makeCache` with a `LimitedCollection` for `MessageManager` instead. */
  messageCacheLifetime?: number;
  /** @deprecated Use `makeCache` with a `LimitedCollection` for `MessageManager` instead. */
  messageSweepInterval?: number;
  allowedMentions?: MessageMentionOptions;
  invalidRequestWarningInterval?: number;
  partials?: PartialTypes[];
  restWsBridgeTimeout?: number;
  restTimeOffset?: number;
  restRequestTimeout?: number;
  restGlobalRateLimit?: number;
  restSweepInterval?: number;
  retryLimit?: number;
  failIfNotExists?: boolean;
  userAgentSuffix?: string[];
  presence?: PresenceData;
  intents: BitFieldResolvable<IntentsString, number>;
  ws?: WebSocketOptions;
  http?: HTTPOptions;
  rejectOnRateLimit?: string[] | ((data: RateLimitData) => boolean | Promise<boolean>);
}

export type ClientPresenceStatus = 'online' | 'idle' | 'dnd';

export interface ClientPresenceStatusData {
  web?: ClientPresenceStatus;
  mobile?: ClientPresenceStatus;
  desktop?: ClientPresenceStatus;
}

export interface ClientUserEditData {
  username?: string;
  avatar?: BufferResolvable | Base64Resolvable | null;
}

export interface CloseEvent {
  wasClean: boolean;
  code: number;
  reason: string;
  target: WebSocket;
}

export type CollectorFilter<T extends unknown[]> = (...args: T) => boolean | Promise<boolean>;

export interface CollectorOptions<T extends unknown[]> {
  filter?: CollectorFilter<T>;
  time?: number;
  idle?: number;
  dispose?: boolean;
}

export interface CollectorResetTimerOptions {
  time?: number;
  idle?: number;
}

export type ColorResolvable =
  | 'DEFAULT'
  | 'WHITE'
  | 'AQUA'
  | 'GREEN'
  | 'BLUE'
  | 'YELLOW'
  | 'PURPLE'
  | 'LUMINOUS_VIVID_PINK'
  | 'FUCHSIA'
  | 'GOLD'
  | 'ORANGE'
  | 'RED'
  | 'GREY'
  | 'DARKER_GREY'
  | 'NAVY'
  | 'DARK_AQUA'
  | 'DARK_GREEN'
  | 'DARK_BLUE'
  | 'DARK_PURPLE'
  | 'DARK_VIVID_PINK'
  | 'DARK_GOLD'
  | 'DARK_ORANGE'
  | 'DARK_RED'
  | 'DARK_GREY'
  | 'LIGHT_GREY'
  | 'DARK_NAVY'
  | 'BLURPLE'
  | 'GREYPLE'
  | 'DARK_BUT_NOT_BLACK'
  | 'NOT_QUITE_BLACK'
  | 'RANDOM'
  | readonly [number, number, number]
  | number
  | HexColorString;

export interface CommandInteractionOption {
  name: string;
  type: ApplicationCommandOptionType;
  value?: string | number | boolean;
  options?: CommandInteractionOption[];
  user?: User;
  member?: GuildMember | APIInteractionDataResolvedGuildMember;
  channel?: GuildChannel | ThreadChannel | APIInteractionDataResolvedChannel;
  role?: Role | APIRole;
  message?: Message | APIMessage;
}

export interface CommandInteractionResolvedData {
  users?: Collection<Snowflake, User>;
  members?: Collection<Snowflake, GuildMember | APIInteractionDataResolvedGuildMember>;
  roles?: Collection<Snowflake, Role | APIRole>;
  channels?: Collection<Snowflake, Channel | APIInteractionDataResolvedChannel>;
  messages?: Collection<Snowflake, Message | APIMessage>;
}

export interface ConstantsClientApplicationAssetTypes {
  SMALL: 1;
  BIG: 2;
}

export interface ConstantsColors {
  DEFAULT: 0x000000;
  WHITE: 0xffffff;
  AQUA: 0x1abc9c;
  GREEN: 0x57f287;
  BLUE: 0x3498db;
  YELLOW: 0xfee75c;
  PURPLE: 0x9b59b6;
  LUMINOUS_VIVID_PINK: 0xe91e63;
  FUCHSIA: 0xeb459e;
  GOLD: 0xf1c40f;
  ORANGE: 0xe67e22;
  RED: 0xed4245;
  GREY: 0x95a5a6;
  NAVY: 0x34495e;
  DARK_AQUA: 0x11806a;
  DARK_GREEN: 0x1f8b4c;
  DARK_BLUE: 0x206694;
  DARK_PURPLE: 0x71368a;
  DARK_VIVID_PINK: 0xad1457;
  DARK_GOLD: 0xc27c0e;
  DARK_ORANGE: 0xa84300;
  DARK_RED: 0x992d22;
  DARK_GREY: 0x979c9f;
  DARKER_GREY: 0x7f8c8d;
  LIGHT_GREY: 0xbcc0c0;
  DARK_NAVY: 0x2c3e50;
  BLURPLE: 0x5865f2;
  GREYPLE: 0x99aab5;
  DARK_BUT_NOT_BLACK: 0x2c2f33;
  NOT_QUITE_BLACK: 0x23272a;
}

export interface ConstantsEvents {
  RATE_LIMIT: 'rateLimit';
  INVALID_REQUEST_WARNING: 'invalidRequestWarning';
  CLIENT_READY: 'ready';
  APPLICATION_COMMAND_CREATE: 'applicationCommandCreate';
  APPLICATION_COMMAND_DELETE: 'applicationCommandDelete';
  APPLICATION_COMMAND_UPDATE: 'applicationCommandUpdate';
  GUILD_CREATE: 'guildCreate';
  GUILD_DELETE: 'guildDelete';
  GUILD_UPDATE: 'guildUpdate';
  INVITE_CREATE: 'inviteCreate';
  INVITE_DELETE: 'inviteDelete';
  GUILD_UNAVAILABLE: 'guildUnavailable';
  GUILD_MEMBER_ADD: 'guildMemberAdd';
  GUILD_MEMBER_REMOVE: 'guildMemberRemove';
  GUILD_MEMBER_UPDATE: 'guildMemberUpdate';
  GUILD_MEMBER_AVAILABLE: 'guildMemberAvailable';
  GUILD_MEMBERS_CHUNK: 'guildMembersChunk';
  GUILD_INTEGRATIONS_UPDATE: 'guildIntegrationsUpdate';
  GUILD_ROLE_CREATE: 'roleCreate';
  GUILD_ROLE_DELETE: 'roleDelete';
  GUILD_ROLE_UPDATE: 'roleUpdate';
  GUILD_EMOJI_CREATE: 'emojiCreate';
  GUILD_EMOJI_DELETE: 'emojiDelete';
  GUILD_EMOJI_UPDATE: 'emojiUpdate';
  GUILD_BAN_ADD: 'guildBanAdd';
  GUILD_BAN_REMOVE: 'guildBanRemove';
  CHANNEL_CREATE: 'channelCreate';
  CHANNEL_DELETE: 'channelDelete';
  CHANNEL_UPDATE: 'channelUpdate';
  CHANNEL_PINS_UPDATE: 'channelPinsUpdate';
  MESSAGE_CREATE: 'messageCreate';
  MESSAGE_DELETE: 'messageDelete';
  MESSAGE_UPDATE: 'messageUpdate';
  MESSAGE_BULK_DELETE: 'messageDeleteBulk';
  MESSAGE_REACTION_ADD: 'messageReactionAdd';
  MESSAGE_REACTION_REMOVE: 'messageReactionRemove';
  MESSAGE_REACTION_REMOVE_ALL: 'messageReactionRemoveAll';
  MESSAGE_REACTION_REMOVE_EMOJI: 'messageReactionRemoveEmoji';
  THREAD_CREATE: 'threadCreate';
  THREAD_DELETE: 'threadDelete';
  THREAD_UPDATE: 'threadUpdate';
  THREAD_LIST_SYNC: 'threadListSync';
  THREAD_MEMBER_UPDATE: 'threadMemberUpdate';
  THREAD_MEMBERS_UPDATE: 'threadMembersUpdate';
  USER_UPDATE: 'userUpdate';
  PRESENCE_UPDATE: 'presenceUpdate';
  VOICE_SERVER_UPDATE: 'voiceServerUpdate';
  VOICE_STATE_UPDATE: 'voiceStateUpdate';
  TYPING_START: 'typingStart';
  WEBHOOKS_UPDATE: 'webhookUpdate';
  INTERACTION_CREATE: 'interactionCreate';
  ERROR: 'error';
  WARN: 'warn';
  DEBUG: 'debug';
  SHARD_DISCONNECT: 'shardDisconnect';
  SHARD_ERROR: 'shardError';
  SHARD_RECONNECTING: 'shardReconnecting';
  SHARD_READY: 'shardReady';
  SHARD_RESUME: 'shardResume';
  INVALIDATED: 'invalidated';
  RAW: 'raw';
  STAGE_INSTANCE_CREATE: 'stageInstanceCreate';
  STAGE_INSTANCE_UPDATE: 'stageInstanceUpdate';
  STAGE_INSTANCE_DELETE: 'stageInstanceDelete';
  GUILD_STICKER_CREATE: 'stickerCreate';
  GUILD_STICKER_DELETE: 'stickerDelete';
  GUILD_STICKER_UPDATE: 'stickerUpdate';
}

export interface ConstantsOpcodes {
  DISPATCH: 0;
  HEARTBEAT: 1;
  IDENTIFY: 2;
  STATUS_UPDATE: 3;
  VOICE_STATE_UPDATE: 4;
  VOICE_GUILD_PING: 5;
  RESUME: 6;
  RECONNECT: 7;
  REQUEST_GUILD_MEMBERS: 8;
  INVALID_SESSION: 9;
  HELLO: 10;
  HEARTBEAT_ACK: 11;
}

export interface ConstantsShardEvents {
  CLOSE: 'close';
  DESTROYED: 'destroyed';
  INVALID_SESSION: 'invalidSession';
  READY: 'ready';
  RESUMED: 'resumed';
}

export interface ConstantsStatus {
  READY: 0;
  CONNECTING: 1;
  RECONNECTING: 2;
  IDLE: 3;
  NEARLY: 4;
  DISCONNECTED: 5;
}

export interface CreateRoleOptions extends RoleData {
  reason?: string;
}

export interface StageInstanceCreateOptions {
  topic: string;
  privacyLevel?: PrivacyLevel | number;
}

export interface CrosspostedChannel {
  channelId: Snowflake;
  guildId: Snowflake;
  type: keyof typeof ChannelTypes;
  name: string;
}

export type DateResolvable = Date | number | string;

export interface DeconstructedSnowflake {
  timestamp: number;
  readonly date: Date;
  workerId: number;
  processId: number;
  increment: number;
  binary: string;
}

export type DefaultMessageNotificationLevel = keyof typeof DefaultMessageNotificationLevels;

export type DynamicImageFormat = AllowedImageFormat | 'gif';

export interface EditGuildTemplateOptions {
  name?: string;
  description?: string;
}

export interface EmbedField {
  name: string;
  value: string;
  inline: boolean;
}

export interface EmbedFieldData {
  name: string;
  value: string;
  inline?: boolean;
}

export type EmojiIdentifierResolvable = string | EmojiResolvable;

export type EmojiResolvable = Snowflake | GuildEmoji | ReactionEmoji;

export interface ErrorEvent {
  error: unknown;
  message: string;
  type: string;
  target: WebSocket;
}

export interface EscapeMarkdownOptions {
  codeBlock?: boolean;
  inlineCode?: boolean;
  bold?: boolean;
  italic?: boolean;
  underline?: boolean;
  strikethrough?: boolean;
  spoiler?: boolean;
  inlineCodeContent?: boolean;
  codeBlockContent?: boolean;
}

export type ExplicitContentFilterLevel = keyof typeof ExplicitContentFilterLevels;

export interface FetchApplicationCommandOptions extends BaseFetchOptions {
  guildId?: Snowflake;
}

export interface FetchArchivedThreadOptions {
  type?: 'public' | 'private';
  fetchAll?: boolean;
  before?: ThreadChannelResolvable | DateResolvable;
  limit?: number;
}

export interface FetchBanOptions extends BaseFetchOptions {
  user: UserResolvable;
}

export interface FetchBansOptions {
  cache: boolean;
}

export interface FetchChannelOptions extends BaseFetchOptions {
  allowUnknownGuild?: boolean;
}

export interface FetchedThreads {
  threads: Collection<Snowflake, ThreadChannel>;
  hasMore?: boolean;
}

export interface FetchGuildOptions extends BaseFetchOptions {
  guild: GuildResolvable;
  withCounts?: boolean;
}

export interface FetchGuildsOptions {
  before?: Snowflake;
  after?: Snowflake;
  limit?: number;
}

interface FetchInviteOptions extends BaseFetchOptions {
  code: string;
}

interface FetchInvitesOptions {
  channelId?: GuildChannelResolvable;
  cache?: boolean;
}

export interface FetchMemberOptions extends BaseFetchOptions {
  user: UserResolvable;
}

export interface FetchMembersOptions {
  user?: UserResolvable | UserResolvable[];
  query?: string;
  limit?: number;
  withPresences?: boolean;
  time?: number;
  nonce?: string;
  force?: boolean;
}

export type FetchOwnerOptions = Omit<FetchMemberOptions, 'user'>;

export interface FetchReactionUsersOptions {
  limit?: number;
  after?: Snowflake;
}

export interface FetchThreadsOptions {
  archived?: FetchArchivedThreadOptions;
  active?: boolean;
}

export interface FileOptions {
  attachment: BufferResolvable | Stream;
  name?: string;
}

export interface GuildApplicationCommandPermissionData {
  id: Snowflake;
  permissions: ApplicationCommandPermissionData[];
}

export type GuildAuditLogsAction = keyof GuildAuditLogsActions;

export interface GuildAuditLogsActions {
  ALL?: null;
  GUILD_UPDATE?: number;
  CHANNEL_CREATE?: number;
  CHANNEL_UPDATE?: number;
  CHANNEL_DELETE?: number;
  CHANNEL_OVERWRITE_CREATE?: number;
  CHANNEL_OVERWRITE_UPDATE?: number;
  CHANNEL_OVERWRITE_DELETE?: number;
  MEMBER_KICK?: number;
  MEMBER_PRUNE?: number;
  MEMBER_BAN_ADD?: number;
  MEMBER_BAN_REMOVE?: number;
  MEMBER_UPDATE?: number;
  MEMBER_ROLE_UPDATE?: number;
  MEMBER_MOVE?: number;
  MEMBER_DISCONNECT?: number;
  BOT_ADD?: number;
  ROLE_CREATE?: number;
  ROLE_UPDATE?: number;
  ROLE_DELETE?: number;
  INVITE_CREATE?: number;
  INVITE_UPDATE?: number;
  INVITE_DELETE?: number;
  WEBHOOK_CREATE?: number;
  WEBHOOK_UPDATE?: number;
  WEBHOOK_DELETE?: number;
  EMOJI_CREATE?: number;
  EMOJI_UPDATE?: number;
  EMOJI_DELETE?: number;
  MESSAGE_DELETE?: number;
  MESSAGE_BULK_DELETE?: number;
  MESSAGE_PIN?: number;
  MESSAGE_UNPIN?: number;
  INTEGRATION_CREATE?: number;
  INTEGRATION_UPDATE?: number;
  INTEGRATION_DELETE?: number;
  STAGE_INSTANCE_CREATE?: number;
  STAGE_INSTANCE_UPDATE?: number;
  STAGE_INSTANCE_DELETE?: number;
  STICKER_CREATE?: number;
  STICKER_UPDATE?: number;
  STICKER_DELETE?: number;
  THREAD_CREATE?: number;
  THREAD_UPDATE?: number;
  THREAD_DELETE?: number;
}

export type GuildAuditLogsActionType = 'CREATE' | 'DELETE' | 'UPDATE' | 'ALL';

export interface GuildAuditLogsFetchOptions {
  before?: Snowflake | GuildAuditLogsEntry;
  limit?: number;
  user?: UserResolvable;
  type?: GuildAuditLogsAction | number;
}

export type GuildAuditLogsTarget = keyof GuildAuditLogsTargets;

export interface GuildAuditLogsTargets {
  ALL?: string;
  GUILD?: string;
  CHANNEL?: string;
  USER?: string;
  ROLE?: string;
  INVITE?: string;
  WEBHOOK?: string;
  EMOJI?: string;
  MESSAGE?: string;
  INTEGRATION?: string;
  STAGE_INSTANCE?: string;
  STICKER?: string;
  THREAD?: string;
  UNKNOWN?: string;
}

export type GuildBanResolvable = GuildBan | UserResolvable;

export interface GuildChannelOverwriteOptions {
  reason?: string;
  type?: number;
}

export type GuildChannelResolvable = Snowflake | GuildChannel | ThreadChannel;

export interface GuildChannelCreateOptions {
  permissionOverwrites?: OverwriteResolvable[] | Collection<Snowflake, OverwriteResolvable>;
  topic?: string;
  type?: Exclude<
    keyof typeof ChannelTypes | ChannelTypes,
    | 'DM'
    | 'GROUP_DM'
    | 'UNKNOWN'
    | 'GUILD_PUBLIC_THREAD'
    | 'GUILD_PRIVATE_THREAD'
    | ChannelTypes.DM
    | ChannelTypes.GROUP_DM
    | ChannelTypes.UNKNOWN
    | ChannelTypes.GUILD_PUBLIC_THREAD
    | ChannelTypes.GUILD_PRIVATE_THREAD
  >;
  nsfw?: boolean;
  parent?: CategoryChannelResolvable;
  bitrate?: number;
  userLimit?: number;
  rateLimitPerUser?: number;
  position?: number;
  reason?: string;
}

export interface GuildChannelCloneOptions extends GuildChannelCreateOptions {
  name?: string;
}

export interface GuildChannelOverwriteOptions {
  reason?: string;
  type?: number;
}

export interface GuildCreateOptions {
  afkChannelId?: Snowflake | number;
  afkTimeout?: number;
  channels?: PartialChannelData[];
  defaultMessageNotifications?: DefaultMessageNotificationLevel | number;
  explicitContentFilter?: ExplicitContentFilterLevel | number;
  icon?: BufferResolvable | Base64Resolvable | null;
  roles?: PartialRoleData[];
  systemChannelFlags?: SystemChannelFlagsResolvable;
  systemChannelId?: Snowflake | number;
  verificationLevel?: VerificationLevel | number;
}

export interface GuildWidgetSettings {
  enabled: boolean;
  channel: GuildChannel | null;
}

export interface GuildEditData {
  name?: string;
  verificationLevel?: VerificationLevel | number;
  explicitContentFilter?: ExplicitContentFilterLevel | number;
  defaultMessageNotifications?: DefaultMessageNotificationLevel | number;
  afkChannel?: VoiceChannelResolvable;
  systemChannel?: TextChannelResolvable;
  systemChannelFlags?: SystemChannelFlagsResolvable;
  afkTimeout?: number;
  icon?: BufferResolvable | Base64Resolvable | null;
  owner?: GuildMemberResolvable;
  splash?: BufferResolvable | Base64Resolvable | null;
  discoverySplash?: BufferResolvable | Base64Resolvable | null;
  banner?: BufferResolvable | Base64Resolvable | null;
  rulesChannel?: TextChannelResolvable;
  publicUpdatesChannel?: TextChannelResolvable;
  preferredLocale?: string;
  description?: string | null;
  features?: GuildFeatures[];
}

export interface GuildEmojiCreateOptions {
  roles?: Collection<Snowflake, Role> | RoleResolvable[];
  reason?: string;
}

export interface GuildEmojiEditData {
  name?: string;
  roles?: Collection<Snowflake, Role> | RoleResolvable[];
}

export interface GuildStickerCreateOptions {
  description?: string | null;
  reason?: string;
}

export interface GuildStickerEditData {
  name?: string;
  description?: string | null;
  tags?: string;
}

export type GuildFeatures =
  | 'ANIMATED_ICON'
  | 'BANNER'
  | 'COMMERCE'
  | 'COMMUNITY'
  | 'DISCOVERABLE'
  | 'FEATURABLE'
  | 'INVITE_SPLASH'
  | 'MEMBER_VERIFICATION_GATE_ENABLED'
  | 'NEWS'
  | 'PARTNERED'
  | 'PREVIEW_ENABLED'
  | 'VANITY_URL'
  | 'VERIFIED'
  | 'VIP_REGIONS'
  | 'WELCOME_SCREEN_ENABLED'
  | 'TICKETED_EVENTS_ENABLED'
  | 'MONETIZATION_ENABLED'
  | 'MORE_STICKERS'
  | 'THREE_DAY_THREAD_ARCHIVE'
  | 'SEVEN_DAY_THREAD_ARCHIVE'
  | 'PRIVATE_THREADS';

export interface GuildMemberEditData {
  nick?: string | null;
  roles?: Collection<Snowflake, Role> | readonly RoleResolvable[];
  mute?: boolean;
  deaf?: boolean;
  channel?: GuildVoiceChannelResolvable | null;
}

export type GuildMemberResolvable = GuildMember | UserResolvable;

export type GuildResolvable = Guild | GuildChannel | GuildMember | GuildEmoji | Invite | Role | Snowflake;

export interface GuildPruneMembersOptions {
  count?: boolean;
  days?: number;
  dry?: boolean;
  reason?: string;
  roles?: RoleResolvable[];
}

export interface GuildWidgetSettingsData {
  enabled: boolean;
  channel: GuildChannelResolvable | null;
}

export interface GuildSearchMembersOptions {
  query: string;
  limit?: number;
  cache?: boolean;
}

export interface GuildListMembersOptions {
  after?: Snowflake;
  limit?: number;
  cache?: boolean;
}

export type GuildTemplateResolvable = string;

export type GuildVoiceChannelResolvable = VoiceChannel | StageChannel | Snowflake;

export type HexColorString = `#${string}`;

export interface HTTPAttachmentData {
  attachment: string | Buffer | Stream;
  name: string;
  file: Buffer | Stream;
}

export interface HTTPErrorData {
  json: unknown;
  files: HTTPAttachmentData[];
}

export interface HTTPOptions {
  agent?: Omit<AgentOptions, 'keepAlive'>;
  api?: string;
  version?: number;
  host?: string;
  cdn?: string;
  invite?: string;
  template?: string;
  headers?: Record<string, string>;
}

export interface ImageURLOptions extends Omit<StaticImageURLOptions, 'format'> {
  dynamic?: boolean;
  format?: DynamicImageFormat;
}

export interface IntegrationAccount {
  id: string | Snowflake;
  name: string;
}

export interface InteractionCollectorOptions<T extends Interaction> extends CollectorOptions<[T]> {
  channel?: TextBasedChannels;
  componentType?: MessageComponentType | MessageComponentTypes;
  guild?: Guild;
  interactionType?: InteractionType | InteractionTypes;
  max?: number;
  maxComponents?: number;
  maxUsers?: number;
  message?: Message | APIMessage;
}

export interface ButtonInteractionCollectorOptions extends MessageComponentCollectorOptions<ButtonInteraction> {
  componentType: 'BUTTON' | MessageComponentTypes.BUTTON;
}

export interface SelectMenuInteractionCollectorOptions extends MessageComponentCollectorOptions<SelectMenuInteraction> {
  componentType: 'SELECT_MENU' | MessageComponentTypes.SELECT_MENU;
}

export interface MessageInteractionCollectorOptions
  extends MessageComponentCollectorOptions<MessageComponentInteraction> {
  componentType: 'ACTION_ROW' | MessageComponentTypes.ACTION_ROW;
}

export type InteractionCollectorOptionsResolvable =
  | MessageInteractionCollectorOptions
  | SelectMenuInteractionCollectorOptions
  | ButtonInteractionCollectorOptions;

export interface InteractionDeferReplyOptions {
  ephemeral?: boolean;
  fetchReply?: boolean;
}

export type InteractionDeferUpdateOptions = Omit<InteractionDeferReplyOptions, 'ephemeral'>;

export interface InteractionReplyOptions extends Omit<WebhookMessageOptions, 'username' | 'avatarURL'> {
  ephemeral?: boolean;
  fetchReply?: boolean;
}

export type InteractionResponseType = keyof typeof InteractionResponseTypes;

export type InteractionType = keyof typeof InteractionTypes;

export interface InteractionUpdateOptions extends MessageEditOptions {
  fetchReply?: boolean;
}

export type IntentsString =
  | 'GUILDS'
  | 'GUILD_MEMBERS'
  | 'GUILD_BANS'
  | 'GUILD_EMOJIS_AND_STICKERS'
  | 'GUILD_INTEGRATIONS'
  | 'GUILD_WEBHOOKS'
  | 'GUILD_INVITES'
  | 'GUILD_VOICE_STATES'
  | 'GUILD_PRESENCES'
  | 'GUILD_MESSAGES'
  | 'GUILD_MESSAGE_REACTIONS'
  | 'GUILD_MESSAGE_TYPING'
  | 'DIRECT_MESSAGES'
  | 'DIRECT_MESSAGE_REACTIONS'
  | 'DIRECT_MESSAGE_TYPING';

export interface InviteGenerationOptions {
  permissions?: PermissionResolvable;
  guild?: GuildResolvable;
  disableGuildSelect?: boolean;
  scopes: InviteScope[];
}

export interface CreateInviteOptions {
  temporary?: boolean;
  maxAge?: number;
  maxUses?: number;
  unique?: boolean;
  reason?: string;
  targetApplication?: ApplicationResolvable;
  targetUser?: UserResolvable;
  targetType?: InviteTargetType;
}

export type IntegrationExpireBehaviors = 'REMOVE_ROLE' | 'KICK';

export type InviteResolvable = string;

export type InviteScope =
  | 'applications.builds.read'
  | 'applications.commands'
  | 'applications.entitlements'
  | 'applications.store.update'
  | 'bot'
  | 'connections'
  | 'email'
  | 'identify'
  | 'guilds'
  | 'guilds.join'
  | 'gdm.join'
  | 'webhook.incoming';

export interface LifetimeFilterOptions<K, V> {
  excludeFromSweep?: (value: V, key: K, collection: LimitedCollection<K, V>) => boolean;
  getComparisonTimestamp?: (value: V, key: K, collection: LimitedCollection<K, V>) => number;
  lifetime?: number;
}

export interface MakeErrorOptions {
  name: string;
  message: string;
  stack: string;
}

export type MemberMention = UserMention | `<@!${Snowflake}>`;

export type MembershipState = keyof typeof MembershipStates;

export type MessageActionRowComponent = MessageButton | MessageSelectMenu;

export type MessageActionRowComponentOptions =
  | (Required<BaseMessageComponentOptions> & MessageButtonOptions)
  | (Required<BaseMessageComponentOptions> & MessageSelectMenuOptions);

export type MessageActionRowComponentResolvable = MessageActionRowComponent | MessageActionRowComponentOptions;

export interface MessageActionRowOptions extends BaseMessageComponentOptions {
  components: MessageActionRowComponentResolvable[];
}

export interface MessageActivity {
  partyId: string;
  type: number;
}

<<<<<<< HEAD
export type MessageAdditions = MessageEmbed | MessageAttachment | (MessageEmbed | MessageAttachment)[];

export type LinkButtonURLSchemes = 'http' | 'https' | 'discord';

export type LinkButtonURL = `${LinkButtonURLSchemes}://${string}`;

=======
>>>>>>> 107822d2
export interface BaseButtonOptions extends BaseMessageComponentOptions {
  disabled?: boolean;
  emoji?: EmojiIdentifierResolvable;
  label?: string;
}

export interface LinkButtonOptions extends BaseButtonOptions {
  style: 'LINK' | MessageButtonStyles.LINK;
  url: LinkButtonURL;
}

export interface InteractionButtonOptions extends BaseButtonOptions {
  style: Exclude<MessageButtonStyleResolvable, 'LINK' | MessageButtonStyles.LINK>;
  customId: string;
}

export type MessageButtonOptions = InteractionButtonOptions | LinkButtonOptions;

export type MessageButtonStyle = keyof typeof MessageButtonStyles;

export type MessageButtonStyleResolvable = MessageButtonStyle | MessageButtonStyles;

export interface MessageCollectorOptions extends CollectorOptions<[Message]> {
  max?: number;
  maxProcessed?: number;
}

export type MessageComponent = BaseMessageComponent | MessageActionRow | MessageButton | MessageSelectMenu;

export type MessageComponentCollectorOptions<T extends MessageComponentInteraction> = Omit<
  InteractionCollectorOptions<T>,
  'channel' | 'message' | 'guild' | 'interactionType'
>;

export type MessageComponentOptions =
  | BaseMessageComponentOptions
  | MessageActionRowOptions
  | MessageButtonOptions
  | MessageSelectMenuOptions;

export type MessageComponentType = keyof typeof MessageComponentTypes;

export type MessageComponentTypeResolvable = MessageComponentType | MessageComponentTypes;

export interface MessageEditOptions {
  attachments?: MessageAttachment[];
  content?: string | null;
  embeds?: (MessageEmbed | MessageEmbedOptions | APIEmbed)[] | null;
  files?: (FileOptions | BufferResolvable | Stream | MessageAttachment)[];
  flags?: BitFieldResolvable<MessageFlagsString, number>;
  allowedMentions?: MessageMentionOptions;
  components?: (MessageActionRow | (Required<BaseMessageComponentOptions> & MessageActionRowOptions))[];
}

export interface MessageEmbedAuthor {
  name?: string;
  url?: string;
  iconURL?: string;
  proxyIconURL?: string;
}

export interface MessageEmbedFooter {
  text?: string;
  iconURL?: string;
  proxyIconURL?: string;
}

export interface MessageEmbedImage {
  url: string;
  proxyURL?: string;
  height?: number;
  width?: number;
}

export interface MessageEmbedOptions {
  title?: string;
  description?: string;
  url?: string;
  timestamp?: Date | number;
  color?: ColorResolvable;
  fields?: EmbedFieldData[];
  author?: Partial<MessageEmbedAuthor> & { icon_url?: string; proxy_icon_url?: string };
  thumbnail?: Partial<MessageEmbedThumbnail> & { proxy_url?: string };
  image?: Partial<MessageEmbedImage> & { proxy_url?: string };
  video?: Partial<MessageEmbedVideo> & { proxy_url?: string };
  footer?: Partial<MessageEmbedFooter> & { icon_url?: string; proxy_icon_url?: string };
}

export interface MessageEmbedProvider {
  name: string;
  url: string;
}

export interface MessageEmbedThumbnail {
  url: string;
  proxyURL?: string;
  height?: number;
  width?: number;
}

export interface MessageEmbedVideo {
  url?: string;
  proxyURL?: string;
  height?: number;
  width?: number;
}

export interface MessageEvent {
  data: WebSocket.Data;
  type: string;
  target: WebSocket;
}

export type MessageFlagsString =
  | 'CROSSPOSTED'
  | 'IS_CROSSPOST'
  | 'SUPPRESS_EMBEDS'
  | 'SOURCE_MESSAGE_DELETED'
  | 'URGENT'
  | 'HAS_THREAD'
  | 'EPHEMERAL'
  | 'LOADING';

export interface MessageInteraction {
  id: Snowflake;
  type: InteractionType;
  commandName: string;
  user: User;
}

export interface MessageMentionsHasOptions {
  ignoreDirect?: boolean;
  ignoreRoles?: boolean;
  ignoreEveryone?: boolean;
}

export interface MessageMentionOptions {
  parse?: MessageMentionTypes[];
  roles?: Snowflake[];
  users?: Snowflake[];
  repliedUser?: boolean;
}

export type MessageMentionTypes = 'roles' | 'users' | 'everyone';

export interface MessageOptions {
  tts?: boolean;
  nonce?: string | number;
  content?: string | null;
  embeds?: (MessageEmbed | MessageEmbedOptions | APIEmbed)[];
  components?: (MessageActionRow | (Required<BaseMessageComponentOptions> & MessageActionRowOptions))[];
  allowedMentions?: MessageMentionOptions;
  files?: (FileOptions | BufferResolvable | Stream | MessageAttachment)[];
  reply?: ReplyOptions;
  stickers?: StickerResolvable[];
  attachments?: MessageAttachment[];
}

export type MessageReactionResolvable =
  | MessageReaction
  | Snowflake
  | `${string}:${Snowflake}`
  | `<:${string}:${Snowflake}>`
  | `<a:${string}:${Snowflake}>`
  | string;

export interface MessageReference {
  channelId: Snowflake;
  guildId: Snowflake | undefined;
  messageId: Snowflake | undefined;
}

export type MessageResolvable = Message | Snowflake;

export interface MessageSelectMenuOptions extends BaseMessageComponentOptions {
  customId?: string;
  disabled?: boolean;
  maxValues?: number;
  minValues?: number;
  options?: MessageSelectOptionData[];
  placeholder?: string;
}

export interface MessageSelectOption {
  default: boolean;
  description: string | null;
  emoji: APIPartialEmoji | null;
  label: string;
  value: string;
}

export interface MessageSelectOptionData {
  default?: boolean;
  description?: string;
  emoji?: EmojiIdentifierResolvable;
  label: string;
  value: string;
}

export type MessageTarget =
  | Interaction
  | InteractionWebhook
  | TextBasedChannels
  | User
  | GuildMember
  | Webhook
  | WebhookClient
  | Message
  | MessageManager;

export type MessageType =
  | 'DEFAULT'
  | 'RECIPIENT_ADD'
  | 'RECIPIENT_REMOVE'
  | 'CALL'
  | 'CHANNEL_NAME_CHANGE'
  | 'CHANNEL_ICON_CHANGE'
  | 'CHANNEL_PINNED_MESSAGE'
  | 'GUILD_MEMBER_JOIN'
  | 'USER_PREMIUM_GUILD_SUBSCRIPTION'
  | 'USER_PREMIUM_GUILD_SUBSCRIPTION_TIER_1'
  | 'USER_PREMIUM_GUILD_SUBSCRIPTION_TIER_2'
  | 'USER_PREMIUM_GUILD_SUBSCRIPTION_TIER_3'
  | 'CHANNEL_FOLLOW_ADD'
  | 'GUILD_DISCOVERY_DISQUALIFIED'
  | 'GUILD_DISCOVERY_REQUALIFIED'
  | 'GUILD_DISCOVERY_GRACE_PERIOD_INITIAL_WARNING'
  | 'GUILD_DISCOVERY_GRACE_PERIOD_FINAL_WARNING'
  | 'THREAD_CREATED'
  | 'REPLY'
  | 'APPLICATION_COMMAND'
  | 'THREAD_STARTER_MESSAGE'
  | 'GUILD_INVITE_REMINDER'
  | 'CONTEXT_MENU_COMMAND';

export type MFALevel = keyof typeof MFALevels;

export interface MultipleShardRespawnOptions {
  shardDelay?: number;
  respawnDelay?: number;
  timeout?: number;
}

export interface MultipleShardSpawnOptions {
  amount?: number | 'auto';
  delay?: number;
  timeout?: number;
}

export type NSFWLevel = keyof typeof NSFWLevels;

export interface OverwriteData {
  allow?: PermissionResolvable;
  deny?: PermissionResolvable;
  id: GuildMemberResolvable | RoleResolvable;
  type?: OverwriteType;
}

export type OverwriteResolvable = PermissionOverwrites | OverwriteData;

export type OverwriteType = 'member' | 'role';

export type PermissionFlags = Record<PermissionString, bigint>;

export type PermissionOverwriteOptions = Partial<Record<PermissionString, boolean | null>>;

export type PermissionResolvable = BitFieldResolvable<PermissionString, bigint>;

export type PermissionOverwriteResolvable = UserResolvable | RoleResolvable | PermissionOverwrites;

export type PermissionString =
  | 'CREATE_INSTANT_INVITE'
  | 'KICK_MEMBERS'
  | 'BAN_MEMBERS'
  | 'ADMINISTRATOR'
  | 'MANAGE_CHANNELS'
  | 'MANAGE_GUILD'
  | 'ADD_REACTIONS'
  | 'VIEW_AUDIT_LOG'
  | 'PRIORITY_SPEAKER'
  | 'STREAM'
  | 'VIEW_CHANNEL'
  | 'SEND_MESSAGES'
  | 'SEND_TTS_MESSAGES'
  | 'MANAGE_MESSAGES'
  | 'EMBED_LINKS'
  | 'ATTACH_FILES'
  | 'READ_MESSAGE_HISTORY'
  | 'MENTION_EVERYONE'
  | 'USE_EXTERNAL_EMOJIS'
  | 'VIEW_GUILD_INSIGHTS'
  | 'CONNECT'
  | 'SPEAK'
  | 'MUTE_MEMBERS'
  | 'DEAFEN_MEMBERS'
  | 'MOVE_MEMBERS'
  | 'USE_VAD'
  | 'CHANGE_NICKNAME'
  | 'MANAGE_NICKNAMES'
  | 'MANAGE_ROLES'
  | 'MANAGE_WEBHOOKS'
  | 'MANAGE_EMOJIS_AND_STICKERS'
  | 'USE_APPLICATION_COMMANDS'
  | 'REQUEST_TO_SPEAK'
  | 'MANAGE_THREADS'
  | 'USE_PUBLIC_THREADS'
  | 'CREATE_PUBLIC_THREADS'
  | 'USE_PRIVATE_THREADS'
  | 'CREATE_PRIVATE_THREADS'
  | 'USE_EXTERNAL_STICKERS'
  | 'SEND_MESSAGES_IN_THREADS'
  | 'START_EMBEDDED_ACTIVITIES';

export type RecursiveArray<T> = ReadonlyArray<T | RecursiveArray<T>>;

export type RecursiveReadonlyArray<T> = ReadonlyArray<T | RecursiveReadonlyArray<T>>;

export interface PartialRecipient {
  username: string;
}

export type PremiumTier = keyof typeof PremiumTiers;

export interface PresenceData {
  status?: PresenceStatusData;
  afk?: boolean;
  activities?: ActivitiesOptions[];
  shardId?: number | number[];
}

export type PresenceResolvable = Presence | UserResolvable | Snowflake;

export interface PartialChannelData {
  id?: Snowflake | number;
  parentId?: Snowflake | number;
  type?: Exclude<
    keyof typeof ChannelTypes | ChannelTypes,
    | 'DM'
    | 'GROUP_DM'
    | 'GUILD_NEWS'
    | 'GUILD_STORE'
    | 'UNKNOWN'
    | 'GUILD_NEWS_THREAD'
    | 'GUILD_PUBLIC_THREAD'
    | 'GUILD_PRIVATE_THREAD'
    | 'GUILD_STAGE_VOICE'
    | ChannelTypes.DM
    | ChannelTypes.GROUP_DM
    | ChannelTypes.GUILD_NEWS
    | ChannelTypes.GUILD_STORE
    | ChannelTypes.UNKNOWN
    | ChannelTypes.GUILD_NEWS_THREAD
    | ChannelTypes.GUILD_PUBLIC_THREAD
    | ChannelTypes.GUILD_PRIVATE_THREAD
    | ChannelTypes.GUILD_STAGE_VOICE
  >;
  name: string;
  topic?: string;
  nsfw?: boolean;
  bitrate?: number;
  userLimit?: number;
  permissionOverwrites?: PartialOverwriteData[];
  rateLimitPerUser?: number;
}

export type Partialize<
  T extends AllowedPartial,
  N extends keyof T | null = null,
  M extends keyof T | null = null,
  E extends keyof T | '' = '',
> = {
  readonly client: Client;
  id: Snowflake;
  partial: true;
} & {
  [K in keyof Omit<T, 'client' | 'id' | 'partial' | E>]: K extends N ? null : K extends M ? T[K] | null : T[K];
};

export interface PartialDMChannel extends Partialize<DMChannel, null, null, 'lastMessageId'> {
  lastMessageId: undefined;
}

export interface PartialGuildMember extends Partialize<GuildMember, 'joinedAt' | 'joinedTimestamp', 'user'> {}

export interface PartialMessage
  extends Partialize<Message, 'type' | 'system' | 'pinned' | 'tts', 'content' | 'cleanContent' | 'author'> {}

export interface PartialMessageReaction extends Partialize<MessageReaction, 'count'> {}

export interface PartialOverwriteData {
  id: Snowflake | number;
  type?: OverwriteType;
  allow?: PermissionResolvable;
  deny?: PermissionResolvable;
}

export interface PartialRoleData extends RoleData {
  id?: Snowflake | number;
}

export type PartialTypes = 'USER' | 'CHANNEL' | 'GUILD_MEMBER' | 'MESSAGE' | 'REACTION';

export interface PartialUser extends Partialize<User, 'username' | 'tag' | 'discriminator'> {}

export type PresenceStatusData = ClientPresenceStatus | 'invisible';

export type PresenceStatus = PresenceStatusData | 'offline';

export type PrivacyLevel = keyof typeof PrivacyLevels;

export interface RateLimitData {
  timeout: number;
  limit: number;
  method: string;
  path: string;
  route: string;
  global: boolean;
}

export interface InvalidRequestWarningData {
  count: number;
  remainingTime: number;
}

export interface ReactionCollectorOptions extends CollectorOptions<[MessageReaction, User]> {
  max?: number;
  maxEmojis?: number;
  maxUsers?: number;
}

export interface ReplyOptions {
  messageReference: MessageResolvable;
  failIfNotExists?: boolean;
}

export interface ReplyMessageOptions extends Omit<MessageOptions, 'reply'> {
  failIfNotExists?: boolean;
}

export interface ResolvedOverwriteOptions {
  allow: Permissions;
  deny: Permissions;
}

export interface RoleData {
  name?: string;
  color?: ColorResolvable;
  hoist?: boolean;
  position?: number;
  permissions?: PermissionResolvable;
  mentionable?: boolean;
}

export type RoleMention = '@everyone' | `<@&${Snowflake}>`;

export interface RolePosition {
  role: RoleResolvable;
  position: number;
}

export type RoleResolvable = Role | Snowflake;

export interface RoleTagData {
  botId?: Snowflake;
  integrationId?: Snowflake;
  premiumSubscriberRole?: true;
}

export interface SetChannelPositionOptions {
  relative?: boolean;
  reason?: string;
}

export interface SetParentOptions {
  lockPermissions?: boolean;
  reason?: string;
}

export interface SetRolePositionOptions {
  relative?: boolean;
  reason?: string;
}

export type ShardingManagerMode = 'process' | 'worker';

export interface ShardingManagerOptions {
  totalShards?: number | 'auto';
  shardList?: number[] | 'auto';
  mode?: ShardingManagerMode;
  respawn?: boolean;
  shardArgs?: string[];
  token?: string;
  execArgv?: string[];
}

export { Snowflake };

export interface SplitOptions {
  maxLength?: number;
  char?: string | string[] | RegExp | RegExp[];
  prepend?: string;
  append?: string;
}

export interface StaticImageURLOptions {
  format?: AllowedImageFormat;
  size?: AllowedImageSize;
}

export type StageInstanceResolvable = StageInstance | Snowflake;

export interface StartThreadOptions {
  name: string;
  autoArchiveDuration: ThreadAutoArchiveDuration;
  reason?: string;
}

export type Status = number;

export type StickerFormatType = keyof typeof StickerFormatTypes;

export type StickerResolvable = Sticker | Snowflake;

export type StickerType = keyof typeof StickerTypes;

export type SystemChannelFlagsString =
  | 'SUPPRESS_JOIN_NOTIFICATIONS'
  | 'SUPPRESS_PREMIUM_SUBSCRIPTIONS'
  | 'SUPPRESS_GUILD_REMINDER_NOTIFICATIONS';

export type SystemChannelFlagsResolvable = BitFieldResolvable<SystemChannelFlagsString, number>;

export type SystemMessageType = Exclude<
  MessageType,
  'DEFAULT' | 'REPLY' | 'APPLICATION_COMMAND' | 'CONTEXT_MENU_COMMAND'
>;

export type StageChannelResolvable = StageChannel | Snowflake;

export interface StageInstanceEditOptions {
  topic?: string;
  privacyLevel?: PrivacyLevel | number;
}

export type SweepFilter<K, V> = (
  collection: LimitedCollection<K, V>,
) => ((value: V, key: K, collection: LimitedCollection<K, V>) => boolean) | null;

export interface LimitedCollectionOptions<K, V> {
  maxSize?: number;
  keepOverLimit?: (value: V, key: K, collection: LimitedCollection<K, V>) => boolean;
  sweepFilter?: SweepFilter<K, V>;
  sweepInterval?: number;
}

export type TextBasedChannels = PartialDMChannel | DMChannel | TextChannel | NewsChannel | ThreadChannel;

export type TextBasedChannelTypes = TextBasedChannels['type'];

export type TextChannelResolvable = Snowflake | TextChannel;

export type ThreadAutoArchiveDuration = 60 | 1440 | 4320 | 10080 | 'MAX';

export type ThreadChannelResolvable = ThreadChannel | Snowflake;

export type ThreadChannelTypes = 'GUILD_NEWS_THREAD' | 'GUILD_PUBLIC_THREAD' | 'GUILD_PRIVATE_THREAD';

export interface ThreadCreateOptions<AllowedThreadType> extends StartThreadOptions {
  startMessage?: MessageResolvable;
  type?: AllowedThreadType;
  invitable?: AllowedThreadType extends 'GUILD_PRIVATE_THREAD' | 12 ? boolean : never;
}

export interface ThreadEditData {
  name?: string;
  archived?: boolean;
  autoArchiveDuration?: ThreadAutoArchiveDuration;
  rateLimitPerUser?: number;
  locked?: boolean;
  invitable?: boolean;
}

export type ThreadMemberFlagsString = '';

export type ThreadMemberResolvable = ThreadMember | UserResolvable;

export type UserFlagsString =
  | 'DISCORD_EMPLOYEE'
  | 'PARTNERED_SERVER_OWNER'
  | 'HYPESQUAD_EVENTS'
  | 'BUGHUNTER_LEVEL_1'
  | 'HOUSE_BRAVERY'
  | 'HOUSE_BRILLIANCE'
  | 'HOUSE_BALANCE'
  | 'EARLY_SUPPORTER'
  | 'TEAM_USER'
  | 'BUGHUNTER_LEVEL_2'
  | 'VERIFIED_BOT'
  | 'EARLY_VERIFIED_BOT_DEVELOPER'
  | 'DISCORD_CERTIFIED_MODERATOR';

export type UserMention = `<@${Snowflake}>`;

export type UserResolvable = User | Snowflake | Message | GuildMember | ThreadMember;

export interface Vanity {
  code: string | null;
  uses: number;
}

export type VerificationLevel = keyof typeof VerificationLevels;

export type VoiceBasedChannelTypes = 'GUILD_VOICE' | 'GUILD_STAGE_VOICE';

export type VoiceChannelResolvable = Snowflake | VoiceChannel;

export type WebhookClientData = WebhookClientDataIdWithToken | WebhookClientDataURL;

export interface WebhookClientDataIdWithToken {
  id: Snowflake;
  token: string;
}

export interface WebhookClientDataURL {
  url: string;
}

export type WebhookClientOptions = Pick<
  ClientOptions,
  'allowedMentions' | 'restTimeOffset' | 'restRequestTimeout' | 'retryLimit' | 'http'
>;

export interface WebhookEditData {
  name?: string;
  avatar?: BufferResolvable | null;
  channel?: GuildTextChannelResolvable;
}

export type WebhookEditMessageOptions = Pick<
  WebhookMessageOptions,
  'content' | 'embeds' | 'files' | 'allowedMentions' | 'components' | 'attachments' | 'threadId'
>;

export interface WebhookFetchMessageOptions {
  cache?: boolean;
  threadId?: Snowflake;
}

export interface WebhookMessageOptions extends Omit<MessageOptions, 'reply'> {
  username?: string;
  avatarURL?: string;
  threadId?: Snowflake;
}

export type WebhookType = keyof typeof WebhookTypes;

export interface WebSocketOptions {
  large_threshold?: number;
  compress?: boolean;
  properties?: WebSocketProperties;
}

export interface WebSocketProperties {
  $os?: string;
  $browser?: string;
  $device?: string;
}

export interface WidgetActivity {
  name: string;
}

export interface WidgetChannel {
  id: Snowflake;
  name: string;
  position: number;
}

export interface WelcomeChannelData {
  description: string;
  channel: GuildChannelResolvable;
  emoji?: EmojiIdentifierResolvable;
}

export interface WelcomeScreenEditData {
  enabled?: boolean;
  description?: string;
  welcomeChannels?: WelcomeChannelData[];
}

export type WSEventType =
  | 'READY'
  | 'RESUMED'
  | 'APPLICATION_COMMAND_CREATE'
  | 'APPLICATION_COMMAND_DELETE'
  | 'APPLICATION_COMMAND_UPDATE'
  | 'GUILD_CREATE'
  | 'GUILD_DELETE'
  | 'GUILD_UPDATE'
  | 'INVITE_CREATE'
  | 'INVITE_DELETE'
  | 'GUILD_MEMBER_ADD'
  | 'GUILD_MEMBER_REMOVE'
  | 'GUILD_MEMBER_UPDATE'
  | 'GUILD_MEMBERS_CHUNK'
  | 'GUILD_ROLE_CREATE'
  | 'GUILD_ROLE_DELETE'
  | 'GUILD_ROLE_UPDATE'
  | 'GUILD_BAN_ADD'
  | 'GUILD_BAN_REMOVE'
  | 'GUILD_EMOJIS_UPDATE'
  | 'GUILD_INTEGRATIONS_UPDATE'
  | 'CHANNEL_CREATE'
  | 'CHANNEL_DELETE'
  | 'CHANNEL_UPDATE'
  | 'CHANNEL_PINS_UPDATE'
  | 'MESSAGE_CREATE'
  | 'MESSAGE_DELETE'
  | 'MESSAGE_UPDATE'
  | 'MESSAGE_DELETE_BULK'
  | 'MESSAGE_REACTION_ADD'
  | 'MESSAGE_REACTION_REMOVE'
  | 'MESSAGE_REACTION_REMOVE_ALL'
  | 'MESSAGE_REACTION_REMOVE_EMOJI'
  | 'THREAD_CREATE'
  | 'THREAD_UPDATE'
  | 'THREAD_DELETE'
  | 'THREAD_LIST_SYNC'
  | 'THREAD_MEMBER_UPDATE'
  | 'THREAD_MEMBERS_UPDATE'
  | 'USER_UPDATE'
  | 'PRESENCE_UPDATE'
  | 'TYPING_START'
  | 'VOICE_STATE_UPDATE'
  | 'VOICE_SERVER_UPDATE'
  | 'WEBHOOKS_UPDATE'
  | 'INTERACTION_CREATE'
  | 'STAGE_INSTANCE_CREATE'
  | 'STAGE_INSTANCE_UPDATE'
  | 'STAGE_INSTANCE_DELETE'
  | 'GUILD_STICKERS_UPDATE';

export type Serialized<T> = T extends symbol | bigint | (() => any)
  ? never
  : T extends number | string | boolean | undefined
  ? T
  : T extends { toJSON(): infer R }
  ? R
  : T extends ReadonlyArray<infer V>
  ? Serialized<V>[]
  : T extends ReadonlyMap<unknown, unknown> | ReadonlySet<unknown>
  ? {}
  : { [K in keyof T]: Serialized<T[K]> };

//#endregion

//#region Voice

/**
 * @internal Use `DiscordGatewayAdapterLibraryMethods` from `@discordjs/voice` instead.
 */
export interface InternalDiscordGatewayAdapterLibraryMethods {
  onVoiceServerUpdate(data: GatewayVoiceServerUpdateDispatchData): void;
  onVoiceStateUpdate(data: GatewayVoiceStateUpdateDispatchData): void;
  destroy(): void;
}

/**
 * @internal Use `DiscordGatewayAdapterImplementerMethods` from `@discordjs/voice` instead.
 */
export interface InternalDiscordGatewayAdapterImplementerMethods {
  sendPayload(payload: unknown): boolean;
  destroy(): void;
}

/**
 * @internal Use `DiscordGatewayAdapterCreator` from `@discordjs/voice` instead.
 */
export type InternalDiscordGatewayAdapterCreator = (
  methods: InternalDiscordGatewayAdapterLibraryMethods,
) => InternalDiscordGatewayAdapterImplementerMethods;

//#endregion<|MERGE_RESOLUTION|>--- conflicted
+++ resolved
@@ -4237,15 +4237,10 @@
   type: number;
 }
 
-<<<<<<< HEAD
-export type MessageAdditions = MessageEmbed | MessageAttachment | (MessageEmbed | MessageAttachment)[];
-
 export type LinkButtonURLSchemes = 'http' | 'https' | 'discord';
 
 export type LinkButtonURL = `${LinkButtonURLSchemes}://${string}`;
 
-=======
->>>>>>> 107822d2
 export interface BaseButtonOptions extends BaseMessageComponentOptions {
   disabled?: boolean;
   emoji?: EmojiIdentifierResolvable;
