declare enum ChannelType {
	text,
	dm,
	voice,
	group,
	category,
	news,
	store,
	unknown
}

declare module 'discord.js' {
	import BaseCollection from '@discordjs/collection';
	import { EventEmitter } from 'events';
	import { Stream, Readable, Writable } from 'stream';
	import { ChildProcess } from 'child_process';
	import { PathLike } from 'fs';
	import * as WebSocket from 'ws';

	export const version: string;

//#region Classes

	export class Activity {
		constructor(presence: Presence, data?: object);
		public applicationID: Snowflake | null;
		public assets: RichPresenceAssets | null;
		public readonly createdAt: Date;
		public createdTimestamp: number;
		public details: string | null;
		public emoji: Emoji | null;
		public name: string;
		public party: {
			id: string | null;
			size: [number, number];
		} | null;
		public state: string | null;
		public timestamps: {
			start: Date | null;
			end: Date | null;
		} | null;
		public type: ActivityType;
		public url: string | null;
		public equals(activity: Activity): boolean;
	}

	export class ActivityFlags extends BitField<ActivityFlagsString> {
		public static FLAGS: Record<ActivityFlagsString, number>;
		public static resolve(bit?: BitFieldResolvable<ActivityFlagsString>): number;
	}

	export class APIMessage {
		constructor(target: MessageTarget, options: MessageOptions | WebhookMessageOptions);
		public data: object | null;
		public readonly isUser: boolean;
		public readonly isWebhook: boolean;
		public files: object[] | null;
		public options: MessageOptions | WebhookMessageOptions;
		public target: MessageTarget;

		public static create(
			target: MessageTarget,
			content?: StringResolvable,
			options?: MessageOptions | WebhookMessageOptions | MessageAdditions,
			extra?: MessageOptions | WebhookMessageOptions
		): APIMessage;
		public static partitionMessageAdditions(items: (MessageEmbed | MessageAttachment)[]): [MessageEmbed[], MessageAttachment[]];
		public static resolveFile(fileLike: BufferResolvable | Stream | FileOptions | MessageAttachment): Promise<object>;
		public static transformOptions(
			content: StringResolvable,
			options: MessageOptions | WebhookMessageOptions | MessageAdditions,
			extra?: MessageOptions | WebhookMessageOptions,
			isWebhook?: boolean
		): MessageOptions | WebhookMessageOptions;

		public makeContent(): string | string[] | undefined;
		public resolve(): Promise<this>;
		public resolveData(): this;
		public resolveFiles(): Promise<this>;
		public split(): APIMessage[];
	}

	export class Base {
		constructor(client: Client);
		public readonly client: Client;
		public toJSON(...props: { [key: string]: boolean | string; }[]): object;
		public valueOf(): string;
	}

	export class BaseClient extends EventEmitter {
		constructor(options?: ClientOptions);
		private _timeouts: Set<NodeJS.Timer>;
		private _intervals: Set<NodeJS.Timer>;
		private _immediates: Set<NodeJS.Immediate>;
		private readonly api: object;
		private rest: object;

		public options: ClientOptions;
		public clearInterval(interval: NodeJS.Timer): void;
		public clearTimeout(timeout: NodeJS.Timer): void;
		public clearImmediate(timeout: NodeJS.Immediate): void;
		public destroy(): void;
		public setInterval(fn: (...args: any[]) => void, delay: number, ...args: any[]): NodeJS.Timer;
		public setTimeout(fn: (...args: any[]) => void, delay: number, ...args: any[]): NodeJS.Timer;
		public setImmediate(fn: (...args: any[]) => void, ...args: any[]): NodeJS.Immediate;
		public toJSON(...props: { [key: string]: boolean | string; }[]): object;
	}

	class BroadcastDispatcher extends VolumeMixin(StreamDispatcher) {
		public broadcast: VoiceBroadcast;
	}

	export class BitField<S extends string> {
		constructor(bits?: BitFieldResolvable<S>);
		public bitfield: number;
		public add(...bits: BitFieldResolvable<S>[]): BitField<S>;
		public any(bit: BitFieldResolvable<S>): boolean;
		public equals(bit: BitFieldResolvable<S>): boolean;
		public freeze(): Readonly<BitField<S>>;
		public has(bit: BitFieldResolvable<S>): boolean;
		public missing(bits: BitFieldResolvable<S>, ...hasParam: readonly unknown[]): S[];
		public remove(...bits: BitFieldResolvable<S>[]): BitField<S>;
		public serialize(...hasParam: readonly unknown[]): Record<S, boolean>;
		public toArray(...hasParam: readonly unknown[]): S[];
		public toJSON(): number;
		public valueOf(): number;
		public [Symbol.iterator](): IterableIterator<S>;
		public static FLAGS: object;
		public static resolve(bit?: BitFieldResolvable<any>): number;
	}

	export class CategoryChannel extends GuildChannel {
		public readonly children: Collection<Snowflake, GuildChannel>;
	}

	export class Channel extends Base {
		constructor(client: Client, data?: object);
		public readonly createdAt: Date;
		public readonly createdTimestamp: number;
		public deleted: boolean;
		public id: Snowflake;
		public type: keyof typeof ChannelType;
		public delete(reason?: string): Promise<Channel>;
		public fetch(): Promise<Channel>;
		public toString(): string;
	}

	export class Client extends BaseClient {
		constructor(options?: ClientOptions);
		private actions: object;
		private _eval(script: string): any;
		private _validateOptions(options?: ClientOptions): void;

		public channels: ChannelManager;
		public readonly emojis: GuildEmojiManager;
		public guilds: GuildManager;
		public readyAt: Date | null;
		public readonly readyTimestamp: number | null;
		public shard: ShardClientUtil | null;
		public token: string | null;
		public readonly uptime: number | null;
		public user: ClientUser | null;
		public users: UserManager;
		public voice: ClientVoiceManager | null;
		public ws: WebSocketManager;
		public destroy(): void;
		public fetchApplication(): Promise<ClientApplication>;
		public fetchInvite(invite: InviteResolvable): Promise<Invite>;
		public fetchVoiceRegions(): Promise<Collection<string, VoiceRegion>>;
		public fetchWebhook(id: Snowflake, token?: string): Promise<Webhook>;
		public generateInvite(permissions?: PermissionResolvable): Promise<string>;
		public login(token?: string): Promise<string>;
		public sweepMessages(lifetime?: number): number;
		public toJSON(): object;

		public on(event: 'channelCreate' | 'channelDelete', listener: (channel: Channel | PartialChannel) => void): this;
		public on(event: 'channelPinsUpdate', listener: (channel: Channel | PartialChannel, time: Date) => void): this;
		public on(event: 'channelUpdate', listener: (oldChannel: Channel | PartialChannel, newChannel: Channel | PartialChannel) => void): this;
		public on(event: 'debug' | 'warn', listener: (info: string) => void): this;
		public on(event: 'disconnect', listener: (event: any, shardID: number) => void): this;
		public on(event: 'emojiCreate' | 'emojiDelete', listener: (emoji: GuildEmoji) => void): this;
		public on(event: 'emojiUpdate', listener: (oldEmoji: GuildEmoji, newEmoji: GuildEmoji) => void): this;
		public on(event: 'error', listener: (error: Error) => void): this;
		public on(event: 'guildBanAdd' | 'guildBanRemove', listener: (guild: Guild, user: User | PartialUser) => void): this;
		public on(event: 'guildCreate' | 'guildDelete' | 'guildUnavailable' | 'guildIntegrationsUpdate', listener: (guild: Guild) => void): this;
		public on(event: 'guildMemberAdd' | 'guildMemberAvailable' | 'guildMemberRemove', listener: (member: GuildMember | PartialGuildMember) => void): this;
		public on(event: 'guildMembersChunk', listener: (members: Collection<Snowflake, GuildMember | PartialGuildMember>, guild: Guild) => void): this;
		public on(event: 'guildMemberSpeaking', listener: (member: GuildMember | PartialGuildMember, speaking: Readonly<Speaking>) => void): this;
		public on(event: 'guildMemberUpdate', listener: (oldMember: GuildMember | PartialGuildMember, newMember: GuildMember | PartialGuildMember) => void): this;
		public on(event: 'guildUpdate', listener: (oldGuild: Guild, newGuild: Guild) => void): this;
		public on(event: 'inviteCreate' | 'inviteDelete', listener: (invite: Invite) => void): this;
		public on(event: 'message' | 'messageDelete' | 'messageReactionRemoveAll', listener: (message: Message | PartialMessage) => void): this;
		public on(event: 'messageReactionRemoveEmoji', listener: (reaction: MessageReaction) => void): this;
		public on(event: 'messageDeleteBulk', listener: (messages: Collection<Snowflake, Message | PartialMessage>) => void): this;
		public on(event: 'messageReactionAdd' | 'messageReactionRemove', listener: (messageReaction: MessageReaction, user: User | PartialUser) => void): this;
		public on(event: 'messageUpdate', listener: (oldMessage: Message | PartialMessage, newMessage: Message | PartialMessage) => void): this;
		public on(event: 'presenceUpdate', listener: (oldPresence: Presence | undefined, newPresence: Presence) => void): this;
		public on(event: 'rateLimit', listener: (rateLimitData: RateLimitData) => void): this;
		public on(event: 'ready' | 'invalidated', listener: () => void): this;
		public on(event: 'roleCreate' | 'roleDelete', listener: (role: Role) => void): this;
		public on(event: 'roleUpdate', listener: (oldRole: Role, newRole: Role) => void): this;
		public on(event: 'typingStart' | 'typingStop', listener: (channel: Channel | PartialChannel, user: User | PartialUser) => void): this;
		public on(event: 'userUpdate', listener: (oldUser: User | PartialUser, newUser: User | PartialUser) => void): this;
		public on(event: 'voiceStateUpdate', listener: (oldState: VoiceState, newState: VoiceState) => void): this;
		public on(event: 'webhookUpdate', listener: (channel: TextChannel) => void): this;
		public on(event: 'shardDisconnect', listener: (event: CloseEvent, id: number) => void): this;
		public on(event: 'shardError', listener: (error: Error, id: number) => void): this;
		public on(event: 'shardReady' | 'shardReconnecting', listener: (id: number) => void): this;
		public on(event: 'shardResume', listener: (id: number, replayed: number) => void): this;
		public on(event: string, listener: (...args: any[]) => void): this;

		public once(event: 'channelCreate' | 'channelDelete', listener: (channel: Channel | PartialChannel) => void): this;
		public once(event: 'channelPinsUpdate', listener: (channel: Channel | PartialChannel, time: Date) => void): this;
		public once(event: 'channelUpdate', listener: (oldChannel: Channel | PartialChannel, newChannel: Channel | PartialChannel) => void): this;
		public once(event: 'debug' | 'warn', listener: (info: string) => void): this;
		public once(event: 'disconnect', listener: (event: any, shardID: number) => void): this;
		public once(event: 'emojiCreate' | 'emojiDelete', listener: (emoji: GuildEmoji) => void): this;
		public once(event: 'emojiUpdate', listener: (oldEmoji: GuildEmoji, newEmoji: GuildEmoji) => void): this;
		public once(event: 'error', listener: (error: Error) => void): this;
		public once(event: 'guildBanAdd' | 'guildBanRemove', listener: (guild: Guild, user: User | PartialUser) => void): this;
		public once(event: 'guildCreate' | 'guildDelete' | 'guildUnavailable' | 'guildIntegrationsUpdate', listener: (guild: Guild) => void): this;
		public once(event: 'guildMemberAdd' | 'guildMemberAvailable' | 'guildMemberRemove', listener: (member: GuildMember | PartialGuildMember) => void): this;
		public once(event: 'guildMembersChunk', listener: (members: Collection<Snowflake, GuildMember | PartialGuildMember>, guild: Guild) => void): this;
		public once(event: 'guildMemberSpeaking', listener: (member: GuildMember | PartialGuildMember, speaking: Readonly<Speaking>) => void): this;
		public once(event: 'guildMemberUpdate', listener: (oldMember: GuildMember | PartialGuildMember, newMember: GuildMember | PartialGuildMember) => void): this;
		public once(event: 'guildUpdate', listener: (oldGuild: Guild, newGuild: Guild) => void): this;
		public once(event: 'message' | 'messageDelete' | 'messageReactionRemoveAll', listener: (message: Message | PartialMessage) => void): this;
		public once(event: 'messageDeleteBulk', listener: (messages: Collection<Snowflake, Message | PartialMessage>) => void): this;
		public once(event: 'messageReactionAdd' | 'messageReactionRemove', listener: (messageReaction: MessageReaction, user: User | PartialUser) => void): this;
		public once(event: 'messageUpdate', listener: (oldMessage: Message | PartialMessage, newMessage: Message | PartialMessage) => void): this;
		public once(event: 'presenceUpdate', listener: (oldPresence: Presence | undefined, newPresence: Presence) => void): this;
		public once(event: 'rateLimit', listener: (rateLimitData: RateLimitData) => void): this;
		public once(event: 'ready' | 'invalidated', listener: () => void): this;
		public once(event: 'roleCreate' | 'roleDelete', listener: (role: Role) => void): this;
		public once(event: 'roleUpdate', listener: (oldRole: Role, newRole: Role) => void): this;
		public once(event: 'typingStart' | 'typingStop', listener: (channel: Channel | PartialChannel, user: User | PartialUser) => void): this;
		public once(event: 'userUpdate', listener: (oldUser: User | PartialUser, newUser: User | PartialUser) => void): this;
		public once(event: 'voiceStateUpdate', listener: (oldState: VoiceState, newState: VoiceState) => void): this;
		public once(event: 'webhookUpdate', listener: (channel: TextChannel) => void): this;
		public once(event: 'shardDisconnect', listener: (event: CloseEvent, id: number) => void): this;
		public once(event: 'shardError', listener: (error: Error, id: number) => void): this;
		public once(event: 'shardReady' | 'shardReconnecting', listener: (id: number) => void): this;
		public once(event: 'shardResume', listener: (id: number, replayed: number) => void): this;
		public once(event: string, listener: (...args: any[]) => void): this;
	}

	export class ClientVoiceManager {
		constructor(client: Client);
		public readonly client: Client;
		public connections: Collection<Snowflake, VoiceConnection>;
		public broadcasts: VoiceBroadcast[];

		private joinChannel(channel: VoiceChannel): Promise<VoiceConnection>;

		public createBroadcast(): VoiceBroadcast;
	}

	export class ClientApplication extends Base {
		constructor(client: Client, data: object);
		public botPublic: boolean | null;
		public botRequireCodeGrant: boolean | null;
		public cover: string | null;
		public readonly createdAt: Date;
		public readonly createdTimestamp: number;
		public description: string;
		public icon: string;
		public id: Snowflake;
		public name: string;
		public owner: User | Team | null;
		public rpcOrigins: string[];
		public coverImage(options?: ImageURLOptions): string;
		public fetchAssets(): Promise<ClientApplicationAsset>;
		public iconURL(options?: ImageURLOptions): string;
		public toJSON(): object;
		public toString(): string;
	}

	export class Team extends Base {
		constructor(client: Client, data: object);
		public id: Snowflake;
		public name: string;
		public icon: string | null;
		public ownerID: Snowflake | null;
		public members: Collection<Snowflake, TeamMember>;

		public readonly owner: TeamMember;
		public readonly createdAt: Date;
		public readonly createdTimestamp: number;

		public iconURL(options?: ImageURLOptions): string;
		public toJSON(): object;
		public toString(): string;
	}

	export class TeamMember extends Base {
		constructor(team: Team, data: object);
		public team: Team;
		public readonly id: Snowflake;
		public permissions: string[];
		public membershipState: MembershipStates;
		public user: User;

		public toString(): string;
	}

	export interface ActivityOptions {
		name?: string;
		url?: string;
		type?: ActivityType | number;
		shardID?: number | number[];
	}

	export class ClientUser extends User {
		public mfaEnabled: boolean;
		public verified: boolean;
		public setActivity(options?: ActivityOptions): Promise<Presence>;
		public setActivity(name: string, options?: ActivityOptions): Promise<Presence>;
		public setAFK(afk: boolean): Promise<Presence>;
		public setAvatar(avatar: BufferResolvable | Base64Resolvable): Promise<ClientUser>;
		public setPresence(data: PresenceData): Promise<Presence>;
		public setStatus(status: PresenceStatusData, shardID?: number | number[]): Promise<Presence>;
		public setUsername(username: string): Promise<ClientUser>;
	}

	export abstract class Collector<K, V> extends EventEmitter {
		constructor(client: Client, filter: CollectorFilter, options?: CollectorOptions);
		private _timeout: NodeJS.Timer | null;
		private _idletimeout: NodeJS.Timer | null;

		public readonly client: Client;
		public collected: Collection<K, V>;
		public ended: boolean;
		public filter: CollectorFilter;
		public readonly next: Promise<V>;
		public options: CollectorOptions;
		public checkEnd(): void;
		public handleCollect(...args: any[]): void;
		public handleDispose(...args: any[]): void;
		public stop(reason?: string): void;
		public resetTimer(options?: { time?: number, idle?: number }): void;
		public [Symbol.asyncIterator](): AsyncIterableIterator<V>;
		public toJSON(): object;

		protected listener: (...args: any[]) => void;
		public abstract collect(...args: any[]): K;
		public abstract dispose(...args: any[]): K;
		public abstract endReason(): void;

		public on(event: 'collect' | 'dispose', listener: (...args: any[]) => void): this;
		public on(event: 'end', listener: (collected: Collection<K, V>, reason: string) => void): this;

		public once(event: 'collect' | 'dispose', listener: (...args: any[]) => void): this;
		public once(event: 'end', listener: (collected: Collection<K, V>, reason: string) => void): this;
	}

	type AllowedImageFormat = 'webp' | 'png' | 'jpg' | 'gif';

	export const Constants: {
		Package: {
			name: string;
			version: string;
			description: string;
			author: string;
			license: string;
			main: PathLike;
			types: PathLike;
			homepage: string;
			keywords: string[];
			bugs: { url: string; };
			repository: { type: string, url: string; };
			browser: { [key: string]: boolean; };
			scripts: { [key: string]: string; };
			engines: { [key: string]: string; };
			dependencies: { [key: string]: string; };
			peerDependencies: { [key: string]: string; };
			devDependencies: { [key: string]: string; };
			[key: string]: any;
		};
		browser: boolean;
		DefaultOptions: ClientOptions;
		UserAgent: string | null;
		Endpoints: {
			botGateway: string;
			invite: (root: string, code: string) => string;
			CDN: (root: string) => {
				Asset: (name: string) => string;
				DefaultAvatar: (id: string | number) => string;
				Emoji: (emojiID: string, format: 'png' | 'gif') => string;
				Avatar: (userID: string | number, hash: string, format: 'default' | AllowedImageFormat, size: number) => string;
				Banner: (guildID: string | number, hash: string, format: AllowedImageFormat, size: number) => string;
				Icon: (userID: string | number, hash: string, format: 'default' | AllowedImageFormat, size: number) => string;
				AppIcon: (userID: string | number, hash: string, format: AllowedImageFormat, size: number) => string;
				AppAsset: (userID: string | number, hash: string, format: AllowedImageFormat, size: number) => string;
				GDMIcon: (userID: string | number, hash: string, format: AllowedImageFormat, size: number) => string;
				Splash: (userID: string | number, hash: string, format: AllowedImageFormat, size: number) => string;
				TeamIcon: (teamID: string | number, hash: string, format: AllowedImageFormat, size: number) => string;
			};
		};
		WSCodes: {
			1000: 'WS_CLOSE_REQUESTED';
			4004: 'TOKEN_INVALID';
			4010: 'SHARDING_INVALID';
			4011: 'SHARDING_REQUIRED';
		};
		Events: {
			RATE_LIMIT: 'rateLimit';
			CLIENT_READY: 'ready';
			RESUMED: 'resumed';
			GUILD_CREATE: 'guildCreate';
			GUILD_DELETE: 'guildDelete';
			GUILD_UPDATE: 'guildUpdate';
			INVITE_CREATE: 'inviteCreate';
			INVITE_DELETE: 'inviteDelete';
			GUILD_UNAVAILABLE: 'guildUnavailable';
			GUILD_MEMBER_ADD: 'guildMemberAdd';
			GUILD_MEMBER_REMOVE: 'guildMemberRemove';
			GUILD_MEMBER_UPDATE: 'guildMemberUpdate';
			GUILD_MEMBER_AVAILABLE: 'guildMemberAvailable';
			GUILD_MEMBER_SPEAKING: 'guildMemberSpeaking';
			GUILD_MEMBERS_CHUNK: 'guildMembersChunk';
			GUILD_INTEGRATIONS_UPDATE: 'guildIntegrationsUpdate';
			GUILD_ROLE_CREATE: 'roleCreate';
			GUILD_ROLE_DELETE: 'roleDelete';
			GUILD_ROLE_UPDATE: 'roleUpdate';
			GUILD_EMOJI_CREATE: 'emojiCreate';
			GUILD_EMOJI_DELETE: 'emojiDelete';
			GUILD_EMOJI_UPDATE: 'emojiUpdate';
			GUILD_BAN_ADD: 'guildBanAdd';
			GUILD_BAN_REMOVE: 'guildBanRemove';
			CHANNEL_CREATE: 'channelCreate';
			CHANNEL_DELETE: 'channelDelete';
			CHANNEL_UPDATE: 'channelUpdate';
			CHANNEL_PINS_UPDATE: 'channelPinsUpdate';
			MESSAGE_CREATE: 'message';
			MESSAGE_DELETE: 'messageDelete';
			MESSAGE_UPDATE: 'messageUpdate';
			MESSAGE_BULK_DELETE: 'messageDeleteBulk';
			MESSAGE_REACTION_ADD: 'messageReactionAdd';
			MESSAGE_REACTION_REMOVE: 'messageReactionRemove';
			MESSAGE_REACTION_REMOVE_ALL: 'messageReactionRemoveAll';
			USER_UPDATE: 'userUpdate';
			PRESENCE_UPDATE: 'presenceUpdate';
			VOICE_STATE_UPDATE: 'voiceStateUpdate';
			VOICE_BROADCAST_SUBSCRIBE: 'subscribe';
			VOICE_BROADCAST_UNSUBSCRIBE: 'unsubscribe';
			TYPING_START: 'typingStart';
			WEBHOOKS_UPDATE: 'webhookUpdate';
			DISCONNECT: 'disconnect';
			RECONNECTING: 'reconnecting';
			ERROR: 'error';
			WARN: 'warn';
			DEBUG: 'debug';
			SHARD_DISCONNECT: 'shardDisconnect';
			SHARD_ERROR: 'shardError';
			SHARD_RECONNECTING: 'shardReconnecting';
			SHARD_READY: 'shardReady';
			SHARD_RESUME: 'shardResume';
			INVALIDATED: 'invalidated';
			RAW: 'raw';
		};
		ShardEvents: {
			CLOSE: 'close';
			DESTROYED: 'destroyed';
			INVALID_SESSION: 'invalidSession';
			READY: 'ready';
			RESUMED: 'resumed';
		};
		PartialTypes: {
			[K in PartialTypes]: K;
		};
		WSEvents: {
			[K in WSEventType]: K;
		};
		Colors: {
			DEFAULT: 0x000000;
			WHITE: 0xFFFFFF;
			AQUA: 0x1ABC9C;
			GREEN: 0x2ECC71;
			BLUE: 0x3498DB;
			YELLOW: 0xFFFF00;
			PURPLE: 0x9B59B6;
			LUMINOUS_VIVID_PINK: 0xE91E63;
			GOLD: 0xF1C40F;
			ORANGE: 0xE67E22;
			RED: 0xE74C3C;
			GREY: 0x95A5A6;
			NAVY: 0x34495E;
			DARK_AQUA: 0x11806A;
			DARK_GREEN: 0x1F8B4C;
			DARK_BLUE: 0x206694;
			DARK_PURPLE: 0x71368A;
			DARK_VIVID_PINK: 0xAD1457;
			DARK_GOLD: 0xC27C0E;
			DARK_ORANGE: 0xA84300;
			DARK_RED: 0x992D22;
			DARK_GREY: 0x979C9F;
			DARKER_GREY: 0x7F8C8D;
			LIGHT_GREY: 0xBCC0C0;
			DARK_NAVY: 0x2C3E50;
			BLURPLE: 0x7289DA;
			GREYPLE: 0x99AAB5;
			DARK_BUT_NOT_BLACK: 0x2C2F33;
			NOT_QUITE_BLACK: 0x23272A;
		};
		VerificationLevels: [
			'None',
			'Low',
			'Medium',
			'(╯°□°）╯︵ ┻━┻',
			'┻━┻ ﾐヽ(ಠ益ಠ)ノ彡┻━┻',
		];
		Status: {
			READY: 0;
			CONNECTING: 1;
			RECONNECTING: 2;
			IDLE: 3;
			NEARLY: 4;
			DISCONNECTED: 5;
		};
		OPCodes: {
			DISPATCH: 0;
			HEARTBEAT: 1;
			IDENTIFY: 2;
			STATUS_UPDATE: 3;
			VOICE_STATE_UPDATE: 4;
			VOICE_GUILD_PING: 5;
			RESUME: 6;
			RECONNECT: 7;
			REQUEST_GUILD_MEMBERS: 8;
			INVALID_SESSION: 9;
			HELLO: 10;
			HEARTBEAT_ACK: 11;
		};
		APIErrors: {
			UNKNOWN_ACCOUNT: 10001;
			UNKNOWN_APPLICATION: 10002;
			UNKNOWN_CHANNEL: 10003;
			UNKNOWN_GUILD: 10004;
			UNKNOWN_INTEGRATION: 10005;
			UNKNOWN_INVITE: 10006;
			UNKNOWN_MEMBER: 10007;
			UNKNOWN_MESSAGE: 10008;
			UNKNOWN_OVERWRITE: 10009;
			UNKNOWN_PROVIDER: 10010;
			UNKNOWN_ROLE: 10011;
			UNKNOWN_TOKEN: 10012;
			UNKNOWN_USER: 10013;
			UNKNOWN_EMOJI: 10014;
			UNKNOWN_WEBHOOK: 10015;
			BOT_PROHIBITED_ENDPOINT: 20001;
			BOT_ONLY_ENDPOINT: 20002;
			MAXIMUM_GUILDS: 30001;
			MAXIMUM_FRIENDS: 30002;
			MAXIMUM_PINS: 30003;
			MAXIMUM_ROLES: 30005;
			MAXIMUM_REACTIONS: 30010;
			MAXIMUM_CHANNELS: 30013;
			MAXIMUM_INVITES: 30016;
			UNAUTHORIZED: 40001;
			USER_BANNED: 40007;
			MISSING_ACCESS: 50001;
			INVALID_ACCOUNT_TYPE: 50002;
			CANNOT_EXECUTE_ON_DM: 50003;
			EMBED_DISABLED: 50004;
			CANNOT_EDIT_MESSAGE_BY_OTHER: 50005;
			CANNOT_SEND_EMPTY_MESSAGE: 50006;
			CANNOT_MESSAGE_USER: 50007;
			CANNOT_SEND_MESSAGES_IN_VOICE_CHANNEL: 50008;
			CHANNEL_VERIFICATION_LEVEL_TOO_HIGH: 50009;
			OAUTH2_APPLICATION_BOT_ABSENT: 50010;
			MAXIMUM_OAUTH2_APPLICATIONS: 50011;
			INVALID_OAUTH_STATE: 50012;
			MISSING_PERMISSIONS: 50013;
			INVALID_AUTHENTICATION_TOKEN: 50014;
			NOTE_TOO_LONG: 50015;
			INVALID_BULK_DELETE_QUANTITY: 50016;
			CANNOT_PIN_MESSAGE_IN_OTHER_CHANNEL: 50019;
			CANNOT_EXECUTE_ON_SYSTEM_MESSAGE: 50021;
			INVALID_OAUTH_TOKEN: 50025;
			BULK_DELETE_MESSAGE_TOO_OLD: 50034;
			INVALID_FORM_BODY: 50035;
			INVITE_ACCEPTED_TO_GUILD_NOT_CONTAINING_BOT: 50036;
			INVALID_API_VERSION: 50041;
			REACTION_BLOCKED: 90001;
			RESOURCE_OVERLOADED: 130000;
		};
		VoiceStatus: {
			CONNECTED: 0;
			CONNECTING: 1;
			AUTHENTICATING: 2;
			RECONNECTING: 3;
			DISCONNECTED: 4;
		};
		VoiceOPCodes: {
			IDENTIFY: 0;
			SELECT_PROTOCOL: 1;
			READY: 2;
			HEARTBEAT: 3;
			SESSION_DESCRIPTION: 4;
			SPEAKING: 5;
			HELLO: 8;
			CLIENT_CONNECT: 12;
			CLIENT_DISCONNECT: 13;
		};
		ChannelTypes: {
			TEXT: 0;
			DM: 1;
			VOICE: 2;
			GROUP: 3;
			CATEGORY: 4;
			NEWS: 5;
			STORE: 6;
		};
		ClientApplicationAssetTypes: {
			SMALL: 1;
			BIG: 2;
		};
		MessageTypes: MessageType[];
		ActivityTypes: ActivityType[];
		ExplicitContentFilterLevels: ExplicitContentFilterLevel[];
		DefaultMessageNotifications: DefaultMessageNotifications[];
		VerificationLevels: VerificationLevel[];
		MembershipStates: 'INVITED' | 'ACCEPTED';
	};

	export class DataResolver {
		public static resolveBase64(data: Base64Resolvable): string;
		public static resolveFile(resource: BufferResolvable | Stream): Promise<Buffer>;
		public static resolveImage(resource: BufferResolvable | Base64Resolvable): Promise<string>;
		public static resolveInviteCode(data: InviteResolvable): string;
	}

	export class DiscordAPIError extends Error {
		constructor(path: string, error: object, method: string, httpStatus: number);
		private static flattenErrors(obj: object, key: string): string[];

		public code: number;
		public method: string;
		public path: string;
		public httpStatus: number;
	}

	export class DMChannel extends TextBasedChannel(Channel) {
		constructor(client: Client, data?: object);
		public messages: MessageManager;
		public recipient: User;
		public readonly partial: false;
		public fetch(): Promise<DMChannel>;
	}

	export class Emoji extends Base {
		constructor(client: Client, emoji: object);
		public animated: boolean;
		public readonly createdAt: Date | null;
		public readonly createdTimestamp: number | null;
		public deleted: boolean;
		public id: Snowflake | null;
		public name: string;
		public readonly identifier: string;
		public readonly url: string | null;
		public toJSON(): object;
		public toString(): string;
	}

	export class Guild extends Base {
		constructor(client: Client, data: object);
		private _sortedRoles(): Collection<Snowflake, Role>;
		private _sortedChannels(channel: Channel): Collection<Snowflake, GuildChannel>;
		private _memberSpeakUpdate(user: Snowflake, speaking: boolean): void;

		public readonly afkChannel: VoiceChannel | null;
		public afkChannelID: Snowflake | null;
		public afkTimeout: number;
		public applicationID: Snowflake | null;
		public available: boolean;
		public banner: string | null;
		public channels: GuildChannelManager;
		public readonly createdAt: Date;
		public readonly createdTimestamp: number;
		public defaultMessageNotifications: DefaultMessageNotifications | number;
		public deleted: boolean;
		public description: string | null;
		public embedChannel: GuildChannel | null;
		public embedChannelID: Snowflake | null;
		public embedEnabled: boolean;
		public emojis: GuildEmojiManager;
		public explicitContentFilter: ExplicitContentFilterLevel;
		public features: GuildFeatures[];
		public icon: string | null;
		public id: Snowflake;
		public readonly joinedAt: Date;
		public joinedTimestamp: number;
		public large: boolean;
		public maximumMembers: number | null;
		public maximumPresences: number | null;
		public readonly me: GuildMember | null;
		public memberCount: number;
		public members: GuildMemberManager;
		public mfaLevel: number;
		public name: string;
		public readonly nameAcronym: string;
		public readonly owner: GuildMember | null;
		public ownerID: Snowflake;
		public readonly partnered: boolean;
		public premiumSubscriptionCount: number | null;
		public premiumTier: PremiumTier;
		public presences: PresenceManager;
		public readonly publicUpdatesChannel: TextChannel | null;
		public publicUpdatesChannelID: Snowflake | null;
		public region: string;
		public roles: RoleManager;
		public readonly rulesChannel: TextChannel | null;
		public rulesChannelID: Snowflake | null;
		public readonly shard: WebSocketShard;
		public shardID: number;
		public splash: string | null;
		public readonly systemChannel: TextChannel | null;
		public systemChannelFlags: Readonly<SystemChannelFlags>;
		public systemChannelID: Snowflake | null;
		public vanityURLCode: string | null;
		public verificationLevel: VerificationLevel;
		public readonly verified: boolean;
		public readonly voice: VoiceState | null;
		public readonly voiceStates: VoiceStateManager;
		public readonly widgetChannel: TextChannel | null;
		public widgetChannelID: Snowflake | null;
		public widgetEnabled: boolean | null;
		public addMember(user: UserResolvable, options: AddGuildMemberOptions): Promise<GuildMember>;
		public bannerURL(options?: ImageURLOptions): string | null;
		public createIntegration(data: IntegrationData, reason?: string): Promise<Guild>;
		public delete(): Promise<Guild>;
		public edit(data: GuildEditData, reason?: string): Promise<Guild>;
		public equals(guild: Guild): boolean;
		public fetch(): Promise<Guild>;
		public fetchAuditLogs(options?: GuildAuditLogsFetchOptions): Promise<GuildAuditLogs>;
		public fetchBan(user: UserResolvable): Promise<{ user: User; reason: string; }>;
		public fetchBans(): Promise<Collection<Snowflake, { user: User; reason: string; }>>;
		public fetchEmbed(): Promise<GuildEmbedData>;
		public fetchIntegrations(): Promise<Collection<string, Integration>>;
		public fetchInvites(): Promise<Collection<string, Invite>>;
		public fetchVanityCode(): Promise<string>;
		public fetchVoiceRegions(): Promise<Collection<string, VoiceRegion>>;
		public fetchWebhooks(): Promise<Collection<Snowflake, Webhook>>;
		public iconURL(options?: ImageURLOptions & { dynamic?: boolean; }): string | null;
		public leave(): Promise<Guild>;
		public member(user: UserResolvable): GuildMember | null;
		public setAFKChannel(afkChannel: ChannelResolvable | null, reason?: string): Promise<Guild>;
		public setAFKTimeout(afkTimeout: number, reason?: string): Promise<Guild>;
		public setBanner(banner: Base64Resolvable | null, reason?: string): Promise<Guild>;
		public setChannelPositions(channelPositions: ChannelPosition[]): Promise<Guild>;
		public setDefaultMessageNotifications(defaultMessageNotifications: DefaultMessageNotifications | number, reason?: string): Promise<Guild>;
		public setEmbed(embed: GuildEmbedData, reason?: string): Promise<Guild>;
		public setExplicitContentFilter(explicitContentFilter: ExplicitContentFilterLevel, reason?: string): Promise<Guild>;
		public setIcon(icon: Base64Resolvable | null, reason?: string): Promise<Guild>;
		public setName(name: string, reason?: string): Promise<Guild>;
		public setOwner(owner: GuildMemberResolvable, reason?: string): Promise<Guild>;
		public setRegion(region: string, reason?: string): Promise<Guild>;
		public setRolePositions(rolePositions: RolePosition[]): Promise<Guild>;
		public setSplash(splash: Base64Resolvable | null, reason?: string): Promise<Guild>;
		public setSystemChannel(systemChannel: ChannelResolvable | null, reason?: string): Promise<Guild>;
		public setSystemChannelFlags(systemChannelFlags: SystemChannelFlagsResolvable, reason?: string): Promise<Guild>;
		public setVerificationLevel(verificationLevel: VerificationLevel, reason?: string): Promise<Guild>;
		public splashURL(options?: ImageURLOptions): string | null;
		public toJSON(): object;
		public toString(): string;
	}

	export class GuildAuditLogs {
		constructor(guild: Guild, data: object);
		private webhooks: Collection<Snowflake, Webhook>;
		private integrations: Collection<Snowflake, Integration>;

		public entries: Collection<Snowflake, GuildAuditLogsEntry>;

		public static Actions: GuildAuditLogsActions;
		public static Targets: GuildAuditLogsTargets;
		public static Entry: typeof GuildAuditLogsEntry;
		public static actionType(action: number): GuildAuditLogsActionType;
		public static build(...args: any[]): Promise<GuildAuditLogs>;
		public static targetType(target: number): GuildAuditLogsTarget;
		public toJSON(): object;
	}

	class GuildAuditLogsEntry {
		constructor(logs: GuildAuditLogs, guild: Guild, data: object);
		public action: GuildAuditLogsAction;
		public actionType: GuildAuditLogsActionType;
		public changes: AuditLogChange[] | null;
		public readonly createdAt: Date;
		public readonly createdTimestamp: number;
		public executor: User;
		public extra: object | Role | GuildMember | null;
		public id: Snowflake;
		public reason: string | null;
		public target: Guild | User | Role | GuildEmoji | Invite | Webhook | Integration | null;
		public targetType: GuildAuditLogsTarget;
		public toJSON(): object;
	}

	export class GuildChannel extends Channel {
		constructor(guild: Guild, data?: object);
		private memberPermissions(member: GuildMember): Readonly<Permissions>;
		private rolePermissions(role: Role): Readonly<Permissions>;

		public readonly calculatedPosition: number;
		public readonly deletable: boolean;
		public guild: Guild;
		public readonly manageable: boolean;
		public readonly members: Collection<Snowflake, GuildMember>;
		public name: string;
		public readonly parent: CategoryChannel | null;
		public parentID: Snowflake | null;
		public permissionOverwrites: Collection<Snowflake, PermissionOverwrites>;
		public readonly permissionsLocked: boolean | null;
		public readonly position: number;
		public rawPosition: number;
		public readonly viewable: boolean;
		public clone(options?: GuildChannelCloneOptions): Promise<this>;
		public createInvite(options?: InviteOptions): Promise<Invite>;
		public createOverwrite(userOrRole: RoleResolvable | UserResolvable, options: PermissionOverwriteOption, reason?: string): Promise<this>;
		public edit(data: ChannelData, reason?: string): Promise<this>;
		public equals(channel: GuildChannel): boolean;
		public fetchInvites(): Promise<Collection<string, Invite>>;
		public lockPermissions(): Promise<this>;
		public overwritePermissions(options?: { permissionOverwrites?: OverwriteResolvable[] | Collection<Snowflake, OverwriteResolvable>, reason?: string; }): Promise<this>;
		public permissionsFor(memberOrRole: GuildMemberResolvable | RoleResolvable): Readonly<Permissions> | null;
		public setName(name: string, reason?: string): Promise<this>;
		public setParent(channel: GuildChannel | Snowflake, options?: { lockPermissions?: boolean; reason?: string; }): Promise<this>;
		public setPosition(position: number, options?: { relative?: boolean; reason?: string; }): Promise<this>;
		public setTopic(topic: string, reason?: string): Promise<this>;
		public updateOverwrite(userOrRole: RoleResolvable | UserResolvable, options: PermissionOverwriteOption, reason?: string): Promise<this>;
	}

	export class StoreChannel extends GuildChannel {
		constructor(guild: Guild, data?: object);
		public nsfw: boolean;
	}

	export class PartialGroupDMChannel extends Channel {
		constructor(client: Client, data: object);
		public name: string;
		public icon: string | null;
		public iconURL(options?: ImageURLOptions): string | null;
	}

	export class GuildEmoji extends Emoji {
		constructor(client: Client, data: object, guild: Guild);
		private _roles: string[];

		public available: boolean;
		public readonly deletable: boolean;
		public guild: Guild;
		public id: Snowflake;
		public managed: boolean;
		public requiresColons: boolean;
		public roles: GuildEmojiRoleManager;
		public readonly url: string;
		public delete(reason?: string): Promise<GuildEmoji>;
		public edit(data: GuildEmojiEditData, reason?: string): Promise<GuildEmoji>;
		public equals(other: GuildEmoji | object): boolean;
		public fetchAuthor(): Promise<User>;
		public setName(name: string, reason?: string): Promise<GuildEmoji>;
	}

	export class GuildMember extends PartialTextBasedChannel(Base) {
		constructor(client: Client, data: object, guild: Guild);
		public readonly bannable: boolean;
		public deleted: boolean;
		public readonly displayColor: number;
		public readonly displayHexColor: string;
		public readonly displayName: string;
		public guild: Guild;
		public readonly id: Snowflake;
		public readonly joinedAt: Date | null;
		public joinedTimestamp: number | null;
		public readonly kickable: boolean;
		public readonly manageable: boolean;
		public nickname: string | null;
		public readonly partial: false;
		public readonly permissions: Readonly<Permissions>;
		public readonly premiumSince: Date | null;
		public premiumSinceTimestamp: number | null;
		public readonly presence: Presence;
		public roles: GuildMemberRoleManager;
		public user: User;
		public readonly voice: VoiceState;
		public ban(options?: BanOptions): Promise<GuildMember>;
		public fetch(): Promise<GuildMember>;
		public createDM(): Promise<DMChannel>;
		public deleteDM(): Promise<DMChannel>;
		public edit(data: GuildMemberEditData, reason?: string): Promise<GuildMember>;
		public hasPermission(permission: PermissionResolvable, options?: { checkAdmin?: boolean; checkOwner?: boolean; }): boolean;
		public kick(reason?: string): Promise<GuildMember>;
		public permissionsIn(channel: ChannelResolvable): Readonly<Permissions>;
		public setNickname(nickname: string, reason?: string): Promise<GuildMember>;
		public toJSON(): object;
		public toString(): string;
		public valueOf(): string;
	}

	export class Integration extends Base {
		constructor(client: Client, data: object, guild: Guild);
		public account: IntegrationAccount;
		public enabled: boolean;
		public expireBehavior: number;
		public expireGracePeriod: number;
		public guild: Guild;
		public id: Snowflake;
		public name: string;
		public role: Role;
		public syncedAt: number;
		public syncing: boolean;
		public type: number;
		public user: User;
		public delete(reason?: string): Promise<Integration>;
		public edit(data: IntegrationEditData, reason?: string): Promise<Integration>;
		public sync(): Promise<Integration>;
	}

	export class HTTPError extends Error {
		constructor(message: string, name: string, code: number, method: string, path: string);
		public code: number;
		public method: string;
		public name: string;
		public path: string;
	}

	export class Invite extends Base {
		constructor(client: Client, data: object);
		public channel: GuildChannel | PartialGroupDMChannel;
		public code: string;
		public readonly deletable: boolean;
		public readonly createdAt: Date | null;
		public createdTimestamp: number | null;
		public readonly expiresAt: Date | null;
		public readonly expiresTimestamp: number | null;
		public guild: Guild | null;
		public inviter: User | null;
		public maxAge: number | null;
		public maxUses: number | null;
		public memberCount: number;
		public presenceCount: number;
		public targetUser: User | null;
		public targetUserType: TargetUser | null;
		public temporary: boolean | null;
		public readonly url: string;
		public uses: number | null;
		public delete(reason?: string): Promise<Invite>;
		public toJSON(): object;
		public toString(): string;
	}

	export class MessageFlags extends BitField<MessageFlagsString> {
		public static FLAGS: Record<MessageFlagsString, number>;
		public static resolve(bit?: BitFieldResolvable<MessageFlagsString>): number;
	}

	export class Message extends Base {
		constructor(client: Client, data: object, channel: TextChannel | DMChannel);
		private _edits: Message[];
		private patch(data: object): void;

		public activity: MessageActivity | null;
		public application: ClientApplication | null;
		public attachments: Collection<Snowflake, MessageAttachment>;
		public author: User;
		public channel: TextChannel | DMChannel;
		public readonly cleanContent: string;
		public content: string;
		public readonly createdAt: Date;
		public createdTimestamp: number;
		public readonly deletable: boolean;
		public deleted: boolean;
		public readonly editable: boolean;
		public readonly editedAt: Date | null;
		public editedTimestamp: number | null;
		public readonly edits: Message[];
		public embeds: MessageEmbed[];
		public readonly guild: Guild | null;
		public id: Snowflake;
		public readonly member: GuildMember | null;
		public mentions: MessageMentions;
		public nonce: string | null;
		public readonly partial: false;
		public readonly pinnable: boolean;
		public pinned: boolean;
		public reactions: ReactionManager;
		public system: boolean;
		public tts: boolean;
		public type: MessageType;
		public readonly url: string;
		public webhookID: Snowflake | null;
		public flags: Readonly<MessageFlags>;
		public reference: MessageReference | null;
		public awaitReactions(filter: CollectorFilter, options?: AwaitReactionsOptions): Promise<Collection<Snowflake, MessageReaction>>;
		public createReactionCollector(filter: CollectorFilter, options?: ReactionCollectorOptions): ReactionCollector;
		public delete(options?: { timeout?: number; reason?: string; }): Promise<Message>;
		public edit(content: StringResolvable, options?: MessageEditOptions | MessageEmbed): Promise<Message>;
		public edit(options: MessageEditOptions | MessageEmbed | APIMessage): Promise<Message>;
		public equals(message: Message, rawData: object): boolean;
		public fetchWebhook(): Promise<Webhook>;
		public fetch(): Promise<Message>;
		public pin(): Promise<Message>;
		public react(emoji: EmojiIdentifierResolvable): Promise<MessageReaction>;
		public reply(content?: StringResolvable, options?: MessageOptions | MessageAdditions | MessageOptions & { split?: false; } | MessageAdditions): Promise<Message>;
		public reply(content?: StringResolvable, options?: MessageOptions & { split: true | SplitOptions; } | MessageAdditions): Promise<Message[]>;
		public reply(options?: MessageOptions | MessageAdditions | APIMessage | MessageOptions & { split?: false; } | MessageAdditions | APIMessage): Promise<Message>;
		public reply(options?: MessageOptions & { split: true | SplitOptions; } | MessageAdditions | APIMessage): Promise<Message[]>;
		public suppressEmbeds(suppress?: boolean): Promise<Message>;
		public toJSON(): object;
		public toString(): string;
		public unpin(): Promise<Message>;
	}

	export class MessageAttachment {
		constructor(attachment: BufferResolvable | Stream, name?: string, data?: object);

		public attachment: BufferResolvable | Stream;
		public height: number | null;
		public id: Snowflake;
		public name?: string;
		public proxyURL: string;
		public size: number;
		public readonly spoiler: boolean;
		public url: string;
		public width: number | null;
		public setFile(attachment: BufferResolvable | Stream, name?: string): this;
		public setName(name: string): this;
		public toJSON(): object;
	}

	export class MessageCollector extends Collector<Snowflake, Message> {
		constructor(channel: TextChannel | DMChannel, filter: CollectorFilter, options?: MessageCollectorOptions);
		private _handleChannelDeletion(channel: GuildChannel): void;
		private _handleGuildDeletion(guild: Guild): void;

		public channel: Channel;
		public options: MessageCollectorOptions;
		public received: number;

		public collect(message: Message): Snowflake;
		public dispose(message: Message): Snowflake;
		public endReason(): string;
	}

	export class MessageEmbed {
		constructor(data?: MessageEmbed | MessageEmbedOptions);
		public author: MessageEmbedAuthor | null;
		public color?: number;
		public readonly createdAt: Date | null;
		public description?: string;
		public fields: EmbedField[];
		public files: (MessageAttachment | string | FileOptions)[];
		public footer: MessageEmbedFooter | null;
		public readonly hexColor: string | null;
		public image: MessageEmbedImage | null;
		public readonly length: number;
		public provider: MessageEmbedProvider | null;
		public thumbnail: MessageEmbedThumbnail | null;
		public timestamp: number | null;
		public title?: string;
		public type: string;
		public url?: string;
		public readonly video: MessageEmbedVideo | null;
		public addFields(...fields: EmbedFieldData[] | EmbedFieldData[][]): this;
		public attachFiles(file: (MessageAttachment | FileOptions | string)[]): this;
		public setAuthor(name: StringResolvable, iconURL?: string, url?: string): this;
		public setColor(color: ColorResolvable): this;
		public setDescription(description: StringResolvable): this;
		public setFooter(text: StringResolvable, iconURL?: string): this;
		public setImage(url: string): this;
		public setThumbnail(url: string): this;
		public setTimestamp(timestamp?: Date | number): this;
		public setTitle(title: StringResolvable): this;
		public setURL(url: string): this;
		public spliceFields(index: number, deleteCount: number, ...fields: EmbedFieldData[] | EmbedFieldData[][]): this;
		public toJSON(): object;

		public static normalizeField(name: StringResolvable, value: StringResolvable, inline?: boolean): Required<EmbedFieldData>;
		public static normalizeFields(...fields: EmbedFieldData[] | EmbedFieldData[][]): Required<EmbedFieldData>[];
	}

	export class MessageMentions {
		constructor(message: Message, users: object[] | Collection<Snowflake, User>, roles: Snowflake[] | Collection<Snowflake, Role>, everyone: boolean);
		private _channels: Collection<Snowflake, GuildChannel> | null;
		private readonly _content: Message;
		private _members: Collection<Snowflake, GuildMember> | null;

		public readonly channels: Collection<Snowflake, TextChannel>;
		public readonly client: Client;
		public everyone: boolean;
		public readonly guild: Guild;
		public has(data: User | GuildMember | Role | GuildChannel, options?: {
			ignoreDirect?: boolean;
			ignoreRoles?: boolean;
			ignoreEveryone?: boolean;
		}): boolean;
		public readonly members: Collection<Snowflake, GuildMember> | null;
		public roles: Collection<Snowflake, Role>;
		public users: Collection<Snowflake, User>;
		public crosspostedChannels: Collection<Snowflake, CrosspostedChannel>;
		public toJSON(): object;

		public static CHANNELS_PATTERN: RegExp;
		public static EVERYONE_PATTERN: RegExp;
		public static ROLES_PATTERN: RegExp;
		public static USERS_PATTERN: RegExp;
	}

	export class MessageReaction {
		constructor(client: Client, data: object, message: Message);
		private _emoji: GuildEmoji | ReactionEmoji;

		public count: number | null;
		public readonly emoji: GuildEmoji | ReactionEmoji;
		public me: boolean;
		public message: Message;
		public readonly partial: boolean;
		public users: ReactionUserManager;
		public remove(): Promise<MessageReaction>;
		public fetch(): Promise<MessageReaction>;
		public toJSON(): object;
	}

	export class PermissionOverwrites {
		constructor(guildChannel: GuildChannel, data?: object);
		public allow: Readonly<Permissions>;
		public readonly channel: GuildChannel;
		public deny: Readonly<Permissions>;
		public id: Snowflake;
		public type: OverwriteType;
		public update(options: PermissionOverwriteOption, reason?: string): Promise<PermissionOverwrites>;
		public delete(reason?: string): Promise<PermissionOverwrites>;
		public toJSON(): object;
		public static resolveOverwriteOptions(options: ResolvedOverwriteOptions, initialPermissions: { allow?: PermissionResolvable; deny?: PermissionResolvable; }): ResolvedOverwriteOptions;
		public static resolve(overwrite: OverwriteResolvable, guild: Guild): RawOverwriteData;
	}

	export class Permissions extends BitField<PermissionString> {
		public any(permission: PermissionResolvable, checkAdmin?: boolean): boolean;
		public has(permission: PermissionResolvable, checkAdmin?: boolean): boolean;
		public missing(bits: BitFieldResolvable<PermissionString>, checkAdmin?: boolean): PermissionString[];
		public serialize(checkAdmin?: boolean): Record<PermissionString, boolean>;
		public toArray(checkAdmin?: boolean): PermissionString[];

		public static ALL: number;
		public static DEFAULT: number;
		public static FLAGS: PermissionFlags;
		public static resolve(permission?: PermissionResolvable): number;
	}

	export class Presence {
		constructor(client: Client, data?: object);
		public activities: Activity[];
		public clientStatus: ClientPresenceStatusData | null;
		public flags: Readonly<ActivityFlags>;
		public guild: Guild | null;
		public readonly member: GuildMember | null;
		public status: PresenceStatus;
		public readonly user: User | null;
		public equals(presence: Presence): boolean;
	}

	export class ReactionCollector extends Collector<Snowflake, MessageReaction> {
		constructor(message: Message, filter: CollectorFilter, options?: ReactionCollectorOptions);
		private _handleChannelDeletion(channel: GuildChannel): void;
		private _handleGuildDeletion(guild: Guild): void;
		private _handleMessageDeletion(message: Message): void;

		public message: Message;
		public options: ReactionCollectorOptions;
		public total: number;
		public users: Collection<Snowflake, User>;

		public static key(reaction: MessageReaction): Snowflake | string;

		public collect(reaction: MessageReaction): Snowflake | string;
		public dispose(reaction: MessageReaction, user: User): Snowflake | string;
		public empty(): void;
		public endReason(): string | null;

		public on(event: 'collect' | 'dispose' | 'remove', listener: (reaction: MessageReaction, user: User) => void): this;
		public on(event: 'end', listener: (collected: Collection<Snowflake, MessageReaction>, reason: string) => void): this;
		public on(event: string, listener: (...args: any[]) => void): this;

		public once(event: 'collect' | 'dispose' | 'remove', listener: (reaction: MessageReaction, user: User) => void): this;
		public once(event: 'end', listener: (collected: Collection<Snowflake, MessageReaction>, reason: string) => void): this;
		public once(event: string, listener: (...args: any[]) => void): this;
	}

	export class ReactionEmoji extends Emoji {
		constructor(reaction: MessageReaction, emoji: object);
		public reaction: MessageReaction;
		public toJSON(): object;
	}

	export class RichPresenceAssets {
		constructor(activity: Activity, assets: object);
		public largeImage: Snowflake | null;
		public largeText: string | null;
		public smallImage: Snowflake | null;
		public smallText: string | null;
		public largeImageURL(options?: ImageURLOptions): string | null;
		public smallImageURL(options?: ImageURLOptions): string | null;
	}

	export class Role extends Base {
		constructor(client: Client, data: object, guild: Guild);
		public color: number;
		public readonly createdAt: Date;
		public readonly createdTimestamp: number;
		public deleted: boolean;
		public readonly editable: boolean;
		public guild: Guild;
		public readonly hexColor: string;
		public hoist: boolean;
		public id: Snowflake;
		public managed: boolean;
		public readonly members: Collection<Snowflake, GuildMember>;
		public mentionable: boolean;
		public name: string;
		public permissions: Readonly<Permissions>;
		public readonly position: number;
		public rawPosition: number;
		public comparePositionTo(role: Role): number;
		public delete(reason?: string): Promise<Role>;
		public edit(data: RoleData, reason?: string): Promise<Role>;
		public equals(role: Role): boolean;
		public permissionsIn(channel: ChannelResolvable): Readonly<Permissions>;
		public setColor(color: ColorResolvable, reason?: string): Promise<Role>;
		public setHoist(hoist: boolean, reason?: string): Promise<Role>;
		public setMentionable(mentionable: boolean, reason?: string): Promise<Role>;
		public setName(name: string, reason?: string): Promise<Role>;
		public setPermissions(permissions: PermissionResolvable, reason?: string): Promise<Role>;
		public setPosition(position: number, options?: { relative?: boolean; reason?: string; }): Promise<Role>;
		public toJSON(): object;
		public toString(): string;

		public static comparePositions(role1: Role, role2: Role): number;
	}

	export class Shard extends EventEmitter {
		constructor(manager: ShardingManager, id: number);
		private _evals: Map<string, Promise<any>>;
		private _exitListener: (...args: any[]) => void;
		private _fetches: Map<string, Promise<any>>;
		private _handleExit(respawn?: boolean): void;
		private _handleMessage(message: any): void;

		public args: string[];
		public execArgv: string[];
		public env: object;
		public id: number;
		public manager: ShardingManager;
		public process: ChildProcess | null;
		public ready: boolean;
		public worker: any | null;
		public eval(script: string): Promise<any>;
		public eval<T>(fn: (client: Client) => T): Promise<T[]>;
		public fetchClientValue(prop: string): Promise<any>;
		public kill(): void;
		public respawn(delay?: number, spawnTimeout?: number): Promise<ChildProcess>;
		public send(message: any): Promise<Shard>;
		public spawn(spawnTimeout?: number): Promise<ChildProcess>;

		public on(event: 'spawn' | 'death', listener: (child: ChildProcess) => void): this;
		public on(event: 'disconnect' | 'ready' | 'reconnecting', listener: () => void): this;
		public on(event: 'error', listener: (error: Error) => void): this;
		public on(event: 'message', listener: (message: any) => void): this;
		public on(event: string, listener: (...args: any[]) => void): this;

		public once(event: 'spawn' | 'death', listener: (child: ChildProcess) => void): this;
		public once(event: 'disconnect' | 'ready' | 'reconnecting', listener: () => void): this;
		public once(event: 'error', listener: (error: Error) => void): this;
		public once(event: 'message', listener: (message: any) => void): this;
		public once(event: string, listener: (...args: any[]) => void): this;
	}

	export class ShardClientUtil {
		constructor(client: Client, mode: ShardingManagerMode);
		private _handleMessage(message: any): void;
		private _respond(type: string, message: any): void;

		public client: Client;
		public readonly count: number;
		public readonly ids: number[];
		public mode: ShardingManagerMode;
		public parentPort: any | null;
		public broadcastEval(script: string): Promise<any[]>;
		public broadcastEval<T>(fn: (client: Client) => T): Promise<T[]>;
		public fetchClientValues(prop: string): Promise<any[]>;
		public respawnAll(shardDelay?: number, respawnDelay?: number, spawnTimeout?: number): Promise<void>;
		public send(message: any): Promise<void>;

		public static singleton(client: Client, mode: ShardingManagerMode): ShardClientUtil;
	}

	export class ShardingManager extends EventEmitter {
		constructor(file: string, options?: {
			totalShards?: number | 'auto';
			shardList?: number[] | 'auto';
			mode?: ShardingManagerMode;
			respawn?: boolean;
			shardArgs?: string[];
			token?: string;
			execArgv?: string[];
		});

		public file: string;
		public respawn: boolean;
		public shardArgs: string[];
		public shards: Collection<number, Shard>;
		public token: string | null;
		public totalShards: number | 'auto';
		public broadcast(message: any): Promise<Shard[]>;
		public broadcastEval(script: string): Promise<any[]>;
		public createShard(id: number): Shard;
		public fetchClientValues(prop: string): Promise<any[]>;
		public respawnAll(shardDelay?: number, respawnDelay?: number, spawnTimeout?: number): Promise<Collection<number, Shard>>;
		public spawn(amount?: number | 'auto', delay?: number, spawnTimeout?: number): Promise<Collection<number, Shard>>;

		public on(event: 'shardCreate', listener: (shard: Shard) => void): this;

		public once(event: 'shardCreate', listener: (shard: Shard) => void): this;
	}

	export class SnowflakeUtil {
		public static deconstruct(snowflake: Snowflake): DeconstructedSnowflake;
		public static generate(timestamp?: number | Date): Snowflake;
	}

	function VolumeMixin<T>(base: Constructable<T>): Constructable<T & VolumeInterface>;

	class StreamDispatcher extends VolumeMixin(Writable) {
		constructor(player: object, options?: StreamOptions, streams?: object);
		public player: object;
		public pausedSince: number;
		public broadcast: VoiceBroadcast | null;
		public readonly paused: boolean;
		public readonly pausedTime: boolean | null;
		public readonly streamTime: number;
		public readonly totalStreamTime: number;
		public readonly bitrateEditable: boolean;

		public setBitrate(value: number | 'auto'): boolean;
		public setPLP(value: number): boolean;
		public setFEC(enabled: boolean): boolean;
		public pause(silence?: boolean): void;
		public resume(): void;

		public on(event: 'close' | 'drain' | 'end' | 'finish' | 'start', listener: () => void): this;
		public on(event: 'debug', listener: (info: string) => void): this;
		public on(event: 'error', listener: (err: Error) => void): this;
		public on(event: 'pipe' | 'unpipe', listener: (src: Readable) => void): this;
		public on(event: 'speaking', listener: (speaking: boolean) => void): this;
		public on(event: 'volumeChange', listener: (oldVolume: number, newVolume: number) => void): this;
		public on(event: string, listener: (...args: any[]) => void): this;

		public once(event: 'close' | 'drain' | 'end' | 'finish' | 'start', listener: () => void): this;
		public once(event: 'debug', listener: (info: string) => void): this;
		public once(event: 'error', listener: (err: Error) => void): this;
		public once(event: 'pipe' | 'unpipe', listener: (src: Readable) => void): this;
		public once(event: 'speaking', listener: (speaking: boolean) => void): this;
		public once(event: 'volumeChange', listener: (oldVolume: number, newVolume: number) => void): this;
		public once(event: string, listener: (...args: any[]) => void): this;
	}

	export class Speaking extends BitField<SpeakingString> {
		public static FLAGS: Record<SpeakingString, number>;
		public static resolve(bit?: BitFieldResolvable<SpeakingString>): number;
	}

	export class Structures {
		public static get<K extends keyof Extendable>(structure: K): Extendable[K];
		public static get(structure: string): (...args: any[]) => void;
		public static extend<K extends keyof Extendable, T extends Extendable[K]>(structure: K, extender: (baseClass: Extendable[K]) => T): T;
		public static extend<T extends (...args: any[]) => void>(structure: string, extender: (baseClass: typeof Function) => T): T;
	}

	export class SystemChannelFlags extends BitField<SystemChannelFlagsString> {
		public static FLAGS: Record<SystemChannelFlagsString, number>;
		public static resolve(bit?: BitFieldResolvable<SystemChannelFlagsString>): number;
	}

	export class TextChannel extends TextBasedChannel(GuildChannel) {
		constructor(guild: Guild, data?: object);
		public messages: MessageManager;
		public nsfw: boolean;
		public rateLimitPerUser: number;
		public topic: string | null;
		public createWebhook(name: string, options?: { avatar?: BufferResolvable | Base64Resolvable; reason?: string; }): Promise<Webhook>;
		public setNSFW(nsfw: boolean, reason?: string): Promise<TextChannel>;
		public setRateLimitPerUser(rateLimitPerUser: number, reason?: string): Promise<TextChannel>;
		public fetchWebhooks(): Promise<Collection<Snowflake, Webhook>>;
	}

	export class NewsChannel extends TextBasedChannel(GuildChannel) {
		constructor(guild: Guild, data?: object);
		public messages: MessageManager;
		public nsfw: boolean;
		public topic: string | null;
		public createWebhook(name: string, options?: { avatar?: BufferResolvable | Base64Resolvable; reason?: string; }): Promise<Webhook>;
		public setNSFW(nsfw: boolean, reason?: string): Promise<NewsChannel>;
		public fetchWebhooks(): Promise<Collection<Snowflake, Webhook>>;
	}

	export class User extends PartialTextBasedChannel(Base) {
		constructor(client: Client, data: object);
		public avatar: string | null;
		public bot: boolean;
		public readonly createdAt: Date;
		public readonly createdTimestamp: number;
		public discriminator: string;
		public readonly defaultAvatarURL: string;
		public readonly dmChannel: DMChannel;
		public id: Snowflake;
		public locale: string;
		public readonly partial: false;
		public readonly presence: Presence;
		public system?: boolean;
		public readonly tag: string;
		public username: string;
		public avatarURL(options?: ImageURLOptions & { dynamic?: boolean; }): string | null;
		public createDM(): Promise<DMChannel>;
		public deleteDM(): Promise<DMChannel>;
		public displayAvatarURL(options?: ImageURLOptions & { dynamic?: boolean; }): string;
		public equals(user: User): boolean;
		public fetch(): Promise<User>;
		public toString(): string;
		public typingDurationIn(channel: ChannelResolvable): number;
		public typingIn(channel: ChannelResolvable): boolean;
		public typingSinceIn(channel: ChannelResolvable): Date;
	}

	export class Util {
		public static basename(path: string, ext?: string): string;
		public static binaryToID(num: string): Snowflake;
		public static cleanContent(str: string, message: Message): string;
		public static cloneObject(obj: object): object;
		public static convertToBuffer(ab: ArrayBuffer | string): Buffer;
		public static delayFor(ms: number): Promise<void>;
		public static discordSort<K, V extends { rawPosition: number; id: string; }>(collection: Collection<K, V>): Collection<K, V>;
		public static escapeMarkdown(text: string, options?: EscapeMarkdownOptions): string;
		public static escapeCodeBlock(text: string): string;
		public static escapeInlineCode(text: string): string;
		public static escapeBold(text: string): string;
		public static escapeItalic(text: string): string;
		public static escapeUnderline(text: string): string;
		public static escapeStrikethrough(text: string): string;
		public static escapeSpoiler(text: string): string;
		public static cleanCodeBlockContent(text: string): string;
		public static fetchRecommendedShards(token: string, guildsPerShard?: number): Promise<number>;
		public static flatten(obj: object, ...props: { [key: string]: boolean | string; }[]): object;
		public static idToBinary(num: Snowflake): string;
		public static makeError(obj: { name: string; message: string; stack: string; }): Error;
		public static makePlainError(err: Error): { name: string; message: string; stack: string; };
		public static mergeDefault(def: object, given: object): object;
		public static moveElementInArray(array: any[], element: any, newIndex: number, offset?: boolean): number;
		public static parseEmoji(text: string): { animated: boolean; name: string; id: string | null; } | null;
		public static resolveColor(color: ColorResolvable): number;
		public static resolveString(data: StringResolvable): string;
		public static setPosition<T extends (Channel | Role)>(
			item: T,
			position: number,
			relative: boolean,
			sorted: Collection<Snowflake, T>,
			route: object,
			reason?: string
		): Promise<{ id: Snowflake; position: number; }[]>;
		public static splitMessage(text: StringResolvable, options?: SplitOptions): string[];
		public static str2ab(str: string): ArrayBuffer;
	}

	class VoiceBroadcast extends EventEmitter {
		constructor(client: Client);
		public client: Client;
		public subscribers: StreamDispatcher[];
		public readonly dispatcher: BroadcastDispatcher;
		public play(input: string | Readable, options?: StreamOptions): BroadcastDispatcher;

		public on(event: 'end', listener: () => void): this;
		public on(event: 'error', listener: (error: Error) => void): this;
		public on(event: 'subscribe' | 'unsubscribe', listener: (dispatcher: StreamDispatcher) => void): this;
		public on(event: 'warn', listener: (warning: string | Error) => void): this;
		public on(event: string, listener: (...args: any[]) => void): this;

		public once(event: 'end', listener: () => void): this;
		public once(event: 'error', listener: (error: Error) => void): this;
		public once(event: 'subscribe' | 'unsubscribe', listener: (dispatcher: StreamDispatcher) => void): this;
		public once(event: 'warn', listener: (warning: string | Error) => void): this;
		public once(event: string, listener: (...args: any[]) => void): this;
	}

	export class VoiceChannel extends GuildChannel {
		constructor(guild: Guild, data?: object);
		public bitrate: number;
		public readonly editable: boolean;
		public readonly full: boolean;
		public readonly joinable: boolean;
		public readonly speakable: boolean;
		public userLimit: number;
		public join(): Promise<VoiceConnection>;
		public leave(): void;
		public setBitrate(bitrate: number, reason?: string): Promise<VoiceChannel>;
		public setUserLimit(userLimit: number, reason?: string): Promise<VoiceChannel>;
	}

	class VoiceConnection extends EventEmitter {
		constructor(voiceManager: ClientVoiceManager, channel: VoiceChannel);
		private authentication: object;
		private sockets: object;
		private ssrcMap: Map<number, boolean>;
		private _speaking: Map<Snowflake, Readonly<Speaking>>;
		private _disconnect(): void;
		private authenticate(): void;
		private authenticateFailed(reason: string): void;
		private checkAuthenticated(): void;
		private cleanup(): void;
		private connect(): void;
		private onReady(data: object): void;
		private onSessionDescription(mode: string, secret: string): void;
		private onSpeaking(data: object): void;
		private reconnect(token: string, endpoint: string): void;
		private sendVoiceStateUpdate(options: object): Promise<Shard>;
		private setSessionID(sessionID: string): void;
		private setSpeaking(value: BitFieldResolvable<SpeakingString>): void;
		private setTokenAndEndpoint(token: string, endpoint: string): void;
		private updateChannel(channel: VoiceChannel): void;

		public channel: VoiceChannel;
		public readonly client: Client;
		public readonly dispatcher: StreamDispatcher;
		public player: object;
		public receiver: VoiceReceiver;
		public speaking: Readonly<Speaking>;
		public status: VoiceStatus;
		public readonly voice: VoiceState;
		public voiceManager: ClientVoiceManager;
		public disconnect(): void;
		public play(input: VoiceBroadcast | Readable | string, options?: StreamOptions): StreamDispatcher;

		public on(event: 'authenticated' | 'closing' | 'newSession' | 'ready' | 'reconnecting', listener: () => void): this;
		public on(event: 'debug', listener: (message: string) => void): this;
		public on(event: 'error' | 'failed' | 'disconnect', listener: (error: Error) => void): this;
		public on(event: 'speaking', listener: (user: User, speaking: Readonly<Speaking>) => void): this;
		public on(event: 'warn', listener: (warning: string | Error) => void): this;
		public on(event: string, listener: (...args: any[]) => void): this;

		public once(event: 'authenticated' | 'closing' | 'newSession' | 'ready' | 'reconnecting', listener: () => void): this;
		public once(event: 'debug', listener: (message: string) => void): this;
		public once(event: 'error' | 'failed' | 'disconnect', listener: (error: Error) => void): this;
		public once(event: 'speaking', listener: (user: User, speaking: Readonly<Speaking>) => void): this;
		public once(event: 'warn', listener: (warning: string | Error) => void): this;
		public once(event: string, listener: (...args: any[]) => void): this;
	}

	class VoiceReceiver extends EventEmitter {
		constructor(connection: VoiceConnection);
		public createStream(user: UserResolvable, options?: { mode?: 'opus' | 'pcm'; end?: 'silence' | 'manual'; }): Readable;

		public on(event: 'debug', listener: (error: Error | string) => void): this;
		public on(event: string, listener: (...args: any[]) => void): this;

		public once(event: 'debug', listener: (error: Error | string) => void): this;
		public once(event: string, listener: (...args: any[]) => void): this;
	}

	export class VoiceRegion {
		constructor(data: object);
		public custom: boolean;
		public deprecated: boolean;
		public id: string;
		public name: string;
		public optimal: boolean;
		public vip: boolean;
		public toJSON(): object;
	}

	export class VoiceState extends Base {
		constructor(guild: Guild, data: object);
		public readonly channel: VoiceChannel | null;
		public channelID?: Snowflake;
		public readonly connection: VoiceConnection | null;
		public readonly deaf?: boolean;
		public guild: Guild;
		public id: Snowflake;
		public readonly member: GuildMember | null;
		public readonly mute?: boolean;
		public selfDeaf?: boolean;
		public selfMute?: boolean;
		public serverDeaf?: boolean;
		public serverMute?: boolean;
		public sessionID?: string;
		public streaming: boolean;
		public readonly speaking: boolean | null;

		public setDeaf(deaf: boolean, reason?: string): Promise<GuildMember>;
		public setMute(mute: boolean, reason?: string): Promise<GuildMember>;
		public kick(reason?: string): Promise<GuildMember>;
		public setChannel(channel: ChannelResolvable | null, reason?: string): Promise<GuildMember>;
		public setSelfDeaf(deaf: boolean): Promise<boolean>;
		public setSelfMute(mute: boolean): Promise<boolean>;
	}

	class VolumeInterface extends EventEmitter {
		constructor(options?: { volume?: number; });
		public readonly volume: number;
		public readonly volumeDecibels: number;
		public readonly volumeEditable: boolean;
		public readonly volumeLogarithmic: number;
		public setVolume(volume: number): void;
		public setVolumeDecibels(db: number): void;
		public setVolumeLogarithmic(value: number): void;

		public on(event: 'volumeChange', listener: (oldVolume: number, newVolume: number) => void): this;

		public once(event: 'volumeChange', listener: (oldVolume: number, newVolume: number) => void): this;
	}

	export class Webhook extends WebhookMixin() {
		constructor(client: Client, data?: object);
		public avatar: string;
		public avatarURL(options?: ImageURLOptions): string | null;
		public channelID: Snowflake;
		public guildID: Snowflake;
		public name: string;
		public owner: User | object | null;
		public token: string | null;
		public type: WebhookTypes;
	}

	export class WebhookClient extends WebhookMixin(BaseClient) {
		constructor(id: string, token: string, options?: ClientOptions);
		public token: string;
	}

	export class WebSocketManager extends EventEmitter {
		constructor(client: Client);
		private totalShards: number | string;
		private shardQueue: Set<WebSocketShard>;
		private packetQueue: object[];
		private destroyed: boolean;
		private reconnecting: boolean;
		private sessionStartLimit?: { total: number; remaining: number; reset_after: number; };

		public readonly client: Client;
		public gateway?: string;
		public shards: Collection<number, WebSocketShard>;
		public status: Status;
		public readonly ping: number;

		public on(event: WSEventType, listener: (data: any, shardID: number) => void): this;
		public once(event: WSEventType, listener: (data: any, shardID: number) => void): this;

		private debug(message: string, shard?: WebSocketShard): void;
		private connect(): Promise<void>;
		private createShards(): Promise<void>;
		private reconnect(): Promise<void>;
		private broadcast(packet: object): void;
		private destroy(): void;
		private _handleSessionLimit(remaining?: number, resetAfter?: number): Promise<void>;
		private handlePacket(packet?: object, shard?: WebSocketShard): boolean;
		private checkShardsReady(): Promise<void>;
		private triggerClientReady(): void;
	}

	export class WebSocketShard extends EventEmitter {
		constructor(manager: WebSocketManager, id: number);
		private sequence: number;
		private closeSequence: number;
		private sessionID?: string;
		private lastPingTimestamp: number;
		private lastHeartbeatAcked: boolean;
		private ratelimit: { queue: object[]; total: number; remaining: number; time: 60e3; timer: NodeJS.Timeout | null; };
		private connection: WebSocket | null;
		private helloTimeout: NodeJS.Timeout | undefined;
		private eventsAttached: boolean;
		private expectedGuilds: Set<Snowflake> | undefined;
		private readyTimeout: NodeJS.Timeout | undefined;

		public manager: WebSocketManager;
		public id: number;
		public status: Status;
		public ping: number;

		private debug(message: string): void;
		private connect(): Promise<void>;
		private onOpen(): void;
		private onMessage(event: MessageEvent): void;
		private onError(error: ErrorEvent | object): void;
		private onClose(event: CloseEvent): void;
		private onPacket(packet: object): void;
		private checkReady(): void;
		private setHelloTimeout(time?: number): void;
		private setHeartbeatTimer(time: number): void;
		private sendHeartbeat(): void;
		private ackHeartbeat(): void;
		private identify(): void;
		private identifyNew(): void;
		private identifyResume(): void;
		private _send(data: object): void;
		private processQueue(): void;
		private destroy(destroyOptions?: { closeCode?: number; reset?: boolean; emit?: boolean; log?: boolean; }): void;
		private _cleanupConnection(): void;
		private _emitDestroyed(): void;

		public send(data: object): void;
		public on(event: 'ready' | 'resumed' | 'invalidSession', listener: () => void): this;
		public on(event: 'close', listener: (event: CloseEvent) => void): this;
		public on(event: 'allReady', listener: (unavailableGuilds?: Set<Snowflake>) => void): this;
		public on(event: string, listener: (...args: any[]) => void): this;

		public once(event: 'ready' | 'resumed' | 'invalidSession', listener: () => void): this;
		public once(event: 'close', listener: (event: CloseEvent) => void): this;
		public once(event: 'allReady', listener: (unavailableGuilds?: Set<Snowflake>) => void): this;
		public once(event: string, listener: (...args: any[]) => void): this;
	}

//#endregion

//#region Collections

	export class Collection<K, V> extends BaseCollection<K, V> {
		public flatMap<T>(fn: (value: V, key: K, collection: this) => Collection<K, T>, thisArg?: unknown): Collection<K, T>;
		public flatMap<T, This>(fn: (this: This, value: V, key: K, collection: this) => Collection<K, T>, thisArg: This): Collection<K, T>;
		public mapValues<T>(fn: (value: V, key: K, collection: this) => T, thisArg?: unknown): Collection<K, T>;
		public mapValues<This, T>(fn: (this: This, value: V, key: K, collection: this) => T, thisArg: This): Collection<K, T>;
		public toJSON(): object;
	}

	export class LimitedCollection<K, V> extends Collection<K, V> {
		public constructor(maxSize: number, iterable: Iterable<any>);
		public maxSize: number;
	}

//#endregion

//#region Managers

	export class ChannelManager extends BaseManager<Snowflake, Channel, ChannelResolvable> {
		constructor(client: Client, iterable: Iterable<any>);
		public fetch(id: Snowflake, cache?: boolean): Promise<Channel>;
	}

	export abstract class BaseManager<K, Holds, R> {
		constructor(client: Client, iterable: Iterable<any>, holds: Constructable<Holds>, cacheType: Collection<K, Holds>);
		public holds: Constructable<Holds>;
		public cache: Collection<K, Holds>;
		public cacheType: Collection<K, Holds>;
		public readonly client: Client;
		public add(data: any, cache?: boolean, { id, extras }?: { id: K; extras: any[]; }): Holds;
		public remove(key: K): void;
		public resolve(resolvable: R): Holds | null;
		public resolveID(resolvable: R): K | null;
	}

	export class GuildEmojiRoleManager {
		constructor(emoji: GuildEmoji);
		public emoji: GuildEmoji;
		public guild: Guild;
		public cache: Collection<Snowflake, Role>;
		public add(roleOrRoles: RoleResolvable | RoleResolvable[] | Collection<Snowflake, Role>): Promise<GuildEmoji>;
		public set(roles: RoleResolvable[] | Collection<Snowflake, Role>): Promise<GuildEmoji>;
		public remove(roleOrRoles: RoleResolvable | RoleResolvable[] | Collection<Snowflake, Role>): Promise<GuildEmoji>;
	}

	export class GuildEmojiManager extends BaseManager<Snowflake, GuildEmoji, EmojiResolvable> {
		constructor(guild: Guild, iterable?: Iterable<any>);
		public guild: Guild;
		public create(attachment: BufferResolvable | Base64Resolvable, name: string, options?: GuildEmojiCreateOptions): Promise<GuildEmoji>;
		public resolveIdentifier(emoji: EmojiIdentifierResolvable): string | null;
	}

	export class GuildChannelManager extends BaseManager<Snowflake, GuildChannel, GuildChannelResolvable> {
		constructor(guild: Guild, iterable?: Iterable<any>);
		public guild: Guild;
		public create(name: string, options: GuildCreateChannelOptions & { type: 'voice'; }): Promise<VoiceChannel>;
		public create(name: string, options: GuildCreateChannelOptions & { type: 'category'; }): Promise<CategoryChannel>;
		public create(name: string, options?: GuildCreateChannelOptions & { type?: 'text'; }): Promise<TextChannel>;
		public create(name: string, options: GuildCreateChannelOptions): Promise<TextChannel | VoiceChannel | CategoryChannel>;
	}

	// Hacky workaround because changing the signature of an overridden method errors
	class OverridableManager<V, K, R = any> extends BaseManager<V, K, R> {
		public add(data: any, cache: any): any;
		public set(key: any): any;
	}

	export class GuildMemberRoleManager extends OverridableManager<Snowflake, Role, RoleResolvable> {
		constructor(member: GuildMember);
		public readonly hoist: Role | null;
		public readonly color: Role | null;
		public readonly highest: Role;
		public member: GuildMember;
		public guild: Guild;

		public add(roleOrRoles: RoleResolvable | RoleResolvable[] | Collection<Snowflake, Role>, reason?: string): Promise<GuildMember>;
		public set(roles: RoleResolvable[] | Collection<Snowflake, Role>, reason?: string): Promise<GuildMember>;
		public remove(roleOrRoles: RoleResolvable | RoleResolvable[] | Collection<Snowflake, Role>, reason?: string): Promise<GuildMember>;
	}

	export class GuildMemberManager extends BaseManager<Snowflake, GuildMember, GuildMemberResolvable> {
		constructor(guild: Guild, iterable?: Iterable<any>);
		public guild: Guild;
		public ban(user: UserResolvable, options?: BanOptions): Promise<GuildMember | User | Snowflake>;
		public fetch(options: UserResolvable | FetchMemberOptions): Promise<GuildMember>;
		public fetch(options?: FetchMembersOptions): Promise<Collection<Snowflake, GuildMember>>;
		public prune(options: GuildPruneMembersOptions & { dry?: false; count: false; }): Promise<null>;
		public prune(options?: GuildPruneMembersOptions): Promise<number>;
		public unban(user: UserResolvable, reason?: string): Promise<User>;
	}

	export class GuildManager extends BaseManager<Snowflake, Guild, GuildResolvable> {
		constructor(client: Client, iterable?: Iterable<any>);
<<<<<<< HEAD
		public create(name: string, options?: {
			channels?: PartialChannelData[];
			defaultMessageNotifications?: DefaultMessageNotifications;
			explicitContentFilter?: ExplicitContentFilterLevel;
			icon?: BufferResolvable | Base64Resolvable;
			region?: string;
			roles?: PartialRoleData[];
			verificationLevel?: VerificationLevel;
		}): Promise<Guild>;
=======
		public create(name: string, options?: { region?: string; icon: BufferResolvable | Base64Resolvable | null; }): Promise<Guild>;
>>>>>>> 91a025ca
	}

	export class MessageManager extends BaseManager<Snowflake, Message, MessageResolvable> {
		constructor(channel: TextChannel | DMChannel, iterable?: Iterable<any>);
		public channel: TextBasedChannelFields;
		public cache: LimitedCollection<Snowflake, Message>;
		public fetch(message: Snowflake, cache?: boolean): Promise<Message>;
		public fetch(options?: ChannelLogsQueryOptions, cache?: boolean): Promise<Collection<Snowflake, Message>>;
		public fetchPinned(cache?: boolean): Promise<Collection<Snowflake, Message>>;
		public delete(message: MessageResolvable, reason?: string): Promise<void>;
	}

	export class PresenceManager extends BaseManager<Snowflake, Presence, PresenceResolvable> {
		constructor(client: Client, iterable?: Iterable<any>);
	}

	export class ReactionManager extends BaseManager<Snowflake, MessageReaction, MessageReactionResolvable> {
		constructor(message: Message, iterable?: Iterable<any>);
		public message: Message;
		public removeAll(): Promise<Message>;
	}

	export class ReactionUserManager extends BaseManager<Snowflake, User, UserResolvable> {
		constructor(client: Client, iterable: Iterable<any> | undefined, reaction: MessageReaction);
		public reaction: MessageReaction;
		public fetch(options?: { limit?: number; after?: Snowflake; before?: Snowflake; }): Promise<Collection<Snowflake, User>>;
		public remove(user?: UserResolvable): Promise<MessageReaction>;
	}

	export class RoleManager extends BaseManager<Snowflake, Role, RoleResolvable> {
		constructor(guild: Guild, iterable?: Iterable<any>);
		public readonly everyone: Role | null;
		public readonly highest: Role;
		public guild: Guild;

		public create(options?: { data?: RoleData; reason?: string; }): Promise<Role>;
		public fetch(id: Snowflake, cache?: boolean): Promise<Role | null>;
		public fetch(id?: Snowflake, cache?: boolean): Promise<this>;
	}

	export class UserManager extends BaseManager<Snowflake, User, UserResolvable> {
		constructor(client: Client, iterable?: Iterable<any>);
		public fetch(id: Snowflake, cache?: boolean): Promise<User>;
	}

	export class VoiceStateManager extends BaseManager<Snowflake, VoiceState, typeof VoiceState> {
		constructor(guild: Guild, iterable?: Iterable<any>);
		public guild: Guild;
	}

//#endregion

//#region Mixins

	// Model the TextBasedChannel mixin system, allowing application of these fields
	// to the classes that use these methods without having to manually add them
	// to each of those classes

	type Constructable<T> = new (...args: any[]) => T;
	function PartialTextBasedChannel<T>(Base?: Constructable<T>): Constructable<T & PartialTextBasedChannelFields>;
	function TextBasedChannel<T>(Base?: Constructable<T>): Constructable<T & TextBasedChannelFields>;

	interface PartialTextBasedChannelFields {
		lastMessageID: Snowflake | null;
		lastMessageChannelID: Snowflake | null;
		readonly lastMessage: Message | null;
		lastPinTimestamp: number | null;
		readonly lastPinAt: Date;
		send(content?: StringResolvable, options?: MessageOptions | MessageAdditions | MessageOptions & { split?: false; } | MessageAdditions): Promise<Message>;
		send(content?: StringResolvable, options?: MessageOptions & { split: true | SplitOptions; } | MessageAdditions): Promise<Message[]>;
		send(options?: MessageOptions | MessageAdditions | APIMessage | MessageOptions & { split?: false; } | MessageAdditions | APIMessage): Promise<Message>;
		send(options?: MessageOptions & { split: true | SplitOptions; } | MessageAdditions | APIMessage): Promise<Message[]>;
	}

	interface TextBasedChannelFields extends PartialTextBasedChannelFields {
		typing: boolean;
		typingCount: number;
		awaitMessages(filter: CollectorFilter, options?: AwaitMessagesOptions): Promise<Collection<Snowflake, Message>>;
		bulkDelete(messages: Collection<Snowflake, Message> | Message[] | Snowflake[] | number, filterOld?: boolean): Promise<Collection<Snowflake, Message>>;
		createMessageCollector(filter: CollectorFilter, options?: MessageCollectorOptions): MessageCollector;
		startTyping(count?: number): Promise<void>;
		stopTyping(force?: boolean): void;
	}

	function WebhookMixin<T>(Base?: Constructable<T>): Constructable<T & WebhookFields>;

	interface WebhookFields {
		readonly client: Client;
		id: Snowflake;
		readonly createdAt: Date;
		readonly createdTimestamp: number;
		readonly url: string;
		delete(reason?: string): Promise<void>;
		edit(options: WebhookEditData): Promise<Webhook>;
		send(content?: StringResolvable, options?: WebhookMessageOptions & { split?: false; } | MessageAdditions): Promise<Message>;
		send(content?: StringResolvable, options?: WebhookMessageOptions & { split: true | SplitOptions; } | MessageAdditions): Promise<Message[]>;
		send(options?: WebhookMessageOptions & { split?: false; } | MessageAdditions | APIMessage): Promise<Message>;
		send(options?: WebhookMessageOptions & { split: true | SplitOptions; } | MessageAdditions | APIMessage): Promise<Message[]>;
		sendSlackMessage(body: object): Promise<boolean>;
	}

//#endregion

//#region Typedefs

	type ActivityFlagsString = 'INSTANCE'
		| 'JOIN'
		| 'SPECTATE'
		| 'JOIN_REQUEST'
		| 'SYNC'
		| 'PLAY';

	type ActivityType = 'PLAYING'
		| 'STREAMING'
		| 'LISTENING'
		| 'WATCHING'
		| 'CUSTOM_STATUS';

	type MessageFlagsString = 'CROSSPOSTED'
		| 'IS_CROSSPOST'
		| 'SUPPRESS_EMBEDS'
		| 'SOURCE_MESSAGE_DELETED'
		| 'URGENT';

	interface APIErrror {
		UNKNOWN_ACCOUNT: number;
		UNKNOWN_APPLICATION: number;
		UNKNOWN_CHANNEL: number;
		UNKNOWN_GUILD: number;
		UNKNOWN_INTEGRATION: number;
		UNKNOWN_INVITE: number;
		UNKNOWN_MEMBER: number;
		UNKNOWN_MESSAGE: number;
		UNKNOWN_OVERWRITE: number;
		UNKNOWN_PROVIDER: number;
		UNKNOWN_ROLE: number;
		UNKNOWN_TOKEN: number;
		UNKNOWN_USER: number;
		UNKNOWN_EMOJI: number;
		UNKNOWN_WEBHOOK: number;
		BOT_PROHIBITED_ENDPOINT: number;
		BOT_ONLY_ENDPOINT: number;
		MAXIMUM_GUILDS: number;
		MAXIMUM_FRIENDS: number;
		MAXIMUM_PINS: number;
		MAXIMUM_ROLES: number;
		MAXIMUM_REACTIONS: number;
		UNAUTHORIZED: number;
		MISSING_ACCESS: number;
		INVALID_ACCOUNT_TYPE: number;
		CANNOT_EXECUTE_ON_DM: number;
		EMBED_DISABLED: number;
		CANNOT_EDIT_MESSAGE_BY_OTHER: number;
		CANNOT_SEND_EMPTY_MESSAGE: number;
		CANNOT_MESSAGE_USER: number;
		CANNOT_SEND_MESSAGES_IN_VOICE_CHANNEL: number;
		CHANNEL_VERIFICATION_LEVEL_TOO_HIGH: number;
		OAUTH2_APPLICATION_BOT_ABSENT: number;
		MAXIMUM_OAUTH2_APPLICATIONS: number;
		INVALID_OAUTH_STATE: number;
		MISSING_PERMISSIONS: number;
		INVALID_AUTHENTICATION_TOKEN: number;
		NOTE_TOO_LONG: number;
		INVALID_BULK_DELETE_QUANTITY: number;
		CANNOT_PIN_MESSAGE_IN_OTHER_CHANNEL: number;
		CANNOT_EXECUTE_ON_SYSTEM_MESSAGE: number;
		BULK_DELETE_MESSAGE_TOO_OLD: number;
		INVITE_ACCEPTED_TO_GUILD_NOT_CONTAINING_BOT: number;
		REACTION_BLOCKED: number;
	}

	interface AddGuildMemberOptions {
		accessToken: string;
		nick?: string;
		roles?: Collection<Snowflake, Role> | RoleResolvable[];
		mute?: boolean;
		deaf?: boolean;
	}

	interface AuditLogChange {
		key: string;
		old?: any;
		new?: any;
	}

	interface ImageURLOptions {
		format?: ImageExt;
		size?: ImageSize;
	}

	interface AwaitMessagesOptions extends MessageCollectorOptions {
		errors?: string[];
	}

	interface AwaitReactionsOptions extends ReactionCollectorOptions {
		errors?: string[];
	}

	interface BanOptions {
		days?: number;
		reason?: string;
	}

	type Base64Resolvable = Buffer | Base64String;

	type Base64String = string;

	type BitFieldResolvable<T extends string> = RecursiveArray<T | number | Readonly<BitField<T>>> | T | number | Readonly<BitField<T>>;

	type BufferResolvable = Buffer | string;

	interface ChannelCreationOverwrites {
		allow?: PermissionResolvable | number;
		deny?: PermissionResolvable | number;
		id: RoleResolvable | UserResolvable;
	}

	interface ChannelData {
		name?: string;
		position?: number;
		topic?: string;
		nsfw?: boolean;
		bitrate?: number;
		userLimit?: number;
		parentID?: Snowflake;
		rateLimitPerUser?: number;
		lockPermissions?: boolean;
		permissionOverwrites?: OverwriteResolvable[] | Collection<Snowflake, OverwriteResolvable>;
	}

	interface ChannelLogsQueryOptions {
		limit?: number;
		before?: Snowflake;
		after?: Snowflake;
		around?: Snowflake;
	}

	interface ChannelPosition {
		channel: ChannelResolvable;
		position: number;
	}

	type ChannelResolvable = Channel | Snowflake;

	interface ClientApplicationAsset {
		name: string;
		id: Snowflake;
		type: 'BIG' | 'SMALL';
	}

	interface ClientOptions {
		shards?: number | number[] | 'auto';
		shardCount?: number;
		messageCacheMaxSize?: number;
		messageCacheLifetime?: number;
		messageSweepInterval?: number;
		fetchAllMembers?: boolean;
		disableEveryone?: boolean;
		partials?: PartialTypes[];
		restWsBridgeTimeout?: number;
		restTimeOffset?: number;
		restRequestTimeout?: number;
		restSweepInterval?: number;
		retryLimit?: number;
		presence?: PresenceData;
		disabledEvents?: WSEventType[];
		ws?: WebSocketOptions;
		http?: HTTPOptions;
	}

	type CollectorFilter = (...args: any[]) => boolean;

	interface CollectorOptions {
		time?: number;
		idle?: number;
		dispose?: boolean;
	}

	type ColorResolvable = 'DEFAULT'
		| 'WHITE'
		| 'AQUA'
		| 'GREEN'
		| 'BLUE'
		| 'YELLOW'
		| 'PURPLE'
		| 'LUMINOUS_VIVID_PINK'
		| 'GOLD'
		| 'ORANGE'
		| 'RED'
		| 'GREY'
		| 'DARKER_GREY'
		| 'NAVY'
		| 'DARK_AQUA'
		| 'DARK_GREEN'
		| 'DARK_BLUE'
		| 'DARK_PURPLE'
		| 'DARK_VIVID_PINK'
		| 'DARK_GOLD'
		| 'DARK_ORANGE'
		| 'DARK_RED'
		| 'DARK_GREY'
		| 'LIGHT_GREY'
		| 'DARK_NAVY'
		| 'RANDOM'
		| [number, number, number]
		| number
		| string;

	interface DeconstructedSnowflake {
		timestamp: number;
		readonly date: Date;
		workerID: number;
		processID: number;
		increment: number;
		binary: string;
	}

	type DefaultMessageNotifications = 'ALL' | 'MENTIONS';

	interface GuildEmojiEditData {
		name?: string;
		roles?: Collection<Snowflake, Role> | RoleResolvable[];
	}

	interface EmbedField {
		name: string;
		value: string;
		inline: boolean;
	}

	interface EmbedFieldData {
		name: StringResolvable;
		value: StringResolvable;
		inline?: boolean;
	}

	type EmojiIdentifierResolvable = string | EmojiResolvable;

	type EmojiResolvable = Snowflake | GuildEmoji | ReactionEmoji;

	type ExplicitContentFilterLevel = 'DISABLED' | 'MEMBERS_WITHOUT_ROLES' | 'ALL_MEMBERS';

	interface Extendable {
		GuildEmoji: typeof GuildEmoji;
		DMChannel: typeof DMChannel;
		TextChannel: typeof TextChannel;
		VoiceChannel: typeof VoiceChannel;
		CategoryChannel: typeof CategoryChannel;
		NewsChannel: typeof NewsChannel;
		StoreChannel: typeof StoreChannel;
		GuildMember: typeof GuildMember;
		Guild: typeof Guild;
		Message: typeof Message;
		MessageReaction: typeof MessageReaction;
		Presence: typeof Presence;
		VoiceState: typeof VoiceState;
		Role: typeof Role;
		User: typeof User;
	}

	interface FetchMemberOptions {
		user: UserResolvable;
		cache?: boolean;
	}

	interface FetchMembersOptions {
		query?: string;
		limit?: number;
	}

	interface FileOptions {
		attachment: BufferResolvable | Stream;
		name?: string;
	}

	interface MessageActivity {
		partyID: string;
		type: number;
	}

	interface MessageReference {
		channelID: string;
		guildID: string;
		messageID: string | null;
	}

	type GuildAuditLogsAction = keyof GuildAuditLogsActions;

	interface GuildAuditLogsActions {
		ALL?: null;
		GUILD_UPDATE?: number;
		CHANNEL_CREATE?: number;
		CHANNEL_UPDATE?: number;
		CHANNEL_DELETE?: number;
		CHANNEL_OVERWRITE_CREATE?: number;
		CHANNEL_OVERWRITE_UPDATE?: number;
		CHANNEL_OVERWRITE_DELETE?: number;
		MEMBER_KICK?: number;
		MEMBER_PRUNE?: number;
		MEMBER_BAN_ADD?: number;
		MEMBER_BAN_REMOVE?: number;
		MEMBER_UPDATE?: number;
		MEMBER_ROLE_UPDATE?: number;
		MEMBER_MOVE?: number;
		MEMBER_DISCONNECT?: number;
		BOT_ADD?: number;
		ROLE_CREATE?: number;
		ROLE_UPDATE?: number;
		ROLE_DELETE?: number;
		INVITE_CREATE?: number;
		INVITE_UPDATE?: number;
		INVITE_DELETE?: number;
		WEBHOOK_CREATE?: number;
		WEBHOOK_UPDATE?: number;
		WEBHOOK_DELETE?: number;
		EMOJI_CREATE?: number;
		EMOJI_UPDATE?: number;
		EMOJI_DELETE?: number;
		MESSAGE_DELETE?: number;
		MESSAGE_BULK_DELETE?: number;
		MESSAGE_PIN?: number;
		MESSAGE_UNPIN?: number;
		INTEGRATION_CREATE?: number;
		INTEGRATION_UPDATE?: number;
		INTEGRATION_DELETE?: number;
	}

	type GuildAuditLogsActionType = 'CREATE'
		| 'DELETE'
		| 'UPDATE'
		| 'ALL';

	interface GuildAuditLogsFetchOptions {
		before?: Snowflake | GuildAuditLogsEntry;
		limit?: number;
		user?: UserResolvable;
		type?: GuildAuditLogsAction | number;
	}

	type GuildAuditLogsTarget = keyof GuildAuditLogsTargets;

	interface GuildAuditLogsTargets {
		ALL?: string;
		GUILD?: string;
		CHANNEL?: string;
		USER?: string;
		ROLE?: string;
		INVITE?: string;
		WEBHOOK?: string;
		EMOJI?: string;
		MESSAGE?: string;
		INTEGRATION?: string;
		UNKNOWN?: string;
	}

	type GuildChannelResolvable = Snowflake | GuildChannel;

	interface GuildCreateChannelOptions {
		permissionOverwrites?: OverwriteResolvable[] | Collection<Snowflake, OverwriteResolvable>;
		topic?: string;
		type?: Exclude<keyof typeof ChannelType, 'dm' | 'group' | 'unknown'>;
		nsfw?: boolean;
		parent?: ChannelResolvable;
		bitrate?: number;
		userLimit?: number;
		rateLimitPerUser?: number;
		position?: number;
		reason?: string;
	}

	interface GuildChannelCloneOptions extends GuildCreateChannelOptions {
		name?: string;
	}

	interface GuildEmojiCreateOptions {
		roles?: Collection<Snowflake, Role> | RoleResolvable[];
		reason?: string;
	}

	interface GuildEditData {
		name?: string;
		region?: string;
		verificationLevel?: VerificationLevel;
		explicitContentFilter?: ExplicitContentFilterLevel;
		defaultMessageNotifications?: DefaultMessageNotifications | number;
		afkChannel?: ChannelResolvable;
		systemChannel?: ChannelResolvable;
		systemChannelFlags?: SystemChannelFlagsResolvable;
		afkTimeout?: number;
		icon?: Base64Resolvable;
		owner?: GuildMemberResolvable;
		splash?: Base64Resolvable;
		banner?: Base64Resolvable;
	}

	interface GuildEmbedData {
		enabled: boolean;
		channel: GuildChannelResolvable | null;
	}

	type GuildFeatures = 'ANIMATED_ICON'
		| 'BANNER'
		| 'COMMERCE'
		| 'DISCOVERABLE'
		| 'FEATURABLE'
		| 'INVITE_SPLASH'
		| 'PUBLIC'
		| 'NEWS'
		| 'PARTNERED'
		| 'VANITY_URL'
		| 'VERIFIED'
		| 'VIP_REGIONS';

	interface GuildMemberEditData {
		nick?: string;
		roles?: Collection<Snowflake, Role> | RoleResolvable[];
		mute?: boolean;
		deaf?: boolean;
		channel?: ChannelResolvable | null;
	}

	type GuildMemberResolvable = GuildMember | UserResolvable;

	type GuildResolvable = Guild | GuildChannel | GuildMember | GuildEmoji | Invite | Role | Snowflake;

	interface GuildPruneMembersOptions {
		count?: boolean;
		days?: number;
		dry?: boolean;
		reason?: string;
	}

	interface HTTPOptions {
		api?: string;
		version?: number;
		host?: string;
		cdn?: string;
		invite?: string;
	}

	type ImageExt = 'webp'
		| 'png'
		| 'jpg'
		| 'gif';

	type ImageSize = 16
		| 32
		| 64
		| 128
		| 256
		| 512
		| 1024
		| 2048;

	interface IntegrationData {
		id: string;
		type: string;
	}

	interface IntegrationEditData {
		expireBehavior?: number;
		expireGracePeriod?: number;
	}

	interface IntegrationAccount {
		id: string;
		name: string;
	}

	interface InviteOptions {
		temporary?: boolean;
		maxAge?: number;
		maxUses?: number;
		unique?: boolean;
		reason?: string;
	}

	type InviteResolvable = string;

	type MembershipStates = 'INVITED'
		| 'ACCEPTED';

	interface MessageCollectorOptions extends CollectorOptions {
		max?: number;
		maxProcessed?: number;
	}

	type MessageAdditions = MessageEmbed | MessageAttachment | (MessageEmbed | MessageAttachment)[];

	interface MessageEditOptions {
		content?: string;
		embed?: MessageEmbedOptions | null;
		code?: string | boolean;
		flags?: BitFieldResolvable<MessageFlagsString>;
	}

	interface MessageEmbedOptions {
		title?: string;
		description?: string;
		url?: string;
		timestamp?: Date | number;
		color?: ColorResolvable;
		fields?: EmbedField[];
		files?: (MessageAttachment | string | FileOptions)[];
		author?: Partial<MessageEmbedAuthor> & { icon_url?: string; proxy_icon_url?: string; };
		thumbnail?: Partial<MessageEmbedThumbnail> & { proxy_url?: string; };
		image?: Partial<MessageEmbedImage> & { proxy_url?: string; };
		video?: Partial<MessageEmbedVideo> & { proxy_url?: string; };
		footer?: Partial<MessageEmbedFooter> & { icon_url?: string; proxy_icon_url?: string; };
	}

	interface MessageEmbedAuthor {
		name?: string;
		url?: string;
		iconURL?: string;
		proxyIconURL?: string;
	}

	interface MessageEmbedThumbnail {
		url: string;
		proxyURL?: string;
		height?: number;
		width?: number;
	}

	interface MessageEmbedFooter {
		text?: string;
		iconURL?: string;
		proxyIconURL?: string;
	}

	interface MessageEmbedImage {
		url: string;
		proxyURL?: string;
		height?: number;
		width?: number;
	}

	interface MessageEmbedProvider {
		name: string;
		url: string;
	}

	interface MessageEmbedVideo {
		url?: string;
		proxyURL?: string;
		height?: number;
		width?: number;
	}

	interface MessageOptions {
		tts?: boolean;
		nonce?: string;
		content?: string;
		embed?: MessageEmbed | MessageEmbedOptions;
		disableEveryone?: boolean;
		files?: (FileOptions | BufferResolvable | Stream | MessageAttachment)[];
		code?: string | boolean;
		split?: boolean | SplitOptions;
		reply?: UserResolvable;
	}

	type MessageReactionResolvable = MessageReaction | Snowflake;

	type MessageResolvable = Message | Snowflake;

	type MessageTarget = TextChannel | DMChannel | User | GuildMember | Webhook | WebhookClient;

	type MessageType = 'DEFAULT'
		| 'RECIPIENT_ADD'
		| 'RECIPIENT_REMOVE'
		| 'CALL'
		| 'CHANNEL_NAME_CHANGE'
		| 'CHANNEL_ICON_CHANGE'
		| 'PINS_ADD'
		| 'GUILD_MEMBER_JOIN'
		| 'USER_PREMIUM_GUILD_SUBSCRIPTION'
		| 'USER_PREMIUM_GUILD_SUBSCRIPTION_TIER_1'
		| 'USER_PREMIUM_GUILD_SUBSCRIPTION_TIER_2'
		| 'USER_PREMIUM_GUILD_SUBSCRIPTION_TIER_3'
		| 'CHANNEL_FOLLOW_ADD'
		| 'GUILD_DISCOVERY_DISQUALIFIED'
		| 'GUILD_DISCOVERY_REQUALIFIED';

	interface OverwriteData {
		allow?: PermissionResolvable;
		deny?: PermissionResolvable;
		id: GuildMemberResolvable | RoleResolvable;
		type?: OverwriteType;
	}

	type OverwriteResolvable = PermissionOverwrites | OverwriteData;

	type OverwriteType = 'member' | 'role';

	interface PermissionFlags extends Record<PermissionString, number> { }

	interface PermissionObject extends Record<PermissionString, boolean> { }

	interface PermissionOverwriteOption extends Partial<Record<PermissionString, boolean | null>> { }

	type PermissionString = 'CREATE_INSTANT_INVITE'
		| 'KICK_MEMBERS'
		| 'BAN_MEMBERS'
		| 'ADMINISTRATOR'
		| 'MANAGE_CHANNELS'
		| 'MANAGE_GUILD'
		| 'ADD_REACTIONS'
		| 'VIEW_AUDIT_LOG'
		| 'PRIORITY_SPEAKER'
		| 'STREAM'
		| 'VIEW_CHANNEL'
		| 'SEND_MESSAGES'
		| 'SEND_TTS_MESSAGES'
		| 'MANAGE_MESSAGES'
		| 'EMBED_LINKS'
		| 'ATTACH_FILES'
		| 'READ_MESSAGE_HISTORY'
		| 'MENTION_EVERYONE'
		| 'USE_EXTERNAL_EMOJIS'
		| 'CONNECT'
		| 'SPEAK'
		| 'MUTE_MEMBERS'
		| 'DEAFEN_MEMBERS'
		| 'MOVE_MEMBERS'
		| 'USE_VAD'
		| 'CHANGE_NICKNAME'
		| 'MANAGE_NICKNAMES'
		| 'MANAGE_ROLES'
		| 'MANAGE_WEBHOOKS'
		| 'MANAGE_EMOJIS';

	interface RecursiveArray<T> extends Array<T | RecursiveArray<T>> { }

	type PermissionResolvable = BitFieldResolvable<PermissionString>;

	interface PermissionOverwriteOptions {
		allow: PermissionResolvable;
		deny: PermissionResolvable;
		id: UserResolvable | RoleResolvable;
	}

	type PremiumTier = number;

	interface PresenceData {
		status?: PresenceStatusData;
		afk?: boolean;
		activity?: {
			name?: string;
			type?: ActivityType | number;
			url?: string;
		};
		shardID?: number | number[];
	}

	type PresenceResolvable = Presence | UserResolvable | Snowflake;

	type ClientPresenceStatus = 'online' | 'idle' | 'dnd';

	interface ClientPresenceStatusData {
		web?: ClientPresenceStatus;
		mobile?: ClientPresenceStatus;
		desktop?: ClientPresenceStatus;
	}

	interface PartialChannelData {
		id?: number;
		name: string;
		topic?: string;
		type?: ChannelType;
		parentID?: number;
		permissionOverwrites?: {
			id: number | Snowflake;
			type?: OverwriteType;
			allow?: PermissionResolvable;
			deny?: PermissionResolvable;
		}[];
	}

	interface PartialRoleData {
		id?: number;
		name?: string;
		color?: ColorResolvable;
		hoist?: boolean;
		position?: number;
		permissions?: PermissionResolvable;
		mentionable?: boolean;
	}

	type PartialTypes = 'USER'
		| 'CHANNEL'
		| 'GUILD_MEMBER'
		| 'MESSAGE'
		| 'REACTION';

	type Partialize<T> = {
		id: string;
		partial: true;
		fetch(): Promise<T>;
	} & {
			[K in keyof Omit<T, 'id' | 'partial'>]: T[K] | null;
		};

	interface PartialMessage extends Partialize<Message> {}
	interface PartialChannel extends Partialize<Channel> {}
	interface PartialGuildMember extends Partialize<GuildMember> {}
	interface PartialUser extends Partialize<User> {}

	type PresenceStatus = ClientPresenceStatus | 'offline';

	type PresenceStatusData = ClientPresenceStatus | 'invisible';

	interface RateLimitData {
		timeout: number;
		limit: number;
		timeDifference: number;
		method: string;
		path: string;
		route: string;
	}

	interface RawOverwriteData {
		id: Snowflake;
		allow: number;
		deny: number;
		type: OverwriteType;
	}

	interface ReactionCollectorOptions extends CollectorOptions {
		max?: number;
		maxEmojis?: number;
		maxUsers?: number;
	}

	interface ResolvedOverwriteOptions {
		allow: Permissions;
		deny: Permissions;
	}

	interface RoleData {
		name?: string;
		color?: ColorResolvable;
		hoist?: boolean;
		position?: number;
		permissions?: PermissionResolvable;
		mentionable?: boolean;
	}

	interface RolePosition {
		role: RoleResolvable;
		position: number;
	}

	type RoleResolvable = Role | string;

	type ShardingManagerMode = 'process' | 'worker';

	type Snowflake = string;

	interface SplitOptions {
		maxLength?: number;
		char?: string;
		prepend?: string;
		append?: string;
	}

	type Status = number;

	interface StreamOptions {
		type?: StreamType;
		seek?: number;
		volume?: number | boolean;
		plp?: number;
		fec?: boolean;
		bitrate?: number | 'auto';
		highWaterMark?: number;
	}

	type SpeakingString = 'SPEAKING' | 'SOUNDSHARE' | 'PRIORITY_SPEAKING';

	type StreamType = 'unknown' | 'converted' | 'opus' | 'ogg/opus' | 'webm/opus';

	type StringResolvable = string | string[] | any;

	type SystemChannelFlagsString = 'WELCOME_MESSAGE_DISABLED'
		| 'BOOST_MESSAGE_DISABLED';

	type SystemChannelFlagsResolvable = BitFieldResolvable<SystemChannelFlagsString>;

	type TargetUser = number;

	type UserResolvable = User | Snowflake | Message | GuildMember;

	type VerificationLevel = 'NONE' | 'LOW' | 'MEDIUM' | 'HIGH' | 'VERY_HIGH';

	type VoiceStatus = number;

	interface WebhookEditData {
		name?: string;
		avatar?: BufferResolvable;
		channel?: ChannelResolvable;
		reason?: string;
	}

	interface WebhookMessageOptions {
		username?: string;
		avatarURL?: string;
		tts?: boolean;
		nonce?: string;
		embeds?: (MessageEmbed | object)[];
		disableEveryone?: boolean;
		files?: (FileOptions | BufferResolvable | Stream | MessageAttachment)[];
		code?: string | boolean;
		split?: boolean | SplitOptions;
	}

	type WebhookTypes = 'Incoming' | 'Channel Follower';

	interface WebSocketOptions {
		large_threshold?: number;
		compress?: boolean;
	}

	type WSEventType = 'READY'
		| 'RESUMED'
		| 'GUILD_CREATE'
		| 'GUILD_DELETE'
		| 'GUILD_UPDATE'
		| 'INVITE_CREATE'
		| 'INVITE_DELETE'
		| 'GUILD_MEMBER_ADD'
		| 'GUILD_MEMBER_REMOVE'
		| 'GUILD_MEMBER_UPDATE'
		| 'GUILD_MEMBERS_CHUNK'
		| 'GUILD_ROLE_CREATE'
		| 'GUILD_ROLE_DELETE'
		| 'GUILD_ROLE_UPDATE'
		| 'GUILD_BAN_ADD'
		| 'GUILD_BAN_REMOVE'
		| 'GUILD_EMOJIS_UPDATE'
		| 'GUILD_INTEGRATIONS_UPDATE'
		| 'CHANNEL_CREATE'
		| 'CHANNEL_DELETE'
		| 'CHANNEL_UPDATE'
		| 'CHANNEL_PINS_UPDATE'
		| 'MESSAGE_CREATE'
		| 'MESSAGE_DELETE'
		| 'MESSAGE_UPDATE'
		| 'MESSAGE_DELETE_BULK'
		| 'MESSAGE_REACTION_ADD'
		| 'MESSAGE_REACTION_REMOVE'
		| 'MESSAGE_REACTION_REMOVE_ALL'
		| 'MESSAGE_REACTION_REMOVE_EMOJI'
		| 'USER_UPDATE'
		| 'PRESENCE_UPDATE'
		| 'TYPING_START'
		| 'VOICE_STATE_UPDATE'
		| 'VOICE_SERVER_UPDATE'
		| 'WEBHOOKS_UPDATE';

	interface MessageEvent {
		data: WebSocket.Data;
		type: string;
		target: WebSocket;
	}

	interface CloseEvent {
		wasClean: boolean;
		code: number;
		reason: string;
		target: WebSocket;
	}

	interface ErrorEvent {
		error: any;
		message: string;
		type: string;
		target: WebSocket;
	}

	interface CrosspostedChannel {
		channelID: Snowflake;
		guildID: Snowflake;
		type: keyof typeof ChannelType;
		name: string;
	}

	interface EscapeMarkdownOptions {
		codeBlock?: boolean;
		inlineCode?: boolean;
		bold?: boolean;
		italic?: boolean;
		underline?: boolean;
		strikethrough?: boolean;
		spoiler?: boolean;
		inlineCodeContent?: boolean;
		codeBlockContent?: boolean;
	}

//#endregion
}<|MERGE_RESOLUTION|>--- conflicted
+++ resolved
@@ -1812,7 +1812,6 @@
 
 	export class GuildManager extends BaseManager<Snowflake, Guild, GuildResolvable> {
 		constructor(client: Client, iterable?: Iterable<any>);
-<<<<<<< HEAD
 		public create(name: string, options?: {
 			channels?: PartialChannelData[];
 			defaultMessageNotifications?: DefaultMessageNotifications;
@@ -1822,9 +1821,6 @@
 			roles?: PartialRoleData[];
 			verificationLevel?: VerificationLevel;
 		}): Promise<Guild>;
-=======
-		public create(name: string, options?: { region?: string; icon: BufferResolvable | Base64Resolvable | null; }): Promise<Guild>;
->>>>>>> 91a025ca
 	}
 
 	export class MessageManager extends BaseManager<Snowflake, Message, MessageResolvable> {
