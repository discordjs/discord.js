--- conflicted
+++ resolved
@@ -2550,7 +2550,6 @@
     public remove(user: UserResolvable, reason?: string): Promise<User>;
   }
 
-<<<<<<< HEAD
   export class GuildInviteManager extends BaseManager<Snowflake, Invite, InviteResolvable> {
     constructor(guild: Guild, iterable?: Iterable<any>);
     public guild: Guild;
@@ -2560,10 +2559,7 @@
     public delete(invite: InviteResolvable, reason?: string): Promise<Invite>;
   }
 
-  export class GuildMemberRoleManager {
-=======
   export class GuildMemberRoleManager extends DataManager<Snowflake, Role, RoleResolvable> {
->>>>>>> a7c6678c
     constructor(member: GuildMember);
     public readonly hoist: Role | null;
     public readonly color: Role | null;
