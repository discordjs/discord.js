import {
  blockQuote,
  bold,
  channelMention,
  codeBlock,
  ContextMenuCommandBuilder,
  formatEmoji,
  hideLinkEmbed,
  hyperlink,
  inlineCode,
  italic,
  quote,
  roleMention,
  SlashCommandBuilder,
  spoiler,
  strikethrough,
  time,
  TimestampStyles,
  TimestampStylesString,
  underscore,
  userMention,
} from '@discordjs/builders';
import { Collection } from '@discordjs/collection';
import {
  APIApplicationCommandInteractionData,
  APIApplicationCommandOption,
  APIApplicationCommandPermission,
  APIAuditLogChange,
  APIButtonComponent,
  APIEmbed,
  APIEmoji,
  APIInteractionDataResolvedChannel,
  APIInteractionDataResolvedGuildMember,
  APIInteractionGuildMember,
  APIMessage,
  APIModalActionRowComponent,
  APIOverwrite,
  APIPartialChannel,
  APIPartialEmoji,
  APIPartialGuild,
  APIRole,
  APITemplateSerializedSourceGuild,
  APIUser,
  GatewayVoiceServerUpdateDispatchData,
  GatewayVoiceStateUpdateDispatchData,
  MessageActivityType,
  RESTPostAPIApplicationCommandsJSONBody,
  Snowflake,
  LocalizationMap,
  LocaleString,
  APIGuildMember,
  APIChannel,
} from 'discord-api-types/v9';
import { ChildProcess } from 'node:child_process';
import { EventEmitter } from 'node:events';
import { AgentOptions } from 'node:https';
import { Response } from 'node-fetch';
import { Stream } from 'node:stream';
import { MessagePort, Worker } from 'node:worker_threads';
import * as WebSocket from 'ws';
import {
  ActivityTypes,
  ApplicationCommandOptionTypes,
  ApplicationCommandPermissionTypes,
  ApplicationCommandTypes,
  AutoModerationActionTypes,
  AutoModerationRuleEventTypes,
  AutoModerationRuleKeywordPresetTypes,
  AutoModerationRuleTriggerTypes,
  ChannelTypes,
  DefaultMessageNotificationLevels,
  ExplicitContentFilterLevels,
  InteractionResponseTypes,
  InteractionTypes,
  InviteTargetType,
  MembershipStates,
  MessageButtonStyles,
  MessageComponentTypes,
  MessageTypes,
  ModalComponentTypes,
  MFALevels,
  NSFWLevels,
  OverwriteTypes,
  PremiumTiers,
  PrivacyLevels,
  StickerFormatTypes,
  StickerTypes,
  TextInputStyles,
  VerificationLevels,
  WebhookTypes,
  GuildScheduledEventEntityTypes,
  GuildScheduledEventStatuses,
  GuildScheduledEventPrivacyLevels,
  VideoQualityModes,
  SelectMenuComponentTypes,
  SortOrderType,
  ForumLayoutType,
} from './enums';
import {
<<<<<<< HEAD
  APIActionRowComponent,
  APIMessageActionRowComponent,
  APIMessageComponent,
  APISelectMenuComponent,
=======
  APIAutoModerationRule,
  GatewayAutoModerationActionExecutionDispatchData,
>>>>>>> 42879837
  RawActivityData,
  RawAnonymousGuildData,
  RawApplicationCommandData,
  RawApplicationData,
  RawBaseGuildData,
  RawChannelData,
  RawClientApplicationData,
  RawDMChannelData,
  RawEmojiData,
  RawGuildAuditLogData,
  RawGuildAuditLogEntryData,
  RawGuildBanData,
  RawGuildChannelData,
  RawGuildData,
  RawGuildEmojiData,
  RawGuildMemberData,
  RawGuildPreviewData,
  RawGuildScheduledEventData,
  RawGuildTemplateData,
  RawIntegrationApplicationData,
  RawIntegrationData,
  RawInteractionData,
  RawInviteData,
  RawInviteGuildData,
  RawInviteStageInstance,
  RawMessageAttachmentData,
  RawMessageButtonInteractionData,
  RawMessageComponentInteractionData,
  RawMessageData,
  RawMessagePayloadData,
  RawMessageReactionData,
  RawMessageSelectMenuInteractionData,
  RawModalSubmitInteractionData,
  RawOAuth2GuildData,
  RawPartialGroupDMChannelData,
  RawPartialMessageData,
  RawPermissionOverwriteData,
  RawPresenceData,
  RawReactionEmojiData,
  RawRichPresenceAssets,
  RawRoleData,
  RawStageInstanceData,
  RawStickerData,
  RawStickerPackData,
  RawTeamData,
  RawTeamMemberData,
  RawTextInputComponentData,
  RawThreadChannelData,
  RawThreadMemberData,
  RawTypingData,
  RawUserData,
  RawVoiceRegionData,
  RawVoiceStateData,
  RawWebhookData,
  RawWelcomeChannelData,
  RawWelcomeScreenData,
  RawWidgetData,
  RawWidgetMemberData,
} from './rawDataTypes';

//#region Classes

export class Activity {
  private constructor(presence: Presence, data?: RawActivityData);
  public applicationId: Snowflake | null;
  public assets: RichPresenceAssets | null;
  public buttons: string[];
  public readonly createdAt: Date;
  public createdTimestamp: number;
  public details: string | null;
  public emoji: Emoji | null;
  public flags: Readonly<ActivityFlags>;
  public id: string;
  public name: string;
  public party: {
    id: string | null;
    size: [number, number];
  } | null;
  public platform: ActivityPlatform | null;
  public sessionId: string | null;
  public state: string | null;
  public syncId: string | null;
  public timestamps: {
    start: Date | null;
    end: Date | null;
  } | null;
  public type: ActivityType;
  public url: string | null;
  public equals(activity: Activity): boolean;
}

export class ActivityFlags extends BitField<ActivityFlagsString> {
  public static FLAGS: Record<ActivityFlagsString, number>;
  public static resolve(bit?: BitFieldResolvable<ActivityFlagsString, number>): number;
}

export abstract class AnonymousGuild extends BaseGuild {
  protected constructor(client: Client, data: RawAnonymousGuildData, immediatePatch?: boolean);
  public banner: string | null;
  public description: string | null;
  public nsfwLevel: NSFWLevel;
  public premiumSubscriptionCount: number | null;
  public splash: string | null;
  public vanityURLCode: string | null;
  public verificationLevel: VerificationLevel;
  public bannerURL(options?: StaticImageURLOptions): string | null;
  public splashURL(options?: StaticImageURLOptions): string | null;
}

export abstract class Application extends Base {
  protected constructor(client: Client, data: RawApplicationData);
  public readonly createdAt: Date;
  public readonly createdTimestamp: number;
  public description: string | null;
  public icon: string | null;
  public id: Snowflake;
  public name: string | null;
  public coverURL(options?: StaticImageURLOptions): string | null;
  /** @deprecated This method is deprecated as it is unsupported and will be removed in the next major version. */
  public fetchAssets(): Promise<ApplicationAsset[]>;
  public iconURL(options?: StaticImageURLOptions): string | null;
  public toJSON(): unknown;
  public toString(): string | null;
}

export class ApplicationCommand<PermissionsFetchType = {}> extends Base {
  private constructor(client: Client, data: RawApplicationCommandData, guild?: Guild, guildId?: Snowflake);
  public applicationId: Snowflake;
  public readonly createdAt: Date;
  public readonly createdTimestamp: number;
  /** @deprecated Use {@link defaultMemberPermissions} and {@link dmPermission} instead. */
  public defaultPermission: boolean;
  public defaultMemberPermissions: Readonly<Permissions> | null;
  public description: string;
  public descriptionLocalizations: LocalizationMap | null;
  public descriptionLocalized: string | null;
  public dmPermission: boolean | null;
  public guild: Guild | null;
  public guildId: Snowflake | null;
  public readonly manager: ApplicationCommandManager;
  public id: Snowflake;
  public name: string;
  public nameLocalizations: LocalizationMap | null;
  public nameLocalized: string | null;
  public options: (ApplicationCommandOption & { nameLocalized?: string; descriptionLocalized?: string })[];
  public permissions: ApplicationCommandPermissionsManager<
    PermissionsFetchType,
    PermissionsFetchType,
    PermissionsFetchType,
    Guild | null,
    Snowflake
  >;
  public type: ApplicationCommandType;
  public version: Snowflake;
  public delete(): Promise<ApplicationCommand<PermissionsFetchType>>;
  public edit(data: Partial<ApplicationCommandData>): Promise<ApplicationCommand<PermissionsFetchType>>;
  public setName(name: string): Promise<ApplicationCommand<PermissionsFetchType>>;
  public setNameLocalizations(nameLocalizations: LocalizationMap): Promise<ApplicationCommand<PermissionsFetchType>>;
  public setDescription(description: string): Promise<ApplicationCommand<PermissionsFetchType>>;
  public setDescriptionLocalizations(
    descriptionLocalizations: LocalizationMap,
  ): Promise<ApplicationCommand<PermissionsFetchType>>;
  /** @deprecated Use {@link setDefaultMemberPermissions} and {@link setDMPermission} instead. */
  public setDefaultPermission(defaultPermission?: boolean): Promise<ApplicationCommand<PermissionsFetchType>>;
  public setDefaultMemberPermissions(
    defaultMemberPermissions: PermissionResolvable | null,
  ): Promise<ApplicationCommand<PermissionsFetchType>>;
  public setDMPermission(dmPermission?: boolean): Promise<ApplicationCommand<PermissionsFetchType>>;
  public setOptions(options: ApplicationCommandOptionData[]): Promise<ApplicationCommand<PermissionsFetchType>>;
  public equals(
    command: ApplicationCommand | ApplicationCommandData | RawApplicationCommandData,
    enforceOptionorder?: boolean,
  ): boolean;
  public static optionsEqual(
    existing: ApplicationCommandOption[],
    options: ApplicationCommandOption[] | ApplicationCommandOptionData[] | APIApplicationCommandOption[],
    enforceOptionorder?: boolean,
  ): boolean;
  private static _optionEquals(
    existing: ApplicationCommandOption,
    options: ApplicationCommandOption | ApplicationCommandOptionData | APIApplicationCommandOption,
    enforceOptionorder?: boolean,
  ): boolean;
  private static transformOption(option: ApplicationCommandOptionData, received?: boolean): unknown;
  private static transformCommand(command: ApplicationCommandData): RESTPostAPIApplicationCommandsJSONBody;
  private static isAPICommandData(command: object): command is RESTPostAPIApplicationCommandsJSONBody;
}

export type ApplicationResolvable = Application | Activity | Snowflake;

export type AutoModerationRuleResolvable = AutoModerationRule | Snowflake;

export class ApplicationFlags extends BitField<ApplicationFlagsString> {
  public static FLAGS: Record<ApplicationFlagsString, number>;
  public static resolve(bit?: BitFieldResolvable<ApplicationFlagsString, number>): number;
}

export abstract class Base {
  public constructor(client: Client);
  public readonly client: Client;
  public toJSON(...props: Record<string, boolean | string>[]): unknown;
  public valueOf(): string;
}

export class BaseClient extends EventEmitter {
  public constructor(options?: ClientOptions | WebhookClientOptions);
  private readonly api: unknown;
  private rest: unknown;
  private decrementMaxListeners(): void;
  private incrementMaxListeners(): void;

  public on<K extends keyof BaseClientEvents>(
    event: K,
    listener: (...args: BaseClientEvents[K]) => Awaitable<void>,
  ): this;
  public on<S extends string | symbol>(
    event: Exclude<S, keyof BaseClientEvents>,
    listener: (...args: any[]) => Awaitable<void>,
  ): this;

  public once<K extends keyof BaseClientEvents>(
    event: K,
    listener: (...args: BaseClientEvents[K]) => Awaitable<void>,
  ): this;
  public once<S extends string | symbol>(
    event: Exclude<S, keyof BaseClientEvents>,
    listener: (...args: any[]) => Awaitable<void>,
  ): this;

  public emit<K extends keyof BaseClientEvents>(event: K, ...args: BaseClientEvents[K]): boolean;
  public emit<S extends string | symbol>(event: Exclude<S, keyof BaseClientEvents>, ...args: unknown[]): boolean;

  public off<K extends keyof BaseClientEvents>(
    event: K,
    listener: (...args: BaseClientEvents[K]) => Awaitable<void>,
  ): this;
  public off<S extends string | symbol>(
    event: Exclude<S, keyof BaseClientEvents>,
    listener: (...args: any[]) => Awaitable<void>,
  ): this;

  public removeAllListeners<K extends keyof BaseClientEvents>(event?: K): this;
  public removeAllListeners<S extends string | symbol>(event?: Exclude<S, keyof BaseClientEvents>): this;

  public options: ClientOptions | WebhookClientOptions;
  public destroy(): void;
  public toJSON(...props: Record<string, boolean | string>[]): unknown;
}

export type GuildCacheMessage<Cached extends CacheType> = CacheTypeReducer<
  Cached,
  Message<true>,
  APIMessage,
  Message | APIMessage,
  Message | APIMessage
>;

export interface InteractionResponseFields<Cached extends CacheType = CacheType> {
  deferred: boolean;
  ephemeral: boolean | null;
  replied: boolean;
  webhook: InteractionWebhook;
  reply(options: InteractionReplyOptions & { fetchReply: true }): Promise<GuildCacheMessage<Cached>>;
  reply(options: string | MessagePayload | InteractionReplyOptions): Promise<void>;
  deleteReply(message?: MessageResolvable | '@original'): Promise<void>;
  editReply(options: string | MessagePayload | InteractionEditReplyOptions): Promise<GuildCacheMessage<Cached>>;
  deferReply(options: InteractionDeferReplyOptions & { fetchReply: true }): Promise<GuildCacheMessage<Cached>>;
  deferReply(options?: InteractionDeferReplyOptions): Promise<void>;
  fetchReply(message?: MessageResolvable | '@original'): Promise<GuildCacheMessage<Cached>>;
  followUp(options: string | MessagePayload | InteractionReplyOptions): Promise<GuildCacheMessage<Cached>>;
}

export abstract class BaseCommandInteraction<Cached extends CacheType = CacheType> extends Interaction<Cached> {
  public readonly command: ApplicationCommand | ApplicationCommand<{ guild: GuildResolvable }> | null;
  public options: Omit<
    CommandInteractionOptionResolver<Cached>,
    | 'getMessage'
    | 'getFocused'
    | 'getMentionable'
    | 'getRole'
    | 'getNumber'
    | 'getInteger'
    | 'getString'
    | 'getChannel'
    | 'getBoolean'
    | 'getSubcommandGroup'
    | 'getSubcommand'
    | 'getAttachment'
  >;
  public channelId: Snowflake;
  public commandId: Snowflake;
  public commandName: string;
  public deferred: boolean;
  public ephemeral: boolean | null;
  public replied: boolean;
  public webhook: InteractionWebhook;
  public awaitModalSubmit(
    options: AwaitModalSubmitOptions<ModalSubmitInteraction>,
  ): Promise<ModalSubmitInteraction<Cached>>;
  public inGuild(): this is BaseCommandInteraction<'raw' | 'cached'>;
  public inCachedGuild(): this is BaseCommandInteraction<'cached'>;
  public inRawGuild(): this is BaseCommandInteraction<'raw'>;
  public deferReply(options: InteractionDeferReplyOptions & { fetchReply: true }): Promise<GuildCacheMessage<Cached>>;
  public deferReply(options?: InteractionDeferReplyOptions): Promise<void>;
  public deleteReply(message?: MessageResolvable | '@original'): Promise<void>;
  public editReply(options: string | MessagePayload | InteractionEditReplyOptions): Promise<GuildCacheMessage<Cached>>;
  public fetchReply(message?: MessageResolvable | '@original'): Promise<GuildCacheMessage<Cached>>;
  public followUp(options: string | MessagePayload | InteractionReplyOptions): Promise<GuildCacheMessage<Cached>>;
  public reply(options: InteractionReplyOptions & { fetchReply: true }): Promise<GuildCacheMessage<Cached>>;
  public reply(options: string | MessagePayload | InteractionReplyOptions): Promise<void>;
  public showModal(modal: Modal | ModalOptions): Promise<void>;
  private transformOption(
    option: APIApplicationCommandOption,
    resolved: APIApplicationCommandInteractionData['resolved'],
  ): CommandInteractionOption<Cached>;
  private transformResolved(
    resolved: APIApplicationCommandInteractionData['resolved'],
  ): CommandInteractionResolvedData<Cached>;
}

export abstract class BaseGuild extends Base {
  protected constructor(client: Client, data: RawBaseGuildData);
  public readonly createdAt: Date;
  public readonly createdTimestamp: number;
  public features: GuildFeatures[];
  public icon: string | null;
  public id: Snowflake;
  public name: string;
  public readonly nameAcronym: string;
  public readonly partnered: boolean;
  public readonly verified: boolean;
  public fetch(): Promise<Guild>;
  public iconURL(options?: ImageURLOptions): string | null;
  public toString(): string;
}

export class BaseGuildEmoji extends Emoji {
  protected constructor(client: Client, data: RawGuildEmojiData, guild: Guild | GuildPreview);
  public available: boolean | null;
  public readonly createdAt: Date;
  public readonly createdTimestamp: number;
  public guild: Guild | GuildPreview;
  public id: Snowflake;
  public managed: boolean | null;
  public requiresColons: boolean | null;
}

export class BaseGuildTextChannel extends TextBasedChannelMixin(GuildChannel) {
  protected constructor(guild: Guild, data?: RawGuildChannelData, client?: Client, immediatePatch?: boolean);
  public defaultAutoArchiveDuration?: ThreadAutoArchiveDuration;
  public rateLimitPerUser: number | null;
  public nsfw: boolean;
  public threads: GuildTextThreadManager<AllowedThreadTypeForTextChannel | AllowedThreadTypeForNewsChannel>;
  public topic: string | null;
  public createInvite(options?: CreateInviteOptions): Promise<Invite>;
  public fetchInvites(cache?: boolean): Promise<Collection<string, Invite>>;
  public setDefaultAutoArchiveDuration(
    defaultAutoArchiveDuration: ThreadAutoArchiveDuration | 'MAX',
    reason?: string,
  ): Promise<this>;
  public setTopic(topic: string | null, reason?: string): Promise<this>;
  public setType(type: Pick<typeof ChannelTypes, 'GUILD_TEXT'>, reason?: string): Promise<TextChannel>;
  public setType(type: Pick<typeof ChannelTypes, 'GUILD_NEWS'>, reason?: string): Promise<NewsChannel>;
}

export class BaseGuildVoiceChannel extends GuildChannel {
  public constructor(guild: Guild, data?: RawGuildChannelData);
  public readonly members: Collection<Snowflake, GuildMember>;
  public readonly full: boolean;
  public readonly joinable: boolean;
  public rtcRegion: string | null;
  public bitrate: number;
  public userLimit: number;
  public createInvite(options?: CreateInviteOptions): Promise<Invite>;
  public setRTCRegion(rtcRegion: string | null, reason?: string): Promise<this>;
  public fetchInvites(cache?: boolean): Promise<Collection<string, Invite>>;
}

export class BaseMessageComponent {
  protected constructor(data?: BaseMessageComponent | BaseMessageComponentOptions);
  public type: MessageComponentType | null;
  private static create(data: MessageComponentOptions, client?: Client | WebhookClient): MessageComponent | undefined;
  private static resolveType(type: MessageComponentTypeResolvable): MessageComponentType;
}

export class BitField<S extends string, N extends number | bigint = number> {
  public constructor(bits?: BitFieldResolvable<S, N>);
  public bitfield: N;
  public add(...bits: BitFieldResolvable<S, N>[]): BitField<S, N>;
  public any(bit: BitFieldResolvable<S, N>): boolean;
  public equals(bit: BitFieldResolvable<S, N>): boolean;
  public freeze(): Readonly<BitField<S, N>>;
  public has(bit: BitFieldResolvable<S, N>): boolean;
  public missing(bits: BitFieldResolvable<S, N>, ...hasParams: readonly unknown[]): S[];
  public remove(...bits: BitFieldResolvable<S, N>[]): BitField<S, N>;
  public serialize(...hasParams: readonly unknown[]): Record<S, boolean>;
  public toArray(...hasParams: readonly unknown[]): S[];
  public toJSON(): N extends number ? number : string;
  public valueOf(): N;
  public [Symbol.iterator](): IterableIterator<S>;
  public static FLAGS: Record<string, number | bigint>;
  public static resolve(bit?: BitFieldResolvable<string, number | bigint>): number | bigint;
}

export class ButtonInteraction<Cached extends CacheType = CacheType> extends MessageComponentInteraction<Cached> {
  private constructor(client: Client, data: RawMessageButtonInteractionData);
  public readonly component: CacheTypeReducer<
    Cached,
    MessageButton,
    APIButtonComponent,
    MessageButton | APIButtonComponent,
    MessageButton | APIButtonComponent
  >;
  public componentType: 'BUTTON';
  public inGuild(): this is ButtonInteraction<'raw' | 'cached'>;
  public inCachedGuild(): this is ButtonInteraction<'cached'>;
  public inRawGuild(): this is ButtonInteraction<'raw'>;
}

export type KeyedEnum<K, T> = {
  [Key in keyof K]: T | string;
};

export type EnumValueMapped<E extends KeyedEnum<T, number>, T extends Partial<Record<keyof E, unknown>>> = T & {
  [Key in keyof T as E[Key]]: T[Key];
};

export type MappedChannelCategoryTypes = EnumValueMapped<
  typeof ChannelTypes,
  {
    GUILD_NEWS: NewsChannel;
    GUILD_VOICE: VoiceChannel;
    GUILD_TEXT: TextChannel;
    GUILD_STORE: StoreChannel;
    GUILD_STAGE_VOICE: StageChannel;
    GUILD_FORUM: ForumChannel;
  }
>;

export type CategoryChannelTypes = ExcludeEnum<
  typeof ChannelTypes,
  | 'DM'
  | 'GROUP_DM'
  | 'UNKNOWN'
  | 'GUILD_PUBLIC_THREAD'
  | 'GUILD_NEWS_THREAD'
  | 'GUILD_PRIVATE_THREAD'
  | 'GUILD_CATEGORY'
  | 'GUILD_DIRECTORY'
>;

export class CategoryChannel extends GuildChannel {
  public readonly children: Collection<Snowflake, Exclude<NonThreadGuildBasedChannel, CategoryChannel>>;
  public type: 'GUILD_CATEGORY';

  public createChannel<T extends Exclude<CategoryChannelTypes, 'GUILD_STORE' | ChannelTypes.GUILD_STORE>>(
    name: string,
    options: CategoryCreateChannelOptions & { type: T },
  ): Promise<MappedChannelCategoryTypes[T]>;
  /** @deprecated See [Self-serve Game Selling Deprecation](https://support-dev.discord.com/hc/en-us/articles/6309018858647) for more information */
  public createChannel(
    name: string,
    options: CategoryCreateChannelOptions & { type: 'GUILD_STORE' | ChannelTypes.GUILD_STORE },
  ): Promise<StoreChannel>;
  public createChannel(name: string, options?: CategoryCreateChannelOptions): Promise<TextChannel>;
}

export type CategoryChannelResolvable = Snowflake | CategoryChannel;

export abstract class Channel extends Base {
  public constructor(client: Client, data?: RawChannelData, immediatePatch?: boolean);
  public readonly createdAt: Date | null;
  public readonly createdTimestamp: number | null;
  /** @deprecated This will be removed in the next major version, see https://github.com/discordjs/discord.js/issues/7091 */
  public deleted: boolean;
  public id: Snowflake;
  public readonly partial: false;
  public type: keyof typeof ChannelTypes;
  public flags: Readonly<ChannelFlags> | null;
  public delete(): Promise<this>;
  public fetch(force?: boolean): Promise<this>;
  public isText(): this is TextBasedChannel;
  public isVoice(): this is BaseGuildVoiceChannel;
  public isThread(): this is ThreadChannel;
  public isDirectory(): this is DirectoryChannel;
  public toString(): ChannelMention;
}

export type If<T extends boolean, A, B = null> = T extends true ? A : T extends false ? B : A | B;

export class Client<Ready extends boolean = boolean> extends BaseClient {
  public constructor(options: ClientOptions);
  private actions: unknown;
  private presence: ClientPresence;
  private _eval(script: string): unknown;
  private _validateOptions(options: ClientOptions): void;

  public application: If<Ready, ClientApplication>;
  public channels: ChannelManager;
  public readonly emojis: BaseGuildEmojiManager;
  public guilds: GuildManager;
  public options: ClientOptions;
  public readyAt: If<Ready, Date>;
  public readonly readyTimestamp: If<Ready, number>;
  public sweepers: Sweepers;
  public shard: ShardClientUtil | null;
  public token: If<Ready, string, string | null>;
  public uptime: If<Ready, number>;
  public user: If<Ready, ClientUser>;
  public users: UserManager;
  public voice: ClientVoiceManager;
  public ws: WebSocketManager;
  public destroy(): void;
  public fetchGuildPreview(guild: GuildResolvable): Promise<GuildPreview>;
  public fetchInvite(invite: InviteResolvable, options?: ClientFetchInviteOptions): Promise<Invite>;
  public fetchGuildTemplate(template: GuildTemplateResolvable): Promise<GuildTemplate>;
  public fetchVoiceRegions(): Promise<Collection<string, VoiceRegion>>;
  public fetchSticker(id: Snowflake): Promise<Sticker>;
  public fetchPremiumStickerPacks(): Promise<Collection<Snowflake, StickerPack>>;
  public fetchWebhook(id: Snowflake, token?: string): Promise<Webhook>;
  public fetchGuildWidget(guild: GuildResolvable): Promise<Widget>;
  public generateInvite(options?: InviteGenerationOptions): string;
  public login(token?: string): Promise<string>;
  public isReady(): this is Client<true>;
  /** @deprecated Use {@link Sweepers#sweepMessages} instead */
  public sweepMessages(lifetime?: number): number;
  public toJSON(): unknown;

  public on<K extends keyof ClientEvents>(event: K, listener: (...args: ClientEvents[K]) => Awaitable<void>): this;
  public on<S extends string | symbol>(
    event: Exclude<S, keyof ClientEvents>,
    listener: (...args: any[]) => Awaitable<void>,
  ): this;

  public once<K extends keyof ClientEvents>(event: K, listener: (...args: ClientEvents[K]) => Awaitable<void>): this;
  public once<S extends string | symbol>(
    event: Exclude<S, keyof ClientEvents>,
    listener: (...args: any[]) => Awaitable<void>,
  ): this;

  public emit<K extends keyof ClientEvents>(event: K, ...args: ClientEvents[K]): boolean;
  public emit<S extends string | symbol>(event: Exclude<S, keyof ClientEvents>, ...args: unknown[]): boolean;

  public off<K extends keyof ClientEvents>(event: K, listener: (...args: ClientEvents[K]) => Awaitable<void>): this;
  public off<S extends string | symbol>(
    event: Exclude<S, keyof ClientEvents>,
    listener: (...args: any[]) => Awaitable<void>,
  ): this;

  public removeAllListeners<K extends keyof ClientEvents>(event?: K): this;
  public removeAllListeners<S extends string | symbol>(event?: Exclude<S, keyof ClientEvents>): this;
}

export class ClientApplication extends Application {
  private constructor(client: Client, data: RawClientApplicationData);
  public botPublic: boolean | null;
  public botRequireCodeGrant: boolean | null;
  public commands: ApplicationCommandManager;
  public cover: string | null;
  public flags: Readonly<ApplicationFlags>;
  public tags: string[];
  public installParams: ClientApplicationInstallParams | null;
  public customInstallURL: string | null;
  public owner: User | Team | null;
  public readonly partial: boolean;
  public rpcOrigins: string[];
  public fetch(): Promise<ClientApplication>;
}

export class ClientPresence extends Presence {
  private constructor(client: Client, data: RawPresenceData);
  private _parse(data: PresenceData): RawPresenceData;

  public set(presence: PresenceData): ClientPresence;
}

export class ClientUser extends User {
  public mfaEnabled: boolean;
  public readonly presence: ClientPresence;
  public verified: boolean;
  public edit(data: ClientUserEditData): Promise<this>;
  public setActivity(options?: ActivityOptions): ClientPresence;
  public setActivity(name: string, options?: ActivityOptions): ClientPresence;
  public setAFK(afk?: boolean, shardId?: number | number[]): ClientPresence;
  public setAvatar(avatar: BufferResolvable | Base64Resolvable | null): Promise<this>;
  public setPresence(data: PresenceData): ClientPresence;
  public setStatus(status: PresenceStatusData, shardId?: number | number[]): ClientPresence;
  public setUsername(username: string): Promise<this>;
}

export class Options extends null {
  private constructor();
  public static defaultMakeCacheSettings: CacheWithLimitsOptions;
  public static defaultSweeperSettings: SweeperOptions;
  public static createDefault(): ClientOptions;
  public static cacheWithLimits(settings?: CacheWithLimitsOptions): CacheFactory;
  public static cacheEverything(): CacheFactory;
}

export class ClientVoiceManager {
  private constructor(client: Client);
  public readonly client: Client;
  public adapters: Map<Snowflake, InternalDiscordGatewayAdapterLibraryMethods>;
}

export { Collection } from '@discordjs/collection';

export interface CollectorEventTypes<K, V, F extends unknown[] = []> {
  collect: [V, ...F];
  dispose: [V, ...F];
  end: [collected: Collection<K, V>, reason: string];
}

export type ChannelFlagsString = 'PINNED' | 'REQUIRE_TAG';
export class ChannelFlags extends BitField<ChannelFlagsString> {
  public static FLAGS: Record<ChannelFlagsString, number>;
  public static resolve(bit?: BitFieldResolvable<ChannelFlagsString, number>): number;
}

export abstract class Collector<K, V, F extends unknown[] = []> extends EventEmitter {
  protected constructor(client: Client, options?: CollectorOptions<[V, ...F]>);
  private _timeout: NodeJS.Timeout | null;
  private _idletimeout: NodeJS.Timeout | null;

  public readonly client: Client;
  public collected: Collection<K, V>;
  public ended: boolean;
  public abstract readonly endReason: string | null;
  public filter: CollectorFilter<[V, ...F]>;
  public readonly next: Promise<V>;
  public options: CollectorOptions<[V, ...F]>;
  public checkEnd(): boolean;
  public handleCollect(...args: unknown[]): Promise<void>;
  public handleDispose(...args: unknown[]): Promise<void>;
  public stop(reason?: string): void;
  public resetTimer(options?: CollectorResetTimerOptions): void;
  public [Symbol.asyncIterator](): AsyncIterableIterator<V>;
  public toJSON(): unknown;

  protected listener: (...args: any[]) => void;
  public abstract collect(...args: unknown[]): K | null | Promise<K | null>;
  public abstract dispose(...args: unknown[]): K | null;

  public on<EventKey extends keyof CollectorEventTypes<K, V, F>>(
    event: EventKey,
    listener: (...args: CollectorEventTypes<K, V, F>[EventKey]) => Awaitable<void>,
  ): this;

  public once<EventKey extends keyof CollectorEventTypes<K, V, F>>(
    event: EventKey,
    listener: (...args: CollectorEventTypes<K, V, F>[EventKey]) => Awaitable<void>,
  ): this;
}

export interface ApplicationCommandInteractionOptionResolver<Cached extends CacheType = CacheType>
  extends CommandInteractionOptionResolver<Cached> {
  getSubcommand(required?: true): string;
  getSubcommand(required: boolean): string | null;
  getSubcommandGroup(required?: true): string;
  getSubcommandGroup(required: boolean): string | null;
  getBoolean(name: string, required: true): boolean;
  getBoolean(name: string, required?: boolean): boolean | null;
  getChannel(name: string, required: true): NonNullable<CommandInteractionOption<Cached>['channel']>;
  getChannel(name: string, required?: boolean): NonNullable<CommandInteractionOption<Cached>['channel']> | null;
  getString(name: string, required: true): string;
  getString(name: string, required?: boolean): string | null;
  getInteger(name: string, required: true): number;
  getInteger(name: string, required?: boolean): number | null;
  getNumber(name: string, required: true): number;
  getNumber(name: string, required?: boolean): number | null;
  getUser(name: string, required: true): NonNullable<CommandInteractionOption<Cached>['user']>;
  getUser(name: string, required?: boolean): NonNullable<CommandInteractionOption<Cached>['user']> | null;
  getMember(name: string, required: true): NonNullable<CommandInteractionOption<Cached>['member']>;
  getMember(name: string, required?: boolean): NonNullable<CommandInteractionOption<Cached>['member']> | null;
  getRole(name: string, required: true): NonNullable<CommandInteractionOption<Cached>['role']>;
  getRole(name: string, required?: boolean): NonNullable<CommandInteractionOption<Cached>['role']> | null;
  getMentionable(
    name: string,
    required: true,
  ): NonNullable<CommandInteractionOption<Cached>['member' | 'role' | 'user']>;
  getMentionable(
    name: string,
    required?: boolean,
  ): NonNullable<CommandInteractionOption<Cached>['member' | 'role' | 'user']> | null;
}

export class CommandInteraction<Cached extends CacheType = CacheType> extends BaseCommandInteraction<Cached> {
  public options: Omit<CommandInteractionOptionResolver<Cached>, 'getMessage' | 'getFocused'>;
  public inGuild(): this is CommandInteraction<'raw' | 'cached'>;
  public inCachedGuild(): this is CommandInteraction<'cached'>;
  public inRawGuild(): this is CommandInteraction<'raw'>;
  public toString(): string;
}

export class AutocompleteInteraction<Cached extends CacheType = CacheType> extends Interaction<Cached> {
  public readonly command: ApplicationCommand | ApplicationCommand<{ guild: GuildResolvable }> | null;
  public channelId: Snowflake;
  public commandId: Snowflake;
  public commandName: string;
  public responded: boolean;
  public options: Omit<CommandInteractionOptionResolver<Cached>, 'getMessage'>;
  public inGuild(): this is AutocompleteInteraction<'raw' | 'cached'>;
  public inCachedGuild(): this is AutocompleteInteraction<'cached'>;
  public inRawGuild(): this is AutocompleteInteraction<'raw'>;
  private transformOption(option: APIApplicationCommandOption): CommandInteractionOption;
  public respond(options: ApplicationCommandOptionChoiceData[]): Promise<void>;
}

export class CommandInteractionOptionResolver<Cached extends CacheType = CacheType> {
  private constructor(client: Client, options: CommandInteractionOption[], resolved: CommandInteractionResolvedData);
  public readonly client: Client;
  public readonly data: readonly CommandInteractionOption<Cached>[];
  public readonly resolved: Readonly<CommandInteractionResolvedData<Cached>>;
  private _group: string | null;
  private _hoistedOptions: CommandInteractionOption<Cached>[];
  private _subcommand: string | null;
  private _getTypedOption(
    name: string,
    type: ApplicationCommandOptionType,
    properties: (keyof ApplicationCommandOption)[],
    required: true,
  ): CommandInteractionOption<Cached>;
  private _getTypedOption(
    name: string,
    type: ApplicationCommandOptionType,
    properties: (keyof ApplicationCommandOption)[],
    required: boolean,
  ): CommandInteractionOption<Cached> | null;

  public get(name: string, required: true): CommandInteractionOption<Cached>;
  public get(name: string, required?: boolean): CommandInteractionOption<Cached> | null;

  public getSubcommand(required?: true): string;
  public getSubcommand(required: boolean): string | null;
  public getSubcommandGroup(required?: true): string;
  public getSubcommandGroup(required: boolean): string | null;
  public getBoolean(name: string, required: true): boolean;
  public getBoolean(name: string, required?: boolean): boolean | null;
  public getChannel(name: string, required: true): NonNullable<CommandInteractionOption<Cached>['channel']>;
  public getChannel(name: string, required?: boolean): NonNullable<CommandInteractionOption<Cached>['channel']> | null;
  public getString(name: string, required: true): string;
  public getString(name: string, required?: boolean): string | null;
  public getInteger(name: string, required: true): number;
  public getInteger(name: string, required?: boolean): number | null;
  public getNumber(name: string, required: true): number;
  public getNumber(name: string, required?: boolean): number | null;
  public getUser(name: string, required: true): NonNullable<CommandInteractionOption<Cached>['user']>;
  public getUser(name: string, required?: boolean): NonNullable<CommandInteractionOption<Cached>['user']> | null;
  public getMember(name: string, required: true): NonNullable<CommandInteractionOption<Cached>['member']>;
  public getMember(name: string, required?: boolean): NonNullable<CommandInteractionOption<Cached>['member']> | null;
  public getRole(name: string, required: true): NonNullable<CommandInteractionOption<Cached>['role']>;
  public getRole(name: string, required?: boolean): NonNullable<CommandInteractionOption<Cached>['role']> | null;
  public getMentionable(
    name: string,
    required: true,
  ): NonNullable<CommandInteractionOption<Cached>['member' | 'role' | 'user']>;
  public getMentionable(
    name: string,
    required?: boolean,
  ): NonNullable<CommandInteractionOption<Cached>['member' | 'role' | 'user']> | null;
  public getMessage(name: string, required: true): NonNullable<CommandInteractionOption<Cached>['message']>;
  public getMessage(name: string, required?: boolean): NonNullable<CommandInteractionOption<Cached>['message']> | null;
  public getFocused(getFull: true): AutocompleteFocusedOption;
  public getFocused(getFull?: boolean): string;
  public getAttachment(name: string, required: true): NonNullable<CommandInteractionOption<Cached>['attachment']>;
  public getAttachment(
    name: string,
    required?: boolean,
  ): NonNullable<CommandInteractionOption<Cached>['attachment']> | null;
}

export class ContextMenuInteraction<Cached extends CacheType = CacheType> extends BaseCommandInteraction<Cached> {
  public options: Omit<
    CommandInteractionOptionResolver<Cached>,
    | 'getFocused'
    | 'getMentionable'
    | 'getRole'
    | 'getNumber'
    | 'getInteger'
    | 'getString'
    | 'getChannel'
    | 'getBoolean'
    | 'getSubcommandGroup'
    | 'getSubcommand'
  >;
  public targetId: Snowflake;
  public targetType: Exclude<ApplicationCommandType, 'CHAT_INPUT'>;
  public inGuild(): this is ContextMenuInteraction<'raw' | 'cached'>;
  public inCachedGuild(): this is ContextMenuInteraction<'cached'>;
  public inRawGuild(): this is ContextMenuInteraction<'raw'>;
  private resolveContextMenuOptions(data: APIApplicationCommandInteractionData): CommandInteractionOption<Cached>[];
}

export class DataResolver extends null {
  private constructor();
  public static resolveBase64(data: Base64Resolvable): string;
  public static resolveCode(data: string, regx: RegExp): string;
  public static resolveFile(resource: BufferResolvable | Stream): Promise<Buffer | Stream>;
  public static resolveFileAsBuffer(resource: BufferResolvable | Stream): Promise<Buffer>;
  public static resolveImage(resource: BufferResolvable | Base64Resolvable): Promise<string | null>;
  public static resolveInviteCode(data: InviteResolvable): string;
  public static resolveGuildTemplateCode(data: GuildTemplateResolvable): string;
}

export class DiscordAPIError extends Error {
  private constructor(error: unknown, status: number, request: unknown);
  private static flattenErrors(obj: unknown, key: string): string[];

  public code: number;
  public method: string;
  public path: string;
  public httpStatus: number;
  public requestData: HTTPErrorData;
}

export class DMChannel extends TextBasedChannelMixin(Channel, [
  'bulkDelete',
  'fetchWebhooks',
  'createWebhook',
  'setRateLimitPerUser',
  'setNSFW',
]) {
  private constructor(client: Client, data?: RawDMChannelData);
  public recipient: User;
  public type: 'DM';
  public flags: Readonly<ChannelFlags>;
  public fetch(force?: boolean): Promise<this>;
}

export class Emoji extends Base {
  protected constructor(client: Client, emoji: RawEmojiData);
  public animated: boolean | null;
  public readonly createdAt: Date | null;
  public readonly createdTimestamp: number | null;
  /** @deprecated This will be removed in the next major version, see https://github.com/discordjs/discord.js/issues/7091 */
  public deleted: boolean;
  public id: Snowflake | null;
  public name: string | null;
  public readonly identifier: string;
  public readonly url: string | null;
  public toJSON(): unknown;
  public toString(): string;
}

export class Guild extends AnonymousGuild {
  private constructor(client: Client, data: RawGuildData);
  private _sortedRoles(): Collection<Snowflake, Role>;
  private _sortedChannels(channel: NonThreadGuildBasedChannel): Collection<Snowflake, NonThreadGuildBasedChannel>;

  public readonly afkChannel: VoiceChannel | null;
  public afkChannelId: Snowflake | null;
  public afkTimeout: number;
  public applicationId: Snowflake | null;
  public maxVideoChannelUsers: number | null;
  public approximateMemberCount: number | null;
  public approximatePresenceCount: number | null;
  public autoModerationRules: AutoModerationRuleManager;
  public available: boolean;
  public bans: GuildBanManager;
  public channels: GuildChannelManager;
  public commands: GuildApplicationCommandManager;
  public defaultMessageNotifications: DefaultMessageNotificationLevel | number;
  /** @deprecated This will be removed in the next major version, see https://github.com/discordjs/discord.js/issues/7091 */
  public deleted: boolean;
  public discoverySplash: string | null;
  public emojis: GuildEmojiManager;
  public explicitContentFilter: ExplicitContentFilterLevel;
  public invites: GuildInviteManager;
  public readonly joinedAt: Date;
  public joinedTimestamp: number;
  public large: boolean;
  public maximumMembers: number | null;
  public maximumPresences: number | null;
  /** @deprecated Use {@link GuildMemberManager.me} instead. */
  public readonly me: GuildMember | null;
  public memberCount: number;
  public members: GuildMemberManager;
  public mfaLevel: MFALevel;
  public ownerId: Snowflake;
  public preferredLocale: string;
  public premiumProgressBarEnabled: boolean;
  public premiumTier: PremiumTier;
  public presences: PresenceManager;
  public readonly publicUpdatesChannel: TextChannel | null;
  public publicUpdatesChannelId: Snowflake | null;
  public roles: RoleManager;
  public readonly rulesChannel: TextChannel | null;
  public rulesChannelId: Snowflake | null;
  public scheduledEvents: GuildScheduledEventManager;
  public readonly shard: WebSocketShard;
  public shardId: number;
  public stageInstances: StageInstanceManager;
  public stickers: GuildStickerManager;
  public readonly systemChannel: TextChannel | null;
  public systemChannelFlags: Readonly<SystemChannelFlags>;
  public systemChannelId: Snowflake | null;
  public vanityURLUses: number | null;
  public readonly voiceAdapterCreator: InternalDiscordGatewayAdapterCreator;
  public readonly voiceStates: VoiceStateManager;
  public readonly widgetChannel: TextChannel | NewsChannel | VoiceBasedChannel | ForumChannel | null;
  public widgetChannelId: Snowflake | null;
  public widgetEnabled: boolean | null;
  public readonly maximumBitrate: number;
  public createTemplate(name: string, description?: string): Promise<GuildTemplate>;
  public delete(): Promise<Guild>;
  public discoverySplashURL(options?: StaticImageURLOptions): string | null;
  public edit(data: GuildEditData, reason?: string): Promise<Guild>;
  public editWelcomeScreen(data: WelcomeScreenEditData): Promise<WelcomeScreen>;
  public equals(guild: Guild): boolean;
  public fetchAuditLogs<T extends GuildAuditLogsResolvable = 'ALL'>(
    options?: GuildAuditLogsFetchOptions<T>,
  ): Promise<GuildAuditLogs<T>>;
  public fetchIntegrations(): Promise<Collection<Snowflake | string, Integration>>;
  public fetchOwner(options?: BaseFetchOptions): Promise<GuildMember>;
  public fetchPreview(): Promise<GuildPreview>;
  public fetchTemplates(): Promise<Collection<GuildTemplate['code'], GuildTemplate>>;
  public fetchVanityData(): Promise<Vanity>;
  public fetchWebhooks(): Promise<Collection<Snowflake, Webhook>>;
  public fetchWelcomeScreen(): Promise<WelcomeScreen>;
  public fetchWidget(): Promise<Widget>;
  public fetchWidgetSettings(): Promise<GuildWidgetSettings>;
  public leave(): Promise<Guild>;
  public setAFKChannel(afkChannel: VoiceChannelResolvable | null, reason?: string): Promise<Guild>;
  public setAFKTimeout(afkTimeout: number, reason?: string): Promise<Guild>;
  public setBanner(banner: BufferResolvable | Base64Resolvable | null, reason?: string): Promise<Guild>;
  /** @deprecated Use {@link GuildChannelManager.setPositions} instead */
  public setChannelPositions(channelPositions: readonly ChannelPosition[]): Promise<Guild>;
  public setDefaultMessageNotifications(
    defaultMessageNotifications: DefaultMessageNotificationLevel | number | null,
    reason?: string,
  ): Promise<Guild>;
  public setDiscoverySplash(
    discoverySplash: BufferResolvable | Base64Resolvable | null,
    reason?: string,
  ): Promise<Guild>;
  public setExplicitContentFilter(
    explicitContentFilter: ExplicitContentFilterLevel | number | null,
    reason?: string,
  ): Promise<Guild>;
  public setIcon(icon: BufferResolvable | Base64Resolvable | null, reason?: string): Promise<Guild>;
  public setName(name: string, reason?: string): Promise<Guild>;
  public setOwner(owner: GuildMemberResolvable, reason?: string): Promise<Guild>;
  public setPreferredLocale(preferredLocale: string | null, reason?: string): Promise<Guild>;
  public setPublicUpdatesChannel(publicUpdatesChannel: TextChannelResolvable | null, reason?: string): Promise<Guild>;
  /** @deprecated Use {@link RoleManager.setPositions} instead */
  public setRolePositions(rolePositions: readonly RolePosition[]): Promise<Guild>;
  public setRulesChannel(rulesChannel: TextChannelResolvable | null, reason?: string): Promise<Guild>;
  public setSplash(splash: BufferResolvable | Base64Resolvable | null, reason?: string): Promise<Guild>;
  public setSystemChannel(systemChannel: TextChannelResolvable | null, reason?: string): Promise<Guild>;
  public setSystemChannelFlags(systemChannelFlags: SystemChannelFlagsResolvable, reason?: string): Promise<Guild>;
  public setVerificationLevel(verificationLevel: VerificationLevel | number | null, reason?: string): Promise<Guild>;
  public setPremiumProgressBarEnabled(enabled?: boolean, reason?: string): Promise<Guild>;
  public setWidgetSettings(settings: GuildWidgetSettingsData, reason?: string): Promise<Guild>;
  public toJSON(): unknown;
}

export class GuildAuditLogs<T extends GuildAuditLogsResolvable = 'ALL'> {
  private constructor(guild: Guild, data: RawGuildAuditLogData);
  private webhooks: Collection<Snowflake, Webhook>;
  private integrations: Collection<Snowflake | string, Integration>;
  private autoModerationRules: Collection<Snowflake, AutoModerationRule>;

  public entries: Collection<Snowflake, GuildAuditLogsEntry<T>>;

  public static Actions: GuildAuditLogsActions;
  public static Targets: GuildAuditLogsTargets;
  public static Entry: typeof GuildAuditLogsEntry;
  public static actionType(action: number): GuildAuditLogsActionType;
  public static build(...args: unknown[]): Promise<GuildAuditLogs>;
  public static targetType(target: number): GuildAuditLogsTarget;
  public toJSON(): unknown;
}

export class GuildAuditLogsEntry<
  TActionRaw extends GuildAuditLogsResolvable = 'ALL',
  TAction = TActionRaw extends keyof GuildAuditLogsIds
    ? GuildAuditLogsIds[TActionRaw]
    : TActionRaw extends null
    ? 'ALL'
    : TActionRaw,
  TActionType extends GuildAuditLogsActionType = TAction extends keyof GuildAuditLogsTypes
    ? GuildAuditLogsTypes[TAction][1]
    : 'ALL',
  TTargetType extends GuildAuditLogsTarget = TAction extends keyof GuildAuditLogsTypes
    ? GuildAuditLogsTypes[TAction][0]
    : 'UNKNOWN',
> {
  private constructor(logs: GuildAuditLogs, guild: Guild, data: RawGuildAuditLogEntryData);
  public action: TAction;
  public actionType: TActionType;
  public changes: AuditLogChange[];
  public readonly createdAt: Date;
  public readonly createdTimestamp: number;
  public executor: User | null;
  public extra: TAction extends keyof GuildAuditLogsEntryExtraField ? GuildAuditLogsEntryExtraField[TAction] : null;
  public id: Snowflake;
  public reason: string | null;
  public target: TTargetType extends keyof GuildAuditLogsEntryTargetField<TActionType>
    ? GuildAuditLogsEntryTargetField<TActionType>[TTargetType]
    : Role | GuildEmoji | { id: Snowflake } | null;
  public targetType: TTargetType;
  public toJSON(): unknown;
}

export class GuildBan extends Base {
  private constructor(client: Client, data: RawGuildBanData, guild: Guild);
  public guild: Guild;
  public user: User;
  public readonly partial: boolean;
  public reason?: string | null;
  public fetch(force?: boolean): Promise<GuildBan>;
}

export abstract class GuildChannel extends Channel {
  public constructor(guild: Guild, data?: RawGuildChannelData, client?: Client, immediatePatch?: boolean);
  private memberPermissions(member: GuildMember, checkAdmin: boolean): Readonly<Permissions>;
  private rolePermissions(role: Role, checkAdmin: boolean): Readonly<Permissions>;
  public readonly createdAt: Date;
  public readonly createdTimestamp: number;
  public readonly calculatedPosition: number;
  public readonly deletable: boolean;
  public guild: Guild;
  public guildId: Snowflake;
  public readonly manageable: boolean;
  public readonly members: Collection<Snowflake, GuildMember>;
  public name: string;
  public readonly parent: CategoryChannel | null;
  public parentId: Snowflake | null;
  public permissionOverwrites: PermissionOverwriteManager;
  public readonly permissionsLocked: boolean | null;
  public readonly position: number;
  public rawPosition: number;
  public type: Exclude<keyof typeof ChannelTypes, 'DM' | 'GROUP_DM' | 'UNKNOWN'>;
  public flags: Readonly<ChannelFlags>;
  public readonly viewable: boolean;
  public clone(options?: GuildChannelCloneOptions): Promise<this>;
  public delete(reason?: string): Promise<this>;
  public edit(data: ChannelData, reason?: string): Promise<this>;
  public equals(channel: GuildChannel): boolean;
  public lockPermissions(): Promise<this>;
  public permissionsFor(memberOrRole: GuildMember | Role, checkAdmin?: boolean): Readonly<Permissions>;
  public permissionsFor(
    memberOrRole: GuildMemberResolvable | RoleResolvable,
    checkAdmin?: boolean,
  ): Readonly<Permissions> | null;
  public setName(name: string, reason?: string): Promise<this>;
  public setParent(channel: CategoryChannelResolvable | null, options?: SetParentOptions): Promise<this>;
  public setPosition(position: number, options?: SetChannelPositionOptions): Promise<this>;
  public isText(): this is GuildTextBasedChannel;
}

export class GuildEmoji extends BaseGuildEmoji {
  private constructor(client: Client, data: RawGuildEmojiData, guild: Guild);
  private _roles: Snowflake[];

  public readonly deletable: boolean;
  public guild: Guild;
  public author: User | null;
  public readonly roles: GuildEmojiRoleManager;
  public readonly url: string;
  public delete(reason?: string): Promise<GuildEmoji>;
  public edit(data: GuildEmojiEditData, reason?: string): Promise<GuildEmoji>;
  public equals(other: GuildEmoji | unknown): boolean;
  public fetchAuthor(): Promise<User>;
  public setName(name: string, reason?: string): Promise<GuildEmoji>;
}

export class GuildMember extends PartialTextBasedChannel(Base) {
  private constructor(client: Client, data: RawGuildMemberData, guild: Guild);
  public avatar: string | null;
  public readonly bannable: boolean;
  /** @deprecated This will be removed in the next major version, see https://github.com/discordjs/discord.js/issues/7091 */
  public deleted: boolean;
  public readonly displayColor: number;
  public readonly displayHexColor: HexColorString;
  public readonly displayName: string;
  public guild: Guild;
  public readonly id: Snowflake;
  public pending: boolean;
  public readonly communicationDisabledUntil: Date | null;
  public communicationDisabledUntilTimestamp: number | null;
  public readonly joinedAt: Date | null;
  public joinedTimestamp: number | null;
  public readonly kickable: boolean;
  public readonly manageable: boolean;
  public readonly moderatable: boolean;
  public nickname: string | null;
  public readonly partial: false;
  public readonly permissions: Readonly<Permissions>;
  public readonly premiumSince: Date | null;
  public premiumSinceTimestamp: number | null;
  public readonly presence: Presence | null;
  public readonly roles: GuildMemberRoleManager;
  public user: User;
  public readonly voice: VoiceState;
  public avatarURL(options?: ImageURLOptions): string | null;
  public ban(options?: BanOptions): Promise<GuildMember>;
  public disableCommunicationUntil(timeout: DateResolvable | null, reason?: string): Promise<GuildMember>;
  public timeout(timeout: number | null, reason?: string): Promise<GuildMember>;
  public fetch(force?: boolean): Promise<GuildMember>;
  public createDM(force?: boolean): Promise<DMChannel>;
  public deleteDM(): Promise<DMChannel>;
  public displayAvatarURL(options?: ImageURLOptions): string;
  public edit(data: GuildMemberEditData, reason?: string): Promise<GuildMember>;
  public isCommunicationDisabled(): this is GuildMember & {
    communicationDisabledUntilTimestamp: number;
    readonly communicationDisabledUntil: Date;
  };
  public kick(reason?: string): Promise<GuildMember>;
  public permissionsIn(channel: GuildChannelResolvable): Readonly<Permissions>;
  public setNickname(nickname: string | null, reason?: string): Promise<GuildMember>;
  public toJSON(): unknown;
  public toString(): MemberMention;
  public valueOf(): string;
}

export class GuildPreview extends Base {
  private constructor(client: Client, data: RawGuildPreviewData);
  public approximateMemberCount: number;
  public approximatePresenceCount: number;
  public readonly createdAt: Date;
  public readonly createdTimestamp: number;
  public description: string | null;
  public discoverySplash: string | null;
  public emojis: Collection<Snowflake, GuildPreviewEmoji>;
  public stickers: Collection<Snowflake, Sticker>;
  public features: GuildFeatures[];
  public icon: string | null;
  public id: Snowflake;
  public name: string;
  public splash: string | null;
  public discoverySplashURL(options?: StaticImageURLOptions): string | null;
  public iconURL(options?: ImageURLOptions): string | null;
  public splashURL(options?: StaticImageURLOptions): string | null;
  public fetch(): Promise<GuildPreview>;
  public toJSON(): unknown;
  public toString(): string;
}

export class GuildScheduledEvent<S extends GuildScheduledEventStatus = GuildScheduledEventStatus> extends Base {
  private constructor(client: Client, data: RawGuildScheduledEventData);
  public id: Snowflake;
  public guildId: Snowflake;
  public channelId: Snowflake | null;
  public creatorId: Snowflake | null;
  public name: string;
  public description: string | null;
  public scheduledStartTimestamp: number | null;
  public scheduledEndTimestamp: number | null;
  public privacyLevel: GuildScheduledEventPrivacyLevel;
  public status: S;
  public entityType: GuildScheduledEventEntityType;
  public entityId: Snowflake | null;
  public entityMetadata: GuildScheduledEventEntityMetadata;
  public userCount: number | null;
  public creator: User | null;
  public readonly createdTimestamp: number;
  public readonly createdAt: Date;
  public readonly scheduledStartAt: Date;
  public readonly scheduledEndAt: Date | null;
  public readonly channel: VoiceChannel | StageChannel | null;
  public readonly guild: Guild | null;
  public readonly url: string;
  public readonly image: string | null;
  public coverImageURL(options?: StaticImageURLOptions): string | null;
  public createInviteURL(options?: CreateGuildScheduledEventInviteURLOptions): Promise<string>;
  public edit<T extends GuildScheduledEventSetStatusArg<S>>(
    options: GuildScheduledEventEditOptions<S, T>,
  ): Promise<GuildScheduledEvent<T>>;
  public delete(): Promise<GuildScheduledEvent<S>>;
  public setName(name: string, reason?: string): Promise<GuildScheduledEvent<S>>;
  public setScheduledStartTime(scheduledStartTime: DateResolvable, reason?: string): Promise<GuildScheduledEvent<S>>;
  public setScheduledEndTime(scheduledEndTime: DateResolvable, reason?: string): Promise<GuildScheduledEvent<S>>;
  public setDescription(description: string, reason?: string): Promise<GuildScheduledEvent<S>>;
  public setStatus<T extends GuildScheduledEventSetStatusArg<S>>(
    status: T,
    reason?: string,
  ): Promise<GuildScheduledEvent<T>>;
  public setLocation(location: string, reason?: string): Promise<GuildScheduledEvent<S>>;
  public fetchSubscribers<T extends FetchGuildScheduledEventSubscribersOptions>(
    options?: T,
  ): Promise<GuildScheduledEventManagerFetchSubscribersResult<T>>;
  public toString(): string;
  public isActive(): this is GuildScheduledEvent<'ACTIVE'>;
  public isCanceled(): this is GuildScheduledEvent<'CANCELED'>;
  public isCompleted(): this is GuildScheduledEvent<'COMPLETED'>;
  public isScheduled(): this is GuildScheduledEvent<'SCHEDULED'>;
}

export class GuildTemplate extends Base {
  private constructor(client: Client, data: RawGuildTemplateData);
  public readonly createdTimestamp: number;
  public readonly updatedTimestamp: number;
  public readonly url: string;
  public code: string;
  public name: string;
  public description: string | null;
  public usageCount: number;
  public creator: User;
  public creatorId: Snowflake;
  public createdAt: Date;
  public updatedAt: Date;
  public guild: Guild | null;
  public guildId: Snowflake;
  public serializedGuild: APITemplateSerializedSourceGuild;
  public unSynced: boolean | null;
  public createGuild(name: string, icon?: BufferResolvable | Base64Resolvable): Promise<Guild>;
  public delete(): Promise<GuildTemplate>;
  public edit(options?: EditGuildTemplateOptions): Promise<GuildTemplate>;
  public sync(): Promise<GuildTemplate>;
  public static GUILD_TEMPLATES_PATTERN: RegExp;
}

export class GuildPreviewEmoji extends BaseGuildEmoji {
  private constructor(client: Client, data: RawGuildEmojiData, guild: GuildPreview);
  public guild: GuildPreview;
  public roles: Snowflake[];
}

export class HTTPError extends Error {
  private constructor(message: string, name: string, code: number, request: unknown);
  public code: number;
  public method: string;
  public name: string;
  public path: string;
  public requestData: HTTPErrorData;
}

// tslint:disable-next-line:no-empty-interface - Merge RateLimitData into RateLimitError to not have to type it again
export interface RateLimitError extends RateLimitData {}
export class RateLimitError extends Error {
  private constructor(data: RateLimitData);
  public name: 'RateLimitError';
}

export class Integration extends Base {
  private constructor(client: Client, data: RawIntegrationData, guild: Guild);
  public account: IntegrationAccount;
  public application: IntegrationApplication | null;
  public enabled: boolean;
  public expireBehavior: number | undefined;
  public expireGracePeriod: number | undefined;
  public guild: Guild;
  public id: Snowflake | string;
  public name: string;
  public role: Role | undefined;
  public enableEmoticons: boolean | null;
  public readonly roles: Collection<Snowflake, Role>;
  public syncedAt: number | undefined;
  public syncing: boolean | undefined;
  public type: IntegrationType;
  public user: User | null;
  public subscriberCount: number | null;
  public revoked: boolean | null;
  public delete(reason?: string): Promise<Integration>;
}

export class IntegrationApplication extends Application {
  private constructor(client: Client, data: RawIntegrationApplicationData);
  public bot: User | null;
  public termsOfServiceURL: string | null;
  public privacyPolicyURL: string | null;
  public rpcOrigins: string[];
  /** @deprecated This property is no longer being sent by the API. */
  public summary: string | null;
  public hook: boolean | null;
  public cover: string | null;
  public verifyKey: string | null;
}

export class Intents extends BitField<IntentsString> {
  public static FLAGS: Record<IntentsString, number>;
  public static resolve(bit?: BitFieldResolvable<IntentsString, number>): number;
}

export type CacheType = 'cached' | 'raw' | undefined;

export type CacheTypeReducer<
  State extends CacheType,
  CachedType,
  RawType = CachedType,
  PresentType = CachedType | RawType,
  Fallback = PresentType | null,
> = [State] extends ['cached']
  ? CachedType
  : [State] extends ['raw']
  ? RawType
  : [State] extends ['raw' | 'cached']
  ? PresentType
  : Fallback;

export class Interaction<Cached extends CacheType = CacheType> extends Base {
  // This a technique used to brand different cached types. Or else we'll get `never` errors on typeguard checks.
  private readonly _cacheType: Cached;
  protected constructor(client: Client, data: RawInteractionData);
  public applicationId: Snowflake;
  public readonly channel: CacheTypeReducer<
    Cached,
    GuildTextBasedChannel | null,
    GuildTextBasedChannel | null,
    GuildTextBasedChannel | null,
    TextBasedChannel | null
  >;
  public channelId: Snowflake | null;
  public readonly createdAt: Date;
  public readonly createdTimestamp: number;
  public readonly guild: CacheTypeReducer<Cached, Guild, null>;
  public guildId: CacheTypeReducer<Cached, Snowflake>;
  public id: Snowflake;
  public member: CacheTypeReducer<Cached, GuildMember, APIInteractionGuildMember>;
  public readonly token: string;
  public type: InteractionType;
  public user: User;
  public version: number;
  public appPermissions: Readonly<Permissions> | null;
  public memberPermissions: CacheTypeReducer<Cached, Readonly<Permissions>>;
  public locale: string;
  public guildLocale: CacheTypeReducer<Cached, string, string, string>;
  public inGuild(): this is Interaction<'raw' | 'cached'>;
  public inCachedGuild(): this is Interaction<'cached'>;
  public inRawGuild(): this is Interaction<'raw'>;
  public isApplicationCommand(): this is BaseCommandInteraction<Cached>;
  public isButton(): this is ButtonInteraction<Cached>;
  public isCommand(): this is CommandInteraction<Cached>;
  public isAutocomplete(): this is AutocompleteInteraction<Cached>;
  public isContextMenu(): this is ContextMenuInteraction<Cached>;
  public isUserContextMenu(): this is UserContextMenuInteraction<Cached>;
  public isMessageContextMenu(): this is MessageContextMenuInteraction<Cached>;
  public isMessageComponent(): this is MessageComponentInteraction<Cached>;
  public isModalSubmit(): this is ModalSubmitInteraction<Cached>;
  public isSelectMenu(): this is SelectMenuInteraction<Cached>;
  public isStringSelect(): this is SelectMenuInteraction<Cached>;
  public isUserSelect(): this is SelectMenuInteraction<Cached>;
  public isMentionableSelect(): this is SelectMenuInteraction<Cached>;
  public isChannelSelect(): this is SelectMenuInteraction<Cached>;
  public isRepliable(): this is this & InteractionResponseFields<Cached>;
}

export class InteractionCollector<T extends Interaction> extends Collector<Snowflake, T> {
  public constructor(client: Client, options?: InteractionCollectorOptions<T>);
  private _handleMessageDeletion(message: Message): void;
  private _handleChannelDeletion(channel: NonThreadGuildBasedChannel): void;
  private _handleGuildDeletion(guild: Guild): void;

  public channelId: Snowflake | null;
  public componentType: MessageComponentType | null;
  public readonly endReason: string | null;
  public guildId: Snowflake | null;
  public interactionType: InteractionType | null;
  public messageId: Snowflake | null;
  public options: InteractionCollectorOptions<T>;
  public total: number;
  public users: Collection<Snowflake, User>;

  public collect(interaction: Interaction): Snowflake;
  public empty(): void;
  public dispose(interaction: Interaction): Snowflake;
  public on(event: 'collect' | 'dispose', listener: (interaction: T) => Awaitable<void>): this;
  public on(event: 'end', listener: (collected: Collection<Snowflake, T>, reason: string) => Awaitable<void>): this;
  public on(event: string, listener: (...args: any[]) => Awaitable<void>): this;

  public once(event: 'collect' | 'dispose', listener: (interaction: T) => Awaitable<void>): this;
  public once(event: 'end', listener: (collected: Collection<Snowflake, T>, reason: string) => Awaitable<void>): this;
  public once(event: string, listener: (...args: any[]) => Awaitable<void>): this;
}

export class InteractionWebhook extends PartialWebhookMixin() {
  public constructor(client: Client, id: Snowflake, token: string);
  public token: string;
  public send(options: string | MessagePayload | InteractionReplyOptions): Promise<Message | APIMessage>;
}

export class Invite extends Base {
  private constructor(client: Client, data: RawInviteData);
  public channel: NonThreadGuildBasedChannel | PartialGroupDMChannel;
  public channelId: Snowflake;
  public code: string;
  public readonly deletable: boolean;
  public readonly createdAt: Date | null;
  public createdTimestamp: number | null;
  public readonly expiresAt: Date | null;
  public readonly expiresTimestamp: number | null;
  public guild: InviteGuild | Guild | null;
  public inviter: User | null;
  public inviterId: Snowflake | null;
  public maxAge: number | null;
  public maxUses: number | null;
  public memberCount: number;
  public presenceCount: number;
  public targetApplication: IntegrationApplication | null;
  public targetUser: User | null;
  public targetType: InviteTargetType | null;
  public temporary: boolean | null;
  public readonly url: string;
  public uses: number | null;
  public delete(reason?: string): Promise<Invite>;
  public toJSON(): unknown;
  public toString(): string;
  public static INVITES_PATTERN: RegExp;
  public stageInstance: InviteStageInstance | null;
  public guildScheduledEvent: GuildScheduledEvent | null;
}

export class InviteStageInstance extends Base {
  private constructor(client: Client, data: RawInviteStageInstance, channelId: Snowflake, guildId: Snowflake);
  public channelId: Snowflake;
  public guildId: Snowflake;
  public members: Collection<Snowflake, GuildMember>;
  public topic: string;
  public participantCount: number;
  public speakerCount: number;
  public readonly channel: StageChannel | null;
  public readonly guild: Guild | null;
}

export class InviteGuild extends AnonymousGuild {
  private constructor(client: Client, data: RawInviteGuildData);
  public welcomeScreen: WelcomeScreen | null;
}

export class LimitedCollection<K, V> extends Collection<K, V> {
  public constructor(options?: LimitedCollectionOptions<K, V>, iterable?: Iterable<readonly [K, V]>);
  public maxSize: number;
  public keepOverLimit: ((value: V, key: K, collection: this) => boolean) | null;
  /** @deprecated Use Global Sweepers instead */
  public interval: NodeJS.Timeout | null;
  /** @deprecated Use Global Sweepers instead */
  public sweepFilter: SweepFilter<K, V> | null;

  /** @deprecated Use `Sweepers.filterByLifetime` instead */
  public static filterByLifetime<K, V>(options?: LifetimeFilterOptions<K, V>): SweepFilter<K, V>;
}

export type MessageCollectorOptionsParams<T extends MessageComponentTypeResolvable, Cached extends boolean = boolean> =
  | {
      componentType?: T;
    } & MessageComponentCollectorOptions<MappedInteractionTypes<Cached>[T]>;

export type MessageChannelCollectorOptionsParams<
  T extends MessageComponentTypeResolvable,
  Cached extends boolean = boolean,
> =
  | {
      componentType?: T;
    } & MessageChannelComponentCollectorOptions<MappedInteractionTypes<Cached>[T]>;

export type AwaitMessageCollectorOptionsParams<
  T extends MessageComponentTypeResolvable,
  Cached extends boolean = boolean,
> =
  | { componentType?: T } & Pick<
      InteractionCollectorOptions<MappedInteractionTypes<Cached>[T]>,
      keyof AwaitMessageComponentOptions<any>
    >;

export interface StringMappedInteractionTypes<Cached extends CacheType = CacheType> {
  BUTTON: ButtonInteraction<Cached>;
  /** @deprecated */
  SELECT_MENU: SelectMenuInteraction<Cached>;
  STRING_SELECT: SelectMenuInteraction<Cached>;
  USER_SELECT: SelectMenuInteraction<Cached>;
  ROLE_SELECT: SelectMenuInteraction<Cached>;
  MENTIONABLE_SELECT: SelectMenuInteraction<Cached>;
  CHANNEL_SELECT: SelectMenuInteraction<Cached>;
  ACTION_ROW: MessageComponentInteraction<Cached>;
}

export type WrapBooleanCache<T extends boolean> = If<T, 'cached', CacheType>;

export type MappedInteractionTypes<Cached extends boolean = boolean> = EnumValueMapped<
  typeof MessageComponentTypes,
  {
    BUTTON: ButtonInteraction<WrapBooleanCache<Cached>>;
    /** @deprecated */
    SELECT_MENU: SelectMenuInteraction<WrapBooleanCache<Cached>>;
    STRING_SELECT: SelectMenuInteraction<WrapBooleanCache<Cached>>;
    USER_SELECT: SelectMenuInteraction<WrapBooleanCache<Cached>>;
    ROLE_SELECT: SelectMenuInteraction<WrapBooleanCache<Cached>>;
    MENTIONABLE_SELECT: SelectMenuInteraction<WrapBooleanCache<Cached>>;
    CHANNEL_SELECT: SelectMenuInteraction<WrapBooleanCache<Cached>>;
    ACTION_ROW: MessageComponentInteraction<WrapBooleanCache<Cached>>;
    TEXT_INPUT: ModalSubmitInteraction<WrapBooleanCache<Cached>>;
  }
>;

export class Message<Cached extends boolean = boolean> extends Base {
  private readonly _cacheType: Cached;
  private constructor(client: Client, data: RawMessageData);
  private _patch(data: RawPartialMessageData | RawMessageData): void;

  public activity: MessageActivity | null;
  public applicationId: Snowflake | null;
  public attachments: Collection<Snowflake, MessageAttachment>;
  public author: User;
  public get bulkDeletable(): boolean;
  public readonly channel: If<Cached, GuildTextBasedChannel, TextBasedChannel>;
  public channelId: Snowflake;
  public readonly cleanContent: string;
  public components: MessageActionRow[];
  public content: string;
  public readonly createdAt: Date;
  public createdTimestamp: number;
  public readonly crosspostable: boolean;
  public readonly deletable: boolean;
  /** @deprecated This will be removed in the next major version, see https://github.com/discordjs/discord.js/issues/7091 */
  public deleted: boolean;
  public readonly editable: boolean;
  public readonly editedAt: Date | null;
  public editedTimestamp: number | null;
  public embeds: MessageEmbed[];
  public groupActivityApplication: ClientApplication | null;
  public guildId: If<Cached, Snowflake>;
  public readonly guild: If<Cached, Guild>;
  public readonly hasThread: boolean;
  public id: Snowflake;
  public interaction: MessageInteraction | null;
  public readonly member: GuildMember | null;
  public mentions: MessageMentions;
  public nonce: string | number | null;
  public readonly partial: false;
  public readonly pinnable: boolean;
  public pinned: boolean;
  public reactions: ReactionManager;
  public stickers: Collection<Snowflake, Sticker>;
  public system: boolean;
  public readonly thread: ThreadChannel | null;
  public tts: boolean;
  public type: MessageType;
  public readonly url: string;
  public webhookId: Snowflake | null;
  public flags: Readonly<MessageFlags>;
  public reference: MessageReference | null;
  public position: number | null;
  public awaitMessageComponent<T extends MessageComponentTypeResolvable = 'ACTION_ROW'>(
    options?: AwaitMessageCollectorOptionsParams<T, Cached>,
  ): Promise<MappedInteractionTypes<Cached>[T]>;
  public awaitReactions(options?: AwaitReactionsOptions): Promise<Collection<Snowflake | string, MessageReaction>>;
  public createReactionCollector(options?: ReactionCollectorOptions): ReactionCollector;
  public createMessageComponentCollector<T extends MessageComponentTypeResolvable = 'ACTION_ROW'>(
    options?: MessageCollectorOptionsParams<T, Cached>,
  ): InteractionCollector<MappedInteractionTypes<Cached>[T]>;
  public delete(): Promise<Message>;
  public edit(content: string | MessageEditOptions | MessagePayload): Promise<Message>;
  public equals(message: Message, rawData: unknown): boolean;
  public fetchReference(): Promise<Message>;
  public fetchWebhook(): Promise<Webhook>;
  public crosspost(): Promise<Message>;
  public fetch(force?: boolean): Promise<Message>;
  public pin(reason?: string): Promise<Message>;
  public react(emoji: EmojiIdentifierResolvable): Promise<MessageReaction>;
  public removeAttachments(): Promise<Message>;
  public reply(options: string | MessagePayload | ReplyMessageOptions): Promise<Message>;
  public resolveComponent(customId: string): MessageActionRowComponent | null;
  public startThread(options: StartThreadOptions): Promise<ThreadChannel>;
  public suppressEmbeds(suppress?: boolean): Promise<Message>;
  public toJSON(): unknown;
  public toString(): string;
  public unpin(reason?: string): Promise<Message>;
  public inGuild(): this is Message<true> & this;
}

export class MessageActionRow<
  T extends MessageActionRowComponent | ModalActionRowComponent = MessageActionRowComponent,
  U = T extends ModalActionRowComponent ? ModalActionRowComponentResolvable : MessageActionRowComponentResolvable,
  V = T extends ModalActionRowComponent
    ? APIActionRowComponent<APIModalActionRowComponent>
    : APIActionRowComponent<APIMessageActionRowComponent>,
> extends BaseMessageComponent {
  // tslint:disable-next-line:ban-ts-ignore
  // @ts-ignore (TS:2344, Caused by TypeScript 4.8)
  // Fixed in DiscordJS >= 14.x / DiscordApiTypes >= 0.37.x, ignoring the type error here.
  public constructor(data?: MessageActionRow<T> | MessageActionRowOptions<U> | V);
  public type: 'ACTION_ROW';
  public components: T[];
  public addComponents(...components: U[] | U[][]): this;
  public setComponents(...components: U[] | U[][]): this;
  public spliceComponents(index: number, deleteCount: number, ...components: U[] | U[][]): this;
  public toJSON(): V;
}

export class MessageAttachment {
  public constructor(attachment: BufferResolvable | Stream, name?: string, data?: RawMessageAttachmentData);

  public attachment: BufferResolvable | Stream;
  public contentType: string | null;
  public description: string | null;
  public ephemeral: boolean;
  public height: number | null;
  public id: Snowflake;
  public name: string | null;
  public proxyURL: string;
  public size: number;
  public readonly spoiler: boolean;
  public url: string;
  public width: number | null;
  public setDescription(description: string): this;
  public setFile(attachment: BufferResolvable | Stream, name?: string): this;
  public setName(name: string): this;
  public setSpoiler(spoiler?: boolean): this;
  public toJSON(): unknown;
}

export class MessageButton extends BaseMessageComponent {
  public constructor(data?: MessageButton | MessageButtonOptions | APIButtonComponent);
  public customId: string | null;
  public disabled: boolean;
  public emoji: APIPartialEmoji | null;
  public label: string | null;
  public style: MessageButtonStyle | null;
  public type: 'BUTTON';
  public url: string | null;
  public setCustomId(customId: string): this;
  public setDisabled(disabled?: boolean): this;
  public setEmoji(emoji: EmojiIdentifierResolvable): this;
  public setLabel(label: string): this;
  public setStyle(style: MessageButtonStyleResolvable): this;
  public setURL(url: string): this;
  public toJSON(): APIButtonComponent;
  private static resolveStyle(style: MessageButtonStyleResolvable): MessageButtonStyle;
}

export class MessageCollector extends Collector<Snowflake, Message> {
  public constructor(channel: TextBasedChannel, options?: MessageCollectorOptions);
  private _handleChannelDeletion(channel: NonThreadGuildBasedChannel): void;
  private _handleGuildDeletion(guild: Guild): void;

  public channel: TextBasedChannel;
  public readonly endReason: string | null;
  public options: MessageCollectorOptions;
  public received: number;

  public collect(message: Message): Snowflake | null;
  public dispose(message: Message): Snowflake | null;
}

export class MessageComponentInteraction<Cached extends CacheType = CacheType> extends Interaction<Cached> {
  protected constructor(client: Client, data: RawMessageComponentInteractionData);
  public readonly component: CacheTypeReducer<
    Cached,
    MessageActionRowComponent,
    Exclude<APIMessageComponent, APIActionRowComponent<APIMessageActionRowComponent>>,
    MessageActionRowComponent | Exclude<APIMessageComponent, APIActionRowComponent<APIMessageActionRowComponent>>,
    MessageActionRowComponent | Exclude<APIMessageComponent, APIActionRowComponent<APIMessageActionRowComponent>>
  >;
  public componentType: Exclude<MessageComponentType, 'ACTION_ROW'>;
  public customId: string;
  public channelId: Snowflake;
  public deferred: boolean;
  public ephemeral: boolean | null;
  public message: GuildCacheMessage<Cached>;
  public replied: boolean;
  public webhook: InteractionWebhook;
  public awaitModalSubmit(
    options: AwaitModalSubmitOptions<ModalSubmitInteraction>,
  ): Promise<ModalSubmitInteraction<Cached>>;
  public inGuild(): this is MessageComponentInteraction<'raw' | 'cached'>;
  public inCachedGuild(): this is MessageComponentInteraction<'cached'>;
  public inRawGuild(): this is MessageComponentInteraction<'raw'>;
  public deferReply(options: InteractionDeferReplyOptions & { fetchReply: true }): Promise<GuildCacheMessage<Cached>>;
  public deferReply(options?: InteractionDeferReplyOptions): Promise<void>;
  public deferUpdate(options: InteractionDeferUpdateOptions & { fetchReply: true }): Promise<GuildCacheMessage<Cached>>;
  public deferUpdate(options?: InteractionDeferUpdateOptions): Promise<void>;
  public deleteReply(message?: MessageResolvable | '@original'): Promise<void>;
  public editReply(options: string | MessagePayload | InteractionEditReplyOptions): Promise<GuildCacheMessage<Cached>>;
  public fetchReply(message?: MessageResolvable | '@original'): Promise<GuildCacheMessage<Cached>>;
  public followUp(options: string | MessagePayload | InteractionReplyOptions): Promise<GuildCacheMessage<Cached>>;
  public reply(options: InteractionReplyOptions & { fetchReply: true }): Promise<GuildCacheMessage<Cached>>;
  public reply(options: string | MessagePayload | InteractionReplyOptions): Promise<void>;
  public showModal(modal: Modal | ModalOptions): Promise<void>;
  public update(options: InteractionUpdateOptions & { fetchReply: true }): Promise<GuildCacheMessage<Cached>>;
  public update(options: string | MessagePayload | InteractionUpdateOptions): Promise<void>;

  public static resolveType(type: MessageComponentTypeResolvable): MessageComponentType;
}

export class MessageContextMenuInteraction<
  Cached extends CacheType = CacheType,
> extends ContextMenuInteraction<Cached> {
  public readonly targetMessage: NonNullable<CommandInteractionOption<Cached>['message']>;
  public inGuild(): this is MessageContextMenuInteraction<'raw' | 'cached'>;
  public inCachedGuild(): this is MessageContextMenuInteraction<'cached'>;
  public inRawGuild(): this is MessageContextMenuInteraction<'raw'>;
}

export class MessageEmbed {
  private _fieldEquals(field: EmbedField, other: EmbedField): boolean;

  public constructor(data?: MessageEmbed | MessageEmbedOptions | APIEmbed);
  public author: MessageEmbedAuthor | null;
  public color: number | null;
  public readonly createdAt: Date | null;
  public description: string | null;
  public fields: EmbedField[];
  public footer: MessageEmbedFooter | null;
  public readonly hexColor: HexColorString | null;
  public image: MessageEmbedImage | null;
  public readonly length: number;
  public provider: MessageEmbedProvider | null;
  public thumbnail: MessageEmbedThumbnail | null;
  public timestamp: number | null;
  public title: string | null;
  /** @deprecated */
  public type: string;
  public url: string | null;
  public readonly video: MessageEmbedVideo | null;
  /** @deprecated This method is a wrapper for {@link MessageEmbed#addFields}. Use that instead. */
  public addField(name: string, value: string, inline?: boolean): this;
  public addFields(...fields: EmbedFieldData[] | EmbedFieldData[][]): this;
  public setFields(...fields: EmbedFieldData[] | EmbedFieldData[][]): this;
  public setAuthor(options: EmbedAuthorData | null): this;
  /** @deprecated Supply a lone object of interface {@link EmbedAuthorData} instead. */
  public setAuthor(name: string, iconURL?: string, url?: string): this;
  public setColor(color: ColorResolvable): this;
  public setDescription(description: string): this;
  public setFooter(options: EmbedFooterData | null): this;
  /** @deprecated Supply a lone object of interface {@link EmbedFooterData} instead. */
  public setFooter(text: string, iconURL?: string): this;
  public setImage(url: string): this;
  public setThumbnail(url: string): this;
  public setTimestamp(timestamp?: Date | number | null): this;
  public setTitle(title: string): this;
  public setURL(url: string): this;
  public spliceFields(index: number, deleteCount: number, ...fields: EmbedFieldData[] | EmbedFieldData[][]): this;
  public equals(embed: MessageEmbed | APIEmbed): boolean;
  public toJSON(): APIEmbed;

  public static normalizeField(name: string, value: string, inline?: boolean): Required<EmbedFieldData>;
  public static normalizeFields(...fields: EmbedFieldData[] | EmbedFieldData[][]): Required<EmbedFieldData>[];
}

export class MessageFlags extends BitField<MessageFlagsString> {
  public static FLAGS: Record<MessageFlagsString, number>;
  public static resolve(bit?: BitFieldResolvable<MessageFlagsString, number>): number;
}

export class MessageMentions {
  private constructor(
    message: Message,
    users: APIUser[] | Collection<Snowflake, User>,
    roles: Snowflake[] | Collection<Snowflake, Role>,
    everyone: boolean,
    repliedUser?: APIUser | User,
  );
  private _channels: Collection<Snowflake, AnyChannel> | null;
  private readonly _content: string;
  private _members: Collection<Snowflake, GuildMember> | null;
  private _parsedUsers: Collection<Snowflake, User> | null;

  public readonly channels: Collection<Snowflake, AnyChannel>;
  public readonly client: Client;
  public everyone: boolean;
  public readonly guild: Guild;
  public has(data: UserResolvable | RoleResolvable | ChannelResolvable, options?: MessageMentionsHasOptions): boolean;
  public readonly members: Collection<Snowflake, GuildMember> | null;
  public readonly parsedUsers: Collection<Snowflake, User>;
  public repliedUser: User | null;
  public roles: Collection<Snowflake, Role>;
  public users: Collection<Snowflake, User>;
  public crosspostedChannels: Collection<Snowflake, CrosspostedChannel>;
  public toJSON(): unknown;

  public static CHANNELS_PATTERN: RegExp;
  public static EVERYONE_PATTERN: RegExp;
  public static ROLES_PATTERN: RegExp;
  public static USERS_PATTERN: RegExp;
}

export class MessagePayload {
  public constructor(target: MessageTarget, options: MessageOptions | WebhookMessageOptions);
  public data: RawMessagePayloadData | null;
  public readonly isUser: boolean;
  public readonly isWebhook: boolean;
  public readonly isMessage: boolean;
  public readonly isMessageManager: boolean;
  public readonly isInteraction: boolean;
  public files: HTTPAttachmentData[] | null;
  public options: MessageOptions | WebhookMessageOptions;
  public target: MessageTarget;

  public static create(
    target: MessageTarget,
    options: string | MessageOptions | WebhookMessageOptions,
    extra?: MessageOptions | WebhookMessageOptions,
  ): MessagePayload;
  public static resolveFile(
    fileLike: BufferResolvable | Stream | FileOptions | MessageAttachment,
  ): Promise<HTTPAttachmentData>;

  public makeContent(): string | undefined;
  public resolveData(): this;
  public resolveFiles(): Promise<this>;
}

export class MessageReaction {
  private constructor(client: Client, data: RawMessageReactionData, message: Message);
  private _emoji: GuildEmoji | ReactionEmoji;

  public readonly client: Client;
  public count: number;
  public readonly emoji: GuildEmoji | ReactionEmoji;
  public me: boolean;
  public message: Message | PartialMessage;
  public readonly partial: false;
  public users: ReactionUserManager;
  public remove(): Promise<MessageReaction>;
  public fetch(): Promise<MessageReaction>;
  public toJSON(): unknown;
}

export class MessageSelectMenu extends BaseMessageComponent {
  public constructor(data?: MessageSelectMenu | MessageSelectMenuOptions | APISelectMenuComponent);
  public customId: string | null;
  public disabled: boolean;
  public maxValues: number | null;
  public minValues: number | null;
  public channelTypes: ChannelTypes[];
  public options: MessageSelectOption[];
  public placeholder: string | null;
  public type: SelectMenuComponentType;
  public addOptions(...options: MessageSelectOptionData[] | MessageSelectOptionData[][]): this;
  public setOptions(...options: MessageSelectOptionData[] | MessageSelectOptionData[][]): this;
  public addChannelTypes(...channelTypes: ChannelTypes[]): this;
  public setChannelTypes(...channelTypes: ChannelTypes[]): this;
  public setType(type: SelectMenuComponentType | SelectMenuComponentTypes): this;
  public setCustomId(customId: string): this;
  public setDisabled(disabled?: boolean): this;
  public setMaxValues(maxValues: number): this;
  public setMinValues(minValues: number): this;
  public setPlaceholder(placeholder: string): this;
  public spliceOptions(
    index: number,
    deleteCount: number,
    ...options: MessageSelectOptionData[] | MessageSelectOptionData[][]
  ): this;
  public toJSON(): APISelectMenuComponent;
}

export class Modal {
  public constructor(data?: Modal | ModalOptions);
  public components: MessageActionRow<ModalActionRowComponent>[];
  public customId: string | null;
  public title: string | null;
  public addComponents(
    ...components: (
      | MessageActionRow<ModalActionRowComponent>
      | (Required<BaseMessageComponentOptions> & MessageActionRowOptions<ModalActionRowComponentResolvable>)
    )[]
  ): this;
  public setComponents(
    ...components: (
      | MessageActionRow<ModalActionRowComponent>
      | (Required<BaseMessageComponentOptions> & MessageActionRowOptions<ModalActionRowComponentResolvable>)
    )[]
  ): this;
  public setCustomId(customId: string): this;
  public spliceComponents(
    index: number,
    deleteCount: number,
    ...components: (
      | MessageActionRow<ModalActionRowComponent>
      | (Required<BaseMessageComponentOptions> & MessageActionRowOptions<ModalActionRowComponentResolvable>)
    )[]
  ): this;
  public setTitle(title: string): this;
  public toJSON(): RawModalSubmitInteractionData;
}

export class ModalSubmitFieldsResolver {
  constructor(components: PartialModalActionRow[]);
  private readonly _fields: PartialTextInputData[];
  public getField(customId: string): PartialTextInputData;
  public getTextInputValue(customId: string): string;
}

export interface ModalMessageModalSubmitInteraction<Cached extends CacheType = CacheType>
  extends ModalSubmitInteraction<Cached> {
  message: GuildCacheMessage<Cached>;
  channelId: Snowflake;
  update(options: InteractionUpdateOptions & { fetchReply: true }): Promise<GuildCacheMessage<Cached>>;
  update(options: string | MessagePayload | InteractionUpdateOptions): Promise<void>;
  deferUpdate(options: InteractionDeferUpdateOptions & { fetchReply: true }): Promise<GuildCacheMessage<Cached>>;
  deferUpdate(options?: InteractionDeferUpdateOptions): Promise<void>;
  inGuild(): this is ModalMessageModalSubmitInteraction<'raw' | 'cached'>;
  inCachedGuild(): this is ModalMessageModalSubmitInteraction<'cached'>;
  inRawGuild(): this is ModalMessageModalSubmitInteraction<'raw'>;
}

export class ModalSubmitInteraction<Cached extends CacheType = CacheType> extends Interaction<Cached> {
  protected constructor(client: Client, data: RawModalSubmitInteractionData);
  public customId: string;
  public components: PartialModalActionRow[];
  public deferred: boolean;
  public ephemeral: boolean | null;
  public message: GuildCacheMessage<Cached> | null;
  public fields: ModalSubmitFieldsResolver;
  public replied: false;
  public webhook: InteractionWebhook;
  public reply(options: InteractionReplyOptions & { fetchReply: true }): Promise<GuildCacheMessage<Cached>>;
  public reply(options: string | MessagePayload | InteractionReplyOptions): Promise<void>;
  public deleteReply(message?: MessageResolvable | '@original'): Promise<void>;
  public editReply(options: string | MessagePayload | InteractionEditReplyOptions): Promise<GuildCacheMessage<Cached>>;
  public deferReply(options: InteractionDeferReplyOptions & { fetchReply: true }): Promise<GuildCacheMessage<Cached>>;
  public deferReply(options?: InteractionDeferReplyOptions): Promise<void>;
  public deferUpdate(options: InteractionDeferUpdateOptions & { fetchReply: true }): Promise<GuildCacheMessage<Cached>>;
  public deferUpdate(options?: InteractionDeferUpdateOptions): Promise<void>;
  public fetchReply(message?: MessageResolvable | '@original'): Promise<GuildCacheMessage<Cached>>;
  public followUp(options: string | MessagePayload | InteractionReplyOptions): Promise<GuildCacheMessage<Cached>>;
  public inGuild(): this is ModalSubmitInteraction<'raw' | 'cached'>;
  public inCachedGuild(): this is ModalSubmitInteraction<'cached'>;
  public inRawGuild(): this is ModalSubmitInteraction<'raw'>;
  public isFromMessage(): this is ModalMessageModalSubmitInteraction<Cached>;
  public update(options: InteractionUpdateOptions & { fetchReply: true }): Promise<GuildCacheMessage<Cached>>;
  public update(options: string | MessagePayload | InteractionUpdateOptions): Promise<void>;
}

export class NewsChannel extends BaseGuildTextChannel {
  public threads: GuildTextThreadManager<AllowedThreadTypeForNewsChannel>;
  public type: 'GUILD_NEWS';
  public addFollower(channel: TextChannelResolvable, reason?: string): Promise<NewsChannel>;
}

export class OAuth2Guild extends BaseGuild {
  private constructor(client: Client, data: RawOAuth2GuildData);
  public owner: boolean;
  public permissions: Readonly<Permissions>;
}

export class PartialGroupDMChannel extends Channel {
  private constructor(client: Client, data: RawPartialGroupDMChannelData);
  public name: string | null;
  public icon: string | null;
  public flags: null;
  public recipients: PartialRecipient[];
  public iconURL(options?: StaticImageURLOptions): string | null;
}

export class PermissionOverwrites extends Base {
  private constructor(client: Client, data: RawPermissionOverwriteData, channel: NonThreadGuildBasedChannel);
  public allow: Readonly<Permissions>;
  public readonly channel: NonThreadGuildBasedChannel;
  public deny: Readonly<Permissions>;
  public id: Snowflake;
  public type: OverwriteType;
  public edit(options: PermissionOverwriteOptions, reason?: string): Promise<PermissionOverwrites>;
  public delete(reason?: string): Promise<PermissionOverwrites>;
  public toJSON(): unknown;
  public static resolveOverwriteOptions(
    options: PermissionOverwriteOptions,
    initialPermissions: { allow?: PermissionResolvable; deny?: PermissionResolvable },
  ): ResolvedOverwriteOptions;
  public static resolve(overwrite: OverwriteResolvable, guild: Guild): APIOverwrite;
}

export class Permissions extends BitField<PermissionString, bigint> {
  public any(permission: PermissionResolvable, checkAdmin?: boolean): boolean;
  public has(permission: PermissionResolvable, checkAdmin?: boolean): boolean;
  public missing(bits: BitFieldResolvable<PermissionString, bigint>, checkAdmin?: boolean): PermissionString[];
  public serialize(checkAdmin?: boolean): Record<PermissionString, boolean>;
  public toArray(): PermissionString[];

  public static ALL: bigint;
  public static DEFAULT: bigint;
  public static STAGE_MODERATOR: bigint;
  public static FLAGS: PermissionFlags;
  public static resolve(permission?: PermissionResolvable): bigint;
}

export class Presence extends Base {
  protected constructor(client: Client, data?: RawPresenceData);
  public activities: Activity[];
  public clientStatus: ClientPresenceStatusData | null;
  public guild: Guild | null;
  public readonly member: GuildMember | null;
  public status: PresenceStatus;
  public readonly user: User | null;
  public userId: Snowflake;
  public equals(presence: Presence): boolean;
}

export class ReactionCollector extends Collector<Snowflake | string, MessageReaction, [User]> {
  public constructor(message: Message, options?: ReactionCollectorOptions);
  private _handleChannelDeletion(channel: NonThreadGuildBasedChannel): void;
  private _handleGuildDeletion(guild: Guild): void;
  private _handleMessageDeletion(message: Message): void;

  public readonly endReason: string | null;
  public message: Message;
  public options: ReactionCollectorOptions;
  public total: number;
  public users: Collection<Snowflake, User>;

  public static key(reaction: MessageReaction): Snowflake | string;

  public collect(reaction: MessageReaction, user: User): Snowflake | string | null;
  public dispose(reaction: MessageReaction, user: User): Snowflake | string | null;
  public empty(): void;

  public on(event: 'collect' | 'dispose' | 'remove', listener: (reaction: MessageReaction, user: User) => void): this;
  public on(event: 'end', listener: (collected: Collection<Snowflake, MessageReaction>, reason: string) => void): this;
  public on(event: string, listener: (...args: any[]) => void): this;

  public once(event: 'collect' | 'dispose' | 'remove', listener: (reaction: MessageReaction, user: User) => void): this;
  public once(
    event: 'end',
    listener: (collected: Collection<Snowflake, MessageReaction>, reason: string) => void,
  ): this;
  public once(event: string, listener: (...args: any[]) => void): this;
}

export class ReactionEmoji extends Emoji {
  private constructor(reaction: MessageReaction, emoji: RawReactionEmojiData);
  public reaction: MessageReaction;
  public toJSON(): unknown;
}

export class RichPresenceAssets {
  private constructor(activity: Activity, assets: RawRichPresenceAssets);
  public largeImage: Snowflake | null;
  public largeText: string | null;
  public smallImage: Snowflake | null;
  public smallText: string | null;
  public largeImageURL(options?: StaticImageURLOptions): string | null;
  public smallImageURL(options?: StaticImageURLOptions): string | null;
}

export class Role extends Base {
  private constructor(client: Client, data: RawRoleData, guild: Guild);
  public color: number;
  public readonly createdAt: Date;
  public readonly createdTimestamp: number;
  /** @deprecated This will be removed in the next major version, see https://github.com/discordjs/discord.js/issues/7091 */
  public deleted: boolean;
  public readonly editable: boolean;
  public guild: Guild;
  public readonly hexColor: HexColorString;
  public hoist: boolean;
  public id: Snowflake;
  public managed: boolean;
  public readonly members: Collection<Snowflake, GuildMember>;
  public mentionable: boolean;
  public name: string;
  public permissions: Readonly<Permissions>;
  public readonly position: number;
  public rawPosition: number;
  public tags: RoleTagData | null;
  public comparePositionTo(role: RoleResolvable): number;
  public icon: string | null;
  public unicodeEmoji: string | null;
  public delete(reason?: string): Promise<Role>;
  public edit(data: RoleData, reason?: string): Promise<Role>;
  public equals(role: Role): boolean;
  public iconURL(options?: StaticImageURLOptions): string | null;
  public permissionsIn(channel: NonThreadGuildBasedChannel | Snowflake, checkAdmin?: boolean): Readonly<Permissions>;
  public setColor(color: ColorResolvable, reason?: string): Promise<Role>;
  public setHoist(hoist?: boolean, reason?: string): Promise<Role>;
  public setMentionable(mentionable?: boolean, reason?: string): Promise<Role>;
  public setName(name: string, reason?: string): Promise<Role>;
  public setPermissions(permissions: PermissionResolvable, reason?: string): Promise<Role>;
  public setIcon(icon: BufferResolvable | Base64Resolvable | EmojiResolvable | null, reason?: string): Promise<Role>;
  public setPosition(position: number, options?: SetRolePositionOptions): Promise<Role>;
  public setUnicodeEmoji(unicodeEmoji: string | null, reason?: string): Promise<Role>;
  public toJSON(): unknown;
  public toString(): RoleMention;

  /** @deprecated Use {@link RoleManager.comparePositions} instead. */
  public static comparePositions(role1: Role, role2: Role): number;
}

export class SelectMenuInteraction<Cached extends CacheType = CacheType> extends MessageComponentInteraction<Cached> {
  public constructor(client: Client, data: RawMessageSelectMenuInteractionData);
  public readonly component: CacheTypeReducer<
    Cached,
    MessageSelectMenu,
    APISelectMenuComponent,
    MessageSelectMenu | APISelectMenuComponent,
    MessageSelectMenu | APISelectMenuComponent
  >;
  public componentType: SelectMenuComponentType;
  public values: string[];
  public users: Collection<Snowflake, User>;
  public members: Collection<
    Snowflake,
    CacheTypeReducer<Cached, GuildMember, APIGuildMember, GuildMember | APIGuildMember, GuildMember | APIGuildMember>
  >;
  public channels: Collection<
    Snowflake,
    CacheTypeReducer<Cached, Channel, APIChannel, Channel | APIChannel, Channel | APIChannel>
  >;
  public roles: Collection<Snowflake, CacheTypeReducer<Cached, Role, APIRole, Role | APIRole, Role | APIRole>>;
  public inGuild(): this is SelectMenuInteraction<'raw' | 'cached'>;
  public inCachedGuild(): this is SelectMenuInteraction<'cached'>;
  public inRawGuild(): this is SelectMenuInteraction<'raw'>;
}

export interface ShardEventTypes {
  spawn: [process: ChildProcess | Worker];
  death: [process: ChildProcess | Worker];
  disconnect: [];
  ready: [];
  reconnecting: [];
  error: [error: Error];
  message: [message: any];
}

export class Shard extends EventEmitter {
  private constructor(manager: ShardingManager, id: number);
  private _evals: Map<string, Promise<unknown>>;
  private _exitListener: (...args: any[]) => void;
  private _fetches: Map<string, Promise<unknown>>;
  private _handleExit(respawn?: boolean, timeout?: number): void;
  private _handleMessage(message: unknown): void;
  private incrementMaxListeners(emitter: EventEmitter | ChildProcess): void;
  private decrementMaxListeners(emitter: EventEmitter | ChildProcess): void;

  public args: string[];
  public execArgv: string[];
  public env: unknown;
  public id: number;
  public manager: ShardingManager;
  public process: ChildProcess | null;
  public ready: boolean;
  public worker: Worker | null;
  public eval(script: string): Promise<unknown>;
  public eval<T>(fn: (client: Client) => T): Promise<T>;
  public eval<T, P>(fn: (client: Client, context: Serialized<P>) => T, context: P): Promise<T>;
  public fetchClientValue(prop: string): Promise<unknown>;
  public kill(): void;
  public respawn(options?: { delay?: number; timeout?: number }): Promise<ChildProcess>;
  public send(message: unknown): Promise<Shard>;
  public spawn(timeout?: number): Promise<ChildProcess>;

  public on<K extends keyof ShardEventTypes>(
    event: K,
    listener: (...args: ShardEventTypes[K]) => Awaitable<void>,
  ): this;

  public once<K extends keyof ShardEventTypes>(
    event: K,
    listener: (...args: ShardEventTypes[K]) => Awaitable<void>,
  ): this;
}

export class ShardClientUtil {
  private constructor(client: Client, mode: ShardingManagerMode);
  private _handleMessage(message: unknown): void;
  private _respond(type: string, message: unknown): void;
  private incrementMaxListeners(emitter: EventEmitter | ChildProcess): void;
  private decrementMaxListeners(emitter: EventEmitter | ChildProcess): void;

  public client: Client;
  public readonly count: number;
  public readonly ids: number[];
  public mode: ShardingManagerMode;
  public parentPort: MessagePort | null;
  public broadcastEval<T>(fn: (client: Client) => Awaitable<T>): Promise<Serialized<T>[]>;
  public broadcastEval<T>(fn: (client: Client) => Awaitable<T>, options: { shard: number }): Promise<Serialized<T>>;
  public broadcastEval<T, P>(
    fn: (client: Client, context: Serialized<P>) => Awaitable<T>,
    options: { context: P },
  ): Promise<Serialized<T>[]>;
  public broadcastEval<T, P>(
    fn: (client: Client, context: Serialized<P>) => Awaitable<T>,
    options: { context: P; shard: number },
  ): Promise<Serialized<T>>;
  public fetchClientValues(prop: string): Promise<unknown[]>;
  public fetchClientValues(prop: string, shard: number): Promise<unknown>;
  public respawnAll(options?: MultipleShardRespawnOptions): Promise<void>;
  public send(message: unknown): Promise<void>;

  public static singleton(client: Client, mode: ShardingManagerMode): ShardClientUtil;
  public static shardIdForGuildId(guildId: Snowflake, shardCount: number): number;
}

export class ShardingManager extends EventEmitter {
  public constructor(file: string, options?: ShardingManagerOptions);
  private _performOnShards(method: string, args: unknown[]): Promise<unknown[]>;
  private _performOnShards(method: string, args: unknown[], shard: number): Promise<unknown>;

  public file: string;
  public respawn: boolean;
  public shardArgs: string[];
  public shards: Collection<number, Shard>;
  public token: string | null;
  public totalShards: number | 'auto';
  public shardList: number[] | 'auto';
  public broadcast(message: unknown): Promise<Shard[]>;
  public broadcastEval<T>(fn: (client: Client) => Awaitable<T>): Promise<Serialized<T>[]>;
  public broadcastEval<T>(fn: (client: Client) => Awaitable<T>, options: { shard: number }): Promise<Serialized<T>>;
  public broadcastEval<T, P>(
    fn: (client: Client, context: Serialized<P>) => Awaitable<T>,
    options: { context: P },
  ): Promise<Serialized<T>[]>;
  public broadcastEval<T, P>(
    fn: (client: Client, context: Serialized<P>) => Awaitable<T>,
    options: { context: P; shard: number },
  ): Promise<Serialized<T>>;
  public createShard(id: number): Shard;
  public fetchClientValues(prop: string): Promise<unknown[]>;
  public fetchClientValues(prop: string, shard: number): Promise<unknown>;
  public respawnAll(options?: MultipleShardRespawnOptions): Promise<Collection<number, Shard>>;
  public spawn(options?: MultipleShardSpawnOptions): Promise<Collection<number, Shard>>;

  public on(event: 'shardCreate', listener: (shard: Shard) => Awaitable<void>): this;

  public once(event: 'shardCreate', listener: (shard: Shard) => Awaitable<void>): this;
}

export interface FetchRecommendedShardsOptions {
  guildsPerShard?: number;
  multipleOf?: number;
}

export class SnowflakeUtil extends null {
  private constructor();
  public static deconstruct(snowflake: Snowflake): DeconstructedSnowflake;
  public static generate(timestamp?: number | Date): Snowflake;
  public static timestampFrom(snowflake: Snowflake): number;
  public static readonly EPOCH: number;
}

export class StageChannel extends BaseGuildVoiceChannel {
  public topic: string | null;
  public type: 'GUILD_STAGE_VOICE';
  public readonly stageInstance: StageInstance | null;
  public createStageInstance(options: StageInstanceCreateOptions): Promise<StageInstance>;
  public setTopic(topic: string): Promise<StageChannel>;
}

export class DirectoryChannel extends Channel {
  public flags: Readonly<ChannelFlags>;
}

export class StageInstance extends Base {
  private constructor(client: Client, data: RawStageInstanceData, channel: StageChannel);
  public id: Snowflake;
  /** @deprecated This will be removed in the next major version, see https://github.com/discordjs/discord.js/issues/7091 */
  public deleted: boolean;
  public guildId: Snowflake;
  public channelId: Snowflake;
  public topic: string;
  public privacyLevel: PrivacyLevel;
  public discoverableDisabled: boolean | null;
  public guildScheduledEventId?: Snowflake;
  public readonly channel: StageChannel | null;
  public readonly guild: Guild | null;
  public get guildScheduledEvent(): GuildScheduledEvent | null;
  public edit(options: StageInstanceEditOptions): Promise<StageInstance>;
  public delete(): Promise<StageInstance>;
  public setTopic(topic: string): Promise<StageInstance>;
  public readonly createdTimestamp: number;
  public readonly createdAt: Date;
}

export class Sticker extends Base {
  private constructor(client: Client, data: RawStickerData);
  /** @deprecated This will be removed in the next major version, see https://github.com/discordjs/discord.js/issues/7091 */
  public deleted: boolean;
  public readonly createdTimestamp: number;
  public readonly createdAt: Date;
  public available: boolean | null;
  public description: string | null;
  public format: StickerFormatType;
  public readonly guild: Guild | null;
  public guildId: Snowflake | null;
  public id: Snowflake;
  public name: string;
  public packId: Snowflake | null;
  public readonly partial: boolean;
  public sortValue: number | null;
  public tags: string[] | null;
  public type: StickerType | null;
  public user: User | null;
  public readonly url: string;
  public fetch(): Promise<Sticker>;
  public fetchPack(): Promise<StickerPack | null>;
  public fetchUser(): Promise<User | null>;
  public edit(data?: GuildStickerEditData, reason?: string): Promise<Sticker>;
  public delete(reason?: string): Promise<Sticker>;
  public equals(other: Sticker | unknown): boolean;
}

export class StickerPack extends Base {
  private constructor(client: Client, data: RawStickerPackData);
  public readonly createdTimestamp: number;
  public readonly createdAt: Date;
  public bannerId: Snowflake | null;
  public readonly coverSticker: Sticker | null;
  public coverStickerId: Snowflake | null;
  public description: string;
  public id: Snowflake;
  public name: string;
  public skuId: Snowflake;
  public stickers: Collection<Snowflake, Sticker>;
  public bannerURL(options?: StaticImageURLOptions): string | null;
}

/** @deprecated See [Self-serve Game Selling Deprecation](https://support-dev.discord.com/hc/en-us/articles/6309018858647) for more information */
export class StoreChannel extends GuildChannel {
  private constructor(guild: Guild, data?: RawGuildChannelData, client?: Client);
  public createInvite(options?: CreateInviteOptions): Promise<Invite>;
  public fetchInvites(cache?: boolean): Promise<Collection<string, Invite>>;
  /** @deprecated See [Self-serve Game Selling Deprecation](https://support-dev.discord.com/hc/en-us/articles/6309018858647) for more information */
  public clone(options?: GuildChannelCloneOptions): Promise<this>;
  public nsfw: boolean;
  public type: 'GUILD_STORE';
}

export class Sweepers {
  public constructor(client: Client, options: SweeperOptions);
  public readonly client: Client;
  public intervals: Record<SweeperKey, NodeJS.Timeout | null>;
  public options: SweeperOptions;

  public sweepApplicationCommands(
    filter: CollectionSweepFilter<
      SweeperDefinitions['applicationCommands'][0],
      SweeperDefinitions['applicationCommands'][1]
    >,
  ): number;
  public sweepBans(filter: CollectionSweepFilter<SweeperDefinitions['bans'][0], SweeperDefinitions['bans'][1]>): number;
  public sweepEmojis(
    filter: CollectionSweepFilter<SweeperDefinitions['emojis'][0], SweeperDefinitions['emojis'][1]>,
  ): number;
  public sweepInvites(
    filter: CollectionSweepFilter<SweeperDefinitions['invites'][0], SweeperDefinitions['invites'][1]>,
  ): number;
  public sweepGuildMembers(
    filter: CollectionSweepFilter<SweeperDefinitions['guildMembers'][0], SweeperDefinitions['guildMembers'][1]>,
  ): number;
  public sweepMessages(
    filter: CollectionSweepFilter<SweeperDefinitions['messages'][0], SweeperDefinitions['messages'][1]>,
  ): number;
  public sweepPresences(
    filter: CollectionSweepFilter<SweeperDefinitions['presences'][0], SweeperDefinitions['presences'][1]>,
  ): number;
  public sweepReactions(
    filter: CollectionSweepFilter<SweeperDefinitions['reactions'][0], SweeperDefinitions['reactions'][1]>,
  ): number;
  public sweepStageInstances(
    filter: CollectionSweepFilter<SweeperDefinitions['stageInstances'][0], SweeperDefinitions['stageInstances'][1]>,
  ): number;
  public sweepStickers(
    filter: CollectionSweepFilter<SweeperDefinitions['stickers'][0], SweeperDefinitions['stickers'][1]>,
  ): number;
  public sweepThreadMembers(
    filter: CollectionSweepFilter<SweeperDefinitions['threadMembers'][0], SweeperDefinitions['threadMembers'][1]>,
  ): number;
  public sweepThreads(
    filter: CollectionSweepFilter<SweeperDefinitions['threads'][0], SweeperDefinitions['threads'][1]>,
  ): number;
  public sweepUsers(
    filter: CollectionSweepFilter<SweeperDefinitions['users'][0], SweeperDefinitions['users'][1]>,
  ): number;
  public sweepVoiceStates(
    filter: CollectionSweepFilter<SweeperDefinitions['voiceStates'][0], SweeperDefinitions['voiceStates'][1]>,
  ): number;

  public static archivedThreadSweepFilter(
    lifetime?: number,
  ): GlobalSweepFilter<SweeperDefinitions['threads'][0], SweeperDefinitions['threads'][1]>;
  public static expiredInviteSweepFilter(
    lifetime?: number,
  ): GlobalSweepFilter<SweeperDefinitions['invites'][0], SweeperDefinitions['invites'][1]>;
  public static filterByLifetime<K, V>(options?: LifetimeFilterOptions<K, V>): GlobalSweepFilter<K, V>;
  public static outdatedMessageSweepFilter(
    lifetime?: number,
  ): GlobalSweepFilter<SweeperDefinitions['messages'][0], SweeperDefinitions['messages'][1]>;
}

export class SystemChannelFlags extends BitField<SystemChannelFlagsString> {
  public static FLAGS: Record<SystemChannelFlagsString, number>;
  public static resolve(bit?: BitFieldResolvable<SystemChannelFlagsString, number>): number;
}

export class Team extends Base {
  private constructor(client: Client, data: RawTeamData);
  public id: Snowflake;
  public name: string;
  public icon: string | null;
  public ownerId: Snowflake | null;
  public members: Collection<Snowflake, TeamMember>;

  public readonly owner: TeamMember | null;
  public readonly createdAt: Date;
  public readonly createdTimestamp: number;

  public iconURL(options?: StaticImageURLOptions): string | null;
  public toJSON(): unknown;
  public toString(): string;
}

export class TeamMember extends Base {
  private constructor(team: Team, data: RawTeamMemberData);
  public team: Team;
  public readonly id: Snowflake;
  public permissions: string[];
  public membershipState: MembershipState;
  public user: User;

  public toString(): UserMention;
}

export class TextChannel extends BaseGuildTextChannel {
  public rateLimitPerUser: number;
  public threads: GuildTextThreadManager<AllowedThreadTypeForTextChannel>;
  public type: 'GUILD_TEXT';
}

export interface GuildForumTagEmoji {
  id: Snowflake | null;
  name: string | null;
}

export interface GuildForumTag {
  id: Snowflake;
  name: string;
  moderated: boolean;
  emoji: GuildForumTagEmoji | null;
}

export type GuildForumTagData = Partial<GuildForumTag> & { name: string };

export interface DefaultReactionEmoji {
  id: Snowflake | null;
  name: string | null;
}

export class ForumChannel extends TextBasedChannelMixin(GuildChannel, [
  'send',
  'lastMessage',
  'lastPinAt',
  'bulkDelete',
  'sendTyping',
  'createMessageCollector',
  'awaitMessages',
  'createMessageComponentCollector',
  'awaitMessageComponent',
]) {
  public type: 'GUILD_FORUM';
  public threads: GuildForumThreadManager;
  public availableTags: GuildForumTag[];
  public defaultReactionEmoji: DefaultReactionEmoji | null;
  public defaultThreadRateLimitPerUser: number | null;
  public rateLimitPerUser: number | null;
  public defaultAutoArchiveDuration: ThreadAutoArchiveDuration | null;
  public nsfw: boolean;
  public topic: string | null;
  public defaultSortOrder: SortOrderType | null;
  public defaultForumLayout: ForumLayoutType;
  public setAvailableTags(tags: GuildForumTagData[], reason?: string): Promise<this>;
  public setDefaultReactionEmoji(emojiId: DefaultReactionEmoji | null, reason?: string): Promise<this>;
  public setDefaultThreadRateLimitPerUser(rateLimit: number, reason?: string): Promise<this>;
  public createInvite(options?: CreateInviteOptions): Promise<Invite>;
  public fetchInvites(cache?: boolean): Promise<Collection<string, Invite>>;
  public setDefaultAutoArchiveDuration(
    defaultAutoArchiveDuration: ThreadAutoArchiveDuration,
    reason?: string,
  ): Promise<this>;
  public setTopic(topic: string | null, reason?: string): Promise<this>;
  public setDefaultSortOrder(defaultSortOrder: SortOrderType | null, reason?: string): Promise<this>;
  public setDefaultForumLayout(defaultForumLayout: ForumLayoutType, reason?: string): Promise<this>;
}

export class TextInputComponent extends BaseMessageComponent {
  public constructor(data?: TextInputComponent | TextInputComponentOptions);
  public customId: string | null;
  public label: string | null;
  public required: boolean;
  public maxLength: number | null;
  public minLength: number | null;
  public placeholder: string | null;
  public style: TextInputStyle;
  public value: string | null;
  public setCustomId(customId: string): this;
  public setLabel(label: string): this;
  public setRequired(required?: boolean): this;
  public setMaxLength(maxLength: number): this;
  public setMinLength(minLength: number): this;
  public setPlaceholder(placeholder: string): this;
  public setStyle(style: TextInputStyleResolvable): this;
  public setValue(value: string): this;
  public toJSON(): RawTextInputComponentData;
  public static resolveStyle(style: TextInputStyleResolvable): TextInputStyle;
}

export class ThreadChannel extends TextBasedChannelMixin(Channel, ['fetchWebhooks', 'createWebhook', 'setNSFW']) {
  private constructor(guild: Guild, data?: RawThreadChannelData, client?: Client, fromInteraction?: boolean);
  public archived: boolean | null;
  public readonly archivedAt: Date | null;
  public archiveTimestamp: number | null;
  public readonly createdAt: Date | null;
  private _createdTimestamp: number | null;
  public readonly createdTimestamp: number | null;
  public autoArchiveDuration: ThreadAutoArchiveDuration | null;
  public readonly editable: boolean;
  public guild: Guild;
  public guildId: Snowflake;
  public readonly guildMembers: Collection<Snowflake, GuildMember>;
  public invitable: boolean | null;
  public readonly joinable: boolean;
  public readonly joined: boolean;
  public locked: boolean | null;
  public readonly manageable: boolean;
  public readonly viewable: boolean;
  public readonly sendable: boolean;
  public memberCount: number | null;
  public messageCount: number | null;
  public members: ThreadMemberManager;
  public name: string;
  public ownerId: Snowflake | null;
  public readonly parent: TextChannel | NewsChannel | ForumChannel | null;
  public parentId: Snowflake | null;
  public rateLimitPerUser: number | null;
  public type: ThreadChannelTypes;
  public flags: Readonly<ChannelFlags>;
  public appliedTags: Snowflake[];
  public totalMessageSent: number | null;
  public readonly unarchivable: boolean;
  public isPrivate(): this is this & {
    readonly createdTimestamp: number;
    readonly createdAt: Date;
    type: 'GUILD_PRIVATE_THREAD';
  };
  public delete(reason?: string): Promise<this>;
  public edit(data: ThreadEditData, reason?: string): Promise<ThreadChannel>;
  public join(): Promise<ThreadChannel>;
  public leave(): Promise<ThreadChannel>;
  public permissionsFor(memberOrRole: GuildMember | Role, checkAdmin?: boolean): Readonly<Permissions>;
  public permissionsFor(
    memberOrRole: GuildMemberResolvable | RoleResolvable,
    checkAdmin?: boolean,
  ): Readonly<Permissions> | null;
  public fetchOwner(options?: BaseFetchOptions): Promise<ThreadMember | null>;
  public fetchStarterMessage(options?: BaseFetchOptions): Promise<Message | null>;
  public setArchived(archived?: boolean, reason?: string): Promise<ThreadChannel>;
  public setAutoArchiveDuration(
    autoArchiveDuration: ThreadAutoArchiveDuration | 'MAX',
    reason?: string,
  ): Promise<ThreadChannel>;
  public setInvitable(invitable?: boolean, reason?: string): Promise<ThreadChannel>;
  public setLocked(locked?: boolean, reason?: string): Promise<ThreadChannel>;
  public setName(name: string, reason?: string): Promise<ThreadChannel>;
  public setAppliedTags(appliedTags: Snowflake[], reason?: string): Promise<ThreadChannel>;
  public pin(reason?: string): Promise<ThreadChannel>;
  public unpin(reason?: string): Promise<ThreadChannel>;
}

export class ThreadMember extends Base {
  private constructor(thread: ThreadChannel, data?: RawThreadMemberData);
  public flags: ThreadMemberFlags;
  public readonly guildMember: GuildMember | null;
  public id: Snowflake;
  public readonly joinedAt: Date | null;
  public joinedTimestamp: number | null;
  public readonly manageable: boolean;
  public thread: ThreadChannel;
  public readonly user: User | null;
  public remove(reason?: string): Promise<ThreadMember>;
}

export class ThreadMemberFlags extends BitField<ThreadMemberFlagsString> {
  public static FLAGS: Record<ThreadMemberFlagsString, number>;
  public static resolve(bit?: BitFieldResolvable<ThreadMemberFlagsString, number>): number;
}

export class Typing extends Base {
  private constructor(channel: TextBasedChannel, user: PartialUser, data?: RawTypingData);
  public channel: TextBasedChannel;
  public user: PartialUser;
  public startedTimestamp: number;
  public readonly startedAt: Date;
  public readonly guild: Guild | null;
  public readonly member: GuildMember | null;
  public inGuild(): this is this & {
    channel: TextChannel | NewsChannel | ThreadChannel;
    readonly guild: Guild;
  };
}

export class User extends PartialTextBasedChannel(Base) {
  protected constructor(client: Client, data: RawUserData);
  private _equals(user: APIUser): boolean;

  public accentColor: number | null | undefined;
  public avatar: string | null;
  public banner: string | null | undefined;
  public bot: boolean;
  public readonly createdAt: Date;
  public readonly createdTimestamp: number;
  public discriminator: string;
  public readonly defaultAvatarURL: string;
  public readonly dmChannel: DMChannel | null;
  public flags: Readonly<UserFlags> | null;
  public readonly hexAccentColor: HexColorString | null | undefined;
  public id: Snowflake;
  public readonly partial: false;
  public system: boolean;
  public readonly tag: string;
  public username: string;
  public avatarURL(options?: ImageURLOptions): string | null;
  public bannerURL(options?: ImageURLOptions): string | null;
  public createDM(force?: boolean): Promise<DMChannel>;
  public deleteDM(): Promise<DMChannel>;
  public displayAvatarURL(options?: ImageURLOptions): string;
  public equals(user: User): boolean;
  public fetch(force?: boolean): Promise<User>;
  public fetchFlags(force?: boolean): Promise<UserFlags>;
  public toString(): UserMention;
}

export class UserContextMenuInteraction<Cached extends CacheType = CacheType> extends ContextMenuInteraction<Cached> {
  public readonly targetUser: User;
  public readonly targetMember: CacheTypeReducer<Cached, GuildMember, APIInteractionGuildMember>;
  public inGuild(): this is UserContextMenuInteraction<'raw' | 'cached'>;
  public inCachedGuild(): this is UserContextMenuInteraction<'cached'>;
  public inRawGuild(): this is UserContextMenuInteraction<'raw'>;
}

export class UserFlags extends BitField<UserFlagsString> {
  public static FLAGS: Record<UserFlagsString, number>;
  public static resolve(bit?: BitFieldResolvable<UserFlagsString, number>): number;
}

export class Util extends null {
  private constructor();
  /** @deprecated When not using with `makeCache` use `Sweepers.archivedThreadSweepFilter` instead */
  public static archivedThreadSweepFilter<K, V>(lifetime?: number): SweepFilter<K, V>;
  public static basename(path: string, ext?: string): string;
  public static cleanContent(str: string, channel: TextBasedChannel): string;
  /** @deprecated Use {@link MessageOptions.allowedMentions} to control mentions in a message instead. */
  public static removeMentions(str: string): string;
  private static _removeMentions(str: string): string;
  public static cloneObject(obj: unknown): unknown;
  public static discordSort<K, V extends { rawPosition: number; id: Snowflake }>(
    collection: Collection<K, V>,
  ): Collection<K, V>;
  public static escapeMarkdown(text: string, options?: EscapeMarkdownOptions): string;
  public static escapeCodeBlock(text: string): string;
  public static escapeInlineCode(text: string): string;
  public static escapeBold(text: string): string;
  public static escapeItalic(text: string): string;
  public static escapeUnderline(text: string): string;
  public static escapeStrikethrough(text: string): string;
  public static escapeSpoiler(text: string): string;
  public static escapeEscape(text: string): string;
  public static escapeHeading(text: string): string;
  public static escapeBulletedList(text: string): string;
  public static escapeNumberedList(text: string): string;
  public static escapeMaskedLink(text: string): string;
  public static cleanCodeBlockContent(text: string): string;
  public static fetchRecommendedShards(token: string, options?: FetchRecommendedShardsOptions): Promise<number>;
  public static flatten(obj: unknown, ...props: Record<string, boolean | string>[]): unknown;
  public static makeError(obj: MakeErrorOptions): Error;
  public static makePlainError(err: Error): MakeErrorOptions;
  public static mergeDefault(def: unknown, given: unknown): unknown;
  public static moveElementInArray(array: unknown[], element: unknown, newIndex: number, offset?: boolean): number;
  public static parseEmoji(text: string): { animated: boolean; name: string; id: Snowflake | null } | null;
  public static resolveColor(color: ColorResolvable): number;
  public static resolvePartialEmoji(emoji: EmojiIdentifierResolvable): Partial<APIPartialEmoji> | null;
  public static verifyString(data: string, error?: typeof Error, errorMessage?: string, allowEmpty?: boolean): string;
  public static setPosition<T extends AnyChannel | Role>(
    item: T,
    position: number,
    relative: boolean,
    sorted: Collection<Snowflake, T>,
    route: unknown,
    reason?: string,
  ): Promise<{ id: Snowflake; position: number }[]>;
  /** @deprecated This will be removed in the next major version. */
  public static splitMessage(text: string, options?: SplitOptions): string[];
  /** @deprecated This will be removed in the next major version. */
  public static resolveAutoArchiveMaxLimit(guild: Guild): Exclude<ThreadAutoArchiveDuration, 60>;
}

export class Formatters extends null {
  public static blockQuote: typeof blockQuote;
  public static bold: typeof bold;
  public static channelMention: typeof channelMention;
  public static codeBlock: typeof codeBlock;
  public static formatEmoji: typeof formatEmoji;
  public static hideLinkEmbed: typeof hideLinkEmbed;
  public static hyperlink: typeof hyperlink;
  public static inlineCode: typeof inlineCode;
  public static italic: typeof italic;
  public static quote: typeof quote;
  public static roleMention: typeof roleMention;
  public static spoiler: typeof spoiler;
  public static strikethrough: typeof strikethrough;
  public static time: typeof time;
  public static TimestampStyles: typeof TimestampStyles;
  public static TimestampStylesString: TimestampStylesString;
  public static underscore: typeof underscore;
  public static userMention: typeof userMention;
}

export class VoiceChannel extends TextBasedChannelMixin(BaseGuildVoiceChannel, ['lastPinTimestamp', 'lastPinAt']) {
  public videoQualityMode: VideoQualityMode | null;
  /** @deprecated Use manageable instead */
  public readonly editable: boolean;
  public readonly speakable: boolean;
  public type: 'GUILD_VOICE';
  public nsfw: boolean;
  public rateLimitPerUser: number | null;
  public setBitrate(bitrate: number, reason?: string): Promise<VoiceChannel>;
  public setUserLimit(userLimit: number, reason?: string): Promise<VoiceChannel>;
  public setVideoQualityMode(videoQualityMode: VideoQualityMode | number, reason?: string): Promise<VoiceChannel>;
}

export class VoiceRegion {
  private constructor(data: RawVoiceRegionData);
  public custom: boolean;
  public deprecated: boolean;
  public id: string;
  public name: string;
  public optimal: boolean;
  /** @deprecated This property is no longer being sent by the API. */
  public vip: boolean;
  public toJSON(): unknown;
}

export class VoiceState extends Base {
  private constructor(guild: Guild, data: RawVoiceStateData);
  public readonly channel: VoiceBasedChannel | null;
  public channelId: Snowflake | null;
  public readonly deaf: boolean | null;
  public guild: Guild;
  public id: Snowflake;
  public readonly member: GuildMember | null;
  public readonly mute: boolean | null;
  public selfDeaf: boolean | null;
  public selfMute: boolean | null;
  public serverDeaf: boolean | null;
  public serverMute: boolean | null;
  public sessionId: string | null;
  public streaming: boolean;
  public selfVideo: boolean | null;
  public suppress: boolean;
  public requestToSpeakTimestamp: number | null;

  public setDeaf(deaf?: boolean, reason?: string): Promise<GuildMember>;
  public setMute(mute?: boolean, reason?: string): Promise<GuildMember>;
  public disconnect(reason?: string): Promise<GuildMember>;
  public setChannel(channel: GuildVoiceChannelResolvable | null, reason?: string): Promise<GuildMember>;
  public setRequestToSpeak(request?: boolean): Promise<void>;
  public setSuppressed(suppressed?: boolean): Promise<void>;
}

export class Webhook extends WebhookMixin() {
  private constructor(client: Client, data?: RawWebhookData);
  public avatar: string;
  public avatarURL(options?: StaticImageURLOptions): string | null;
  public channelId: Snowflake;
  public client: Client;
  public guildId: Snowflake;
  public name: string;
  public owner: User | APIUser | null;
  public sourceGuild: Guild | APIPartialGuild | null;
  public sourceChannel: NewsChannel | APIPartialChannel | null;
  public token: string | null;
  public type: WebhookType;
  public isIncoming(): this is this & { token: string };
  public isChannelFollower(): this is this & {
    sourceGuild: Guild | APIPartialGuild;
    sourceChannel: NewsChannel | APIPartialChannel;
  };
}

export class WebhookClient extends WebhookMixin(BaseClient) {
  public constructor(data: WebhookClientData, options?: WebhookClientOptions);
  public client: this;
  public options: WebhookClientOptions;
  public token: string;
  public editMessage(
    message: MessageResolvable,
    options: string | MessagePayload | WebhookEditMessageOptions,
  ): Promise<APIMessage>;
  public fetchMessage(message: Snowflake, options?: WebhookFetchMessageOptions): Promise<APIMessage>;
  /* tslint:disable:unified-signatures */
  /** @deprecated */
  public fetchMessage(message: Snowflake, cache?: boolean): Promise<APIMessage>;
  /* tslint:enable:unified-signatures */
  public send(options: string | MessagePayload | WebhookMessageOptions): Promise<APIMessage>;
}

export class WebSocketManager extends EventEmitter {
  private constructor(client: Client);
  private totalShards: number | string;
  private shardQueue: Set<WebSocketShard>;
  private packetQueue: unknown[];
  private destroyed: boolean;
  private reconnecting: boolean;

  public readonly client: Client;
  public gateway: string | null;
  public shards: Collection<number, WebSocketShard>;
  public status: Status;
  public readonly ping: number;

  public on(event: WSEventType, listener: (data: any, shardId: number) => void): this;
  public once(event: WSEventType, listener: (data: any, shardId: number) => void): this;

  private debug(message: string, shard?: WebSocketShard): void;
  private connect(): Promise<void>;
  private createShards(): Promise<void>;
  private reconnect(): Promise<void>;
  private broadcast(packet: unknown): void;
  private destroy(): void;
  private handlePacket(packet?: unknown, shard?: WebSocketShard): boolean;
  private checkShardsReady(): void;
  private triggerClientReady(): void;
}

export interface WebSocketShardEvents {
  ready: [];
  resumed: [];
  invalidSession: [];
  destroyed: [];
  close: [event: CloseEvent];
  allReady: [unavailableGuilds?: Set<Snowflake>];
}

export class WebSocketShard extends EventEmitter {
  private constructor(manager: WebSocketManager, id: number);
  private sequence: number;
  private closeSequence: number;
  private sessionId: string | null;
  private lastPingTimestamp: number;
  private lastHeartbeatAcked: boolean;
  private ratelimit: { queue: unknown[]; total: number; remaining: number; time: 60e3; timer: NodeJS.Timeout | null };
  private connection: WebSocket | null;
  private helloTimeout: NodeJS.Timeout | null;
  private eventsAttached: boolean;
  private expectedGuilds: Set<Snowflake> | null;
  private readyTimeout: NodeJS.Timeout | null;
  private closeEmitted: boolean;
  private wsCloseTimeout: NodeJS.Timeout | null;

  public manager: WebSocketManager;
  public id: number;
  public status: Status;
  public ping: number;

  private debug(message: string): void;
  private connect(): Promise<void>;
  private onOpen(): void;
  private onMessage(event: MessageEvent): void;
  private onError(error: ErrorEvent | unknown): void;
  private onClose(event: CloseEvent): void;
  private onPacket(packet: unknown): void;
  private checkReady(): void;
  private setHelloTimeout(time?: number): void;
  private setWsCloseTimeout(time?: number): void;
  private setHeartbeatTimer(time: number): void;
  private sendHeartbeat(): void;
  private ackHeartbeat(): void;
  private identify(): void;
  private identifyNew(): void;
  private identifyResume(): void;
  private _send(data: unknown): void;
  private processQueue(): void;
  private destroy(destroyOptions?: { closeCode?: number; reset?: boolean; emit?: boolean; log?: boolean }): void;
  private emitClose(event?: CloseEvent): void;
  private _cleanupConnection(): void;
  private _emitDestroyed(): void;

  public send(data: unknown, important?: boolean): void;

  public on<K extends keyof WebSocketShardEvents>(
    event: K,
    listener: (...args: WebSocketShardEvents[K]) => Awaitable<void>,
  ): this;

  public once<K extends keyof WebSocketShardEvents>(
    event: K,
    listener: (...args: WebSocketShardEvents[K]) => Awaitable<void>,
  ): this;
}

export class Widget extends Base {
  private constructor(client: Client, data: RawWidgetData);
  private _patch(data: RawWidgetData): void;
  public fetch(): Promise<Widget>;
  public id: Snowflake;
  public name: string;
  public instantInvite?: string;
  public channels: Collection<Snowflake, WidgetChannel>;
  public members: Collection<string, WidgetMember>;
  public presenceCount: number;
}

export class WidgetMember extends Base {
  private constructor(client: Client, data: RawWidgetMemberData);
  public id: string;
  public username: string;
  public discriminator: string;
  public avatar: string | null;
  public status: PresenceStatus;
  public deaf: boolean | null;
  public mute: boolean | null;
  public selfDeaf: boolean | null;
  public selfMute: boolean | null;
  public suppress: boolean | null;
  public channelId: Snowflake | null;
  public avatarURL: string;
  public activity: WidgetActivity | null;
}

export class WelcomeChannel extends Base {
  private constructor(guild: Guild, data: RawWelcomeChannelData);
  private _emoji: Omit<APIEmoji, 'animated'>;
  public channelId: Snowflake;
  public guild: Guild | InviteGuild;
  public description: string;
  public readonly channel: TextChannel | NewsChannel | StoreChannel | ForumChannel | null;
  public readonly emoji: GuildEmoji | Emoji;
}

export class WelcomeScreen extends Base {
  private constructor(guild: Guild, data: RawWelcomeScreenData);
  public readonly enabled: boolean;
  public guild: Guild | InviteGuild;
  public description: string | null;
  public welcomeChannels: Collection<Snowflake, WelcomeChannel>;
}

//#endregion

//#region Constants

export type EnumHolder<T> = { [P in keyof T]: T[P] };

export type ExcludeEnum<T, K extends keyof T> = Exclude<keyof T | T[keyof T], K | T[K]>;

export const Constants: {
  Package: {
    name: string;
    version: string;
    description: string;
    license: string;
    main: string;
    types: string;
    homepage: string;
    keywords: string[];
    bugs: { url: string };
    repository: { type: string; url: string };
    scripts: Record<string, string>;
    engines: Record<string, string>;
    dependencies: Record<string, string>;
    devDependencies: Record<string, string>;
    [key: string]: unknown;
  };
  MaxBulkDeletableMessageAge: 1_209_600_000;
  UserAgent: string;
  Endpoints: {
    botGateway: string;
    invite: (root: string, code: string, eventId?: Snowflake) => string;
    scheduledEvent: (root: string, guildId: Snowflake, eventId: Snowflake) => string;
    CDN: (root: string) => {
      Emoji: (emojiId: Snowflake, format: DynamicImageFormat) => string;
      Asset: (name: string) => string;
      DefaultAvatar: (discriminator: number) => string;
      Avatar: (
        userId: Snowflake,
        hash: string,
        format: DynamicImageFormat,
        size: AllowedImageSize,
        dynamic: boolean,
      ) => string;
      Banner: (
        id: Snowflake,
        hash: string,
        format: DynamicImageFormat,
        size: AllowedImageSize,
        dynamic: boolean,
      ) => string;
      GuildMemberAvatar: (
        guildId: Snowflake,
        memberId: Snowflake,
        hash: string,
        format?: DynamicImageFormat,
        size?: AllowedImageSize,
        dynamic?: boolean,
      ) => string;
      Icon: (
        guildId: Snowflake,
        hash: string,
        format: DynamicImageFormat,
        size: AllowedImageSize,
        dynamic: boolean,
      ) => string;
      AppIcon: (
        appId: Snowflake,
        hash: string,
        { format, size }: { format: AllowedImageFormat; size: AllowedImageSize },
      ) => string;
      AppAsset: (
        appId: Snowflake,
        hash: string,
        { format, size }: { format: AllowedImageFormat; size: AllowedImageSize },
      ) => string;
      StickerPackBanner: (bannerId: Snowflake, format: AllowedImageFormat, size: AllowedImageSize) => string;
      GDMIcon: (channelId: Snowflake, hash: string, format: AllowedImageFormat, size: AllowedImageSize) => string;
      Splash: (guildId: Snowflake, hash: string, format: AllowedImageFormat, size: AllowedImageSize) => string;
      DiscoverySplash: (guildId: Snowflake, hash: string, format: AllowedImageFormat, size: AllowedImageSize) => string;
      TeamIcon: (
        teamId: Snowflake,
        hash: string,
        { format, size }: { format: AllowedImageFormat; size: AllowedImageSize },
      ) => string;
      Sticker: (stickerId: Snowflake, stickerFormat: StickerFormatType) => string;
      RoleIcon: (roleId: Snowflake, hash: string, format: AllowedImageFormat, size: AllowedImageSize) => string;
    };
  };
  WSCodes: {
    1000: 'WS_CLOSE_REQUESTED';
    1011: 'INTERNAL_ERROR';
    4004: 'TOKEN_INVALID';
    4010: 'SHARDING_INVALID';
    4011: 'SHARDING_REQUIRED';
    4013: 'INVALID_INTENTS';
    4014: 'DISALLOWED_INTENTS';
  };
  Events: ConstantsEvents;
  ShardEvents: ConstantsShardEvents;
  PartialTypes: {
    [K in PartialTypes]: K;
  };
  WSEvents: {
    [K in WSEventType]: K;
  };
  Colors: ConstantsColors;
  Status: ConstantsStatus;
  Opcodes: ConstantsOpcodes;
  APIErrors: APIErrors;
  ChannelTypes: EnumHolder<typeof ChannelTypes>;
  ThreadChannelTypes: ThreadChannelTypes[];
  TextBasedChannelTypes: TextBasedChannelTypes[];
  VoiceBasedChannelTypes: VoiceBasedChannelTypes[];
  ClientApplicationAssetTypes: ConstantsClientApplicationAssetTypes;
  IntegrationExpireBehaviors: IntegrationExpireBehaviors[];
  InviteScopes: InviteScope[];
  MessageTypes: MessageType[];
  SystemMessageTypes: SystemMessageType[];
  ActivityTypes: EnumHolder<typeof ActivityTypes>;
  StickerTypes: EnumHolder<typeof StickerTypes>;
  StickerFormatTypes: EnumHolder<typeof StickerFormatTypes>;
  OverwriteTypes: EnumHolder<typeof OverwriteTypes>;
  ExplicitContentFilterLevels: EnumHolder<typeof ExplicitContentFilterLevels>;
  DefaultMessageNotificationLevels: EnumHolder<typeof DefaultMessageNotificationLevels>;
  VerificationLevels: EnumHolder<typeof VerificationLevels>;
  MembershipStates: EnumHolder<typeof MembershipStates>;
  AutoModerationRuleTriggerTypes: EnumHolder<typeof AutoModerationRuleTriggerTypes>;
  AutoModerationRuleKeywordPresetTypes: EnumHolder<typeof AutoModerationRuleKeywordPresetTypes>;
  AutoModerationActionTypes: EnumHolder<typeof AutoModerationActionTypes>;
  AutoModerationRuleEventTypes: EnumHolder<typeof AutoModerationRuleEventTypes>;

  ApplicationCommandPermissionTypes: EnumHolder<typeof ApplicationCommandPermissionTypes>;
  InteractionTypes: EnumHolder<typeof InteractionTypes>;
  InteractionResponseTypes: EnumHolder<typeof InteractionResponseTypes>;
  MessageComponentTypes: EnumHolder<typeof MessageComponentTypes>;
  SelectMenuComponentTypes: EnumHolder<typeof SelectMenuComponentTypes>;
  MessageButtonStyles: EnumHolder<typeof MessageButtonStyles>;
  ModalComponentTypes: EnumHolder<typeof ModalComponentTypes>;
  TextInputStyles: EnumHolder<typeof TextInputStyles>;
  MFALevels: EnumHolder<typeof MFALevels>;
  NSFWLevels: EnumHolder<typeof NSFWLevels>;
  PrivacyLevels: EnumHolder<typeof PrivacyLevels>;
  WebhookTypes: EnumHolder<typeof WebhookTypes>;
  PremiumTiers: EnumHolder<typeof PremiumTiers>;
  ApplicationCommandTypes: EnumHolder<typeof ApplicationCommandTypes>;
  GuildScheduledEventEntityTypes: EnumHolder<typeof GuildScheduledEventEntityTypes>;
  GuildScheduledEventStatuses: EnumHolder<typeof GuildScheduledEventStatuses>;
  GuildScheduledEventPrivacyLevels: EnumHolder<typeof GuildScheduledEventPrivacyLevels>;
  VideoQualityModes: EnumHolder<typeof VideoQualityModes>;
  SweeperKeys: SweeperKey[];
};

export const version: string;

//#endregion

//#region Managers

export abstract class BaseManager {
  protected constructor(client: Client);
  public readonly client: Client;
}

export abstract class DataManager<K, Holds, R> extends BaseManager {
  protected constructor(client: Client, holds: Constructable<Holds>);
  public readonly holds: Constructable<Holds>;
  public readonly cache: Collection<K, Holds>;
  public resolve(resolvable: Holds): Holds;
  public resolve(resolvable: R): Holds | null;
  public resolveId(resolvable: K | Holds): K;
  public resolveId(resolvable: R): K | null;
  public valueOf(): Collection<K, Holds>;
}

export abstract class CachedManager<K, Holds, R> extends DataManager<K, Holds, R> {
  protected constructor(client: Client, holds: Constructable<Holds>);
  private _add(data: unknown, cache?: boolean, { id, extras }?: { id: K; extras: unknown[] }): Holds;
}

export type ApplicationCommandDataResolvable =
  | ApplicationCommandData
  | RESTPostAPIApplicationCommandsJSONBody
  | SlashCommandBuilder
  | ContextMenuCommandBuilder;

export class ApplicationCommandManager<
  ApplicationCommandScope = ApplicationCommand<{ guild: GuildResolvable }>,
  PermissionsOptionsExtras = { guild: GuildResolvable },
  PermissionsGuildType = null,
> extends CachedManager<Snowflake, ApplicationCommandScope, ApplicationCommandResolvable> {
  protected constructor(client: Client, iterable?: Iterable<unknown>);
  public permissions: ApplicationCommandPermissionsManager<
    { command?: ApplicationCommandResolvable } & PermissionsOptionsExtras,
    { command: ApplicationCommandResolvable } & PermissionsOptionsExtras,
    PermissionsOptionsExtras,
    PermissionsGuildType,
    null
  >;
  private commandPath({ id, guildId }: { id?: Snowflake; guildId?: Snowflake }): unknown;
  public create(command: ApplicationCommandDataResolvable, guildId?: Snowflake): Promise<ApplicationCommandScope>;
  public delete(command: ApplicationCommandResolvable, guildId?: Snowflake): Promise<ApplicationCommandScope | null>;
  public edit(
    command: ApplicationCommandResolvable,
    data: Partial<ApplicationCommandDataResolvable>,
  ): Promise<ApplicationCommandScope>;
  public edit(
    command: ApplicationCommandResolvable,
    data: Partial<ApplicationCommandDataResolvable>,
    guildId: Snowflake,
  ): Promise<ApplicationCommand>;
  public fetch(
    id: Snowflake,
    options: FetchApplicationCommandOptions & { guildId: Snowflake },
  ): Promise<ApplicationCommand>;
  public fetch(options: FetchApplicationCommandOptions): Promise<Collection<string, ApplicationCommandScope>>;
  public fetch(id: Snowflake, options?: FetchApplicationCommandOptions): Promise<ApplicationCommandScope>;
  public fetch(
    id?: Snowflake,
    options?: FetchApplicationCommandOptions,
  ): Promise<Collection<Snowflake, ApplicationCommandScope>>;
  public set(commands: ApplicationCommandDataResolvable[]): Promise<Collection<Snowflake, ApplicationCommandScope>>;
  public set(
    commands: ApplicationCommandDataResolvable[],
    guildId: Snowflake,
  ): Promise<Collection<Snowflake, ApplicationCommand>>;
  private static transformCommand(command: ApplicationCommandDataResolvable): RESTPostAPIApplicationCommandsJSONBody;
}

export class ApplicationCommandPermissionsManager<
  BaseOptions,
  FetchSingleOptions,
  FullPermissionsOptions,
  GuildType,
  CommandIdType,
> extends BaseManager {
  private constructor(manager: ApplicationCommandManager | GuildApplicationCommandManager | ApplicationCommand);
  private manager: ApplicationCommandManager | GuildApplicationCommandManager | ApplicationCommand;

  public client: Client;
  public commandId: CommandIdType;
  public guild: GuildType;
  public guildId: Snowflake | null;
  public add(
    options: FetchSingleOptions & { permissions: ApplicationCommandPermissionData[] },
  ): Promise<ApplicationCommandPermissions[]>;
  public has(options: FetchSingleOptions & { permissionId: UserResolvable | RoleResolvable }): Promise<boolean>;
  public fetch(options: FetchSingleOptions): Promise<ApplicationCommandPermissions[]>;
  public fetch(options: BaseOptions): Promise<Collection<Snowflake, ApplicationCommandPermissions[]>>;
  public remove(
    options:
      | (FetchSingleOptions & {
          users: UserResolvable | UserResolvable[];
          roles?: RoleResolvable | RoleResolvable[];
        })
      | (FetchSingleOptions & {
          users?: UserResolvable | UserResolvable[];
          roles: RoleResolvable | RoleResolvable[];
        }),
  ): Promise<ApplicationCommandPermissions[]>;
  public set(
    options: FetchSingleOptions & { permissions: ApplicationCommandPermissionData[] },
  ): Promise<ApplicationCommandPermissions[]>;
  public set(
    options: FullPermissionsOptions & {
      fullPermissions: GuildApplicationCommandPermissionData[];
    },
  ): Promise<Collection<Snowflake, ApplicationCommandPermissions[]>>;
  private permissionsPath(guildId: Snowflake, commandId?: Snowflake): unknown;
  private static transformPermissions(
    permissions: ApplicationCommandPermissionData,
    received: true,
  ): Omit<APIApplicationCommandPermission, 'type'> & { type: keyof ApplicationCommandPermissionTypes };
  private static transformPermissions(permissions: ApplicationCommandPermissionData): APIApplicationCommandPermission;
}

export class BaseGuildEmojiManager extends CachedManager<Snowflake, GuildEmoji, EmojiResolvable> {
  protected constructor(client: Client, iterable?: Iterable<RawGuildEmojiData>);
  public resolveIdentifier(emoji: EmojiIdentifierResolvable): string | null;
}

export class ChannelManager extends CachedManager<Snowflake, AnyChannel, ChannelResolvable> {
  private constructor(client: Client, iterable: Iterable<RawChannelData>);
  public fetch(id: Snowflake, options?: FetchChannelOptions): Promise<AnyChannel | null>;
}

export type FetchGuildApplicationCommandFetchOptions = Omit<FetchApplicationCommandOptions, 'guildId'>;

export class GuildApplicationCommandManager extends ApplicationCommandManager<ApplicationCommand, {}, Guild> {
  private constructor(guild: Guild, iterable?: Iterable<RawApplicationCommandData>);
  public guild: Guild;
  public create(command: ApplicationCommandDataResolvable): Promise<ApplicationCommand>;
  public delete(command: ApplicationCommandResolvable): Promise<ApplicationCommand | null>;
  public edit(
    command: ApplicationCommandResolvable,
    data: Partial<ApplicationCommandDataResolvable>,
  ): Promise<ApplicationCommand>;
  public fetch(id: Snowflake, options?: FetchGuildApplicationCommandFetchOptions): Promise<ApplicationCommand>;
  public fetch(options: FetchGuildApplicationCommandFetchOptions): Promise<Collection<Snowflake, ApplicationCommand>>;
  public fetch(
    id?: undefined,
    options?: FetchGuildApplicationCommandFetchOptions,
  ): Promise<Collection<Snowflake, ApplicationCommand>>;
  public set(commands: ApplicationCommandDataResolvable[]): Promise<Collection<Snowflake, ApplicationCommand>>;
}

export type MappedGuildChannelTypes = EnumValueMapped<
  typeof ChannelTypes,
  {
    GUILD_CATEGORY: CategoryChannel;
  }
> &
  MappedChannelCategoryTypes;

export type GuildChannelTypes = CategoryChannelTypes | ChannelTypes.GUILD_CATEGORY | 'GUILD_CATEGORY';

export class GuildChannelManager extends CachedManager<Snowflake, GuildBasedChannel, GuildChannelResolvable> {
  private constructor(guild: Guild, iterable?: Iterable<RawGuildChannelData>);
  public readonly channelCountWithoutThreads: number;
  public guild: Guild;

  public create<T extends Exclude<GuildChannelTypes, 'GUILD_STORE' | ChannelTypes.GUILD_STORE>>(
    name: string,
    options: GuildChannelCreateOptions & { type: T },
  ): Promise<MappedGuildChannelTypes[T]>;

  /** @deprecated See [Self-serve Game Selling Deprecation](https://support-dev.discord.com/hc/en-us/articles/6309018858647) for more information */
  public create(
    name: string,
    options: GuildChannelCreateOptions & { type: 'GUILD_STORE' | ChannelTypes.GUILD_STORE },
  ): Promise<StoreChannel>;
  public create(name: string, options?: GuildChannelCreateOptions): Promise<TextChannel>;
  public createWebhook(
    channel: GuildChannelResolvable,
    name: string,
    options?: TextChannel | NewsChannel | VoiceChannel | Snowflake,
  ): Promise<Webhook>;
  public edit(channel: GuildChannelResolvable, data: ChannelData, reason?: string): Promise<GuildChannel>;
  public fetch(id: Snowflake, options?: BaseFetchOptions): Promise<GuildBasedChannel | null>;
  public fetch(
    id?: undefined,
    options?: BaseFetchOptions,
  ): Promise<Collection<Snowflake, NonThreadGuildBasedChannel | null>>;
  public fetchWebhooks(channel: GuildChannelResolvable): Promise<Collection<Snowflake, Webhook>>;
  public setPosition(
    channel: GuildChannelResolvable,
    position: number,
    options?: SetChannelPositionOptions,
  ): Promise<GuildChannel>;
  public setPositions(channelPositions: readonly ChannelPosition[]): Promise<Guild>;
  public fetchActiveThreads(cache?: boolean): Promise<FetchedThreads>;
  public delete(channel: GuildChannelResolvable, reason?: string): Promise<void>;
}

export class GuildEmojiManager extends BaseGuildEmojiManager {
  private constructor(guild: Guild, iterable?: Iterable<RawGuildEmojiData>);
  public guild: Guild;
  public create(
    attachment: BufferResolvable | Base64Resolvable,
    name: string,
    options?: GuildEmojiCreateOptions,
  ): Promise<GuildEmoji>;
  public fetch(id: Snowflake, options?: BaseFetchOptions): Promise<GuildEmoji>;
  public fetch(id?: undefined, options?: BaseFetchOptions): Promise<Collection<Snowflake, GuildEmoji>>;
  public fetchAuthor(emoji: EmojiResolvable): Promise<User>;
  public delete(emoji: EmojiResolvable, reason?: string): Promise<void>;
  public edit(emoji: EmojiResolvable, data: GuildEmojiEditData, reason?: string): Promise<GuildEmoji>;
}

export class GuildEmojiRoleManager extends DataManager<Snowflake, Role, RoleResolvable> {
  private constructor(emoji: GuildEmoji);
  public emoji: GuildEmoji;
  public guild: Guild;
  public add(
    roleOrRoles: RoleResolvable | readonly RoleResolvable[] | Collection<Snowflake, Role>,
  ): Promise<GuildEmoji>;
  public set(roles: readonly RoleResolvable[] | Collection<Snowflake, Role>): Promise<GuildEmoji>;
  public remove(
    roleOrRoles: RoleResolvable | readonly RoleResolvable[] | Collection<Snowflake, Role>,
  ): Promise<GuildEmoji>;
}

export class GuildManager extends CachedManager<Snowflake, Guild, GuildResolvable> {
  private constructor(client: Client, iterable?: Iterable<RawGuildData>);
  public create(name: string, options?: GuildCreateOptions): Promise<Guild>;
  public fetch(options: Snowflake | FetchGuildOptions): Promise<Guild>;
  public fetch(options?: FetchGuildsOptions): Promise<Collection<Snowflake, OAuth2Guild>>;
}

export class GuildMemberManager extends CachedManager<Snowflake, GuildMember, GuildMemberResolvable> {
  private constructor(guild: Guild, iterable?: Iterable<RawGuildMemberData>);
  public guild: Guild;
  public get me(): GuildMember | null;
  public add(
    user: UserResolvable,
    options: AddGuildMemberOptions & { fetchWhenExisting: false },
  ): Promise<GuildMember | null>;
  public add(user: UserResolvable, options: AddGuildMemberOptions): Promise<GuildMember>;
  public ban(user: UserResolvable, options?: BanOptions): Promise<GuildMember | User | Snowflake>;
  public edit(user: UserResolvable, data: GuildMemberEditData, reason?: string): Promise<GuildMember>;
  public fetch(
    options: UserResolvable | FetchMemberOptions | (FetchMembersOptions & { user: UserResolvable }),
  ): Promise<GuildMember>;
  public fetch(options?: FetchMembersOptions): Promise<Collection<Snowflake, GuildMember>>;
  public fetchMe(options?: BaseFetchOptions): Promise<GuildMember>;
  public kick(user: UserResolvable, reason?: string): Promise<GuildMember | User | Snowflake>;
  public list(options?: GuildListMembersOptions): Promise<Collection<Snowflake, GuildMember>>;
  public prune(options: GuildPruneMembersOptions & { dry?: false; count: false }): Promise<null>;
  public prune(options?: GuildPruneMembersOptions): Promise<number>;
  public search(options: GuildSearchMembersOptions): Promise<Collection<Snowflake, GuildMember>>;
  public unban(user: UserResolvable, reason?: string): Promise<User | null>;
}

export class GuildBanManager extends CachedManager<Snowflake, GuildBan, GuildBanResolvable> {
  private constructor(guild: Guild, iterable?: Iterable<RawGuildBanData>);
  public guild: Guild;
  public create(user: UserResolvable, options?: BanOptions): Promise<GuildMember | User | Snowflake>;
  public fetch(options: UserResolvable | FetchBanOptions): Promise<GuildBan>;
  public fetch(options?: FetchBansOptions): Promise<Collection<Snowflake, GuildBan>>;
  public remove(user: UserResolvable, reason?: string): Promise<User | null>;
}

export class GuildInviteManager extends DataManager<string, Invite, InviteResolvable> {
  private constructor(guild: Guild, iterable?: Iterable<RawInviteData>);
  public guild: Guild;
  public create(channel: GuildInvitableChannelResolvable, options?: CreateInviteOptions): Promise<Invite>;
  public fetch(options: InviteResolvable | FetchInviteOptions): Promise<Invite>;
  public fetch(options?: FetchInvitesOptions): Promise<Collection<string, Invite>>;
  public delete(invite: InviteResolvable, reason?: string): Promise<Invite>;
}

export class GuildScheduledEventManager extends CachedManager<
  Snowflake,
  GuildScheduledEvent,
  GuildScheduledEventResolvable
> {
  private constructor(guild: Guild, iterable?: Iterable<RawGuildScheduledEventData>);
  public guild: Guild;
  public create(options: GuildScheduledEventCreateOptions): Promise<GuildScheduledEvent>;
  public fetch(): Promise<Collection<Snowflake, GuildScheduledEvent>>;
  public fetch<
    T extends GuildScheduledEventResolvable | FetchGuildScheduledEventOptions | FetchGuildScheduledEventsOptions,
  >(options?: T): Promise<GuildScheduledEventManagerFetchResult<T>>;
  public edit<S extends GuildScheduledEventStatus, T extends GuildScheduledEventSetStatusArg<S>>(
    guildScheduledEvent: GuildScheduledEventResolvable,
    options: GuildScheduledEventEditOptions<S, T>,
  ): Promise<GuildScheduledEvent<T>>;
  public delete(guildScheduledEvent: GuildScheduledEventResolvable): Promise<void>;
  public fetchSubscribers<T extends FetchGuildScheduledEventSubscribersOptions>(
    guildScheduledEvent: GuildScheduledEventResolvable,
    options?: T,
  ): Promise<GuildScheduledEventManagerFetchSubscribersResult<T>>;
}

export class GuildStickerManager extends CachedManager<Snowflake, Sticker, StickerResolvable> {
  private constructor(guild: Guild, iterable?: Iterable<RawStickerData>);
  public guild: Guild;
  public create(
    file: BufferResolvable | Stream | FileOptions | MessageAttachment,
    name: string,
    tags: string,
    options?: GuildStickerCreateOptions,
  ): Promise<Sticker>;
  public edit(sticker: StickerResolvable, data?: GuildStickerEditData, reason?: string): Promise<Sticker>;
  public delete(sticker: StickerResolvable, reason?: string): Promise<void>;
  public fetch(id: Snowflake, options?: BaseFetchOptions): Promise<Sticker>;
  public fetch(id?: Snowflake, options?: BaseFetchOptions): Promise<Collection<Snowflake, Sticker>>;
  public fetchUser(sticker: StickerResolvable): Promise<User | null>;
}

export class GuildMemberRoleManager extends DataManager<Snowflake, Role, RoleResolvable> {
  private constructor(member: GuildMember);
  public readonly hoist: Role | null;
  public readonly icon: Role | null;
  public readonly color: Role | null;
  public readonly highest: Role;
  public readonly premiumSubscriberRole: Role | null;
  public readonly botRole: Role | null;
  public member: GuildMember;
  public guild: Guild;

  public add(
    roleOrRoles: RoleResolvable | readonly RoleResolvable[] | Collection<Snowflake, Role>,
    reason?: string,
  ): Promise<GuildMember>;
  public set(roles: readonly RoleResolvable[] | Collection<Snowflake, Role>, reason?: string): Promise<GuildMember>;
  public remove(
    roleOrRoles: RoleResolvable | readonly RoleResolvable[] | Collection<Snowflake, Role>,
    reason?: string,
  ): Promise<GuildMember>;
}

export class MessageManager extends CachedManager<Snowflake, Message, MessageResolvable> {
  private constructor(channel: TextBasedChannel, iterable?: Iterable<RawMessageData>);
  public channel: TextBasedChannel;
  public cache: Collection<Snowflake, Message>;
  public crosspost(message: MessageResolvable): Promise<Message>;
  public delete(message: MessageResolvable): Promise<void>;
  public edit(message: MessageResolvable, options: string | MessagePayload | MessageEditOptions): Promise<Message>;
  public fetch(message: Snowflake, options?: BaseFetchOptions): Promise<Message>;
  public fetch(
    options?: ChannelLogsQueryOptions,
    cacheOptions?: BaseFetchOptions,
  ): Promise<Collection<Snowflake, Message>>;
  public fetchPinned(cache?: boolean): Promise<Collection<Snowflake, Message>>;
  public react(message: MessageResolvable, emoji: EmojiIdentifierResolvable): Promise<void>;
  public pin(message: MessageResolvable, reason?: string): Promise<void>;
  public unpin(message: MessageResolvable, reason?: string): Promise<void>;
}

export class PermissionOverwriteManager extends CachedManager<
  Snowflake,
  PermissionOverwrites,
  PermissionOverwriteResolvable
> {
  private constructor(client: Client, iterable?: Iterable<RawPermissionOverwriteData>);
  public set(
    overwrites: readonly OverwriteResolvable[] | Collection<Snowflake, OverwriteResolvable>,
    reason?: string,
  ): Promise<NonThreadGuildBasedChannel>;
  private upsert(
    userOrRole: RoleResolvable | UserResolvable,
    options: PermissionOverwriteOptions,
    overwriteOptions?: GuildChannelOverwriteOptions,
    existing?: PermissionOverwrites,
  ): Promise<NonThreadGuildBasedChannel>;
  public create(
    userOrRole: RoleResolvable | UserResolvable,
    options: PermissionOverwriteOptions,
    overwriteOptions?: GuildChannelOverwriteOptions,
  ): Promise<NonThreadGuildBasedChannel>;
  public edit(
    userOrRole: RoleResolvable | UserResolvable,
    options: PermissionOverwriteOptions,
    overwriteOptions?: GuildChannelOverwriteOptions,
  ): Promise<NonThreadGuildBasedChannel>;
  public delete(userOrRole: RoleResolvable | UserResolvable, reason?: string): Promise<NonThreadGuildBasedChannel>;
}

export class PresenceManager extends CachedManager<Snowflake, Presence, PresenceResolvable> {
  private constructor(client: Client, iterable?: Iterable<RawPresenceData>);
}

export class ReactionManager extends CachedManager<Snowflake | string, MessageReaction, MessageReactionResolvable> {
  private constructor(message: Message, iterable?: Iterable<RawMessageReactionData>);
  public message: Message;
  public removeAll(): Promise<Message>;
}

export class ReactionUserManager extends CachedManager<Snowflake, User, UserResolvable> {
  private constructor(reaction: MessageReaction, iterable?: Iterable<RawUserData>);
  public reaction: MessageReaction;
  public fetch(options?: FetchReactionUsersOptions): Promise<Collection<Snowflake, User>>;
  public remove(user?: UserResolvable): Promise<MessageReaction>;
}

export class RoleManager extends CachedManager<Snowflake, Role, RoleResolvable> {
  private constructor(guild: Guild, iterable?: Iterable<RawRoleData>);
  public readonly everyone: Role;
  public readonly highest: Role;
  public guild: Guild;
  public readonly premiumSubscriberRole: Role | null;
  public botRoleFor(user: UserResolvable): Role | null;
  public fetch(id: Snowflake, options?: BaseFetchOptions): Promise<Role | null>;
  public fetch(id?: undefined, options?: BaseFetchOptions): Promise<Collection<Snowflake, Role>>;
  public create(options?: CreateRoleOptions): Promise<Role>;
  public edit(role: RoleResolvable, options: RoleData, reason?: string): Promise<Role>;
  public delete(role: RoleResolvable, reason?: string): Promise<void>;
  public setPosition(role: RoleResolvable, position: number, options?: SetRolePositionOptions): Promise<Role>;
  public setPositions(rolePositions: readonly RolePosition[]): Promise<Guild>;
  public comparePositions(role1: RoleResolvable, role2: RoleResolvable): number;
}

export class StageInstanceManager extends CachedManager<Snowflake, StageInstance, StageInstanceResolvable> {
  private constructor(guild: Guild, iterable?: Iterable<RawStageInstanceData>);
  public guild: Guild;
  public create(channel: StageChannelResolvable, options: StageInstanceCreateOptions): Promise<StageInstance>;
  public fetch(channel: StageChannelResolvable, options?: BaseFetchOptions): Promise<StageInstance>;
  public edit(channel: StageChannelResolvable, options: StageInstanceEditOptions): Promise<StageInstance>;
  public delete(channel: StageChannelResolvable): Promise<void>;
}

export class ThreadManager extends CachedManager<Snowflake, ThreadChannel, ThreadChannelResolvable> {
  protected constructor(channel: TextChannel | NewsChannel, iterable?: Iterable<RawThreadChannelData>);
  public channel: TextChannel | NewsChannel;
  public fetch(options: ThreadChannelResolvable, cacheOptions?: BaseFetchOptions): Promise<ThreadChannel | null>;
  public fetch(options?: FetchThreadsOptions, cacheOptions?: { cache?: boolean }): Promise<FetchedThreads>;
  public fetchArchived(options?: FetchArchivedThreadOptions, cache?: boolean): Promise<FetchedThreads>;
  public fetchActive(cache?: boolean): Promise<FetchedThreads>;
}

export class GuildTextThreadManager<AllowedThreadType> extends ThreadManager {
  public create(options: GuildTextThreadCreateOptions<AllowedThreadType>): Promise<ThreadChannel>;
}

export class GuildForumThreadManager extends ThreadManager {
  public create(options: GuildForumThreadCreateOptions): Promise<ThreadChannel>;
}

export class ThreadMemberManager extends CachedManager<Snowflake, ThreadMember, ThreadMemberResolvable> {
  private constructor(thread: ThreadChannel, iterable?: Iterable<RawThreadMemberData>);
  public thread: ThreadChannel;
  public get me(): ThreadMember | null;
  public add(member: UserResolvable | '@me', reason?: string): Promise<Snowflake>;
  public fetch(member?: UserResolvable, options?: BaseFetchOptions): Promise<ThreadMember>;
  /** @deprecated Use `fetch(member, options)` instead. */
  public fetch(cache?: boolean): Promise<Collection<Snowflake, ThreadMember>>;
  public fetchMe(options?: BaseFetchOptions): Promise<ThreadMember>;
  public remove(id: Snowflake | '@me', reason?: string): Promise<Snowflake>;
}

export class UserManager extends CachedManager<Snowflake, User, UserResolvable> {
  private constructor(client: Client, iterable?: Iterable<RawUserData>);
  private dmChannel(userId: Snowflake): DMChannel | null;
  public createDM(user: UserResolvable, options?: BaseFetchOptions): Promise<DMChannel>;
  public deleteDM(user: UserResolvable): Promise<DMChannel>;
  public fetch(user: UserResolvable, options?: BaseFetchOptions): Promise<User>;
  public fetchFlags(user: UserResolvable, options?: BaseFetchOptions): Promise<UserFlags>;
  public send(user: UserResolvable, options: string | MessagePayload | MessageOptions): Promise<Message>;
}

export class VoiceStateManager extends CachedManager<Snowflake, VoiceState, typeof VoiceState> {
  private constructor(guild: Guild, iterable?: Iterable<RawVoiceStateData>);
  public guild: Guild;
}

//#endregion

//#region Mixins

// Model the TextBasedChannel mixin system, allowing application of these fields
// to the classes that use these methods without having to manually add them
// to each of those classes

export type Constructable<T> = abstract new (...args: any[]) => T;
export function PartialTextBasedChannel<T>(Base?: Constructable<T>): Constructable<T & PartialTextBasedChannelFields>;
export function TextBasedChannelMixin<T, I extends keyof TextBasedChannelFields = never>(
  Base?: Constructable<T>,
  ignore?: I[],
): Constructable<T & Omit<TextBasedChannelFields, I>>;

export interface PartialTextBasedChannelFields {
  send(options: string | MessagePayload | MessageOptions): Promise<Message>;
}

export interface TextBasedChannelFields extends PartialTextBasedChannelFields {
  lastMessageId: Snowflake | null;
  readonly lastMessage: Message | null;
  lastPinTimestamp: number | null;
  readonly lastPinAt: Date | null;
  messages: MessageManager;
  awaitMessageComponent<T extends MessageComponentTypeResolvable = 'ACTION_ROW'>(
    options?: AwaitMessageCollectorOptionsParams<T, true>,
  ): Promise<MappedInteractionTypes[T]>;
  awaitMessages(options?: AwaitMessagesOptions): Promise<Collection<Snowflake, Message>>;
  bulkDelete(
    messages: Collection<Snowflake, Message> | readonly MessageResolvable[] | number,
    filterOld?: boolean,
  ): Promise<Collection<Snowflake, Message | PartialMessage | undefined>>;
  createMessageComponentCollector<T extends MessageComponentTypeResolvable = 'ACTION_ROW'>(
    options?: MessageChannelCollectorOptionsParams<T, true>,
  ): InteractionCollector<MappedInteractionTypes[T]>;
  createMessageCollector(options?: MessageCollectorOptions): MessageCollector;
  createWebhook(name: string, options?: ChannelWebhookCreateOptions): Promise<Webhook>;
  setRateLimitPerUser(rateLimitPerUser: number, reason?: string): Promise<this>;
  setNSFW(nsfw?: boolean, reason?: string): Promise<this>;
  fetchWebhooks(): Promise<Collection<Snowflake, Webhook>>;
  sendTyping(): Promise<void>;
}

export function PartialWebhookMixin<T>(Base?: Constructable<T>): Constructable<T & PartialWebhookFields>;
export function WebhookMixin<T>(Base?: Constructable<T>): Constructable<T & WebhookFields>;

export interface PartialWebhookFields {
  id: Snowflake;
  readonly url: string;
  deleteMessage(message: MessageResolvable | APIMessage | '@original', threadId?: Snowflake): Promise<void>;
  editMessage(
    message: MessageResolvable | '@original',
    options: string | MessagePayload | WebhookEditMessageOptions,
  ): Promise<Message | APIMessage>;
  fetchMessage(message: Snowflake | '@original', options?: WebhookFetchMessageOptions): Promise<Message | APIMessage>;
  /* tslint:disable:unified-signatures */
  /** @deprecated */
  fetchMessage(message: Snowflake | '@original', cache?: boolean): Promise<Message | APIMessage>;
  /* tslint:enable:unified-signatures */
  send(options: string | MessagePayload | Omit<WebhookMessageOptions, 'flags'>): Promise<Message | APIMessage>;
}

export interface WebhookFields extends PartialWebhookFields {
  readonly createdAt: Date;
  readonly createdTimestamp: number;
  delete(reason?: string): Promise<void>;
  edit(options: WebhookEditData, reason?: string): Promise<Webhook>;
  sendSlackMessage(body: unknown): Promise<boolean>;
}

//#endregion

//#region Typedefs

export type ActivityFlagsString =
  | 'INSTANCE'
  | 'JOIN'
  | 'SPECTATE'
  | 'JOIN_REQUEST'
  | 'SYNC'
  | 'PLAY'
  | 'PARTY_PRIVACY_FRIENDS'
  | 'PARTY_PRIVACY_VOICE_CHANNEL'
  | 'EMBEDDED';

export type ActivitiesOptions = Omit<ActivityOptions, 'shardId'>;

export interface ActivityOptions {
  name?: string;
  url?: string;
  type?: ExcludeEnum<typeof ActivityTypes, 'CUSTOM'>;
  shardId?: number | readonly number[];
}

export type ActivityPlatform = 'desktop' | 'samsung' | 'xbox';

export type ActivityType = keyof typeof ActivityTypes;

export interface AddGuildMemberOptions {
  accessToken: string;
  nick?: string;
  roles?: Collection<Snowflake, Role> | RoleResolvable[];
  mute?: boolean;
  deaf?: boolean;
  force?: boolean;
  fetchWhenExisting?: boolean;
}

export type AllowedImageFormat = 'webp' | 'png' | 'jpg' | 'jpeg';

export type AllowedImageSize = 16 | 32 | 56 | 64 | 96 | 128 | 256 | 300 | 512 | 600 | 1024 | 2048 | 4096;

export type AllowedPartial = User | Channel | GuildMember | Message | MessageReaction;

export type AllowedThreadTypeForNewsChannel = 'GUILD_NEWS_THREAD' | 10;

export type AllowedThreadTypeForTextChannel = 'GUILD_PUBLIC_THREAD' | 'GUILD_PRIVATE_THREAD' | 11 | 12;

export interface ClientApplicationInstallParams {
  scopes: InviteScope[];
  permissions: Readonly<Permissions>;
}

export interface APIErrors {
  UNKNOWN_ACCOUNT: 10001;
  UNKNOWN_APPLICATION: 10002;
  UNKNOWN_CHANNEL: 10003;
  UNKNOWN_GUILD: 10004;
  UNKNOWN_INTEGRATION: 10005;
  UNKNOWN_INVITE: 10006;
  UNKNOWN_MEMBER: 10007;
  UNKNOWN_MESSAGE: 10008;
  UNKNOWN_OVERWRITE: 10009;
  UNKNOWN_PROVIDER: 10010;
  UNKNOWN_ROLE: 10011;
  UNKNOWN_TOKEN: 10012;
  UNKNOWN_USER: 10013;
  UNKNOWN_EMOJI: 10014;
  UNKNOWN_WEBHOOK: 10015;
  UNKNOWN_WEBHOOK_SERVICE: 10016;
  UNKNOWN_SESSION: 10020;
  UNKNOWN_BAN: 10026;
  UNKNOWN_SKU: 10027;
  UNKNOWN_STORE_LISTING: 10028;
  UNKNOWN_ENTITLEMENT: 10029;
  UNKNOWN_BUILD: 10030;
  UNKNOWN_LOBBY: 10031;
  UNKNOWN_BRANCH: 10032;
  UNKNOWN_STORE_DIRECTORY_LAYOUT: 10033;
  UNKNOWN_REDISTRIBUTABLE: 10036;
  UNKNOWN_GIFT_CODE: 10038;
  UNKNOWN_STREAM: 10049;
  UNKNOWN_PREMIUM_SERVER_SUBSCRIBE_COOLDOWN: 10050;
  UNKNOWN_GUILD_TEMPLATE: 10057;
  UNKNOWN_DISCOVERABLE_SERVER_CATEGORY: 10059;
  UNKNOWN_STICKER: 10060;
  UNKNOWN_INTERACTION: 10062;
  UNKNOWN_APPLICATION_COMMAND: 10063;
  UNKNOWN_APPLICATION_COMMAND_PERMISSIONS: 10066;
  UNKNOWN_STAGE_INSTANCE: 10067;
  UNKNOWN_GUILD_MEMBER_VERIFICATION_FORM: 10068;
  UNKNOWN_GUILD_WELCOME_SCREEN: 10069;
  UNKNOWN_GUILD_SCHEDULED_EVENT: 10070;
  UNKNOWN_GUILD_SCHEDULED_EVENT_USER: 10071;
  BOT_PROHIBITED_ENDPOINT: 20001;
  BOT_ONLY_ENDPOINT: 20002;
  CANNOT_SEND_EXPLICIT_CONTENT: 20009;
  NOT_AUTHORIZED: 20012;
  SLOWMODE_RATE_LIMIT: 20016;
  ACCOUNT_OWNER_ONLY: 20018;
  ANNOUNCEMENT_EDIT_LIMIT_EXCEEDED: 20022;
  CHANNEL_HIT_WRITE_RATELIMIT: 20028;
  SERVER_HIT_WRITE_RATELIMIT: 20029;
  CONTENT_NOT_ALLOWED: 20031;
  GUILD_PREMIUM_LEVEL_TOO_LOW: 20035;
  MAXIMUM_GUILDS: 30001;
  MAXIMUM_FRIENDS: 30002;
  MAXIMUM_PINS: 30003;
  MAXIMUM_RECIPIENTS: 30004;
  MAXIMUM_ROLES: 30005;
  MAXIMUM_WEBHOOKS: 30007;
  MAXIMUM_EMOJIS: 30008;
  MAXIMUM_REACTIONS: 30010;
  MAXIMUM_CHANNELS: 30013;
  MAXIMUM_ATTACHMENTS: 30015;
  MAXIMUM_INVITES: 30016;
  MAXIMUM_ANIMATED_EMOJIS: 30018;
  MAXIMUM_SERVER_MEMBERS: 30019;
  MAXIMUM_NUMBER_OF_SERVER_CATEGORIES: 30030;
  GUILD_ALREADY_HAS_TEMPLATE: 30031;
  MAXIMUM_THREAD_PARTICIPANTS: 30033;
  MAXIMUM_NON_GUILD_MEMBERS_BANS: 30035;
  MAXIMUM_BAN_FETCHES: 30037;
  MAXIMUM_NUMBER_OF_UNCOMPLETED_GUILD_SCHEDULED_EVENTS_REACHED: 30038;
  MAXIMUM_NUMBER_OF_STICKERS_REACHED: 30039;
  MAXIMUM_PRUNE_REQUESTS: 30040;
  MAXIMUM_GUILD_WIDGET_SETTINGS_UPDATE: 30042;
  UNAUTHORIZED: 40001;
  ACCOUNT_VERIFICATION_REQUIRED: 40002;
  DIRECT_MESSAGES_TOO_FAST: 40003;
  REQUEST_ENTITY_TOO_LARGE: 40005;
  FEATURE_TEMPORARILY_DISABLED: 40006;
  USER_BANNED: 40007;
  TARGET_USER_NOT_CONNECTED_TO_VOICE: 40032;
  ALREADY_CROSSPOSTED: 40033;
  MISSING_ACCESS: 50001;
  INVALID_ACCOUNT_TYPE: 50002;
  CANNOT_EXECUTE_ON_DM: 50003;
  EMBED_DISABLED: 50004;
  CANNOT_EDIT_MESSAGE_BY_OTHER: 50005;
  CANNOT_SEND_EMPTY_MESSAGE: 50006;
  CANNOT_MESSAGE_USER: 50007;
  CANNOT_SEND_MESSAGES_IN_VOICE_CHANNEL: 50008;
  CHANNEL_VERIFICATION_LEVEL_TOO_HIGH: 50009;
  OAUTH2_APPLICATION_BOT_ABSENT: 50010;
  MAXIMUM_OAUTH2_APPLICATIONS: 50011;
  INVALID_OAUTH_STATE: 50012;
  MISSING_PERMISSIONS: 50013;
  INVALID_AUTHENTICATION_TOKEN: 50014;
  NOTE_TOO_LONG: 50015;
  INVALID_BULK_DELETE_QUANTITY: 50016;
  CANNOT_PIN_MESSAGE_IN_OTHER_CHANNEL: 50019;
  INVALID_OR_TAKEN_INVITE_CODE: 50020;
  CANNOT_EXECUTE_ON_SYSTEM_MESSAGE: 50021;
  CANNOT_EXECUTE_ON_CHANNEL_TYPE: 50024;
  INVALID_OAUTH_TOKEN: 50025;
  MISSING_OAUTH_SCOPE: 50026;
  INVALID_WEBHOOK_TOKEN: 50027;
  INVALID_ROLE: 50028;
  INVALID_RECIPIENTS: 50033;
  BULK_DELETE_MESSAGE_TOO_OLD: 50034;
  INVALID_FORM_BODY: 50035;
  INVITE_ACCEPTED_TO_GUILD_NOT_CONTAINING_BOT: 50036;
  INVALID_API_VERSION: 50041;
  FILE_UPLOADED_EXCEEDS_MAXIMUM_SIZE: 50045;
  INVALID_FILE_UPLOADED: 50046;
  CANNOT_SELF_REDEEM_GIFT: 50054;
  INVALID_GUILD: 50055;
  INVALID_MESSAGE_TYPE: 50068;
  PAYMENT_SOURCE_REQUIRED: 50070;
  CANNOT_DELETE_COMMUNITY_REQUIRED_CHANNEL: 50074;
  INVALID_STICKER_SENT: 50081;
  INVALID_OPERATION_ON_ARCHIVED_THREAD: 50083;
  INVALID_THREAD_NOTIFICATION_SETTINGS: 50084;
  PARAMETER_EARLIER_THAN_CREATION: 50085;
  GUILD_NOT_AVAILABLE_IN_LOCATION: 50095;
  GUILD_MONETIZATION_REQUIRED: 50097;
  INSUFFICIENT_BOOSTS: 50101;
  INVALID_JSON: 50109;
  TWO_FACTOR_REQUIRED: 60003;
  NO_USERS_WITH_DISCORDTAG_EXIST: 80004;
  REACTION_BLOCKED: 90001;
  RESOURCE_OVERLOADED: 130000;
  STAGE_ALREADY_OPEN: 150006;
  CANNOT_REPLY_WITHOUT_READ_MESSAGE_HISTORY_PERMISSION: 160002;
  MESSAGE_ALREADY_HAS_THREAD: 160004;
  THREAD_LOCKED: 160005;
  MAXIMUM_ACTIVE_THREADS: 160006;
  MAXIMUM_ACTIVE_ANNOUNCEMENT_THREADS: 160007;
  INVALID_JSON_FOR_UPLOADED_LOTTIE_FILE: 170001;
  UPLOADED_LOTTIES_CANNOT_CONTAIN_RASTERIZED_IMAGES: 170002;
  STICKER_MAXIMUM_FRAMERATE_EXCEEDED: 170003;
  STICKER_FRAME_COUNT_EXCEEDS_MAXIMUM_OF_1000_FRAMES: 170004;
  LOTTIE_ANIMATION_MAXIMUM_DIMENSIONS_EXCEEDED: 170005;
  STICKER_FRAME_RATE_IS_TOO_SMALL_OR_TOO_LARGE: 170006;
  STICKER_ANIMATION_DURATION_EXCEEDS_MAXIMUM_OF_5_SECONDS: 170007;
  CANNOT_UPDATE_A_FINISHED_EVENT: 180000;
  FAILED_TO_CREATE_STAGE_NEEDED_FOR_STAGE_EVENT: 180002;
}

export interface APIRequest {
  method: 'get' | 'post' | 'delete' | 'patch' | 'put';
  options: unknown;
  path: string;
  retries: number;
  route: string;
}

export interface ApplicationAsset {
  name: string;
  id: Snowflake;
  type: 'BIG' | 'SMALL';
}

export interface BaseApplicationCommandData {
  name: string;
  nameLocalizations?: LocalizationMap;
  /** @deprecated Use {@link defaultMemberPermissions} and {@link dmPermission} instead. */
  defaultPermission?: boolean;
  defaultMemberPermissions?: PermissionResolvable | null;
  dmPermission?: boolean;
}

export type CommandOptionDataTypeResolvable = ApplicationCommandOptionType | ApplicationCommandOptionTypes;

export type CommandOptionChannelResolvableType = ApplicationCommandOptionTypes.CHANNEL | 'CHANNEL';

export type CommandOptionChoiceResolvableType =
  | ApplicationCommandOptionTypes.STRING
  | 'STRING'
  | CommandOptionNumericResolvableType;

export type CommandOptionNumericResolvableType =
  | ApplicationCommandOptionTypes.NUMBER
  | 'NUMBER'
  | ApplicationCommandOptionTypes.INTEGER
  | 'INTEGER';

export type CommandOptionSubOptionResolvableType =
  | ApplicationCommandOptionTypes.SUB_COMMAND
  | 'SUB_COMMAND'
  | ApplicationCommandOptionTypes.SUB_COMMAND_GROUP
  | 'SUB_COMMAND_GROUP';

export type CommandOptionNonChoiceResolvableType = Exclude<
  CommandOptionDataTypeResolvable,
  CommandOptionChoiceResolvableType | CommandOptionSubOptionResolvableType | CommandOptionChannelResolvableType
>;

export interface BaseApplicationCommandOptionsData {
  name: string;
  nameLocalizations?: LocalizationMap;
  description: string;
  descriptionLocalizations?: LocalizationMap;
  required?: boolean;
  autocomplete?: never;
}

export interface UserApplicationCommandData extends BaseApplicationCommandData {
  type: 'USER' | ApplicationCommandTypes.USER;
}

export interface MessageApplicationCommandData extends BaseApplicationCommandData {
  type: 'MESSAGE' | ApplicationCommandTypes.MESSAGE;
}

export interface ChatInputApplicationCommandData extends BaseApplicationCommandData {
  description: string;
  descriptionLocalizations?: LocalizationMap;
  type?: 'CHAT_INPUT' | ApplicationCommandTypes.CHAT_INPUT;
  options?: ApplicationCommandOptionData[];
}

export type ApplicationCommandData =
  | UserApplicationCommandData
  | MessageApplicationCommandData
  | ChatInputApplicationCommandData;

export interface ApplicationCommandChannelOptionData extends BaseApplicationCommandOptionsData {
  type: CommandOptionChannelResolvableType;
  channelTypes?: ExcludeEnum<typeof ChannelTypes, 'UNKNOWN'>[];
  channel_types?: Exclude<ChannelTypes, ChannelTypes.UNKNOWN>[];
}

export interface ApplicationCommandChannelOption extends BaseApplicationCommandOptionsData {
  type: 'CHANNEL';
  channelTypes?: (keyof typeof ChannelTypes)[];
}

export interface ApplicationCommandAutocompleteOption extends Omit<BaseApplicationCommandOptionsData, 'autocomplete'> {
  type:
    | 'STRING'
    | 'NUMBER'
    | 'INTEGER'
    | ApplicationCommandOptionTypes.STRING
    | ApplicationCommandOptionTypes.NUMBER
    | ApplicationCommandOptionTypes.INTEGER;
  autocomplete: true;
}

export interface ApplicationCommandChoicesData extends Omit<BaseApplicationCommandOptionsData, 'autocomplete'> {
  type: CommandOptionChoiceResolvableType;
  choices?: ApplicationCommandOptionChoiceData[];
  autocomplete?: false;
}

export interface ApplicationCommandChoicesOption extends Omit<BaseApplicationCommandOptionsData, 'autocomplete'> {
  type: CommandOptionChoiceResolvableType;
  choices?: ApplicationCommandOptionChoiceData[];
  autocomplete?: false;
}

export interface ApplicationCommandNumericOptionData extends ApplicationCommandChoicesData {
  type: CommandOptionNumericResolvableType;
  minValue?: number;
  min_value?: number;
  maxValue?: number;
  max_value?: number;
}

export interface ApplicationCommandStringOptionData extends ApplicationCommandChoicesData {
  type: ApplicationCommandOptionTypes.STRING;
  minLength?: number;
  min_length?: number;
  maxLength?: number;
  max_length?: number;
}

export interface ApplicationCommandNumericOption extends ApplicationCommandChoicesOption {
  type: CommandOptionNumericResolvableType;
  minValue?: number;
  maxValue?: number;
}

export interface ApplicationCommandStringOption extends ApplicationCommandChoicesOption {
  type: ApplicationCommandOptionTypes.STRING;
  minLength?: number;
  maxLength?: number;
}

export interface ApplicationCommandSubGroupData extends Omit<BaseApplicationCommandOptionsData, 'required'> {
  type: 'SUB_COMMAND_GROUP' | ApplicationCommandOptionTypes.SUB_COMMAND_GROUP;
  options?: ApplicationCommandSubCommandData[];
}

export interface ApplicationCommandSubGroup extends Omit<BaseApplicationCommandOptionsData, 'required'> {
  type: 'SUB_COMMAND_GROUP';
  options?: ApplicationCommandSubCommand[];
}

export interface ApplicationCommandSubCommandData extends Omit<BaseApplicationCommandOptionsData, 'required'> {
  type: 'SUB_COMMAND' | ApplicationCommandOptionTypes.SUB_COMMAND;
  options?: (
    | ApplicationCommandChoicesData
    | ApplicationCommandNonOptionsData
    | ApplicationCommandChannelOptionData
    | ApplicationCommandAutocompleteOption
    | ApplicationCommandNumericOptionData
    | ApplicationCommandStringOptionData
  )[];
}

export interface ApplicationCommandSubCommand extends Omit<BaseApplicationCommandOptionsData, 'required'> {
  type: 'SUB_COMMAND';
  options?: (ApplicationCommandChoicesOption | ApplicationCommandNonOptions | ApplicationCommandChannelOption)[];
}

export interface ApplicationCommandNonOptionsData extends BaseApplicationCommandOptionsData {
  type: CommandOptionNonChoiceResolvableType;
}

export interface ApplicationCommandNonOptions extends BaseApplicationCommandOptionsData {
  type: Exclude<CommandOptionNonChoiceResolvableType, ApplicationCommandOptionTypes>;
}

export type ApplicationCommandOptionData =
  | ApplicationCommandSubGroupData
  | ApplicationCommandNonOptionsData
  | ApplicationCommandChannelOptionData
  | ApplicationCommandChoicesData
  | ApplicationCommandAutocompleteOption
  | ApplicationCommandNumericOptionData
  | ApplicationCommandStringOptionData
  | ApplicationCommandSubCommandData;

export type ApplicationCommandOption =
  | ApplicationCommandSubGroup
  | ApplicationCommandNonOptions
  | ApplicationCommandChannelOption
  | ApplicationCommandChoicesOption
  | ApplicationCommandNumericOption
  | ApplicationCommandStringOption
  | ApplicationCommandSubCommand;

export interface ApplicationCommandOptionChoiceData {
  name: string;
  nameLocalizations?: LocalizationMap;
  value: string | number;
}

export type ApplicationCommandType = keyof typeof ApplicationCommandTypes;

export type ApplicationCommandOptionType = keyof typeof ApplicationCommandOptionTypes;

export type AutoModerationRuleTriggerType = keyof typeof AutoModerationRuleTriggerTypes;

export type AutoModerationRuleKeywordPresetType = keyof typeof AutoModerationRuleKeywordPresetTypes;

export type AutoModerationActionType = keyof typeof AutoModerationActionTypes;

export type AutoModerationRuleEventType = keyof typeof AutoModerationRuleEventTypes;

export class AutoModerationActionExecution {
  private constructor(data: GatewayAutoModerationActionExecutionDispatchData, guild: Guild);
  public guild: Guild;
  public action: AutoModerationAction;
  public ruleId: Snowflake;
  public ruleTriggerType: AutoModerationRuleTriggerType;
  public userId: Snowflake;
  public channelId: Snowflake | null;
  public messageId: Snowflake | null;
  public alertSystemMessageId: Snowflake | null;
  public content: string;
  public matchedKeyword: string | null;
  public matchedContent: string | null;
  public get autoModerationRule(): AutoModerationRule | null;
}

export class AutoModerationRule extends Base {
  private constructor(client: Client<true>, data: APIAutoModerationRule, guild: Guild);
  public id: Snowflake;
  public guild: Guild;
  public name: string;
  public creatorId: Snowflake;
  public eventType: AutoModerationRuleEventType;
  public triggerType: AutoModerationRuleTriggerType;
  public triggerMetadata: AutoModerationTriggerMetadata;
  public actions: AutoModerationAction[];
  public enabled: boolean;
  public exemptRoles: Collection<Snowflake, Role>;
  public exemptChannels: Collection<Snowflake, GuildBasedChannel>;
  public edit(options: AutoModerationRuleEditOptions): Promise<AutoModerationRule>;
  public delete(reason?: string): Promise<void>;
  public setName(name: string, reason?: string): Promise<AutoModerationRule>;
  public setEventType(
    eventType: AutoModerationRuleEventType | AutoModerationRuleEventTypes,
    reason?: string,
  ): Promise<AutoModerationRule>;
  public setKeywordFilter(keywordFilter: string[], reason?: string): Promise<AutoModerationRule>;
  public setRegexPatterns(regexPatterns: string[], reason?: string): Promise<AutoModerationRule>;
  public setPresets(presets: AutoModerationRuleKeywordPresetType[], reason?: string): Promise<AutoModerationRule>;
  public setAllowList(allowList: string[], reason?: string): Promise<AutoModerationRule>;
  public setMentionTotalLimit(mentionTotalLimit: number, reason?: string): Promise<AutoModerationRule>;
  public setActions(actions: AutoModerationActionOptions[], reason?: string): Promise<AutoModerationRule>;
  public setEnabled(enabled?: boolean, reason?: string): Promise<AutoModerationRule>;
  public setExemptRoles(
    roles: Collection<Snowflake, Role> | RoleResolvable[],
    reason?: string,
  ): Promise<AutoModerationRule>;
  public setExemptChannels(
    channels: Collection<Snowflake, GuildBasedChannel> | GuildChannelResolvable[],
    reason?: string,
  ): Promise<AutoModerationRule>;
}

export class AutoModerationRuleManager extends CachedManager<
  Snowflake,
  AutoModerationRule,
  AutoModerationRuleResolvable
> {
  private constructor(guild: Guild, iterable: unknown);
  public guild: Guild;
  public create(options: AutoModerationRuleCreateOptions): Promise<AutoModerationRule>;
  public edit(
    autoModerationRule: AutoModerationRuleResolvable,
    options: AutoModerationRuleEditOptions,
  ): Promise<AutoModerationRule>;
  public fetch(options: AutoModerationRuleResolvable | FetchAutoModerationRuleOptions): Promise<AutoModerationRule>;
  public fetch(options?: FetchAutoModerationRulesOptions): Promise<Collection<Snowflake, AutoModerationRule>>;
  public delete(autoModerationRule: AutoModerationRuleResolvable, reason?: string): Promise<void>;
}

export interface ApplicationCommandPermissionData {
  id: Snowflake;
  type: ApplicationCommandPermissionType | ApplicationCommandPermissionTypes;
  permission: boolean;
}

export interface ApplicationCommandPermissions extends ApplicationCommandPermissionData {
  type: ApplicationCommandPermissionType;
}

export type ApplicationCommandPermissionType = keyof typeof ApplicationCommandPermissionTypes;

export type ApplicationCommandResolvable = ApplicationCommand | Snowflake;

export type ApplicationFlagsString =
  | 'GATEWAY_PRESENCE'
  | 'GATEWAY_PRESENCE_LIMITED'
  | 'GATEWAY_GUILD_MEMBERS'
  | 'GATEWAY_GUILD_MEMBERS_LIMITED'
  | 'VERIFICATION_PENDING_GUILD_LIMIT'
  | 'EMBEDDED'
  | 'GATEWAY_MESSAGE_CONTENT'
  | 'GATEWAY_MESSAGE_CONTENT_LIMITED';

export interface AutoModerationAction {
  type: AutoModerationActionType | AutoModerationActionTypes;
  metadata: AutoModerationActionMetadata;
}

export interface AutoModerationActionMetadata {
  channelId: Snowflake | null;
  durationSeconds: number | null;
}

export interface AutoModerationTriggerMetadata {
  keywordFilter: string[];
  regexPatterns: string[];
  presets: (AutoModerationRuleKeywordPresetType | AutoModerationRuleKeywordPresetTypes)[];
  allowList: string[];
  mentionTotalLimit: number | null;
}

export interface FetchAutoModerationRuleOptions extends BaseFetchOptions {
  autoModerationRule: AutoModerationRuleResolvable;
}

export interface FetchAutoModerationRulesOptions {
  cache?: boolean;
}

export interface AutoModerationRuleCreateOptions {
  name: string;
  eventType: AutoModerationRuleEventType | AutoModerationRuleEventTypes;
  triggerType: AutoModerationRuleTriggerType | AutoModerationRuleTriggerTypes;
  triggerMetadata?: AutoModerationTriggerMetadataOptions;
  actions: AutoModerationActionOptions[];
  enabled?: boolean;
  exemptRoles?: Collection<Snowflake, Role> | RoleResolvable[];
  exemptChannels?: Collection<Snowflake, GuildBasedChannel> | GuildChannelResolvable[];
  reason?: string;
}

export interface AutoModerationRuleEditOptions extends Partial<Omit<AutoModerationRuleCreateOptions, 'triggerType'>> {}

export interface AutoModerationTriggerMetadataOptions extends Partial<AutoModerationTriggerMetadata> {}

export interface AutoModerationActionOptions {
  type: AutoModerationActionType | AutoModerationActionTypes;
  metadata?: AutoModerationActionMetadataOptions;
}

export interface AutoModerationActionMetadataOptions extends Partial<Omit<AutoModerationActionMetadata, 'channelId'>> {
  channel: GuildTextChannelResolvable | ThreadChannel;
}

export interface AuditLogChange {
  key: APIAuditLogChange['key'];
  old?: APIAuditLogChange['old_value'];
  new?: APIAuditLogChange['new_value'];
}

export type Awaitable<T> = T | PromiseLike<T>;

export type AwaitMessageComponentOptions<T extends MessageComponentInteraction> = Omit<
  MessageComponentCollectorOptions<T>,
  'max' | 'maxComponents' | 'maxUsers'
>;

export interface AwaitMessagesOptions extends MessageCollectorOptions {
  errors?: string[];
}

export type AwaitModalSubmitOptions<T extends ModalSubmitInteraction> = Omit<
  ModalSubmitInteractionCollectorOptions<T>,
  'max' | 'maxComponents' | 'maxUsers'
> & {
  time: number;
};

export interface AwaitReactionsOptions extends ReactionCollectorOptions {
  errors?: string[];
}

export interface BanOptions {
  /** @deprecated Use {@link deleteMessageSeconds} instead. */
  days?: number;
  deleteMessageSeconds?: number;
  reason?: string;
}

export type Base64Resolvable = Buffer | Base64String;

export type Base64String = string;

export interface BaseFetchOptions {
  cache?: boolean;
  force?: boolean;
}

export interface BaseMessageComponentOptions {
  type?: MessageComponentType | MessageComponentTypes;
}

export type BitFieldResolvable<T extends string, N extends number | bigint> =
  | RecursiveReadonlyArray<T | N | `${bigint}` | Readonly<BitField<T, N>>>
  | T
  | N
  | `${bigint}`
  | Readonly<BitField<T, N>>;

export type BufferResolvable = Buffer | string;

export interface Caches {
  ApplicationCommandManager: [manager: typeof ApplicationCommandManager, holds: typeof ApplicationCommand];
  AutoModerationRuleManager: [manager: typeof AutoModerationRuleManager, holds: typeof AutoModerationRule];
  BaseGuildEmojiManager: [manager: typeof BaseGuildEmojiManager, holds: typeof GuildEmoji];
  GuildEmojiManager: [manager: typeof GuildEmojiManager, holds: typeof GuildEmoji];
  // TODO: ChannelManager: [manager: typeof ChannelManager, holds: typeof Channel];
  // TODO: GuildChannelManager: [manager: typeof GuildChannelManager, holds: typeof GuildChannel];
  // TODO: GuildManager: [manager: typeof GuildManager, holds: typeof Guild];
  GuildMemberManager: [manager: typeof GuildMemberManager, holds: typeof GuildMember];
  GuildBanManager: [manager: typeof GuildBanManager, holds: typeof GuildBan];
  GuildInviteManager: [manager: typeof GuildInviteManager, holds: typeof Invite];
  GuildScheduledEventManager: [manager: typeof GuildScheduledEventManager, holds: typeof GuildScheduledEvent];
  GuildStickerManager: [manager: typeof GuildStickerManager, holds: typeof Sticker];
  MessageManager: [manager: typeof MessageManager, holds: typeof Message];
  // TODO: PermissionOverwriteManager: [manager: typeof PermissionOverwriteManager, holds: typeof PermissionOverwrites];
  PresenceManager: [manager: typeof PresenceManager, holds: typeof Presence];
  ReactionManager: [manager: typeof ReactionManager, holds: typeof MessageReaction];
  ReactionUserManager: [manager: typeof ReactionUserManager, holds: typeof User];
  // TODO: RoleManager: [manager: typeof RoleManager, holds: typeof Role];
  StageInstanceManager: [manager: typeof StageInstanceManager, holds: typeof StageInstance];
  ThreadManager: [manager: typeof ThreadManager, holds: typeof ThreadChannel];
  ThreadMemberManager: [manager: typeof ThreadMemberManager, holds: typeof ThreadMember];
  UserManager: [manager: typeof UserManager, holds: typeof User];
  VoiceStateManager: [manager: typeof VoiceStateManager, holds: typeof VoiceState];
}

export type CacheConstructors = {
  [K in keyof Caches]: Caches[K][0] & { name: K };
};

// This doesn't actually work the way it looks 😢.
// Narrowing the type of `manager.name` doesn't propagate type information to `holds` and the return type.
export type CacheFactory = (
  manager: CacheConstructors[keyof Caches],
  holds: Caches[typeof manager['name']][1],
) => typeof manager['prototype'] extends DataManager<infer K, infer V, any> ? Collection<K, V> : never;

export type CacheWithLimitsOptions = {
  [K in keyof Caches]?: Caches[K][0]['prototype'] extends DataManager<infer K, infer V, any>
    ? LimitedCollectionOptions<K, V> | number
    : never;
};
export interface CategoryCreateChannelOptions {
  permissionOverwrites?: OverwriteResolvable[] | Collection<Snowflake, OverwriteResolvable>;
  topic?: string;
  type?: ExcludeEnum<
    typeof ChannelTypes,
    | 'DM'
    | 'GROUP_DM'
    | 'UNKNOWN'
    | 'GUILD_PUBLIC_THREAD'
    | 'GUILD_NEWS_THREAD'
    | 'GUILD_PRIVATE_THREAD'
    | 'GUILD_CATEGORY'
  >;
  nsfw?: boolean;
  bitrate?: number;
  userLimit?: number;
  rateLimitPerUser?: number;
  position?: number;
  rtcRegion?: string;
  videoQualityMode?: VideoQualityMode;
  availableTags?: GuildForumTagData[];
  defaultReactionEmoji?: DefaultReactionEmoji;
  defaultSortOrder?: SortOrderType;
  defaultForumLayout?: ForumLayoutType;
  reason?: string;
}

export interface ChannelCreationOverwrites {
  allow?: PermissionResolvable;
  deny?: PermissionResolvable;
  id: RoleResolvable | UserResolvable;
}

export interface ChannelData {
  name?: string;
  type?: Pick<typeof ChannelTypes, 'GUILD_TEXT' | 'GUILD_NEWS'>;
  position?: number;
  topic?: string;
  nsfw?: boolean;
  bitrate?: number;
  userLimit?: number;
  parent?: CategoryChannelResolvable | null;
  rateLimitPerUser?: number;
  lockPermissions?: boolean;
  permissionOverwrites?: readonly OverwriteResolvable[] | Collection<Snowflake, OverwriteResolvable>;
  defaultAutoArchiveDuration?: ThreadAutoArchiveDuration | 'MAX';
  rtcRegion?: string | null;
  videoQualityMode?: VideoQualityMode | null;
  availableTags?: GuildForumTagData[];
  defaultReactionEmoji?: DefaultReactionEmoji;
  defaultThreadRateLimitPerUser?: number;
  defaultSortOrder?: SortOrderType | null;
  defaultForumLayout?: ForumLayoutType;
  flags?: ChannelFlagsResolvable;
}

export interface ChannelLogsQueryOptions {
  limit?: number;
  before?: Snowflake;
  after?: Snowflake;
  around?: Snowflake;
}

export type ChannelMention = `<#${Snowflake}>`;

export interface ChannelPosition {
  channel: NonThreadGuildBasedChannel | Snowflake;
  lockPermissions?: boolean;
  parent?: CategoryChannelResolvable | null;
  position?: number;
}

export type GuildTextChannelResolvable = TextChannel | NewsChannel | Snowflake;
export type ChannelResolvable = AnyChannel | Snowflake;

export interface ChannelWebhookCreateOptions {
  avatar?: BufferResolvable | Base64Resolvable | null;
  reason?: string;
}

export interface BaseClientEvents {
  apiResponse: [request: APIRequest, response: Response];
  apiRequest: [request: APIRequest];
  debug: [message: string];
  rateLimit: [rateLimitData: RateLimitData];
  invalidRequestWarning: [invalidRequestWarningData: InvalidRequestWarningData];
}

export interface ClientEvents extends BaseClientEvents {
  /** @deprecated See [this issue](https://github.com/discord/discord-api-docs/issues/3690) for more information. */
  applicationCommandCreate: [command: ApplicationCommand];
  /** @deprecated See [this issue](https://github.com/discord/discord-api-docs/issues/3690) for more information. */
  applicationCommandDelete: [command: ApplicationCommand];
  /** @deprecated See [this issue](https://github.com/discord/discord-api-docs/issues/3690) for more information. */
  applicationCommandUpdate: [oldCommand: ApplicationCommand | null, newCommand: ApplicationCommand];
  autoModerationActionExecution: [autoModerationActionExecution: AutoModerationActionExecution];
  autoModerationRuleCreate: [autoModerationRule: AutoModerationRule];
  autoModerationRuleDelete: [autoModerationRule: AutoModerationRule];
  autoModerationRuleUpdate: [
    oldAutoModerationRule: AutoModerationRule | null,
    newAutoModerationRule: AutoModerationRule,
  ];
  cacheSweep: [message: string];
  channelCreate: [channel: NonThreadGuildBasedChannel];
  channelDelete: [channel: DMChannel | NonThreadGuildBasedChannel];
  channelPinsUpdate: [channel: TextBasedChannel, date: Date];
  channelUpdate: [
    oldChannel: DMChannel | NonThreadGuildBasedChannel,
    newChannel: DMChannel | NonThreadGuildBasedChannel,
  ];
  warn: [message: string];
  emojiCreate: [emoji: GuildEmoji];
  emojiDelete: [emoji: GuildEmoji];
  emojiUpdate: [oldEmoji: GuildEmoji, newEmoji: GuildEmoji];
  error: [error: Error];
  guildBanAdd: [ban: GuildBan];
  guildBanRemove: [ban: GuildBan];
  guildCreate: [guild: Guild];
  guildDelete: [guild: Guild];
  guildUnavailable: [guild: Guild];
  guildIntegrationsUpdate: [guild: Guild];
  guildMemberAdd: [member: GuildMember];
  guildMemberAvailable: [member: GuildMember | PartialGuildMember];
  guildMemberRemove: [member: GuildMember | PartialGuildMember];
  guildMembersChunk: [
    members: Collection<Snowflake, GuildMember>,
    guild: Guild,
    data: { count: number; index: number; nonce: string | undefined; notFound: unknown[] },
  ];
  guildMemberUpdate: [oldMember: GuildMember | PartialGuildMember, newMember: GuildMember];
  guildUpdate: [oldGuild: Guild, newGuild: Guild];
  inviteCreate: [invite: Invite];
  inviteDelete: [invite: Invite];
  /** @deprecated Use messageCreate instead */
  message: [message: Message];
  messageCreate: [message: Message];
  messageDelete: [message: Message | PartialMessage];
  messageReactionRemoveAll: [
    message: Message | PartialMessage,
    reactions: Collection<string | Snowflake, MessageReaction>,
  ];
  messageReactionRemoveEmoji: [reaction: MessageReaction | PartialMessageReaction];
  messageDeleteBulk: [messages: Collection<Snowflake, Message | PartialMessage>];
  messageReactionAdd: [reaction: MessageReaction | PartialMessageReaction, user: User | PartialUser];
  messageReactionRemove: [reaction: MessageReaction | PartialMessageReaction, user: User | PartialUser];
  messageUpdate: [oldMessage: Message | PartialMessage, newMessage: Message | PartialMessage];
  presenceUpdate: [oldPresence: Presence | null, newPresence: Presence];
  ready: [client: Client<true>];
  invalidated: [];
  roleCreate: [role: Role];
  roleDelete: [role: Role];
  roleUpdate: [oldRole: Role, newRole: Role];
  threadCreate: [thread: ThreadChannel, newlyCreated: boolean];
  threadDelete: [thread: ThreadChannel];
  threadListSync: [threads: Collection<Snowflake, ThreadChannel>];
  threadMemberUpdate: [oldMember: ThreadMember, newMember: ThreadMember];
  threadMembersUpdate: [
    oldMembers: Collection<Snowflake, ThreadMember>,
    newMembers: Collection<Snowflake, ThreadMember>,
  ];
  threadUpdate: [oldThread: ThreadChannel, newThread: ThreadChannel];
  typingStart: [typing: Typing];
  userUpdate: [oldUser: User | PartialUser, newUser: User];
  voiceStateUpdate: [oldState: VoiceState, newState: VoiceState];
  webhookUpdate: [channel: TextChannel | NewsChannel | VoiceChannel | ForumChannel];
  /** @deprecated Use interactionCreate instead */
  interaction: [interaction: Interaction];
  interactionCreate: [interaction: Interaction];
  shardDisconnect: [closeEvent: CloseEvent, shardId: number];
  shardError: [error: Error, shardId: number];
  shardReady: [shardId: number, unavailableGuilds: Set<Snowflake> | undefined];
  shardReconnecting: [shardId: number];
  shardResume: [shardId: number, replayedEvents: number];
  stageInstanceCreate: [stageInstance: StageInstance];
  stageInstanceUpdate: [oldStageInstance: StageInstance | null, newStageInstance: StageInstance];
  stageInstanceDelete: [stageInstance: StageInstance];
  stickerCreate: [sticker: Sticker];
  stickerDelete: [sticker: Sticker];
  stickerUpdate: [oldSticker: Sticker, newSticker: Sticker];
  guildScheduledEventCreate: [guildScheduledEvent: GuildScheduledEvent];
  guildScheduledEventUpdate: [oldGuildScheduledEvent: GuildScheduledEvent, newGuildScheduledEvent: GuildScheduledEvent];
  guildScheduledEventDelete: [guildScheduledEvent: GuildScheduledEvent];
  guildScheduledEventUserAdd: [guildScheduledEvent: GuildScheduledEvent, user: User];
  guildScheduledEventUserRemove: [guildScheduledEvent: GuildScheduledEvent, user: User];
}

export interface ClientFetchInviteOptions {
  guildScheduledEventId?: Snowflake;
}

export interface ClientOptions {
  shards?: number | number[] | 'auto';
  shardCount?: number;
  closeTimeout?: number;
  makeCache?: CacheFactory;
  /** @deprecated Pass the value of this property as `lifetime` to `sweepers.messages` instead. */
  messageCacheLifetime?: number;
  /** @deprecated Pass the value of this property as `interval` to `sweepers.messages` instead. */
  messageSweepInterval?: number;
  allowedMentions?: MessageMentionOptions;
  invalidRequestWarningInterval?: number;
  partials?: PartialTypes[];
  restWsBridgeTimeout?: number;
  restTimeOffset?: number;
  restRequestTimeout?: number;
  restGlobalRateLimit?: number;
  restSweepInterval?: number;
  retryLimit?: number;
  failIfNotExists?: boolean;
  userAgentSuffix?: string[];
  presence?: PresenceData;
  intents: BitFieldResolvable<IntentsString, number>;
  waitGuildTimeout?: number;
  sweepers?: SweeperOptions;
  ws?: WebSocketOptions;
  http?: HTTPOptions;
  rejectOnRateLimit?: string[] | ((data: RateLimitData) => boolean | Promise<boolean>);
}

export type ClientPresenceStatus = 'online' | 'idle' | 'dnd';

export interface ClientPresenceStatusData {
  web?: ClientPresenceStatus;
  mobile?: ClientPresenceStatus;
  desktop?: ClientPresenceStatus;
}

export interface ClientUserEditData {
  username?: string;
  avatar?: BufferResolvable | Base64Resolvable | null;
}

export interface CloseEvent {
  wasClean: boolean;
  code: number;
  reason: string;
  target: WebSocket;
}

export type CollectorFilter<T extends unknown[]> = (...args: T) => boolean | Promise<boolean>;

export interface CollectorOptions<T extends unknown[]> {
  filter?: CollectorFilter<T>;
  time?: number;
  idle?: number;
  dispose?: boolean;
}

export interface CollectorResetTimerOptions {
  time?: number;
  idle?: number;
}

export type ColorResolvable =
  | 'DEFAULT'
  | 'WHITE'
  | 'AQUA'
  | 'GREEN'
  | 'BLUE'
  | 'YELLOW'
  | 'PURPLE'
  | 'LUMINOUS_VIVID_PINK'
  | 'FUCHSIA'
  | 'GOLD'
  | 'ORANGE'
  | 'RED'
  | 'GREY'
  | 'DARKER_GREY'
  | 'NAVY'
  | 'DARK_AQUA'
  | 'DARK_GREEN'
  | 'DARK_BLUE'
  | 'DARK_PURPLE'
  | 'DARK_VIVID_PINK'
  | 'DARK_GOLD'
  | 'DARK_ORANGE'
  | 'DARK_RED'
  | 'DARK_GREY'
  | 'LIGHT_GREY'
  | 'DARK_NAVY'
  | 'BLURPLE'
  | 'GREYPLE'
  | 'DARK_BUT_NOT_BLACK'
  | 'NOT_QUITE_BLACK'
  | 'RANDOM'
  | readonly [number, number, number]
  | number
  | HexColorString;

export interface CommandInteractionOption<Cached extends CacheType = CacheType> {
  name: string;
  type: ApplicationCommandOptionType;
  value?: string | number | boolean;
  focused?: boolean;
  autocomplete?: boolean;
  options?: CommandInteractionOption[];
  user?: User;
  member?: CacheTypeReducer<Cached, GuildMember, APIInteractionDataResolvedGuildMember>;
  channel?: CacheTypeReducer<Cached, GuildBasedChannel, APIInteractionDataResolvedChannel>;
  role?: CacheTypeReducer<Cached, Role, APIRole>;
  message?: GuildCacheMessage<Cached>;
  attachment?: MessageAttachment;
}

export interface CommandInteractionResolvedData<Cached extends CacheType = CacheType> {
  users?: Collection<Snowflake, User>;
  members?: Collection<Snowflake, CacheTypeReducer<Cached, GuildMember, APIInteractionDataResolvedGuildMember>>;
  roles?: Collection<Snowflake, CacheTypeReducer<Cached, Role, APIRole>>;
  channels?: Collection<Snowflake, CacheTypeReducer<Cached, AnyChannel, APIInteractionDataResolvedChannel>>;
  messages?: Collection<Snowflake, CacheTypeReducer<Cached, Message, APIMessage>>;
  attachments?: Collection<Snowflake, MessageAttachment>;
}

export interface ConstantsClientApplicationAssetTypes {
  SMALL: 1;
  BIG: 2;
}

export type AutocompleteFocusedOption = Pick<CommandInteractionOption, 'name'> & {
  focused: true;
  type:
    | 'STRING'
    | 'INTEGER'
    | 'NUMBER'
    | ApplicationCommandOptionTypes.STRING
    | ApplicationCommandOptionTypes.INTEGER
    | ApplicationCommandOptionTypes.NUMBER;
  value: string;
};

export interface ConstantsColors {
  DEFAULT: 0x000000;
  WHITE: 0xffffff;
  AQUA: 0x1abc9c;
  GREEN: 0x57f287;
  BLUE: 0x3498db;
  YELLOW: 0xfee75c;
  PURPLE: 0x9b59b6;
  LUMINOUS_VIVID_PINK: 0xe91e63;
  FUCHSIA: 0xeb459e;
  GOLD: 0xf1c40f;
  ORANGE: 0xe67e22;
  RED: 0xed4245;
  GREY: 0x95a5a6;
  NAVY: 0x34495e;
  DARK_AQUA: 0x11806a;
  DARK_GREEN: 0x1f8b4c;
  DARK_BLUE: 0x206694;
  DARK_PURPLE: 0x71368a;
  DARK_VIVID_PINK: 0xad1457;
  DARK_GOLD: 0xc27c0e;
  DARK_ORANGE: 0xa84300;
  DARK_RED: 0x992d22;
  DARK_GREY: 0x979c9f;
  DARKER_GREY: 0x7f8c8d;
  LIGHT_GREY: 0xbcc0c0;
  DARK_NAVY: 0x2c3e50;
  BLURPLE: 0x5865f2;
  GREYPLE: 0x99aab5;
  DARK_BUT_NOT_BLACK: 0x2c2f33;
  NOT_QUITE_BLACK: 0x23272a;
}

export interface ConstantsEvents {
  RATE_LIMIT: 'rateLimit';
  INVALID_REQUEST_WARNING: 'invalidRequestWarning';
  API_RESPONSE: 'apiResponse';
  API_REQUEST: 'apiRequest';
  CLIENT_READY: 'ready';
  /** @deprecated See [this issue](https://github.com/discord/discord-api-docs/issues/3690) for more information. */
  APPLICATION_COMMAND_CREATE: 'applicationCommandCreate';
  /** @deprecated See [this issue](https://github.com/discord/discord-api-docs/issues/3690) for more information. */
  APPLICATION_COMMAND_DELETE: 'applicationCommandDelete';
  /** @deprecated See [this issue](https://github.com/discord/discord-api-docs/issues/3690) for more information. */
  APPLICATION_COMMAND_UPDATE: 'applicationCommandUpdate';
  AUTO_MODERATION_ACTION_EXECUTION: 'autoModerationActionExecution';
  AUTO_MODERATION_RULE_CREATE: 'autoModerationRuleCreate';
  AUTO_MODERATION_RULE_DELETE: 'autoModerationRuleDelete';
  AUTO_MODERATION_RULE_UPDATE: 'autoModerationRuleUpdate';
  GUILD_CREATE: 'guildCreate';
  GUILD_DELETE: 'guildDelete';
  GUILD_UPDATE: 'guildUpdate';
  GUILD_UNAVAILABLE: 'guildUnavailable';
  GUILD_MEMBER_ADD: 'guildMemberAdd';
  GUILD_MEMBER_REMOVE: 'guildMemberRemove';
  GUILD_MEMBER_UPDATE: 'guildMemberUpdate';
  GUILD_MEMBER_AVAILABLE: 'guildMemberAvailable';
  GUILD_MEMBERS_CHUNK: 'guildMembersChunk';
  GUILD_INTEGRATIONS_UPDATE: 'guildIntegrationsUpdate';
  GUILD_ROLE_CREATE: 'roleCreate';
  GUILD_ROLE_DELETE: 'roleDelete';
  INVITE_CREATE: 'inviteCreate';
  INVITE_DELETE: 'inviteDelete';
  GUILD_ROLE_UPDATE: 'roleUpdate';
  GUILD_EMOJI_CREATE: 'emojiCreate';
  GUILD_EMOJI_DELETE: 'emojiDelete';
  GUILD_EMOJI_UPDATE: 'emojiUpdate';
  GUILD_BAN_ADD: 'guildBanAdd';
  GUILD_BAN_REMOVE: 'guildBanRemove';
  CHANNEL_CREATE: 'channelCreate';
  CHANNEL_DELETE: 'channelDelete';
  CHANNEL_UPDATE: 'channelUpdate';
  CHANNEL_PINS_UPDATE: 'channelPinsUpdate';
  MESSAGE_CREATE: 'messageCreate';
  MESSAGE_DELETE: 'messageDelete';
  MESSAGE_UPDATE: 'messageUpdate';
  MESSAGE_BULK_DELETE: 'messageDeleteBulk';
  MESSAGE_REACTION_ADD: 'messageReactionAdd';
  MESSAGE_REACTION_REMOVE: 'messageReactionRemove';
  MESSAGE_REACTION_REMOVE_ALL: 'messageReactionRemoveAll';
  MESSAGE_REACTION_REMOVE_EMOJI: 'messageReactionRemoveEmoji';
  THREAD_CREATE: 'threadCreate';
  THREAD_DELETE: 'threadDelete';
  THREAD_UPDATE: 'threadUpdate';
  THREAD_LIST_SYNC: 'threadListSync';
  THREAD_MEMBER_UPDATE: 'threadMemberUpdate';
  THREAD_MEMBERS_UPDATE: 'threadMembersUpdate';
  USER_UPDATE: 'userUpdate';
  PRESENCE_UPDATE: 'presenceUpdate';
  VOICE_SERVER_UPDATE: 'voiceServerUpdate';
  VOICE_STATE_UPDATE: 'voiceStateUpdate';
  TYPING_START: 'typingStart';
  WEBHOOKS_UPDATE: 'webhookUpdate';
  INTERACTION_CREATE: 'interactionCreate';
  ERROR: 'error';
  WARN: 'warn';
  DEBUG: 'debug';
  CACHE_SWEEP: 'cacheSweep';
  SHARD_DISCONNECT: 'shardDisconnect';
  SHARD_ERROR: 'shardError';
  SHARD_RECONNECTING: 'shardReconnecting';
  SHARD_READY: 'shardReady';
  SHARD_RESUME: 'shardResume';
  INVALIDATED: 'invalidated';
  RAW: 'raw';
  STAGE_INSTANCE_CREATE: 'stageInstanceCreate';
  STAGE_INSTANCE_UPDATE: 'stageInstanceUpdate';
  STAGE_INSTANCE_DELETE: 'stageInstanceDelete';
  GUILD_STICKER_CREATE: 'stickerCreate';
  GUILD_STICKER_DELETE: 'stickerDelete';
  GUILD_STICKER_UPDATE: 'stickerUpdate';
  GUILD_SCHEDULED_EVENT_CREATE: 'guildScheduledEventCreate';
  GUILD_SCHEDULED_EVENT_UPDATE: 'guildScheduledEventUpdate';
  GUILD_SCHEDULED_EVENT_DELETE: 'guildScheduledEventDelete';
  GUILD_SCHEDULED_EVENT_USER_ADD: 'guildScheduledEventUserAdd';
  GUILD_SCHEDULED_EVENT_USER_REMOVE: 'guildScheduledEventUserRemove';
}

export interface ConstantsOpcodes {
  DISPATCH: 0;
  HEARTBEAT: 1;
  IDENTIFY: 2;
  STATUS_UPDATE: 3;
  VOICE_STATE_UPDATE: 4;
  VOICE_GUILD_PING: 5;
  RESUME: 6;
  RECONNECT: 7;
  REQUEST_GUILD_MEMBERS: 8;
  INVALID_SESSION: 9;
  HELLO: 10;
  HEARTBEAT_ACK: 11;
}

export interface ConstantsShardEvents {
  CLOSE: 'close';
  DESTROYED: 'destroyed';
  INVALID_SESSION: 'invalidSession';
  READY: 'ready';
  RESUMED: 'resumed';
  ALL_READY: 'allReady';
}

export interface ConstantsStatus {
  READY: 0;
  CONNECTING: 1;
  RECONNECTING: 2;
  IDLE: 3;
  NEARLY: 4;
  DISCONNECTED: 5;
  WAITING_FOR_GUILDS: 6;
  IDENTIFYING: 7;
  RESUMING: 8;
}

export interface CreateGuildScheduledEventInviteURLOptions extends CreateInviteOptions {
  channel?: GuildInvitableChannelResolvable;
}

export interface CreateRoleOptions extends RoleData {
  reason?: string;
}

export interface StageInstanceCreateOptions {
  topic: string;
  privacyLevel?: PrivacyLevel | number;
  sendStartNotification?: boolean;
}

export interface CrosspostedChannel {
  channelId: Snowflake;
  guildId: Snowflake;
  type: keyof typeof ChannelTypes;
  name: string;
}

export type DateResolvable = Date | number | string;

export interface DeconstructedSnowflake {
  timestamp: number;
  readonly date: Date;
  workerId: number;
  processId: number;
  increment: number;
  binary: string;
}

export type DefaultMessageNotificationLevel = keyof typeof DefaultMessageNotificationLevels;

export type DynamicImageFormat = AllowedImageFormat | 'gif';

export interface EditGuildTemplateOptions {
  name?: string;
  description?: string;
}

export interface EmbedAuthorData {
  name: string;
  url?: string;
  iconURL?: string;
}

export interface EmbedField {
  name: string;
  value: string;
  inline: boolean;
}

export interface EmbedFieldData {
  name: string;
  value: string;
  inline?: boolean;
}

export interface EmbedFooterData {
  text: string;
  iconURL?: string;
}

export type EmojiIdentifierResolvable =
  | EmojiResolvable
  | `${'' | 'a:'}${string}:${Snowflake}`
  | `<${'' | 'a'}:${string}:${Snowflake}>`
  | string;

export type EmojiResolvable = Snowflake | GuildEmoji | ReactionEmoji;

export interface ErrorEvent {
  error: unknown;
  message: string;
  type: string;
  target: WebSocket;
}

export interface EscapeMarkdownOptions {
  codeBlock?: boolean;
  inlineCode?: boolean;
  bold?: boolean;
  italic?: boolean;
  underline?: boolean;
  strikethrough?: boolean;
  spoiler?: boolean;
  codeBlockContent?: boolean;
  inlineCodeContent?: boolean;
  escape?: boolean;
  heading?: boolean;
  bulletedList?: boolean;
  numberedList?: boolean;
  maskedLink?: boolean;
}

export type ExplicitContentFilterLevel = keyof typeof ExplicitContentFilterLevels;

export interface FetchApplicationCommandOptions extends BaseFetchOptions {
  guildId?: Snowflake;
  locale?: LocaleString;
  withLocalizations?: boolean;
}

export interface FetchArchivedThreadOptions {
  type?: 'public' | 'private';
  fetchAll?: boolean;
  before?: ThreadChannelResolvable | DateResolvable;
  limit?: number;
}

export interface FetchBanOptions extends BaseFetchOptions {
  user: UserResolvable;
}

export interface FetchBansOptions {
  limit?: number;
  before?: Snowflake;
  after?: Snowflake;
  cache?: boolean;
}

export interface FetchChannelOptions extends BaseFetchOptions {
  allowUnknownGuild?: boolean;
}

export interface FetchedThreads {
  threads: Collection<Snowflake, ThreadChannel>;
  hasMore?: boolean;
}

export interface FetchGuildOptions extends BaseFetchOptions {
  guild: GuildResolvable;
  withCounts?: boolean;
}

export interface FetchGuildsOptions {
  before?: Snowflake;
  after?: Snowflake;
  limit?: number;
}

export interface FetchGuildScheduledEventOptions extends BaseFetchOptions {
  guildScheduledEvent: GuildScheduledEventResolvable;
  withUserCount?: boolean;
}

export interface FetchGuildScheduledEventsOptions {
  cache?: boolean;
  withUserCount?: boolean;
}

export interface FetchGuildScheduledEventSubscribersOptions {
  limit?: number;
  withMember?: boolean;
}

interface FetchInviteOptions extends BaseFetchOptions {
  code: string;
}

interface FetchInvitesOptions {
  channelId?: GuildInvitableChannelResolvable;
  cache?: boolean;
}

export interface FetchMemberOptions extends BaseFetchOptions {
  user: UserResolvable;
}

export interface FetchMembersOptions {
  user?: UserResolvable | UserResolvable[];
  query?: string;
  limit?: number;
  withPresences?: boolean;
  time?: number;
  nonce?: string;
  force?: boolean;
}

export interface FetchReactionUsersOptions {
  limit?: number;
  after?: Snowflake;
}

export interface FetchThreadsOptions {
  archived?: FetchArchivedThreadOptions;
  active?: boolean;
}

export interface FileOptions {
  attachment: BufferResolvable | Stream;
  name?: string;
  description?: string;
}

export type GlobalSweepFilter<K, V> = () => ((value: V, key: K, collection: Collection<K, V>) => boolean) | null;

export interface GuildApplicationCommandPermissionData {
  id: Snowflake;
  permissions: ApplicationCommandPermissionData[];
}

interface GuildAuditLogsTypes {
  GUILD_UPDATE: ['GUILD', 'UPDATE'];
  CHANNEL_CREATE: ['CHANNEL', 'CREATE'];
  CHANNEL_UPDATE: ['CHANNEL', 'UPDATE'];
  CHANNEL_DELETE: ['CHANNEL', 'DELETE'];
  CHANNEL_OVERWRITE_CREATE: ['CHANNEL', 'CREATE'];
  CHANNEL_OVERWRITE_UPDATE: ['CHANNEL', 'UPDATE'];
  CHANNEL_OVERWRITE_DELETE: ['CHANNEL', 'DELETE'];
  MEMBER_KICK: ['USER', 'DELETE'];
  MEMBER_PRUNE: ['USER', 'DELETE'];
  MEMBER_BAN_ADD: ['USER', 'DELETE'];
  MEMBER_BAN_REMOVE: ['USER', 'CREATE'];
  MEMBER_UPDATE: ['USER', 'UPDATE'];
  MEMBER_ROLE_UPDATE: ['USER', 'UPDATE'];
  MEMBER_MOVE: ['USER', 'UPDATE'];
  MEMBER_DISCONNECT: ['USER', 'DELETE'];
  BOT_ADD: ['USER', 'CREATE'];
  ROLE_CREATE: ['ROLE', 'CREATE'];
  ROLE_UPDATE: ['ROLE', 'UPDATE'];
  ROLE_DELETE: ['ROLE', 'DELETE'];
  INVITE_CREATE: ['INVITE', 'CREATE'];
  INVITE_UPDATE: ['INVITE', 'UPDATE'];
  INVITE_DELETE: ['INVITE', 'DELETE'];
  WEBHOOK_CREATE: ['WEBHOOK', 'CREATE'];
  WEBHOOK_UPDATE: ['WEBHOOK', 'UPDATE'];
  WEBHOOK_DELETE: ['WEBHOOK', 'DELETE'];
  EMOJI_CREATE: ['EMOJI', 'CREATE'];
  EMOJI_UPDATE: ['EMOJI', 'UPDATE'];
  EMOJI_DELETE: ['EMOJI', 'DELETE'];
  MESSAGE_DELETE: ['MESSAGE', 'DELETE'];
  MESSAGE_BULK_DELETE: ['MESSAGE', 'DELETE'];
  MESSAGE_PIN: ['MESSAGE', 'CREATE'];
  MESSAGE_UNPIN: ['MESSAGE', 'DELETE'];
  INTEGRATION_CREATE: ['INTEGRATION', 'CREATE'];
  INTEGRATION_UPDATE: ['INTEGRATION', 'UPDATE'];
  INTEGRATION_DELETE: ['INTEGRATION', 'DELETE'];
  STAGE_INSTANCE_CREATE: ['STAGE_INSTANCE', 'CREATE'];
  STAGE_INSTANCE_UPDATE: ['STAGE_INSTANCE', 'UPDATE'];
  STAGE_INSTANCE_DELETE: ['STAGE_INSTANCE', 'DELETE'];
  STICKER_CREATE: ['STICKER', 'CREATE'];
  STICKER_UPDATE: ['STICKER', 'UPDATE'];
  STICKER_DELETE: ['STICKER', 'DELETE'];
  GUILD_SCHEDULED_EVENT_CREATE: ['GUILD_SCHEDULED_EVENT', 'CREATE'];
  GUILD_SCHEDULED_EVENT_UPDATE: ['GUILD_SCHEDULED_EVENT', 'UPDATE'];
  GUILD_SCHEDULED_EVENT_DELETE: ['GUILD_SCHEDULED_EVENT', 'DELETE'];
  THREAD_CREATE: ['THREAD', 'CREATE'];
  THREAD_UPDATE: ['THREAD', 'UPDATE'];
  THREAD_DELETE: ['THREAD', 'DELETE'];
  AUTO_MODERATION_RULE_CREATE: ['AUTO_MODERATION', 'CREATE'];
  AUTO_MODERATION_RULE_UPDATE: ['AUTO_MODERATION', 'UPDATE'];
  AUTO_MODERATION_RULE_DELETE: ['AUTO_MODERATION', 'DELETE'];
  AUTO_MODERATION_BLOCK_MESSAGE: ['AUTO_MODERATION', 'CREATE'];
  AUTO_MODERATION_FLAG_TO_CHANNEL: ['AUTO_MODERATION', 'CREATE'];
  AUTO_MODERATION_USER_COMMUNICATION_DISABLED: ['AUTO_MODERATION', 'CREATE'];
}

export interface GuildAuditLogsIds {
  1: 'GUILD_UPDATE';
  10: 'CHANNEL_CREATE';
  11: 'CHANNEL_UPDATE';
  12: 'CHANNEL_DELETE';
  13: 'CHANNEL_OVERWRITE_CREATE';
  14: 'CHANNEL_OVERWRITE_UPDATE';
  15: 'CHANNEL_OVERWRITE_DELETE';
  20: 'MEMBER_KICK';
  21: 'MEMBER_PRUNE';
  22: 'MEMBER_BAN_ADD';
  23: 'MEMBER_BAN_REMOVE';
  24: 'MEMBER_UPDATE';
  25: 'MEMBER_ROLE_UPDATE';
  26: 'MEMBER_MOVE';
  27: 'MEMBER_DISCONNECT';
  28: 'BOT_ADD';
  30: 'ROLE_CREATE';
  31: 'ROLE_UPDATE';
  32: 'ROLE_DELETE';
  40: 'INVITE_CREATE';
  41: 'INVITE_UPDATE';
  42: 'INVITE_DELETE';
  50: 'WEBHOOK_CREATE';
  51: 'WEBHOOK_UPDATE';
  52: 'WEBHOOK_DELETE';
  60: 'EMOJI_CREATE';
  61: 'EMOJI_UPDATE';
  62: 'EMOJI_DELETE';
  72: 'MESSAGE_DELETE';
  73: 'MESSAGE_BULK_DELETE';
  74: 'MESSAGE_PIN';
  75: 'MESSAGE_UNPIN';
  80: 'INTEGRATION_CREATE';
  81: 'INTEGRATION_UPDATE';
  82: 'INTEGRATION_DELETE';
  83: 'STAGE_INSTANCE_CREATE';
  84: 'STAGE_INSTANCE_UPDATE';
  85: 'STAGE_INSTANCE_DELETE';
  90: 'STICKER_CREATE';
  91: 'STICKER_UPDATE';
  92: 'STICKER_DELETE';
  100: 'GUILD_SCHEDULED_EVENT_CREATE';
  101: 'GUILD_SCHEDULED_EVENT_UPDATE';
  102: 'GUILD_SCHEDULED_EVENT_DELETE';
  110: 'THREAD_CREATE';
  111: 'THREAD_UPDATE';
  112: 'THREAD_DELETE';
  140: 'AUTO_MODERATION_RULE_CREATE';
  141: 'AUTO_MODERATION_RULE_UPDATE';
  142: 'AUTO_MODERATION_RULE_DELETE';
  143: 'AUTO_MODERATION_BLOCK_MESSAGE';
  144: 'AUTO_MODERATION_FLAG_TO_CHANNEL';
  145: 'AUTO_MODERATION_USER_COMMUNICATION_DISABLED';
}

export type GuildAuditLogsActions = { [Key in keyof GuildAuditLogsIds as GuildAuditLogsIds[Key]]: Key } & { ALL: null };

export type GuildAuditLogsAction = keyof GuildAuditLogsActions;

export type GuildAuditLogsActionType = GuildAuditLogsTypes[keyof GuildAuditLogsTypes][1] | 'ALL';

export interface GuildAuditLogsEntryExtraField {
  MEMBER_PRUNE: { removed: number; days: number };
  MEMBER_MOVE: { channel: VoiceBasedChannel | { id: Snowflake }; count: number };
  MESSAGE_DELETE: { channel: GuildTextBasedChannel | { id: Snowflake }; count: number };
  MESSAGE_BULK_DELETE: { channel: GuildTextBasedChannel | { id: Snowflake }; count: number };
  MESSAGE_PIN: { channel: GuildTextBasedChannel | { id: Snowflake }; messageId: Snowflake };
  MESSAGE_UNPIN: { channel: GuildTextBasedChannel | { id: Snowflake }; messageId: Snowflake };
  MEMBER_DISCONNECT: { count: number };
  CHANNEL_OVERWRITE_CREATE:
    | Role
    | GuildMember
    | { id: Snowflake; name: string; type: OverwriteTypes.role }
    | { id: Snowflake; type: OverwriteTypes.member };
  CHANNEL_OVERWRITE_UPDATE:
    | Role
    | GuildMember
    | { id: Snowflake; name: string; type: OverwriteTypes.role }
    | { id: Snowflake; type: OverwriteTypes.member };
  CHANNEL_OVERWRITE_DELETE:
    | Role
    | GuildMember
    | { id: Snowflake; name: string; type: OverwriteTypes.role }
    | { id: Snowflake; type: OverwriteTypes.member };
  STAGE_INSTANCE_CREATE: StageChannel | { id: Snowflake };
  STAGE_INSTANCE_DELETE: StageChannel | { id: Snowflake };
  STAGE_INSTANCE_UPDATE: StageChannel | { id: Snowflake };
  AUTO_MODERATION_BLOCK_MESSAGE: {
    autoModerationRuleName: string;
    autoModerationRuleTriggerType: AutoModerationRuleTriggerType;
  };
  AUTO_MODERATION_FLAG_TO_CHANNEL: {
    autoModerationRuleName: string;
    autoModerationRuleTriggerType: AutoModerationRuleTriggerType;
  };
  AUTO_MODERATION_USER_COMMUNICATIONDISABLED: {
    autoModerationRuleName: string;
    autoModerationRuleTriggerType: AutoModerationRuleTriggerType;
  };
}

export interface GuildAuditLogsEntryTargetField<TActionType extends GuildAuditLogsActionType> {
  USER: User | null;
  GUILD: Guild;
  WEBHOOK: Webhook;
  INVITE: Invite;
  MESSAGE: TActionType extends 'MESSAGE_BULK_DELETE' ? Guild | { id: Snowflake } : User;
  INTEGRATION: Integration;
  CHANNEL: NonThreadGuildBasedChannel | { id: Snowflake; [x: string]: unknown };
  THREAD: ThreadChannel | { id: Snowflake; [x: string]: unknown };
  STAGE_INSTANCE: StageInstance;
  STICKER: Sticker;
  GUILD_SCHEDULED_EVENT: GuildScheduledEvent;
  AUTO_MODERATION: AutoModerationRule;
}

export interface GuildAuditLogsFetchOptions<T extends GuildAuditLogsResolvable> {
  before?: Snowflake | GuildAuditLogsEntry;
  after?: Snowflake | GuildAuditLogsEntry;
  limit?: number;
  user?: UserResolvable;
  type?: T;
}

export type GuildAuditLogsResolvable = keyof GuildAuditLogsIds | GuildAuditLogsAction | null;

export type GuildAuditLogsTarget = GuildAuditLogsTypes[keyof GuildAuditLogsTypes][0] | 'ALL' | 'UNKNOWN';

export type GuildAuditLogsTargets = {
  [key in GuildAuditLogsTarget]?: string;
};

export type GuildBanResolvable = GuildBan | UserResolvable;

export interface GuildChannelOverwriteOptions {
  reason?: string;
  type?: number;
}

export type GuildChannelResolvable = Snowflake | GuildBasedChannel;

export interface GuildChannelCreateOptions extends Omit<CategoryCreateChannelOptions, 'type'> {
  parent?: CategoryChannelResolvable;
  type?: ExcludeEnum<
    typeof ChannelTypes,
    'DM' | 'GROUP_DM' | 'UNKNOWN' | 'GUILD_PUBLIC_THREAD' | 'GUILD_NEWS_THREAD' | 'GUILD_PRIVATE_THREAD'
  >;
}

export interface GuildChannelCloneOptions extends GuildChannelCreateOptions {
  name?: string;
}

export interface GuildChannelOverwriteOptions {
  reason?: string;
  type?: number;
}

export interface GuildCreateOptions {
  afkChannelId?: Snowflake | number;
  afkTimeout?: number;
  channels?: PartialChannelData[];
  defaultMessageNotifications?: DefaultMessageNotificationLevel | number;
  explicitContentFilter?: ExplicitContentFilterLevel | number;
  icon?: BufferResolvable | Base64Resolvable | null;
  roles?: PartialRoleData[];
  systemChannelFlags?: SystemChannelFlagsResolvable;
  systemChannelId?: Snowflake | number;
  verificationLevel?: VerificationLevel | number;
}

export interface GuildWidgetSettings {
  enabled: boolean;
  channel: NonThreadGuildBasedChannel | null;
}

export interface GuildEditData {
  name?: string;
  verificationLevel?: VerificationLevel | number | null;
  explicitContentFilter?: ExplicitContentFilterLevel | number | null;
  defaultMessageNotifications?: DefaultMessageNotificationLevel | number | null;
  afkChannel?: VoiceChannelResolvable | null;
  systemChannel?: TextChannelResolvable | null;
  systemChannelFlags?: SystemChannelFlagsResolvable;
  afkTimeout?: number;
  icon?: BufferResolvable | Base64Resolvable | null;
  owner?: GuildMemberResolvable;
  splash?: BufferResolvable | Base64Resolvable | null;
  discoverySplash?: BufferResolvable | Base64Resolvable | null;
  banner?: BufferResolvable | Base64Resolvable | null;
  rulesChannel?: TextChannelResolvable | null;
  publicUpdatesChannel?: TextChannelResolvable | null;
  preferredLocale?: string | null;
  premiumProgressBarEnabled?: boolean;
  description?: string | null;
  features?: GuildFeatures[];
}

export interface GuildEmojiCreateOptions {
  roles?: Collection<Snowflake, Role> | RoleResolvable[];
  reason?: string;
}

export interface GuildEmojiEditData {
  name?: string;
  roles?: Collection<Snowflake, Role> | RoleResolvable[];
}

export interface GuildStickerCreateOptions {
  description?: string | null;
  reason?: string;
}

export interface GuildStickerEditData {
  name?: string;
  description?: string | null;
  tags?: string;
}

export type GuildFeatures =
  | 'ANIMATED_ICON'
  | 'BANNER'
  | 'COMMERCE'
  | 'COMMUNITY'
  | 'DISCOVERABLE'
  | 'FEATURABLE'
  | 'INVITE_SPLASH'
  | 'MEMBER_VERIFICATION_GATE_ENABLED'
  | 'NEWS'
  | 'PARTNERED'
  | 'PREVIEW_ENABLED'
  | 'VANITY_URL'
  | 'VERIFIED'
  | 'VIP_REGIONS'
  | 'WELCOME_SCREEN_ENABLED'
  | 'TICKETED_EVENTS_ENABLED'
  | 'MONETIZATION_ENABLED'
  | 'MORE_STICKERS'
  | 'THREE_DAY_THREAD_ARCHIVE'
  | 'SEVEN_DAY_THREAD_ARCHIVE'
  | 'PRIVATE_THREADS'
  | 'ROLE_ICONS'
  | 'AUTO_MODERATION';

export interface GuildMemberEditData {
  nick?: string | null;
  roles?: Collection<Snowflake, Role> | readonly RoleResolvable[];
  mute?: boolean;
  deaf?: boolean;
  channel?: GuildVoiceChannelResolvable | null;
  communicationDisabledUntil?: DateResolvable | null;
}

export type GuildMemberResolvable = GuildMember | UserResolvable;

export type GuildResolvable = Guild | NonThreadGuildBasedChannel | GuildMember | GuildEmoji | Invite | Role | Snowflake;

export interface GuildPruneMembersOptions {
  count?: boolean;
  days?: number;
  dry?: boolean;
  reason?: string;
  roles?: RoleResolvable[];
}

export interface GuildWidgetSettingsData {
  enabled: boolean;
  channel: GuildChannelResolvable | null;
}

export interface GuildSearchMembersOptions {
  query: string;
  limit?: number;
  cache?: boolean;
}

export interface GuildListMembersOptions {
  after?: Snowflake;
  limit?: number;
  cache?: boolean;
}

// TODO: use conditional types for better TS support
export interface GuildScheduledEventCreateOptions {
  name: string;
  scheduledStartTime: DateResolvable;
  scheduledEndTime?: DateResolvable;
  privacyLevel: GuildScheduledEventPrivacyLevel | number;
  entityType: GuildScheduledEventEntityType | number;
  description?: string;
  channel?: GuildVoiceChannelResolvable;
  entityMetadata?: GuildScheduledEventEntityMetadataOptions;
  image?: BufferResolvable | Base64Resolvable | null;
  reason?: string;
}

export interface GuildScheduledEventEditOptions<
  S extends GuildScheduledEventStatus,
  T extends GuildScheduledEventSetStatusArg<S>,
> extends Omit<Partial<GuildScheduledEventCreateOptions>, 'channel'> {
  channel?: GuildVoiceChannelResolvable | null;
  status?: T | number;
}

export interface GuildScheduledEventEntityMetadata {
  location: string | null;
}

export interface GuildScheduledEventEntityMetadataOptions {
  location?: string;
}

export type GuildScheduledEventEntityType = keyof typeof GuildScheduledEventEntityTypes;

export type GuildScheduledEventManagerFetchResult<
  T extends GuildScheduledEventResolvable | FetchGuildScheduledEventOptions | FetchGuildScheduledEventsOptions,
> = T extends GuildScheduledEventResolvable | FetchGuildScheduledEventOptions
  ? GuildScheduledEvent
  : Collection<Snowflake, GuildScheduledEvent>;

export type GuildScheduledEventManagerFetchSubscribersResult<T extends FetchGuildScheduledEventSubscribersOptions> =
  T extends { withMember: true }
    ? Collection<Snowflake, GuildScheduledEventUser<true>>
    : Collection<Snowflake, GuildScheduledEventUser<false>>;

export type GuildScheduledEventPrivacyLevel = keyof typeof GuildScheduledEventPrivacyLevels;

export type GuildScheduledEventResolvable = Snowflake | GuildScheduledEvent;

export type GuildScheduledEventSetStatusArg<T extends GuildScheduledEventStatus> = T extends 'SCHEDULED'
  ? 'ACTIVE' | 'CANCELED'
  : T extends 'ACTIVE'
  ? 'COMPLETED'
  : never;

export type GuildScheduledEventStatus = keyof typeof GuildScheduledEventStatuses;

export interface GuildScheduledEventUser<T> {
  guildScheduledEventId: Snowflake;
  user: User;
  member: T extends true ? GuildMember : null;
}

export type GuildTemplateResolvable = string;

export type GuildVoiceChannelResolvable = VoiceBasedChannel | Snowflake;

export type HexColorString = `#${string}`;

export interface HTTPAttachmentData {
  attachment: string | Buffer | Stream;
  name: string;
  file: Buffer | Stream;
}

export interface HTTPErrorData {
  json: unknown;
  files: HTTPAttachmentData[];
}

export interface HTTPOptions {
  agent?: Omit<AgentOptions, 'keepAlive'>;
  api?: string;
  version?: number;
  host?: string;
  cdn?: string;
  invite?: string;
  template?: string;
  headers?: Record<string, string>;
  scheduledEvent?: string;
}

export interface ImageURLOptions extends Omit<StaticImageURLOptions, 'format'> {
  dynamic?: boolean;
  format?: DynamicImageFormat;
}

export type IntegrationType = 'twitch' | 'youtube' | 'discord';

export interface InteractionCollectorOptions<T extends Interaction, Cached extends CacheType = CacheType>
  extends CollectorOptions<[T]> {
  channel?: TextBasedChannelResolvable;
  componentType?: MessageComponentType | MessageComponentTypes;
  guild?: GuildResolvable;
  interactionType?: InteractionType | InteractionTypes;
  max?: number;
  maxComponents?: number;
  maxUsers?: number;
  message?: CacheTypeReducer<Cached, Message, APIMessage>;
}

export interface InteractionDeferReplyOptions {
  ephemeral?: boolean;
  fetchReply?: boolean;
}

export type InteractionDeferUpdateOptions = Omit<InteractionDeferReplyOptions, 'ephemeral'>;

export interface InteractionReplyOptions extends Omit<WebhookMessageOptions, 'username' | 'avatarURL' | 'flags'> {
  ephemeral?: boolean;
  fetchReply?: boolean;
  flags?: BitFieldResolvable<'SUPPRESS_EMBEDS' | 'EPHEMERAL', number>;
}

export type InteractionResponseType = keyof typeof InteractionResponseTypes;

export type InteractionType = keyof typeof InteractionTypes;

export interface InteractionUpdateOptions extends MessageEditOptions {
  fetchReply?: boolean;
}

export type IntentsString =
  | 'GUILDS'
  | 'GUILD_MEMBERS'
  | 'GUILD_BANS'
  | 'GUILD_EMOJIS_AND_STICKERS'
  | 'GUILD_INTEGRATIONS'
  | 'GUILD_WEBHOOKS'
  | 'GUILD_INVITES'
  | 'GUILD_VOICE_STATES'
  | 'GUILD_PRESENCES'
  | 'GUILD_MESSAGES'
  | 'GUILD_MESSAGE_REACTIONS'
  | 'GUILD_MESSAGE_TYPING'
  | 'DIRECT_MESSAGES'
  | 'DIRECT_MESSAGE_REACTIONS'
  | 'DIRECT_MESSAGE_TYPING'
  | 'MESSAGE_CONTENT'
  | 'GUILD_SCHEDULED_EVENTS'
  | 'AUTO_MODERATION_CONFIGURATION'
  | 'AUTO_MODERATION_EXECUTION';

export interface InviteGenerationOptions {
  permissions?: PermissionResolvable;
  guild?: GuildResolvable;
  disableGuildSelect?: boolean;
  scopes: InviteScope[];
}

export type GuildInvitableChannelResolvable =
  | TextChannel
  | VoiceChannel
  | NewsChannel
  | StoreChannel
  | StageChannel
  | Snowflake;

export interface CreateInviteOptions {
  temporary?: boolean;
  maxAge?: number;
  maxUses?: number;
  unique?: boolean;
  reason?: string;
  targetApplication?: ApplicationResolvable;
  targetUser?: UserResolvable;
  targetType?: InviteTargetType;
}

export type IntegrationExpireBehaviors = 'REMOVE_ROLE' | 'KICK';

export type InviteResolvable = string;

export type InviteScope =
  | 'applications.builds.read'
  | 'applications.commands'
  | 'applications.entitlements'
  | 'applications.store.update'
  | 'bot'
  | 'connections'
  | 'email'
  | 'identify'
  | 'guilds'
  | 'guilds.join'
  | 'gdm.join'
  | 'webhook.incoming';

export interface LifetimeFilterOptions<K, V> {
  excludeFromSweep?: (value: V, key: K, collection: LimitedCollection<K, V>) => boolean;
  getComparisonTimestamp?: (value: V, key: K, collection: LimitedCollection<K, V>) => number;
  lifetime?: number;
}

export interface MakeErrorOptions {
  name: string;
  message: string;
  stack: string;
}

export type MemberMention = UserMention | `<@!${Snowflake}>`;

export type MembershipState = keyof typeof MembershipStates;

export type MessageActionRowComponent = MessageButton | MessageSelectMenu;

export type MessageActionRowComponentOptions =
  | (Required<BaseMessageComponentOptions> & MessageButtonOptions)
  | (Required<BaseMessageComponentOptions> & MessageSelectMenuOptions);

export type MessageActionRowComponentResolvable =
  | MessageActionRowComponent
  | MessageActionRowComponentOptions
  | APIMessageActionRowComponent;

export type ModalActionRowComponent = TextInputComponent;

export type ModalActionRowComponentOptions = TextInputComponentOptions;

export type ModalActionRowComponentResolvable =
  | ModalActionRowComponent
  | ModalActionRowComponentOptions
  | APIModalActionRowComponent;

export interface MessageActionRowOptions<
  T extends
    | MessageActionRowComponentResolvable
    | ModalActionRowComponentResolvable = MessageActionRowComponentResolvable,
> extends BaseMessageComponentOptions {
  components: T[];
}

export interface MessageActivity {
  partyId: string;
  type: MessageActivityType;
}

export interface BaseButtonOptions extends BaseMessageComponentOptions {
  disabled?: boolean;
  emoji?: EmojiIdentifierResolvable;
  label?: string;
}

export interface LinkButtonOptions extends BaseButtonOptions {
  style: 'LINK' | MessageButtonStyles.LINK;
  url: string;
}

export interface InteractionButtonOptions extends BaseButtonOptions {
  style: ExcludeEnum<typeof MessageButtonStyles, 'LINK'>;
  customId: string;
}

export type MessageButtonOptions = InteractionButtonOptions | LinkButtonOptions;

export type MessageButtonStyle = keyof typeof MessageButtonStyles;

export type MessageButtonStyleResolvable = MessageButtonStyle | MessageButtonStyles;

export interface MessageCollectorOptions extends CollectorOptions<[Message]> {
  max?: number;
  maxProcessed?: number;
}

export type MessageComponent = BaseMessageComponent | MessageActionRow | MessageButton | MessageSelectMenu;

export type MessageComponentCollectorOptions<T extends MessageComponentInteraction | ModalSubmitInteraction> = Omit<
  InteractionCollectorOptions<T>,
  'channel' | 'message' | 'guild' | 'interactionType'
>;

export type MessageChannelComponentCollectorOptions<T extends MessageComponentInteraction | ModalSubmitInteraction> =
  Omit<InteractionCollectorOptions<T>, 'channel' | 'guild' | 'interactionType'>;

export type MessageComponentOptions =
  | BaseMessageComponentOptions
  | MessageActionRowOptions
  | MessageButtonOptions
  | MessageSelectMenuOptions;

export type MessageComponentType = keyof typeof MessageComponentTypes;

export type MessageComponentTypeResolvable = MessageComponentType | MessageComponentTypes;

export type GuildForumThreadMessageCreateOptions = MessageOptions & Pick<MessageOptions, 'flags' | 'stickers'>;

export interface MessageEditOptions {
  attachments?: MessageAttachment[];
  content?: string | null;
  embeds?: (MessageEmbed | MessageEmbedOptions | APIEmbed)[] | null;
  files?: (FileOptions | BufferResolvable | Stream | MessageAttachment)[];
  flags?: BitFieldResolvable<MessageFlagsString, number>;
  allowedMentions?: MessageMentionOptions;
  components?: (MessageActionRow | (Required<BaseMessageComponentOptions> & MessageActionRowOptions))[];
}

export interface MessageEmbedAuthor {
  name: string;
  url?: string;
  iconURL?: string;
  proxyIconURL?: string;
}

export interface MessageEmbedFooter {
  text: string;
  iconURL?: string;
  proxyIconURL?: string;
}

export interface MessageEmbedImage {
  url: string;
  proxyURL?: string;
  height?: number;
  width?: number;
}

export interface MessageEmbedOptions {
  title?: string;
  description?: string;
  url?: string;
  timestamp?: Date | number;
  color?: ColorResolvable;
  fields?: EmbedFieldData[];
  author?: Partial<MessageEmbedAuthor> & { icon_url?: string; proxy_icon_url?: string };
  thumbnail?: Partial<MessageEmbedThumbnail> & { proxy_url?: string };
  image?: Partial<MessageEmbedImage> & { proxy_url?: string };
  video?: Partial<MessageEmbedVideo> & { proxy_url?: string };
  footer?: Partial<MessageEmbedFooter> & { icon_url?: string; proxy_icon_url?: string };
}

export interface MessageEmbedProvider {
  name: string;
  url: string;
}

export interface MessageEmbedThumbnail {
  url: string;
  proxyURL?: string;
  height?: number;
  width?: number;
}

export interface MessageEmbedVideo {
  url?: string;
  proxyURL?: string;
  height?: number;
  width?: number;
}

export interface MessageEvent {
  data: WebSocket.Data;
  type: string;
  target: WebSocket;
}

export type MessageFlagsString =
  | 'CROSSPOSTED'
  | 'IS_CROSSPOST'
  | 'SUPPRESS_EMBEDS'
  | 'SOURCE_MESSAGE_DELETED'
  | 'URGENT'
  | 'HAS_THREAD'
  | 'EPHEMERAL'
  | 'LOADING';

export interface MessageInteraction {
  id: Snowflake;
  type: InteractionType;
  commandName: string;
  user: User;
}

export interface MessageMentionsHasOptions {
  ignoreDirect?: boolean;
  ignoreRoles?: boolean;
  ignoreRepliedUser?: boolean;
  ignoreEveryone?: boolean;
}

export interface MessageMentionOptions {
  parse?: MessageMentionTypes[];
  roles?: Snowflake[];
  users?: Snowflake[];
  repliedUser?: boolean;
}

export type MessageMentionTypes = 'roles' | 'users' | 'everyone';

export interface MessageOptions {
  tts?: boolean;
  nonce?: string | number;
  content?: string | null;
  embeds?: (MessageEmbed | MessageEmbedOptions | APIEmbed)[];
  components?: (MessageActionRow | (Required<BaseMessageComponentOptions> & MessageActionRowOptions))[];
  allowedMentions?: MessageMentionOptions;
  files?: (FileOptions | BufferResolvable | Stream | MessageAttachment)[];
  reply?: ReplyOptions;
  stickers?: StickerResolvable[];
  attachments?: MessageAttachment[];
  flags?: BitFieldResolvable<'SUPPRESS_EMBEDS', number>;
}

export type MessageReactionResolvable = MessageReaction | Snowflake | string;

export interface MessageReference {
  channelId: Snowflake;
  guildId: Snowflake | undefined;
  messageId: Snowflake | undefined;
}

export type MessageResolvable = Message | Snowflake;

export interface BaseMessageSelectMenuOptions {
  type?: SelectMenuComponentType | SelectMenuComponentTypes;
  customId?: string;
  disabled?: boolean;
  maxValues?: number;
  minValues?: number;
  placeholder?: string;
}
export interface StringMessageSelectMenuOptions extends BaseMessageSelectMenuOptions {
  type?:
    | 'STRING_SELECT'
    | 'SELECT_MENU'
    | SelectMenuComponentTypes.STRING_SELECT
    | SelectMenuComponentTypes.SELECT_MENU;
  options?: MessageSelectOptionData[];
}

export interface ChannelMessageSelectMenuOptions extends BaseMessageSelectMenuOptions {
  type?: 'CHANNEL_SELECT' | SelectMenuComponentTypes.CHANNEL_SELECT;
  channelTypes?: ChannelTypes[];
}

export interface OtherMessageSelectMenuOptions extends BaseMessageSelectMenuOptions {
  type?: ExcludeEnum<typeof SelectMenuComponentTypes, 'CHANNEL_SELECT' | 'STRING_SELECT'>;
}

export type MessageSelectMenuOptions =
  | StringMessageSelectMenuOptions
  | ChannelMessageSelectMenuOptions
  | OtherMessageSelectMenuOptions;
export interface MessageSelectOption {
  default: boolean;
  description: string | null;
  emoji: APIPartialEmoji | null;
  label: string;
  value: string;
}

export interface MessageSelectOptionData {
  default?: boolean;
  description?: string;
  emoji?: EmojiIdentifierResolvable;
  label: string;
  value: string;
}

export type MessageTarget =
  | Interaction
  | InteractionWebhook
  | TextBasedChannel
  | User
  | GuildMember
  | Webhook
  | WebhookClient
  | Message
  | MessageManager;

export type MessageType = keyof typeof MessageTypes;

export type MFALevel = keyof typeof MFALevels;

export interface ModalOptions {
  components:
    | MessageActionRow<ModalActionRowComponent>[]
    | MessageActionRowOptions<ModalActionRowComponentResolvable>[];
  customId: string;
  title: string;
}

export type ModalSubmitInteractionCollectorOptions<T extends ModalSubmitInteraction> = Omit<
  InteractionCollectorOptions<T>,
  'channel' | 'message' | 'guild' | 'interactionType'
>;

export interface MultipleShardRespawnOptions {
  shardDelay?: number;
  respawnDelay?: number;
  timeout?: number;
}

export interface MultipleShardSpawnOptions {
  amount?: number | 'auto';
  delay?: number;
  timeout?: number;
}

export type NSFWLevel = keyof typeof NSFWLevels;

export interface OverwriteData {
  allow?: PermissionResolvable;
  deny?: PermissionResolvable;
  id: GuildMemberResolvable | RoleResolvable;
  type?: OverwriteType;
}

export type OverwriteResolvable = PermissionOverwrites | OverwriteData;

export type OverwriteType = 'member' | 'role';

export interface PartialModalActionRow {
  type: MessageComponentType;
  components: PartialTextInputData[];
}

export interface PartialTextInputData {
  value: string;
  // TODO: use dapi types
  type: MessageComponentType;
  customId: string;
}

export type PermissionFlags = Record<PermissionString, bigint>;

export type PermissionOverwriteOptions = Partial<Record<PermissionString, boolean | null>>;

export type PermissionResolvable = BitFieldResolvable<PermissionString, bigint>;

export type PermissionOverwriteResolvable = UserResolvable | RoleResolvable | PermissionOverwrites;

export type PermissionString =
  | 'CREATE_INSTANT_INVITE'
  | 'KICK_MEMBERS'
  | 'BAN_MEMBERS'
  | 'ADMINISTRATOR'
  | 'MANAGE_CHANNELS'
  | 'MANAGE_GUILD'
  | 'ADD_REACTIONS'
  | 'VIEW_AUDIT_LOG'
  | 'PRIORITY_SPEAKER'
  | 'STREAM'
  | 'VIEW_CHANNEL'
  | 'SEND_MESSAGES'
  | 'SEND_TTS_MESSAGES'
  | 'MANAGE_MESSAGES'
  | 'EMBED_LINKS'
  | 'ATTACH_FILES'
  | 'READ_MESSAGE_HISTORY'
  | 'MENTION_EVERYONE'
  | 'USE_EXTERNAL_EMOJIS'
  | 'VIEW_GUILD_INSIGHTS'
  | 'CONNECT'
  | 'SPEAK'
  | 'MUTE_MEMBERS'
  | 'DEAFEN_MEMBERS'
  | 'MOVE_MEMBERS'
  | 'USE_VAD'
  | 'CHANGE_NICKNAME'
  | 'MANAGE_NICKNAMES'
  | 'MANAGE_ROLES'
  | 'MANAGE_WEBHOOKS'
  | 'MANAGE_EMOJIS_AND_STICKERS'
  | 'USE_APPLICATION_COMMANDS'
  | 'REQUEST_TO_SPEAK'
  | 'MANAGE_THREADS'
  | 'USE_PUBLIC_THREADS'
  | 'CREATE_PUBLIC_THREADS'
  | 'USE_PRIVATE_THREADS'
  | 'CREATE_PRIVATE_THREADS'
  | 'USE_EXTERNAL_STICKERS'
  | 'SEND_MESSAGES_IN_THREADS'
  | 'START_EMBEDDED_ACTIVITIES'
  | 'MODERATE_MEMBERS'
  | 'MANAGE_EVENTS';

export type RecursiveArray<T> = ReadonlyArray<T | RecursiveArray<T>>;

export type RecursiveReadonlyArray<T> = ReadonlyArray<T | RecursiveReadonlyArray<T>>;

export interface PartialRecipient {
  username: string;
}

export type PremiumTier = keyof typeof PremiumTiers;

export interface PresenceData {
  status?: PresenceStatusData;
  afk?: boolean;
  activities?: ActivitiesOptions[];
  shardId?: number | number[];
}

export type PresenceResolvable = Presence | UserResolvable | Snowflake;

export interface PartialChannelData {
  id?: Snowflake | number;
  parentId?: Snowflake | number;
  type?: ExcludeEnum<
    typeof ChannelTypes,
    | 'DM'
    | 'GROUP_DM'
    | 'GUILD_NEWS'
    | 'GUILD_STORE'
    | 'UNKNOWN'
    | 'GUILD_NEWS_THREAD'
    | 'GUILD_PUBLIC_THREAD'
    | 'GUILD_PRIVATE_THREAD'
    | 'GUILD_STAGE_VOICE'
  >;
  name: string;
  topic?: string;
  nsfw?: boolean;
  bitrate?: number;
  userLimit?: number;
  rtcRegion?: string | null;
  videoQualityMode?: VideoQualityMode;
  permissionOverwrites?: PartialOverwriteData[];
  rateLimitPerUser?: number;
  availableTags?: GuildForumTagData[];
  defaultReactionEmoji?: DefaultReactionEmoji;
  defaultThreadRateLimitPerUser?: number;
}

export type Partialize<
  T extends AllowedPartial,
  N extends keyof T | null = null,
  M extends keyof T | null = null,
  E extends keyof T | '' = '',
> = {
  readonly client: Client;
  id: Snowflake;
  partial: true;
} & {
  [K in keyof Omit<T, 'client' | 'id' | 'partial' | E>]: K extends N ? null : K extends M ? T[K] | null : T[K];
};

export interface PartialDMChannel extends Partialize<DMChannel, null, null, 'lastMessageId'> {
  lastMessageId: undefined;
}

export interface PartialGuildMember extends Partialize<GuildMember, 'joinedAt' | 'joinedTimestamp'> {}

export interface PartialMessage
  extends Partialize<Message, 'type' | 'system' | 'pinned' | 'tts', 'content' | 'cleanContent' | 'author'> {}

export interface PartialMessageReaction extends Partialize<MessageReaction, 'count'> {}

export interface PartialOverwriteData {
  id: Snowflake | number;
  type?: OverwriteType;
  allow?: PermissionResolvable;
  deny?: PermissionResolvable;
}

export interface PartialRoleData extends RoleData {
  id?: Snowflake | number;
}

export type PartialTypes = 'USER' | 'CHANNEL' | 'GUILD_MEMBER' | 'MESSAGE' | 'REACTION' | 'GUILD_SCHEDULED_EVENT';

export interface PartialUser extends Partialize<User, 'username' | 'tag' | 'discriminator'> {}

export type PresenceStatusData = ClientPresenceStatus | 'invisible';

export type PresenceStatus = PresenceStatusData | 'offline';

export type PrivacyLevel = keyof typeof PrivacyLevels;

export interface RateLimitData {
  timeout: number;
  limit: number;
  method: string;
  path: string;
  route: string;
  global: boolean;
}

export interface InvalidRequestWarningData {
  count: number;
  remainingTime: number;
}

export interface ReactionCollectorOptions extends CollectorOptions<[MessageReaction, User]> {
  max?: number;
  maxEmojis?: number;
  maxUsers?: number;
}

export interface ReplyOptions {
  messageReference: MessageResolvable;
  failIfNotExists?: boolean;
}

export interface ReplyMessageOptions extends Omit<MessageOptions, 'reply'> {
  failIfNotExists?: boolean;
}

export interface ResolvedOverwriteOptions {
  allow: Permissions;
  deny: Permissions;
}

export interface RoleData {
  name?: string;
  color?: ColorResolvable;
  hoist?: boolean;
  position?: number;
  permissions?: PermissionResolvable;
  mentionable?: boolean;
  icon?: BufferResolvable | Base64Resolvable | EmojiResolvable | null;
  unicodeEmoji?: string | null;
}

export type RoleMention = '@everyone' | `<@&${Snowflake}>`;

export interface RolePosition {
  role: RoleResolvable;
  position: number;
}

export type RoleResolvable = Role | Snowflake;

export interface RoleTagData {
  botId?: Snowflake;
  integrationId?: Snowflake;
  premiumSubscriberRole?: true;
}

export interface SetChannelPositionOptions {
  relative?: boolean;
  reason?: string;
}

export interface SetParentOptions {
  lockPermissions?: boolean;
  reason?: string;
}

export interface SetRolePositionOptions {
  relative?: boolean;
  reason?: string;
}

export type ShardingManagerMode = 'process' | 'worker';

export interface ShardingManagerOptions {
  totalShards?: number | 'auto';
  shardList?: number[] | 'auto';
  mode?: ShardingManagerMode;
  respawn?: boolean;
  shardArgs?: string[];
  token?: string;
  execArgv?: string[];
}

export { Snowflake };

export interface SplitOptions {
  maxLength?: number;
  char?: string | string[] | RegExp | RegExp[];
  prepend?: string;
  append?: string;
}

export interface StaticImageURLOptions {
  format?: AllowedImageFormat;
  size?: AllowedImageSize;
}

export type StageInstanceResolvable = StageInstance | Snowflake;

export interface StartThreadOptions {
  name: string;
  autoArchiveDuration?: ThreadAutoArchiveDuration | 'MAX';
  reason?: string;
  rateLimitPerUser?: number;
}

export type Status = number;

export type StickerFormatType = keyof typeof StickerFormatTypes;

export type StickerResolvable = Sticker | Snowflake;

export type StickerType = keyof typeof StickerTypes;

export type SystemChannelFlagsString =
  | 'SUPPRESS_JOIN_NOTIFICATIONS'
  | 'SUPPRESS_PREMIUM_SUBSCRIPTIONS'
  | 'SUPPRESS_GUILD_REMINDER_NOTIFICATIONS'
  | 'SUPPRESS_JOIN_NOTIFICATION_REPLIES';

export type SystemChannelFlagsResolvable = BitFieldResolvable<SystemChannelFlagsString, number>;

export type ChannelFlagsResolvable = BitFieldResolvable<ChannelFlagsString, number>;

export type SystemMessageType = Exclude<
  MessageType,
  'DEFAULT' | 'REPLY' | 'APPLICATION_COMMAND' | 'CONTEXT_MENU_COMMAND'
>;

export type StageChannelResolvable = StageChannel | Snowflake;

export interface StageInstanceEditOptions {
  topic?: string;
  privacyLevel?: PrivacyLevel | number;
}

export type SweeperKey = keyof SweeperDefinitions;

export type CollectionSweepFilter<K, V> = (value: V, key: K, collection: Collection<K, V>) => boolean;

export type SweepFilter<K, V> = (
  collection: LimitedCollection<K, V>,
) => ((value: V, key: K, collection: LimitedCollection<K, V>) => boolean) | null;

export interface SweepOptions<K, V> {
  interval: number;
  filter: GlobalSweepFilter<K, V>;
}

export interface LifetimeSweepOptions {
  interval: number;
  lifetime: number;
  filter?: never;
}

export interface SweeperDefinitions {
  applicationCommands: [Snowflake, ApplicationCommand];
  autoModerationRules: [Snowflake, AutoModerationRule];
  bans: [Snowflake, GuildBan];
  emojis: [Snowflake, GuildEmoji];
  invites: [string, Invite, true];
  guildMembers: [Snowflake, GuildMember];
  messages: [Snowflake, Message, true];
  presences: [Snowflake, Presence];
  reactions: [string | Snowflake, MessageReaction];
  stageInstances: [Snowflake, StageInstance];
  stickers: [Snowflake, Sticker];
  threadMembers: [Snowflake, ThreadMember];
  threads: [Snowflake, ThreadChannel, true];
  users: [Snowflake, User];
  voiceStates: [Snowflake, VoiceState];
}

export type SweeperOptions = {
  [K in keyof SweeperDefinitions]?: SweeperDefinitions[K][2] extends true
    ? SweepOptions<SweeperDefinitions[K][0], SweeperDefinitions[K][1]> | LifetimeSweepOptions
    : SweepOptions<SweeperDefinitions[K][0], SweeperDefinitions[K][1]>;
};

export interface LimitedCollectionOptions<K, V> {
  maxSize?: number;
  keepOverLimit?: (value: V, key: K, collection: LimitedCollection<K, V>) => boolean;
  /** @deprecated Use Global Sweepers instead */
  sweepFilter?: SweepFilter<K, V>;
  /** @deprecated Use Global Sweepers instead */
  sweepInterval?: number;
}

export type AnyChannel =
  | CategoryChannel
  | DMChannel
  | PartialDMChannel
  | NewsChannel
  | StageChannel
  | StoreChannel
  | TextChannel
  | ThreadChannel
  | VoiceChannel
  | ForumChannel;

export type TextBasedChannel = Exclude<Extract<AnyChannel, { messages: MessageManager }>, ForumChannel>;

export type TextBasedChannelTypes = TextBasedChannel['type'];

export interface TextInputComponentOptions extends BaseMessageComponentOptions {
  customId?: string;
  label?: string;
  minLength?: number;
  maxLength?: number;
  placeholder?: string;
  required?: boolean;
  style?: TextInputStyleResolvable;
  value?: string;
}

export type TextInputStyle = keyof typeof TextInputStyles;

export type TextInputStyleResolvable = TextInputStyle | TextInputStyles;
export interface IntegrationAccount {
  id: string | Snowflake;
  name: string;
}

export type VoiceBasedChannel = Extract<AnyChannel, { bitrate: number }>;

export type GuildBasedChannel = Extract<AnyChannel, { guild: Guild }>;

export type NonThreadGuildBasedChannel = Exclude<GuildBasedChannel, ThreadChannel>;

export type GuildTextBasedChannel = Exclude<Extract<GuildBasedChannel, TextBasedChannel>, ForumChannel>;

export type TextChannelResolvable = Snowflake | TextChannel;

export type TextBasedChannelResolvable = Snowflake | TextBasedChannel;

export type ThreadAutoArchiveDuration = 60 | 1440 | 4320 | 10080;

export type ThreadChannelResolvable = ThreadChannel | Snowflake;

export type ThreadChannelTypes = 'GUILD_NEWS_THREAD' | 'GUILD_PUBLIC_THREAD' | 'GUILD_PRIVATE_THREAD';

export interface GuildTextThreadCreateOptions<AllowedThreadType> extends StartThreadOptions {
  startMessage?: MessageResolvable;
  type?: AllowedThreadType;
  invitable?: AllowedThreadType extends 'GUILD_PRIVATE_THREAD' | 12 ? boolean : never;
  rateLimitPerUser?: number;
}

export interface GuildForumThreadCreateOptions extends StartThreadOptions {
  message: GuildForumThreadMessageCreateOptions | MessagePayload;
  appliedTags?: Snowflake[];
}

export interface ThreadEditData {
  name?: string;
  archived?: boolean;
  autoArchiveDuration?: ThreadAutoArchiveDuration | 'MAX';
  rateLimitPerUser?: number;
  locked?: boolean;
  invitable?: boolean;
  threadName?: string;
  appliedTags?: Snowflake[];
  flags?: ChannelFlagsResolvable;
}

export type ThreadMemberFlagsString = '';

export type ThreadMemberResolvable = ThreadMember | UserResolvable;

export type UserFlagsString =
  | 'DISCORD_EMPLOYEE'
  | 'PARTNERED_SERVER_OWNER'
  | 'HYPESQUAD_EVENTS'
  | 'BUGHUNTER_LEVEL_1'
  | 'HOUSE_BRAVERY'
  | 'HOUSE_BRILLIANCE'
  | 'HOUSE_BALANCE'
  | 'EARLY_SUPPORTER'
  | 'TEAM_USER'
  | 'BUGHUNTER_LEVEL_2'
  | 'VERIFIED_BOT'
  | 'EARLY_VERIFIED_BOT_DEVELOPER'
  | 'DISCORD_CERTIFIED_MODERATOR'
  | 'BOT_HTTP_INTERACTIONS';

export type UserMention = `<@${Snowflake}>`;

export type UserResolvable = User | Snowflake | Message | GuildMember | ThreadMember;

export interface Vanity {
  code: string | null;
  uses: number;
}

export type VerificationLevel = keyof typeof VerificationLevels;

export type VideoQualityMode = keyof typeof VideoQualityModes;

export type SelectMenuComponentType = keyof typeof SelectMenuComponentTypes;

export type VoiceBasedChannelTypes = VoiceBasedChannel['type'];

export type VoiceChannelResolvable = Snowflake | VoiceChannel;

export type WebhookClientData = WebhookClientDataIdWithToken | WebhookClientDataURL;

export interface WebhookClientDataIdWithToken {
  id: Snowflake;
  token: string;
}

export interface WebhookClientDataURL {
  url: string;
}

export type WebhookClientOptions = Pick<
  ClientOptions,
  'allowedMentions' | 'restTimeOffset' | 'restRequestTimeout' | 'retryLimit' | 'http'
>;

export interface WebhookEditData {
  name?: string;
  avatar?: BufferResolvable | null;
  channel?: GuildTextChannelResolvable;
}

export type WebhookEditMessageOptions = Pick<
  WebhookMessageOptions,
  'content' | 'embeds' | 'files' | 'allowedMentions' | 'components' | 'attachments' | 'threadId'
>;
export interface InteractionEditReplyOptions extends WebhookEditMessageOptions {
  message?: MessageResolvable | '@original';
}

export interface WebhookFetchMessageOptions {
  cache?: boolean;
  threadId?: Snowflake;
}

export interface WebhookMessageOptions extends Omit<MessageOptions, 'reply' | 'stickers'> {
  username?: string;
  avatarURL?: string;
  threadId?: Snowflake;
}

export type WebhookType = keyof typeof WebhookTypes;

export interface WebSocketOptions {
  large_threshold?: number;
  compress?: boolean;
  properties?: WebSocketProperties;
}

export interface WebSocketProperties {
  os?: string;
  browser?: string;
  device?: string;
  /** @deprecated Use {@link os} instead. */
  $os?: string;
  /** @deprecated Use {@link browser} instead. */
  $browser?: string;
  /** @deprecated Use {@link device} instead. */
  $device?: string;
}

export interface WidgetActivity {
  name: string;
}

export interface WidgetChannel {
  id: Snowflake;
  name: string;
  position: number;
}

export interface WelcomeChannelData {
  description: string;
  channel: TextChannel | NewsChannel | StoreChannel | ForumChannel | Snowflake;
  emoji?: EmojiIdentifierResolvable;
}

export interface WelcomeScreenEditData {
  enabled?: boolean;
  description?: string;
  welcomeChannels?: WelcomeChannelData[];
}

export type WSEventType =
  | 'READY'
  | 'RESUMED'
  | 'APPLICATION_COMMAND_CREATE'
  | 'APPLICATION_COMMAND_DELETE'
  | 'APPLICATION_COMMAND_UPDATE'
  | 'GUILD_CREATE'
  | 'GUILD_DELETE'
  | 'GUILD_UPDATE'
  | 'INVITE_CREATE'
  | 'INVITE_DELETE'
  | 'GUILD_MEMBER_ADD'
  | 'GUILD_MEMBER_REMOVE'
  | 'GUILD_MEMBER_UPDATE'
  | 'GUILD_MEMBERS_CHUNK'
  | 'GUILD_ROLE_CREATE'
  | 'GUILD_ROLE_DELETE'
  | 'GUILD_ROLE_UPDATE'
  | 'GUILD_BAN_ADD'
  | 'GUILD_BAN_REMOVE'
  | 'GUILD_EMOJIS_UPDATE'
  | 'GUILD_INTEGRATIONS_UPDATE'
  | 'CHANNEL_CREATE'
  | 'CHANNEL_DELETE'
  | 'CHANNEL_UPDATE'
  | 'CHANNEL_PINS_UPDATE'
  | 'MESSAGE_CREATE'
  | 'MESSAGE_DELETE'
  | 'MESSAGE_UPDATE'
  | 'MESSAGE_DELETE_BULK'
  | 'MESSAGE_REACTION_ADD'
  | 'MESSAGE_REACTION_REMOVE'
  | 'MESSAGE_REACTION_REMOVE_ALL'
  | 'MESSAGE_REACTION_REMOVE_EMOJI'
  | 'THREAD_CREATE'
  | 'THREAD_UPDATE'
  | 'THREAD_DELETE'
  | 'THREAD_LIST_SYNC'
  | 'THREAD_MEMBER_UPDATE'
  | 'THREAD_MEMBERS_UPDATE'
  | 'USER_UPDATE'
  | 'PRESENCE_UPDATE'
  | 'TYPING_START'
  | 'VOICE_STATE_UPDATE'
  | 'VOICE_SERVER_UPDATE'
  | 'WEBHOOKS_UPDATE'
  | 'INTERACTION_CREATE'
  | 'STAGE_INSTANCE_CREATE'
  | 'STAGE_INSTANCE_UPDATE'
  | 'STAGE_INSTANCE_DELETE'
  | 'GUILD_STICKERS_UPDATE';

export type Serialized<T> = T extends symbol | bigint | (() => any)
  ? never
  : T extends number | string | boolean | undefined
  ? T
  : T extends { toJSON(): infer R }
  ? R
  : T extends ReadonlyArray<infer V>
  ? Serialized<V>[]
  : T extends ReadonlyMap<unknown, unknown> | ReadonlySet<unknown>
  ? {}
  : { [K in keyof T]: Serialized<T[K]> };

//#endregion

//#region Voice

/**
 * @internal Use `DiscordGatewayAdapterLibraryMethods` from `@discordjs/voice` instead.
 */
export interface InternalDiscordGatewayAdapterLibraryMethods {
  onVoiceServerUpdate(data: GatewayVoiceServerUpdateDispatchData): void;
  onVoiceStateUpdate(data: GatewayVoiceStateUpdateDispatchData): void;
  destroy(): void;
}

/**
 * @internal Use `DiscordGatewayAdapterImplementerMethods` from `@discordjs/voice` instead.
 */
export interface InternalDiscordGatewayAdapterImplementerMethods {
  sendPayload(payload: unknown): boolean;
  destroy(): void;
}

/**
 * @internal Use `DiscordGatewayAdapterCreator` from `@discordjs/voice` instead.
 */
export type InternalDiscordGatewayAdapterCreator = (
  methods: InternalDiscordGatewayAdapterLibraryMethods,
) => InternalDiscordGatewayAdapterImplementerMethods;

//#endregion<|MERGE_RESOLUTION|>--- conflicted
+++ resolved
@@ -97,15 +97,12 @@
   ForumLayoutType,
 } from './enums';
 import {
-<<<<<<< HEAD
   APIActionRowComponent,
+  APIAutoModerationRule,
   APIMessageActionRowComponent,
   APIMessageComponent,
   APISelectMenuComponent,
-=======
-  APIAutoModerationRule,
   GatewayAutoModerationActionExecutionDispatchData,
->>>>>>> 42879837
   RawActivityData,
   RawAnonymousGuildData,
   RawApplicationCommandData,
