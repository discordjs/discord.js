declare module 'discord.js' {
	import { EventEmitter } from 'events';
	import { Stream, Readable, Writable } from 'stream';
	import { ChildProcess } from 'child_process';
	import * as WebSocket from 'ws';

	export const version: string;

//#region Classes

	export class Activity {
		constructor(presence: Presence, data?: object);
		public applicationID: Snowflake | null;
		public assets: RichPresenceAssets | null;
		public details: string | null;
		public name: string;
		public party: {
			id: string | null;
			size: [number, number];
		} | null;
		public state: string | null;
		public timestamps: {
			start: Date | null;
			end: Date | null;
		} | null;
		public type: ActivityType;
		public url: string | null;
		public equals(activity: Activity): boolean;
	}

	export class ActivityFlags extends BitField<ActivityFlagsString> {
		public static FLAGS: Record<ActivityFlagsString, number>;
		public static resolve(bit?: BitFieldResolvable<ActivityFlagsString>): number;
	}

	export class APIMessage {
		constructor(target: MessageTarget, options: MessageOptions | WebhookMessageOptions);
		public data: object | null;
		public readonly isUser: boolean;
		public readonly isWebhook: boolean;
		public files: object[] | null;
		public options: MessageOptions | WebhookMessageOptions;
		public target: MessageTarget;

		public static create(
			target: MessageTarget,
			content?: StringResolvable,
			options?: MessageOptions | WebhookMessageOptions | MessageAdditions,
			extra?: MessageOptions | WebhookMessageOptions
		): APIMessage;
		public static partitionMessageAdditions(items: (MessageEmbed | MessageAttachment)[]): [MessageEmbed[], MessageAttachment[]];
		public static resolveFile(fileLike: BufferResolvable | Stream | FileOptions | MessageAttachment): Promise<object>;
		public static transformOptions(
			content: StringResolvable,
			options: MessageOptions | WebhookMessageOptions | MessageAdditions,
			extra?: MessageOptions | WebhookMessageOptions,
			isWebhook?: boolean
		): MessageOptions | WebhookMessageOptions;

		public makeContent(): string | string[] | undefined;
		public resolve(): Promise<this>;
		public resolveData(): this;
		public resolveFiles(): Promise<this>;
		public split(): APIMessage[];
	}

	export class Base {
		constructor(client: Client);
		public readonly client: Client;
		public toJSON(...props: { [key: string]: boolean | string }[]): object;
		public valueOf(): string;
	}

	export class BaseClient extends EventEmitter {
		constructor(options?: ClientOptions);
		private _timeouts: Set<NodeJS.Timer>;
		private _intervals: Set<NodeJS.Timer>;
		private _immediates: Set<NodeJS.Immediate>;
		private readonly api: object;
		private rest: object;

		public options: ClientOptions;
		public clearInterval(interval: NodeJS.Timer): void;
		public clearTimeout(timeout: NodeJS.Timer): void;
		public clearImmediate(timeout: NodeJS.Immediate): void;
		public destroy(): void;
		public setInterval(fn: Function, delay: number, ...args: any[]): NodeJS.Timer;
		public setTimeout(fn: Function, delay: number, ...args: any[]): NodeJS.Timer;
		public setImmediate(fn: Function, delay: number, ...args: any[]): NodeJS.Immediate;
		public toJSON(...props: { [key: string]: boolean | string }[]): object;
	}

	class BroadcastDispatcher extends VolumeMixin(StreamDispatcher) {
		public broadcast: VoiceBroadcast;
	}

	export class BitField<S extends string> {
		constructor(bits?: BitFieldResolvable<S>);
		public bitfield: number;
		public add(...bits: BitFieldResolvable<S>[]): BitField<S>;
		public equals(bit: BitFieldResolvable<S>): boolean;
		public freeze(): Readonly<BitField<S>>;
		public has(bit: BitFieldResolvable<S>): boolean;
		public missing(bits: BitFieldResolvable<S>, ...hasParams: any[]): S[];
		public remove(...bits: BitFieldResolvable<S>[]): BitField<S>;
		public serialize(...hasParams: BitFieldResolvable<S>[]): Record<S, boolean>;
		public toArray(): S[];
		public toJSON(): number;
		public valueOf(): number;
		public [Symbol.iterator](): Iterator<S>;
		public static FLAGS: object;
		public static resolve(bit?: BitFieldResolvable<any>): number;
	}

	export class CategoryChannel extends GuildChannel {
		public readonly children: Collection<Snowflake, GuildChannel>;
	}

	export class Channel extends Base {
		constructor(client: Client, data?: object);
		public readonly createdAt: Date;
		public readonly createdTimestamp: number;
		public deleted: boolean;
		public id: Snowflake;
		public type: 'dm' | 'text' | 'voice' | 'category' | 'news' | 'store' | 'unknown';
		public delete(reason?: string): Promise<Channel>;
		public fetch(): Promise<Channel>;
		public toString(): string;
	}

	export class Client extends BaseClient {
		constructor(options?: ClientOptions);
		private actions: object;
		private _eval(script: string): any;
		private _validateOptions(options?: ClientOptions): void;

		public channels: ChannelStore;
		public readonly emojis: GuildEmojiStore;
		public guilds: GuildStore;
		public readyAt: Date | null;
		public readonly readyTimestamp: number | null;
		public shard: ShardClientUtil | null;
		public token: string | null;
		public readonly uptime: number | null;
		public user: ClientUser | null;
		public users: UserStore;
		public voice: ClientVoiceManager | null;
		public ws: WebSocketManager;
		public destroy(): void;
		public fetchApplication(): Promise<ClientApplication>;
		public fetchInvite(invite: InviteResolvable): Promise<Invite>;
		public fetchVoiceRegions(): Promise<Collection<string, VoiceRegion>>;
		public fetchWebhook(id: Snowflake, token?: string): Promise<Webhook>;
		public generateInvite(permissions?: PermissionResolvable): Promise<string>;
		public login(token?: string): Promise<string>;
		public sweepMessages(lifetime?: number): number;
		public toJSON(): object;

		public on(event: 'channelCreate' | 'channelDelete', listener: (channel: Channel) => void): this;
		public on(event: 'channelPinsUpdate', listener: (channel: Channel, time: Date) => void): this;
		public on(event: 'channelUpdate', listener: (oldChannel: Channel, newChannel: Channel) => void): this;
		public on(event: 'debug' | 'warn', listener: (info: string) => void): this;
		public on(event: 'disconnect', listener: (event: any, shardID: number) => void): this;
		public on(event: 'emojiCreate' | 'emojiDelete', listener: (emoji: GuildEmoji) => void): this;
		public on(event: 'emojiUpdate', listener: (oldEmoji: GuildEmoji, newEmoji: GuildEmoji) => void): this;
		public on(event: 'error', listener: (error: Error) => void): this;
		public on(event: 'guildBanAdd' | 'guildBanRemove', listener: (guild: Guild, user: User) => void): this;
		public on(event: 'guildCreate' | 'guildDelete' | 'guildUnavailable', listener: (guild: Guild) => void): this;
		public on(event: 'guildMemberAdd' | 'guildMemberAvailable' | 'guildMemberRemove', listener: (member: GuildMember) => void): this;
		public on(event: 'guildMembersChunk', listener: (members: Collection<Snowflake, GuildMember>, guild: Guild) => void): this;
		public on(event: 'guildMemberSpeaking', listener: (member: GuildMember, speaking: Readonly<Speaking>) => void): this;
		public on(event: 'guildMemberUpdate' | 'presenceUpdate', listener: (oldMember: GuildMember, newMember: GuildMember) => void): this;
		public on(event: 'guildUpdate', listener: (oldGuild: Guild, newGuild: Guild) => void): this;
		public on(event: 'guildIntegrationsUpdate', listener: (guild: Guild) => void): this;
		public on(event: 'message' | 'messageDelete' | 'messageReactionRemoveAll', listener: (message: Message) => void): this;
		public on(event: 'messageDeleteBulk', listener: (messages: Collection<Snowflake, Message>) => void): this;
		public on(event: 'messageReactionAdd' | 'messageReactionRemove', listener: (messageReaction: MessageReaction, user: User) => void): this;
		public on(event: 'messageUpdate', listener: (oldMessage: Message, newMessage: Message) => void): this;
		public on(event: 'rateLimit', listener: (rateLimitData: RateLimitData) => void): this;
		public on(event: 'ready', listener: () => void): this;
		public on(event: 'resume', listener: (replayed: number, shardID: number) => void): this;
		public on(event: 'roleCreate' | 'roleDelete', listener: (role: Role) => void): this;
		public on(event: 'roleUpdate', listener: (oldRole: Role, newRole: Role) => void): this;
		public on(event: 'typingStart' | 'typingStop', listener: (channel: Channel, user: User) => void): this;
		public on(event: 'userUpdate', listener: (oldUser: User, newUser: User) => void): this;
		public on(event: 'voiceStateUpdate', listener: (oldState: VoiceState | undefined, newState: VoiceState) => void): this;
		public on(event: 'webhookUpdate', listener: (channel: TextChannel) => void): this;
		public on(event: 'invalidated', listener: () => void): this;
		public on(event: 'shardDisconnected', listener: (event: CloseEvent, id: number) => void): this;
		public on(event: 'shardError', listener: (error: Error, id: number) => void): this;
		public on(event: 'shardReconnecting', listener: (id: number) => void): this;
		public on(event: 'shardReady', listener: (id: number) => void): this;
		public on(event: 'shardResumed', listener: (id: number) => void): this;
		public on(event: string, listener: Function): this;

		public once(event: 'channelCreate' | 'channelDelete', listener: (channel: Channel) => void): this;
		public once(event: 'channelPinsUpdate', listener: (channel: Channel, time: Date) => void): this;
		public once(event: 'channelUpdate', listener: (oldChannel: Channel, newChannel: Channel) => void): this;
		public once(event: 'debug' | 'warn', listener: (info: string) => void): this;
		public once(event: 'disconnect', listener: (event: any, shardID: number) => void): this;
		public once(event: 'emojiCreate' | 'emojiDelete', listener: (emoji: GuildEmoji) => void): this;
		public once(event: 'emojiUpdate', listener: (oldEmoji: GuildEmoji, newEmoji: GuildEmoji) => void): this;
		public once(event: 'error', listener: (error: Error) => void): this;
		public once(event: 'guildBanAdd' | 'guildBanRemove', listener: (guild: Guild, user: User) => void): this;
		public once(event: 'guildCreate' | 'guildDelete' | 'guildUnavailable', listener: (guild: Guild) => void): this;
		public once(event: 'guildMemberAdd' | 'guildMemberAvailable' | 'guildMemberRemove', listener: (member: GuildMember) => void): this;
		public once(event: 'guildMembersChunk', listener: (members: Collection<Snowflake, GuildMember>, guild: Guild) => void): this;
		public once(event: 'guildMemberSpeaking', listener: (member: GuildMember, speaking: Readonly<Speaking>) => void): this;
		public once(event: 'guildMemberUpdate' | 'presenceUpdate', listener: (oldMember: GuildMember, newMember: GuildMember) => void): this;
		public once(event: 'guildUpdate', listener: (oldGuild: Guild, newGuild: Guild) => void): this;
		public once(event: 'guildIntegrationsUpdate', listener: (guild: Guild) => void): this;
		public once(event: 'message' | 'messageDelete' | 'messageReactionRemoveAll', listener: (message: Message) => void): this;
		public once(event: 'messageDeleteBulk', listener: (messages: Collection<Snowflake, Message>) => void): this;
		public once(event: 'messageReactionAdd' | 'messageReactionRemove', listener: (messageReaction: MessageReaction, user: User) => void): this;
		public once(event: 'messageUpdate', listener: (oldMessage: Message, newMessage: Message) => void): this;
		public once(event: 'rateLimit', listener: (rateLimitData: RateLimitData) => void): this;
		public once(event: 'ready', listener: () => void): this;
		public once(event: 'resume', listener: (replayed: number, shardID: number) => void): this;
		public once(event: 'roleCreate' | 'roleDelete', listener: (role: Role) => void): this;
		public once(event: 'roleUpdate', listener: (oldRole: Role, newRole: Role) => void): this;
		public once(event: 'typingStart' | 'typingStop', listener: (channel: Channel, user: User) => void): this;
		public once(event: 'userUpdate', listener: (oldUser: User, newUser: User) => void): this;
		public once(event: 'voiceStateUpdate', listener: (oldState: VoiceState | undefined, newState: VoiceState) => void): this;
		public once(event: 'webhookUpdate', listener: (channel: TextChannel) => void): this;
		public once(event: 'invalidated', listener: () => void): this;
		public once(event: 'shardDisconnected', listener: (event: CloseEvent, id: number) => void): this;
		public once(event: 'shardError', listener: (error: Error, id: number) => void): this;
		public once(event: 'shardReconnecting', listener: (id: number) => void): this;
		public once(event: 'shardReady', listener: (id: number) => void): this;
		public once(event: 'shardResumed', listener: (id: number) => void): this;
		public once(event: string, listener: Function): this;
	}

	export class ClientVoiceManager {
		constructor(client: Client);
		public readonly client: Client;
		public connections: Collection<Snowflake, VoiceConnection>;
		public broadcasts: VoiceBroadcast[];

		private joinChannel(channel: VoiceChannel): Promise<VoiceConnection>;

		public createBroadcast(): VoiceBroadcast;
	}

	export class ClientApplication extends Base {
		constructor(client: Client, data: object);
		public botPublic: boolean | null;
		public botRequireCodeGrant: boolean | null;
		public cover: string | null;
		public readonly createdAt: Date;
		public readonly createdTimestamp: number;
		public description: string;
		public icon: string;
		public id: Snowflake;
		public name: string;
		public owner: User | null;
		public rpcOrigins: string[];
		public coverImage(options?: AvatarOptions): string;
		public fetchAssets(): Promise<ClientApplicationAsset>;
		public iconURL(options?: AvatarOptions): string;
		public toJSON(): object;
		public toString(): string;
	}

	export interface ActivityOptions {
		name?: string;
		url?: string;
		type?: ActivityType | number;
		shardID?: number | number[];
	}

	export class ClientUser extends User {
		public mfaEnabled: boolean;
		public verified: boolean;
		public setActivity(options?: ActivityOptions): Promise<Presence>;
		public setActivity(name: string, options?: ActivityOptions): Promise<Presence>;
		public setAFK(afk: boolean): Promise<Presence>;
		public setAvatar(avatar: BufferResolvable | Base64Resolvable): Promise<ClientUser>;
		public setPresence(data: PresenceData): Promise<Presence>;
		public setStatus(status: PresenceStatusData, shardID?: number | number[]): Promise<Presence>;
		public setUsername(username: string): Promise<ClientUser>;
	}

	export class Collection<K, V> extends Map<K, V> {
		private _array: V[];
		private _keyArray: K[];

		public array(): V[];
		public clone(): Collection<K, V>;
		public concat(...collections: Collection<K, V>[]): Collection<K, V>;
		public each(fn: (value: V, key: K, collection: Collection<K, V>) => void, thisArg?: any): Collection<K, V>;
		public equals(collection: Collection<any, any>): boolean;
		public every(fn: (value: V, key: K, collection: Collection<K, V>) => boolean, thisArg?: any): boolean;
		public filter(fn: (value: V, key: K, collection: Collection<K, V>) => boolean, thisArg?: any): Collection<K, V>;
		public find(fn: (value: V, key: K, collection: Collection<K, V>) => boolean, thisArg?: any): V;
		public findKey(fn: (value: V, key: K, collection: Collection<K, V>) => boolean, thisArg?: any): K;
		public first(): V | undefined;
		public first(count: number): V[];
		public firstKey(): K | undefined;
		public firstKey(count: number): K[];
		public keyArray(): K[];
		public last(): V | undefined;
		public last(count: number): V[];
		public lastKey(): K | undefined;
		public lastKey(count: number): K[];
		public map<T>(fn: (value: V, key: K, collection: Collection<K, V>) => T, thisArg?: any): T[];
		public partition(fn: (value: V, key: K, collection: Collection<K, V>) => boolean, thisArg?: any): [Collection<K, V>, Collection<K, V>];
		public random(): V | undefined;
		public random(count: number): V[];
		public randomKey(): K | undefined;
		public randomKey(count: number): K[];
		public reduce<T>(fn: (accumulator: any, value: V, key: K, collection: Collection<K, V>) => T, initialValue?: any): T;
		public some(fn: (value: V, key: K, collection: Collection<K, V>) => boolean, thisArg?: any): boolean;
		public sort(compareFunction?: (a: V, b: V, c?: K, d?: K) => number): Collection<K, V>;
		public sweep(fn: (value: V, key: K, collection: Collection<K, V>) => boolean, thisArg?: any): number;
		public tap(fn: (collection: Collection<K, V>) => void, thisArg?: any): Collection<K, V>;
		public toJSON(): object;
	}

	export abstract class Collector<K, V> extends EventEmitter {
		constructor(client: Client, filter: CollectorFilter, options?: CollectorOptions);
		private _timeout: NodeJS.Timer | null;

		public readonly client: Client;
		public collected: Collection<K, V>;
		public ended: boolean;
		public filter: CollectorFilter;
		public readonly next: Promise<V>;
		public options: CollectorOptions;
		public checkEnd(): void;
		public handleCollect(...args: any[]): void;
		public handleDispose(...args: any[]): void;
		public stop(reason?: string): void;
		public toJSON(): object;

		protected listener: Function;
		public abstract collect(...args: any[]): K;
		public abstract dispose(...args: any[]): K;
		public abstract endReason(): void;

		public on(event: 'collect', listener: (...args: any[]) => void): this;
		public on(event: 'dispose', listener: (...args: any[]) => void): this;
		public on(event: 'end', listener: (collected: Collection<K, V>, reason: string) => void): this;

		public once(event: 'collect', listener: (...args: any[]) => void): this;
		public once(event: 'dispose', listener: (...args: any[]) => void): this;
		public once(event: 'end', listener: (collected: Collection<K, V>, reason: string) => void): this;
	}

	export class DataResolver {
		public static resolveBase64(data: Base64Resolvable): string;
		public static resolveFile(resource: BufferResolvable | Stream): Promise<Buffer>;
		public static resolveImage(resource: BufferResolvable | Base64Resolvable): Promise<string>;
		public static resolveInviteCode(data: InviteResolvable): string;
	}

	export class DiscordAPIError extends Error {
		constructor(path: string, error: object, method: string, httpStatus: number);
		private static flattenErrors(obj: object, key: string): string[];

		public code: number;
		public method: string;
		public path: string;
		public httpStatus: number;
	}

	export class DMChannel extends TextBasedChannel(Channel) {
		constructor(client: Client, data?: object);
		public messages: MessageStore;
		public recipient: User;
		public readonly partial: boolean;
	}

	export class Emoji extends Base {
		constructor(client: Client, emoji: object);
		public animated: boolean;
		public readonly createdAt: Date;
		public readonly createdTimestamp: number;
		public readonly deletable: boolean;
		public id: Snowflake;
		public name: string;
		public readonly identifier: string;
		public readonly url: string;
		public toJSON(): object;
		public toString(): string;
	}

	export class Guild extends Base {
		constructor(client: Client, data: object);
		private _sortedRoles(): Collection<Snowflake, Role>;
		private _sortedChannels(channel: Channel): Collection<Snowflake, GuildChannel>;
		private _memberSpeakUpdate(user: Snowflake, speaking: boolean): void;

<<<<<<< HEAD
		public readonly afkChannel: VoiceChannel;
=======
		protected setup(data: any): void;

		public readonly afkChannel: VoiceChannel | null;
>>>>>>> b5320299
		public afkChannelID: Snowflake;
		public afkTimeout: number;
		public applicationID: Snowflake;
		public available: boolean;
		public channels: GuildChannelStore;
		public readonly createdAt: Date;
		public readonly createdTimestamp: number;
		public readonly defaultRole: Role | null;
		public defaultMessageNotifications: DefaultMessageNotifications | number;
		public deleted: boolean;
		public embedEnabled: boolean;
		public emojis: GuildEmojiStore;
		public explicitContentFilter: number;
		public features: GuildFeatures[];
		public icon: string;
		public id: Snowflake;
		public readonly joinedAt: Date;
		public joinedTimestamp: number;
		public large: boolean;
		public readonly me: GuildMember | null;
		public memberCount: number;
		public members: GuildMemberStore;
		public mfaLevel: number;
		public name: string;
		public readonly nameAcronym: string;
		public readonly owner: GuildMember | null;
		public ownerID: Snowflake;
		public presences: PresenceStore;
		public region: string;
		public roles: RoleStore;
		public readonly shard: WebSocketShard;
		public shardID: number;
		public splash: string;
		public readonly systemChannel: TextChannel | null;
		public systemChannelID: Snowflake;
		public verificationLevel: number;
		public maximumMembers: number;
		public maximumPresences: number;
		public vanityURLCode: string;
		public description: string;
		public banner: string;
		public widgetEnabled: boolean;
		public widgetChannelID: Snowflake;
		public readonly widgetChannel: TextChannel;
		public embedChannelID: Snowflake;
		public readonly embedChannel: TextChannel;
		public readonly verified: boolean;
		public readonly voiceConnection: VoiceConnection | null;
		public addMember(user: UserResolvable, options: AddGuildMemberOptions): Promise<GuildMember>;
		public bannerURL(options?: AvatarOptions): string;
		public createIntegration(data: IntegrationData, reason?: string): Promise<Guild>;
		public delete(): Promise<Guild>;
		public edit(data: GuildEditData, reason?: string): Promise<Guild>;
		public equals(guild: Guild): boolean;
		public fetch(): Promise<Guild>;
		public fetchAuditLogs(options?: GuildAuditLogsFetchOptions): Promise<GuildAuditLogs>;
		public fetchBans(): Promise<Collection<Snowflake, { user: User, reason: string }>>;
		public fetchIntegrations(): Promise<Collection<string, Integration>>;
		public fetchInvites(): Promise<Collection<string, Invite>>;
		public fetchVanityCode(): Promise<string>;
		public fetchVoiceRegions(): Promise<Collection<string, VoiceRegion>>;
		public fetchWebhooks(): Promise<Collection<Snowflake, Webhook>>;
		public fetchEmbed(): Promise<GuildEmbedData>;
		public iconURL(options?: AvatarOptions): string;
		public leave(): Promise<Guild>;
		public member(user: UserResolvable): GuildMember;
		public setAFKChannel(afkChannel: ChannelResolvable, reason?: string): Promise<Guild>;
		public setAFKTimeout(afkTimeout: number, reason?: string): Promise<Guild>;
		public setChannelPositions(channelPositions: ChannelPosition[]): Promise<Guild>;
		public setDefaultMessageNotifications(defaultMessageNotifications: DefaultMessageNotifications | number, reason?: string): Promise<Guild>;
		public setExplicitContentFilter(explicitContentFilter: number, reason?: string): Promise<Guild>;
		public setIcon(icon: Base64Resolvable, reason?: string): Promise<Guild>;
		public setName(name: string, reason?: string): Promise<Guild>;
		public setOwner(owner: GuildMemberResolvable, reason?: string): Promise<Guild>;
		public setRegion(region: string, reason?: string): Promise<Guild>;
		public setSplash(splash: Base64Resolvable, reason?: string): Promise<Guild>;
		public setSystemChannel(systemChannel: ChannelResolvable, reason?: string): Promise<Guild>;
		public setVerificationLevel(verificationLevel: number, reason?: string): Promise<Guild>;
		public setEmbed(embed: GuildEmbedData, reason?: string): Promise<Guild>;
		public splashURL(options?: AvatarOptions): string;
		public toJSON(): object;
		public toString(): string;
	}

	export class GuildAuditLogs {
		constructor(guild: Guild, data: object);
		private webhooks: Collection<Snowflake, Webhook>;

		public entries: Collection<Snowflake, GuildAuditLogsEntry>;

		public static Actions: GuildAuditLogsActions;
		public static Targets: GuildAuditLogsTargets;
		public static Entry: typeof GuildAuditLogsEntry;
		public static actionType(action: number): GuildAuditLogsActionType;
		public static build(...args: any[]): Promise<GuildAuditLogs>;
		public static targetType(target: number): GuildAuditLogsTarget;
		public toJSON(): object;
	}

	class GuildAuditLogsEntry {
		constructor(logs: GuildAuditLogs, guild: Guild, data: object);
		public action: GuildAuditLogsAction;
		public actionType: GuildAuditLogsActionType;
		public changes: AuditLogChange[] | null;
		public readonly createdAt: Date;
		public readonly createdTimestamp: number;
		public executor: User;
		public extra: object | Role | GuildMember | null;
		public id: Snowflake;
		public reason: string | null;
		public target: Guild | User | Role | GuildEmoji | Invite | Webhook;
		public targetType: GuildAuditLogsTarget;
		public toJSON(): object;
	}

	export class GuildChannel extends Channel {
		constructor(guild: Guild, data?: object);
		private memberPermissions(member: GuildMember): Readonly<Permissions>;
		private rolePermissions(role: Role): Readonly<Permissions>;

		public readonly calculatedPosition: number;
		public readonly deletable: boolean;
		public guild: Guild;
		public readonly manageable: boolean;
		public name: string;
		public readonly parent: CategoryChannel | null;
		public parentID: Snowflake;
		public permissionOverwrites: Collection<Snowflake, PermissionOverwrites>;
		public readonly permissionsLocked: boolean | null;
		public readonly position: number;
		public rawPosition: number;
		public readonly viewable: boolean;
		public clone(options?: GuildChannelCloneOptions): Promise<GuildChannel>;
		public createInvite(options?: InviteOptions): Promise<Invite>;
		public createOverwrite(userOrRole: RoleResolvable | UserResolvable, options: PermissionOverwriteOption, reason?: string): Promise<GuildChannel>;
		public edit(data: ChannelData, reason?: string): Promise<GuildChannel>;
		public equals(channel: GuildChannel): boolean;
		public fetchInvites(): Promise<Collection<string, Invite>>;
		public lockPermissions(): Promise<GuildChannel>;
		public overwritePermissions(options?: { permissionOverwrites?: OverwriteResolvable[] | Collection<Snowflake, OverwriteResolvable>, reason?: string }): Promise<GuildChannel>;
		public permissionsFor(memberOrRole: GuildMemberResolvable | RoleResolvable): Readonly<Permissions> | null;
		public setName(name: string, reason?: string): Promise<GuildChannel>;
		public setParent(channel: GuildChannel | Snowflake, options?: { lockPermissions?: boolean, reason?: string }): Promise<GuildChannel>;
		public setPosition(position: number, options?: { relative?: boolean, reason?: string }): Promise<GuildChannel>;
		public setTopic(topic: string, reason?: string): Promise<GuildChannel>;
		public updateOverwrite(userOrRole: RoleResolvable | UserResolvable, options: PermissionOverwriteOption, reason?: string): Promise<GuildChannel>;
	}

	export class StoreChannel extends GuildChannel {
		constructor(guild: Guild, data?: object);
		public nsfw: boolean;
	}

	export class GuildEmoji extends Emoji {
		constructor(client: Client, data: object, guild: Guild);
		private _roles: string[];

		public deleted: boolean;
		public guild: Guild;
		public managed: boolean;
		public requiresColons: boolean;
		public roles: GuildEmojiRoleStore;
		public delete(reason?: string): Promise<GuildEmoji>;
		public edit(data: GuildEmojiEditData, reason?: string): Promise<GuildEmoji>;
		public equals(other: GuildEmoji | object): boolean;
		public fetchAuthor(): Promise<User>;
		public setName(name: string, reason?: string): Promise<GuildEmoji>;
	}

	export class GuildMember extends PartialTextBasedChannel(Base) {
		constructor(client: Client, data: object, guild: Guild);
		public readonly bannable: boolean;
		public deleted: boolean;
		public readonly displayColor: number;
		public readonly displayHexColor: string;
		public readonly displayName: string;
		public guild: Guild;
		public readonly id: Snowflake;
		public readonly joinedAt: Date | null;
		public joinedTimestamp: number | null;
		public readonly kickable: boolean;
		public readonly manageable: boolean;
		public nickname: string;
		public readonly partial: boolean;
		public readonly permissions: Readonly<Permissions>;
		public readonly presence: Presence;
		public roles: GuildMemberRoleStore;
		public user: User;
		public readonly voice: VoiceState;
		public ban(options?: BanOptions): Promise<GuildMember>;
		public fetch(): Promise<GuildMember>;
		public createDM(): Promise<DMChannel>;
		public deleteDM(): Promise<DMChannel>;
		public edit(data: GuildMemberEditData, reason?: string): Promise<GuildMember>;
		public hasPermission(permission: PermissionResolvable, options?: { checkAdmin?: boolean; checkOwner?: boolean }): boolean;
		public kick(reason?: string): Promise<GuildMember>;
		public permissionsIn(channel: ChannelResolvable): Readonly<Permissions>;
		public setDeaf(deaf: boolean, reason?: string): Promise<GuildMember>;
		public setMute(mute: boolean, reason?: string): Promise<GuildMember>;
		public setNickname(nickname: string, reason?: string): Promise<GuildMember>;
		public setVoiceChannel(voiceChannel: ChannelResolvable): Promise<GuildMember>;
		public toJSON(): object;
		public toString(): string;
	}

	export class Integration extends Base {
		constructor(client: Client, data: object, guild: Guild);
		public account: IntegrationAccount;
		public enabled: boolean;
		public expireBehavior: number;
		public expireGracePeriod: number;
		public guild: Guild;
		public id: Snowflake;
		public name: string;
		public role: Role;
		public syncedAt: number;
		public syncing: boolean;
		public type: number;
		public user: User;
		public delete(reason?: string): Promise<Integration>;
		public edit(data: IntegrationEditData, reason?: string): Promise<Integration>;
		public sync(): Promise<Integration>;
	}

	export class HTTPError extends Error {
		constructor(message: string, name: string, code: number, method: string, path: string);
		public code: number;
		public method: string;
		public name: string;
		public path: string;
	}

	export class Invite extends Base {
		constructor(client: Client, data: object);
		public channel: GuildChannel;
		public code: string;
		public readonly createdAt: Date;
		public createdTimestamp: number | null;
		public readonly expiresAt: Date | null;
		public readonly expiresTimestamp: number | null;
		public guild: Guild | null;
		public inviter: User | null;
		public maxAge: number | null;
		public maxUses: number | null;
		public memberCount: number;
		public presenceCount: number;
		public temporary: boolean | null;
		public readonly url: string;
		public uses: number | null;
		public delete(reason?: string): Promise<Invite>;
		public toJSON(): object;
		public toString(): string;
	}

	export class Message extends Base {
		constructor(client: Client, data: object, channel: TextChannel | DMChannel);
		private _edits: Message[];
		private patch(data: object): void;

		public activity: GroupActivity | null;
		public application: ClientApplication | null;
		public attachments: Collection<Snowflake, MessageAttachment>;
		public author: User | null;
		public channel: TextChannel | DMChannel;
		public readonly cleanContent: string;
		public content: string;
		public readonly createdAt: Date;
		public createdTimestamp: number;
		public readonly deletable: boolean;
		public deleted: boolean;
		public readonly editable: boolean;
		public readonly editedAt: Date | null;
		public editedTimestamp: number | null;
		public readonly edits: Message[];
		public embeds: MessageEmbed[];
		public readonly guild: Guild | null;
		public id: Snowflake;
		public readonly member: GuildMember | null;
		public mentions: MessageMentions;
		public nonce: string;
		public readonly partial: boolean;
		public readonly pinnable: boolean;
		public pinned: boolean;
		public reactions: ReactionStore;
		public system: boolean;
		public tts: boolean;
		public type: MessageType;
		public readonly url: string;
		public webhookID: Snowflake | null;
		public awaitReactions(filter: CollectorFilter, options?: AwaitReactionsOptions): Promise<Collection<Snowflake, MessageReaction>>;
		public createReactionCollector(filter: CollectorFilter, options?: ReactionCollectorOptions): ReactionCollector;
		public delete(options?: { timeout?: number, reason?: string }): Promise<Message>;
		public edit(content: StringResolvable, options?: MessageEditOptions | MessageEmbed): Promise<Message>;
		public edit(options: MessageEditOptions | MessageEmbed | APIMessage): Promise<Message>;
		public equals(message: Message, rawData: object): boolean;
		public fetchWebhook(): Promise<Webhook>;
		public fetch(): Promise<Message>;
		public pin(): Promise<Message>;
		public react(emoji: EmojiIdentifierResolvable): Promise<MessageReaction>;
		public reply(content?: StringResolvable, options?: MessageOptions | MessageAdditions): Promise<Message | Message[]>;
		public reply(options?: MessageOptions | MessageAdditions | APIMessage): Promise<Message | Message[]>;
		public toJSON(): object;
		public toString(): string;
		public unpin(): Promise<Message>;
	}

	export class MessageAttachment {
		constructor(attachment: BufferResolvable | Stream, name?: string, data?: object);

		public attachment: BufferResolvable | Stream;
		public height: number | null;
		public id: Snowflake;
		public name?: string;
		public proxyURL: string;
		public size: number;
		public url: string;
		public width: number | null;
		public setFile(attachment: BufferResolvable | Stream, name?: string): this;
		public setName(name: string): this;
		public toJSON(): object;
	}

	export class MessageCollector extends Collector<Snowflake, Message> {
		constructor(channel: TextChannel | DMChannel, filter: CollectorFilter, options?: MessageCollectorOptions);
		public channel: Channel;
		public options: MessageCollectorOptions;
		public received: number;

		public collect(message: Message): Snowflake;
		public dispose(message: Message): Snowflake;
		public endReason(): string;
	}

	export class MessageEmbed {
		constructor(data?: MessageEmbed | MessageEmbedOptions);
		private _apiTransform(): MessageEmbedOptions;

		public author: { name?: string; url?: string; iconURL?: string; proxyIconURL?: string } | null;
		public color: number;
		public readonly createdAt: Date | null;
		public description: string;
		public fields: EmbedField[];
		public files: (MessageAttachment | string | FileOptions)[];
		public footer: { text?: string; iconURL?: string; proxyIconURL?: string } | null;
		public readonly hexColor: string | null;
		public image: { url: string; proxyURL?: string; height?: number; width?: number; } | null;
		public readonly length: number;
		public provider: { name: string; url: string; };
		public thumbnail: { url: string; proxyURL?: string; height?: number; width?: number; } | null;
		public timestamp: number | null;
		public title: string;
		public type: string;
		public url: string;
		public readonly video: { url?: string; proxyURL?: string; height?: number; width?: number } | null;
		public addBlankField(inline?: boolean): this;
		public addField(name: StringResolvable, value: StringResolvable, inline?: boolean): this;
		public attachFiles(file: (MessageAttachment | FileOptions | string)[]): this;
		public setAuthor(name: StringResolvable, iconURL?: string, url?: string): this;
		public setColor(color: ColorResolvable): this;
		public setDescription(description: StringResolvable): this;
		public setFooter(text: StringResolvable, iconURL?: string): this;
		public setImage(url: string): this;
		public setThumbnail(url: string): this;
		public setTimestamp(timestamp?: Date | number): this;
		public setTitle(title: StringResolvable): this;
		public setURL(url: string): this;
		public spliceField(index: number, deleteCount: number, name?: StringResolvable, value?: StringResolvable, inline?: boolean): this;
		public toJSON(): object;

		public static checkField(name: StringResolvable, value: StringResolvable, inline?: boolean): Required<EmbedField>;
	}

	export class MessageMentions {
		constructor(message: Message, users: object[] | Collection<Snowflake, User>, roles: Snowflake[] | Collection<Snowflake, Role>, everyone: boolean);
		private _channels: Collection<Snowflake, GuildChannel> | null;
		private readonly _content: Message;
		private _members: Collection<Snowflake, GuildMember> | null;

		public readonly channels: Collection<Snowflake, TextChannel>;
		public readonly client: Client;
		public everyone: boolean;
		public readonly guild: Guild;
		public has(data: User | GuildMember | Role | GuildChannel, options?: {
			ignoreDirect?: boolean;
			ignoreRoles?: boolean;
			ignoreEveryone?: boolean;
		}): boolean;
		public readonly members: Collection<Snowflake, GuildMember> | null;
		public roles: Collection<Snowflake, Role>;
		public users: Collection<Snowflake, User>;
		public toJSON(): object;

		public static CHANNELS_PATTERN: RegExp;
		public static EVERYONE_PATTERN: RegExp;
		public static ROLES_PATTERN: RegExp;
		public static USERS_PATTERN: RegExp;
	}

	export class MessageReaction {
		constructor(client: Client, data: object, message: Message);
		private _emoji: GuildEmoji | ReactionEmoji;

		public count: number;
		public readonly emoji: GuildEmoji | ReactionEmoji;
		public me: boolean;
		public message: Message;
		public users: ReactionUserStore;
		public toJSON(): object;
	}

	export class PermissionOverwrites {
		constructor(guildChannel: GuildChannel, data?: object);
		public allow: Readonly<Permissions>;
		public readonly channel: GuildChannel;
		public deny: Readonly<Permissions>;
		public id: Snowflake;
		public type: OverwriteType;
		public update(options: PermissionOverwriteOption, reason?: string): Promise<PermissionOverwrites>;
		public delete(reason?: string): Promise<PermissionOverwrites>;
		public toJSON(): object;
		public static resolveOverwriteOptions(options: ResolvedOverwriteOptions, initialPermissions: { allow?: PermissionResolvable, deny?: PermissionResolvable }): ResolvedOverwriteOptions;
		public static resolve(overwrite: OverwriteResolvable, guild: Guild): RawOverwriteData;
	}

	export class Permissions extends BitField<PermissionString> {
		public has(permission: PermissionResolvable, checkAdmin?: boolean): boolean;

		public static ALL: number;
		public static DEFAULT: number;
		public static FLAGS: PermissionFlags;
		public static resolve(permission?: PermissionResolvable): number;
	}

	export class Presence {
		constructor(client: Client, data?: object);
		public activity: Activity | null;
		public flags: Readonly<ActivityFlags>;
		public status: PresenceStatus;
		public clientStatus: ClientPresenceStatusData | null;
		public readonly user: User | null;
		public readonly member: GuildMember | null;
		public equals(presence: Presence): boolean;
	}

	export class ReactionCollector extends Collector<Snowflake, MessageReaction> {
		constructor(message: Message, filter: CollectorFilter, options?: ReactionCollectorOptions);
		public message: Message;
		public options: ReactionCollectorOptions;
		public total: number;
		public users: Collection<Snowflake, User>;

		public static key(reaction: MessageReaction): Snowflake | string;

		public collect(reaction: MessageReaction): Snowflake | string;
		public dispose(reaction: MessageReaction, user: User): Snowflake | string;
		public empty(): void;
		public endReason(): string | null;

		public on(event: 'collect', listener: (reaction: MessageReaction, user: User) => void): this;
		public on(event: 'dispose', listener: (reaction: MessageReaction, user: User) => void): this;
		public on(event: 'end', listener: (collected: Collection<Snowflake, MessageReaction>, reason: string) => void): this;
		public on(event: 'remove', listener: (reaction: MessageReaction, user: User) => void): this;
		public on(event: string, listener: Function): this;

		public once(event: 'collect', listener: (reaction: MessageReaction, user: User) => void): this;
		public once(event: 'dispose', listener: (reaction: MessageReaction, user: User) => void): this;
		public once(event: 'end', listener: (collected: Collection<Snowflake, MessageReaction>, reason: string) => void): this;
		public once(event: 'remove', listener: (reaction: MessageReaction, user: User) => void): this;
		public once(event: string, listener: Function): this;
	}

	export class ReactionEmoji extends Emoji {
		constructor(reaction: MessageReaction, emoji: object);
		public reaction: MessageReaction;
		public toJSON(): object;
	}

	export class RichPresenceAssets {
		constructor(activity: Activity, assets: object);
		public largeImage: Snowflake | null;
		public largeText: string | null;
		public smallImage: Snowflake | null;
		public smallText: string | null;
		public largeImageURL(options: AvatarOptions): string | null;
		public smallImageURL(options: AvatarOptions): string | null;
	}

	export class Role extends Base {
		constructor(client: Client, data: object, guild: Guild);
		public color: number;
		public readonly createdAt: Date;
		public readonly createdTimestamp: number;
		public deleted: boolean;
		public readonly editable: boolean;
		public guild: Guild;
		public readonly hexColor: string;
		public hoist: boolean;
		public id: Snowflake;
		public managed: boolean;
		public readonly members: Collection<Snowflake, GuildMember>;
		public mentionable: boolean;
		public name: string;
		public permissions: Readonly<Permissions>;
		public readonly position: number;
		public rawPosition: number;
		public comparePositionTo(role: Role): number;
		public delete(reason?: string): Promise<Role>;
		public edit(data: RoleData, reason?: string): Promise<Role>;
		public equals(role: Role): boolean;
		public permissionsIn(channel: ChannelResolvable): Readonly<Permissions>;
		public setColor(color: ColorResolvable, reason?: string): Promise<Role>;
		public setHoist(hoist: boolean, reason?: string): Promise<Role>;
		public setMentionable(mentionable: boolean, reason?: string): Promise<Role>;
		public setName(name: string, reason?: string): Promise<Role>;
		public setPermissions(permissions: PermissionResolvable, reason?: string): Promise<Role>;
		public setPosition(position: number, options?: { relative?: boolean; reason?: string }): Promise<Role>;
		public toJSON(): object;
		public toString(): string;

		public static comparePositions(role1: Role, role2: Role): number;
	}

	export class Shard extends EventEmitter {
		constructor(manager: ShardingManager, id: number);
		private _evals: Map<string, Promise<any>>;
		private _exitListener: Function;
		private _fetches: Map<string, Promise<any>>;
		private _handleExit(respawn?: boolean): void;
		private _handleMessage(message: any): void;

		public args: string[];
		public execArgv: string[];
		public env: object;
		public id: number;
		public manager: ShardingManager;
		public process: ChildProcess | null;
		public ready: boolean;
		public worker: any | null;
		public eval(script: string): Promise<any>;
		public eval<T>(fn: (client: Client) => T): Promise<T[]>;
		public fetchClientValue(prop: string): Promise<any>;
		public kill(): void;
		public respawn(delay?: number, waitForReady?: boolean): Promise<ChildProcess>;
		public send(message: any): Promise<Shard>;
		public spawn(waitForReady?: boolean): Promise<ChildProcess>;

		public on(event: 'death', listener: (child: ChildProcess) => void): this;
		public on(event: 'disconnect' | 'ready' | 'reconnecting', listener: () => void): this;
		public on(event: 'error', listener: (error: Error) => void): this;
		public on(event: 'message', listener: (message: any) => void): this;
		public on(event: 'spawn', listener: (child: ChildProcess) => void): this;
		public on(event: string, listener: Function): this;

		public once(event: 'death', listener: (child: ChildProcess) => void): this;
		public once(event: 'disconnect' | 'ready' | 'reconnecting', listener: () => void): this;
		public once(event: 'error', listener: (error: Error) => void): this;
		public once(event: 'message', listener: (message: any) => void): this;
		public once(event: 'spawn', listener: (child: ChildProcess) => void): this;
		public once(event: string, listener: Function): this;
	}

	export class ShardClientUtil {
		constructor(client: Client, mode: ShardingManagerMode);
		private _handleMessage(message: any): void;
		private _respond(type: string, message: any): void;

		public client: Client;
		public readonly count: number;
		public readonly ids: number[];
		public mode: ShardingManagerMode;
		public parentPort: any | null;
		public broadcastEval(script: string): Promise<any[]>;
		public broadcastEval<T>(fn: (client: Client) => T): Promise<T[]>;
		public fetchClientValues(prop: string): Promise<any[]>;
		public respawnAll(shardDelay?: number, respawnDelay?: number, waitForReady?: boolean): Promise<void>;
		public send(message: any): Promise<void>;

		public static singleton(client: Client, mode: ShardingManagerMode): ShardClientUtil;
	}

	export class ShardingManager extends EventEmitter {
		constructor(file: string, options?: {
			totalShards?: number | 'auto';
			mode?: ShardingManagerMode;
			respawn?: boolean;
			shardArgs?: string[];
			token?: string;
			execArgv?: string[];
		});

		public file: string;
		public respawn: boolean;
		public shardArgs: string[];
		public shards: Collection<number, Shard>;
		public token: string | null;
		public totalShards: number | 'auto';
		public broadcast(message: any): Promise<Shard[]>;
		public broadcastEval(script: string): Promise<any[]>;
		public createShard(id: number): Shard;
		public fetchClientValues(prop: string): Promise<any[]>;
		public respawnAll(shardDelay?: number, respawnDelay?: number, waitForReady?: boolean): Promise<Collection<number, Shard>>;
		public spawn(amount?: number | 'auto', delay?: number, waitForReady?: boolean): Promise<Collection<number, Shard>>;

		public on(event: 'shardCreate', listener: (shard: Shard) => void): this;

		public once(event: 'shardCreate', listener: (shard: Shard) => void): this;
	}

	export class SnowflakeUtil {
		public static deconstruct(snowflake: Snowflake): DeconstructedSnowflake;
		public static generate(timestamp?: number | Date): Snowflake;
	}

	const VolumeMixin: <T>(base: Constructable<T>) => Constructable<T & VolumeInterface>;

	class StreamDispatcher extends VolumeMixin(Writable) {
		constructor(player: object, options?: StreamOptions, streams?: object);
		public player: object;
		public pausedSince: number;
		public broadcast: VoiceBroadcast | null;
		public readonly paused: boolean;
		public readonly pausedTime: boolean | null;
		public readonly streamTime: number;
		public readonly totalStreamTime: number;
		public readonly bitrateEditable: boolean;

		public setBitrate(value: number | 'auto'): boolean;
		public setPLP(value: number): boolean;
		public setFEC(enabled: boolean): boolean;
		public pause(silence?: boolean): void;
		public resume(): void;

		public on(event: 'close', listener: () => void): this;
		public on(event: 'debug', listener: (info: string) => void): this;
		public on(event: 'drain', listener: () => void): this;
		public on(event: 'end', listener: () => void): this;
		public on(event: 'error', listener: (err: Error) => void): this;
		public on(event: 'finish', listener: () => void): this;
		public on(event: 'pipe', listener: (src: Readable) => void): this;
		public on(event: 'start', listener: () => void): this;
		public on(event: 'speaking', listener: (speaking: boolean) => void): this;
		public on(event: 'unpipe', listener: (src: Readable) => void): this;
		public on(event: 'volumeChange', listener: (oldVolume: number, newVolume: number) => void): this;
		public on(event: string, listener: Function): this;

		public once(event: 'close', listener: () => void): this;
		public once(event: 'debug', listener: (info: string) => void): this;
		public once(event: 'drain', listener: () => void): this;
		public once(event: 'end', listener: () => void): this;
		public once(event: 'error', listener: (err: Error) => void): this;
		public once(event: 'finish', listener: () => void): this;
		public once(event: 'pipe', listener: (src: Readable) => void): this;
		public once(event: 'start', listener: () => void): this;
		public once(event: 'speaking', listener: (speaking: boolean) => void): this;
		public once(event: 'unpipe', listener: (src: Readable) => void): this;
		public on(event: 'volumeChange', listener: (oldVolume: number, newVolume: number) => void): this;
		public once(event: string, listener: Function): this;
	}

	export class Speaking extends BitField<SpeakingString> {
		public static FLAGS: Record<SpeakingString, number>;
		public static resolve(bit?: BitFieldResolvable<SpeakingString>): number;
	}

	export class Structures {
		static get<K extends keyof Extendable>(structure: K): Extendable[K];
		static get(structure: string): Function;
		static extend<K extends keyof Extendable, T extends Extendable[K]>(structure: K, extender: (baseClass: Extendable[K]) => T): T;
		static extend<T extends Function>(structure: string, extender: (baseClass: typeof Function) => T): T;
	}

	export class TextChannel extends TextBasedChannel(GuildChannel) {
		constructor(guild: Guild, data?: object);
		public readonly members: Collection<Snowflake, GuildMember>;
		public messages: MessageStore;
		public nsfw: boolean;
		public rateLimitPerUser: number;
		public topic: string;
		public createWebhook(name: string, options?: { avatar?: BufferResolvable | Base64Resolvable, reason?: string }): Promise<Webhook>;
		public setNSFW(nsfw: boolean, reason?: string): Promise<TextChannel>;
		public setRateLimitPerUser(rateLimitPerUser: number, reason?: string): Promise<TextChannel>;
		public fetchWebhooks(): Promise<Collection<Snowflake, Webhook>>;
	}

	export class NewsChannel extends TextBasedChannel(GuildChannel) {
		constructor(guild: Guild, data?: object);
		public readonly members: Collection<Snowflake, GuildMember>;
		public messages: MessageStore;
		public nsfw: boolean;
		public topic: string;
		public createWebhook(name: string, options?: { avatar?: BufferResolvable | Base64Resolvable, reason?: string }): Promise<Webhook>;
		public setNSFW(nsfw: boolean, reason?: string): Promise<NewsChannel>;
		public fetchWebhooks(): Promise<Collection<Snowflake, Webhook>>;
	}

	export class User extends PartialTextBasedChannel(Base) {
		constructor(client: Client, data: object);
		public avatar: string | null;
		public bot: boolean;
		public readonly createdAt: Date;
		public readonly createdTimestamp: number;
		public discriminator: string;
		public readonly defaultAvatarURL: string;
		public readonly dmChannel: DMChannel;
		public id: Snowflake;
		public locale: string;
		public readonly partial: boolean;
		public readonly presence: Presence;
		public readonly tag: string;
		public username: string;
		public avatarURL(options?: AvatarOptions): string | null;
		public createDM(): Promise<DMChannel>;
		public deleteDM(): Promise<DMChannel>;
		public displayAvatarURL(options?: AvatarOptions): string;
		public equals(user: User): boolean;
		public fetch(): Promise<User>;
		public toString(): string;
		public typingDurationIn(channel: ChannelResolvable): number;
		public typingIn(channel: ChannelResolvable): boolean;
		public typingSinceIn(channel: ChannelResolvable): Date;
	}

	export class Util {
		public static basename(path: string, ext?: string): string;
		public static binaryToID(num: string): Snowflake;
		public static cleanContent(str: string, message: Message): string;
		public static cloneObject(obj: object): object;
		public static convertToBuffer(ab: ArrayBuffer | string): Buffer;
		public static delayFor(ms: number): Promise<void>;
		public static discordSort<K, V extends { rawPosition: number; id: string; }>(collection: Collection<K, V>): Collection<K, V>;
		public static escapeMarkdown(text: string, onlyCodeBlock?: boolean, onlyInlineCode?: boolean): string;
		public static fetchRecommendedShards(token: string, guildsPerShard?: number): Promise<number>;
		public static flatten(obj: object, ...props: { [key: string]: boolean | string }[]): object;
		public static idToBinary(num: Snowflake): string;
		public static makeError(obj: { name: string, message: string, stack: string }): Error;
		public static makePlainError(err: Error): { name: string, message: string, stack: string };
		public static mergeDefault(def: object, given: object): object;
		public static moveElementInArray(array: any[], element: any, newIndex: number, offset?: boolean): number;
		public static parseEmoji(text: string): { animated: boolean; name: string; id: string | null; } | null;
		public static resolveColor(color: ColorResolvable): number;
		public static resolveString(data: StringResolvable): string;
		public static setPosition<T extends (Channel | Role)>(
			item: T,
			position: number,
			relative: boolean,
			sorted: Collection<Snowflake, T>,
			route: object,
			reason?: string
		): Promise<{ id: Snowflake; position: number }[]>;
		public static splitMessage(text: string, options?: SplitOptions): string | string[];
		public static str2ab(str: string): ArrayBuffer;
	}

	class VoiceBroadcast extends EventEmitter {
		constructor(client: Client);
		public client: Client;
		public dispatchers: StreamDispatcher[];
		public readonly dispatcher: BroadcastDispatcher;
		public play(input: string | Readable, options?: StreamOptions): BroadcastDispatcher;

		public on(event: 'end', listener: () => void): this;
		public on(event: 'error', listener: (error: Error) => void): this;
		public on(event: 'subscribe', listener: (dispatcher: StreamDispatcher) => void): this;
		public on(event: 'unsubscribe', listener: (dispatcher: StreamDispatcher) => void): this;
		public on(event: 'warn', listener: (warning: string | Error) => void): this;
		public on(event: string, listener: Function): this;

		public once(event: 'end', listener: () => void): this;
		public once(event: 'error', listener: (error: Error) => void): this;
		public once(event: 'subscribe', listener: (dispatcher: StreamDispatcher) => void): this;
		public once(event: 'unsubscribe', listener: (dispatcher: StreamDispatcher) => void): this;
		public once(event: 'warn', listener: (warning: string | Error) => void): this;
		public once(event: string, listener: Function): this;
	}

	export class VoiceChannel extends GuildChannel {
		constructor(guild: Guild, data?: object);
		public bitrate: number;
		public readonly connection: VoiceConnection;
		public readonly full: boolean;
		public readonly joinable: boolean;
		public readonly members: Collection<Snowflake, GuildMember>;
		public readonly speakable: boolean;
		public userLimit: number;
		public join(): Promise<VoiceConnection>;
		public leave(): void;
		public setBitrate(bitrate: number, reason?: string): Promise<VoiceChannel>;
		public setUserLimit(userLimit: number, reason?: string): Promise<VoiceChannel>;
	}

	class VoiceConnection extends EventEmitter {
		constructor(voiceManager: ClientVoiceManager, channel: VoiceChannel);
		private authentication: object;
		private sockets: object;
		private ssrcMap: Map<number, boolean>;
		private _speaking: Map<Snowflake, Readonly<Speaking>>;
		private _disconnect(): void;
		private authenticate(): void;
		private authenticateFailed(reason: string): void;
		private checkAuthenticated(): void;
		private cleanup(): void;
		private connect(): void;
		private onReady(data: object): void;
		private onSessionDescription(mode: string, secret: string): void;
		private onSpeaking(data: object): void;
		private reconnect(token: string, endpoint: string): void;
		private sendVoiceStateUpdate(options: object): void;
		private setSessionID(sessionID: string): void;
		private setSpeaking(value: BitFieldResolvable<SpeakingString>): void;
		private setTokenAndEndpoint(token: string, endpoint: string): void;
		private updateChannel(channel: VoiceChannel): void;

		public channel: VoiceChannel;
		public readonly client: Client;
		public readonly dispatcher: StreamDispatcher;
		public player: object;
		public receiver: VoiceReceiver;
		public speaking: Readonly<Speaking>;
		public status: VoiceStatus;
		public voiceManager: ClientVoiceManager;
		public disconnect(): void;
		public play(input: VoiceBroadcast | Readable | string, options?: StreamOptions): StreamDispatcher;

		public on(event: 'authenticated', listener: () => void): this;
		public on(event: 'closing', listener: () => void): this;
		public on(event: 'debug', listener: (message: string) => void): this;
		public on(event: 'disconnect', listener: (error: Error) => void): this;
		public on(event: 'error', listener: (error: Error) => void): this;
		public on(event: 'failed', listener: (error: Error) => void): this;
		public on(event: 'newSession', listener: () => void): this;
		public on(event: 'ready', listener: () => void): this;
		public on(event: 'reconnecting', listener: () => void): this;
		public on(event: 'speaking', listener: (user: User, speaking: Readonly<Speaking>) => void): this;
		public on(event: 'warn', listener: (warning: string | Error) => void): this;
		public on(event: string, listener: Function): this;

		public once(event: 'authenticated', listener: () => void): this;
		public once(event: 'closing', listener: () => void): this;
		public once(event: 'debug', listener: (message: string) => void): this;
		public once(event: 'disconnect', listener: (error: Error) => void): this;
		public once(event: 'error', listener: (error: Error) => void): this;
		public once(event: 'failed', listener: (error: Error) => void): this;
		public once(event: 'newSession', listener: () => void): this;
		public once(event: 'ready', listener: () => void): this;
		public once(event: 'reconnecting', listener: () => void): this;
		public once(event: 'speaking', listener: (user: User, speaking: Readonly<Speaking>) => void): this;
		public once(event: 'warn', listener: (warning: string | Error) => void): this;
		public once(event: string, listener: Function): this;
	}

	class VoiceReceiver extends EventEmitter {
		constructor(connection: VoiceConnection);
		public createStream(user: UserResolvable, options?: { mode?: 'opus' | 'pcm', end?: 'silence' | 'manual' }): Readable;

		public on(event: 'debug', listener: (error: Error | string) => void): this;
		public on(event: string, listener: Function): this;

		public once(event: 'debug', listener: (error: Error | string) => void): this;
		public once(event: string, listener: Function): this;
	}

	export class VoiceRegion {
		constructor(data: object);
		public custom: boolean;
		public deprecated: boolean;
		public id: string;
		public name: string;
		public optimal: boolean;
		public vip: boolean;
		public toJSON(): object;
	}

	export class VoiceState extends Base {
		constructor(guild: Guild, data: object);
		public readonly channel: VoiceChannel | null;
		public channelID?: Snowflake;
		public readonly deaf?: boolean;
		public guild: Guild;
		public id: Snowflake;
		public readonly member: GuildMember | null;
		public readonly mute?: boolean;
		public selfDeaf?: boolean;
		public selfMute?: boolean;
		public serverDeaf?: boolean;
		public serverMute?: boolean;
		public sessionID?: string;
		public readonly speaking: boolean | null;

		public setDeaf(mute: boolean, reason?: string): Promise<GuildMember>;
		public setMute(mute: boolean, reason?: string): Promise<GuildMember>;
	}

	class VolumeInterface extends EventEmitter {
		constructor(options?: { volume?: number })
		public readonly volume: number;
		public readonly volumeDecibels: number;
		public readonly volumeEditable: boolean;
		public readonly volumeLogarithmic: number;
		public setVolume(volume: number): void;
		public setVolumeDecibels(db: number): void;
		public setVolumeLogarithmic(value: number): void;

		public on(event: 'volumeChange', listener: (oldVolume: number, newVolume: number) => void): this;

		public once(event: 'volumeChange', listener: (oldVolume: number, newVolume: number) => void): this;
	}

	export class Webhook extends WebhookMixin() {
		constructor(client: Client, data?: object);
		public avatar: string;
		public channelID: Snowflake;
		public guildID: Snowflake;
		public name: string;
		public owner: User | object | null;
		public readonly url: string;
	}

	export class WebhookClient extends WebhookMixin(BaseClient) {
		constructor(id: string, token: string, options?: ClientOptions);
	}

	export class WebSocketManager {
		constructor(client: Client);
		private totalShards: number | string;
		private shardQueue: Set<WebSocketShard>;
		private packetQueue: object[];
		private destroyed: boolean;
		private reconnecting: boolean;
		private sessionStartLimit?: { total: number; remaining: number; reset_after: number; };

		public readonly client: Client;
		public gateway?: string;
		public shards: Collection<number, WebSocketShard>;
		public status: Status;
		public readonly ping: number;

		private debug(message: string, shard?: WebSocketShard): void;
		private connect(): Promise<void>;
		private createShards(): Promise<void>;
		private reconnect(): Promise<void>;
		private broadcast(packet: object): void;
		private destroy(): void;
		private _handleSessionLimit(remaining?: number, resetAfter?: number): Promise<void>;
		private handlePacket(packet?: object, shard?: WebSocketShard): Promise<boolean>;
		private checkReady(): boolean;
		private triggerReady(): void;
	}

	export class WebSocketShard extends EventEmitter {
		constructor(manager: WebSocketManager, id: number);
		private sequence: number;
		private closeSequence: number;
		private sessionID?: string;
		private lastPingTimestamp: number;
		private lastHeartbeatAcked: boolean;
		private trace: string[];
		private ratelimit: { queue: object[]; total: number; remaining: number; time: 60e3; timer: NodeJS.Timeout | null; };
		private connection: WebSocket | null;
		private helloTimeout: NodeJS.Timeout | null;
		private eventsAttached: boolean;

		public manager: WebSocketManager;
		public id: number;
		public status: Status;
		public pings: [number, number, number];
		public readonly ping: number;

		private debug(message: string): void;
		private connect(): Promise<void>;
		private onOpen(): void;
		private onMessage(event: MessageEvent): void;
		private onError(error: ErrorEvent): void;
		private onClose(event: CloseEvent): void;
		private onPacket(packet: object): void;
		private setHelloTimeout(time?: number): void;
		private setHeartbeatTimer(time: number): void;
		private sendHeartbeat(): void;
		private ackHeartbeat(): void;
		private identify(): void;
		private identifyNew(): void;
		private identifyResume(): void;
		private _send(data: object): void;
		private processQueue(): void;
		private destroy(closeCode: number): void;

		public send(data: object): void;
		public on(event: 'ready', listener: () => void): this;
		public on(event: 'resumed', listener: () => void): this;
		public on(event: 'close', listener: (event: CloseEvent) => void): this;
		public on(event: 'invalidSession', listener: () => void): this;
		public on(event: string, listener: Function): this;

		public once(event: 'ready', listener: () => void): this;
		public once(event: 'resumed', listener: () => void): this;
		public once(event: 'close', listener: (event: CloseEvent) => void): this;
		public once(event: 'invalidSession', listener: () => void): this;
		public once(event: string, listener: Function): this;
	}

//#endregion

//#region Stores

	export class ChannelStore extends DataStore<Snowflake, Channel, typeof Channel, ChannelResolvable> {
		constructor(client: Client, iterable: Iterable<any>, options?: { lru: boolean });
		constructor(client: Client, options?: { lru: boolean });
		public fetch(id: Snowflake, cache?: boolean): Promise<Channel>;
	}

	export class DataStore<K, V, VConstructor = Constructable<V>, R = any> extends Collection<K, V> {
		constructor(client: Client, iterable: Iterable<any>, holds: VConstructor);
		public static readonly [Symbol.species]: typeof Collection;
		public client: Client;
		public holds: VConstructor;
		public add(data: any, cache?: boolean, { id, extras }?: { id: K, extras: any[] }): V;
		public remove(key: K): void;
		public resolve(resolvable: R): V;
		public resolveID(resolvable: R): K;
	}

	export class GuildEmojiRoleStore extends OverridableDataStore<Snowflake, Role, typeof Role, RoleResolvable> {
		constructor(emoji: GuildEmoji);
		public add(roleOrRoles: RoleResolvable | RoleResolvable[] | Collection<Snowflake, Role>): Promise<GuildEmoji>;
		public set(roles: RoleResolvable[] | Collection<Snowflake, Role>): Promise<GuildEmoji>;
		public remove(roleOrRoles: RoleResolvable | RoleResolvable[] | Collection<Snowflake, Role>): Promise<GuildEmoji>;
	}

	export class GuildEmojiStore extends DataStore<Snowflake, GuildEmoji, typeof GuildEmoji, EmojiResolvable> {
		constructor(guild: Guild, iterable?: Iterable<any>);
		public create(attachment: BufferResolvable | Base64Resolvable, name: string, options?: GuildEmojiCreateOptions): Promise<GuildEmoji>;
		public resolveIdentifier(emoji: EmojiIdentifierResolvable): string | null;
	}

	export class GuildChannelStore extends DataStore<Snowflake, GuildChannel, typeof GuildChannel, GuildChannelResolvable> {
		constructor(guild: Guild, iterable?: Iterable<any>);
		public create(name: string, options?: GuildCreateChannelOptions): Promise<TextChannel | VoiceChannel>;
	}

	// Hacky workaround because changing the signature of an overriden method errors
	class OverridableDataStore<V, K, VConstructor = Constructable<V>, R = any> extends DataStore<V, K, VConstructor, R> {
		public add(data: any, cache: any): any;
		public set(key: any): any;
	}

	export class GuildMemberRoleStore extends OverridableDataStore<Snowflake, Role, typeof Role, RoleResolvable> {
		constructor(member: GuildMember);
		public readonly hoist: Role | null;
		public readonly color: Role | null;
		public readonly highest: Role;

		public add(roleOrRoles: RoleResolvable | RoleResolvable[] | Collection<Snowflake, Role>, reason?: string): Promise<GuildMember>;
		public set(roles: RoleResolvable[] | Collection<Snowflake, Role>, reason?: string): Promise<GuildMember>;
		public remove(roleOrRoles: RoleResolvable | RoleResolvable[] | Collection<Snowflake, Role>, reason?: string): Promise<GuildMember>;
	}

	export class GuildMemberStore extends DataStore<Snowflake, GuildMember, typeof GuildMember, GuildMemberResolvable> {
		constructor(guild: Guild, iterable?: Iterable<any>);
		public ban(user: UserResolvable, options?: BanOptions): Promise<GuildMember | User | Snowflake>;
		public fetch(options: UserResolvable | FetchMemberOptions): Promise<GuildMember>;
		public fetch(): Promise<GuildMemberStore>;
		public fetch(options: FetchMembersOptions): Promise<Collection<Snowflake, GuildMember>>;
		public prune(options?: GuildPruneMembersOptions): Promise<number>;
		public unban(user: UserResolvable, reason?: string): Promise<User>;
	}

	export class GuildStore extends DataStore<Snowflake, Guild, typeof Guild, GuildResolvable> {
		constructor(client: Client, iterable?: Iterable<any>);
		public create(name: string, options?: { region?: string, icon: BufferResolvable | Base64Resolvable | null }): Promise<Guild>;
	}

	export class MessageStore extends DataStore<Snowflake, Message, typeof Message, MessageResolvable> {
		constructor(channel: TextChannel | DMChannel, iterable?: Iterable<any>);
		public fetch(message: Snowflake, cache?: boolean): Promise<Message>;
		public fetch(options?: ChannelLogsQueryOptions, cache?: boolean): Promise<Collection<Snowflake, Message>>;
		public fetchPinned(cache?: boolean): Promise<Collection<Snowflake, Message>>;
	}

	export class PresenceStore extends DataStore<Snowflake, Presence, typeof Presence, PresenceResolvable> {
		constructor(client: Client, iterable?: Iterable<any>);
	}

	export class ReactionStore extends DataStore<Snowflake, MessageReaction, typeof MessageReaction, MessageReactionResolvable> {
		constructor(message: Message, iterable?: Iterable<any>);
		public removeAll(): Promise<Message>;
	}

	export class ReactionUserStore extends DataStore<Snowflake, User, typeof User, UserResolvable> {
		constructor(client: Client, iterable: Iterable<any> | undefined, reaction: MessageReaction);
		public fetch(options?: { limit?: number, after?: Snowflake, before?: Snowflake }): Promise<Collection<Snowflake, User>>;
		public remove(user?: UserResolvable): Promise<MessageReaction>;
	}

	export class RoleStore extends DataStore<Snowflake, Role, typeof Role, RoleResolvable> {
		constructor(guild: Guild, iterable?: Iterable<any>);
		public readonly highest: Role;

		public create(options?: { data?: RoleData, reason?: string }): Promise<Role>;
		public fetch(id?: Snowflake, cache?: boolean): Promise<this>;
		public fetch(id: Snowflake, cache?: boolean): Promise<Role | null>;
	}

	export class UserStore extends DataStore<Snowflake, User, typeof User, UserResolvable> {
		constructor(client: Client, iterable?: Iterable<any>);
		public fetch(id: Snowflake, cache?: boolean): Promise<User>;
	}

//#endregion

//#region Mixins

	// Model the TextBasedChannel mixin system, allowing application of these fields
	// to the classes that use these methods without having to manually add them
	// to each of those classes

	type Constructable<T> = new (...args: any[]) => T;
	const PartialTextBasedChannel: <T>(Base?: Constructable<T>) => Constructable<T & PartialTextBasedChannelFields>;
	const TextBasedChannel: <T>(Base?: Constructable<T>) => Constructable<T & TextBasedChannelFields>;

	interface PartialTextBasedChannelFields {
		lastMessageID: Snowflake | null;
		lastMessageChannelID: Snowflake | null;
		readonly lastMessage: Message | null;
		lastPinTimestamp: number | null;
		readonly lastPinAt: Date;
		send(content?: StringResolvable, options?: MessageOptions | MessageAdditions): Promise<Message | Message[]>;
		send(options?: MessageOptions | MessageAdditions | APIMessage): Promise<Message | Message[]>;
	}

	interface TextBasedChannelFields extends PartialTextBasedChannelFields {
		typing: boolean;
		typingCount: number;
		awaitMessages(filter: CollectorFilter, options?: AwaitMessagesOptions): Promise<Collection<Snowflake, Message>>;
		bulkDelete(messages: Collection<Snowflake, Message> | Message[] | Snowflake[] | number, filterOld?: boolean): Promise<Collection<Snowflake, Message>>;
		createMessageCollector(filter: CollectorFilter, options?: MessageCollectorOptions): MessageCollector;
		startTyping(count?: number): Promise<void>;
		stopTyping(force?: boolean): void;
	}

	const WebhookMixin: <T>(Base?: Constructable<T>) => Constructable<T & WebhookFields>;

	interface WebhookFields {
		readonly client: Client;
		id: Snowflake;
		token: string;
		delete(reason?: string): Promise<void>;
		edit(options: WebhookEditData): Promise<Webhook>;
		send(content?: StringResolvable, options?: WebhookMessageOptions | MessageAdditions): Promise<Message | Message[]>;
		send(options?: WebhookMessageOptions | MessageAdditions | APIMessage): Promise<Message | Message[]>;
		sendSlackMessage(body: object): Promise<Message | object>;
	}

//#endregion

//#region Typedefs

	type ActivityFlagsString = 'INSTANCE'
		| 'JOIN'
		| 'SPECTATE'
		| 'JOIN_REQUEST'
		| 'SYNC'
		| 'PLAY';

	type ActivityType = 'PLAYING'
		| 'STREAMING'
		| 'LISTENING'
		| 'WATCHING';

	interface APIErrror {
		UNKNOWN_ACCOUNT: number;
		UNKNOWN_APPLICATION: number;
		UNKNOWN_CHANNEL: number;
		UNKNOWN_GUILD: number;
		UNKNOWN_INTEGRATION: number;
		UNKNOWN_INVITE: number;
		UNKNOWN_MEMBER: number;
		UNKNOWN_MESSAGE: number;
		UNKNOWN_OVERWRITE: number;
		UNKNOWN_PROVIDER: number;
		UNKNOWN_ROLE: number;
		UNKNOWN_TOKEN: number;
		UNKNOWN_USER: number;
		UNKNOWN_EMOJI: number;
		UNKNOWN_WEBHOOK: number;
		BOT_PROHIBITED_ENDPOINT: number;
		BOT_ONLY_ENDPOINT: number;
		MAXIMUM_GUILDS: number;
		MAXIMUM_FRIENDS: number;
		MAXIMUM_PINS: number;
		MAXIMUM_ROLES: number;
		MAXIMUM_REACTIONS: number;
		UNAUTHORIZED: number;
		MISSING_ACCESS: number;
		INVALID_ACCOUNT_TYPE: number;
		CANNOT_EXECUTE_ON_DM: number;
		EMBED_DISABLED: number;
		CANNOT_EDIT_MESSAGE_BY_OTHER: number;
		CANNOT_SEND_EMPTY_MESSAGE: number;
		CANNOT_MESSAGE_USER: number;
		CANNOT_SEND_MESSAGES_IN_VOICE_CHANNEL: number;
		CHANNEL_VERIFICATION_LEVEL_TOO_HIGH: number;
		OAUTH2_APPLICATION_BOT_ABSENT: number;
		MAXIMUM_OAUTH2_APPLICATIONS: number;
		INVALID_OAUTH_STATE: number;
		MISSING_PERMISSIONS: number;
		INVALID_AUTHENTICATION_TOKEN: number;
		NOTE_TOO_LONG: number;
		INVALID_BULK_DELETE_QUANTITY: number;
		CANNOT_PIN_MESSAGE_IN_OTHER_CHANNEL: number;
		CANNOT_EXECUTE_ON_SYSTEM_MESSAGE: number;
		BULK_DELETE_MESSAGE_TOO_OLD: number;
		INVITE_ACCEPTED_TO_GUILD_NOT_CONTAINING_BOT: number;
		REACTION_BLOCKED: number;
	}

	interface AddGuildMemberOptions {
		accessToken: String;
		nick?: string;
		roles?: Collection<Snowflake, Role> | RoleResolvable[];
		mute?: boolean;
		deaf?: boolean;
	}

	interface AuditLogChange {
		key: string;
		old?: any;
		new?: any;
	}

	interface AvatarOptions {
		format?: ImageExt;
		size?: ImageSize;
	}

	interface AwaitMessagesOptions extends MessageCollectorOptions {
		errors?: string[];
	}

	interface AwaitReactionsOptions extends ReactionCollectorOptions {
		errors?: string[];
	}

	interface BanOptions {
		days?: number;
		reason?: string;
	}

	type Base64Resolvable = Buffer | Base64String;

	type Base64String = string;

	type BitFieldResolvable<T extends string> = RecursiveArray<T | number | Readonly<BitField<T>>> | T | number | Readonly<BitField<T>>;

	type BufferResolvable = Buffer | string;

	interface ChannelCreationOverwrites {
		allow?: PermissionResolvable | number;
		deny?: PermissionResolvable | number;
		id: RoleResolvable | UserResolvable;
	}

	interface ChannelData {
		name?: string;
		position?: number;
		topic?: string;
		nsfw?: boolean;
		bitrate?: number;
		userLimit?: number;
		parentID?: Snowflake;
		rateLimitPerUser?: number;
		lockPermissions?: boolean;
		permissionOverwrites?: OverwriteResolvable[] | Collection<Snowflake, OverwriteResolvable>;
	}

	interface ChannelLogsQueryOptions {
		limit?: number;
		before?: Snowflake;
		after?: Snowflake;
		around?: Snowflake;
	}

	interface ChannelPosition {
		channel: ChannelResolvable;
		position: number;
	}

	type ChannelResolvable = Channel | Snowflake;

	interface ClientApplicationAsset {
		name: string;
		id: Snowflake;
		type: 'BIG' | 'SMALL';
	}

	interface ClientOptions {
		shards?: number | number[];
		shardCount?: number | 'auto';
		totalShardCount?: number;
		messageCacheMaxSize?: number;
		messageCacheLifetime?: number;
		messageSweepInterval?: number;
		fetchAllMembers?: boolean;
		disableEveryone?: boolean;
		partials?: PartialTypes[];
		restWsBridgeTimeout?: number;
		restTimeOffset?: number;
		restSweepInterval?: number;
		retryLimit?: number;
		presence?: PresenceData;
		disabledEvents?: WSEventType[];
		ws?: WebSocketOptions;
		http?: HTTPOptions;
	}

	type CollectorFilter = (...args: any[]) => boolean;

	interface CollectorOptions {
		time?: number;
		dispose?: boolean;
	}

	type ColorResolvable = 'DEFAULT'
		| 'WHITE'
		| 'AQUA'
		| 'GREEN'
		| 'BLUE'
		| 'YELLOW'
		| 'PURPLE'
		| 'LUMINOUS_VIVID_PINK'
		| 'GOLD'
		| 'ORANGE'
		| 'RED'
		| 'GREY'
		| 'DARKER_GREY'
		| 'NAVY'
		| 'DARK_AQUA'
		| 'DARK_GREEN'
		| 'DARK_BLUE'
		| 'DARK_PURPLE'
		| 'DARK_VIVID_PINK'
		| 'DARK_GOLD'
		| 'DARK_ORANGE'
		| 'DARK_RED'
		| 'DARK_GREY'
		| 'LIGHT_GREY'
		| 'DARK_NAVY'
		| 'RANDOM'
		| [number, number, number]
		| number
		| string;

	interface DeconstructedSnowflake {
		timestamp: number;
		readonly date: Date;
		workerID: number;
		processID: number;
		increment: number;
		binary: string;
	}

	type DefaultMessageNotifications = 'ALL' | 'MENTIONS';

	interface GuildEmojiEditData {
		name?: string;
		roles?: Collection<Snowflake, Role> | RoleResolvable[];
	}

	interface EmbedField {
		name: string;
		value: string;
		inline?: boolean;
	}

	type EmojiIdentifierResolvable = string | EmojiResolvable;

	type EmojiResolvable = Snowflake | GuildEmoji | ReactionEmoji;

	interface Extendable {
		GuildEmoji: typeof GuildEmoji;
		DMChannel: typeof DMChannel;
		TextChannel: typeof TextChannel;
		VoiceChannel: typeof VoiceChannel;
		CategoryChannel: typeof CategoryChannel;
		GuildMember: typeof GuildMember;
		Guild: typeof Guild;
		Message: typeof Message;
		MessageReaction: typeof MessageReaction;
		Presence: typeof Presence;
		VoiceState: typeof VoiceState;
		Role: typeof Role;
		User: typeof User;
	}

	interface FetchMemberOptions {
		user: UserResolvable;
		cache?: boolean;
	}

	interface FetchMembersOptions {
		query?: string;
		limit?: number;
	}

	interface FileOptions {
		attachment: BufferResolvable | Stream;
		name?: string;
	}

	interface GroupActivity {
		partyID: string;
		type: number;
	}

	type GuildAuditLogsAction = keyof GuildAuditLogsActions;

	interface GuildAuditLogsActions {
		ALL?: null;
		GUILD_UPDATE?: number;
		CHANNEL_CREATE?: number;
		CHANNEL_UPDATE?: number;
		CHANNEL_DELETE?: number;
		CHANNEL_OVERWRITE_CREATE?: number;
		CHANNEL_OVERWRITE_UPDATE?: number;
		CHANNEL_OVERWRITE_DELETE?: number;
		MEMBER_KICK?: number;
		MEMBER_PRUNE?: number;
		MEMBER_BAN_ADD?: number;
		MEMBER_BAN_REMOVE?: number;
		MEMBER_UPDATE?: number;
		MEMBER_ROLE_UPDATE?: number;
		ROLE_CREATE?: number;
		ROLE_UPDATE?: number;
		ROLE_DELETE?: number;
		INVITE_CREATE?: number;
		INVITE_UPDATE?: number;
		INVITE_DELETE?: number;
		WEBHOOK_CREATE?: number;
		WEBHOOK_UPDATE?: number;
		WEBHOOK_DELETE?: number;
		EMOJI_CREATE?: number;
		EMOJI_UPDATE?: number;
		EMOJI_DELETE?: number;
		MESSAGE_DELETE?: number;
	}

	type GuildAuditLogsActionType = 'CREATE'
		| 'DELETE'
		| 'UPDATE'
		| 'ALL';

	interface GuildAuditLogsFetchOptions {
		before?: Snowflake | GuildAuditLogsEntry;
		limit?: number;
		user?: UserResolvable;
		type?: string | number;
	}

	type GuildAuditLogsTarget = keyof GuildAuditLogsTargets;

	interface GuildAuditLogsTargets {
		ALL?: string;
		GUILD?: string;
		CHANNEL?: string;
		USER?: string;
		ROLE?: string;
		INVITE?: string;
		WEBHOOK?: string;
		EMOJI?: string;
		MESSAGE?: string;
	}

	type GuildChannelResolvable = Snowflake | GuildChannel;

	interface GuildCreateChannelOptions {
		permissionOverwrites?: OverwriteResolvable[] | Collection<Snowflake, OverwriteResolvable>;
		topic?: string;
		type?: 'text' | 'voice' | 'category';
		nsfw?: boolean;
		parent?: ChannelResolvable;
		bitrate?: number;
		userLimit?: number;
		rateLimitPerUser?: number;
		position?: number;
		reason?: string;
	}

	interface GuildChannelCloneOptions extends GuildCreateChannelOptions {
		name?: string;
	}

	interface GuildEmojiCreateOptions {
		roles?: Collection<Snowflake, Role> | RoleResolvable[];
		reason?: string;
	}

	interface GuildEditData {
		name?: string;
		region?: string;
		verificationLevel?: number;
		explicitContentFilter?: number;
		defaultMessageNotifications?: DefaultMessageNotifications | number;
		afkChannel?: ChannelResolvable;
		systemChannel?: ChannelResolvable;
		afkTimeout?: number;
		icon?: Base64Resolvable;
		owner?: GuildMemberResolvable;
		splash?: Base64Resolvable;
	}

	interface GuildEmbedData {
		enabled: boolean;
		channel: GuildChannelResolvable | null;
	}

	type GuildFeatures = 'INVITE_SPLASH'
		| 'MORE_EMOJI'
		| 'VERIFIED'
		| 'VIP_REGIONS'
		| 'VANITY_URL';

	interface GuildMemberEditData {
		nick?: string;
		roles?: Collection<Snowflake, Role> | RoleResolvable[];
		mute?: boolean;
		deaf?: boolean;
		channel?: ChannelResolvable;
	}

	type GuildMemberResolvable = GuildMember | UserResolvable;

	type GuildResolvable = Guild | Snowflake;

	interface GuildPruneMembersOptions {
		days?: number;
		dry?: boolean;
		reason?: string;
	}

	interface HTTPOptions {
		version?: number;
		host?: string;
		cdn?: string;
		invite?: string;
	}

	type ImageExt = 'webp'
		| 'png'
		| 'jpg'
		| 'gif';

	type ImageSize = 16
		| 32
		| 64
		| 128
		| 256
		| 512
		| 1024
		| 2048;

	interface IntegrationData {
		id: string;
		type: string;
	}

	interface IntegrationEditData {
		expireBehavior?: number;
		expireGracePeriod?: number;
	}

	interface IntegrationAccount {
		id: string;
		name: string;
	}

	interface InviteOptions {
		temporary?: boolean;
		maxAge?: number;
		maxUses?: number;
		unique?: boolean;
		reason?: string;
	}

	type InviteResolvable = string;

	interface MessageCollectorOptions extends CollectorOptions {
		max?: number;
		maxProcessed?: number;
	}

	type MessageAdditions = MessageEmbed | MessageAttachment | (MessageEmbed | MessageAttachment)[];

	interface MessageEditOptions {
		content?: string;
		embed?: MessageEmbedOptions | null;
		code?: string | boolean;
	}

	interface MessageEmbedOptions {
		title?: string;
		description?: string;
		url?: string;
		timestamp?: Date | number;
		color?: ColorResolvable;
		fields?: { name: string; value: string; inline?: boolean; }[];
		files?: (MessageAttachment | string | FileOptions)[];
		author?: { name?: string; url?: string; icon_url?: string; iconURL?: string; };
		thumbnail?: { url?: string; height?: number; width?: number; };
		image?: { url?: string; proxy_url?: string; proxyURL?: string; height?: number; width?: number; };
		video?: { url?: string; height?: number; width?: number; };
		footer?: { text?: string; icon_url?: string; iconURL?: string; };
	}

	interface MessageOptions {
		tts?: boolean;
		nonce?: string;
		content?: string;
		embed?: MessageEmbed | MessageEmbedOptions;
		disableEveryone?: boolean;
		files?: (FileOptions | BufferResolvable | Stream | MessageAttachment)[];
		code?: string | boolean;
		split?: boolean | SplitOptions;
		reply?: UserResolvable;
	}

	type MessageReactionResolvable = MessageReaction | Snowflake;

	type MessageResolvable = Message | Snowflake;

	type MessageTarget = TextChannel | DMChannel | User | GuildMember | Webhook | WebhookClient;

	type MessageType = 'DEFAULT'
		| 'RECIPIENT_ADD'
		| 'RECIPIENT_REMOVE'
		| 'CALL'
		| 'CHANNEL_NAME_CHANGE'
		| 'CHANNEL_ICON_CHANGE'
		| 'PINS_ADD'
		| 'GUILD_MEMBER_JOIN';

	interface OverwriteData {
		allow?: PermissionResolvable;
		deny?: PermissionResolvable;
		id: GuildMemberResolvable | RoleResolvable;
		type?: OverwriteType;
	}

	type OverwriteResolvable = PermissionOverwrites | OverwriteData;

	type OverwriteType = 'member' | 'role';

	interface PermissionFlags extends Record<PermissionString, number> { }

	interface PermissionObject extends Record<PermissionString, boolean> { }

	interface PermissionOverwriteOption extends Partial<Record<PermissionString, boolean | null>> { }

	type PermissionString = 'CREATE_INSTANT_INVITE'
		| 'KICK_MEMBERS'
		| 'BAN_MEMBERS'
		| 'ADMINISTRATOR'
		| 'MANAGE_CHANNELS'
		| 'MANAGE_GUILD'
		| 'ADD_REACTIONS'
		| 'VIEW_AUDIT_LOG'
		| 'PRIORITY_SPEAKER'
		| 'VIEW_CHANNEL'
		| 'SEND_MESSAGES'
		| 'SEND_TTS_MESSAGES'
		| 'MANAGE_MESSAGES'
		| 'EMBED_LINKS'
		| 'ATTACH_FILES'
		| 'READ_MESSAGE_HISTORY'
		| 'MENTION_EVERYONE'
		| 'USE_EXTERNAL_EMOJIS'
		| 'CONNECT'
		| 'SPEAK'
		| 'MUTE_MEMBERS'
		| 'DEAFEN_MEMBERS'
		| 'MOVE_MEMBERS'
		| 'USE_VAD'
		| 'CHANGE_NICKNAME'
		| 'MANAGE_NICKNAMES'
		| 'MANAGE_ROLES'
		| 'MANAGE_WEBHOOKS'
		| 'MANAGE_EMOJIS';

	interface RecursiveArray<T> extends Array<T | RecursiveArray<T>> { }

	type PermissionResolvable = BitFieldResolvable<PermissionString>;

	interface PermissionOverwriteOptions {
		allow: PermissionResolvable;
		deny: PermissionResolvable;
		id: UserResolvable | RoleResolvable;
	}

	interface PresenceData {
		status?: PresenceStatusData;
		afk?: boolean;
		activity?: {
			name?: string;
			type?: ActivityType | number;
			url?: string;
		};
		shardID?: number | number[];
	}

	type PresenceResolvable = Presence | UserResolvable | Snowflake;

	type ClientPresenceStatus = 'online' | 'idle' | 'dnd';

	interface ClientPresenceStatusData {
		web?: ClientPresenceStatus;
		mobile?: ClientPresenceStatus;
		desktop?: ClientPresenceStatus;
	}

	type PartialTypes = 'USER'
		| 'CHANNEL'
		| 'GUILD_MEMBER'
		| 'MESSAGE';

	type PresenceStatus = ClientPresenceStatus | 'offline';

	type PresenceStatusData = ClientPresenceStatus | 'invisible';

	interface RateLimitData {
		timeout: number;
		limit: number;
		timeDifference: number;
		method: string;
		path: string;
		route: string;
	}

	interface RawOverwriteData {
		id: Snowflake;
		allow: number;
		deny: number;
		type: OverwriteType;
	}

	interface ReactionCollectorOptions extends CollectorOptions {
		max?: number;
		maxEmojis?: number;
		maxUsers?: number;
	}

	interface ResolvedOverwriteOptions {
		allow: Permissions;
		deny: Permissions;
	}

	interface RoleData {
		name?: string;
		color?: ColorResolvable;
		hoist?: boolean;
		position?: number;
		permissions?: PermissionResolvable;
		mentionable?: boolean;
	}

	type RoleResolvable = Role | string;

	type ShardingManagerMode = 'process' | 'worker';

	type Snowflake = string;

	interface SplitOptions {
		maxLength?: number;
		char?: string;
		prepend?: string;
		append?: string;
	}

	type Status = number;

	interface StreamOptions {
		type?: StreamType;
		seek?: number;
		volume?: number;
		passes?: number;
		plp?: number;
		fec?: boolean;
		bitrate?: number | 'auto';
		highWaterMark?: number;
	}

	type SpeakingString = 'SPEAKING' | 'SOUNDSHARE';

	type StreamType = 'unknown' | 'converted' | 'opus' | 'ogg/opus' | 'webm/opus';

	type StringResolvable = string | string[] | any;

	type UserResolvable = User | Snowflake | Message | GuildMember;

	type VoiceStatus = number;

	interface WebhookEditData {
		name?: string;
		avatar?: BufferResolvable;
		channel?: ChannelResolvable;
		reason?: string;
	}

	interface WebhookMessageOptions {
		username?: string;
		avatarURL?: string;
		tts?: boolean;
		nonce?: string;
		embeds?: (MessageEmbed | object)[];
		disableEveryone?: boolean;
		files?: (FileOptions | BufferResolvable | Stream | MessageAttachment)[];
		code?: string | boolean;
		split?: boolean | SplitOptions;
	}

	interface WebSocketOptions {
		large_threshold?: number;
		compress?: boolean;
	}

	type WSEventType = 'READY'
		| 'RESUMED'
		| 'GUILD_CREATE'
		| 'GUILD_DELETE'
		| 'GUILD_UPDATE'
		| 'GUILD_MEMBER_ADD'
		| 'GUILD_MEMBER_REMOVE'
		| 'GUILD_MEMBER_UPDATE'
		| 'GUILD_MEMBERS_CHUNK'
		| 'GUILD_ROLE_CREATE'
		| 'GUILD_ROLE_DELETE'
		| 'GUILD_ROLE_UPDATE'
		| 'GUILD_BAN_ADD'
		| 'GUILD_BAN_REMOVE'
		| 'GUILD_EMOJIS_UPDATE'
		| 'GUILD_INTEGRATIONS_UPDATE'
		| 'CHANNEL_CREATE'
		| 'CHANNEL_DELETE'
		| 'CHANNEL_UPDATE'
		| 'CHANNEL_PINS_UPDATE'
		| 'MESSAGE_CREATE'
		| 'MESSAGE_DELETE'
		| 'MESSAGE_UPDATE'
		| 'MESSAGE_DELETE_BULK'
		| 'MESSAGE_REACTION_ADD'
		| 'MESSAGE_REACTION_REMOVE'
		| 'MESSAGE_REACTION_REMOVE_ALL'
		| 'USER_UPDATE'
		| 'PRESENCE_UPDATE'
		| 'VOICE_STATE_UPDATE'
		| 'TYPING_START'
		| 'VOICE_STATE_UPDATE'
		| 'VOICE_SERVER_UPDATE'
		| 'WEBHOOKS_UPDATE';

	type MessageEvent = { data: WebSocket.Data; type: string; target: WebSocket; };
	type CloseEvent = { wasClean: boolean; code: number; reason: string; target: WebSocket; };
	type ErrorEvent = { error: any, message: string, type: string, target: WebSocket; };

//#endregion
}<|MERGE_RESOLUTION|>--- conflicted
+++ resolved
@@ -391,13 +391,7 @@
 		private _sortedChannels(channel: Channel): Collection<Snowflake, GuildChannel>;
 		private _memberSpeakUpdate(user: Snowflake, speaking: boolean): void;
 
-<<<<<<< HEAD
 		public readonly afkChannel: VoiceChannel;
-=======
-		protected setup(data: any): void;
-
-		public readonly afkChannel: VoiceChannel | null;
->>>>>>> b5320299
 		public afkChannelID: Snowflake;
 		public afkTimeout: number;
 		public applicationID: Snowflake;
