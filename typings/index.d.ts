import {
  blockQuote,
  bold,
  codeBlock,
  hideLinkEmbed,
  hyperlink,
  inlineCode,
  italic,
  quote,
  strikethrough,
  time,
  TimestampStyles,
  TimestampStylesString,
  underscore,
  spoiler,
} from '@discordjs/builders';
import { Collection } from '@discordjs/collection';
import { ChildProcess } from 'child_process';
import {
  APIActionRowComponent,
  APIApplicationCommand,
  APIApplicationCommandInteractionData,
  APIApplicationCommandInteractionDataOption,
  APIApplicationCommandOption,
  APIApplicationCommandPermission,
  APIAuditLogChange,
  APIEmoji,
  APIInteractionDataResolvedChannel,
  APIInteractionDataResolvedGuildMember,
  APIInteractionGuildMember,
  APIMessage,
  APIMessageComponent,
  APIOverwrite,
  APIPartialChannel,
  APIPartialEmoji,
  APIPartialGuild,
  APIRole,
  APITemplateSerializedSourceGuild,
  APIUser,
  GatewayVoiceServerUpdateDispatchData,
  GatewayVoiceStateUpdateDispatchData,
  Snowflake,
} from 'discord-api-types/v9';
import { EventEmitter } from 'events';
import { Stream } from 'stream';
import { MessagePort, Worker } from 'worker_threads';
import * as WebSocket from 'ws';
import {
  ActivityTypes,
  ApplicationCommandOptionTypes,
  ApplicationCommandPermissionTypes,
  ApplicationCommandTypes,
  ChannelTypes,
  DefaultMessageNotificationLevels,
  ExplicitContentFilterLevels,
  InteractionResponseTypes,
  InteractionTypes,
  InviteTargetType,
  MembershipStates,
  MessageButtonStyles,
  MessageComponentTypes,
  MFALevels,
  NSFWLevels,
  OverwriteTypes,
  PremiumTiers,
  PrivacyLevels,
  StickerFormatTypes,
  StickerTypes,
  VerificationLevels,
  WebhookTypes,
} from './enums';
import {
  RawActivityData,
  RawAnonymousGuildData,
  RawApplicationCommandData,
  RawApplicationData,
  RawBaseGuildData,
  RawChannelData,
  RawClientApplicationData,
  RawCommandInteractionData,
  RawDMChannelData,
  RawEmojiData,
  RawGuildAuditLogData,
  RawGuildAuditLogEntryData,
  RawGuildBanData,
  RawGuildChannelData,
  RawGuildData,
  RawGuildEmojiData,
  RawGuildMemberData,
  RawGuildPreviewData,
  RawGuildTemplateData,
  RawIntegrationApplicationData,
  RawIntegrationData,
  RawInteractionData,
  RawInviteData,
  RawInviteGuildData,
  RawInviteStageInstance,
  RawMessageAttachementData,
  RawMessageButtonInteractionData,
  RawMessageComponentInteractionData,
  RawMessageData,
  RawMessagePayloadData,
  RawMessageReactionData,
  RawMessageSelectMenuInteractionData,
  RawOAuth2GuildData,
  RawPartialGroupDMChannelData,
  RawPartialMessageData,
  RawPermissionOverwriteData,
  RawPresenceData,
  RawReactionEmojiData,
  RawRichPresenceAssets,
  RawRoleData,
  RawStageInstanceData,
  RawStickerData,
  RawStickerPackData,
  RawTeamData,
  RawTeamMemberData,
  RawThreadChannelData,
  RawThreadMemberData,
  RawTypingData,
  RawUserData,
  RawVoiceRegionData,
  RawVoiceStateData,
  RawWebhookData,
  RawWelcomeChannelData,
  RawWelcomeScreenData,
  RawWidgetData,
  RawWidgetMemberData,
} from './rawDataTypes';

//#region Classes

export class Activity {
  public constructor(presence: Presence, data?: RawActivityData);
  public applicationId: Snowflake | null;
  public assets: RichPresenceAssets | null;
  public buttons: string[];
  public readonly createdAt: Date;
  public createdTimestamp: number;
  public details: string | null;
  public emoji: Emoji | null;
  public flags: Readonly<ActivityFlags>;
  public id: Snowflake;
  public name: string;
  public party: {
    id: string | null;
    size: [number, number];
  } | null;
  public platform: ActivityPlatform | null;
  public sessionId: string | null;
  public state: string | null;
  public syncId: string | null;
  public timestamps: {
    start: Date | null;
    end: Date | null;
  } | null;
  public type: ActivityType;
  public url: string | null;
  public equals(activity: Activity): boolean;
}

export class ActivityFlags extends BitField<ActivityFlagsString> {
  public static FLAGS: Record<ActivityFlagsString, number>;
  public static resolve(bit?: BitFieldResolvable<ActivityFlagsString, number>): number;
}

export abstract class AnonymousGuild extends BaseGuild {
  public constructor(client: Client, data: RawAnonymousGuildData, immediatePatch?: boolean);
  public banner: string | null;
  public description: string | null;
  public nsfwLevel: NSFWLevel;
  public splash: string | null;
  public vanityURLCode: string | null;
  public verificationLevel: VerificationLevel;
  public bannerURL(options?: StaticImageURLOptions): string | null;
  public splashURL(options?: StaticImageURLOptions): string | null;
}

export abstract class Application extends Base {
  public constructor(client: Client, data: RawApplicationData);
  public readonly createdAt: Date;
  public readonly createdTimestamp: number;
  public description: string | null;
  public icon: string | null;
  public id: Snowflake;
  public name: string | null;
  public coverURL(options?: StaticImageURLOptions): string | null;
  public fetchAssets(): Promise<ApplicationAsset[]>;
  public iconURL(options?: StaticImageURLOptions): string | null;
  public toJSON(): unknown;
  public toString(): string | null;
}

export class ApplicationCommand<PermissionsFetchType = {}> extends Base {
  public constructor(client: Client, data: RawApplicationCommandData, guild?: Guild, guildId?: Snowflake);
  public applicationId: Snowflake;
  public readonly createdAt: Date;
  public readonly createdTimestamp: number;
  public defaultPermission: boolean;
  public description: string;
  public guild: Guild | null;
  public guildId: Snowflake | null;
  public readonly manager: ApplicationCommandManager;
  public id: Snowflake;
  public name: string;
  public options: ApplicationCommandOption[];
  public permissions: ApplicationCommandPermissionsManager<
    PermissionsFetchType,
    PermissionsFetchType,
    PermissionsFetchType,
    Guild | null,
    Snowflake
  >;
  public type: ApplicationCommandType;
  public delete(): Promise<ApplicationCommand<PermissionsFetchType>>;
  public edit(data: ApplicationCommandData): Promise<ApplicationCommand<PermissionsFetchType>>;
  private static transformOption(option: ApplicationCommandOptionData, received?: boolean): unknown;
}

export type ApplicationResolvable = Application | Activity | Snowflake;

export class ApplicationFlags extends BitField<ApplicationFlagsString> {
  public static FLAGS: Record<ApplicationFlagsString, number>;
  public static resolve(bit?: BitFieldResolvable<ApplicationFlagsString, number>): number;
}

export class Base {
  public constructor(client: Client);
  public readonly client: Client;
  public toJSON(...props: Record<string, boolean | string>[]): unknown;
  public valueOf(): string;
}

export class BaseClient extends EventEmitter {
  public constructor(options?: ClientOptions | WebhookClientOptions);
  private readonly api: unknown;
  private rest: unknown;
  private decrementMaxListeners(): void;
  private incrementMaxListeners(): void;

  public options: ClientOptions | WebhookClientOptions;
  public destroy(): void;
  public toJSON(...props: Record<string, boolean | string>[]): unknown;
}

export abstract class BaseCommandInteraction extends Interaction {
  public readonly command: ApplicationCommand | ApplicationCommand<{ guild: GuildResolvable }> | null;
  public readonly channel: TextBasedChannels | null;
  public channelId: Snowflake;
  public commandId: Snowflake;
  public commandName: string;
  public deferred: boolean;
  public ephemeral: boolean | null;
  public replied: boolean;
  public webhook: InteractionWebhook;
  public deferReply(options: InteractionDeferReplyOptions & { fetchReply: true }): Promise<Message | APIMessage>;
  public deferReply(options?: InteractionDeferReplyOptions): Promise<void>;
  public deleteReply(): Promise<void>;
  public editReply(options: string | MessagePayload | WebhookEditMessageOptions): Promise<Message | APIMessage>;
  public fetchReply(): Promise<Message | APIMessage>;
  public followUp(options: string | MessagePayload | InteractionReplyOptions): Promise<Message | APIMessage>;
  public reply(options: InteractionReplyOptions & { fetchReply: true }): Promise<Message | APIMessage>;
  public reply(options: string | MessagePayload | InteractionReplyOptions): Promise<void>;
  private transformOption(
    option: APIApplicationCommandOption,
    resolved: APIApplicationCommandInteractionData['resolved'],
  ): CommandInteractionOption;
}

export abstract class BaseGuild extends Base {
  public constructor(client: Client, data: RawBaseGuildData);
  public readonly createdAt: Date;
  public readonly createdTimestamp: number;
  public features: GuildFeatures[];
  public icon: string | null;
  public id: Snowflake;
  public name: string;
  public readonly nameAcronym: string;
  public readonly partnered: boolean;
  public readonly verified: boolean;
  public fetch(): Promise<Guild>;
  public iconURL(options?: ImageURLOptions): string | null;
  public toString(): string;
}

export class BaseGuildEmoji extends Emoji {
  public constructor(client: Client, data: RawGuildEmojiData, guild: Guild | GuildPreview);
  public available: boolean | null;
  public readonly createdAt: Date;
  public readonly createdTimestamp: number;
  public guild: Guild | GuildPreview;
  public id: Snowflake;
  public managed: boolean | null;
  public requiresColons: boolean | null;
}

export class BaseGuildTextChannel extends TextBasedChannel(GuildChannel) {
  public constructor(guild: Guild, data?: RawGuildChannelData, client?: Client, immediatePatch?: boolean);
  public defaultAutoArchiveDuration?: ThreadAutoArchiveDuration;
  public messages: MessageManager;
  public nsfw: boolean;
  public threads: ThreadManager<AllowedThreadTypeForTextChannel>;
  public topic: string | null;
  public createInvite(options?: CreateInviteOptions): Promise<Invite>;
  public createWebhook(name: string, options?: ChannelWebhookCreateOptions): Promise<Webhook>;
  public fetchInvites(cache?: boolean): Promise<Collection<string, Invite>>;
  public setDefaultAutoArchiveDuration(
    defaultAutoArchiveDuration: ThreadAutoArchiveDuration,
    reason?: string,
  ): Promise<this>;
  public setNSFW(nsfw: boolean, reason?: string): Promise<this>;
  public setTopic(topic: string | null, reason?: string): Promise<this>;
  public setType(type: Pick<typeof ChannelTypes, 'GUILD_TEXT'>, reason?: string): Promise<TextChannel>;
  public setType(type: Pick<typeof ChannelTypes, 'GUILD_NEWS'>, reason?: string): Promise<NewsChannel>;
  public fetchWebhooks(): Promise<Collection<Snowflake, Webhook>>;
}

export class BaseGuildVoiceChannel extends GuildChannel {
  public constructor(guild: Guild, data?: RawGuildChannelData);
  public readonly members: Collection<Snowflake, GuildMember>;
  public readonly full: boolean;
  public readonly joinable: boolean;
  public rtcRegion: string | null;
  public bitrate: number;
  public userLimit: number;
  public createInvite(options?: CreateInviteOptions): Promise<Invite>;
  public setRTCRegion(region: string | null): Promise<this>;
  public fetchInvites(cache?: boolean): Promise<Collection<string, Invite>>;
}

export class BaseMessageComponent {
  public constructor(data?: BaseMessageComponent | BaseMessageComponentOptions);
  public type: MessageComponentType | null;
  private static create(
    data: MessageComponentOptions,
    client?: Client | WebhookClient,
    skipValidation?: boolean,
  ): MessageComponent | undefined;
  private static resolveType(type: MessageComponentTypeResolvable): MessageComponentType;
}

export class BitField<S extends string, N extends number | bigint = number> {
  public constructor(bits?: BitFieldResolvable<S, N>);
  public bitfield: N;
  public add(...bits: BitFieldResolvable<S, N>[]): BitField<S, N>;
  public any(bit: BitFieldResolvable<S, N>): boolean;
  public equals(bit: BitFieldResolvable<S, N>): boolean;
  public freeze(): Readonly<BitField<S, N>>;
  public has(bit: BitFieldResolvable<S, N>): boolean;
  public missing(bits: BitFieldResolvable<S, N>, ...hasParams: readonly unknown[]): S[];
  public remove(...bits: BitFieldResolvable<S, N>[]): BitField<S, N>;
  public serialize(...hasParams: readonly unknown[]): Record<S, boolean>;
  public toArray(...hasParams: readonly unknown[]): S[];
  public toJSON(): N extends number ? number : string;
  public valueOf(): N;
  public [Symbol.iterator](): IterableIterator<S>;
  public static FLAGS: Record<string, number | bigint>;
  public static resolve(bit?: BitFieldResolvable<string, number | bigint>): number | bigint;
}

export class ButtonInteraction extends MessageComponentInteraction {
  public constructor(client: Client, data: RawMessageButtonInteractionData);
  public componentType: 'BUTTON';
}

export class CategoryChannel extends GuildChannel {
  public readonly children: Collection<Snowflake, GuildChannel>;
  public type: 'GUILD_CATEGORY';
}

export type CategoryChannelResolvable = Snowflake | CategoryChannel;

export class Channel extends Base {
  public constructor(client: Client, data?: RawChannelData, immediatePatch?: boolean);
  public readonly createdAt: Date;
  public readonly createdTimestamp: number;
  public deleted: boolean;
  public id: Snowflake;
  public readonly partial: false;
  public type: keyof typeof ChannelTypes;
  public delete(): Promise<Channel>;
  public fetch(force?: boolean): Promise<Channel>;
  public isText(): this is TextBasedChannels;
  public isVoice(): this is VoiceChannel | StageChannel;
  public isThread(): this is ThreadChannel;
  public toString(): ChannelMention;
}

type If<T extends boolean, A, B = null> = T extends true ? A : T extends false ? B : A | B;

export class Client<Ready extends boolean = boolean> extends BaseClient {
  public constructor(options: ClientOptions);
  private actions: unknown;
  private _eval(script: string): unknown;
  private _validateOptions(options: ClientOptions): void;

  public application: If<Ready, ClientApplication>;
  public channels: ChannelManager;
  public readonly emojis: BaseGuildEmojiManager;
  public guilds: GuildManager;
  public options: ClientOptions;
  public readyAt: If<Ready, Date>;
  public readonly readyTimestamp: If<Ready, number>;
  public shard: ShardClientUtil | null;
  public token: If<Ready, string, string | null>;
  public uptime: If<Ready, number>;
  public user: If<Ready, ClientUser>;
  public users: UserManager;
  public voice: ClientVoiceManager;
  public ws: WebSocketManager;
  public destroy(): void;
  public fetchGuildPreview(guild: GuildResolvable): Promise<GuildPreview>;
  public fetchInvite(invite: InviteResolvable): Promise<Invite>;
  public fetchGuildTemplate(template: GuildTemplateResolvable): Promise<GuildTemplate>;
  public fetchVoiceRegions(): Promise<Collection<string, VoiceRegion>>;
  public fetchSticker(id: Snowflake): Promise<Sticker>;
  public fetchPremiumStickerPacks(): Promise<Collection<Snowflake, StickerPack>>;
  public fetchWebhook(id: Snowflake, token?: string): Promise<Webhook>;
  public fetchGuildWidget(guild: GuildResolvable): Promise<Widget>;
  public generateInvite(options?: InviteGenerationOptions): string;
  public login(token?: string): Promise<string>;
  public isReady(): this is Client<true>;
  public sweepMessages(lifetime?: number): number;
  public toJSON(): unknown;

  public on<K extends keyof ClientEvents>(event: K, listener: (...args: ClientEvents[K]) => Awaited<void>): this;
  public on<S extends string | symbol>(
    event: Exclude<S, keyof ClientEvents>,
    listener: (...args: any[]) => Awaited<void>,
  ): this;

  public once<K extends keyof ClientEvents>(event: K, listener: (...args: ClientEvents[K]) => Awaited<void>): this;
  public once<S extends string | symbol>(
    event: Exclude<S, keyof ClientEvents>,
    listener: (...args: any[]) => Awaited<void>,
  ): this;

  public emit<K extends keyof ClientEvents>(event: K, ...args: ClientEvents[K]): boolean;
  public emit<S extends string | symbol>(event: Exclude<S, keyof ClientEvents>, ...args: unknown[]): boolean;

  public off<K extends keyof ClientEvents>(event: K, listener: (...args: ClientEvents[K]) => Awaited<void>): this;
  public off<S extends string | symbol>(
    event: Exclude<S, keyof ClientEvents>,
    listener: (...args: any[]) => Awaited<void>,
  ): this;

  public removeAllListeners<K extends keyof ClientEvents>(event?: K): this;
  public removeAllListeners<S extends string | symbol>(event?: Exclude<S, keyof ClientEvents>): this;
}

export class ClientApplication extends Application {
  public constructor(client: Client, data: RawClientApplicationData);
  public botPublic: boolean | null;
  public botRequireCodeGrant: boolean | null;
  public commands: ApplicationCommandManager;
  public cover: string | null;
  public flags: Readonly<ApplicationFlags>;
  public owner: User | Team | null;
  public readonly partial: boolean;
  public rpcOrigins: string[];
  public fetch(): Promise<ClientApplication>;
}

export class ClientUser extends User {
  public mfaEnabled: boolean;
  public verified: boolean;
  public edit(data: ClientUserEditData): Promise<this>;
  public setActivity(options?: ActivityOptions): Presence;
  public setActivity(name: string, options?: ActivityOptions): Presence;
  public setAFK(afk: boolean, shardId?: number | number[]): Presence;
  public setAvatar(avatar: BufferResolvable | Base64Resolvable): Promise<this>;
  public setPresence(data: PresenceData): Presence;
  public setStatus(status: PresenceStatusData, shardId?: number | number[]): Presence;
  public setUsername(username: string): Promise<this>;
}

export class Options extends null {
  private constructor();
  public static defaultMakeCacheSettings: CacheWithLimitsOptions;
  public static createDefault(): ClientOptions;
  public static cacheWithLimits(settings?: CacheWithLimitsOptions): CacheFactory;
  public static cacheEverything(): CacheFactory;
}

export class ClientVoiceManager {
  public constructor(client: Client);
  public readonly client: Client;
  public adapters: Map<Snowflake, InternalDiscordGatewayAdapterLibraryMethods>;
}

export { Collection } from '@discordjs/collection';

export abstract class Collector<K, V, F extends unknown[] = []> extends EventEmitter {
  public constructor(client: Client, options?: CollectorOptions<[V, ...F]>);
  private _timeout: NodeJS.Timeout | null;
  private _idletimeout: NodeJS.Timeout | null;

  public readonly client: Client;
  public collected: Collection<K, V>;
  public ended: boolean;
  public abstract readonly endReason: string | null;
  public filter: CollectorFilter<[V, ...F]>;
  public readonly next: Promise<V>;
  public options: CollectorOptions<[V, ...F]>;
  public checkEnd(): boolean;
  public handleCollect(...args: unknown[]): Promise<void>;
  public handleDispose(...args: unknown[]): Promise<void>;
  public stop(reason?: string): void;
  public resetTimer(options?: CollectorResetTimerOptions): void;
  public [Symbol.asyncIterator](): AsyncIterableIterator<V>;
  public toJSON(): unknown;

  protected listener: (...args: any[]) => void;
  public abstract collect(...args: unknown[]): K | null | Promise<K | null>;
  public abstract dispose(...args: unknown[]): K | null;

  public on(event: 'collect' | 'dispose', listener: (...args: [V, ...F]) => Awaited<void>): this;
  public on(event: 'end', listener: (collected: Collection<K, V>, reason: string) => Awaited<void>): this;

  public once(event: 'collect' | 'dispose', listener: (...args: [V, ...F]) => Awaited<void>): this;
  public once(event: 'end', listener: (collected: Collection<K, V>, reason: string) => Awaited<void>): this;
}

export class CommandInteraction extends BaseCommandInteraction {
  public options: CommandInteractionOptionResolver;
}

export class CommandInteractionOptionResolver {
  public constructor(client: Client, options: CommandInteractionOption[]);
  public readonly client: Client;
  public readonly data: readonly CommandInteractionOption[];
  private _group: string | null;
  private _hoistedOptions: CommandInteractionOption[];
  private _subcommand: string | null;
  private _getTypedOption(
    name: string,
    type: ApplicationCommandOptionType,
    properties: (keyof ApplicationCommandOption)[],
    required: true,
  ): CommandInteractionOption;
  private _getTypedOption(
    name: string,
    type: ApplicationCommandOptionType,
    properties: (keyof ApplicationCommandOption)[],
    required: boolean,
  ): CommandInteractionOption | null;

  public get(name: string, required: true): CommandInteractionOption;
  public get(name: string, required?: boolean): CommandInteractionOption | null;

  public getSubcommand(required?: true): string;
  public getSubcommand(required: boolean): string | null;
  public getSubcommandGroup(required?: true): string;
  public getSubcommandGroup(required: boolean): string | null;
  public getBoolean(name: string, required: true): boolean;
  public getBoolean(name: string, required?: boolean): boolean | null;
  public getChannel(name: string, required: true): NonNullable<CommandInteractionOption['channel']>;
  public getChannel(name: string, required?: boolean): NonNullable<CommandInteractionOption['channel']> | null;
  public getString(name: string, required: true): string;
  public getString(name: string, required?: boolean): string | null;
  public getInteger(name: string, required: true): number;
  public getInteger(name: string, required?: boolean): number | null;
  public getNumber(name: string, required: true): number;
  public getNumber(name: string, required?: boolean): number | null;
  public getUser(name: string, required: true): NonNullable<CommandInteractionOption['user']>;
  public getUser(name: string, required?: boolean): NonNullable<CommandInteractionOption['user']> | null;
  public getMember(name: string, required: true): NonNullable<CommandInteractionOption['member']>;
  public getMember(name: string, required?: boolean): NonNullable<CommandInteractionOption['member']> | null;
  public getRole(name: string, required: true): NonNullable<CommandInteractionOption['role']>;
  public getRole(name: string, required?: boolean): NonNullable<CommandInteractionOption['role']> | null;
  public getMentionable(
    name: string,
    required: true,
  ): NonNullable<CommandInteractionOption['member' | 'role' | 'user']>;
  public getMentionable(
    name: string,
    required?: boolean,
  ): NonNullable<CommandInteractionOption['member' | 'role' | 'user']> | null;
  public getMessage(name: string, required: true): NonNullable<CommandInteractionOption['message']>;
  public getMessage(name: string, required?: boolean): NonNullable<CommandInteractionOption['message']> | null;
}

export class ContextMenuInteraction extends BaseCommandInteraction {
  public options: CommandInteractionOptionResolver;
  public targetId: Snowflake;
  public targetType: Exclude<ApplicationCommandType, 'CHAT_INPUT'>;
  private resolveContextMenuOptions(data: APIApplicationCommandInteractionData): CommandInteractionOption[];
}

export class DataResolver extends null {
  private constructor();
  public static resolveBase64(data: Base64Resolvable): string;
  public static resolveCode(data: string, regx: RegExp): string;
  public static resolveFile(resource: BufferResolvable | Stream): Promise<Buffer | Stream>;
  public static resolveFileAsBuffer(resource: BufferResolvable | Stream): Promise<Buffer>;
  public static resolveImage(resource: BufferResolvable | Base64Resolvable): Promise<string | null>;
  public static resolveInviteCode(data: InviteResolvable): string;
  public static resolveGuildTemplateCode(data: GuildTemplateResolvable): string;
}

export class DiscordAPIError extends Error {
  public constructor(error: unknown, status: number, request: unknown);
  private static flattenErrors(obj: unknown, key: string): string[];

  public code: number;
  public method: string;
  public path: string;
  public httpStatus: number;
  public requestData: HTTPErrorData;
}

export class DMChannel extends TextBasedChannel(Channel, ['bulkDelete']) {
  public constructor(client: Client, data?: RawDMChannelData);
  public messages: MessageManager;
  public recipient: User;
  public type: 'DM';
  public fetch(force?: boolean): Promise<this>;
}

export class Emoji extends Base {
  public constructor(client: Client, emoji: RawEmojiData);
  public animated: boolean | null;
  public readonly createdAt: Date | null;
  public readonly createdTimestamp: number | null;
  public deleted: boolean;
  public id: Snowflake | null;
  public name: string | null;
  public readonly identifier: string;
  public readonly url: string | null;
  public toJSON(): unknown;
  public toString(): string;
}

export class Guild extends AnonymousGuild {
  public constructor(client: Client, data: RawGuildData);
  private _sortedRoles(): Collection<Snowflake, Role>;
  private _sortedChannels(channel: Channel): Collection<Snowflake, GuildChannel>;

  public readonly afkChannel: VoiceChannel | null;
  public afkChannelId: Snowflake | null;
  public afkTimeout: number;
  public applicationId: Snowflake | null;
  public approximateMemberCount: number | null;
  public approximatePresenceCount: number | null;
  public available: boolean;
  public bans: GuildBanManager;
  public channels: GuildChannelManager;
  public commands: GuildApplicationCommandManager;
  public defaultMessageNotifications: DefaultMessageNotificationLevel | number;
  public deleted: boolean;
  public discoverySplash: string | null;
  public emojis: GuildEmojiManager;
  public explicitContentFilter: ExplicitContentFilterLevel;
  public invites: GuildInviteManager;
  public readonly joinedAt: Date;
  public joinedTimestamp: number;
  public large: boolean;
  public maximumMembers: number | null;
  public maximumPresences: number | null;
  public readonly me: GuildMember | null;
  public memberCount: number;
  public members: GuildMemberManager;
  public mfaLevel: MFALevel;
  public ownerId: Snowflake;
  public preferredLocale?: string;
  public premiumSubscriptionCount: number | null;
  public premiumTier: PremiumTier;
  public presences: PresenceManager;
  public readonly publicUpdatesChannel: TextChannel | null;
  public publicUpdatesChannelId: Snowflake | null;
  public roles: RoleManager;
  public readonly rulesChannel: TextChannel | null;
  public rulesChannelId: Snowflake | null;
  public readonly shard: WebSocketShard;
  public shardId: number;
  public stageInstances: StageInstanceManager;
  public stickers: GuildStickerManager;
  public readonly systemChannel: TextChannel | null;
  public systemChannelFlags: Readonly<SystemChannelFlags>;
  public systemChannelId: Snowflake | null;
  public vanityURLUses: number | null;
  public readonly voiceAdapterCreator: InternalDiscordGatewayAdapterCreator;
  public readonly voiceStates: VoiceStateManager;
  public readonly widgetChannel: TextChannel | null;
  public widgetChannelId: Snowflake | null;
  public widgetEnabled: boolean | null;
  public createTemplate(name: string, description?: string): Promise<GuildTemplate>;
  public delete(): Promise<Guild>;
  public discoverySplashURL(options?: StaticImageURLOptions): string | null;
  public edit(data: GuildEditData, reason?: string): Promise<Guild>;
  public editWelcomeScreen(data: WelcomeScreenEditData): Promise<WelcomeScreen>;
  public equals(guild: Guild): boolean;
  public fetchAuditLogs(options?: GuildAuditLogsFetchOptions): Promise<GuildAuditLogs>;
  public fetchIntegrations(): Promise<Collection<string, Integration>>;
  public fetchOwner(options?: FetchOwnerOptions): Promise<GuildMember>;
  public fetchPreview(): Promise<GuildPreview>;
  public fetchTemplates(): Promise<Collection<GuildTemplate['code'], GuildTemplate>>;
  public fetchVanityData(): Promise<Vanity>;
  public fetchWebhooks(): Promise<Collection<Snowflake, Webhook>>;
  public fetchWelcomeScreen(): Promise<WelcomeScreen>;
  public fetchWidget(): Promise<Widget>;
  public fetchWidgetSettings(): Promise<GuildWidgetSettings>;
  public leave(): Promise<Guild>;
  public setAFKChannel(afkChannel: VoiceChannelResolvable | null, reason?: string): Promise<Guild>;
  public setAFKTimeout(afkTimeout: number, reason?: string): Promise<Guild>;
  public setBanner(banner: Base64Resolvable | null, reason?: string): Promise<Guild>;
  public setChannelPositions(channelPositions: readonly ChannelPosition[]): Promise<Guild>;
  public setDefaultMessageNotifications(
    defaultMessageNotifications: DefaultMessageNotificationLevel | number,
    reason?: string,
  ): Promise<Guild>;
  public setDiscoverySplash(discoverySplash: Base64Resolvable | null, reason?: string): Promise<Guild>;
  public setExplicitContentFilter(
    explicitContentFilter: ExplicitContentFilterLevel | number,
    reason?: string,
  ): Promise<Guild>;
  public setIcon(icon: Base64Resolvable | null, reason?: string): Promise<Guild>;
  public setName(name: string, reason?: string): Promise<Guild>;
  public setOwner(owner: GuildMemberResolvable, reason?: string): Promise<Guild>;
  public setPreferredLocale(preferredLocale: string, reason?: string): Promise<Guild>;
  public setPublicUpdatesChannel(publicUpdatesChannel: TextChannelResolvable | null, reason?: string): Promise<Guild>;
  public setRolePositions(rolePositions: readonly RolePosition[]): Promise<Guild>;
  public setRulesChannel(rulesChannel: TextChannelResolvable | null, reason?: string): Promise<Guild>;
  public setSplash(splash: Base64Resolvable | null, reason?: string): Promise<Guild>;
  public setSystemChannel(systemChannel: TextChannelResolvable | null, reason?: string): Promise<Guild>;
  public setSystemChannelFlags(systemChannelFlags: SystemChannelFlagsResolvable, reason?: string): Promise<Guild>;
  public setVerificationLevel(verificationLevel: VerificationLevel | number, reason?: string): Promise<Guild>;
  public setWidgetSettings(settings: GuildWidgetSettingsData, reason?: string): Promise<Guild>;
  public toJSON(): unknown;
}

export class GuildAuditLogs {
  public constructor(guild: Guild, data: RawGuildAuditLogData);
  private webhooks: Collection<Snowflake, Webhook>;
  private integrations: Collection<Snowflake, Integration>;

  public entries: Collection<Snowflake, GuildAuditLogsEntry>;

  public static Actions: GuildAuditLogsActions;
  public static Targets: GuildAuditLogsTargets;
  public static Entry: typeof GuildAuditLogsEntry;
  public static actionType(action: number): GuildAuditLogsActionType;
  public static build(...args: unknown[]): Promise<GuildAuditLogs>;
  public static targetType(target: number): GuildAuditLogsTarget;
  public toJSON(): unknown;
}

export class GuildAuditLogsEntry {
  public constructor(logs: GuildAuditLogs, guild: Guild, data: RawGuildAuditLogEntryData);
  public action: GuildAuditLogsAction;
  public actionType: GuildAuditLogsActionType;
  public changes: AuditLogChange[] | null;
  public readonly createdAt: Date;
  public readonly createdTimestamp: number;
  public executor: User | null;
  public extra: unknown | Role | GuildMember | null;
  public id: Snowflake;
  public reason: string | null;
  public target:
    | Guild
    | GuildChannel
    | User
    | Role
    | GuildEmoji
    | Invite
    | Webhook
    | Message
    | Integration
    | StageInstance
    | Sticker
    | ThreadChannel
    | { id: Snowflake }
    | null;
  public targetType: GuildAuditLogsTarget;
  public toJSON(): unknown;
}

export class GuildBan extends Base {
  public constructor(client: Client, data: RawGuildBanData, guild: Guild);
  public guild: Guild;
  public user: User;
  public readonly partial: boolean;
  public reason?: string | null;
  public fetch(force?: boolean): Promise<GuildBan>;
}

export class GuildChannel extends Channel {
  public constructor(guild: Guild, data?: RawGuildChannelData, client?: Client, immediatePatch?: boolean);
  private memberPermissions(member: GuildMember): Readonly<Permissions>;
  private rolePermissions(role: Role): Readonly<Permissions>;

  public readonly calculatedPosition: number;
  public readonly deletable: boolean;
  public guild: Guild;
  public guildId: Snowflake;
  public readonly manageable: boolean;
  public readonly members: Collection<Snowflake, GuildMember>;
  public name: string;
  public readonly parent: CategoryChannel | null;
  public parentId: Snowflake | null;
  public permissionOverwrites: PermissionOverwriteManager;
  public readonly permissionsLocked: boolean | null;
  public readonly position: number;
  public rawPosition: number;
  public type: Exclude<keyof typeof ChannelTypes, 'DM' | 'GROUP_DM' | 'UNKNOWN'>;
  public readonly viewable: boolean;
  public clone(options?: GuildChannelCloneOptions): Promise<this>;
  public edit(data: ChannelData, reason?: string): Promise<this>;
  public equals(channel: GuildChannel): boolean;
  public lockPermissions(): Promise<this>;
  public permissionsFor(memberOrRole: GuildMember | Role): Readonly<Permissions>;
  public permissionsFor(memberOrRole: GuildMemberResolvable | RoleResolvable): Readonly<Permissions> | null;
  public setName(name: string, reason?: string): Promise<this>;
  public setParent(channel: CategoryChannelResolvable | null, options?: SetParentOptions): Promise<this>;
  public setPosition(position: number, options?: SetChannelPositionOptions): Promise<this>;
  public isText(): this is TextChannel | NewsChannel;
}

export class GuildEmoji extends BaseGuildEmoji {
  public constructor(client: Client, data: RawGuildEmojiData, guild: Guild);
  private _roles: Snowflake[];

  public readonly deletable: boolean;
  public guild: Guild;
  public author: User | null;
  public readonly roles: GuildEmojiRoleManager;
  public readonly url: string;
  public delete(reason?: string): Promise<GuildEmoji>;
  public edit(data: GuildEmojiEditData, reason?: string): Promise<GuildEmoji>;
  public equals(other: GuildEmoji | unknown): boolean;
  public fetchAuthor(): Promise<User>;
  public setName(name: string, reason?: string): Promise<GuildEmoji>;
}

export class GuildMember extends PartialTextBasedChannel(Base) {
  public constructor(client: Client, data: RawGuildMemberData, guild: Guild);
  public readonly bannable: boolean;
  public deleted: boolean;
  public readonly displayColor: number;
  public readonly displayHexColor: HexColorString;
  public readonly displayName: string;
  public guild: Guild;
  public readonly id: Snowflake;
  public pending: boolean;
  public readonly joinedAt: Date | null;
  public joinedTimestamp: number | null;
  public readonly kickable: boolean;
  public readonly manageable: boolean;
  public nickname: string | null;
  public readonly partial: false;
  public readonly permissions: Readonly<Permissions>;
  public readonly premiumSince: Date | null;
  public premiumSinceTimestamp: number | null;
  public readonly presence: Presence | null;
  public readonly roles: GuildMemberRoleManager;
  public user: User;
  public readonly voice: VoiceState;
  public ban(options?: BanOptions): Promise<GuildMember>;
  public fetch(force?: boolean): Promise<GuildMember>;
  public createDM(force?: boolean): Promise<DMChannel>;
  public deleteDM(): Promise<DMChannel>;
  public edit(data: GuildMemberEditData, reason?: string): Promise<GuildMember>;
  public kick(reason?: string): Promise<GuildMember>;
  public permissionsIn(channel: GuildChannelResolvable): Readonly<Permissions>;
  public setNickname(nickname: string | null, reason?: string): Promise<GuildMember>;
  public toJSON(): unknown;
  public toString(): MemberMention;
  public valueOf(): string;
}

export class GuildPreview extends Base {
  public constructor(client: Client, data: RawGuildPreviewData);
  public approximateMemberCount: number;
  public approximatePresenceCount: number;
  public readonly createdAt: Date;
  public readonly createdTimestamp: number;
  public description: string | null;
  public discoverySplash: string | null;
  public emojis: Collection<Snowflake, GuildPreviewEmoji>;
  public features: GuildFeatures[];
  public icon: string | null;
  public id: Snowflake;
  public name: string;
  public splash: string | null;
  public discoverySplashURL(options?: StaticImageURLOptions): string | null;
  public iconURL(options?: ImageURLOptions): string | null;
  public splashURL(options?: StaticImageURLOptions): string | null;
  public fetch(): Promise<GuildPreview>;
  public toJSON(): unknown;
  public toString(): string;
}

export class GuildTemplate extends Base {
  public constructor(client: Client, data: RawGuildTemplateData);
  public readonly createdTimestamp: number;
  public readonly updatedTimestamp: number;
  public readonly url: string;
  public code: string;
  public name: string;
  public description: string | null;
  public usageCount: number;
  public creator: User;
  public creatorId: Snowflake;
  public createdAt: Date;
  public updatedAt: Date;
  public guild: Guild | null;
  public guildId: Snowflake;
  public serializedGuild: APITemplateSerializedSourceGuild;
  public unSynced: boolean | null;
  public createGuild(name: string, icon?: BufferResolvable | Base64Resolvable): Promise<Guild>;
  public delete(): Promise<GuildTemplate>;
  public edit(options?: EditGuildTemplateOptions): Promise<GuildTemplate>;
  public sync(): Promise<GuildTemplate>;
  public static GUILD_TEMPLATES_PATTERN: RegExp;
}

export class GuildPreviewEmoji extends BaseGuildEmoji {
  public constructor(client: Client, data: RawGuildEmojiData, guild: GuildPreview);
  public guild: GuildPreview;
  public roles: Snowflake[];
}

export class HTTPError extends Error {
  public constructor(message: string, name: string, code: number, request: unknown);
  public code: number;
  public method: string;
  public name: string;
  public path: string;
  public requestData: HTTPErrorData;
}

// tslint:disable-next-line:no-empty-interface - Merge RateLimitData into RateLimitError to not have to type it again
export interface RateLimitError extends RateLimitData {}
export class RateLimitError extends Error {
  public constructor(data: RateLimitData);
  public name: 'RateLimitError';
}

export class Integration extends Base {
  public constructor(client: Client, data: RawIntegrationData, guild: Guild);
  public account: IntegrationAccount;
  public application: IntegrationApplication | null;
  public enabled: boolean;
  public expireBehavior: number;
  public expireGracePeriod: number;
  public guild: Guild;
  public id: Snowflake;
  public name: string;
  public role: Role;
  public readonly roles: Collection<Snowflake, Role>;
  public syncedAt: number;
  public syncing: boolean;
  public type: string;
  public user: User | null;
  public delete(reason?: string): Promise<Integration>;
}

export class IntegrationApplication extends Application {
  public constructor(client: Client, data: RawIntegrationApplicationData);
  public bot: User | null;
  public termsOfServiceURL: string | null;
  public privacyPolicyURL: string | null;
  public rpcOrigins: string[];
  public summary: string | null;
  public hook: boolean | null;
  public cover: string | null;
  public verifyKey: string | null;
}

export class Intents extends BitField<IntentsString> {
  public static FLAGS: Record<IntentsString, number>;
  public static resolve(bit?: BitFieldResolvable<IntentsString, number>): number;
}

export class Interaction extends Base {
  public constructor(client: Client, data: RawInteractionData);
  public applicationId: Snowflake;
  public readonly channel: TextBasedChannels | null;
  public channelId: Snowflake | null;
  public readonly createdAt: Date;
  public readonly createdTimestamp: number;
  public readonly guild: Guild | null;
  public guildId: Snowflake | null;
  public id: Snowflake;
  public member: GuildMember | APIInteractionGuildMember | null;
  public readonly token: string;
  public type: InteractionType;
  public user: User;
  public version: number;
  public inGuild(): this is this & { guildId: Snowflake; member: GuildMember | APIInteractionGuildMember };
  public isButton(): this is ButtonInteraction;
  public isCommand(): this is CommandInteraction;
  public isContextMenu(): this is ContextMenuInteraction;
  public isMessageComponent(): this is MessageComponentInteraction;
  public isSelectMenu(): this is SelectMenuInteraction;
}

export class InteractionCollector<T extends Interaction> extends Collector<Snowflake, T> {
  public constructor(client: Client, options?: InteractionCollectorOptions<T>);
  private _handleMessageDeletion(message: Message): void;
  private _handleChannelDeletion(channel: GuildChannel): void;
  private _handleGuildDeletion(guild: Guild): void;

  public channelId: Snowflake | null;
  public componentType: MessageComponentType | null;
  public readonly endReason: string | null;
  public guildId: Snowflake | null;
  public interactionType: InteractionType | null;
  public messageId: Snowflake | null;
  public options: InteractionCollectorOptions<T>;
  public total: number;
  public users: Collection<Snowflake, User>;

  public collect(interaction: Interaction): Snowflake;
  public empty(): void;
  public dispose(interaction: Interaction): Snowflake;
  public on(event: 'collect' | 'dispose', listener: (interaction: T) => Awaited<void>): this;
  public on(event: 'end', listener: (collected: Collection<Snowflake, T>, reason: string) => Awaited<void>): this;
  public on(event: string, listener: (...args: any[]) => Awaited<void>): this;

  public once(event: 'collect' | 'dispose', listener: (interaction: T) => Awaited<void>): this;
  public once(event: 'end', listener: (collected: Collection<Snowflake, T>, reason: string) => Awaited<void>): this;
  public once(event: string, listener: (...args: any[]) => Awaited<void>): this;
}

export class InteractionWebhook extends PartialWebhookMixin() {
  public constructor(client: Client, id: Snowflake, token: string);
  public token: string;
  public send(options: string | MessagePayload | InteractionReplyOptions): Promise<Message | APIMessage>;
}

export class Invite extends Base {
  public constructor(client: Client, data: RawInviteData);
  public channel: GuildChannel | PartialGroupDMChannel;
  public code: string;
  public readonly deletable: boolean;
  public readonly createdAt: Date | null;
  public createdTimestamp: number | null;
  public readonly expiresAt: Date | null;
  public readonly expiresTimestamp: number | null;
  public guild: InviteGuild | Guild | null;
  public inviter: User | null;
  public maxAge: number | null;
  public maxUses: number | null;
  public memberCount: number;
  public presenceCount: number;
  public targetApplication: IntegrationApplication | null;
  public targetUser: User | null;
  public targetType: InviteTargetType | null;
  public temporary: boolean | null;
  public readonly url: string;
  public uses: number | null;
  public delete(reason?: string): Promise<Invite>;
  public toJSON(): unknown;
  public toString(): string;
  public static INVITES_PATTERN: RegExp;
  public stageInstance: InviteStageInstance | null;
}

export class InviteStageInstance extends Base {
  public constructor(client: Client, data: RawInviteStageInstance, channelId: Snowflake, guildId: Snowflake);
  public channelId: Snowflake;
  public guildId: Snowflake;
  public members: Collection<Snowflake, GuildMember>;
  public topic: string;
  public participantCount: number;
  public speakerCount: number;
  public readonly channel: StageChannel | null;
  public readonly guild: Guild | null;
}

export class InviteGuild extends AnonymousGuild {
  public constructor(client: Client, data: RawInviteGuildData);
  public welcomeScreen: WelcomeScreen | null;
}

export class LimitedCollection<K, V> extends Collection<K, V> {
  public constructor(options?: LimitedCollectionOptions<K, V>, iterable?: Iterable<readonly [K, V]>);
  public maxSize: number;
  public keepOverLimit: ((value: V, key: K, collection: this) => boolean) | null;
  public interval: NodeJS.Timeout | null;
  public sweepFilter: SweepFilter<K, V> | null;

  public static filterByLifetime<K, V>(options?: LifetimeFilterOptions<K, V>): SweepFilter<K, V>;
}

export class Message extends Base {
  public constructor(client: Client, data: RawMessageData);
  private _patch(data: RawPartialMessageData, partial: true): Message;
  private _patch(data: RawMessageData, partial?: boolean): Message;
  private _update(data: RawPartialMessageData, partial: true): Message;
  private _update(data: RawMessageData, partial?: boolean): Message;

  public activity: MessageActivity | null;
  public applicationId: Snowflake | null;
  public attachments: Collection<Snowflake, MessageAttachment>;
  public author: User;
  public readonly channel: TextBasedChannels;
  public channelId: Snowflake;
  public readonly cleanContent: string;
  public components: MessageActionRow[];
  public content: string;
  public readonly createdAt: Date;
  public createdTimestamp: number;
  public readonly crosspostable: boolean;
  public readonly deletable: boolean;
  public deleted: boolean;
  public readonly editable: boolean;
  public readonly editedAt: Date | null;
  public editedTimestamp: number | null;
  public embeds: MessageEmbed[];
  public groupActivityApplication: ClientApplication | null;
  public guildId: Snowflake | null;
  public readonly guild: Guild | null;
  public readonly hasThread: boolean;
  public id: Snowflake;
  public interaction: MessageInteraction | null;
  public readonly member: GuildMember | null;
  public mentions: MessageMentions;
  public nonce: string | number | null;
  public readonly partial: false;
  public readonly pinnable: boolean;
  public pinned: boolean;
  public reactions: ReactionManager;
  public stickers: Collection<Snowflake, Sticker>;
  public system: boolean;
  public readonly thread: ThreadChannel | null;
  public tts: boolean;
  public type: MessageType;
  public readonly url: string;
  public webhookId: Snowflake | null;
  public flags: Readonly<MessageFlags>;
  public reference: MessageReference | null;
  public awaitMessageComponent<T extends MessageComponentInteraction = MessageComponentInteraction>(
    options?: AwaitMessageComponentOptions<T>,
  ): Promise<T>;
  public awaitReactions(options?: AwaitReactionsOptions): Promise<Collection<Snowflake | string, MessageReaction>>;
  public createReactionCollector(options?: ReactionCollectorOptions): ReactionCollector;
  public createMessageComponentCollector<T extends MessageComponentInteraction = MessageComponentInteraction>(
    options?: InteractionCollectorOptions<T>,
  ): InteractionCollector<T>;
  public delete(): Promise<Message>;
  public edit(content: string | MessageEditOptions | MessagePayload): Promise<Message>;
  public equals(message: Message, rawData: unknown): boolean;
  public fetchReference(): Promise<Message>;
  public fetchWebhook(): Promise<Webhook>;
  public crosspost(): Promise<Message>;
  public fetch(force?: boolean): Promise<Message>;
  public pin(): Promise<Message>;
  public react(emoji: EmojiIdentifierResolvable): Promise<MessageReaction>;
  public removeAttachments(): Promise<Message>;
  public reply(options: string | MessagePayload | ReplyMessageOptions): Promise<Message>;
  public startThread(options: StartThreadOptions): Promise<ThreadChannel>;
  public suppressEmbeds(suppress?: boolean): Promise<Message>;
  public toJSON(): unknown;
  public toString(): string;
  public unpin(): Promise<Message>;
}

export class MessageActionRow extends BaseMessageComponent {
  public constructor(data?: MessageActionRow | MessageActionRowOptions);
  public type: 'ACTION_ROW';
  public components: MessageActionRowComponent[];
  public addComponents(
    ...components: MessageActionRowComponentResolvable[] | MessageActionRowComponentResolvable[][]
  ): this;
  public spliceComponents(
    index: number,
    deleteCount: number,
    ...components: MessageActionRowComponentResolvable[] | MessageActionRowComponentResolvable[][]
  ): this;
  public toJSON(): unknown;
}

export class MessageAttachment {
  public constructor(attachment: BufferResolvable | Stream, name?: string, data?: RawMessageAttachementData);

  public attachment: BufferResolvable | Stream;
  public contentType: string | null;
  public height: number | null;
  public id: Snowflake;
  public name: string | null;
  public proxyURL: string;
  public size: number;
  public readonly spoiler: boolean;
  public url: string;
  public width: number | null;
  public setFile(attachment: BufferResolvable | Stream, name?: string): this;
  public setName(name: string): this;
  public toJSON(): unknown;
}

export class MessageButton extends BaseMessageComponent {
  public constructor(data?: MessageButton | MessageButtonOptions);
  public customId: string | null;
  public disabled: boolean;
  public emoji: APIPartialEmoji | null;
  public label: string | null;
  public style: MessageButtonStyle | null;
  public type: 'BUTTON';
  public url: string | null;
  public setCustomId(customId: string): this;
  public setDisabled(disabled?: boolean): this;
  public setEmoji(emoji: EmojiIdentifierResolvable): this;
  public setLabel(label: string): this;
  public setStyle(style: MessageButtonStyleResolvable): this;
  public setURL(url: string): this;
  public toJSON(): unknown;
  private static resolveStyle(style: MessageButtonStyleResolvable): MessageButtonStyle;
}

export class MessageCollector extends Collector<Snowflake, Message> {
  public constructor(channel: TextBasedChannels, options?: MessageCollectorOptions);
  private _handleChannelDeletion(channel: GuildChannel): void;
  private _handleGuildDeletion(guild: Guild): void;

  public channel: TextBasedChannels;
  public readonly endReason: string | null;
  public options: MessageCollectorOptions;
  public received: number;

  public collect(message: Message): Snowflake | null;
  public dispose(message: Message): Snowflake | null;
}

export class MessageComponentInteraction extends Interaction {
  public constructor(client: Client, data: RawMessageComponentInteractionData);
  public readonly channel: TextBasedChannels | null;
  public readonly component: MessageActionRowComponent | Exclude<APIMessageComponent, APIActionRowComponent> | null;
  public componentType: MessageComponentType;
  public customId: string;
  public deferred: boolean;
  public ephemeral: boolean | null;
  public message: Message | APIMessage;
  public replied: boolean;
  public webhook: InteractionWebhook;
  public deferReply(options: InteractionDeferReplyOptions & { fetchReply: true }): Promise<Message | APIMessage>;
  public deferReply(options?: InteractionDeferReplyOptions): Promise<void>;
  public deferUpdate(options: InteractionDeferUpdateOptions & { fetchReply: true }): Promise<Message | APIMessage>;
  public deferUpdate(options?: InteractionDeferUpdateOptions): Promise<void>;
  public deleteReply(): Promise<void>;
  public editReply(options: string | MessagePayload | WebhookEditMessageOptions): Promise<Message | APIMessage>;
  public fetchReply(): Promise<Message | APIMessage>;
  public followUp(options: string | MessagePayload | InteractionReplyOptions): Promise<Message | APIMessage>;
  public reply(options: InteractionReplyOptions & { fetchReply: true }): Promise<Message | APIMessage>;
  public reply(options: string | MessagePayload | InteractionReplyOptions): Promise<void>;
  public update(options: InteractionUpdateOptions & { fetchReply: true }): Promise<Message | APIMessage>;
  public update(options: string | MessagePayload | InteractionUpdateOptions): Promise<void>;

  public static resolveType(type: MessageComponentTypeResolvable): MessageComponentType;
}

export class MessageEmbed {
  public constructor(data?: MessageEmbed | MessageEmbedOptions);
  public author: MessageEmbedAuthor | null;
  public color: number | null;
  public readonly createdAt: Date | null;
  public description: string | null;
  public fields: EmbedField[];
  public footer: MessageEmbedFooter | null;
  public readonly hexColor: HexColorString | null;
  public image: MessageEmbedImage | null;
  public readonly length: number;
  public provider: MessageEmbedProvider | null;
  public thumbnail: MessageEmbedThumbnail | null;
  public timestamp: number | null;
  public title: string | null;
  /** @deprecated */
  public type: string;
  public url: string | null;
  public readonly video: MessageEmbedVideo | null;
  public addField(name: string, value: string, inline?: boolean): this;
  public addFields(...fields: EmbedFieldData[] | EmbedFieldData[][]): this;
  public setFields(...fields: EmbedFieldData[] | EmbedFieldData[][]): this;
  public setAuthor(name: string, iconURL?: string, url?: string): this;
  public setColor(color: ColorResolvable): this;
  public setDescription(description: string): this;
  public setFooter(text: string, iconURL?: string): this;
  public setImage(url: string): this;
  public setThumbnail(url: string): this;
  public setTimestamp(timestamp?: Date | number): this;
  public setTitle(title: string): this;
  public setURL(url: string): this;
  public spliceFields(index: number, deleteCount: number, ...fields: EmbedFieldData[] | EmbedFieldData[][]): this;
  public toJSON(): unknown;

  public static normalizeField(name: string, value: string, inline?: boolean): Required<EmbedFieldData>;
  public static normalizeFields(...fields: EmbedFieldData[] | EmbedFieldData[][]): Required<EmbedFieldData>[];
}

export class MessageFlags extends BitField<MessageFlagsString> {
  public static FLAGS: Record<MessageFlagsString, number>;
  public static resolve(bit?: BitFieldResolvable<MessageFlagsString, number>): number;
}

export class MessageMentions {
  public constructor(
    message: Message,
    users: APIUser[] | Collection<Snowflake, User>,
    roles: Snowflake[] | Collection<Snowflake, Role>,
    everyone: boolean,
    repliedUser?: APIUser | User,
  );
  private _channels: Collection<Snowflake, Channel> | null;
  private readonly _content: string;
  private _members: Collection<Snowflake, GuildMember> | null;

  public readonly channels: Collection<Snowflake, Channel>;
  public readonly client: Client;
  public everyone: boolean;
  public readonly guild: Guild;
  public has(data: UserResolvable | RoleResolvable | ChannelResolvable, options?: MessageMentionsHasOptions): boolean;
  public readonly members: Collection<Snowflake, GuildMember> | null;
  public repliedUser: User | null;
  public roles: Collection<Snowflake, Role>;
  public users: Collection<Snowflake, User>;
  public crosspostedChannels: Collection<Snowflake, CrosspostedChannel>;
  public toJSON(): unknown;

  public static CHANNELS_PATTERN: RegExp;
  public static EVERYONE_PATTERN: RegExp;
  public static ROLES_PATTERN: RegExp;
  public static USERS_PATTERN: RegExp;
}

export class MessagePayload {
  public constructor(target: MessageTarget, options: MessageOptions | WebhookMessageOptions);
  public data: RawMessagePayloadData | null;
  public readonly isUser: boolean;
  public readonly isWebhook: boolean;
  public readonly isMessage: boolean;
  public readonly isMessageManager: boolean;
  public readonly isInteraction: boolean;
  public files: unknown[] | null;
  public options: MessageOptions | WebhookMessageOptions;
  public target: MessageTarget;

  public static create(
    target: MessageTarget,
    options: string | MessageOptions | WebhookMessageOptions,
    extra?: MessageOptions | WebhookMessageOptions,
  ): MessagePayload;
  public static resolveFile(fileLike: BufferResolvable | Stream | FileOptions | MessageAttachment): Promise<unknown>;

  public makeContent(): string | undefined;
  public resolveData(): this;
  public resolveFiles(): Promise<this>;
}

export class MessageReaction {
  public constructor(client: Client, data: RawMessageReactionData, message: Message);
  private _emoji: GuildEmoji | ReactionEmoji;

  public readonly client: Client;
  public count: number;
  public readonly emoji: GuildEmoji | ReactionEmoji;
  public me: boolean;
  public message: Message | PartialMessage;
  public readonly partial: false;
  public users: ReactionUserManager;
  public remove(): Promise<MessageReaction>;
  public fetch(): Promise<MessageReaction>;
  public toJSON(): unknown;
}

export class MessageSelectMenu extends BaseMessageComponent {
  public constructor(data?: MessageSelectMenu | MessageSelectMenuOptions);
  public customId: string | null;
  public disabled: boolean;
  public maxValues: number | null;
  public minValues: number | null;
  public options: MessageSelectOption[];
  public placeholder: string | null;
  public type: 'SELECT_MENU';
  public addOptions(...options: MessageSelectOptionData[] | MessageSelectOptionData[][]): this;
  public setCustomId(customId: string): this;
  public setDisabled(disabled?: boolean): this;
  public setMaxValues(maxValues: number): this;
  public setMinValues(minValues: number): this;
  public setPlaceholder(placeholder: string): this;
  public spliceOptions(
    index: number,
    deleteCount: number,
    ...options: MessageSelectOptionData[] | MessageSelectOptionData[][]
  ): this;
  public toJSON(): unknown;
}

export class NewsChannel extends BaseGuildTextChannel {
  public type: 'GUILD_NEWS';
  public addFollower(channel: GuildChannelResolvable, reason?: string): Promise<NewsChannel>;
}

export class OAuth2Guild extends BaseGuild {
  public constructor(client: Client, data: RawOAuth2GuildData);
  public owner: boolean;
  public permissions: Readonly<Permissions>;
}

export class PartialGroupDMChannel extends Channel {
  public constructor(client: Client, data: RawPartialGroupDMChannelData);
  public name: string;
  public icon: string | null;
  public iconURL(options?: StaticImageURLOptions): string | null;
}

export class PermissionOverwrites extends Base {
  public constructor(client: Client, data: RawPermissionOverwriteData, channel: GuildChannel);
  public allow: Readonly<Permissions>;
  public readonly channel: GuildChannel;
  public deny: Readonly<Permissions>;
  public id: Snowflake;
  public type: OverwriteType;
  public edit(options: PermissionOverwriteOptions, reason?: string): Promise<PermissionOverwrites>;
  public delete(reason?: string): Promise<PermissionOverwrites>;
  public toJSON(): unknown;
  public static resolveOverwriteOptions(
    options: PermissionOverwriteOptions,
    initialPermissions: { allow?: PermissionResolvable; deny?: PermissionResolvable },
  ): ResolvedOverwriteOptions;
  public static resolve(overwrite: OverwriteResolvable, guild: Guild): APIOverwrite;
}

export class Permissions extends BitField<PermissionString, bigint> {
  public any(permission: PermissionResolvable, checkAdmin?: boolean): boolean;
  public has(permission: PermissionResolvable, checkAdmin?: boolean): boolean;
  public missing(bits: BitFieldResolvable<PermissionString, bigint>, checkAdmin?: boolean): PermissionString[];
  public serialize(checkAdmin?: boolean): Record<PermissionString, boolean>;
  public toArray(checkAdmin?: boolean): PermissionString[];

  public static ALL: bigint;
  public static DEFAULT: bigint;
  public static STAGE_MODERATOR: bigint;
  public static FLAGS: PermissionFlags;
  public static resolve(permission?: PermissionResolvable): bigint;
}

export class Presence extends Base {
  public constructor(client: Client, data?: RawPresenceData);
  public activities: Activity[];
  public clientStatus: ClientPresenceStatusData | null;
  public guild: Guild | null;
  public readonly member: GuildMember | null;
  public status: PresenceStatus;
  public readonly user: User | null;
  public userId: Snowflake;
  public equals(presence: Presence): boolean;
}

export class ReactionCollector extends Collector<Snowflake | string, MessageReaction, [User]> {
  public constructor(message: Message, options?: ReactionCollectorOptions);
  private _handleChannelDeletion(channel: GuildChannel): void;
  private _handleGuildDeletion(guild: Guild): void;
  private _handleMessageDeletion(message: Message): void;

  public readonly endReason: string | null;
  public message: Message;
  public options: ReactionCollectorOptions;
  public total: number;
  public users: Collection<Snowflake, User>;

  public static key(reaction: MessageReaction): Snowflake | string;

  public collect(reaction: MessageReaction, user: User): Promise<Snowflake | string | null>;
  public dispose(reaction: MessageReaction, user: User): Snowflake | string | null;
  public empty(): void;

  public on(event: 'collect' | 'dispose' | 'remove', listener: (reaction: MessageReaction, user: User) => void): this;
  public on(event: 'end', listener: (collected: Collection<Snowflake, MessageReaction>, reason: string) => void): this;
  public on(event: string, listener: (...args: any[]) => void): this;

  public once(event: 'collect' | 'dispose' | 'remove', listener: (reaction: MessageReaction, user: User) => void): this;
  public once(
    event: 'end',
    listener: (collected: Collection<Snowflake, MessageReaction>, reason: string) => void,
  ): this;
  public once(event: string, listener: (...args: any[]) => void): this;
}

export class ReactionEmoji extends Emoji {
  public constructor(reaction: MessageReaction, emoji: RawReactionEmojiData);
  public reaction: MessageReaction;
  public toJSON(): unknown;
}

export class RichPresenceAssets {
  public constructor(activity: Activity, assets: RawRichPresenceAssets);
  public largeImage: Snowflake | null;
  public largeText: string | null;
  public smallImage: Snowflake | null;
  public smallText: string | null;
  public largeImageURL(options?: StaticImageURLOptions): string | null;
  public smallImageURL(options?: StaticImageURLOptions): string | null;
}

export class Role extends Base {
  public constructor(client: Client, data: RawRoleData, guild: Guild);
  public color: number;
  public readonly createdAt: Date;
  public readonly createdTimestamp: number;
  public deleted: boolean;
  public readonly editable: boolean;
  public guild: Guild;
  public readonly hexColor: HexColorString;
  public hoist: boolean;
  public id: Snowflake;
  public managed: boolean;
  public readonly members: Collection<Snowflake, GuildMember>;
  public mentionable: boolean;
  public name: string;
  public permissions: Readonly<Permissions>;
  public readonly position: number;
  public rawPosition: number;
  public tags: RoleTagData | null;
  public comparePositionTo(role: Role): number;
  public delete(reason?: string): Promise<Role>;
  public edit(data: RoleData, reason?: string): Promise<Role>;
  public equals(role: Role): boolean;
  public permissionsIn(channel: GuildChannel | Snowflake): Readonly<Permissions>;
  public setColor(color: ColorResolvable, reason?: string): Promise<Role>;
  public setHoist(hoist: boolean, reason?: string): Promise<Role>;
  public setMentionable(mentionable: boolean, reason?: string): Promise<Role>;
  public setName(name: string, reason?: string): Promise<Role>;
  public setPermissions(permissions: PermissionResolvable, reason?: string): Promise<Role>;
  public setPosition(position: number, options?: SetRolePositionOptions): Promise<Role>;
  public toJSON(): unknown;
  public toString(): RoleMention;

  public static comparePositions(role1: Role, role2: Role): number;
}

export class SelectMenuInteraction extends MessageComponentInteraction {
  public constructor(client: Client, data: RawMessageSelectMenuInteractionData);
  public componentType: 'SELECT_MENU';
  public values: string[];
}

export class Shard extends EventEmitter {
  public constructor(manager: ShardingManager, id: number);
  private _evals: Map<string, Promise<unknown>>;
  private _exitListener: (...args: any[]) => void;
  private _fetches: Map<string, Promise<unknown>>;
  private _handleExit(respawn?: boolean): void;
  private _handleMessage(message: unknown): void;

  public args: string[];
  public execArgv: string[];
  public env: unknown;
  public id: number;
  public manager: ShardingManager;
  public process: ChildProcess | null;
  public ready: boolean;
  public worker: Worker | null;
  public eval(script: string): Promise<unknown>;
  public eval<T>(fn: (client: Client) => T): Promise<T[]>;
  public fetchClientValue(prop: string): Promise<unknown>;
  public kill(): void;
  public respawn(options?: { delay?: number; timeout?: number }): Promise<ChildProcess>;
  public send(message: unknown): Promise<Shard>;
  public spawn(timeout?: number): Promise<ChildProcess>;

  public on(event: 'spawn' | 'death', listener: (child: ChildProcess) => Awaited<void>): this;
  public on(event: 'disconnect' | 'ready' | 'reconnecting', listener: () => Awaited<void>): this;
  public on(event: 'error', listener: (error: Error) => Awaited<void>): this;
  public on(event: 'message', listener: (message: any) => Awaited<void>): this;
  public on(event: string, listener: (...args: any[]) => Awaited<void>): this;

  public once(event: 'spawn' | 'death', listener: (child: ChildProcess) => Awaited<void>): this;
  public once(event: 'disconnect' | 'ready' | 'reconnecting', listener: () => Awaited<void>): this;
  public once(event: 'error', listener: (error: Error) => Awaited<void>): this;
  public once(event: 'message', listener: (message: any) => Awaited<void>): this;
  public once(event: string, listener: (...args: any[]) => Awaited<void>): this;
}

export class ShardClientUtil {
  public constructor(client: Client, mode: ShardingManagerMode);
  private _handleMessage(message: unknown): void;
  private _respond(type: string, message: unknown): void;

  public client: Client;
  public readonly count: number;
  public readonly ids: number[];
  public mode: ShardingManagerMode;
  public parentPort: MessagePort | null;
  public broadcastEval<T>(fn: (client: Client) => Awaited<T>): Promise<Serialized<T>[]>;
  public broadcastEval<T>(fn: (client: Client) => Awaited<T>, options: { shard: number }): Promise<Serialized<T>>;
  public broadcastEval<T, P>(
    fn: (client: Client, context: Serialized<P>) => Awaited<T>,
    options: { context: P },
  ): Promise<Serialized<T>[]>;
  public broadcastEval<T, P>(
    fn: (client: Client, context: Serialized<P>) => Awaited<T>,
    options: { context: P; shard: number },
  ): Promise<Serialized<T>>;
  public fetchClientValues(prop: string): Promise<unknown[]>;
  public fetchClientValues(prop: string, shard: number): Promise<unknown>;
  public respawnAll(options?: MultipleShardRespawnOptions): Promise<void>;
  public send(message: unknown): Promise<void>;

  public static singleton(client: Client, mode: ShardingManagerMode): ShardClientUtil;
  public static shardIdForGuildId(guildId: Snowflake, shardCount: number): number;
}

export class ShardingManager extends EventEmitter {
  public constructor(file: string, options?: ShardingManagerOptions);
  private _performOnShards(method: string, args: unknown[]): Promise<unknown[]>;
  private _performOnShards(method: string, args: unknown[], shard: number): Promise<unknown>;

  public file: string;
  public respawn: boolean;
  public shardArgs: string[];
  public shards: Collection<number, Shard>;
  public token: string | null;
  public totalShards: number | 'auto';
  public shardList: number[] | 'auto';
  public broadcast(message: unknown): Promise<Shard[]>;
  public broadcastEval<T>(fn: (client: Client) => Awaited<T>): Promise<Serialized<T>[]>;
  public broadcastEval<T>(fn: (client: Client) => Awaited<T>, options: { shard: number }): Promise<Serialized<T>>;
  public broadcastEval<T, P>(
    fn: (client: Client, context: Serialized<P>) => Awaited<T>,
    options: { context: P },
  ): Promise<Serialized<T>[]>;
  public broadcastEval<T, P>(
    fn: (client: Client, context: Serialized<P>) => Awaited<T>,
    options: { context: P; shard: number },
  ): Promise<Serialized<T>>;
  public createShard(id: number): Shard;
  public fetchClientValues(prop: string): Promise<unknown[]>;
  public fetchClientValues(prop: string, shard: number): Promise<unknown>;
  public respawnAll(options?: MultipleShardRespawnOptions): Promise<Collection<number, Shard>>;
  public spawn(options?: MultipleShardSpawnOptions): Promise<Collection<number, Shard>>;

  public on(event: 'shardCreate', listener: (shard: Shard) => Awaited<void>): this;

  public once(event: 'shardCreate', listener: (shard: Shard) => Awaited<void>): this;
}

export interface FetchRecommendedShardsOptions {
  guildsPerShard?: number;
  multipleOf?: number;
}

export class SnowflakeUtil extends null {
  private constructor();
  public static deconstruct(snowflake: Snowflake): DeconstructedSnowflake;
  public static generate(timestamp?: number | Date): Snowflake;
  public static readonly EPOCH: number;
}

export class StageChannel extends BaseGuildVoiceChannel {
  public topic: string | null;
  public type: 'GUILD_STAGE_VOICE';
  public readonly stageInstance: StageInstance | null;
  public createStageInstance(options: StageInstanceCreateOptions): Promise<StageInstance>;
  public setTopic(topic: string): Promise<StageChannel>;
}

export class StageInstance extends Base {
  public constructor(client: Client, data: RawStageInstanceData, channel: StageChannel);
  public id: Snowflake;
  public deleted: boolean;
  public guildId: Snowflake;
  public channelId: Snowflake;
  public topic: string;
  public privacyLevel: PrivacyLevel;
  public discoverableDisabled: boolean;
  public readonly channel: StageChannel | null;
  public readonly guild: Guild | null;
  public edit(options: StageInstanceEditOptions): Promise<StageInstance>;
  public delete(): Promise<StageInstance>;
  public setTopic(topic: string): Promise<StageInstance>;
  public readonly createdTimestamp: number;
  public readonly createdAt: Date;
}

export class Sticker extends Base {
  public constructor(client: Client, data: RawStickerData);
  public readonly createdTimestamp: number;
  public readonly createdAt: Date;
  public available: boolean | null;
  public description: string | null;
  public format: StickerFormatType;
  public readonly guild: Guild | null;
  public guildId: Snowflake | null;
  public id: Snowflake;
  public name: string;
  public packId: Snowflake | null;
  public readonly partial: boolean;
  public sortValue: number | null;
  public tags: string[] | null;
  public type: StickerType | null;
  public user: User | null;
  public readonly url: string;
  public fetch(): Promise<Sticker>;
  public fetchPack(): Promise<StickerPack | null>;
  public fetchUser(): Promise<User | null>;
  public edit(data?: GuildStickerEditData, reason?: string): Promise<Sticker>;
  public delete(reason?: string): Promise<Sticker>;
  public equals(other: Sticker | unknown): boolean;
}

export class StickerPack extends Base {
  public constructor(client: Client, data: RawStickerPackData);
  public readonly createdTimestamp: number;
  public readonly createdAt: Date;
  public bannerId: Snowflake;
  public readonly coverSticker: Sticker | null;
  public coverStickerId: Snowflake | null;
  public description: string;
  public id: Snowflake;
  public name: string;
  public skuId: Snowflake;
  public stickers: Collection<Snowflake, Sticker>;
  public bannerURL(options?: StaticImageURLOptions): string;
}

export class StoreChannel extends GuildChannel {
  public constructor(guild: Guild, data?: RawGuildChannelData, client?: Client);
  public createInvite(options?: CreateInviteOptions): Promise<Invite>;
  public fetchInvites(cache?: boolean): Promise<Collection<string, Invite>>;
  public nsfw: boolean;
  public type: 'GUILD_STORE';
}

export class SystemChannelFlags extends BitField<SystemChannelFlagsString> {
  public static FLAGS: Record<SystemChannelFlagsString, number>;
  public static resolve(bit?: BitFieldResolvable<SystemChannelFlagsString, number>): number;
}

export class Team extends Base {
  public constructor(client: Client, data: RawTeamData);
  public id: Snowflake;
  public name: string;
  public icon: string | null;
  public ownerId: Snowflake | null;
  public members: Collection<Snowflake, TeamMember>;

  public readonly owner: TeamMember | null;
  public readonly createdAt: Date;
  public readonly createdTimestamp: number;

  public iconURL(options?: StaticImageURLOptions): string | null;
  public toJSON(): unknown;
  public toString(): string;
}

export class TeamMember extends Base {
  public constructor(team: Team, data: RawTeamMemberData);
  public team: Team;
  public readonly id: Snowflake;
  public permissions: string[];
  public membershipState: MembershipState;
  public user: User;

  public toString(): UserMention;
}

export class TextChannel extends BaseGuildTextChannel {
  public rateLimitPerUser: number;
  public type: 'GUILD_TEXT';
  public setRateLimitPerUser(rateLimitPerUser: number, reason?: string): Promise<TextChannel>;
}

export class ThreadChannel extends TextBasedChannel(Channel) {
  public constructor(guild: Guild, data?: RawThreadChannelData, client?: Client, fromInteraction?: boolean);
  public archived: boolean | null;
  public readonly archivedAt: Date | null;
  public archiveTimestamp: number | null;
  public autoArchiveDuration: ThreadAutoArchiveDuration | null;
  public readonly editable: boolean;
  public guild: Guild;
  public guildId: Snowflake;
  public readonly guildMembers: Collection<Snowflake, GuildMember>;
  public readonly joinable: boolean;
  public readonly joined: boolean;
  public locked: boolean | null;
  public readonly manageable: boolean;
  public readonly sendable: boolean;
  public memberCount: number | null;
  public messageCount: number | null;
  public messages: MessageManager;
  public members: ThreadMemberManager;
  public name: string;
  public ownerId: Snowflake | null;
  public readonly parent: TextChannel | NewsChannel | null;
  public parentId: Snowflake | null;
  public rateLimitPerUser: number | null;
  public type: ThreadChannelTypes;
  public readonly unarchivable: boolean;
  public delete(reason?: string): Promise<ThreadChannel>;
  public edit(data: ThreadEditData, reason?: string): Promise<ThreadChannel>;
  public join(): Promise<ThreadChannel>;
  public leave(): Promise<ThreadChannel>;
  public permissionsFor(memberOrRole: GuildMember | Role): Readonly<Permissions>;
  public permissionsFor(memberOrRole: GuildMemberResolvable | RoleResolvable): Readonly<Permissions> | null;
  public fetchOwner(options?: FetchOwnerOptions): Promise<ThreadMember | null>;
  public setArchived(archived?: boolean, reason?: string): Promise<ThreadChannel>;
  public setAutoArchiveDuration(
    autoArchiveDuration: ThreadAutoArchiveDuration,
    reason?: string,
  ): Promise<ThreadChannel>;
  public setLocked(locked?: boolean, reason?: string): Promise<ThreadChannel>;
  public setName(name: string, reason?: string): Promise<ThreadChannel>;
  public setRateLimitPerUser(rateLimitPerUser: number, reason?: string): Promise<ThreadChannel>;
}

export class ThreadMember extends Base {
  public constructor(thread: ThreadChannel, data?: RawThreadMemberData);
  public flags: ThreadMemberFlags;
  public readonly guildMember: GuildMember | null;
  public id: Snowflake;
  public readonly joinedAt: Date | null;
  public joinedTimestamp: number | null;
  public readonly manageable: boolean;
  public thread: ThreadChannel;
  public readonly user: User | null;
  public remove(reason?: string): Promise<ThreadMember>;
}

export class ThreadMemberFlags extends BitField<ThreadMemberFlagsString> {
  public static FLAGS: Record<ThreadMemberFlagsString, number>;
  public static resolve(bit?: BitFieldResolvable<ThreadMemberFlagsString, number>): number;
}

export class Typing extends Base {
  public constructor(channel: TextBasedChannels, user: PartialUser, data?: RawTypingData);
  public channel: TextBasedChannels;
  public user: PartialUser;
  public startedTimestamp: number;
  public readonly startedAt: Date;
  public readonly guild: Guild | null;
  public readonly member: GuildMember | null;
  public inGuild(): this is this & {
    channel: TextChannel | NewsChannel | ThreadChannel;
    readonly guild: Guild;
  };
}

export class User extends PartialTextBasedChannel(Base) {
  public constructor(client: Client, data: RawUserData);
  public avatar: string | null;
  public bot: boolean;
  public readonly createdAt: Date;
  public readonly createdTimestamp: number;
  public discriminator: string;
  public readonly defaultAvatarURL: string;
  public readonly dmChannel: DMChannel | null;
  public flags: Readonly<UserFlags> | null;
  public id: Snowflake;
  public readonly partial: false;
  public system: boolean;
  public readonly tag: string;
  public username: string;
  public avatarURL(options?: ImageURLOptions): string | null;
  public createDM(): Promise<DMChannel>;
  public deleteDM(): Promise<DMChannel>;
  public displayAvatarURL(options?: ImageURLOptions): string;
  public equals(user: User): boolean;
  public fetch(force?: boolean): Promise<User>;
  public fetchFlags(force?: boolean): Promise<UserFlags>;
  public toString(): UserMention;
}

export class UserFlags extends BitField<UserFlagsString> {
  public static FLAGS: Record<UserFlagsString, number>;
  public static resolve(bit?: BitFieldResolvable<UserFlagsString, number>): number;
}

export class Util extends null {
  private constructor();
  public static archivedThreadSweepFilter<K, V>(lifetime?: number): SweepFilter<K, V>;
  public static basename(path: string, ext?: string): string;
  public static binaryToId(num: string): Snowflake;
  public static cleanContent(str: string, channel: TextBasedChannels): string;
  public static removeMentions(str: string): string;
  public static cloneObject(obj: unknown): unknown;
  public static delayFor(ms: number): Promise<void>;
  public static discordSort<K, V extends { rawPosition: number; id: Snowflake }>(
    collection: Collection<K, V>,
  ): Collection<K, V>;
  public static escapeMarkdown(text: string, options?: EscapeMarkdownOptions): string;
  public static escapeCodeBlock(text: string): string;
  public static escapeInlineCode(text: string): string;
  public static escapeBold(text: string): string;
  public static escapeItalic(text: string): string;
  public static escapeUnderline(text: string): string;
  public static escapeStrikethrough(text: string): string;
  public static escapeSpoiler(text: string): string;
  public static cleanCodeBlockContent(text: string): string;
  public static fetchRecommendedShards(token: string, options?: FetchRecommendedShardsOptions): Promise<number>;
  public static flatten(obj: unknown, ...props: Record<string, boolean | string>[]): unknown;
  public static idToBinary(num: Snowflake): string;
  public static makeError(obj: MakeErrorOptions): Error;
  public static makePlainError(err: Error): MakeErrorOptions;
  public static mergeDefault(def: unknown, given: unknown): unknown;
  public static moveElementInArray(array: unknown[], element: unknown, newIndex: number, offset?: boolean): number;
  public static parseEmoji(text: string): { animated: boolean; name: string; id: Snowflake | null } | null;
  public static resolveColor(color: ColorResolvable): number;
  public static resolvePartialEmoji(emoji: EmojiIdentifierResolvable): Partial<APIPartialEmoji> | null;
  public static verifyString(data: string, error?: typeof Error, errorMessage?: string, allowEmpty?: boolean): string;
  public static setPosition<T extends Channel | Role>(
    item: T,
    position: number,
    relative: boolean,
    sorted: Collection<Snowflake, T>,
    route: unknown,
    reason?: string,
  ): Promise<{ id: Snowflake; position: number }[]>;
  public static splitMessage(text: string, options?: SplitOptions): string[];
}

export class Formatters extends null {
  public static blockQuote: typeof blockQuote;
  public static bold: typeof bold;
  public static codeBlock: typeof codeBlock;
  public static hideLinkEmbed: typeof hideLinkEmbed;
  public static hyperlink: typeof hyperlink;
  public static inlineCode: typeof inlineCode;
  public static italic: typeof italic;
  public static quote: typeof quote;
  public static strikethrough: typeof strikethrough;
  public static time: typeof time;
  public static TimestampStyles: typeof TimestampStyles;
  public static TimestampStylesString: TimestampStylesString;
  public static underscore: typeof underscore;
  public static spoiler: typeof spoiler;
}

export class VoiceChannel extends BaseGuildVoiceChannel {
  public readonly editable: boolean;
  public readonly speakable: boolean;
  public type: 'GUILD_VOICE';
  public setBitrate(bitrate: number, reason?: string): Promise<VoiceChannel>;
  public setUserLimit(userLimit: number, reason?: string): Promise<VoiceChannel>;
}

export class VoiceRegion {
  public constructor(data: RawVoiceRegionData);
  public custom: boolean;
  public deprecated: boolean;
  public id: string;
  public name: string;
  public optimal: boolean;
  public vip: boolean;
  public toJSON(): unknown;
}

export class VoiceState extends Base {
  public constructor(guild: Guild, data: RawVoiceStateData);
  public readonly channel: VoiceChannel | StageChannel | null;
  public channelId: Snowflake | null;
  public readonly deaf: boolean | null;
  public guild: Guild;
  public id: Snowflake;
  public readonly member: GuildMember | null;
  public readonly mute: boolean | null;
  public selfDeaf: boolean | null;
  public selfMute: boolean | null;
  public serverDeaf: boolean | null;
  public serverMute: boolean | null;
  public sessionId: string | null;
  public streaming: boolean;
  public selfVideo: boolean | null;
  public suppress: boolean;
  public requestToSpeakTimestamp: number | null;

  public setDeaf(deaf: boolean, reason?: string): Promise<GuildMember>;
  public setMute(mute: boolean, reason?: string): Promise<GuildMember>;
  public disconnect(reason?: string): Promise<GuildMember>;
  public setChannel(channel: VoiceChannelResolvable | null, reason?: string): Promise<GuildMember>;
  public setRequestToSpeak(request: boolean): Promise<void>;
  public setSuppressed(suppressed: boolean): Promise<void>;
}

export class Webhook extends WebhookMixin() {
  public constructor(client: Client, data?: RawWebhookData);
  public avatar: string;
  public avatarURL(options?: StaticImageURLOptions): string | null;
  public channelId: Snowflake;
  public client: Client;
  public guildId: Snowflake;
  public name: string;
  public owner: User | APIUser | null;
  public sourceGuild: Guild | APIPartialGuild | null;
  public sourceChannel: Channel | APIPartialChannel | null;
  public token: string | null;
  public type: WebhookType;
}

export class WebhookClient extends WebhookMixin(BaseClient) {
  public constructor(data: WebhookClientData, options?: WebhookClientOptions);
  public client: this;
  public options: WebhookClientOptions;
  public token: string;
  public editMessage(
    message: MessageResolvable,
    options: string | MessagePayload | WebhookEditMessageOptions,
  ): Promise<APIMessage>;
  public fetchMessage(message: Snowflake, cache?: boolean): Promise<APIMessage>;
  public send(options: string | MessagePayload | WebhookMessageOptions): Promise<APIMessage>;
}

export class WebSocketManager extends EventEmitter {
  public constructor(client: Client);
  private totalShards: number | string;
  private shardQueue: Set<WebSocketShard>;
  private packetQueue: unknown[];
  private destroyed: boolean;
  private reconnecting: boolean;

  public readonly client: Client;
  public gateway: string | null;
  public shards: Collection<number, WebSocketShard>;
  public status: Status;
  public readonly ping: number;

  public on(event: WSEventType, listener: (data: any, shardId: number) => void): this;
  public once(event: WSEventType, listener: (data: any, shardId: number) => void): this;

  private debug(message: string, shard?: WebSocketShard): void;
  private connect(): Promise<void>;
  private createShards(): Promise<void>;
  private reconnect(): Promise<void>;
  private broadcast(packet: unknown): void;
  private destroy(): void;
  private handlePacket(packet?: unknown, shard?: WebSocketShard): boolean;
  private checkShardsReady(): void;
  private triggerClientReady(): void;
}

export class WebSocketShard extends EventEmitter {
  public constructor(manager: WebSocketManager, id: number);
  private sequence: number;
  private closeSequence: number;
  private sessionId: string | null;
  private lastPingTimestamp: number;
  private lastHeartbeatAcked: boolean;
  private ratelimit: { queue: unknown[]; total: number; remaining: number; time: 60e3; timer: NodeJS.Timeout | null };
  private connection: WebSocket | null;
  private helloTimeout: NodeJS.Timeout | null;
  private eventsAttached: boolean;
  private expectedGuilds: Set<Snowflake> | null;
  private readyTimeout: NodeJS.Timeout | null;

  public manager: WebSocketManager;
  public id: number;
  public status: Status;
  public ping: number;

  private debug(message: string): void;
  private connect(): Promise<void>;
  private onOpen(): void;
  private onMessage(event: MessageEvent): void;
  private onError(error: ErrorEvent | unknown): void;
  private onClose(event: CloseEvent): void;
  private onPacket(packet: unknown): void;
  private checkReady(): void;
  private setHelloTimeout(time?: number): void;
  private setHeartbeatTimer(time: number): void;
  private sendHeartbeat(): void;
  private ackHeartbeat(): void;
  private identify(): void;
  private identifyNew(): void;
  private identifyResume(): void;
  private _send(data: unknown): void;
  private processQueue(): void;
  private destroy(destroyOptions?: { closeCode?: number; reset?: boolean; emit?: boolean; log?: boolean }): void;
  private _cleanupConnection(): void;
  private _emitDestroyed(): void;

  public send(data: unknown, important?: boolean): void;

  public on(event: 'ready' | 'resumed' | 'invalidSession', listener: () => Awaited<void>): this;
  public on(event: 'close', listener: (event: CloseEvent) => Awaited<void>): this;
  public on(event: 'allReady', listener: (unavailableGuilds?: Set<Snowflake>) => Awaited<void>): this;
  public on(event: string, listener: (...args: any[]) => Awaited<void>): this;

  public once(event: 'ready' | 'resumed' | 'invalidSession', listener: () => Awaited<void>): this;
  public once(event: 'close', listener: (event: CloseEvent) => Awaited<void>): this;
  public once(event: 'allReady', listener: (unavailableGuilds?: Set<Snowflake>) => Awaited<void>): this;
  public once(event: string, listener: (...args: any[]) => Awaited<void>): this;
}

export class Widget extends Base {
  public constructor(client: Client, data: RawWidgetData);
  private _patch(data: RawWidgetData): void;
  public fetch(): Promise<Widget>;
  public id: Snowflake;
  public instantInvite?: string;
  public channels: Collection<Snowflake, WidgetChannel>;
  public members: Collection<string, WidgetMember>;
  public presenceCount: number;
}

export class WidgetMember extends Base {
  public constructor(client: Client, data: RawWidgetMemberData);
  public id: string;
  public username: string;
  public discriminator: string;
  public avatar?: string;
  public status: PresenceStatus;
  public deaf?: boolean;
  public mute?: boolean;
  public selfDeaf?: boolean;
  public selfMute?: boolean;
  public suppress?: boolean;
  public channelId?: Snowflake;
  public avatarURL: string;
  public activity?: WidgetActivity;
}

export class WelcomeChannel extends Base {
  constructor(guild: Guild, data: RawWelcomeChannelData);
  private _emoji: Omit<APIEmoji, 'animated'>;
  public channelId: Snowflake;
  public guild: Guild | InviteGuild;
  public description: string;
  public readonly channel: TextChannel | NewsChannel | null;
  public readonly emoji: GuildEmoji | Emoji;
}

export class WelcomeScreen extends Base {
  constructor(guild: Guild, data: RawWelcomeScreenData);
  public readonly enabled: boolean;
  public guild: Guild | InviteGuild;
  public description: string | null;
  public welcomeChannels: Collection<Snowflake, WelcomeChannel>;
}

//#endregion

//#region Constants

export const Constants: {
  Package: {
    name: string;
    version: string;
    description: string;
    author: string;
    license: string;
    main: string;
    types: string;
    homepage: string;
    keywords: string[];
    bugs: { url: string };
    repository: { type: string; url: string };
    scripts: Record<string, string>;
    engines: Record<string, string>;
    dependencies: Record<string, string>;
    peerDependencies: Record<string, string>;
    devDependencies: Record<string, string>;
    [key: string]: unknown;
  };
  UserAgent: string;
  Endpoints: {
    botGateway: string;
    invite: (root: string, code: string) => string;
    CDN: (root: string) => {
      Emoji: (emojiId: Snowflake, format: DynamicImageFormat) => string;
      Asset: (name: string) => string;
      DefaultAvatar: (discriminator: number) => string;
      Avatar: (
        userId: Snowflake,
        hash: string,
        format: DynamicImageFormat,
        size: AllowedImageSize,
        dynamic: boolean,
      ) => string;
      Banner: (guildId: Snowflake, hash: string, format: AllowedImageFormat, size: AllowedImageSize) => string;
      Icon: (
        guildId: Snowflake,
        hash: string,
        format: DynamicImageFormat,
        size: AllowedImageSize,
        dynamic: boolean,
      ) => string;
      AppIcon: (
        appId: Snowflake,
        hash: string,
        { format, size }: { format: AllowedImageFormat; size: AllowedImageSize },
      ) => string;
      AppAsset: (
        appId: Snowflake,
        hash: string,
        { format, size }: { format: AllowedImageFormat; size: AllowedImageSize },
      ) => string;
      StickerPackBanner: (bannerId: Snowflake, format: AllowedImageFormat, size: AllowedImageSize) => string;
      GDMIcon: (channelId: Snowflake, hash: string, format: AllowedImageFormat, size: AllowedImageSize) => string;
      Splash: (guildId: Snowflake, hash: string, format: AllowedImageFormat, size: AllowedImageSize) => string;
      DiscoverySplash: (guildId: Snowflake, hash: string, format: AllowedImageFormat, size: AllowedImageSize) => string;
      TeamIcon: (
        teamId: Snowflake,
        hash: string,
        { format, size }: { format: AllowedImageFormat; size: AllowedImageSize },
      ) => string;
      Sticker: (stickerId: Snowflake, stickerFormat: StickerFormatType) => string;
    };
  };
  WSCodes: {
    1000: 'WS_CLOSE_REQUESTED';
    4004: 'TOKEN_INVALID';
    4010: 'SHARDING_INVALID';
    4011: 'SHARDING_REQUIRED';
  };
  Events: ConstantsEvents;
  ShardEvents: ConstantsShardEvents;
  PartialTypes: {
    [K in PartialTypes]: K;
  };
  WSEvents: {
    [K in WSEventType]: K;
  };
  Colors: ConstantsColors;
  Status: ConstantsStatus;
  Opcodes: ConstantsOpcodes;
  APIErrors: APIErrors;
  ChannelTypes: typeof ChannelTypes;
  ThreadChannelTypes: ThreadChannelTypes[];
  TextBasedChannelTypes: TextBasedChannelTypes[];
  VoiceBasedChannelTypes: VoiceBasedChannelTypes[];
  ClientApplicationAssetTypes: ConstantsClientApplicationAssetTypes;
  InviteScopes: InviteScope[];
  MessageTypes: MessageType[];
  SystemMessageTypes: SystemMessageType[];
  ActivityTypes: typeof ActivityTypes;
  StickerTypes: typeof StickerTypes;
  StickerFormatTypes: typeof StickerFormatTypes;
  OverwriteTypes: typeof OverwriteTypes;
  ExplicitContentFilterLevels: typeof ExplicitContentFilterLevels;
  DefaultMessageNotificationLevels: typeof DefaultMessageNotificationLevels;
  VerificationLevels: typeof VerificationLevels;
  MembershipStates: typeof MembershipStates;
  ApplicationCommandOptionTypes: typeof ApplicationCommandOptionTypes;
  ApplicationCommandPermissionTypes: typeof ApplicationCommandPermissionTypes;
  InteractionTypes: typeof InteractionTypes;
  InteractionResponseTypes: typeof InteractionResponseTypes;
  MessageComponentTypes: typeof MessageComponentTypes;
  MessageButtonStyles: typeof MessageButtonStyles;
  MFALevels: typeof MFALevels;
  NSFWLevels: typeof NSFWLevels;
  PrivacyLevels: typeof PrivacyLevels;
  WebhookTypes: typeof WebhookTypes;
  PremiumTiers: typeof PremiumTiers;
};

export const version: string;

//#endregion

//#region Managers

export abstract class BaseManager {
  public constructor(client: Client);
  public readonly client: Client;
}

export abstract class DataManager<K, Holds, R> extends BaseManager {
  public constructor(client: Client, holds: Constructable<Holds>);
  public readonly holds: Constructable<Holds>;
  public readonly cache: Collection<K, Holds>;
  public resolve(resolvable: Holds): Holds;
  public resolve(resolvable: R): Holds | null;
  public resolveId(resolvable: K | Holds): K;
  public resolveId(resolvable: R): K | null;
  public valueOf(): Collection<K, Holds>;
}

export abstract class CachedManager<K, Holds, R> extends DataManager<K, Holds, R> {
  public constructor(client: Client, holds: Constructable<Holds>);
  private _add(data: unknown, cache?: boolean, { id, extras }?: { id: K; extras: unknown[] }): Holds;
}

export class ApplicationCommandManager<
  ApplicationCommandScope = ApplicationCommand<{ guild: GuildResolvable }>,
  PermissionsOptionsExtras = { guild: GuildResolvable },
  PermissionsGuildType = null,
> extends CachedManager<Snowflake, ApplicationCommandScope, ApplicationCommandResolvable> {
  public constructor(client: Client, iterable?: Iterable<unknown>);
  public permissions: ApplicationCommandPermissionsManager<
    { command?: ApplicationCommandResolvable } & PermissionsOptionsExtras,
    { command: ApplicationCommandResolvable } & PermissionsOptionsExtras,
    PermissionsOptionsExtras,
    PermissionsGuildType,
    null
  >;
  private commandPath({ id, guildId }: { id?: Snowflake; guildId?: Snowflake }): unknown;
  public create(command: ApplicationCommandData): Promise<ApplicationCommandScope>;
  public create(command: ApplicationCommandData, guildId: Snowflake): Promise<ApplicationCommand>;
  public delete(command: ApplicationCommandResolvable, guildId?: Snowflake): Promise<ApplicationCommandScope | null>;
  public edit(command: ApplicationCommandResolvable, data: ApplicationCommandData): Promise<ApplicationCommandScope>;
  public edit(
    command: ApplicationCommandResolvable,
    data: ApplicationCommandData,
    guildId: Snowflake,
  ): Promise<ApplicationCommand>;
  public fetch(
    id: Snowflake,
    options: FetchApplicationCommandOptions & { guildId: Snowflake },
  ): Promise<ApplicationCommand>;
  public fetch(id: Snowflake, options?: FetchApplicationCommandOptions): Promise<ApplicationCommandScope>;
  public fetch(
    id?: Snowflake,
    options?: FetchApplicationCommandOptions,
  ): Promise<Collection<Snowflake, ApplicationCommandScope>>;
  public set(commands: ApplicationCommandData[]): Promise<Collection<Snowflake, ApplicationCommandScope>>;
  public set(
    commands: ApplicationCommandData[],
    guildId: Snowflake,
  ): Promise<Collection<Snowflake, ApplicationCommand>>;
  private static transformCommand(
    command: ApplicationCommandData,
  ): Omit<APIApplicationCommand, 'id' | 'application_id' | 'guild_id'>;
}

export class ApplicationCommandPermissionsManager<
  BaseOptions,
  FetchSingleOptions,
  FullPermissionsOptions,
  GuildType,
  CommandIdType,
> extends BaseManager {
  public constructor(manager: ApplicationCommandManager | GuildApplicationCommandManager | ApplicationCommand);
  private manager: ApplicationCommandManager | GuildApplicationCommandManager | ApplicationCommand;

  public client: Client;
  public commandId: CommandIdType;
  public guild: GuildType;
  public guildId: Snowflake | null;
  public add(
    options: FetchSingleOptions & { permissions: ApplicationCommandPermissionData[] },
  ): Promise<ApplicationCommandPermissions[]>;
  public has(options: FetchSingleOptions & { permissionId: UserResolvable | RoleResolvable }): Promise<boolean>;
  public fetch(options: FetchSingleOptions): Promise<ApplicationCommandPermissions[]>;
  public fetch(options: BaseOptions): Promise<Collection<Snowflake, ApplicationCommandPermissions[]>>;
  public remove(
    options:
      | (FetchSingleOptions & {
          users: UserResolvable | UserResolvable[];
          roles?: RoleResolvable | RoleResolvable[];
        })
      | (FetchSingleOptions & {
          users?: UserResolvable | UserResolvable[];
          roles: RoleResolvable | RoleResolvable[];
        }),
  ): Promise<ApplicationCommandPermissions[]>;
  public set(
    options: FetchSingleOptions & { permissions: ApplicationCommandPermissionData[] },
  ): Promise<ApplicationCommandPermissions[]>;
  public set(
    options: FullPermissionsOptions & {
      fullPermissions: GuildApplicationCommandPermissionData[];
    },
  ): Promise<Collection<Snowflake, ApplicationCommandPermissions[]>>;
  private permissionsPath(guildId: Snowflake, commandId?: Snowflake): unknown;
  private static transformPermissions(
    permissions: ApplicationCommandPermissionData,
    received: true,
  ): Omit<APIApplicationCommandPermission, 'type'> & { type: keyof ApplicationCommandPermissionTypes };
  private static transformPermissions(permissions: ApplicationCommandPermissionData): APIApplicationCommandPermission;
}

export class BaseGuildEmojiManager extends CachedManager<Snowflake, GuildEmoji, EmojiResolvable> {
  public constructor(client: Client, iterable?: Iterable<RawGuildEmojiData>);
  public resolveIdentifier(emoji: EmojiIdentifierResolvable): string | null;
}

export class ChannelManager extends CachedManager<Snowflake, Channel, ChannelResolvable> {
  public constructor(client: Client, iterable: Iterable<RawChannelData>);
  public fetch(id: Snowflake, options?: FetchChannelOptions): Promise<Channel | null>;
}

export class GuildApplicationCommandManager extends ApplicationCommandManager<ApplicationCommand, {}, Guild> {
  public constructor(guild: Guild, iterable?: Iterable<RawApplicationCommandData>);
  public guild: Guild;
  public create(command: ApplicationCommandData): Promise<ApplicationCommand>;
  public delete(command: ApplicationCommandResolvable): Promise<ApplicationCommand | null>;
  public edit(command: ApplicationCommandResolvable, data: ApplicationCommandData): Promise<ApplicationCommand>;
  public fetch(id: Snowflake, options?: BaseFetchOptions): Promise<ApplicationCommand>;
  public fetch(id?: undefined, options?: BaseFetchOptions): Promise<Collection<Snowflake, ApplicationCommand>>;
  public set(commands: ApplicationCommandData[]): Promise<Collection<Snowflake, ApplicationCommand>>;
}

export class GuildChannelManager extends CachedManager<
  Snowflake,
  GuildChannel | ThreadChannel,
  GuildChannelResolvable
> {
  public constructor(guild: Guild, iterable?: Iterable<RawGuildChannelData>);
  public readonly channelCountWithoutThreads: number;
  public guild: Guild;
  public create(name: string, options: GuildChannelCreateOptions & { type: 'GUILD_VOICE' }): Promise<VoiceChannel>;
  public create(
    name: string,
    options: GuildChannelCreateOptions & { type: 'GUILD_CATEGORY' },
  ): Promise<CategoryChannel>;
  public create(name: string, options?: GuildChannelCreateOptions & { type?: 'GUILD_TEXT' }): Promise<TextChannel>;
  public create(name: string, options: GuildChannelCreateOptions & { type: 'GUILD_NEWS' }): Promise<NewsChannel>;
  public create(name: string, options: GuildChannelCreateOptions & { type: 'GUILD_STORE' }): Promise<StoreChannel>;
  public create(
    name: string,
    options: GuildChannelCreateOptions & { type: 'GUILD_STAGE_VOICE' },
  ): Promise<StageChannel>;
  public create(
    name: string,
    options: GuildChannelCreateOptions,
  ): Promise<TextChannel | VoiceChannel | CategoryChannel | NewsChannel | StoreChannel | StageChannel>;
  public fetch(
    id: Snowflake,
    options?: BaseFetchOptions,
  ): Promise<TextChannel | VoiceChannel | CategoryChannel | NewsChannel | StoreChannel | StageChannel | null>;
  public fetch(
    id?: undefined,
    options?: BaseFetchOptions,
  ): Promise<
    Collection<Snowflake, TextChannel | VoiceChannel | CategoryChannel | NewsChannel | StoreChannel | StageChannel>
  >;
  public fetchActiveThreads(cache?: boolean): Promise<FetchedThreads>;
}

export class GuildEmojiManager extends BaseGuildEmojiManager {
  public constructor(guild: Guild, iterable?: Iterable<RawGuildEmojiData>);
  public guild: Guild;
  public create(
    attachment: BufferResolvable | Base64Resolvable,
    name: string,
    options?: GuildEmojiCreateOptions,
  ): Promise<GuildEmoji>;
  public fetch(id: Snowflake, options?: BaseFetchOptions): Promise<GuildEmoji>;
  public fetch(id?: undefined, options?: BaseFetchOptions): Promise<Collection<Snowflake, GuildEmoji>>;
}

export class GuildEmojiRoleManager extends DataManager<Snowflake, Role, RoleResolvable> {
  public constructor(emoji: GuildEmoji);
  public emoji: GuildEmoji;
  public guild: Guild;
  public add(
    roleOrRoles: RoleResolvable | readonly RoleResolvable[] | Collection<Snowflake, Role>,
  ): Promise<GuildEmoji>;
  public set(roles: readonly RoleResolvable[] | Collection<Snowflake, Role>): Promise<GuildEmoji>;
  public remove(
    roleOrRoles: RoleResolvable | readonly RoleResolvable[] | Collection<Snowflake, Role>,
  ): Promise<GuildEmoji>;
}

export class GuildManager extends CachedManager<Snowflake, Guild, GuildResolvable> {
  public constructor(client: Client, iterable?: Iterable<RawGuildData>);
  public create(name: string, options?: GuildCreateOptions): Promise<Guild>;
  public fetch(options: Snowflake | FetchGuildOptions): Promise<Guild>;
  public fetch(options?: FetchGuildsOptions): Promise<Collection<Snowflake, OAuth2Guild>>;
}

export class GuildMemberManager extends CachedManager<Snowflake, GuildMember, GuildMemberResolvable> {
  public constructor(guild: Guild, iterable?: Iterable<RawGuildMemberData>);
  public guild: Guild;
  public add(
    user: UserResolvable,
    options: AddGuildMemberOptions & { fetchWhenExisting: false },
  ): Promise<GuildMember | null>;
  public add(user: UserResolvable, options: AddGuildMemberOptions): Promise<GuildMember>;
  public ban(user: UserResolvable, options?: BanOptions): Promise<GuildMember | User | Snowflake>;
  public edit(user: UserResolvable, data: GuildMemberEditData, reason?: string): Promise<void>;
  public fetch(
    options: UserResolvable | FetchMemberOptions | (FetchMembersOptions & { user: UserResolvable }),
  ): Promise<GuildMember>;
  public fetch(options?: FetchMembersOptions): Promise<Collection<Snowflake, GuildMember>>;
  public kick(user: UserResolvable, reason?: string): Promise<GuildMember | User | Snowflake>;
  public prune(options: GuildPruneMembersOptions & { dry?: false; count: false }): Promise<null>;
  public prune(options?: GuildPruneMembersOptions): Promise<number>;
  public search(options: GuildSearchMembersOptions): Promise<Collection<Snowflake, GuildMember>>;
  public unban(user: UserResolvable, reason?: string): Promise<User>;
}

export class GuildBanManager extends CachedManager<Snowflake, GuildBan, GuildBanResolvable> {
  public constructor(guild: Guild, iterable?: Iterable<RawGuildBanData>);
  public guild: Guild;
  public create(user: UserResolvable, options?: BanOptions): Promise<GuildMember | User | Snowflake>;
  public fetch(options: UserResolvable | FetchBanOptions): Promise<GuildBan>;
  public fetch(options?: FetchBansOptions): Promise<Collection<Snowflake, GuildBan>>;
  public remove(user: UserResolvable, reason?: string): Promise<User>;
}

export class GuildInviteManager extends DataManager<string, Invite, InviteResolvable> {
  public constructor(guild: Guild, iterable?: Iterable<RawInviteData>);
  public guild: Guild;
  public create(channel: GuildChannelResolvable, options?: CreateInviteOptions): Promise<Invite>;
  public fetch(options: InviteResolvable | FetchInviteOptions): Promise<Invite>;
  public fetch(options?: FetchInvitesOptions): Promise<Collection<string, Invite>>;
  public delete(invite: InviteResolvable, reason?: string): Promise<Invite>;
}

export class GuildStickerManager extends CachedManager<Snowflake, Sticker, StickerResolvable> {
  public constructor(guild: Guild, iterable?: Iterable<RawStickerData>);
  public guild: Guild;
  public create(
    file: BufferResolvable | Stream | FileOptions | MessageAttachment,
    name: string,
    tags: string,
    options?: GuildStickerCreateOptions,
  ): Promise<Sticker>;
  public edit(sticker: StickerResolvable, data?: GuildStickerEditData, reason?: string): Promise<Sticker>;
  public delete(sticker: StickerResolvable, reason?: string): Promise<void>;
  public fetch(id: Snowflake, options?: BaseFetchOptions): Promise<Sticker>;
  public fetch(id?: Snowflake, options?: BaseFetchOptions): Promise<Collection<Snowflake, Sticker>>;
}

export class GuildMemberRoleManager extends DataManager<Snowflake, Role, RoleResolvable> {
  public constructor(member: GuildMember);
  public readonly hoist: Role | null;
  public readonly color: Role | null;
  public readonly highest: Role;
  public readonly premiumSubscriberRole: Role | null;
  public readonly botRole: Role | null;
  public member: GuildMember;
  public guild: Guild;

  public add(
    roleOrRoles: RoleResolvable | readonly RoleResolvable[] | Collection<Snowflake, Role>,
    reason?: string,
  ): Promise<GuildMember>;
  public set(roles: readonly RoleResolvable[] | Collection<Snowflake, Role>, reason?: string): Promise<GuildMember>;
  public remove(
    roleOrRoles: RoleResolvable | readonly RoleResolvable[] | Collection<Snowflake, Role>,
    reason?: string,
  ): Promise<GuildMember>;
}

export class MessageManager extends CachedManager<Snowflake, Message, MessageResolvable> {
  public constructor(channel: TextBasedChannels, iterable?: Iterable<RawMessageData>);
  public channel: TextBasedChannels;
  public cache: Collection<Snowflake, Message>;
  public crosspost(message: MessageResolvable): Promise<Message>;
  public delete(message: MessageResolvable): Promise<void>;
  public edit(message: MessageResolvable, options: MessagePayload | MessageEditOptions): Promise<Message>;
  public fetch(message: Snowflake, options?: BaseFetchOptions): Promise<Message>;
  public fetch(
    options?: ChannelLogsQueryOptions,
    cacheOptions?: BaseFetchOptions,
  ): Promise<Collection<Snowflake, Message>>;
  public fetchPinned(cache?: boolean): Promise<Collection<Snowflake, Message>>;
  public react(message: MessageResolvable, emoji: EmojiIdentifierResolvable): Promise<void>;
  public pin(message: MessageResolvable): Promise<void>;
  public unpin(message: MessageResolvable): Promise<void>;
}

export class PermissionOverwriteManager extends CachedManager<
  Snowflake,
  PermissionOverwrites,
  PermissionOverwriteResolvable
> {
  public constructor(client: Client, iterable?: Iterable<RawPermissionOverwriteData>);
  public set(
    overwrites: readonly OverwriteResolvable[] | Collection<Snowflake, OverwriteResolvable>,
    reason?: string,
  ): Promise<GuildChannel>;
  private upsert(
    userOrRole: RoleResolvable | UserResolvable,
    options: PermissionOverwriteOptions,
    overwriteOptions?: GuildChannelOverwriteOptions,
    existing?: PermissionOverwrites,
  ): Promise<GuildChannel>;
  public create(
    userOrRole: RoleResolvable | UserResolvable,
    options: PermissionOverwriteOptions,
    overwriteOptions?: GuildChannelOverwriteOptions,
  ): Promise<GuildChannel>;
  public edit(
    userOrRole: RoleResolvable | UserResolvable,
    options: PermissionOverwriteOptions,
    overwriteOptions?: GuildChannelOverwriteOptions,
  ): Promise<GuildChannel>;
  public delete(userOrRole: RoleResolvable | UserResolvable, reason?: string): Promise<GuildChannel>;
}

export class PresenceManager extends CachedManager<Snowflake, Presence, PresenceResolvable> {
  public constructor(client: Client, iterable?: Iterable<RawPresenceData>);
}

export class ReactionManager extends CachedManager<Snowflake | string, MessageReaction, MessageReactionResolvable> {
  public constructor(message: Message, iterable?: Iterable<RawMessageReactionData>);
  public message: Message;
  public removeAll(): Promise<Message>;
}

export class ReactionUserManager extends CachedManager<Snowflake, User, UserResolvable> {
  public constructor(reaction: MessageReaction, iterable?: Iterable<RawUserData>);
  public reaction: MessageReaction;
  public fetch(options?: FetchReactionUsersOptions): Promise<Collection<Snowflake, User>>;
  public remove(user?: UserResolvable): Promise<MessageReaction>;
}

export class RoleManager extends CachedManager<Snowflake, Role, RoleResolvable> {
  public constructor(guild: Guild, iterable?: Iterable<RawRoleData>);
  public readonly everyone: Role;
  public readonly highest: Role;
  public guild: Guild;
  public readonly premiumSubscriberRole: Role | null;
  public botRoleFor(user: UserResolvable): Role | null;
  public fetch(id: Snowflake, options?: BaseFetchOptions): Promise<Role | null>;
  public fetch(id?: undefined, options?: BaseFetchOptions): Promise<Collection<Snowflake, Role>>;
  public create(options?: CreateRoleOptions): Promise<Role>;
  public edit(role: RoleResolvable, options: RoleData, reason?: string): Promise<Role>;
}

export class StageInstanceManager extends CachedManager<Snowflake, StageInstance, StageInstanceResolvable> {
  public constructor(guild: Guild, iterable?: Iterable<RawStageInstanceData>);
  public guild: Guild;
  public create(channel: StageChannel | Snowflake, options: StageInstanceCreateOptions): Promise<StageInstance>;
  public fetch(channel: StageChannel | Snowflake, options?: BaseFetchOptions): Promise<StageInstance>;
  public edit(channel: StageChannel | Snowflake, options: StageInstanceEditOptions): Promise<StageInstance>;
  public delete(channel: StageChannel | Snowflake): Promise<void>;
}

export class ThreadManager<AllowedThreadType> extends CachedManager<Snowflake, ThreadChannel, ThreadChannelResolvable> {
  public constructor(channel: TextChannel | NewsChannel, iterable?: Iterable<RawThreadChannelData>);
  public channel: TextChannel | NewsChannel;
  public create(options: ThreadCreateOptions<AllowedThreadType>): Promise<ThreadChannel>;
  public fetch(options: ThreadChannelResolvable, cacheOptions?: BaseFetchOptions): Promise<ThreadChannel | null>;
  public fetch(options?: FetchThreadsOptions, cacheOptions?: { cache?: boolean }): Promise<FetchedThreads>;
  public fetchArchived(options?: FetchArchivedThreadOptions, cache?: boolean): Promise<FetchedThreads>;
  public fetchActive(cache?: boolean): Promise<FetchedThreads>;
}

export class ThreadMemberManager extends CachedManager<Snowflake, ThreadMember, ThreadMemberResolvable> {
  public constructor(thread: ThreadChannel, iterable?: Iterable<RawThreadMemberData>);
  public thread: ThreadChannel;
  public add(member: UserResolvable | '@me', reason?: string): Promise<Snowflake>;
  public fetch(cache?: boolean): Promise<Collection<Snowflake, ThreadMember>>;
  public remove(id: Snowflake | '@me', reason?: string): Promise<Snowflake>;
}

export class UserManager extends CachedManager<Snowflake, User, UserResolvable> {
  public constructor(client: Client, iterable?: Iterable<RawUserData>);
  public fetch(id: Snowflake, options?: BaseFetchOptions): Promise<User>;
}

export class VoiceStateManager extends CachedManager<Snowflake, VoiceState, typeof VoiceState> {
  public constructor(guild: Guild, iterable?: Iterable<RawVoiceStateData>);
  public guild: Guild;
}

//#endregion

//#region Mixins

// Model the TextBasedChannel mixin system, allowing application of these fields
// to the classes that use these methods without having to manually add them
// to each of those classes

export type Constructable<T> = new (...args: any[]) => T;
export function PartialTextBasedChannel<T>(Base?: Constructable<T>): Constructable<T & PartialTextBasedChannelFields>;
export function TextBasedChannel<T, I extends keyof TextBasedChannelFields = never>(
  Base?: Constructable<T>,
  ignore?: I[],
): Constructable<T & Omit<TextBasedChannelFields, I>>;

export interface PartialTextBasedChannelFields {
  send(options: string | MessagePayload | MessageOptions): Promise<Message>;
}

export interface TextBasedChannelFields extends PartialTextBasedChannelFields {
  lastMessageId: Snowflake | null;
  readonly lastMessage: Message | null;
  lastPinTimestamp: number | null;
  readonly lastPinAt: Date | null;
  awaitMessageComponent<T extends MessageComponentInteraction = MessageComponentInteraction>(
    options?: AwaitMessageComponentOptions<T>,
  ): Promise<T>;
  awaitMessages(options?: AwaitMessagesOptions): Promise<Collection<Snowflake, Message>>;
  bulkDelete(
    messages: Collection<Snowflake, Message> | readonly MessageResolvable[] | number,
    filterOld?: boolean,
  ): Promise<Collection<Snowflake, Message>>;
  createMessageComponentCollector<T extends MessageComponentInteraction = MessageComponentInteraction>(
    options?: InteractionCollectorOptions<T>,
  ): InteractionCollector<T>;
  createMessageCollector(options?: MessageCollectorOptions): MessageCollector;
  sendTyping(): Promise<void>;
}

export function PartialWebhookMixin<T>(Base?: Constructable<T>): Constructable<T & PartialWebhookFields>;
export function WebhookMixin<T>(Base?: Constructable<T>): Constructable<T & WebhookFields>;

export interface PartialWebhookFields {
  id: Snowflake;
  readonly url: string;
  deleteMessage(message: MessageResolvable | APIMessage | '@original'): Promise<void>;
  editMessage(
    message: MessageResolvable | '@original',
    options: string | MessagePayload | WebhookEditMessageOptions,
  ): Promise<Message | APIMessage>;
  fetchMessage(message: Snowflake | '@original', cache?: boolean): Promise<Message | APIMessage>;
  send(options: string | MessagePayload | WebhookMessageOptions): Promise<Message | APIMessage>;
}

export interface WebhookFields extends PartialWebhookFields {
  readonly createdAt: Date;
  readonly createdTimestamp: number;
  delete(reason?: string): Promise<void>;
  edit(options: WebhookEditData, reason?: string): Promise<Webhook>;
  sendSlackMessage(body: unknown): Promise<boolean>;
}

//#endregion

//#region Typedefs

export type ActivityFlagsString = 'INSTANCE' | 'JOIN' | 'SPECTATE' | 'JOIN_REQUEST' | 'SYNC' | 'PLAY';

export type ActivitiesOptions = Omit<ActivityOptions, 'shardId'>;

export interface ActivityOptions {
  name?: string;
  url?: string;
  type?: ActivityType | number;
  shardId?: number | readonly number[];
}

export type ActivityPlatform = 'desktop' | 'samsung' | 'xbox';

export type ActivityType = keyof typeof ActivityTypes;

export interface AddGuildMemberOptions {
  accessToken: string;
  nick?: string;
  roles?: Collection<Snowflake, Role> | RoleResolvable[];
  mute?: boolean;
  deaf?: boolean;
  force?: boolean;
  fetchWhenExisting?: boolean;
}

export type AllowedImageFormat = 'webp' | 'png' | 'jpg' | 'jpeg';

export type AllowedImageSize = 16 | 32 | 64 | 128 | 256 | 512 | 1024 | 2048 | 4096;

export type AllowedPartial = User | Channel | GuildMember | Message | MessageReaction;

export type AllowedThreadTypeForNewsChannel = 'GUILD_NEWS_THREAD' | 10;

export type AllowedThreadTypeForTextChannel = 'GUILD_PUBLIC_THREAD' | 'GUILD_PRIVATE_THREAD' | 11 | 12;

export interface APIErrors {
  UNKNOWN_ACCOUNT: 10001;
  UNKNOWN_APPLICATION: 10002;
  UNKNOWN_CHANNEL: 10003;
  UNKNOWN_GUILD: 10004;
  UNKNOWN_INTEGRATION: 10005;
  UNKNOWN_INVITE: 10006;
  UNKNOWN_MEMBER: 10007;
  UNKNOWN_MESSAGE: 10008;
  UNKNOWN_OVERWRITE: 10009;
  UNKNOWN_PROVIDER: 10010;
  UNKNOWN_ROLE: 10011;
  UNKNOWN_TOKEN: 10012;
  UNKNOWN_USER: 10013;
  UNKNOWN_EMOJI: 10014;
  UNKNOWN_WEBHOOK: 10015;
  UNKNOWN_WEBHOOK_SERVICE: 10016;
  UNKNOWN_SESSION: 10020;
  UNKNOWN_BAN: 10026;
  UNKNOWN_SKU: 10027;
  UNKNOWN_STORE_LISTING: 10028;
  UNKNOWN_ENTITLEMENT: 10029;
  UNKNOWN_BUILD: 10030;
  UNKNOWN_LOBBY: 10031;
  UNKNOWN_BRANCH: 10032;
  UNKNOWN_STORE_DIRECTORY_LAYOUT: 10033;
  UNKNOWN_REDISTRIBUTABLE: 10036;
  UNKNOWN_GIFT_CODE: 10038;
  UNKNOWN_STREAM: 10049;
  UNKNOWN_PREMIUM_SERVER_SUBSCRIBE_COOLDOWN: 10050;
  UNKNOWN_GUILD_TEMPLATE: 10057;
  UNKNOWN_DISCOVERABLE_SERVER_CATEGORY: 10059;
  UNKNOWN_STICKER: 10060;
  UNKNOWN_INTERACTION: 10062;
  UNKNOWN_APPLICATION_COMMAND: 10063;
  UNKNOWN_APPLICATION_COMMAND_PERMISSIONS: 10066;
  UNKNOWN_STAGE_INSTANCE: 10067;
  UNKNOWN_GUILD_MEMBER_VERIFICATION_FORM: 10068;
  UNKNOWN_GUILD_WELCOME_SCREEN: 10069;
  UNKNOWN_GUILD_SCHEDULED_EVENT: 10070;
  UNKNOWN_GUILD_SCHEDULED_EVENT_USER: 10071;
  BOT_PROHIBITED_ENDPOINT: 20001;
  BOT_ONLY_ENDPOINT: 20002;
  CANNOT_SEND_EXPLICIT_CONTENT: 20009;
  NOT_AUTHORIZED: 20012;
  SLOWMODE_RATE_LIMIT: 20016;
  ACCOUNT_OWNER_ONLY: 20018;
  ANNOUNCEMENT_EDIT_LIMIT_EXCEEDED: 20022;
  CHANNEL_HIT_WRITE_RATELIMIT: 20028;
  CONTENT_NOT_ALLOWED: 20031;
  GUILD_PREMIUM_LEVEL_TOO_LOW: 20035;
  MAXIMUM_GUILDS: 30001;
  MAXIMUM_FRIENDS: 30002;
  MAXIMUM_PINS: 30003;
  MAXIMUM_RECIPIENTS: 30004;
  MAXIMUM_ROLES: 30005;
  MAXIMUM_WEBHOOKS: 30007;
  MAXIMUM_EMOJIS: 30008;
  MAXIMUM_REACTIONS: 30010;
  MAXIMUM_CHANNELS: 30013;
  MAXIMUM_ATTACHMENTS: 30015;
  MAXIMUM_INVITES: 30016;
  MAXIMUM_ANIMATED_EMOJIS: 30018;
  MAXIMUM_SERVER_MEMBERS: 30019;
  MAXIMUM_NUMBER_OF_SERVER_CATEGORIES: 30030;
  GUILD_ALREADY_HAS_TEMPLATE: 30031;
  MAXIMUM_THREAD_PARICIPANTS: 30033;
  MAXIMUM_NON_GUILD_MEMBERS_BANS: 30035;
  MAXIMUM_BAN_FETCHES: 30037;
  MAXIMUM_NUMBER_OF_STICKERS_REACHED: 30039;
  UNAUTHORIZED: 40001;
  ACCOUNT_VERIFICATION_REQUIRED: 40002;
  DIRECT_MESSAGES_TOO_FAST: 40003;
  REQUEST_ENTITY_TOO_LARGE: 40005;
  FEATURE_TEMPORARILY_DISABLED: 40006;
  USER_BANNED: 40007;
  TARGET_USER_NOT_CONNECTED_TO_VOICE: 40032;
  ALREADY_CROSSPOSTED: 40033;
  MISSING_ACCESS: 50001;
  INVALID_ACCOUNT_TYPE: 50002;
  CANNOT_EXECUTE_ON_DM: 50003;
  EMBED_DISABLED: 50004;
  CANNOT_EDIT_MESSAGE_BY_OTHER: 50005;
  CANNOT_SEND_EMPTY_MESSAGE: 50006;
  CANNOT_MESSAGE_USER: 50007;
  CANNOT_SEND_MESSAGES_IN_VOICE_CHANNEL: 50008;
  CHANNEL_VERIFICATION_LEVEL_TOO_HIGH: 50009;
  OAUTH2_APPLICATION_BOT_ABSENT: 50010;
  MAXIMUM_OAUTH2_APPLICATIONS: 50011;
  INVALID_OAUTH_STATE: 50012;
  MISSING_PERMISSIONS: 50013;
  INVALID_AUTHENTICATION_TOKEN: 50014;
  NOTE_TOO_LONG: 50015;
  INVALID_BULK_DELETE_QUANTITY: 50016;
  CANNOT_PIN_MESSAGE_IN_OTHER_CHANNEL: 50019;
  INVALID_OR_TAKEN_INVITE_CODE: 50020;
  CANNOT_EXECUTE_ON_SYSTEM_MESSAGE: 50021;
  CANNOT_EXECUTE_ON_CHANNEL_TYPE: 50024;
  INVALID_OAUTH_TOKEN: 50025;
  MISSING_OAUTH_SCOPE: 50026;
  INVALID_WEBHOOK_TOKEN: 50027;
  INVALID_ROLE: 50028;
  INVALID_RECIPIENTS: 50033;
  BULK_DELETE_MESSAGE_TOO_OLD: 50034;
  INVALID_FORM_BODY: 50035;
  INVITE_ACCEPTED_TO_GUILD_NOT_CONTAINING_BOT: 50036;
  INVALID_API_VERSION: 50041;
  FILE_UPLOADED_EXCEEDS_MAXIMUM_SIZE: 50045;
  INVALID_FILE_UPLOADED: 50046;
  CANNOT_SELF_REDEEM_GIFT: 50054;
  PAYMENT_SOURCE_REQUIRED: 50070;
  CANNOT_DELETE_COMMUNITY_REQUIRED_CHANNEL: 50074;
  INVALID_STICKER_SENT: 50081;
  INVALID_THREAD_ARCHIVE_STATE: 50083;
  INVALID_THREAD_NOTIFICATION_SETTINGS: 50084;
  PARAMETER_EARLIER_THAN_CREATION: 50085;
  GUILD_NOT_AVAILABLE_IN_LOCATION: 50095;
  GUILD_MONETIZATION_REQUIRED: 50097;
  TWO_FACTOR_REQUIRED: 60003;
  NO_USERS_WITH_DISCORDTAG_EXIST: 80004;
  REACTION_BLOCKED: 90001;
  RESOURCE_OVERLOADED: 130000;
  STAGE_ALREADY_OPEN: 150006;
  MESSAGE_ALREADY_HAS_THREAD: 160004;
  THREAD_LOCKED: 160005;
  MAXIMUM_ACTIVE_THREADS: 160006;
  MAXIMUM_ACTIVE_ANNOUNCEMENT_THREADS: 160007;
  INVALID_JSON_FOR_UPLOADED_LOTTIE_FILE: 170001;
  UPLOADED_LOTTIES_CANNOT_CONTAIN_RASTERIZED_IMAGES: 170002;
  STICKER_MAXIMUM_FRAMERATE_EXCEEDED: 170003;
  STICKER_FRAME_COUNT_EXCEEDS_MAXIMUM_OF_1000_FRAMES: 170004;
  LOTTIE_ANIMATION_MAXIMUM_DIMENSIONS_EXCEEDED: 170005;
  STICKER_FRAME_RATE_IS_TOO_SMALL_OR_TOO_LARGE: 170006;
  STICKER_ANIMATION_DURATION_EXCEEDS_MAXIMUM_OF_5_SECONDS: 170007;
}

export interface ApplicationAsset {
  name: string;
  id: Snowflake;
  type: 'BIG' | 'SMALL';
}

export interface BaseApplicationCommandData {
  name: string;
  defaultPermission?: boolean;
}

<<<<<<< HEAD
export type CommandOptionDataTypeResolvable = ApplicationCommandOptionType | ApplicationCommandOptionTypes;

export type CommandOptionChoiceResolvableType =
  | ApplicationCommandOptionTypes.NUMBER
  | 'NUMBER'
  | ApplicationCommandOptionTypes.STRING
  | 'STRING'
  | ApplicationCommandOptionTypes.INTEGER
  | 'INTEGER';

export type CommandOptionSubOptionResolvableType =
  | ApplicationCommandOptionTypes.SUB_COMMAND
  | 'SUB_COMMAND'
  | ApplicationCommandOptionTypes.SUB_COMMAND_GROUP
  | 'SUB_COMMAND_GROUP';

export type CommandOptionNonChoiceResolvableType = Exclude<
  CommandOptionDataTypeResolvable,
  CommandOptionChoiceResolvableType | CommandOptionSubOptionResolvableType
>;

export interface BaseApplicationCommandOptionsData {
=======
export interface UserApplicationCommandData extends BaseApplicationCommandData {
  type: 'USER' | ApplicationCommandTypes.USER;
}

export interface MessageApplicationCommandData extends BaseApplicationCommandData {
  type: 'MESSAGE' | ApplicationCommandTypes.MESSAGE;
}

export interface ChatInputApplicationCommandData extends BaseApplicationCommandData {
  description: string;
  type: 'CHAT_INPUT' | ApplicationCommandTypes.CHAT_INPUT;
  options?: ApplicationCommandOptionData[];
}

export type ApplicationCommandData =
  | UserApplicationCommandData
  | MessageApplicationCommandData
  | ChatInputApplicationCommandData;

export interface ApplicationCommandOptionData {
  type: ApplicationCommandOptionType | ApplicationCommandOptionTypes;
>>>>>>> 75b48d8d
  name: string;
  description: string;
  required?: boolean;
}

export interface ApplicationCommandChoicesData extends BaseApplicationCommandOptionsData {
  type: CommandOptionChoiceResolvableType;
  choices?: ApplicationCommandOptionChoice[];
}

export interface ApplicationCommandSubOptionsData extends BaseApplicationCommandOptionsData {
  type: CommandOptionSubOptionResolvableType;
  options?: this[];
}

export interface ApplicationCommandNonOptionsData extends BaseApplicationCommandOptionsData {
  type: CommandOptionNonChoiceResolvableType;
}

export type ApplicationCommandOptionData =
  | ApplicationCommandSubOptionsData
  | ApplicationCommandNonOptionsData
  | ApplicationCommandChoicesData;

export type ApplicationCommandOption = ApplicationCommandOptionData & {
  type: ApplicationCommandOptionType;
  options?: ApplicationCommandOption[];
};

export interface ApplicationCommandOptionChoice {
  name: string;
  value: string | number;
}

export type ApplicationCommandType = keyof typeof ApplicationCommandTypes;

export type ApplicationCommandOptionType = keyof typeof ApplicationCommandOptionTypes;

export interface ApplicationCommandPermissionData {
  id: Snowflake;
  type: ApplicationCommandPermissionType | ApplicationCommandPermissionTypes;
  permission: boolean;
}

export interface ApplicationCommandPermissions extends ApplicationCommandPermissionData {
  type: ApplicationCommandPermissionType;
}

export type ApplicationCommandPermissionType = keyof typeof ApplicationCommandPermissionTypes;

export type ApplicationCommandResolvable = ApplicationCommand | Snowflake;

export type ApplicationFlagsString =
  | 'GATEWAY_PRESENCE'
  | 'GATEWAY_PRESENCE_LIMITED'
  | 'GATEWAY_GUILD_MEMBERS'
  | 'GATEWAY_GUILD_MEMBERS_LIMITED'
  | 'VERIFICATION_PENDING_GUILD_LIMIT'
  | 'EMBEDDED';

export interface AuditLogChange {
  key: APIAuditLogChange['key'];
  old?: APIAuditLogChange['old_value'];
  new?: APIAuditLogChange['new_value'];
}

export type Awaited<T> = T | PromiseLike<T>;

export type AwaitMessageComponentOptions<T extends MessageComponentInteraction> = Omit<
  MessageComponentCollectorOptions<T>,
  'max' | 'maxComponents' | 'maxUsers'
>;

export interface AwaitMessagesOptions extends MessageCollectorOptions {
  errors?: string[];
}

export interface AwaitReactionsOptions extends ReactionCollectorOptions {
  errors?: string[];
}

export interface BanOptions {
  days?: number;
  reason?: string;
}

export type Base64Resolvable = Buffer | Base64String;

export type Base64String = string;

export interface BaseFetchOptions {
  cache?: boolean;
  force?: boolean;
}

export interface BaseMessageComponentOptions {
  type?: MessageComponentType | MessageComponentTypes;
}

export type BitFieldResolvable<T extends string, N extends number | bigint> =
  | RecursiveReadonlyArray<T | N | `${bigint}` | Readonly<BitField<T, N>>>
  | T
  | N
  | `${bigint}`
  | Readonly<BitField<T, N>>;

export type BufferResolvable = Buffer | string;

export interface Caches {
  ApplicationCommandManager: [manager: typeof ApplicationCommandManager, holds: typeof ApplicationCommand];
  BaseGuildEmojiManager: [manager: typeof BaseGuildEmojiManager, holds: typeof GuildEmoji];
  // TODO: ChannelManager: [manager: typeof ChannelManager, holds: typeof Channel];
  // TODO: GuildChannelManager: [manager: typeof GuildChannelManager, holds: typeof GuildChannel];
  // TODO: GuildManager: [manager: typeof GuildManager, holds: typeof Guild];
  GuildMemberManager: [manager: typeof GuildMemberManager, holds: typeof GuildMember];
  GuildBanManager: [manager: typeof GuildBanManager, holds: typeof GuildBan];
  GuildInviteManager: [manager: typeof GuildInviteManager, holds: typeof Invite];
  GuildStickerManager: [manager: typeof GuildStickerManager, holds: typeof Sticker];
  MessageManager: [manager: typeof MessageManager, holds: typeof Message];
  // TODO: PermissionOverwriteManager: [manager: typeof PermissionOverwriteManager, holds: typeof PermissionOverwrites];
  PresenceManager: [manager: typeof PresenceManager, holds: typeof Presence];
  ReactionManager: [manager: typeof ReactionManager, holds: typeof MessageReaction];
  ReactionUserManager: [manager: typeof ReactionUserManager, holds: typeof User];
  // TODO: RoleManager: [manager: typeof RoleManager, holds: typeof Role];
  StageInstanceManager: [manager: typeof StageInstanceManager, holds: typeof StageInstance];
  ThreadManager: [manager: typeof ThreadManager, holds: typeof ThreadChannel];
  ThreadMemberManager: [manager: typeof ThreadMemberManager, holds: typeof ThreadMember];
  UserManager: [manager: typeof UserManager, holds: typeof User];
  VoiceStateManager: [manager: typeof VoiceStateManager, holds: typeof VoiceState];
}

export type CacheConstructors = {
  [K in keyof Caches]: Caches[K][0] & { name: K };
};

// This doesn't actually work the way it looks 😢.
// Narrowing the type of `manager.name` doesn't propagate type information to `holds` and the return type.
export type CacheFactory = (
  manager: CacheConstructors[keyof Caches],
  holds: Caches[typeof manager['name']][1],
) => typeof manager['prototype'] extends DataManager<infer K, infer V, any> ? Collection<K, V> : never;

export type CacheWithLimitsOptions = {
  [K in keyof Caches]?: Caches[K][0]['prototype'] extends DataManager<infer K, infer V, any>
    ? LimitedCollectionOptions<K, V> | number
    : never;
};

export interface ChannelCreationOverwrites {
  allow?: PermissionResolvable;
  deny?: PermissionResolvable;
  id: RoleResolvable | UserResolvable;
}

export interface ChannelData {
  name?: string;
  type?: Pick<typeof ChannelTypes, 'GUILD_TEXT' | 'GUILD_NEWS'>;
  position?: number;
  topic?: string;
  nsfw?: boolean;
  bitrate?: number;
  userLimit?: number;
  parent?: CategoryChannelResolvable | null;
  rateLimitPerUser?: number;
  lockPermissions?: boolean;
  permissionOverwrites?: readonly OverwriteResolvable[] | Collection<Snowflake, OverwriteResolvable>;
  defaultAutoArchiveDuration?: ThreadAutoArchiveDuration;
  rtcRegion?: string | null;
}

export interface ChannelLogsQueryOptions {
  limit?: number;
  before?: Snowflake;
  after?: Snowflake;
  around?: Snowflake;
}

export type ChannelMention = `<#${Snowflake}>`;

export interface ChannelPosition {
  channel: GuildChannel | Snowflake;
  lockPermissions?: boolean;
  parent?: CategoryChannelResolvable | null;
  position?: number;
}

export type GuildTextChannelResolvable = TextChannel | NewsChannel | Snowflake;
export type ChannelResolvable = Channel | Snowflake;

export interface ChannelWebhookCreateOptions {
  avatar?: BufferResolvable | Base64Resolvable;
  reason?: string;
}

export interface ClientEvents {
  applicationCommandCreate: [command: ApplicationCommand];
  applicationCommandDelete: [command: ApplicationCommand];
  applicationCommandUpdate: [oldCommand: ApplicationCommand | null, newCommand: ApplicationCommand];
  channelCreate: [channel: GuildChannel];
  channelDelete: [channel: DMChannel | GuildChannel];
  channelPinsUpdate: [channel: TextBasedChannels, date: Date];
  channelUpdate: [oldChannel: DMChannel | GuildChannel, newChannel: DMChannel | GuildChannel];
  debug: [message: string];
  warn: [message: string];
  emojiCreate: [emoji: GuildEmoji];
  emojiDelete: [emoji: GuildEmoji];
  emojiUpdate: [oldEmoji: GuildEmoji, newEmoji: GuildEmoji];
  error: [error: Error];
  guildBanAdd: [ban: GuildBan];
  guildBanRemove: [ban: GuildBan];
  guildCreate: [guild: Guild];
  guildDelete: [guild: Guild];
  guildUnavailable: [guild: Guild];
  guildIntegrationsUpdate: [guild: Guild];
  guildMemberAdd: [member: GuildMember];
  guildMemberAvailable: [member: GuildMember | PartialGuildMember];
  guildMemberRemove: [member: GuildMember | PartialGuildMember];
  guildMembersChunk: [
    members: Collection<Snowflake, GuildMember>,
    guild: Guild,
    data: { count: number; index: number; nonce: string | undefined },
  ];
  guildMemberUpdate: [oldMember: GuildMember | PartialGuildMember, newMember: GuildMember];
  guildUpdate: [oldGuild: Guild, newGuild: Guild];
  inviteCreate: [invite: Invite];
  inviteDelete: [invite: Invite];
  /** @deprecated Use messageCreate instead */
  message: [message: Message];
  messageCreate: [message: Message];
  messageDelete: [message: Message | PartialMessage];
  messageReactionRemoveAll: [message: Message | PartialMessage];
  messageReactionRemoveEmoji: [reaction: MessageReaction | PartialMessageReaction];
  messageDeleteBulk: [messages: Collection<Snowflake, Message | PartialMessage>];
  messageReactionAdd: [reaction: MessageReaction | PartialMessageReaction, user: User | PartialUser];
  messageReactionRemove: [reaction: MessageReaction | PartialMessageReaction, user: User | PartialUser];
  messageUpdate: [oldMessage: Message | PartialMessage, newMessage: Message | PartialMessage];
  presenceUpdate: [oldPresence: Presence | null, newPresence: Presence];
  rateLimit: [rateLimitData: RateLimitData];
  invalidRequestWarning: [invalidRequestWarningData: InvalidRequestWarningData];
  ready: [client: Client<true>];
  invalidated: [];
  roleCreate: [role: Role];
  roleDelete: [role: Role];
  roleUpdate: [oldRole: Role, newRole: Role];
  threadCreate: [thread: ThreadChannel];
  threadDelete: [thread: ThreadChannel];
  threadListSync: [threads: Collection<Snowflake, ThreadChannel>];
  threadMemberUpdate: [oldMember: ThreadMember, newMember: ThreadMember];
  threadMembersUpdate: [
    oldMembers: Collection<Snowflake, ThreadMember>,
    mewMembers: Collection<Snowflake, ThreadMember>,
  ];
  threadUpdate: [oldThread: ThreadChannel, newThread: ThreadChannel];
  typingStart: [typing: Typing];
  userUpdate: [oldUser: User | PartialUser, newUser: User];
  voiceStateUpdate: [oldState: VoiceState, newState: VoiceState];
  webhookUpdate: [channel: TextChannel];
  /** @deprecated Use interactionCreate instead */
  interaction: [interaction: Interaction];
  interactionCreate: [interaction: Interaction];
  shardDisconnect: [closeEvent: CloseEvent, shardId: number];
  shardError: [error: Error, shardId: number];
  shardReady: [shardId: number, unavailableGuilds: Set<Snowflake> | undefined];
  shardReconnecting: [shardId: number];
  shardResume: [shardId: number, replayedEvents: number];
  stageInstanceCreate: [stageInstance: StageInstance];
  stageInstanceUpdate: [oldStageInstance: StageInstance | null, newStageInstance: StageInstance];
  stageInstanceDelete: [stageInstance: StageInstance];
  stickerCreate: [sticker: Sticker];
  stickerDelete: [sticker: Sticker];
  stickerUpdate: [oldSticker: Sticker, newSticker: Sticker];
}

export interface ClientOptions {
  shards?: number | number[] | 'auto';
  shardCount?: number;
  makeCache?: CacheFactory;
  /** @deprecated Use `makeCache` with a `LimitedCollection` for `MessageManager` instead. */
  messageCacheLifetime?: number;
  /** @deprecated Use `makeCache` with a `LimitedCollection` for `MessageManager` instead. */
  messageSweepInterval?: number;
  allowedMentions?: MessageMentionOptions;
  invalidRequestWarningInterval?: number;
  partials?: PartialTypes[];
  restWsBridgeTimeout?: number;
  restTimeOffset?: number;
  restRequestTimeout?: number;
  restGlobalRateLimit?: number;
  restSweepInterval?: number;
  retryLimit?: number;
  failIfNotExists?: boolean;
  userAgentSuffix?: string[];
  presence?: PresenceData;
  intents: BitFieldResolvable<IntentsString, number>;
  ws?: WebSocketOptions;
  http?: HTTPOptions;
  rejectOnRateLimit?: string[] | ((data: RateLimitData) => boolean | Promise<boolean>);
}

export type ClientPresenceStatus = 'online' | 'idle' | 'dnd';

export interface ClientPresenceStatusData {
  web?: ClientPresenceStatus;
  mobile?: ClientPresenceStatus;
  desktop?: ClientPresenceStatus;
}

export interface ClientUserEditData {
  username?: string;
  avatar?: BufferResolvable | Base64Resolvable;
}

export interface CloseEvent {
  wasClean: boolean;
  code: number;
  reason: string;
  target: WebSocket;
}

export type CollectorFilter<T extends unknown[]> = (...args: T) => boolean | Promise<boolean>;

export interface CollectorOptions<T extends unknown[]> {
  filter?: CollectorFilter<T>;
  time?: number;
  idle?: number;
  dispose?: boolean;
}

export interface CollectorResetTimerOptions {
  time?: number;
  idle?: number;
}

export type ColorResolvable =
  | 'DEFAULT'
  | 'WHITE'
  | 'AQUA'
  | 'GREEN'
  | 'BLUE'
  | 'YELLOW'
  | 'PURPLE'
  | 'LUMINOUS_VIVID_PINK'
  | 'FUCHSIA'
  | 'GOLD'
  | 'ORANGE'
  | 'RED'
  | 'GREY'
  | 'DARKER_GREY'
  | 'NAVY'
  | 'DARK_AQUA'
  | 'DARK_GREEN'
  | 'DARK_BLUE'
  | 'DARK_PURPLE'
  | 'DARK_VIVID_PINK'
  | 'DARK_GOLD'
  | 'DARK_ORANGE'
  | 'DARK_RED'
  | 'DARK_GREY'
  | 'LIGHT_GREY'
  | 'DARK_NAVY'
  | 'BLURPLE'
  | 'GREYPLE'
  | 'DARK_BUT_NOT_BLACK'
  | 'NOT_QUITE_BLACK'
  | 'RANDOM'
  | readonly [number, number, number]
  | number
  | HexColorString;

export interface CommandInteractionOption {
  name: string;
  type: ApplicationCommandOptionType;
  value?: string | number | boolean;
  options?: CommandInteractionOption[];
  user?: User;
  member?: GuildMember | APIInteractionDataResolvedGuildMember;
  channel?: GuildChannel | APIInteractionDataResolvedChannel;
  role?: Role | APIRole;
  message?: Message | APIMessage;
}

export interface ConstantsClientApplicationAssetTypes {
  SMALL: 1;
  BIG: 2;
}

export interface ConstantsColors {
  DEFAULT: 0x000000;
  WHITE: 0xffffff;
  AQUA: 0x1abc9c;
  GREEN: 0x57f287;
  BLUE: 0x3498db;
  YELLOW: 0xfee75c;
  PURPLE: 0x9b59b6;
  LUMINOUS_VIVID_PINK: 0xe91e63;
  FUCHSIA: 0xeb459e;
  GOLD: 0xf1c40f;
  ORANGE: 0xe67e22;
  RED: 0xed4245;
  GREY: 0x95a5a6;
  NAVY: 0x34495e;
  DARK_AQUA: 0x11806a;
  DARK_GREEN: 0x1f8b4c;
  DARK_BLUE: 0x206694;
  DARK_PURPLE: 0x71368a;
  DARK_VIVID_PINK: 0xad1457;
  DARK_GOLD: 0xc27c0e;
  DARK_ORANGE: 0xa84300;
  DARK_RED: 0x992d22;
  DARK_GREY: 0x979c9f;
  DARKER_GREY: 0x7f8c8d;
  LIGHT_GREY: 0xbcc0c0;
  DARK_NAVY: 0x2c3e50;
  BLURPLE: 0x5865f2;
  GREYPLE: 0x99aab5;
  DARK_BUT_NOT_BLACK: 0x2c2f33;
  NOT_QUITE_BLACK: 0x23272a;
}

export interface ConstantsEvents {
  RATE_LIMIT: 'rateLimit';
  INVALID_REQUEST_WARNING: 'invalidRequestWarning';
  CLIENT_READY: 'ready';
  APPLICATION_COMMAND_CREATE: 'applicationCommandCreate';
  APPLICATION_COMMAND_DELETE: 'applicationCommandDelete';
  APPLICATION_COMMAND_UPDATE: 'applicationCommandUpdate';
  GUILD_CREATE: 'guildCreate';
  GUILD_DELETE: 'guildDelete';
  GUILD_UPDATE: 'guildUpdate';
  INVITE_CREATE: 'inviteCreate';
  INVITE_DELETE: 'inviteDelete';
  GUILD_UNAVAILABLE: 'guildUnavailable';
  GUILD_MEMBER_ADD: 'guildMemberAdd';
  GUILD_MEMBER_REMOVE: 'guildMemberRemove';
  GUILD_MEMBER_UPDATE: 'guildMemberUpdate';
  GUILD_MEMBER_AVAILABLE: 'guildMemberAvailable';
  GUILD_MEMBERS_CHUNK: 'guildMembersChunk';
  GUILD_INTEGRATIONS_UPDATE: 'guildIntegrationsUpdate';
  GUILD_ROLE_CREATE: 'roleCreate';
  GUILD_ROLE_DELETE: 'roleDelete';
  GUILD_ROLE_UPDATE: 'roleUpdate';
  GUILD_EMOJI_CREATE: 'emojiCreate';
  GUILD_EMOJI_DELETE: 'emojiDelete';
  GUILD_EMOJI_UPDATE: 'emojiUpdate';
  GUILD_BAN_ADD: 'guildBanAdd';
  GUILD_BAN_REMOVE: 'guildBanRemove';
  CHANNEL_CREATE: 'channelCreate';
  CHANNEL_DELETE: 'channelDelete';
  CHANNEL_UPDATE: 'channelUpdate';
  CHANNEL_PINS_UPDATE: 'channelPinsUpdate';
  MESSAGE_CREATE: 'messageCreate';
  MESSAGE_DELETE: 'messageDelete';
  MESSAGE_UPDATE: 'messageUpdate';
  MESSAGE_BULK_DELETE: 'messageDeleteBulk';
  MESSAGE_REACTION_ADD: 'messageReactionAdd';
  MESSAGE_REACTION_REMOVE: 'messageReactionRemove';
  MESSAGE_REACTION_REMOVE_ALL: 'messageReactionRemoveAll';
  MESSAGE_REACTION_REMOVE_EMOJI: 'messageReactionRemoveEmoji';
  THREAD_CREATE: 'threadCreate';
  THREAD_DELETE: 'threadDelete';
  THREAD_UPDATE: 'threadUpdate';
  THREAD_LIST_SYNC: 'threadListSync';
  THREAD_MEMBER_UPDATE: 'threadMemberUpdate';
  THREAD_MEMBERS_UPDATE: 'threadMembersUpdate';
  USER_UPDATE: 'userUpdate';
  PRESENCE_UPDATE: 'presenceUpdate';
  VOICE_SERVER_UPDATE: 'voiceServerUpdate';
  VOICE_STATE_UPDATE: 'voiceStateUpdate';
  TYPING_START: 'typingStart';
  WEBHOOKS_UPDATE: 'webhookUpdate';
  INTERACTION_CREATE: 'interactionCreate';
  ERROR: 'error';
  WARN: 'warn';
  DEBUG: 'debug';
  SHARD_DISCONNECT: 'shardDisconnect';
  SHARD_ERROR: 'shardError';
  SHARD_RECONNECTING: 'shardReconnecting';
  SHARD_READY: 'shardReady';
  SHARD_RESUME: 'shardResume';
  INVALIDATED: 'invalidated';
  RAW: 'raw';
  STAGE_INSTANCE_CREATE: 'stageInstanceCreate';
  STAGE_INSTANCE_UPDATE: 'stageInstanceUpdate';
  STAGE_INSTANCE_DELETE: 'stageInstanceDelete';
  GUILD_STICKER_CREATE: 'stickerCreate';
  GUILD_STICKER_DELETE: 'stickerDelete';
  GUILD_STICKER_UPDATE: 'stickerUpdate';
}

export interface ConstantsOpcodes {
  DISPATCH: 0;
  HEARTBEAT: 1;
  IDENTIFY: 2;
  STATUS_UPDATE: 3;
  VOICE_STATE_UPDATE: 4;
  VOICE_GUILD_PING: 5;
  RESUME: 6;
  RECONNECT: 7;
  REQUEST_GUILD_MEMBERS: 8;
  INVALID_SESSION: 9;
  HELLO: 10;
  HEARTBEAT_ACK: 11;
}

export interface ConstantsShardEvents {
  CLOSE: 'close';
  DESTROYED: 'destroyed';
  INVALID_SESSION: 'invalidSession';
  READY: 'ready';
  RESUMED: 'resumed';
}

export interface ConstantsStatus {
  READY: 0;
  CONNECTING: 1;
  RECONNECTING: 2;
  IDLE: 3;
  NEARLY: 4;
  DISCONNECTED: 5;
}

export interface CreateRoleOptions extends RoleData {
  reason?: string;
}

export interface StageInstanceCreateOptions {
  topic: string;
  privacyLevel?: PrivacyLevel | number;
}

export interface CrosspostedChannel {
  channelId: Snowflake;
  guildId: Snowflake;
  type: keyof typeof ChannelTypes;
  name: string;
}

export type DateResolvable = Date | number | string;

export interface DeconstructedSnowflake {
  timestamp: number;
  readonly date: Date;
  workerId: number;
  processId: number;
  increment: number;
  binary: string;
}

export type DefaultMessageNotificationLevel = keyof typeof DefaultMessageNotificationLevels;

export type DynamicImageFormat = AllowedImageFormat | 'gif';

export interface EditGuildTemplateOptions {
  name?: string;
  description?: string;
}

export interface EmbedField {
  name: string;
  value: string;
  inline: boolean;
}

export interface EmbedFieldData {
  name: string;
  value: string;
  inline?: boolean;
}

export type EmojiIdentifierResolvable = string | EmojiResolvable;

export type EmojiResolvable = Snowflake | GuildEmoji | ReactionEmoji;

export interface ErrorEvent {
  error: unknown;
  message: string;
  type: string;
  target: WebSocket;
}

export interface EscapeMarkdownOptions {
  codeBlock?: boolean;
  inlineCode?: boolean;
  bold?: boolean;
  italic?: boolean;
  underline?: boolean;
  strikethrough?: boolean;
  spoiler?: boolean;
  inlineCodeContent?: boolean;
  codeBlockContent?: boolean;
}

export type ExplicitContentFilterLevel = keyof typeof ExplicitContentFilterLevels;

export interface FetchApplicationCommandOptions extends BaseFetchOptions {
  guildId?: Snowflake;
}

export interface FetchArchivedThreadOptions {
  type?: 'public' | 'private';
  fetchAll?: boolean;
  before?: ThreadChannelResolvable | DateResolvable;
  limit?: number;
}

export interface FetchBanOptions extends BaseFetchOptions {
  user: UserResolvable;
}

export interface FetchBansOptions {
  cache: boolean;
}

export interface FetchChannelOptions extends BaseFetchOptions {
  allowUnknownGuild?: boolean;
}

export interface FetchedThreads {
  threads: Collection<Snowflake, ThreadChannel>;
  hasMore?: boolean;
}

export interface FetchGuildOptions extends BaseFetchOptions {
  guild: GuildResolvable;
}

export interface FetchGuildsOptions {
  before?: Snowflake;
  after?: Snowflake;
  limit?: number;
}

interface FetchInviteOptions extends BaseFetchOptions {
  code: string;
}

interface FetchInvitesOptions {
  channelId?: GuildChannelResolvable;
  cache?: boolean;
}

export interface FetchMemberOptions extends BaseFetchOptions {
  user: UserResolvable;
}

export interface FetchMembersOptions {
  user?: UserResolvable | UserResolvable[];
  query?: string;
  limit?: number;
  withPresences?: boolean;
  time?: number;
  nonce?: string;
  force?: boolean;
}

export type FetchOwnerOptions = Omit<FetchMemberOptions, 'user'>;

export interface FetchReactionUsersOptions {
  limit?: number;
  after?: Snowflake;
}

export interface FetchThreadsOptions {
  archived?: FetchArchivedThreadOptions;
  active?: boolean;
}

export interface FileOptions {
  attachment: BufferResolvable | Stream;
  name?: string;
}

export interface GuildApplicationCommandPermissionData {
  id: Snowflake;
  permissions: ApplicationCommandPermissionData[];
}

export type GuildAuditLogsAction = keyof GuildAuditLogsActions;

export interface GuildAuditLogsActions {
  ALL?: null;
  GUILD_UPDATE?: number;
  CHANNEL_CREATE?: number;
  CHANNEL_UPDATE?: number;
  CHANNEL_DELETE?: number;
  CHANNEL_OVERWRITE_CREATE?: number;
  CHANNEL_OVERWRITE_UPDATE?: number;
  CHANNEL_OVERWRITE_DELETE?: number;
  MEMBER_KICK?: number;
  MEMBER_PRUNE?: number;
  MEMBER_BAN_ADD?: number;
  MEMBER_BAN_REMOVE?: number;
  MEMBER_UPDATE?: number;
  MEMBER_ROLE_UPDATE?: number;
  MEMBER_MOVE?: number;
  MEMBER_DISCONNECT?: number;
  BOT_ADD?: number;
  ROLE_CREATE?: number;
  ROLE_UPDATE?: number;
  ROLE_DELETE?: number;
  INVITE_CREATE?: number;
  INVITE_UPDATE?: number;
  INVITE_DELETE?: number;
  WEBHOOK_CREATE?: number;
  WEBHOOK_UPDATE?: number;
  WEBHOOK_DELETE?: number;
  EMOJI_CREATE?: number;
  EMOJI_UPDATE?: number;
  EMOJI_DELETE?: number;
  MESSAGE_DELETE?: number;
  MESSAGE_BULK_DELETE?: number;
  MESSAGE_PIN?: number;
  MESSAGE_UNPIN?: number;
  INTEGRATION_CREATE?: number;
  INTEGRATION_UPDATE?: number;
  INTEGRATION_DELETE?: number;
  STAGE_INSTANCE_CREATE?: number;
  STAGE_INSTANCE_UPDATE?: number;
  STAGE_INSTANCE_DELETE?: number;
  STICKER_CREATE?: number;
  STICKER_UPDATE?: number;
  STICKER_DELETE?: number;
  THREAD_CREATE?: number;
  THREAD_UPDATE?: number;
  THREAD_DELETE?: number;
}

export type GuildAuditLogsActionType = 'CREATE' | 'DELETE' | 'UPDATE' | 'ALL';

export interface GuildAuditLogsFetchOptions {
  before?: Snowflake | GuildAuditLogsEntry;
  limit?: number;
  user?: UserResolvable;
  type?: GuildAuditLogsAction | number;
}

export type GuildAuditLogsTarget = keyof GuildAuditLogsTargets;

export interface GuildAuditLogsTargets {
  ALL?: string;
  GUILD?: string;
  CHANNEL?: string;
  USER?: string;
  ROLE?: string;
  INVITE?: string;
  WEBHOOK?: string;
  EMOJI?: string;
  MESSAGE?: string;
  INTEGRATION?: string;
  STAGE_INSTANCE?: string;
  STICKER?: string;
  THREAD?: string;
  UNKNOWN?: string;
}

export type GuildBanResolvable = GuildBan | UserResolvable;

export interface GuildChannelOverwriteOptions {
  reason?: string;
  type?: number;
}

export type GuildChannelResolvable = Snowflake | GuildChannel | ThreadChannel;

export interface GuildChannelCreateOptions {
  permissionOverwrites?: OverwriteResolvable[] | Collection<Snowflake, OverwriteResolvable>;
  topic?: string;
  type?: Exclude<
    keyof typeof ChannelTypes | ChannelTypes,
    | 'DM'
    | 'GROUP_DM'
    | 'UNKNOWN'
    | 'GUILD_PUBLIC_THREAD'
    | 'GUILD_PRIVATE_THREAD'
    | ChannelTypes.DM
    | ChannelTypes.GROUP_DM
    | ChannelTypes.UNKNOWN
    | ChannelTypes.GUILD_PUBLIC_THREAD
    | ChannelTypes.GUILD_PRIVATE_THREAD
  >;
  nsfw?: boolean;
  parent?: CategoryChannelResolvable;
  bitrate?: number;
  userLimit?: number;
  rateLimitPerUser?: number;
  position?: number;
  reason?: string;
}

export interface GuildChannelCloneOptions extends GuildChannelCreateOptions {
  name?: string;
}

export interface GuildChannelOverwriteOptions {
  reason?: string;
  type?: number;
}

export interface GuildCreateOptions {
  afkChannelId?: Snowflake | number;
  afkTimeout?: number;
  channels?: PartialChannelData[];
  defaultMessageNotifications?: DefaultMessageNotificationLevel | number;
  explicitContentFilter?: ExplicitContentFilterLevel | number;
  icon?: BufferResolvable | Base64Resolvable | null;
  roles?: PartialRoleData[];
  systemChannelFlags?: SystemChannelFlagsResolvable;
  systemChannelId?: Snowflake | number;
  verificationLevel?: VerificationLevel | number;
}

export interface GuildWidgetSettings {
  enabled: boolean;
  channel: GuildChannel | null;
}

export interface GuildEditData {
  name?: string;
  verificationLevel?: VerificationLevel | number;
  explicitContentFilter?: ExplicitContentFilterLevel | number;
  defaultMessageNotifications?: DefaultMessageNotificationLevel | number;
  afkChannel?: VoiceChannelResolvable;
  systemChannel?: TextChannelResolvable;
  systemChannelFlags?: SystemChannelFlagsResolvable;
  afkTimeout?: number;
  icon?: Base64Resolvable;
  owner?: GuildMemberResolvable;
  splash?: Base64Resolvable;
  discoverySplash?: Base64Resolvable;
  banner?: Base64Resolvable;
  rulesChannel?: TextChannelResolvable;
  publicUpdatesChannel?: TextChannelResolvable;
  preferredLocale?: string;
  description?: string | null;
  features?: GuildFeatures[];
}

export interface GuildEmojiCreateOptions {
  roles?: Collection<Snowflake, Role> | RoleResolvable[];
  reason?: string;
}

export interface GuildEmojiEditData {
  name?: string;
  roles?: Collection<Snowflake, Role> | RoleResolvable[];
}

export interface GuildStickerCreateOptions {
  description?: string | null;
  reason?: string;
}

export interface GuildStickerEditData {
  name?: string;
  description?: string | null;
  tags?: string;
}

export type GuildFeatures =
  | 'ANIMATED_ICON'
  | 'BANNER'
  | 'COMMERCE'
  | 'COMMUNITY'
  | 'DISCOVERABLE'
  | 'FEATURABLE'
  | 'INVITE_SPLASH'
  | 'MEMBER_VERIFICATION_GATE_ENABLED'
  | 'NEWS'
  | 'PARTNERED'
  | 'PREVIEW_ENABLED'
  | 'VANITY_URL'
  | 'VERIFIED'
  | 'VIP_REGIONS'
  | 'WELCOME_SCREEN_ENABLED'
  | 'TICKETED_EVENTS_ENABLED'
  | 'MONETIZATION_ENABLED'
  | 'MORE_STICKERS'
  | 'THREE_DAY_THREAD_ARCHIVE'
  | 'SEVEN_DAY_THREAD_ARCHIVE'
  | 'PRIVATE_THREADS';

export interface GuildMemberEditData {
  nick?: string | null;
  roles?: Collection<Snowflake, Role> | readonly RoleResolvable[];
  mute?: boolean;
  deaf?: boolean;
  channel?: GuildVoiceChannelResolvable | null;
}

export type GuildMemberResolvable = GuildMember | UserResolvable;

export type GuildResolvable = Guild | GuildChannel | GuildMember | GuildEmoji | Invite | Role | Snowflake;

export interface GuildPruneMembersOptions {
  count?: boolean;
  days?: number;
  dry?: boolean;
  reason?: string;
  roles?: RoleResolvable[];
}

export interface GuildWidgetSettingsData {
  enabled: boolean;
  channel: GuildChannelResolvable | null;
}

export interface GuildSearchMembersOptions {
  query: string;
  limit?: number;
  cache?: boolean;
}

export type GuildTemplateResolvable = string;

export type GuildVoiceChannelResolvable = VoiceChannel | StageChannel | Snowflake;

export type HexColorString = `#${string}`;

export interface HTTPAttachmentData {
  attachment: string | Buffer | Stream;
  name: string;
  file: Buffer | Stream;
}

export interface HTTPErrorData {
  json: unknown;
  files: HTTPAttachmentData[];
}

export interface HTTPOptions {
  api?: string;
  version?: number;
  host?: string;
  cdn?: string;
  invite?: string;
  template?: string;
  headers?: Record<string, string>;
}

export interface ImageURLOptions extends Omit<StaticImageURLOptions, 'format'> {
  dynamic?: boolean;
  format?: DynamicImageFormat;
}

export interface IntegrationAccount {
  id: string | Snowflake;
  name: string;
}

export interface InteractionCollectorOptions<T extends Interaction> extends CollectorOptions<[T]> {
  channel?: TextBasedChannels;
  componentType?: MessageComponentType | MessageComponentTypes;
  guild?: Guild;
  interactionType?: InteractionType | InteractionTypes;
  max?: number;
  maxComponents?: number;
  maxUsers?: number;
  message?: Message | APIMessage;
}

export interface InteractionDeferReplyOptions {
  ephemeral?: boolean;
  fetchReply?: boolean;
}

export type InteractionDeferUpdateOptions = Omit<InteractionDeferReplyOptions, 'ephemeral'>;

export interface InteractionReplyOptions extends Omit<WebhookMessageOptions, 'username' | 'avatarURL'> {
  ephemeral?: boolean;
  fetchReply?: boolean;
}

export type InteractionResponseType = keyof typeof InteractionResponseTypes;

export type InteractionType = keyof typeof InteractionTypes;

export interface InteractionUpdateOptions extends MessageEditOptions {
  fetchReply?: boolean;
}

export type IntentsString =
  | 'GUILDS'
  | 'GUILD_MEMBERS'
  | 'GUILD_BANS'
  | 'GUILD_EMOJIS_AND_STICKERS'
  | 'GUILD_INTEGRATIONS'
  | 'GUILD_WEBHOOKS'
  | 'GUILD_INVITES'
  | 'GUILD_VOICE_STATES'
  | 'GUILD_PRESENCES'
  | 'GUILD_MESSAGES'
  | 'GUILD_MESSAGE_REACTIONS'
  | 'GUILD_MESSAGE_TYPING'
  | 'DIRECT_MESSAGES'
  | 'DIRECT_MESSAGE_REACTIONS'
  | 'DIRECT_MESSAGE_TYPING';

export interface InviteGenerationOptions {
  permissions?: PermissionResolvable;
  guild?: GuildResolvable;
  disableGuildSelect?: boolean;
  scopes: InviteScope[];
}

export interface CreateInviteOptions {
  temporary?: boolean;
  maxAge?: number;
  maxUses?: number;
  unique?: boolean;
  reason?: string;
  targetApplication?: ApplicationResolvable;
  targetUser?: UserResolvable;
  targetType?: InviteTargetType;
}

export type InviteResolvable = string;

export type InviteScope =
  | 'applications.builds.read'
  | 'applications.commands'
  | 'applications.entitlements'
  | 'applications.store.update'
  | 'bot'
  | 'connections'
  | 'email'
  | 'identify'
  | 'guilds'
  | 'guilds.join'
  | 'gdm.join'
  | 'webhook.incoming';

export interface LifetimeFilterOptions<K, V> {
  excludeFromSweep?: (value: V, key: K, collection: LimitedCollection<K, V>) => boolean;
  getComparisonTimestamp?: (value: V, key: K, collection: LimitedCollection<K, V>) => number;
  lifetime?: number;
}

export interface MakeErrorOptions {
  name: string;
  message: string;
  stack: string;
}

export type MemberMention = UserMention | `<@!${Snowflake}>`;

export type MembershipState = keyof typeof MembershipStates;

export type MessageActionRowComponent = MessageButton | MessageSelectMenu;

export type MessageActionRowComponentOptions = MessageButtonOptions | MessageSelectMenuOptions;

export type MessageActionRowComponentResolvable = MessageActionRowComponent | MessageActionRowComponentOptions;

export interface MessageActionRowOptions extends BaseMessageComponentOptions {
  components: MessageActionRowComponentResolvable[];
}

export interface MessageActivity {
  partyId: string;
  type: number;
}

export type MessageAdditions = MessageEmbed | MessageAttachment | (MessageEmbed | MessageAttachment)[];

export interface BaseButtonOptions extends BaseMessageComponentOptions {
  disabled?: boolean;
  emoji?: EmojiIdentifierResolvable;
  label?: string;
}

export interface LinkButtonOptions extends BaseButtonOptions {
  style: 'LINK' | MessageButtonStyles.LINK;
  url: string;
}

export interface InteractionButtonOptions extends BaseButtonOptions {
  style: Exclude<MessageButtonStyleResolvable, 'LINK' | MessageButtonStyles.LINK>;
  customId: string;
}

export type MessageButtonOptions = InteractionButtonOptions | LinkButtonOptions;

export type MessageButtonStyle = keyof typeof MessageButtonStyles;

export type MessageButtonStyleResolvable = MessageButtonStyle | MessageButtonStyles;

export interface MessageCollectorOptions extends CollectorOptions<[Message]> {
  max?: number;
  maxProcessed?: number;
}

export type MessageComponent = BaseMessageComponent | MessageActionRow | MessageButton | MessageSelectMenu;

export type MessageComponentCollectorOptions<T extends MessageComponentInteraction> = Omit<
  InteractionCollectorOptions<T>,
  'channel' | 'message' | 'guild' | 'interactionType'
>;

export type MessageComponentOptions =
  | BaseMessageComponentOptions
  | MessageActionRowOptions
  | MessageButtonOptions
  | MessageSelectMenuOptions;

export type MessageComponentType = keyof typeof MessageComponentTypes;

export type MessageComponentTypeResolvable = MessageComponentType | MessageComponentTypes;

export interface MessageEditOptions {
  attachments?: MessageAttachment[];
  content?: string | null;
  embeds?: (MessageEmbed | MessageEmbedOptions)[] | null;
  files?: (FileOptions | BufferResolvable | Stream | MessageAttachment)[];
  flags?: BitFieldResolvable<MessageFlagsString, number>;
  allowedMentions?: MessageMentionOptions;
  components?: (MessageActionRow | MessageActionRowOptions)[];
}

export interface MessageEmbedAuthor {
  name?: string;
  url?: string;
  iconURL?: string;
  proxyIconURL?: string;
}

export interface MessageEmbedFooter {
  text?: string;
  iconURL?: string;
  proxyIconURL?: string;
}

export interface MessageEmbedImage {
  url: string;
  proxyURL?: string;
  height?: number;
  width?: number;
}

export interface MessageEmbedOptions {
  title?: string;
  description?: string;
  url?: string;
  timestamp?: Date | number;
  color?: ColorResolvable;
  fields?: EmbedFieldData[];
  author?: Partial<MessageEmbedAuthor> & { icon_url?: string; proxy_icon_url?: string };
  thumbnail?: Partial<MessageEmbedThumbnail> & { proxy_url?: string };
  image?: Partial<MessageEmbedImage> & { proxy_url?: string };
  video?: Partial<MessageEmbedVideo> & { proxy_url?: string };
  footer?: Partial<MessageEmbedFooter> & { icon_url?: string; proxy_icon_url?: string };
}

export interface MessageEmbedProvider {
  name: string;
  url: string;
}

export interface MessageEmbedThumbnail {
  url: string;
  proxyURL?: string;
  height?: number;
  width?: number;
}

export interface MessageEmbedVideo {
  url?: string;
  proxyURL?: string;
  height?: number;
  width?: number;
}

export interface MessageEvent {
  data: WebSocket.Data;
  type: string;
  target: WebSocket;
}

export type MessageFlagsString =
  | 'CROSSPOSTED'
  | 'IS_CROSSPOST'
  | 'SUPPRESS_EMBEDS'
  | 'SOURCE_MESSAGE_DELETED'
  | 'URGENT'
  | 'HAS_THREAD'
  | 'EPHEMERAL'
  | 'LOADING';

export interface MessageInteraction {
  id: Snowflake;
  type: InteractionType;
  commandName: string;
  user: User;
}

export interface MessageMentionsHasOptions {
  ignoreDirect?: boolean;
  ignoreRoles?: boolean;
  ignoreEveryone?: boolean;
}

export interface MessageMentionOptions {
  parse?: MessageMentionTypes[];
  roles?: Snowflake[];
  users?: Snowflake[];
  repliedUser?: boolean;
}

export type MessageMentionTypes = 'roles' | 'users' | 'everyone';

export interface MessageOptions {
  tts?: boolean;
  nonce?: string | number;
  content?: string | null;
  embeds?: (MessageEmbed | MessageEmbedOptions)[];
  components?: (MessageActionRow | MessageActionRowOptions)[];
  allowedMentions?: MessageMentionOptions;
  files?: (FileOptions | BufferResolvable | Stream | MessageAttachment)[];
  reply?: ReplyOptions;
  stickers?: StickerResolvable[];
}

export type MessageReactionResolvable =
  | MessageReaction
  | Snowflake
  | `${string}:${Snowflake}`
  | `<:${string}:${Snowflake}>`
  | `<a:${string}:${Snowflake}>`
  | string;

export interface MessageReference {
  channelId: Snowflake;
  guildId: Snowflake;
  messageId: Snowflake | null;
}

export type MessageResolvable = Message | Snowflake;

export interface MessageSelectMenuOptions extends BaseMessageComponentOptions {
  customId?: string;
  disabled?: boolean;
  maxValues?: number;
  minValues?: number;
  options?: MessageSelectOptionData[];
  placeholder?: string;
}

export interface MessageSelectOption {
  default: boolean;
  description: string | null;
  emoji: APIPartialEmoji | null;
  label: string;
  value: string;
}

export interface MessageSelectOptionData {
  default?: boolean;
  description?: string;
  emoji?: EmojiIdentifierResolvable;
  label: string;
  value: string;
}

export type MessageTarget =
  | Interaction
  | InteractionWebhook
  | TextBasedChannels
  | User
  | GuildMember
  | Webhook
  | WebhookClient
  | Message
  | MessageManager;

export type MessageType =
  | 'DEFAULT'
  | 'RECIPIENT_ADD'
  | 'RECIPIENT_REMOVE'
  | 'CALL'
  | 'CHANNEL_NAME_CHANGE'
  | 'CHANNEL_ICON_CHANGE'
  | 'CHANNEL_PINNED_MESSAGE'
  | 'GUILD_MEMBER_JOIN'
  | 'USER_PREMIUM_GUILD_SUBSCRIPTION'
  | 'USER_PREMIUM_GUILD_SUBSCRIPTION_TIER_1'
  | 'USER_PREMIUM_GUILD_SUBSCRIPTION_TIER_2'
  | 'USER_PREMIUM_GUILD_SUBSCRIPTION_TIER_3'
  | 'CHANNEL_FOLLOW_ADD'
  | 'GUILD_DISCOVERY_DISQUALIFIED'
  | 'GUILD_DISCOVERY_REQUALIFIED'
  | 'GUILD_DISCOVERY_GRACE_PERIOD_INITIAL_WARNING'
  | 'GUILD_DISCOVERY_GRACE_PERIOD_FINAL_WARNING'
  | 'THREAD_CREATED'
  | 'REPLY'
  | 'APPLICATION_COMMAND'
  | 'THREAD_STARTER_MESSAGE'
  | 'GUILD_INVITE_REMINDER';

export type MFALevel = keyof typeof MFALevels;

export interface MultipleShardRespawnOptions {
  shardDelay?: number;
  respawnDelay?: number;
  timeout?: number;
}

export interface MultipleShardSpawnOptions {
  amount?: number | 'auto';
  delay?: number;
  timeout?: number;
}

export type NSFWLevel = keyof typeof NSFWLevels;

export interface OverwriteData {
  allow?: PermissionResolvable;
  deny?: PermissionResolvable;
  id: GuildMemberResolvable | RoleResolvable;
  type?: OverwriteType;
}

export type OverwriteResolvable = PermissionOverwrites | OverwriteData;

export type OverwriteType = 'member' | 'role';

export type PermissionFlags = Record<PermissionString, bigint>;

export type PermissionOverwriteOptions = Partial<Record<PermissionString, boolean | null>>;

export type PermissionResolvable = BitFieldResolvable<PermissionString, bigint>;

export type PermissionOverwriteResolvable = UserResolvable | RoleResolvable | PermissionOverwrites;

export type PermissionString =
  | 'CREATE_INSTANT_INVITE'
  | 'KICK_MEMBERS'
  | 'BAN_MEMBERS'
  | 'ADMINISTRATOR'
  | 'MANAGE_CHANNELS'
  | 'MANAGE_GUILD'
  | 'ADD_REACTIONS'
  | 'VIEW_AUDIT_LOG'
  | 'PRIORITY_SPEAKER'
  | 'STREAM'
  | 'VIEW_CHANNEL'
  | 'SEND_MESSAGES'
  | 'SEND_TTS_MESSAGES'
  | 'MANAGE_MESSAGES'
  | 'EMBED_LINKS'
  | 'ATTACH_FILES'
  | 'READ_MESSAGE_HISTORY'
  | 'MENTION_EVERYONE'
  | 'USE_EXTERNAL_EMOJIS'
  | 'VIEW_GUILD_INSIGHTS'
  | 'CONNECT'
  | 'SPEAK'
  | 'MUTE_MEMBERS'
  | 'DEAFEN_MEMBERS'
  | 'MOVE_MEMBERS'
  | 'USE_VAD'
  | 'CHANGE_NICKNAME'
  | 'MANAGE_NICKNAMES'
  | 'MANAGE_ROLES'
  | 'MANAGE_WEBHOOKS'
  | 'MANAGE_EMOJIS_AND_STICKERS'
  | 'USE_APPLICATION_COMMANDS'
  | 'REQUEST_TO_SPEAK'
  | 'MANAGE_THREADS'
  | 'USE_PUBLIC_THREADS'
  | 'USE_PRIVATE_THREADS'
  | 'USE_EXTERNAL_STICKERS';

export type RecursiveArray<T> = ReadonlyArray<T | RecursiveArray<T>>;

export type RecursiveReadonlyArray<T> = ReadonlyArray<T | RecursiveReadonlyArray<T>>;

export type PremiumTier = keyof typeof PremiumTiers;

export interface PresenceData {
  status?: PresenceStatusData;
  afk?: boolean;
  activities?: ActivitiesOptions[];
  shardId?: number | number[];
}

export type PresenceResolvable = Presence | UserResolvable | Snowflake;

export interface PartialChannelData {
  id?: Snowflake | number;
  name: string;
  topic?: string;
  type?: ChannelTypes;
  parentId?: Snowflake | number;
  permissionOverwrites?: PartialOverwriteData[];
}

export type Partialize<
  T extends AllowedPartial,
  N extends keyof T | null = null,
  M extends keyof T | null = null,
  E extends keyof T | '' = '',
> = {
  readonly client: Client;
  id: Snowflake;
  partial: true;
} & {
  [K in keyof Omit<T, 'client' | 'id' | 'partial' | E>]: K extends N ? null : K extends M ? T[K] | null : T[K];
};

export interface PartialDMChannel extends Partialize<DMChannel, null, null, 'lastMessageId'> {
  lastMessageId: undefined;
}

export interface PartialGuildMember extends Partialize<GuildMember, 'joinedAt' | 'joinedTimestamp', 'user'> {}

export interface PartialMessage
  extends Partialize<Message, 'type' | 'system' | 'pinned' | 'tts', 'content' | 'cleanContent' | 'author'> {}

export interface PartialMessageReaction extends Partialize<MessageReaction, 'count'> {}

export interface PartialOverwriteData {
  id: Snowflake | number;
  type?: OverwriteType;
  allow?: PermissionResolvable;
  deny?: PermissionResolvable;
}

export interface PartialRoleData extends RoleData {
  id?: Snowflake | number;
}

export type PartialTypes = 'USER' | 'CHANNEL' | 'GUILD_MEMBER' | 'MESSAGE' | 'REACTION';

export interface PartialUser extends Partialize<User, 'username' | 'tag' | 'discriminator'> {}

export type PresenceStatusData = ClientPresenceStatus | 'invisible';

export type PresenceStatus = PresenceStatusData | 'offline';

export type PrivacyLevel = keyof typeof PrivacyLevels;

export interface RateLimitData {
  timeout: number;
  limit: number;
  method: string;
  path: string;
  route: string;
  global: boolean;
}

export interface InvalidRequestWarningData {
  count: number;
  remainingTime: number;
}

export interface ReactionCollectorOptions extends CollectorOptions<[MessageReaction, User]> {
  max?: number;
  maxEmojis?: number;
  maxUsers?: number;
}

export interface ReplyOptions {
  messageReference: MessageResolvable;
  failIfNotExists?: boolean;
}

export interface ReplyMessageOptions extends Omit<MessageOptions, 'reply'> {
  failIfNotExists?: boolean;
}

export interface ResolvedOverwriteOptions {
  allow: Permissions;
  deny: Permissions;
}

export interface RoleData {
  name?: string;
  color?: ColorResolvable;
  hoist?: boolean;
  position?: number;
  permissions?: PermissionResolvable;
  mentionable?: boolean;
}

export type RoleMention = '@everyone' | `<@&${Snowflake}>`;

export interface RolePosition {
  role: RoleResolvable;
  position: number;
}

export type RoleResolvable = Role | Snowflake;

export interface RoleTagData {
  botId?: Snowflake;
  integrationId?: Snowflake;
  premiumSubscriberRole?: true;
}

export interface SetChannelPositionOptions {
  relative?: boolean;
  reason?: string;
}

export interface SetParentOptions {
  lockPermissions?: boolean;
  reason?: string;
}

export interface SetRolePositionOptions {
  relative?: boolean;
  reason?: string;
}

export type ShardingManagerMode = 'process' | 'worker';

export interface ShardingManagerOptions {
  totalShards?: number | 'auto';
  shardList?: number[] | 'auto';
  mode?: ShardingManagerMode;
  respawn?: boolean;
  shardArgs?: string[];
  token?: string;
  execArgv?: string[];
}

export { Snowflake };

export interface SplitOptions {
  maxLength?: number;
  char?: string | string[] | RegExp | RegExp[];
  prepend?: string;
  append?: string;
}

export interface StaticImageURLOptions {
  format?: AllowedImageFormat;
  size?: AllowedImageSize;
}

export type StageInstanceResolvable = StageInstance | Snowflake;

export interface StartThreadOptions {
  name: string;
  autoArchiveDuration: ThreadAutoArchiveDuration;
  reason?: string;
}

export type Status = number;

export type StickerFormatType = keyof typeof StickerFormatTypes;

export type StickerResolvable = Sticker | Snowflake;

export type StickerType = keyof typeof StickerTypes;

export type SystemChannelFlagsString =
  | 'SUPPRESS_JOIN_NOTIFICATIONS'
  | 'SUPPRESS_PREMIUM_SUBSCRIPTIONS'
  | 'SUPPRESS_GUILD_REMINDER_NOTIFICATIONS';

export type SystemChannelFlagsResolvable = BitFieldResolvable<SystemChannelFlagsString, number>;

export type SystemMessageType = Exclude<MessageType, 'DEFAULT' | 'REPLY' | 'APPLICATION_COMMAND'>;

export interface StageInstanceEditOptions {
  topic?: string;
  privacyLevel?: PrivacyLevel | number;
}

export type SweepFilter<K, V> = (
  collection: LimitedCollection<K, V>,
) => ((value: V, key: K, collection: LimitedCollection<K, V>) => boolean) | null;

export interface LimitedCollectionOptions<K, V> {
  maxSize?: number;
  keepOverLimit?: (value: V, key: K, collection: LimitedCollection<K, V>) => boolean;
  sweepFilter?: SweepFilter<K, V>;
  sweepInterval?: number;
}

export type TextBasedChannels = PartialDMChannel | DMChannel | TextChannel | NewsChannel | ThreadChannel;

export type TextBasedChannelTypes = TextBasedChannels['type'];

export type TextChannelResolvable = Snowflake | TextChannel;

export type ThreadAutoArchiveDuration = 60 | 1440 | 4320 | 10080 | 'MAX';

export type ThreadChannelResolvable = ThreadChannel | Snowflake;

export type ThreadChannelTypes = 'GUILD_NEWS_THREAD' | 'GUILD_PUBLIC_THREAD' | 'GUILD_PRIVATE_THREAD';

export interface ThreadCreateOptions<AllowedThreadType> extends StartThreadOptions {
  startMessage?: MessageResolvable;
  type?: AllowedThreadType;
}

export interface ThreadEditData {
  name?: string;
  archived?: boolean;
  autoArchiveDuration?: ThreadAutoArchiveDuration;
  rateLimitPerUser?: number;
  locked?: boolean;
}

export type ThreadMemberFlagsString = '';

export type ThreadMemberResolvable = ThreadMember | UserResolvable;

export type UserFlagsString =
  | 'DISCORD_EMPLOYEE'
  | 'PARTNERED_SERVER_OWNER'
  | 'HYPESQUAD_EVENTS'
  | 'BUGHUNTER_LEVEL_1'
  | 'HOUSE_BRAVERY'
  | 'HOUSE_BRILLIANCE'
  | 'HOUSE_BALANCE'
  | 'EARLY_SUPPORTER'
  | 'TEAM_USER'
  | 'BUGHUNTER_LEVEL_2'
  | 'VERIFIED_BOT'
  | 'EARLY_VERIFIED_BOT_DEVELOPER'
  | 'DISCORD_CERTIFIED_MODERATOR';

export type UserMention = `<@${Snowflake}>`;

export type UserResolvable = User | Snowflake | Message | GuildMember | ThreadMember;

export interface Vanity {
  code: string | null;
  uses: number | null;
}

export type VerificationLevel = keyof typeof VerificationLevels;

export type VoiceBasedChannelTypes = 'GUILD_VOICE' | 'GUILD_STAGE_VOICE';

export type VoiceChannelResolvable = Snowflake | VoiceChannel;

export type WebhookClientData = WebhookClientDataIdWithToken | WebhookClientDataURL;

export interface WebhookClientDataIdWithToken {
  id: Snowflake;
  token: string;
}

export interface WebhookClientDataURL {
  url: string;
}

export type WebhookClientOptions = Pick<
  ClientOptions,
  'allowedMentions' | 'restTimeOffset' | 'restRequestTimeout' | 'retryLimit' | 'http'
>;

export interface WebhookEditData {
  name?: string;
  avatar?: BufferResolvable;
  channel?: GuildTextChannelResolvable;
}

export type WebhookEditMessageOptions = Pick<
  WebhookMessageOptions,
  'content' | 'embeds' | 'files' | 'allowedMentions' | 'components'
>;

export interface WebhookMessageOptions extends Omit<MessageOptions, 'reply'> {
  username?: string;
  avatarURL?: string;
  threadId?: Snowflake;
}

export type WebhookType = keyof typeof WebhookTypes;

export interface WebSocketOptions {
  large_threshold?: number;
  compress?: boolean;
  properties?: WebSocketProperties;
}

export interface WebSocketProperties {
  $os?: string;
  $browser?: string;
  $device?: string;
}

export interface WidgetActivity {
  name: string;
}

export interface WidgetChannel {
  id: Snowflake;
  name: string;
  position: number;
}

export interface WelcomeChannelData {
  description: string;
  channel: GuildChannelResolvable;
  emoji?: EmojiIdentifierResolvable;
}

export interface WelcomeScreenEditData {
  enabled?: boolean;
  description?: string;
  welcomeChannels?: WelcomeChannelData[];
}

export type WSEventType =
  | 'READY'
  | 'RESUMED'
  | 'APPLICATION_COMMAND_CREATE'
  | 'APPLICATION_COMMAND_DELETE'
  | 'APPLICATION_COMMAND_UPDATE'
  | 'GUILD_CREATE'
  | 'GUILD_DELETE'
  | 'GUILD_UPDATE'
  | 'INVITE_CREATE'
  | 'INVITE_DELETE'
  | 'GUILD_MEMBER_ADD'
  | 'GUILD_MEMBER_REMOVE'
  | 'GUILD_MEMBER_UPDATE'
  | 'GUILD_MEMBERS_CHUNK'
  | 'GUILD_ROLE_CREATE'
  | 'GUILD_ROLE_DELETE'
  | 'GUILD_ROLE_UPDATE'
  | 'GUILD_BAN_ADD'
  | 'GUILD_BAN_REMOVE'
  | 'GUILD_EMOJIS_UPDATE'
  | 'GUILD_INTEGRATIONS_UPDATE'
  | 'CHANNEL_CREATE'
  | 'CHANNEL_DELETE'
  | 'CHANNEL_UPDATE'
  | 'CHANNEL_PINS_UPDATE'
  | 'MESSAGE_CREATE'
  | 'MESSAGE_DELETE'
  | 'MESSAGE_UPDATE'
  | 'MESSAGE_DELETE_BULK'
  | 'MESSAGE_REACTION_ADD'
  | 'MESSAGE_REACTION_REMOVE'
  | 'MESSAGE_REACTION_REMOVE_ALL'
  | 'MESSAGE_REACTION_REMOVE_EMOJI'
  | 'THREAD_CREATE'
  | 'THREAD_UPDATE'
  | 'THREAD_DELETE'
  | 'THREAD_LIST_SYNC'
  | 'THREAD_MEMBER_UPDATE'
  | 'THREAD_MEMBERS_UPDATE'
  | 'USER_UPDATE'
  | 'PRESENCE_UPDATE'
  | 'TYPING_START'
  | 'VOICE_STATE_UPDATE'
  | 'VOICE_SERVER_UPDATE'
  | 'WEBHOOKS_UPDATE'
  | 'INTERACTION_CREATE'
  | 'STAGE_INSTANCE_CREATE'
  | 'STAGE_INSTANCE_UPDATE'
  | 'STAGE_INSTANCE_DELETE'
  | 'GUILD_STICKERS_UPDATE';

export type Serialized<T> = T extends symbol | bigint | (() => any)
  ? never
  : T extends number | string | boolean | undefined
  ? T
  : T extends { toJSON(): infer R }
  ? R
  : T extends ReadonlyArray<infer V>
  ? Serialized<V>[]
  : T extends ReadonlyMap<unknown, unknown> | ReadonlySet<unknown>
  ? {}
  : { [K in keyof T]: Serialized<T[K]> };

//#endregion

//#region Voice

/**
 * @internal Use `DiscordGatewayAdapterLibraryMethods` from `@discordjs/voice` instead.
 */
export interface InternalDiscordGatewayAdapterLibraryMethods {
  onVoiceServerUpdate(data: GatewayVoiceServerUpdateDispatchData): void;
  onVoiceStateUpdate(data: GatewayVoiceStateUpdateDispatchData): void;
  destroy(): void;
}

/**
 * @internal Use `DiscordGatewayAdapterImplementerMethods` from `@discordjs/voice` instead.
 */
export interface InternalDiscordGatewayAdapterImplementerMethods {
  sendPayload(payload: unknown): boolean;
  destroy(): void;
}

/**
 * @internal Use `DiscordGatewayAdapterCreator` from `@discordjs/voice` instead.
 */
export type InternalDiscordGatewayAdapterCreator = (
  methods: InternalDiscordGatewayAdapterLibraryMethods,
) => InternalDiscordGatewayAdapterImplementerMethods;

//#endregion<|MERGE_RESOLUTION|>--- conflicted
+++ resolved
@@ -2886,7 +2886,6 @@
   defaultPermission?: boolean;
 }
 
-<<<<<<< HEAD
 export type CommandOptionDataTypeResolvable = ApplicationCommandOptionType | ApplicationCommandOptionTypes;
 
 export type CommandOptionChoiceResolvableType =
@@ -2909,7 +2908,11 @@
 >;
 
 export interface BaseApplicationCommandOptionsData {
-=======
+  name: string;
+  description: string;
+  required?: boolean;
+}
+
 export interface UserApplicationCommandData extends BaseApplicationCommandData {
   type: 'USER' | ApplicationCommandTypes.USER;
 }
@@ -2928,14 +2931,6 @@
   | UserApplicationCommandData
   | MessageApplicationCommandData
   | ChatInputApplicationCommandData;
-
-export interface ApplicationCommandOptionData {
-  type: ApplicationCommandOptionType | ApplicationCommandOptionTypes;
->>>>>>> 75b48d8d
-  name: string;
-  description: string;
-  required?: boolean;
-}
 
 export interface ApplicationCommandChoicesData extends BaseApplicationCommandOptionsData {
   type: CommandOptionChoiceResolvableType;
