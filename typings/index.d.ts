--- conflicted
+++ resolved
@@ -1111,17 +1111,10 @@
   public inGuild(): this is GuildInteraction<'present'> & this;
   public inCachedGuild(): this is GuildInteraction<'cached'> & this;
   public inRawGuild(): this is GuildInteraction<'raw'> & this;
-<<<<<<< HEAD
-  public isCommand(): this is CommandInteraction | ContextMenuInteraction;
+  public isCommand(): this is CommandInteraction | ContextMenuCommandInteraction;
   public isButton(): this is ButtonInteraction;
   public isChatInputCommand(): this is CommandInteraction;
-  public isContextMenuCommand(): this is ContextMenuInteraction;
-=======
-  public isApplicationCommand(): this is CommandInteraction;
-  public isButton(): this is ButtonInteraction;
-  public isCommand(): this is ChatInputCommandInteraction;
-  public isContextMenu(): this is ContextMenuCommandInteraction;
->>>>>>> 7f983962
+  public isContextMenuCommand(): this is ContextMenuCommandInteraction;
   public isMessageComponent(): this is MessageComponentInteraction;
   public isSelectMenu(): this is SelectMenuInteraction;
 }
