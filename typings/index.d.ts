declare enum ChannelType {
  text = 0,
  dm = 1,
  voice = 2,
  group = 3,
  category = 4,
  news = 5,
  store = 6,
  unknown = 7,
}

declare module 'discord.js' {
  import BaseCollection from '@discordjs/collection';
  import { ChildProcess } from 'child_process';
  import { EventEmitter } from 'events';
  import { PathLike } from 'fs';
  import { Readable, Stream, Writable } from 'stream';
  import * as WebSocket from 'ws';

  export const version: string;

  //#region Classes

  export class Activity {
    constructor(presence: Presence, data?: object);
    public applicationID: Snowflake | null;
    public assets: RichPresenceAssets | null;
    public readonly createdAt: Date;
    public createdTimestamp: number;
    public details: string | null;
    public emoji: Emoji | null;
    public flags: Readonly<ActivityFlags>;
    public name: string;
    public party: {
      id: string | null;
      size: [number, number];
    } | null;
    public state: string | null;
    public timestamps: {
      start: Date | null;
      end: Date | null;
    } | null;
    public type: ActivityType;
    public url: string | null;
    public equals(activity: Activity): boolean;
  }

  export class ActivityFlags extends BitField<ActivityFlagsString> {
    public static FLAGS: Record<ActivityFlagsString, number>;
    public static resolve(bit?: BitFieldResolvable<ActivityFlagsString>): number;
  }

  export class APIMessage {
    constructor(target: MessageTarget, options: MessageOptions | WebhookMessageOptions);
    public data: object | null;
    public readonly isUser: boolean;
    public readonly isWebhook: boolean;
    public files: object[] | null;
    public options: MessageOptions | WebhookMessageOptions;
    public target: MessageTarget;

    public static create(
      target: MessageTarget,
      content: APIMessageContentResolvable,
      options?: undefined,
      extra?: MessageOptions | WebhookMessageOptions,
    ): APIMessage;
    public static create(
      target: MessageTarget,
      content: StringResolvable,
      options: MessageOptions | WebhookMessageOptions | MessageAdditions,
      extra?: MessageOptions | WebhookMessageOptions,
    ): APIMessage;
    public static partitionMessageAdditions(
      items: readonly (MessageEmbed | MessageAttachment)[],
    ): [MessageEmbed[], MessageAttachment[]];
    public static resolveFile(fileLike: BufferResolvable | Stream | FileOptions | MessageAttachment): Promise<object>;
    public static transformOptions(
      content: APIMessageContentResolvable,
      options?: undefined,
      extra?: MessageOptions | WebhookMessageOptions,
      isWebhook?: boolean,
    ): MessageOptions | WebhookMessageOptions;
    public static transformOptions(
      content: StringResolvable,
      options: MessageOptions | WebhookMessageOptions | MessageAdditions,
      extra?: MessageOptions | WebhookMessageOptions,
      isWebhook?: boolean,
    ): MessageOptions | WebhookMessageOptions;

    public makeContent(): string | string[] | undefined;
    public resolve(): Promise<this>;
    public resolveData(): this;
    public resolveFiles(): Promise<this>;
    public split(): APIMessage[];
  }

  export abstract class Application {
    constructor(client: Client, data: object);
    public readonly createdAt: Date;
    public readonly createdTimestamp: number;
    public description: string;
    public icon: string;
    public id: Snowflake;
    public name: string;
    public coverImage(options?: ImageURLOptions): string;
    public fetchAssets(): Promise<ApplicationAsset[]>;
    public iconURL(options?: ImageURLOptions): string;
    public toJSON(): object;
    public toString(): string;
  }

  export class Base {
    constructor(client: Client);
    public readonly client: Client;
    public toJSON(...props: { [key: string]: boolean | string }[]): object;
    public valueOf(): string;
  }

  export class BaseClient extends EventEmitter {
    constructor(options?: ClientOptions);
    private _timeouts: Set<NodeJS.Timeout>;
    private _intervals: Set<NodeJS.Timeout>;
    private _immediates: Set<NodeJS.Immediate>;
    private readonly api: object;
    private rest: object;
    private decrementMaxListeners(): void;
    private incrementMaxListeners(): void;

    public options: ClientOptions;
    public clearInterval(interval: NodeJS.Timeout): void;
    public clearTimeout(timeout: NodeJS.Timeout): void;
    public clearImmediate(timeout: NodeJS.Immediate): void;
    public destroy(): void;
    public setInterval(fn: (...args: any[]) => void, delay: number, ...args: any[]): NodeJS.Timeout;
    public setTimeout(fn: (...args: any[]) => void, delay: number, ...args: any[]): NodeJS.Timeout;
    public setImmediate(fn: (...args: any[]) => void, ...args: any[]): NodeJS.Immediate;
    public toJSON(...props: { [key: string]: boolean | string }[]): object;
  }

  export class BaseGuildEmoji extends Emoji {
    constructor(client: Client, data: object, guild: Guild);
    private _roles: string[];

    public available: boolean | null;
    public readonly createdAt: Date;
    public readonly createdTimestamp: number;
    public guild: Guild | GuildPreview;
    public id: Snowflake;
    public managed: boolean | null;
    public requiresColons: boolean | null;
  }

  class BroadcastDispatcher extends VolumeMixin(StreamDispatcher) {
    public broadcast: VoiceBroadcast;
  }

  export class BitField<S extends string> {
    constructor(bits?: BitFieldResolvable<S>);
    public bitfield: number;
    public add(...bits: BitFieldResolvable<S>[]): BitField<S>;
    public any(bit: BitFieldResolvable<S>): boolean;
    public equals(bit: BitFieldResolvable<S>): boolean;
    public freeze(): Readonly<BitField<S>>;
    public has(bit: BitFieldResolvable<S>): boolean;
    public missing(bits: BitFieldResolvable<S>, ...hasParam: readonly unknown[]): S[];
    public remove(...bits: BitFieldResolvable<S>[]): BitField<S>;
    public serialize(...hasParam: readonly unknown[]): Record<S, boolean>;
    public toArray(...hasParam: readonly unknown[]): S[];
    public toJSON(): number;
    public valueOf(): number;
    public [Symbol.iterator](): IterableIterator<S>;
    public static FLAGS: object;
    public static resolve(bit?: BitFieldResolvable<any>): number;
  }

  export class CategoryChannel extends GuildChannel {
    public readonly children: Collection<Snowflake, GuildChannel>;
    public type: 'category';
  }

  export class Channel extends Base {
    constructor(client: Client, data?: object);
    public readonly createdAt: Date;
    public readonly createdTimestamp: number;
    public deleted: boolean;
    public id: Snowflake;
    public type: keyof typeof ChannelType;
    public delete(reason?: string): Promise<Channel>;
    public fetch(force?: boolean): Promise<Channel>;
    public isText(): this is TextChannel | DMChannel | NewsChannel;
    public toString(): string;
  }

  export class Client extends BaseClient {
    constructor(options?: ClientOptions);
    private actions: object;
    private _eval(script: string): any;
    private _validateOptions(options?: ClientOptions): void;

    public channels: ChannelManager;
    public readonly emojis: BaseGuildEmojiManager;
    public guilds: GuildManager;
    public readyAt: Date | null;
    public readonly readyTimestamp: number | null;
    public shard: ShardClientUtil | null;
    public token: string | null;
    public readonly uptime: number | null;
    public user: ClientUser | null;
    public users: UserManager;
    public voice: ClientVoiceManager;
    public ws: WebSocketManager;
    public destroy(): void;
    public fetchApplication(): Promise<ClientApplication>;
    public fetchGuildPreview(guild: GuildResolvable): Promise<GuildPreview>;
    public fetchInvite(invite: InviteResolvable): Promise<Invite>;
    public fetchGuildTemplate(template: GuildTemplateResolvable): Promise<GuildTemplate>;
    public fetchVoiceRegions(): Promise<Collection<string, VoiceRegion>>;
    public fetchWebhook(id: Snowflake, token?: string): Promise<Webhook>;
    public generateInvite(options?: InviteGenerationOptions): Promise<string>;
    public login(token?: string): Promise<string>;
    public sweepMessages(lifetime?: number): number;
    public toJSON(): object;

    public on<K extends keyof ClientEvents>(event: K, listener: (...args: ClientEvents[K]) => void): this;
    public on<S extends string | symbol>(
      event: Exclude<S, keyof ClientEvents>,
      listener: (...args: any[]) => void,
    ): this;

    public once<K extends keyof ClientEvents>(event: K, listener: (...args: ClientEvents[K]) => void): this;
    public once<S extends string | symbol>(
      event: Exclude<S, keyof ClientEvents>,
      listener: (...args: any[]) => void,
    ): this;

    public emit<K extends keyof ClientEvents>(event: K, ...args: ClientEvents[K]): boolean;
    public emit<S extends string | symbol>(event: Exclude<S, keyof ClientEvents>, ...args: any[]): boolean;

    public off<K extends keyof ClientEvents>(event: K, listener: (...args: ClientEvents[K]) => void): this;
    public off<S extends string | symbol>(
      event: Exclude<S, keyof ClientEvents>,
      listener: (...args: any[]) => void,
    ): this;

    public removeAllListeners<K extends keyof ClientEvents>(event?: K): this;
    public removeAllListeners<S extends string | symbol>(event?: Exclude<S, keyof ClientEvents>): this;
  }

  export class ClientApplication extends Application {
    public botPublic: boolean | null;
    public botRequireCodeGrant: boolean | null;
    public cover: string | null;
    public owner: User | Team | null;
    public rpcOrigins: string[];
  }

  export class ClientUser extends User {
    public mfaEnabled: boolean;
    public verified: boolean;
    public setActivity(options?: ActivityOptions): Promise<Presence>;
    public setActivity(name: string, options?: ActivityOptions): Promise<Presence>;
    public setAFK(afk: boolean): Promise<Presence>;
    public setAvatar(avatar: BufferResolvable | Base64Resolvable): Promise<ClientUser>;
    public setPresence(data: PresenceData): Promise<Presence>;
    public setStatus(status: PresenceStatusData, shardID?: number | number[]): Promise<Presence>;
    public setUsername(username: string): Promise<ClientUser>;
  }

  export class ClientVoiceManager {
    constructor(client: Client);
    public readonly client: Client;
    public connections: Collection<Snowflake, VoiceConnection>;
    public broadcasts: VoiceBroadcast[];

    private joinChannel(channel: VoiceChannel): Promise<VoiceConnection>;

    public createBroadcast(): VoiceBroadcast;
  }

  export abstract class Collector<K, V> extends EventEmitter {
    constructor(client: Client, filter: CollectorFilter, options?: CollectorOptions);
    private _timeout: NodeJS.Timeout | null;
    private _idletimeout: NodeJS.Timeout | null;

    public readonly client: Client;
    public collected: Collection<K, V>;
    public ended: boolean;
    public filter: CollectorFilter;
    public readonly next: Promise<V>;
    public options: CollectorOptions;
    public checkEnd(): void;
    public handleCollect(...args: any[]): void;
    public handleDispose(...args: any[]): void;
    public stop(reason?: string): void;
    public resetTimer(options?: { time?: number; idle?: number }): void;
    public [Symbol.asyncIterator](): AsyncIterableIterator<V>;
    public toJSON(): object;

    protected listener: (...args: any[]) => void;
    public abstract collect(...args: any[]): K;
    public abstract dispose(...args: any[]): K;
    public abstract endReason(): void;

    public on(event: 'collect' | 'dispose', listener: (...args: any[]) => void): this;
    public on(event: 'end', listener: (collected: Collection<K, V>, reason: string) => void): this;

    public once(event: 'collect' | 'dispose', listener: (...args: any[]) => void): this;
    public once(event: 'end', listener: (collected: Collection<K, V>, reason: string) => void): this;
  }

  type AllowedImageFormat = 'webp' | 'png' | 'jpg' | 'jpeg' | 'gif';

  export const Constants: {
    Package: {
      name: string;
      version: string;
      description: string;
      author: string;
      license: string;
      main: PathLike;
      types: PathLike;
      homepage: string;
      keywords: string[];
      bugs: { url: string };
      repository: { type: string; url: string };
      scripts: { [key: string]: string };
      engines: { [key: string]: string };
      dependencies: { [key: string]: string };
      peerDependencies: { [key: string]: string };
      devDependencies: { [key: string]: string };
      [key: string]: any;
    };
    DefaultOptions: ClientOptions;
    UserAgent: string | null;
    Endpoints: {
      botGateway: string;
      invite: (root: string, code: string) => string;
      CDN: (
        root: string,
      ) => {
        Asset: (name: string) => string;
        DefaultAvatar: (id: string | number) => string;
        Emoji: (emojiID: string, format: 'png' | 'gif') => string;
        Avatar: (userID: string | number, hash: string, format: 'default' | AllowedImageFormat, size: number) => string;
        Banner: (guildID: string | number, hash: string, format: AllowedImageFormat, size: number) => string;
        Icon: (userID: string | number, hash: string, format: 'default' | AllowedImageFormat, size: number) => string;
        AppIcon: (userID: string | number, hash: string, format: AllowedImageFormat, size: number) => string;
        AppAsset: (userID: string | number, hash: string, format: AllowedImageFormat, size: number) => string;
        GDMIcon: (userID: string | number, hash: string, format: AllowedImageFormat, size: number) => string;
        Splash: (guildID: string | number, hash: string, format: AllowedImageFormat, size: number) => string;
        DiscoverySplash: (guildID: string | number, hash: string, format: AllowedImageFormat, size: number) => string;
        TeamIcon: (teamID: string | number, hash: string, format: AllowedImageFormat, size: number) => string;
      };
    };
    WSCodes: {
      1000: 'WS_CLOSE_REQUESTED';
      4004: 'TOKEN_INVALID';
      4010: 'SHARDING_INVALID';
      4011: 'SHARDING_REQUIRED';
    };
    Events: {
      RATE_LIMIT: 'rateLimit';
      CLIENT_READY: 'ready';
      RESUMED: 'resumed';
      GUILD_CREATE: 'guildCreate';
      GUILD_DELETE: 'guildDelete';
      GUILD_UPDATE: 'guildUpdate';
      INVITE_CREATE: 'inviteCreate';
      INVITE_DELETE: 'inviteDelete';
      GUILD_UNAVAILABLE: 'guildUnavailable';
      GUILD_MEMBER_ADD: 'guildMemberAdd';
      GUILD_MEMBER_REMOVE: 'guildMemberRemove';
      GUILD_MEMBER_UPDATE: 'guildMemberUpdate';
      GUILD_MEMBER_AVAILABLE: 'guildMemberAvailable';
      GUILD_MEMBER_SPEAKING: 'guildMemberSpeaking';
      GUILD_MEMBERS_CHUNK: 'guildMembersChunk';
      GUILD_INTEGRATIONS_UPDATE: 'guildIntegrationsUpdate';
      GUILD_ROLE_CREATE: 'roleCreate';
      GUILD_ROLE_DELETE: 'roleDelete';
      GUILD_ROLE_UPDATE: 'roleUpdate';
      GUILD_EMOJI_CREATE: 'emojiCreate';
      GUILD_EMOJI_DELETE: 'emojiDelete';
      GUILD_EMOJI_UPDATE: 'emojiUpdate';
      GUILD_BAN_ADD: 'guildBanAdd';
      GUILD_BAN_REMOVE: 'guildBanRemove';
      CHANNEL_CREATE: 'channelCreate';
      CHANNEL_DELETE: 'channelDelete';
      CHANNEL_UPDATE: 'channelUpdate';
      CHANNEL_PINS_UPDATE: 'channelPinsUpdate';
      MESSAGE_CREATE: 'message';
      MESSAGE_DELETE: 'messageDelete';
      MESSAGE_UPDATE: 'messageUpdate';
      MESSAGE_BULK_DELETE: 'messageDeleteBulk';
      MESSAGE_REACTION_ADD: 'messageReactionAdd';
      MESSAGE_REACTION_REMOVE: 'messageReactionRemove';
      MESSAGE_REACTION_REMOVE_ALL: 'messageReactionRemoveAll';
      USER_UPDATE: 'userUpdate';
      PRESENCE_UPDATE: 'presenceUpdate';
      VOICE_STATE_UPDATE: 'voiceStateUpdate';
      VOICE_BROADCAST_SUBSCRIBE: 'subscribe';
      VOICE_BROADCAST_UNSUBSCRIBE: 'unsubscribe';
      TYPING_START: 'typingStart';
      WEBHOOKS_UPDATE: 'webhookUpdate';
      DISCONNECT: 'disconnect';
      RECONNECTING: 'reconnecting';
      ERROR: 'error';
      WARN: 'warn';
      DEBUG: 'debug';
      SHARD_DISCONNECT: 'shardDisconnect';
      SHARD_ERROR: 'shardError';
      SHARD_RECONNECTING: 'shardReconnecting';
      SHARD_READY: 'shardReady';
      SHARD_RESUME: 'shardResume';
      INVALIDATED: 'invalidated';
      RAW: 'raw';
    };
    ShardEvents: {
      CLOSE: 'close';
      DESTROYED: 'destroyed';
      INVALID_SESSION: 'invalidSession';
      READY: 'ready';
      RESUMED: 'resumed';
    };
    PartialTypes: {
      [K in PartialTypes]: K;
    };
    WSEvents: {
      [K in WSEventType]: K;
    };
    Colors: {
      DEFAULT: 0x000000;
      WHITE: 0xffffff;
      AQUA: 0x1abc9c;
      GREEN: 0x2ecc71;
      BLUE: 0x3498db;
      YELLOW: 0xffff00;
      PURPLE: 0x9b59b6;
      LUMINOUS_VIVID_PINK: 0xe91e63;
      GOLD: 0xf1c40f;
      ORANGE: 0xe67e22;
      RED: 0xe74c3c;
      GREY: 0x95a5a6;
      NAVY: 0x34495e;
      DARK_AQUA: 0x11806a;
      DARK_GREEN: 0x1f8b4c;
      DARK_BLUE: 0x206694;
      DARK_PURPLE: 0x71368a;
      DARK_VIVID_PINK: 0xad1457;
      DARK_GOLD: 0xc27c0e;
      DARK_ORANGE: 0xa84300;
      DARK_RED: 0x992d22;
      DARK_GREY: 0x979c9f;
      DARKER_GREY: 0x7f8c8d;
      LIGHT_GREY: 0xbcc0c0;
      DARK_NAVY: 0x2c3e50;
      BLURPLE: 0x7289da;
      GREYPLE: 0x99aab5;
      DARK_BUT_NOT_BLACK: 0x2c2f33;
      NOT_QUITE_BLACK: 0x23272a;
    };
    Status: {
      READY: 0;
      CONNECTING: 1;
      RECONNECTING: 2;
      IDLE: 3;
      NEARLY: 4;
      DISCONNECTED: 5;
    };
    OPCodes: {
      DISPATCH: 0;
      HEARTBEAT: 1;
      IDENTIFY: 2;
      STATUS_UPDATE: 3;
      VOICE_STATE_UPDATE: 4;
      VOICE_GUILD_PING: 5;
      RESUME: 6;
      RECONNECT: 7;
      REQUEST_GUILD_MEMBERS: 8;
      INVALID_SESSION: 9;
      HELLO: 10;
      HEARTBEAT_ACK: 11;
    };
    APIErrors: APIErrors;
    VoiceStatus: {
      CONNECTED: 0;
      CONNECTING: 1;
      AUTHENTICATING: 2;
      RECONNECTING: 3;
      DISCONNECTED: 4;
    };
    VoiceOPCodes: {
      IDENTIFY: 0;
      SELECT_PROTOCOL: 1;
      READY: 2;
      HEARTBEAT: 3;
      SESSION_DESCRIPTION: 4;
      SPEAKING: 5;
      HELLO: 8;
      CLIENT_CONNECT: 12;
      CLIENT_DISCONNECT: 13;
    };
    ChannelTypes: {
      TEXT: 0;
      DM: 1;
      VOICE: 2;
      GROUP: 3;
      CATEGORY: 4;
      NEWS: 5;
      STORE: 6;
    };
    ClientApplicationAssetTypes: {
      SMALL: 1;
      BIG: 2;
    };
    MessageTypes: MessageType[];
    SystemMessageTypes: SystemMessageType[];
    ActivityTypes: ActivityType[];
    ExplicitContentFilterLevels: ExplicitContentFilterLevel[];
    DefaultMessageNotifications: DefaultMessageNotifications[];
    VerificationLevels: VerificationLevel[];
    MembershipStates: 'INVITED' | 'ACCEPTED';
  };

  export class DataResolver {
    public static resolveBase64(data: Base64Resolvable): string;
    public static resolveCode(data: string, regx: RegExp): string;
    public static resolveFile(resource: BufferResolvable | Stream): Promise<Buffer | Stream>;
    public static resolveFileAsBuffer(resource: BufferResolvable | Stream): Promise<Buffer>;
    public static resolveImage(resource: BufferResolvable | Base64Resolvable): Promise<string>;
    public static resolveInviteCode(data: InviteResolvable): string;
    public static resolveGuildTemplateCode(data: GuildTemplateResolvable): string;
  }

  export class DiscordAPIError extends Error {
    constructor(path: string, error: object, method: string, httpStatus: number);
    private static flattenErrors(obj: object, key: string): string[];

    public code: number;
    public method: string;
    public path: string;
    public httpStatus: number;
  }

  export class DMChannel extends TextBasedChannel(Channel, ['bulkDelete']) {
    constructor(client: Client, data?: object);
    public messages: MessageManager;
    public recipient: User;
    public readonly partial: false;
    public type: 'dm';
    public fetch(force?: boolean): Promise<this>;
  }

  export class Emoji extends Base {
    constructor(client: Client, emoji: object);
    public animated: boolean;
    public readonly createdAt: Date | null;
    public readonly createdTimestamp: number | null;
    public deleted: boolean;
    public id: Snowflake | null;
    public name: string;
    public readonly identifier: string;
    public readonly url: string | null;
    public toJSON(): object;
    public toString(): string;
  }

  export class Guild extends Base {
    constructor(client: Client, data: object);
    private _sortedRoles(): Collection<Snowflake, Role>;
    private _sortedChannels(channel: Channel): Collection<Snowflake, GuildChannel>;
    private _memberSpeakUpdate(user: Snowflake, speaking: boolean): void;

    public readonly afkChannel: VoiceChannel | null;
    public afkChannelID: Snowflake | null;
    public afkTimeout: number;
    public applicationID: Snowflake | null;
    public approximateMemberCount: number | null;
    public approximatePresenceCount: number | null;
    public available: boolean;
    public banner: string | null;
    public channels: GuildChannelManager;
    public readonly createdAt: Date;
    public readonly createdTimestamp: number;
    public defaultMessageNotifications: DefaultMessageNotifications | number;
    public deleted: boolean;
    public description: string | null;
    public discoverySplash: string | null;
    public embedChannel: GuildChannel | null;
    public embedChannelID: Snowflake | null;
    public embedEnabled: boolean;
    public emojis: GuildEmojiManager;
    public explicitContentFilter: ExplicitContentFilterLevel;
    public features: GuildFeatures[];
    public icon: string | null;
    public id: Snowflake;
    public readonly joinedAt: Date;
    public joinedTimestamp: number;
    public large: boolean;
    public maximumMembers: number | null;
    public maximumPresences: number | null;
    public readonly me: GuildMember | null;
    public memberCount: number;
    public members: GuildMemberManager;
    public mfaLevel: number;
    public name: string;
    public readonly nameAcronym: string;
    public readonly owner: GuildMember | null;
    public ownerID: Snowflake;
    public readonly partnered: boolean;
    public preferredLocale: string;
    public premiumSubscriptionCount: number | null;
    public premiumTier: PremiumTier;
    public presences: PresenceManager;
    public readonly publicUpdatesChannel: TextChannel | null;
    public publicUpdatesChannelID: Snowflake | null;
    public region: string;
    public roles: RoleManager;
    public readonly rulesChannel: TextChannel | null;
    public rulesChannelID: Snowflake | null;
    public readonly shard: WebSocketShard;
    public shardID: number;
    public splash: string | null;
    public readonly systemChannel: TextChannel | null;
    public systemChannelFlags: Readonly<SystemChannelFlags>;
    public systemChannelID: Snowflake | null;
    public vanityURLCode: string | null;
    public vanityURLUses: number | null;
    public verificationLevel: VerificationLevel;
    public readonly verified: boolean;
    public readonly voiceStates: VoiceStateManager;
    public readonly widgetChannel: TextChannel | null;
    public widgetChannelID: Snowflake | null;
    public widgetEnabled: boolean | null;
    public addMember(user: UserResolvable, options: AddGuildMemberOptions): Promise<GuildMember>;
    public bannerURL(options?: ImageURLOptions): string | null;
    public createIntegration(data: IntegrationData, reason?: string): Promise<Guild>;
    public createTemplate(name: string, description?: string): Promise<GuildTemplate>;
    public delete(): Promise<Guild>;
    public discoverySplashURL(options?: ImageURLOptions): string | null;
    public edit(data: GuildEditData, reason?: string): Promise<Guild>;
    public equals(guild: Guild): boolean;
    public fetch(): Promise<Guild>;
    public fetchAuditLogs(options?: GuildAuditLogsFetchOptions): Promise<GuildAuditLogs>;
    public fetchBan(user: UserResolvable): Promise<{ user: User; reason: string }>;
    public fetchBans(): Promise<Collection<Snowflake, { user: User; reason: string }>>;
    public fetchEmbed(): Promise<GuildWidget>;
    public fetchIntegrations(options?: FetchIntegrationsOptions): Promise<Collection<string, Integration>>;
    public fetchInvites(): Promise<Collection<string, Invite>>;
    public fetchPreview(): Promise<GuildPreview>;
    public fetchTemplates(): Promise<Collection<GuildTemplate['code'], GuildTemplate>>;
    public fetchVanityCode(): Promise<string>;
    public fetchVanityData(): Promise<{ code: string; uses: number }>;
    public fetchVoiceRegions(): Promise<Collection<string, VoiceRegion>>;
    public fetchWebhooks(): Promise<Collection<Snowflake, Webhook>>;
    public fetchWidget(): Promise<GuildWidget>;
    public iconURL(options?: ImageURLOptions & { dynamic?: boolean }): string | null;
    public leave(): Promise<Guild>;
    public setAFKChannel(afkChannel: ChannelResolvable | null, reason?: string): Promise<Guild>;
    public setAFKTimeout(afkTimeout: number, reason?: string): Promise<Guild>;
    public setBanner(banner: Base64Resolvable | null, reason?: string): Promise<Guild>;
    public setChannelPositions(channelPositions: readonly ChannelPosition[]): Promise<Guild>;
    public setDefaultMessageNotifications(
      defaultMessageNotifications: DefaultMessageNotifications | number,
      reason?: string,
    ): Promise<Guild>;
    public setDiscoverySplash(discoverySplash: Base64Resolvable | null, reason?: string): Promise<Guild>;
    public setEmbed(embed: GuildWidgetData, reason?: string): Promise<Guild>;
    public setExplicitContentFilter(
      explicitContentFilter: ExplicitContentFilterLevel | number,
      reason?: string,
    ): Promise<Guild>;
    public setIcon(icon: Base64Resolvable | null, reason?: string): Promise<Guild>;
    public setName(name: string, reason?: string): Promise<Guild>;
    public setOwner(owner: GuildMemberResolvable, reason?: string): Promise<Guild>;
    public setPreferredLocale(preferredLocale: string, reason?: string): Promise<Guild>;
    public setPublicUpdatesChannel(publicUpdatesChannel: ChannelResolvable | null, reason?: string): Promise<Guild>;
    public setRegion(region: string, reason?: string): Promise<Guild>;
    public setRolePositions(rolePositions: readonly RolePosition[]): Promise<Guild>;
    public setRulesChannel(rulesChannel: ChannelResolvable | null, reason?: string): Promise<Guild>;
    public setSplash(splash: Base64Resolvable | null, reason?: string): Promise<Guild>;
    public setSystemChannel(systemChannel: ChannelResolvable | null, reason?: string): Promise<Guild>;
    public setSystemChannelFlags(systemChannelFlags: SystemChannelFlagsResolvable, reason?: string): Promise<Guild>;
    public setVerificationLevel(verificationLevel: VerificationLevel | number, reason?: string): Promise<Guild>;
    public setWidget(widget: GuildWidgetData, reason?: string): Promise<Guild>;
    public splashURL(options?: ImageURLOptions): string | null;
    public toJSON(): object;
    public toString(): string;
  }

  export class GuildAuditLogs {
    constructor(guild: Guild, data: object);
    private webhooks: Collection<Snowflake, Webhook>;
    private integrations: Collection<Snowflake, Integration>;

    public entries: Collection<Snowflake, GuildAuditLogsEntry>;

    public static Actions: GuildAuditLogsActions;
    public static Targets: GuildAuditLogsTargets;
    public static Entry: typeof GuildAuditLogsEntry;
    public static actionType(action: number): GuildAuditLogsActionType;
    public static build(...args: any[]): Promise<GuildAuditLogs>;
    public static targetType(target: number): GuildAuditLogsTarget;
    public toJSON(): object;
  }

  class GuildAuditLogsEntry {
    constructor(logs: GuildAuditLogs, guild: Guild, data: object);
    public action: GuildAuditLogsAction;
    public actionType: GuildAuditLogsActionType;
    public changes: AuditLogChange[] | null;
    public readonly createdAt: Date;
    public readonly createdTimestamp: number;
    public executor: User;
    public extra: object | Role | GuildMember | null;
    public id: Snowflake;
    public reason: string | null;
    public target:
      | Guild
      | GuildChannel
      | User
      | Role
      | GuildEmoji
      | Invite
      | Webhook
      | Message
      | Integration
      | { id: Snowflake }
      | null;
    public targetType: GuildAuditLogsTarget;
    public toJSON(): object;
  }

  export class GuildChannel extends Channel {
    constructor(guild: Guild, data?: object);
    private memberPermissions(member: GuildMember): Readonly<Permissions>;
    private rolePermissions(role: Role): Readonly<Permissions>;

    public readonly calculatedPosition: number;
    public readonly deletable: boolean;
    public guild: Guild;
    public readonly manageable: boolean;
    public readonly members: Collection<Snowflake, GuildMember>;
    public name: string;
    public readonly parent: CategoryChannel | null;
    public parentID: Snowflake | null;
    public permissionOverwrites: Collection<Snowflake, PermissionOverwrites>;
    public readonly permissionsLocked: boolean | null;
    public readonly position: number;
    public rawPosition: number;
    public type: Exclude<keyof typeof ChannelType, 'dm' | 'group' | 'unknown'>;
    public readonly viewable: boolean;
    public clone(options?: GuildChannelCloneOptions): Promise<this>;
    public createInvite(options?: InviteOptions): Promise<Invite>;
    public createOverwrite(
      userOrRole: RoleResolvable | UserResolvable,
      options: PermissionOverwriteOption,
      reason?: string,
    ): Promise<this>;
    public edit(data: ChannelData, reason?: string): Promise<this>;
    public equals(channel: GuildChannel): boolean;
    public fetchInvites(): Promise<Collection<string, Invite>>;
    public lockPermissions(): Promise<this>;
    public overwritePermissions(
      overwrites: readonly OverwriteResolvable[] | Collection<Snowflake, OverwriteResolvable>,
      reason?: string,
    ): Promise<this>;
    public permissionsFor(memberOrRole: GuildMemberResolvable | RoleResolvable): Readonly<Permissions> | null;
    public setName(name: string, reason?: string): Promise<this>;
    public setParent(
      channel: CategoryChannel | Snowflake | null,
      options?: { lockPermissions?: boolean; reason?: string },
    ): Promise<this>;
    public setPosition(position: number, options?: { relative?: boolean; reason?: string }): Promise<this>;
    public setTopic(topic: string | null, reason?: string): Promise<this>;
    public updateOverwrite(
      userOrRole: RoleResolvable | UserResolvable,
      options: PermissionOverwriteOption,
      reason?: string,
    ): Promise<this>;
    public isText(): this is TextChannel | NewsChannel;
  }

  export class GuildEmoji extends BaseGuildEmoji {
    public readonly deletable: boolean;
    public guild: Guild;
    public author: User | null;
    public readonly roles: GuildEmojiRoleManager;
    public readonly url: string;
    public delete(reason?: string): Promise<GuildEmoji>;
    public edit(data: GuildEmojiEditData, reason?: string): Promise<GuildEmoji>;
    public equals(other: GuildEmoji | object): boolean;
    public fetchAuthor(): Promise<User>;
    public setName(name: string, reason?: string): Promise<GuildEmoji>;
  }

  export class GuildMember extends PartialTextBasedChannel(Base) {
    constructor(client: Client, data: object, guild: Guild);
    public readonly bannable: boolean;
    public deleted: boolean;
    public readonly displayColor: number;
    public readonly displayHexColor: string;
    public readonly displayName: string;
    public guild: Guild;
    public readonly id: Snowflake;
    public readonly joinedAt: Date | null;
    public joinedTimestamp: number | null;
    public readonly kickable: boolean;
    public lastMessageChannelID: Snowflake | null;
    public readonly manageable: boolean;
    public nickname: string | null;
    public readonly partial: false;
    public readonly permissions: Readonly<Permissions>;
    public readonly premiumSince: Date | null;
    public premiumSinceTimestamp: number | null;
    public readonly presence: Presence;
    public readonly roles: GuildMemberRoleManager;
    public user: User;
    public readonly voice: VoiceState;
    public ban(options?: BanOptions): Promise<GuildMember>;
    public fetch(force?: boolean): Promise<GuildMember>;
    public createDM(force?: boolean): Promise<DMChannel>;
    public deleteDM(): Promise<DMChannel>;
    public edit(data: GuildMemberEditData, reason?: string): Promise<GuildMember>;
    public hasPermission(
      permission: PermissionResolvable,
      options?: { checkAdmin?: boolean; checkOwner?: boolean },
    ): boolean;
    public kick(reason?: string): Promise<GuildMember>;
    public permissionsIn(channel: ChannelResolvable): Readonly<Permissions>;
    public setNickname(nickname: string | null, reason?: string): Promise<GuildMember>;
    public toJSON(): object;
    public toString(): string;
    public valueOf(): string;
  }

  export class GuildPreview extends Base {
    constructor(client: Client, data: object);
    public approximateMemberCount: number;
    public approximatePresenceCount: number;
    public description: string | null;
    public discoverySplash: string | null;
    public emojis: Collection<Snowflake, GuildPreviewEmoji>;
    public features: GuildFeatures[];
    public icon: string | null;
    public id: string;
    public name: string;
    public splash: string | null;
    public discoverySplashURL(options?: ImageURLOptions): string | null;
    public iconURL(options?: ImageURLOptions & { dynamic?: boolean }): string | null;
    public splashURL(options?: ImageURLOptions): string | null;
    public fetch(): Promise<GuildPreview>;
    public toJSON(): object;
    public toString(): string;
  }

  export class GuildTemplate extends Base {
    constructor(client: Client, data: object);
    public readonly createdTimestamp: number;
    public readonly updatedTimestamp: number;
    public readonly url: string;
    public code: string;
    public name: string;
    public description: string | null;
    public usageCount: number;
    public creator: User;
    public creatorID: Snowflake;
    public createdAt: Date;
    public updatedAt: Date;
    public guild: Guild | null;
    public guildID: Snowflake;
    public serializedGuild: object;
    public unSynced: boolean | null;
    public createGuild(name: string, icon?: BufferResolvable | Base64Resolvable): Promise<Guild>;
    public delete(): Promise<GuildTemplate>;
    public edit(options?: { name?: string; description?: string }): Promise<GuildTemplate>;
    public sync(): Promise<GuildTemplate>;
  }

  export class GuildPreviewEmoji extends BaseGuildEmoji {
    constructor(client: Client, data: object, guild: GuildPreview);
    public guild: GuildPreview;
    public readonly roles: Set<Snowflake>;
  }

  export class HTTPError extends Error {
    constructor(message: string, name: string, code: number, method: string, path: string);
    public code: number;
    public method: string;
    public name: string;
    public path: string;
  }

  export class Integration extends Base {
    constructor(client: Client, data: object, guild: Guild);
    public account: IntegrationAccount;
    public application: IntegrationApplication | null;
    public enabled: boolean;
    public expireBehavior: number;
    public expireGracePeriod: number;
    public guild: Guild;
    public id: Snowflake;
    public name: string;
    public role: Role;
    public readonly roles: Collection<Snowflake, Role>;
    public syncedAt: number;
    public syncing: boolean;
    public type: string;
    public user: User | null;
    public delete(reason?: string): Promise<Integration>;
    public edit(data: IntegrationEditData, reason?: string): Promise<Integration>;
    public sync(): Promise<Integration>;
  }

  export class IntegrationApplication extends Application {
    public bot: User | null;
  }

  export class Intents extends BitField<IntentsString> {
    public static FLAGS: Record<IntentsString, number>;
    public static PRIVILEGED: number;
    public static ALL: number;
    public static NON_PRIVILEGED: number;
    public static resolve(bit?: BitFieldResolvable<IntentsString>): number;
  }

  export class Invite extends Base {
    constructor(client: Client, data: object);
    public channel: GuildChannel | PartialGroupDMChannel;
    public code: string;
    public readonly deletable: boolean;
    public readonly createdAt: Date | null;
    public createdTimestamp: number | null;
    public readonly expiresAt: Date | null;
    public readonly expiresTimestamp: number | null;
    public guild: Guild | null;
    public inviter: User | null;
    public maxAge: number | null;
    public maxUses: number | null;
    public memberCount: number;
    public presenceCount: number;
    public targetUser: User | null;
    public targetUserType: TargetUser | null;
    public temporary: boolean | null;
    public readonly url: string;
    public uses: number | null;
    public delete(reason?: string): Promise<Invite>;
    public toJSON(): object;
    public toString(): string;
  }

  export class Message extends Base {
    constructor(client: Client, data: object, channel: TextChannel | DMChannel | NewsChannel);
    private _edits: Message[];
    private patch(data: object): Message;

    public activity: MessageActivity | null;
    public application: ClientApplication | null;
    public attachments: Collection<Snowflake, MessageAttachment>;
    public author: User;
    public channel: TextChannel | DMChannel | NewsChannel;
    public readonly cleanContent: string;
    public content: string;
    public readonly createdAt: Date;
    public createdTimestamp: number;
    public readonly deletable: boolean;
    public deleted: boolean;
    public readonly editable: boolean;
    public readonly editedAt: Date | null;
    public editedTimestamp: number | null;
    public readonly edits: Message[];
    public embeds: MessageEmbed[];
    public readonly guild: Guild | null;
    public id: Snowflake;
    public readonly member: GuildMember | null;
    public mentions: MessageMentions;
    public nonce: string | number | null;
    public readonly partial: false;
    public readonly pinnable: boolean;
    public pinned: boolean;
    public reactions: ReactionManager;
    public system: boolean;
    public tts: boolean;
    public type: MessageType;
    public readonly url: string;
    public webhookID: Snowflake | null;
    public flags: Readonly<MessageFlags>;
    public reference: MessageReference | null;
    public readonly referencedMessage: Message | null;
    public awaitReactions(
      filter: CollectorFilter,
      options?: AwaitReactionsOptions,
    ): Promise<Collection<Snowflake, MessageReaction>>;
    public createReactionCollector(filter: CollectorFilter, options?: ReactionCollectorOptions): ReactionCollector;
    public delete(): Promise<Message>;
    public edit(
      content: APIMessageContentResolvable | MessageEditOptions | MessageEmbed | APIMessage,
    ): Promise<Message>;
    public edit(content: StringResolvable, options: MessageEditOptions | MessageEmbed): Promise<Message>;
    public equals(message: Message, rawData: object): boolean;
    public fetchWebhook(): Promise<Webhook>;
    public crosspost(): Promise<Message>;
    public fetch(force?: boolean): Promise<Message>;
    public pin(options?: { reason?: string }): Promise<Message>;
    public react(emoji: EmojiIdentifierResolvable): Promise<MessageReaction>;
    public reply(
      content: APIMessageContentResolvable | (MessageOptions & { split?: false }) | MessageAdditions,
    ): Promise<Message>;
    public reply(options: MessageOptions & { split: true | SplitOptions }): Promise<Message[]>;
    public reply(options: MessageOptions | APIMessage): Promise<Message | Message[]>;
    public reply(
      content: StringResolvable,
      options: (MessageOptions & { split?: false }) | MessageAdditions,
    ): Promise<Message>;
    public reply(
      content: StringResolvable,
      options: MessageOptions & { split: true | SplitOptions },
    ): Promise<Message[]>;
    public reply(content: StringResolvable, options: MessageOptions): Promise<Message | Message[]>;
    public suppressEmbeds(suppress?: boolean): Promise<Message>;
    public toJSON(): object;
    public toString(): string;
    public unpin(options?: { reason?: string }): Promise<Message>;
  }

  export class MessageAttachment {
    constructor(attachment: BufferResolvable | Stream, name?: string, data?: object);

    public attachment: BufferResolvable | Stream;
    public height: number | null;
    public id: Snowflake;
    public name: string | null;
    public proxyURL: string;
    public size: number;
    public readonly spoiler: boolean;
    public url: string;
    public width: number | null;
    public setFile(attachment: BufferResolvable | Stream, name?: string): this;
    public setName(name: string): this;
    public toJSON(): object;
  }

  export class MessageCollector extends Collector<Snowflake, Message> {
    constructor(channel: TextChannel | DMChannel, filter: CollectorFilter, options?: MessageCollectorOptions);
    private _handleChannelDeletion(channel: GuildChannel): void;
    private _handleGuildDeletion(guild: Guild): void;

    public channel: Channel;
    public options: MessageCollectorOptions;
    public received: number;

    public collect(message: Message): Snowflake;
    public dispose(message: Message): Snowflake;
    public endReason(): string;
  }

  export class MessageEmbed {
    constructor(data?: MessageEmbed | MessageEmbedOptions);
    public author: MessageEmbedAuthor | null;
    public color: number | null;
    public readonly createdAt: Date | null;
    public description: string | null;
    public fields: EmbedField[];
    public files: (MessageAttachment | string | FileOptions)[];
    public footer: MessageEmbedFooter | null;
    public readonly hexColor: string | null;
    public image: MessageEmbedImage | null;
    public readonly length: number;
    public provider: MessageEmbedProvider | null;
    public thumbnail: MessageEmbedThumbnail | null;
    public timestamp: number | null;
    public title: string | null;
    public type: string;
    public url: string | null;
    public readonly video: MessageEmbedVideo | null;
    public addField(name: StringResolvable, value: StringResolvable, inline?: boolean): this;
    public addFields(...fields: EmbedFieldData[] | EmbedFieldData[][]): this;
    public attachFiles(file: (MessageAttachment | FileOptions | string)[]): this;
    public setAuthor(name: StringResolvable, iconURL?: string, url?: string): this;
    public setColor(color: ColorResolvable): this;
    public setDescription(description: StringResolvable): this;
    public setFooter(text: StringResolvable, iconURL?: string): this;
    public setImage(url: string): this;
    public setThumbnail(url: string): this;
    public setTimestamp(timestamp?: Date | number): this;
    public setTitle(title: StringResolvable): this;
    public setURL(url: string): this;
    public spliceFields(index: number, deleteCount: number, ...fields: EmbedFieldData[] | EmbedFieldData[][]): this;
    public toJSON(): object;

    public static normalizeField(
      name: StringResolvable,
      value: StringResolvable,
      inline?: boolean,
    ): Required<EmbedFieldData>;
    public static normalizeFields(...fields: EmbedFieldData[] | EmbedFieldData[][]): Required<EmbedFieldData>[];
  }

  export class MessageFlags extends BitField<MessageFlagsString> {
    public static FLAGS: Record<MessageFlagsString, number>;
    public static resolve(bit?: BitFieldResolvable<MessageFlagsString>): number;
  }

  export class MessageMentions {
    constructor(
      message: Message,
      users: object[] | Collection<Snowflake, User>,
      roles: Snowflake[] | Collection<Snowflake, Role>,
      everyone: boolean,
    );
    private _channels: Collection<Snowflake, GuildChannel> | null;
    private readonly _content: string;
    private _members: Collection<Snowflake, GuildMember> | null;

    public readonly channels: Collection<Snowflake, TextChannel>;
    public readonly client: Client;
    public everyone: boolean;
    public readonly guild: Guild;
    public has(
      data: UserResolvable | RoleResolvable | GuildChannelResolvable,
      options?: {
        ignoreDirect?: boolean;
        ignoreRoles?: boolean;
        ignoreEveryone?: boolean;
      },
    ): boolean;
    public readonly members: Collection<Snowflake, GuildMember> | null;
    public roles: Collection<Snowflake, Role>;
    public users: Collection<Snowflake, User>;
    public crosspostedChannels: Collection<Snowflake, CrosspostedChannel>;
    public toJSON(): object;

    public static CHANNELS_PATTERN: RegExp;
    public static EVERYONE_PATTERN: RegExp;
    public static ROLES_PATTERN: RegExp;
    public static USERS_PATTERN: RegExp;
  }

  export class MessageReaction {
    constructor(client: Client, data: object, message: Message);
    private _emoji: GuildEmoji | ReactionEmoji;

    public readonly client: Client;
    public count: number | null;
    public readonly emoji: GuildEmoji | ReactionEmoji;
    public me: boolean;
    public message: Message;
    public readonly partial: boolean;
    public users: ReactionUserManager;
    public remove(): Promise<MessageReaction>;
    public fetch(): Promise<MessageReaction>;
    public toJSON(): object;
  }

  export class NewsChannel extends TextBasedChannel(GuildChannel) {
    constructor(guild: Guild, data?: object);
    public messages: MessageManager;
    public nsfw: boolean;
    public topic: string | null;
    public type: 'news';
    public createWebhook(
      name: string,
      options?: { avatar?: BufferResolvable | Base64Resolvable; reason?: string },
    ): Promise<Webhook>;
    public setNSFW(nsfw: boolean, reason?: string): Promise<NewsChannel>;
    public fetchWebhooks(): Promise<Collection<Snowflake, Webhook>>;
    public addFollower(channel: GuildChannelResolvable, reason?: string): Promise<NewsChannel>;
  }

  export class PartialGroupDMChannel extends Channel {
    constructor(client: Client, data: object);
    public name: string;
    public icon: string | null;
    public iconURL(options?: ImageURLOptions): string | null;
  }

  export class PermissionOverwrites {
    constructor(guildChannel: GuildChannel, data?: object);
    public allow: Readonly<Permissions>;
    public readonly channel: GuildChannel;
    public deny: Readonly<Permissions>;
    public id: Snowflake;
    public type: OverwriteType;
    public update(options: PermissionOverwriteOption, reason?: string): Promise<PermissionOverwrites>;
    public delete(reason?: string): Promise<PermissionOverwrites>;
    public toJSON(): object;
    public static resolveOverwriteOptions(
      options: ResolvedOverwriteOptions,
      initialPermissions: { allow?: PermissionResolvable; deny?: PermissionResolvable },
    ): ResolvedOverwriteOptions;
    public static resolve(overwrite: OverwriteResolvable, guild: Guild): RawOverwriteData;
  }

  export class Permissions extends BitField<PermissionString> {
    public any(permission: PermissionResolvable, checkAdmin?: boolean): boolean;
    public has(permission: PermissionResolvable, checkAdmin?: boolean): boolean;
    public missing(bits: BitFieldResolvable<PermissionString>, checkAdmin?: boolean): PermissionString[];
    public serialize(checkAdmin?: boolean): Record<PermissionString, boolean>;
    public toArray(checkAdmin?: boolean): PermissionString[];

    public static ALL: number;
    public static DEFAULT: number;
    public static FLAGS: PermissionFlags;
    public static resolve(permission?: PermissionResolvable): number;
  }

  export class Presence {
    constructor(client: Client, data?: object);
    public activities: Activity[];
    public clientStatus: ClientPresenceStatusData | null;
    public guild: Guild | null;
    public readonly member: GuildMember | null;
    public status: PresenceStatus;
    public readonly user: User | null;
    public userID: Snowflake;
    public equals(presence: Presence): boolean;
  }

  export class ReactionCollector extends Collector<Snowflake, MessageReaction> {
    constructor(message: Message, filter: CollectorFilter, options?: ReactionCollectorOptions);
    private _handleChannelDeletion(channel: GuildChannel): void;
    private _handleGuildDeletion(guild: Guild): void;
    private _handleMessageDeletion(message: Message): void;

    public message: Message;
    public options: ReactionCollectorOptions;
    public total: number;
    public users: Collection<Snowflake, User>;

    public static key(reaction: MessageReaction): Snowflake | string;

    public collect(reaction: MessageReaction): Snowflake | string;
    public dispose(reaction: MessageReaction, user: User): Snowflake | string;
    public empty(): void;
    public endReason(): string | null;

    public on(event: 'collect' | 'dispose' | 'remove', listener: (reaction: MessageReaction, user: User) => void): this;
    public on(
      event: 'end',
      listener: (collected: Collection<Snowflake, MessageReaction>, reason: string) => void,
    ): this;
    public on(event: string, listener: (...args: any[]) => void): this;

    public once(
      event: 'collect' | 'dispose' | 'remove',
      listener: (reaction: MessageReaction, user: User) => void,
    ): this;
    public once(
      event: 'end',
      listener: (collected: Collection<Snowflake, MessageReaction>, reason: string) => void,
    ): this;
    public once(event: string, listener: (...args: any[]) => void): this;
  }

  export class ReactionEmoji extends Emoji {
    constructor(reaction: MessageReaction, emoji: object);
    public reaction: MessageReaction;
    public toJSON(): object;
  }

  export class RichPresenceAssets {
    constructor(activity: Activity, assets: object);
    public largeImage: Snowflake | null;
    public largeText: string | null;
    public smallImage: Snowflake | null;
    public smallText: string | null;
    public largeImageURL(options?: ImageURLOptions): string | null;
    public smallImageURL(options?: ImageURLOptions): string | null;
  }

  export class Role extends Base {
    constructor(client: Client, data: object, guild: Guild);
    public color: number;
    public readonly createdAt: Date;
    public readonly createdTimestamp: number;
    public deleted: boolean;
    public readonly editable: boolean;
    public guild: Guild;
    public readonly hexColor: string;
    public hoist: boolean;
    public id: Snowflake;
    public managed: boolean;
    public readonly members: Collection<Snowflake, GuildMember>;
    public mentionable: boolean;
    public name: string;
    public permissions: Readonly<Permissions>;
    public readonly position: number;
    public rawPosition: number;
    public tags: RoleTagData | null;
    public comparePositionTo(role: Role): number;
    public delete(reason?: string): Promise<Role>;
    public edit(data: RoleData, reason?: string): Promise<Role>;
    public equals(role: Role): boolean;
    public permissionsIn(channel: ChannelResolvable): Readonly<Permissions>;
    public setColor(color: ColorResolvable, reason?: string): Promise<Role>;
    public setHoist(hoist: boolean, reason?: string): Promise<Role>;
    public setMentionable(mentionable: boolean, reason?: string): Promise<Role>;
    public setName(name: string, reason?: string): Promise<Role>;
    public setPermissions(permissions: PermissionResolvable, reason?: string): Promise<Role>;
    public setPosition(position: number, options?: { relative?: boolean; reason?: string }): Promise<Role>;
    public toJSON(): object;
    public toString(): string;

    public static comparePositions(role1: Role, role2: Role): number;
  }

  export class Shard extends EventEmitter {
    constructor(manager: ShardingManager, id: number);
    private _evals: Map<string, Promise<any>>;
    private _exitListener: (...args: any[]) => void;
    private _fetches: Map<string, Promise<any>>;
    private _handleExit(respawn?: boolean): void;
    private _handleMessage(message: any): void;

    public args: string[];
    public execArgv: string[];
    public env: object;
    public id: number;
    public manager: ShardingManager;
    public process: ChildProcess | null;
    public ready: boolean;
    public worker: any | null;
    public eval(script: string): Promise<any>;
    public eval<T>(fn: (client: Client) => T): Promise<T[]>;
    public fetchClientValue(prop: string): Promise<any>;
    public kill(): void;
    public respawn(delay?: number, spawnTimeout?: number): Promise<ChildProcess>;
    public send(message: any): Promise<Shard>;
    public spawn(spawnTimeout?: number): Promise<ChildProcess>;

    public on(event: 'spawn' | 'death', listener: (child: ChildProcess) => void): this;
    public on(event: 'disconnect' | 'ready' | 'reconnecting', listener: () => void): this;
    public on(event: 'error', listener: (error: Error) => void): this;
    public on(event: 'message', listener: (message: any) => void): this;
    public on(event: string, listener: (...args: any[]) => void): this;

    public once(event: 'spawn' | 'death', listener: (child: ChildProcess) => void): this;
    public once(event: 'disconnect' | 'ready' | 'reconnecting', listener: () => void): this;
    public once(event: 'error', listener: (error: Error) => void): this;
    public once(event: 'message', listener: (message: any) => void): this;
    public once(event: string, listener: (...args: any[]) => void): this;
  }

  export class ShardClientUtil {
    constructor(client: Client, mode: ShardingManagerMode);
    private _handleMessage(message: any): void;
    private _respond(type: string, message: any): void;

    public client: Client;
    public readonly count: number;
    public readonly ids: number[];
    public mode: ShardingManagerMode;
    public parentPort: any | null;
    public broadcastEval(script: string): Promise<any[]>;
    public broadcastEval(script: string, shard: number): Promise<any>;
    public broadcastEval<T>(fn: (client: Client) => T): Promise<T[]>;
    public broadcastEval<T>(fn: (client: Client) => T, shard: number): Promise<T>;
    public fetchClientValues(prop: string): Promise<any[]>;
    public fetchClientValues(prop: string, shard: number): Promise<any>;
    public respawnAll(shardDelay?: number, respawnDelay?: number, spawnTimeout?: number): Promise<void>;
    public send(message: any): Promise<void>;

    public static singleton(client: Client, mode: ShardingManagerMode): ShardClientUtil;
    public static shardIDForGuildID(guildID: Snowflake, shardCount: number): number;
  }

  export class ShardingManager extends EventEmitter {
    constructor(
      file: string,
      options?: {
        totalShards?: number | 'auto';
        shardList?: number[] | 'auto';
        mode?: ShardingManagerMode;
        respawn?: boolean;
        shardArgs?: string[];
        token?: string;
        execArgv?: string[];
      },
    );
    private _performOnShards(method: string, args: any[]): Promise<any[]>;
    private _performOnShards(method: string, args: any[], shard: number): Promise<any>;

    public file: string;
    public respawn: boolean;
    public shardArgs: string[];
    public shards: Collection<number, Shard>;
    public token: string | null;
    public totalShards: number | 'auto';
    public broadcast(message: any): Promise<Shard[]>;
    public broadcastEval(script: string): Promise<any[]>;
    public broadcastEval(script: string, shard: number): Promise<any>;
    public createShard(id: number): Shard;
    public fetchClientValues(prop: string): Promise<any[]>;
    public fetchClientValues(prop: string, shard: number): Promise<any>;
    public respawnAll(
      shardDelay?: number,
      respawnDelay?: number,
      spawnTimeout?: number,
    ): Promise<Collection<number, Shard>>;
    public spawn(amount?: number | 'auto', delay?: number, spawnTimeout?: number): Promise<Collection<number, Shard>>;

    public on(event: 'shardCreate', listener: (shard: Shard) => void): this;

    public once(event: 'shardCreate', listener: (shard: Shard) => void): this;
  }

  export class SnowflakeUtil {
    public static deconstruct(snowflake: Snowflake): DeconstructedSnowflake;
    public static generate(timestamp?: number | Date): Snowflake;
    public static readonly EPOCH: number;
  }

  export class Speaking extends BitField<SpeakingString> {
    public static FLAGS: Record<SpeakingString, number>;
    public static resolve(bit?: BitFieldResolvable<SpeakingString>): number;
  }

  export class StoreChannel extends GuildChannel {
    constructor(guild: Guild, data?: object);
    public nsfw: boolean;
    public type: 'store';
  }

  class StreamDispatcher extends VolumeMixin(Writable) {
    constructor(player: object, options?: StreamOptions, streams?: object);
    public readonly bitrateEditable: boolean;
    public broadcast: VoiceBroadcast | null;
    public readonly paused: boolean;
    public pausedSince: number | null;
    public readonly pausedTime: number;
    public player: object;
    public readonly streamTime: number;
    public readonly totalStreamTime: number;

    public pause(silence?: boolean): void;
    public resume(): void;
    public setBitrate(value: number | 'auto'): boolean;
    public setFEC(enabled: boolean): boolean;
    public setPLP(value: number): boolean;

    public on(event: 'close' | 'drain' | 'finish' | 'start', listener: () => void): this;
    public on(event: 'debug', listener: (info: string) => void): this;
    public on(event: 'error', listener: (err: Error) => void): this;
    public on(event: 'pipe' | 'unpipe', listener: (src: Readable) => void): this;
    public on(event: 'speaking', listener: (speaking: boolean) => void): this;
    public on(event: 'volumeChange', listener: (oldVolume: number, newVolume: number) => void): this;
    public on(event: string, listener: (...args: any[]) => void): this;

    public once(event: 'close' | 'drain' | 'finish' | 'start', listener: () => void): this;
    public once(event: 'debug', listener: (info: string) => void): this;
    public once(event: 'error', listener: (err: Error) => void): this;
    public once(event: 'pipe' | 'unpipe', listener: (src: Readable) => void): this;
    public once(event: 'speaking', listener: (speaking: boolean) => void): this;
    public once(event: 'volumeChange', listener: (oldVolume: number, newVolume: number) => void): this;
    public once(event: string, listener: (...args: any[]) => void): this;
  }

  export class Structures {
    public static get<K extends keyof Extendable>(structure: K): Extendable[K];
    public static get(structure: string): (...args: any[]) => void;
    public static extend<K extends keyof Extendable, T extends Extendable[K]>(
      structure: K,
      extender: (baseClass: Extendable[K]) => T,
    ): T;
    public static extend<T extends (...args: any[]) => void>(
      structure: string,
      extender: (baseClass: typeof Function) => T,
    ): T;
  }

  export class SystemChannelFlags extends BitField<SystemChannelFlagsString> {
    public static FLAGS: Record<SystemChannelFlagsString, number>;
    public static resolve(bit?: BitFieldResolvable<SystemChannelFlagsString>): number;
  }

  export class Team extends Base {
    constructor(client: Client, data: object);
    public id: Snowflake;
    public name: string;
    public icon: string | null;
    public ownerID: Snowflake | null;
    public members: Collection<Snowflake, TeamMember>;

    public readonly owner: TeamMember;
    public readonly createdAt: Date;
    public readonly createdTimestamp: number;

    public iconURL(options?: ImageURLOptions): string;
    public toJSON(): object;
    public toString(): string;
  }

  export class TeamMember extends Base {
    constructor(team: Team, data: object);
    public team: Team;
    public readonly id: Snowflake;
    public permissions: string[];
    public membershipState: MembershipStates;
    public user: User;

    public toString(): string;
  }

  export class TextChannel extends TextBasedChannel(GuildChannel) {
    constructor(guild: Guild, data?: object);
    public messages: MessageManager;
    public nsfw: boolean;
    public type: 'text';
    public rateLimitPerUser: number;
    public topic: string | null;
    public createWebhook(
      name: string,
      options?: { avatar?: BufferResolvable | Base64Resolvable; reason?: string },
    ): Promise<Webhook>;
    public setNSFW(nsfw: boolean, reason?: string): Promise<TextChannel>;
    public setRateLimitPerUser(rateLimitPerUser: number, reason?: string): Promise<TextChannel>;
    public fetchWebhooks(): Promise<Collection<Snowflake, Webhook>>;
  }

  export class User extends PartialTextBasedChannel(Base) {
    constructor(client: Client, data: object);
    public avatar: string | null;
    public bot: boolean;
    public readonly createdAt: Date;
    public readonly createdTimestamp: number;
    public discriminator: string;
    public readonly defaultAvatarURL: string;
    public readonly dmChannel: DMChannel | null;
    public flags: Readonly<UserFlags> | null;
    public id: Snowflake;
    public lastMessageID: Snowflake | null;
    public readonly partial: false;
    public readonly presence: Presence;
    public system: boolean | null;
    public readonly tag: string;
    public username: string;
    public avatarURL(options?: ImageURLOptions & { dynamic?: boolean }): string | null;
    public createDM(): Promise<DMChannel>;
    public deleteDM(): Promise<DMChannel>;
    public displayAvatarURL(options?: ImageURLOptions & { dynamic?: boolean }): string;
    public equals(user: User): boolean;
    public fetch(force?: boolean): Promise<User>;
    public fetchFlags(force?: boolean): Promise<UserFlags>;
    public toString(): string;
    public typingDurationIn(channel: ChannelResolvable): number;
    public typingIn(channel: ChannelResolvable): boolean;
    public typingSinceIn(channel: ChannelResolvable): Date;
  }

  export class UserFlags extends BitField<UserFlagsString> {
    public static FLAGS: Record<UserFlagsString, number>;
    public static resolve(bit?: BitFieldResolvable<UserFlagsString>): number;
  }

  export class Util {
    public static basename(path: string, ext?: string): string;
    public static binaryToID(num: string): Snowflake;
    public static cleanContent(str: string, message: Message): string;
    public static removeMentions(str: string): string;
    public static cloneObject(obj: object): object;
    public static convertToBuffer(ab: ArrayBuffer | string): Buffer;
    public static delayFor(ms: number): Promise<void>;
    public static discordSort<K, V extends { rawPosition: number; id: string }>(
      collection: Collection<K, V>,
    ): Collection<K, V>;
    public static escapeMarkdown(text: string, options?: EscapeMarkdownOptions): string;
    public static escapeCodeBlock(text: string): string;
    public static escapeInlineCode(text: string): string;
    public static escapeBold(text: string): string;
    public static escapeItalic(text: string): string;
    public static escapeUnderline(text: string): string;
    public static escapeStrikethrough(text: string): string;
    public static escapeSpoiler(text: string): string;
    public static cleanCodeBlockContent(text: string): string;
    public static fetchRecommendedShards(token: string, guildsPerShard?: number): Promise<number>;
    public static flatten(obj: object, ...props: { [key: string]: boolean | string }[]): object;
    public static idToBinary(num: Snowflake): string;
    public static makeError(obj: { name: string; message: string; stack: string }): Error;
    public static makePlainError(err: Error): { name: string; message: string; stack: string };
    public static mergeDefault(def: object, given: object): object;
    public static moveElementInArray(array: any[], element: any, newIndex: number, offset?: boolean): number;
    public static parseEmoji(text: string): { animated: boolean; name: string; id: string | null } | null;
    public static resolveColor(color: ColorResolvable): number;
    public static resolveString(data: StringResolvable): string;
    public static setPosition<T extends Channel | Role>(
      item: T,
      position: number,
      relative: boolean,
      sorted: Collection<Snowflake, T>,
      route: object,
      reason?: string,
    ): Promise<{ id: Snowflake; position: number }[]>;
    public static splitMessage(text: StringResolvable, options?: SplitOptions): string[];
    public static str2ab(str: string): ArrayBuffer;
  }

  class VoiceBroadcast extends EventEmitter {
    constructor(client: Client);
    public client: Client;
    public subscribers: StreamDispatcher[];
    public readonly dispatcher: BroadcastDispatcher | null;
    public play(input: string | Readable, options?: StreamOptions): BroadcastDispatcher;
    public end(): void;

    public on(event: 'end', listener: () => void): this;
    public on(event: 'subscribe' | 'unsubscribe', listener: (dispatcher: StreamDispatcher) => void): this;
    public on(event: string, listener: (...args: any[]) => void): this;

    public once(event: 'end', listener: () => void): this;
    public once(event: 'subscribe' | 'unsubscribe', listener: (dispatcher: StreamDispatcher) => void): this;
    public once(event: string, listener: (...args: any[]) => void): this;
  }

  export class VoiceChannel extends GuildChannel {
    constructor(guild: Guild, data?: object);
    public bitrate: number;
    public readonly editable: boolean;
    public readonly full: boolean;
    public readonly joinable: boolean;
    public readonly speakable: boolean;
    public type: 'voice';
    public userLimit: number;
    public join(): Promise<VoiceConnection>;
    public leave(): void;
    public setBitrate(bitrate: number, reason?: string): Promise<VoiceChannel>;
    public setUserLimit(userLimit: number, reason?: string): Promise<VoiceChannel>;
  }

  class VoiceConnection extends EventEmitter {
    constructor(voiceManager: ClientVoiceManager, channel: VoiceChannel);
    private authentication: object;
    private sockets: object;
    private ssrcMap: Map<number, boolean>;
    private _speaking: Map<Snowflake, Readonly<Speaking>>;
    private _disconnect(): void;
    private authenticate(): void;
    private authenticateFailed(reason: string): void;
    private checkAuthenticated(): void;
    private cleanup(): void;
    private connect(): void;
    private onReady(data: object): void;
    private onSessionDescription(mode: string, secret: string): void;
    private onSpeaking(data: object): void;
    private reconnect(token: string, endpoint: string): void;
    private sendVoiceStateUpdate(options: object): Promise<Shard>;
    private setSessionID(sessionID: string): void;
    private setTokenAndEndpoint(token: string, endpoint: string): void;
    private updateChannel(channel: VoiceChannel): void;

    public channel: VoiceChannel;
    public readonly client: Client;
    public readonly dispatcher: StreamDispatcher;
    public player: object;
    public receiver: VoiceReceiver;
    public speaking: Readonly<Speaking>;
    public status: VoiceStatus;
    public readonly voice: VoiceState | null;
    public voiceManager: ClientVoiceManager;
    public disconnect(): void;
    public play(input: VoiceBroadcast | Readable | string, options?: StreamOptions): StreamDispatcher;
    public setSpeaking(value: BitFieldResolvable<SpeakingString>): void;

    public on(event: 'authenticated' | 'closing' | 'newSession' | 'ready' | 'reconnecting', listener: () => void): this;
    public on(event: 'debug', listener: (message: string) => void): this;
    public on(event: 'error' | 'failed' | 'disconnect', listener: (error: Error) => void): this;
    public on(event: 'speaking', listener: (user: User, speaking: Readonly<Speaking>) => void): this;
    public on(event: 'warn', listener: (warning: string | Error) => void): this;
    public on(event: string, listener: (...args: any[]) => void): this;

    public once(
      event: 'authenticated' | 'closing' | 'newSession' | 'ready' | 'reconnecting',
      listener: () => void,
    ): this;
    public once(event: 'debug', listener: (message: string) => void): this;
    public once(event: 'error' | 'failed' | 'disconnect', listener: (error: Error) => void): this;
    public once(event: 'speaking', listener: (user: User, speaking: Readonly<Speaking>) => void): this;
    public once(event: 'warn', listener: (warning: string | Error) => void): this;
    public once(event: string, listener: (...args: any[]) => void): this;
  }

  class VoiceReceiver extends EventEmitter {
    constructor(connection: VoiceConnection);
    public createStream(
      user: UserResolvable,
      options?: { mode?: 'opus' | 'pcm'; end?: 'silence' | 'manual' },
    ): Readable;

    public on(event: 'debug', listener: (error: Error | string) => void): this;
    public on(event: string, listener: (...args: any[]) => void): this;

    public once(event: 'debug', listener: (error: Error | string) => void): this;
    public once(event: string, listener: (...args: any[]) => void): this;
  }

  export class VoiceRegion {
    constructor(data: object);
    public custom: boolean;
    public deprecated: boolean;
    public id: string;
    public name: string;
    public optimal: boolean;
    public vip: boolean;
    public toJSON(): object;
  }

  export class VoiceState extends Base {
    constructor(guild: Guild, data: object);
    public readonly channel: VoiceChannel | null;
    public channelID: Snowflake | null;
    public readonly connection: VoiceConnection | null;
    public readonly deaf: boolean | null;
    public guild: Guild;
    public id: Snowflake;
    public readonly member: GuildMember | null;
    public readonly mute: boolean | null;
    public selfDeaf: boolean | null;
    public selfMute: boolean | null;
    public serverDeaf: boolean | null;
    public serverMute: boolean | null;
    public sessionID: string | null;
    public streaming: boolean;
    public selfVideo: boolean;
    public readonly speaking: boolean | null;

    public setDeaf(deaf: boolean, reason?: string): Promise<GuildMember>;
    public setMute(mute: boolean, reason?: string): Promise<GuildMember>;
    public kick(reason?: string): Promise<GuildMember>;
    public setChannel(channel: ChannelResolvable | null, reason?: string): Promise<GuildMember>;
    public setSelfDeaf(deaf: boolean): Promise<boolean>;
    public setSelfMute(mute: boolean): Promise<boolean>;
  }

  class VolumeInterface extends EventEmitter {
    constructor(options?: { volume?: number });
    public readonly volume: number;
    public readonly volumeDecibels: number;
    public readonly volumeEditable: boolean;
    public readonly volumeLogarithmic: number;
    public setVolume(volume: number): void;
    public setVolumeDecibels(db: number): void;
    public setVolumeLogarithmic(value: number): void;

    public on(event: 'volumeChange', listener: (oldVolume: number, newVolume: number) => void): this;

    public once(event: 'volumeChange', listener: (oldVolume: number, newVolume: number) => void): this;
  }

  export class Webhook extends WebhookMixin() {
    constructor(client: Client, data?: object);
    public avatar: string;
    public avatarURL(options?: ImageURLOptions): string | null;
    public channelID: Snowflake;
    public client: Client;
    public guildID: Snowflake;
    public name: string;
    public owner: User | object | null;
    public token: string | null;
    public type: WebhookTypes;
  }

  export class WebhookClient extends WebhookMixin(BaseClient) {
    constructor(id: string, token: string, options?: ClientOptions);
    public client: this;
    public token: string;
  }

  export class WebSocketManager extends EventEmitter {
    constructor(client: Client);
    private totalShards: number | string;
    private shardQueue: Set<WebSocketShard>;
    private packetQueue: object[];
    private destroyed: boolean;
    private reconnecting: boolean;
    private sessionStartLimit: { total: number; remaining: number; reset_after: number } | null;

    public readonly client: Client;
    public gateway: string | null;
    public shards: Collection<number, WebSocketShard>;
    public status: Status;
    public readonly ping: number;

    public on(event: WSEventType, listener: (data: any, shardID: number) => void): this;
    public once(event: WSEventType, listener: (data: any, shardID: number) => void): this;

    private debug(message: string, shard?: WebSocketShard): void;
    private connect(): Promise<void>;
    private createShards(): Promise<void>;
    private reconnect(): Promise<void>;
    private broadcast(packet: object): void;
    private destroy(): void;
    private _handleSessionLimit(remaining?: number, resetAfter?: number): Promise<void>;
    private handlePacket(packet?: object, shard?: WebSocketShard): boolean;
    private checkShardsReady(): Promise<void>;
    private triggerClientReady(): void;
  }

  export class WebSocketShard extends EventEmitter {
    constructor(manager: WebSocketManager, id: number);
    private sequence: number;
    private closeSequence: number;
    private sessionID: string | null;
    private lastPingTimestamp: number;
    private lastHeartbeatAcked: boolean;
    private ratelimit: { queue: object[]; total: number; remaining: number; time: 60e3; timer: NodeJS.Timeout | null };
    private connection: WebSocket | null;
    private helloTimeout: NodeJS.Timeout | null;
    private eventsAttached: boolean;
    private expectedGuilds: Set<Snowflake> | null;
    private readyTimeout: NodeJS.Timeout | null;

    public manager: WebSocketManager;
    public id: number;
    public status: Status;
    public ping: number;

    private debug(message: string): void;
    private connect(): Promise<void>;
    private onOpen(): void;
    private onMessage(event: MessageEvent): void;
    private onError(error: ErrorEvent | object): void;
    private onClose(event: CloseEvent): void;
    private onPacket(packet: object): void;
    private checkReady(): void;
    private setHelloTimeout(time?: number): void;
    private setHeartbeatTimer(time: number): void;
    private sendHeartbeat(): void;
    private ackHeartbeat(): void;
    private identify(): void;
    private identifyNew(): void;
    private identifyResume(): void;
    private _send(data: object): void;
    private processQueue(): void;
    private destroy(destroyOptions?: { closeCode?: number; reset?: boolean; emit?: boolean; log?: boolean }): void;
    private _cleanupConnection(): void;
    private _emitDestroyed(): void;

    public send(data: object): void;
    public on(event: 'ready' | 'resumed' | 'invalidSession', listener: () => void): this;
    public on(event: 'close', listener: (event: CloseEvent) => void): this;
    public on(event: 'allReady', listener: (unavailableGuilds?: Set<Snowflake>) => void): this;
    public on(event: string, listener: (...args: any[]) => void): this;

    public once(event: 'ready' | 'resumed' | 'invalidSession', listener: () => void): this;
    public once(event: 'close', listener: (event: CloseEvent) => void): this;
    public once(event: 'allReady', listener: (unavailableGuilds?: Set<Snowflake>) => void): this;
    public once(event: string, listener: (...args: any[]) => void): this;
  }

  //#endregion

  //#region Collections

  export class Collection<K, V> extends BaseCollection<K, V> {
    public flatMap<T>(
      fn: (value: V, key: K, collection: this) => Collection<K, T>,
      thisArg?: unknown,
    ): Collection<K, T>;
    public flatMap<T, This>(
      fn: (this: This, value: V, key: K, collection: this) => Collection<K, T>,
      thisArg: This,
    ): Collection<K, T>;
    public mapValues<T>(fn: (value: V, key: K, collection: this) => T, thisArg?: unknown): Collection<K, T>;
    public mapValues<This, T>(
      fn: (this: This, value: V, key: K, collection: this) => T,
      thisArg: This,
    ): Collection<K, T>;
    public toJSON(): object;
  }

  //#endregion

  //#region Managers

  export abstract class BaseManager<K, Holds, R> {
    constructor(client: Client, iterable: Iterable<any>, holds: Constructable<Holds>, cacheType: Collection<K, Holds>);
    public holds: Constructable<Holds>;
    public cache: Collection<K, Holds>;
    public cacheType: Collection<K, Holds>;
    public readonly client: Client;
    public add(data: any, cache?: boolean, { id, extras }?: { id: K; extras: any[] }): Holds;
    public resolve(resolvable: R): Holds | null;
    public resolveID(resolvable: R): K | null;
    public valueOf(): Collection<K, Holds>;
  }

  export class BaseGuildEmojiManager extends BaseManager<Snowflake, GuildEmoji, EmojiResolvable> {
    constructor(client: Client, iterable?: Iterable<any>);
    public resolveIdentifier(emoji: EmojiIdentifierResolvable): string | null;
  }

  export class ChannelManager extends BaseManager<Snowflake, Channel, ChannelResolvable> {
    constructor(client: Client, iterable: Iterable<any>);
    public fetch(id: Snowflake, cache?: boolean, force?: boolean): Promise<Channel>;
  }

  export class GuildChannelManager extends BaseManager<Snowflake, GuildChannel, GuildChannelResolvable> {
    constructor(guild: Guild, iterable?: Iterable<any>);
    public guild: Guild;
    public create(name: string, options: GuildCreateChannelOptions & { type: 'voice' }): Promise<VoiceChannel>;
    public create(name: string, options: GuildCreateChannelOptions & { type: 'category' }): Promise<CategoryChannel>;
    public create(name: string, options?: GuildCreateChannelOptions & { type?: 'text' }): Promise<TextChannel>;
    public create(
      name: string,
      options: GuildCreateChannelOptions,
    ): Promise<TextChannel | VoiceChannel | CategoryChannel>;
  }

  export class GuildEmojiManager extends BaseGuildEmojiManager {
    constructor(guild: Guild, iterable?: Iterable<any>);
    public guild: Guild;
    public create(
      attachment: BufferResolvable | Base64Resolvable,
      name: string,
      options?: GuildEmojiCreateOptions,
    ): Promise<GuildEmoji>;
    public fetch(id: Snowflake, cache?: boolean, force?: boolean): Promise<GuildEmoji>;
    public fetch(id?: Snowflake, cache?: boolean, force?: boolean): Promise<Collection<Snowflake, GuildEmoji>>;
  }

  export class GuildEmojiRoleManager {
    constructor(emoji: GuildEmoji);
    public emoji: GuildEmoji;
    public guild: Guild;
    public cache: Collection<Snowflake, Role>;
    public add(
      roleOrRoles: RoleResolvable | readonly RoleResolvable[] | Collection<Snowflake, Role>,
    ): Promise<GuildEmoji>;
    public set(roles: readonly RoleResolvable[] | Collection<Snowflake, Role>): Promise<GuildEmoji>;
    public remove(
      roleOrRoles: RoleResolvable | readonly RoleResolvable[] | Collection<Snowflake, Role>,
    ): Promise<GuildEmoji>;
    public valueOf(): Collection<Snowflake, Role>;
  }

  export class GuildManager extends BaseManager<Snowflake, Guild, GuildResolvable> {
    constructor(client: Client, iterable?: Iterable<any>);
    public create(name: string, options?: GuildCreateOptions): Promise<Guild>;
    public fetch(id: Snowflake, cache?: boolean, force?: boolean): Promise<Guild>;
  }

  export class GuildMemberManager extends BaseManager<Snowflake, GuildMember, GuildMemberResolvable> {
    constructor(guild: Guild, iterable?: Iterable<any>);
    public guild: Guild;
    public ban(user: UserResolvable, options?: BanOptions): Promise<GuildMember | User | Snowflake>;
    public fetch(
      options: UserResolvable | FetchMemberOptions | (FetchMembersOptions & { user: UserResolvable }),
    ): Promise<GuildMember>;
    public fetch(options?: FetchMembersOptions): Promise<Collection<Snowflake, GuildMember>>;
    public prune(options: GuildPruneMembersOptions & { dry?: false; count: false }): Promise<null>;
    public prune(options?: GuildPruneMembersOptions): Promise<number>;
    public unban(user: UserResolvable, reason?: string): Promise<User>;
  }

  export class GuildMemberRoleManager extends OverridableManager<Snowflake, Role, RoleResolvable> {
    constructor(member: GuildMember);
    public readonly hoist: Role | null;
    public readonly color: Role | null;
    public readonly highest: Role;
    public readonly premiumSubscriberRole: Role | null;
    public readonly botRole: Role | null;
    public member: GuildMember;
    public guild: Guild;

    public add(
      roleOrRoles: RoleResolvable | readonly RoleResolvable[] | Collection<Snowflake, Role>,
      reason?: string,
    ): Promise<GuildMember>;
    public set(roles: readonly RoleResolvable[] | Collection<Snowflake, Role>, reason?: string): Promise<GuildMember>;
    public remove(
      roleOrRoles: RoleResolvable | readonly RoleResolvable[] | Collection<Snowflake, Role>,
      reason?: string,
    ): Promise<GuildMember>;
    public valueOf(): Collection<Snowflake, Role>;
  }

  export class MessageManager extends BaseManager<Snowflake, Message, MessageResolvable> {
    constructor(channel: TextChannel | DMChannel, iterable?: Iterable<any>);
    public channel: TextBasedChannelFields;
    public cache: Collection<Snowflake, Message>;
    public crosspost(message: Message): Promise<Message>;
    public delete(message: MessageResolvable, reason?: string): Promise<void>;
    public edit(
      message: Message,
      content: APIMessageContentResolvable | MessageEditOptions | MessageEmbed | APIMessage,
    ): Promise<Message>;
    public edit(
      message: Message,
      content: StringResolvable,
      options: MessageEditOptions | MessageEmbed,
    ): Promise<Message>;
    public fetch(message: Snowflake, cache?: boolean, force?: boolean): Promise<Message>;
    public fetch(
      options?: ChannelLogsQueryOptions,
      cache?: boolean,
      force?: boolean,
    ): Promise<Collection<Snowflake, Message>>;
    public fetchPinned(cache?: boolean): Promise<Collection<Snowflake, Message>>;
<<<<<<< HEAD
    public react(message: MessageResolvable, emoji: EmojiIdentifierResolvable): Promise<void>;
    public pin(message: MessageResolvable, options?: { reason?: string }): Promise<void>;
    public unpin(message: MessageResolvable, options?: { reason?: string }): Promise<void>;
=======
    public delete(message: MessageResolvable): Promise<void>;
>>>>>>> 6a774535
  }

  // Hacky workaround because changing the signature of an overridden method errors
  class OverridableManager<V, K, R = any> extends BaseManager<V, K, R> {
    public add(data: any, cache: any): any;
    public set(key: any): any;
  }

  export class PresenceManager extends BaseManager<Snowflake, Presence, PresenceResolvable> {
    constructor(client: Client, iterable?: Iterable<any>);
  }

  export class ReactionManager extends BaseManager<string | Snowflake, MessageReaction, MessageReactionResolvable> {
    constructor(message: Message, iterable?: Iterable<any>);
    public message: Message;
    public removeAll(): Promise<Message>;
  }

  export class ReactionUserManager extends BaseManager<Snowflake, User, UserResolvable> {
    constructor(client: Client, iterable: Iterable<any> | undefined, reaction: MessageReaction);
    public reaction: MessageReaction;
    public fetch(options?: {
      limit?: number;
      after?: Snowflake;
      before?: Snowflake;
    }): Promise<Collection<Snowflake, User>>;
    public remove(user?: UserResolvable): Promise<MessageReaction>;
  }

  export class RoleManager extends BaseManager<Snowflake, Role, RoleResolvable> {
    constructor(guild: Guild, iterable?: Iterable<any>);
    public readonly everyone: Role;
    public readonly highest: Role;
    public guild: Guild;
    public readonly premiumSubscriberRole: Role | null;
    public botRoleFor(user: UserResolvable): Role | null;
    public create(options?: RoleData & { reason?: string }): Promise<Role>;
    public fetch(id: Snowflake, cache?: boolean, force?: boolean): Promise<Role | null>;
    public fetch(id?: Snowflake, cache?: boolean, force?: boolean): Promise<Collection<Snowflake, Role>>;
  }

  export class UserManager extends BaseManager<Snowflake, User, UserResolvable> {
    constructor(client: Client, iterable?: Iterable<any>);
    public fetch(id: Snowflake, cache?: boolean, force?: boolean): Promise<User>;
  }

  export class VoiceStateManager extends BaseManager<Snowflake, VoiceState, typeof VoiceState> {
    constructor(guild: Guild, iterable?: Iterable<any>);
    public guild: Guild;
  }

  //#endregion

  //#region Mixins

  // Model the TextBasedChannel mixin system, allowing application of these fields
  // to the classes that use these methods without having to manually add them
  // to each of those classes

  type Constructable<T> = new (...args: any[]) => T;
  function PartialTextBasedChannel<T>(Base?: Constructable<T>): Constructable<T & PartialTextBasedChannelFields>;
  function TextBasedChannel<T, I extends keyof TextBasedChannelFields = never>(
    Base?: Constructable<T>,
    ignore?: I[],
  ): Constructable<T & Omit<TextBasedChannelFields, I>>;

  interface PartialTextBasedChannelFields {
    lastMessageID: Snowflake | null;
    readonly lastMessage: Message | null;
    send(
      content: APIMessageContentResolvable | (MessageOptions & { split?: false }) | MessageAdditions,
    ): Promise<Message>;
    send(options: MessageOptions & { split: true | SplitOptions }): Promise<Message[]>;
    send(options: MessageOptions | APIMessage): Promise<Message | Message[]>;
    send(content: StringResolvable, options: (MessageOptions & { split?: false }) | MessageAdditions): Promise<Message>;
    send(content: StringResolvable, options: MessageOptions & { split: true | SplitOptions }): Promise<Message[]>;
    send(content: StringResolvable, options: MessageOptions): Promise<Message | Message[]>;
  }

  interface TextBasedChannelFields extends PartialTextBasedChannelFields {
    _typing: Map<string, TypingData>;
    lastPinTimestamp: number | null;
    readonly lastPinAt: Date | null;
    typing: boolean;
    typingCount: number;
    awaitMessages(filter: CollectorFilter, options?: AwaitMessagesOptions): Promise<Collection<Snowflake, Message>>;
    bulkDelete(
      messages: Collection<Snowflake, Message> | readonly MessageResolvable[] | number,
      filterOld?: boolean,
    ): Promise<Collection<Snowflake, Message>>;
    createMessageCollector(filter: CollectorFilter, options?: MessageCollectorOptions): MessageCollector;
    startTyping(count?: number): Promise<void>;
    stopTyping(force?: boolean): void;
  }

  function WebhookMixin<T>(Base?: Constructable<T>): Constructable<T & WebhookFields>;

  function VolumeMixin<T>(base: Constructable<T>): Constructable<T & VolumeInterface>;

  interface WebhookFields {
    id: Snowflake;
    readonly createdAt: Date;
    readonly createdTimestamp: number;
    readonly url: string;
    delete(reason?: string): Promise<void>;
    edit(options: WebhookEditData): Promise<Webhook>;
    send(
      content: APIMessageContentResolvable | (WebhookMessageOptions & { split?: false }) | MessageAdditions,
    ): Promise<Message>;
    send(options: WebhookMessageOptions & { split: true | SplitOptions }): Promise<Message[]>;
    send(options: WebhookMessageOptions | APIMessage): Promise<Message | Message[]>;
    send(
      content: StringResolvable,
      options: (WebhookMessageOptions & { split?: false }) | MessageAdditions,
    ): Promise<Message>;
    send(
      content: StringResolvable,
      options: WebhookMessageOptions & { split: true | SplitOptions },
    ): Promise<Message[]>;
    send(content: StringResolvable, options: WebhookMessageOptions): Promise<Message | Message[]>;
    sendSlackMessage(body: object): Promise<boolean>;
  }

  //#endregion

  //#region Typedefs

  type ActivityFlagsString = 'INSTANCE' | 'JOIN' | 'SPECTATE' | 'JOIN_REQUEST' | 'SYNC' | 'PLAY';

  interface ActivityOptions {
    name?: string;
    url?: string;
    type?: ActivityType | number;
    shardID?: number | readonly number[];
  }

  type ActivityType = 'PLAYING' | 'STREAMING' | 'LISTENING' | 'WATCHING' | 'CUSTOM_STATUS' | 'COMPETING';

  interface AddGuildMemberOptions {
    accessToken: string;
    nick?: string;
    roles?: Collection<Snowflake, Role> | RoleResolvable[];
    mute?: boolean;
    deaf?: boolean;
  }

  interface APIErrors {
    UNKNOWN_ACCOUNT: 10001;
    UNKNOWN_APPLICATION: 10002;
    UNKNOWN_CHANNEL: 10003;
    UNKNOWN_GUILD: 10004;
    UNKNOWN_INTEGRATION: 10005;
    UNKNOWN_INVITE: 10006;
    UNKNOWN_MEMBER: 10007;
    UNKNOWN_MESSAGE: 10008;
    UNKNOWN_OVERWRITE: 10009;
    UNKNOWN_PROVIDER: 10010;
    UNKNOWN_ROLE: 10011;
    UNKNOWN_TOKEN: 10012;
    UNKNOWN_USER: 10013;
    UNKNOWN_EMOJI: 10014;
    UNKNOWN_WEBHOOK: 10015;
    UNKNOWN_BAN: 10026;
    UNKNOWN_GUILD_TEMPLATE: 10057;
    BOT_PROHIBITED_ENDPOINT: 20001;
    BOT_ONLY_ENDPOINT: 20002;
    CHANNEL_HIT_WRITE_RATELIMIT: 20028;
    MAXIMUM_GUILDS: 30001;
    MAXIMUM_FRIENDS: 30002;
    MAXIMUM_PINS: 30003;
    MAXIMUM_ROLES: 30005;
    MAXIMUM_WEBHOOKS: 30007;
    MAXIMUM_REACTIONS: 30010;
    MAXIMUM_CHANNELS: 30013;
    MAXIMUM_ATTACHMENTS: 30015;
    MAXIMUM_INVITES: 30016;
    GUILD_ALREADY_HAS_TEMPLATE: 30031;
    UNAUTHORIZED: 40001;
    ACCOUNT_VERIFICATION_REQUIRED: 40002;
    REQUEST_ENTITY_TOO_LARGE: 40005;
    FEATURE_TEMPORARILY_DISABLED: 40006;
    USER_BANNED: 40007;
    ALREADY_CROSSPOSTED: 40033;
    MISSING_ACCESS: 50001;
    INVALID_ACCOUNT_TYPE: 50002;
    CANNOT_EXECUTE_ON_DM: 50003;
    EMBED_DISABLED: 50004;
    CANNOT_EDIT_MESSAGE_BY_OTHER: 50005;
    CANNOT_SEND_EMPTY_MESSAGE: 50006;
    CANNOT_MESSAGE_USER: 50007;
    CANNOT_SEND_MESSAGES_IN_VOICE_CHANNEL: 50008;
    CHANNEL_VERIFICATION_LEVEL_TOO_HIGH: 50009;
    OAUTH2_APPLICATION_BOT_ABSENT: 50010;
    MAXIMUM_OAUTH2_APPLICATIONS: 50011;
    INVALID_OAUTH_STATE: 50012;
    MISSING_PERMISSIONS: 50013;
    INVALID_AUTHENTICATION_TOKEN: 50014;
    NOTE_TOO_LONG: 50015;
    INVALID_BULK_DELETE_QUANTITY: 50016;
    CANNOT_PIN_MESSAGE_IN_OTHER_CHANNEL: 50019;
    INVALID_OR_TAKEN_INVITE_CODE: 50020;
    CANNOT_EXECUTE_ON_SYSTEM_MESSAGE: 50021;
    INVALID_OAUTH_TOKEN: 50025;
    BULK_DELETE_MESSAGE_TOO_OLD: 50034;
    INVALID_FORM_BODY: 50035;
    INVITE_ACCEPTED_TO_GUILD_NOT_CONTAINING_BOT: 50036;
    INVALID_API_VERSION: 50041;
    CANNOT_DELETE_COMMUNITY_REQUIRED_CHANNEL: 50074;
    REACTION_BLOCKED: 90001;
    RESOURCE_OVERLOADED: 130000;
  }

  type APIMessageContentResolvable = string | number | boolean | bigint | symbol | readonly StringResolvable[];

  interface APIRawMessage {
    id: Snowflake;
    type: number;
    content: string;
    channel_id: Snowflake;
    author: {
      bot?: true;
      id: Snowflake;
      username: string;
      avatar: string | null;
      discriminator: string;
    };
    attachments: {
      id: Snowflake;
      filename: string;
      size: number;
      url: string;
      proxy_url: string;
      height: number | null;
      width: number | null;
    }[];
    embeds: {
      title?: string;
      type?: 'rich' | 'image' | 'video' | 'gifv' | 'article' | 'link';
      description?: string;
      url?: string;
      timestamp?: string;
      color?: number;
      footer?: {
        text: string;
        icon_url?: string;
        proxy_icon_url?: string;
      };
      image?: {
        url?: string;
        proxy_url?: string;
        height?: number;
        width?: number;
      };
      thumbnail?: {
        url?: string;
        proxy_url?: string;
        height?: number;
        width?: number;
      };
      video?: {
        url?: string;
        height?: number;
        width?: number;
      };
      provider?: { name?: string; url?: string };
      author?: {
        name?: string;
        url?: string;
        icon_url?: string;
        proxy_icon_url?: string;
      };
      fields?: {
        name: string;
        value: string;
        inline?: boolean;
      }[];
    }[];
    mentions: {
      id: Snowflake;
      username: string;
      discriminator: string;
      avatar: string | null;
      bot?: true;
      public_flags?: number;
      member?: {
        nick: string | null;
        roles: Snowflake[];
        joined_at: string;
        premium_since?: string | null;
        deaf: boolean;
        mute: boolean;
      };
    }[];
    mention_roles: Snowflake[];
    pinned: boolean;
    mention_everyone: boolean;
    tts: boolean;
    timestamp: string;
    edited_timestamp: string | null;
    flags: number;
    webhook_id: Snowflake;
  }

  interface ApplicationAsset {
    name: string;
    id: Snowflake;
    type: 'BIG' | 'SMALL';
  }

  interface AuditLogChange {
    key: string;
    old?: any;
    new?: any;
  }

  interface AwaitMessagesOptions extends MessageCollectorOptions {
    errors?: string[];
  }

  interface AwaitReactionsOptions extends ReactionCollectorOptions {
    errors?: string[];
  }

  interface BanOptions {
    days?: number;
    reason?: string;
  }

  type Base64Resolvable = Buffer | Base64String;

  type Base64String = string;

  type BitFieldResolvable<T extends string> =
    | RecursiveReadonlyArray<T | number | Readonly<BitField<T>>>
    | T
    | number
    | Readonly<BitField<T>>;

  type BufferResolvable = Buffer | string;

  interface ChannelCreationOverwrites {
    allow?: PermissionResolvable | number;
    deny?: PermissionResolvable | number;
    id: RoleResolvable | UserResolvable;
  }

  interface ChannelData {
    name?: string;
    position?: number;
    topic?: string;
    nsfw?: boolean;
    bitrate?: number;
    userLimit?: number;
    parentID?: Snowflake | null;
    rateLimitPerUser?: number;
    lockPermissions?: boolean;
    permissionOverwrites?: readonly OverwriteResolvable[] | Collection<Snowflake, OverwriteResolvable>;
  }

  interface ChannelLogsQueryOptions {
    limit?: number;
    before?: Snowflake;
    after?: Snowflake;
    around?: Snowflake;
  }

  interface ChannelPosition {
    channel: ChannelResolvable;
    position: number;
  }

  type ChannelResolvable = Channel | Snowflake;

  interface ClientEvents {
    channelCreate: [Channel];
    channelDelete: [Channel | PartialDMChannel];
    channelPinsUpdate: [Channel | PartialDMChannel, Date];
    channelUpdate: [Channel, Channel];
    debug: [string];
    warn: [string];
    disconnect: [any, number];
    emojiCreate: [GuildEmoji];
    emojiDelete: [GuildEmoji];
    emojiUpdate: [GuildEmoji, GuildEmoji];
    error: [Error];
    guildBanAdd: [Guild, User];
    guildBanRemove: [Guild, User];
    guildCreate: [Guild];
    guildDelete: [Guild];
    guildUnavailable: [Guild];
    guildIntegrationsUpdate: [Guild];
    guildMemberAdd: [GuildMember];
    guildMemberAvailable: [GuildMember | PartialGuildMember];
    guildMemberRemove: [GuildMember | PartialGuildMember];
    guildMembersChunk: [
      Collection<Snowflake, GuildMember>,
      Guild,
      { count: number; index: number; nonce: string | undefined },
    ];
    guildMemberSpeaking: [GuildMember | PartialGuildMember, Readonly<Speaking>];
    guildMemberUpdate: [GuildMember | PartialGuildMember, GuildMember];
    guildUpdate: [Guild, Guild];
    inviteCreate: [Invite];
    inviteDelete: [Invite];
    message: [Message];
    messageDelete: [Message | PartialMessage];
    messageReactionRemoveAll: [Message | PartialMessage];
    messageReactionRemoveEmoji: [MessageReaction];
    messageDeleteBulk: [Collection<Snowflake, Message | PartialMessage>];
    messageReactionAdd: [MessageReaction, User | PartialUser];
    messageReactionRemove: [MessageReaction, User | PartialUser];
    messageUpdate: [Message | PartialMessage, Message | PartialMessage];
    presenceUpdate: [Presence | undefined, Presence];
    rateLimit: [RateLimitData];
    ready: [];
    invalidated: [];
    roleCreate: [Role];
    roleDelete: [Role];
    roleUpdate: [Role, Role];
    typingStart: [Channel | PartialDMChannel, User | PartialUser];
    userUpdate: [User | PartialUser, User];
    voiceStateUpdate: [VoiceState, VoiceState];
    webhookUpdate: [TextChannel];
    shardDisconnect: [CloseEvent, number];
    shardError: [Error, number];
    shardReady: [number, Set<Snowflake> | undefined];
    shardReconnecting: [number];
    shardResume: [number, number];
  }

  interface ClientOptions {
    shards?: number | number[] | 'auto';
    shardCount?: number;
    messageCacheMaxSize?: number;
    messageCacheLifetime?: number;
    messageSweepInterval?: number;
    messageEditHistoryMaxSize?: number;
    fetchAllMembers?: boolean;
    allowedMentions?: MessageMentionOptions;
    partials?: PartialTypes[];
    restWsBridgeTimeout?: number;
    restTimeOffset?: number;
    restRequestTimeout?: number;
    restSweepInterval?: number;
    retryLimit?: number;
    presence?: PresenceData;
    ws?: WebSocketOptions;
    http?: HTTPOptions;
  }

  type ClientPresenceStatus = 'online' | 'idle' | 'dnd';

  interface ClientPresenceStatusData {
    web?: ClientPresenceStatus;
    mobile?: ClientPresenceStatus;
    desktop?: ClientPresenceStatus;
  }

  interface CloseEvent {
    wasClean: boolean;
    code: number;
    reason: string;
    target: WebSocket;
  }

  type CollectorFilter = (...args: any[]) => boolean | Promise<boolean>;

  interface CollectorOptions {
    time?: number;
    idle?: number;
    dispose?: boolean;
  }

  type ColorResolvable =
    | 'DEFAULT'
    | 'WHITE'
    | 'AQUA'
    | 'GREEN'
    | 'BLUE'
    | 'YELLOW'
    | 'PURPLE'
    | 'LUMINOUS_VIVID_PINK'
    | 'GOLD'
    | 'ORANGE'
    | 'RED'
    | 'GREY'
    | 'DARKER_GREY'
    | 'NAVY'
    | 'DARK_AQUA'
    | 'DARK_GREEN'
    | 'DARK_BLUE'
    | 'DARK_PURPLE'
    | 'DARK_VIVID_PINK'
    | 'DARK_GOLD'
    | 'DARK_ORANGE'
    | 'DARK_RED'
    | 'DARK_GREY'
    | 'LIGHT_GREY'
    | 'DARK_NAVY'
    | 'BLURPLE'
    | 'GREYPLE'
    | 'DARK_BUT_NOT_BLACK'
    | 'NOT_QUITE_BLACK'
    | 'RANDOM'
    | [number, number, number]
    | number
    | string;

  interface CrosspostedChannel {
    channelID: Snowflake;
    guildID: Snowflake;
    type: keyof typeof ChannelType;
    name: string;
  }

  interface DeconstructedSnowflake {
    timestamp: number;
    readonly date: Date;
    workerID: number;
    processID: number;
    increment: number;
    binary: string;
  }

  type DefaultMessageNotifications = 'ALL' | 'MENTIONS';

  interface EmbedField {
    name: string;
    value: string;
    inline: boolean;
  }

  interface EmbedFieldData {
    name: StringResolvable;
    value: StringResolvable;
    inline?: boolean;
  }

  type EmojiIdentifierResolvable = string | EmojiResolvable;

  type EmojiResolvable = Snowflake | GuildEmoji | ReactionEmoji;

  interface ErrorEvent {
    error: any;
    message: string;
    type: string;
    target: WebSocket;
  }

  interface EscapeMarkdownOptions {
    codeBlock?: boolean;
    inlineCode?: boolean;
    bold?: boolean;
    italic?: boolean;
    underline?: boolean;
    strikethrough?: boolean;
    spoiler?: boolean;
    inlineCodeContent?: boolean;
    codeBlockContent?: boolean;
  }

  type ExplicitContentFilterLevel = 'DISABLED' | 'MEMBERS_WITHOUT_ROLES' | 'ALL_MEMBERS';

  interface Extendable {
    GuildEmoji: typeof GuildEmoji;
    DMChannel: typeof DMChannel;
    TextChannel: typeof TextChannel;
    VoiceChannel: typeof VoiceChannel;
    CategoryChannel: typeof CategoryChannel;
    NewsChannel: typeof NewsChannel;
    StoreChannel: typeof StoreChannel;
    GuildMember: typeof GuildMember;
    Guild: typeof Guild;
    Message: typeof Message;
    MessageReaction: typeof MessageReaction;
    Presence: typeof Presence;
    VoiceState: typeof VoiceState;
    Role: typeof Role;
    User: typeof User;
  }

  interface FetchIntegrationsOptions {
    includeApplications?: boolean;
  }

  interface FetchMemberOptions {
    user: UserResolvable;
    cache?: boolean;
    force?: boolean;
  }

  interface FetchMembersOptions {
    user?: UserResolvable | UserResolvable[];
    query?: string;
    limit?: number;
    withPresences?: boolean;
    time?: number;
    nonce?: string;
    force?: boolean;
  }

  interface FileOptions {
    attachment: BufferResolvable | Stream;
    name?: string;
  }

  type GuildAuditLogsAction = keyof GuildAuditLogsActions;

  interface GuildAuditLogsActions {
    ALL?: null;
    GUILD_UPDATE?: number;
    CHANNEL_CREATE?: number;
    CHANNEL_UPDATE?: number;
    CHANNEL_DELETE?: number;
    CHANNEL_OVERWRITE_CREATE?: number;
    CHANNEL_OVERWRITE_UPDATE?: number;
    CHANNEL_OVERWRITE_DELETE?: number;
    MEMBER_KICK?: number;
    MEMBER_PRUNE?: number;
    MEMBER_BAN_ADD?: number;
    MEMBER_BAN_REMOVE?: number;
    MEMBER_UPDATE?: number;
    MEMBER_ROLE_UPDATE?: number;
    MEMBER_MOVE?: number;
    MEMBER_DISCONNECT?: number;
    BOT_ADD?: number;
    ROLE_CREATE?: number;
    ROLE_UPDATE?: number;
    ROLE_DELETE?: number;
    INVITE_CREATE?: number;
    INVITE_UPDATE?: number;
    INVITE_DELETE?: number;
    WEBHOOK_CREATE?: number;
    WEBHOOK_UPDATE?: number;
    WEBHOOK_DELETE?: number;
    EMOJI_CREATE?: number;
    EMOJI_UPDATE?: number;
    EMOJI_DELETE?: number;
    MESSAGE_DELETE?: number;
    MESSAGE_BULK_DELETE?: number;
    MESSAGE_PIN?: number;
    MESSAGE_UNPIN?: number;
    INTEGRATION_CREATE?: number;
    INTEGRATION_UPDATE?: number;
    INTEGRATION_DELETE?: number;
  }

  type GuildAuditLogsActionType = 'CREATE' | 'DELETE' | 'UPDATE' | 'ALL';

  interface GuildAuditLogsFetchOptions {
    before?: Snowflake | GuildAuditLogsEntry;
    limit?: number;
    user?: UserResolvable;
    type?: GuildAuditLogsAction | number;
  }

  type GuildAuditLogsTarget = keyof GuildAuditLogsTargets;

  interface GuildAuditLogsTargets {
    ALL?: string;
    GUILD?: string;
    CHANNEL?: string;
    USER?: string;
    ROLE?: string;
    INVITE?: string;
    WEBHOOK?: string;
    EMOJI?: string;
    MESSAGE?: string;
    INTEGRATION?: string;
    UNKNOWN?: string;
  }

  type GuildChannelResolvable = Snowflake | GuildChannel;

  interface GuildCreateChannelOptions {
    permissionOverwrites?: OverwriteResolvable[] | Collection<Snowflake, OverwriteResolvable>;
    topic?: string;
    type?: Exclude<
      keyof typeof ChannelType | ChannelType,
      'dm' | 'group' | 'unknown' | ChannelType.dm | ChannelType.group | ChannelType.unknown
    >;
    nsfw?: boolean;
    parent?: ChannelResolvable;
    bitrate?: number;
    userLimit?: number;
    rateLimitPerUser?: number;
    position?: number;
    reason?: string;
  }

  interface GuildChannelCloneOptions extends GuildCreateChannelOptions {
    name?: string;
  }

  interface GuildCreateOptions {
    afkChannelID?: number;
    afkTimeout?: number;
    channels?: PartialChannelData[];
    defaultMessageNotifications?: DefaultMessageNotifications | number;
    explicitContentFilter?: ExplicitContentFilterLevel | number;
    icon?: BufferResolvable | Base64Resolvable | null;
    region?: string;
    roles?: PartialRoleData[];
    systemChannelID?: number;
    verificationLevel?: VerificationLevel | number;
  }

  interface GuildWidget {
    enabled: boolean;
    channel: GuildChannel | null;
  }

  interface GuildEditData {
    name?: string;
    region?: string;
    verificationLevel?: VerificationLevel | number;
    explicitContentFilter?: ExplicitContentFilterLevel | number;
    defaultMessageNotifications?: DefaultMessageNotifications | number;
    afkChannel?: ChannelResolvable;
    systemChannel?: ChannelResolvable;
    systemChannelFlags?: SystemChannelFlagsResolvable;
    afkTimeout?: number;
    icon?: Base64Resolvable;
    owner?: GuildMemberResolvable;
    splash?: Base64Resolvable;
    discoverySplash?: Base64Resolvable;
    banner?: Base64Resolvable;
    rulesChannel?: ChannelResolvable;
    publicUpdatesChannel?: ChannelResolvable;
    preferredLocale?: string;
  }

  interface GuildEmojiCreateOptions {
    roles?: Collection<Snowflake, Role> | RoleResolvable[];
    reason?: string;
  }

  interface GuildEmojiEditData {
    name?: string;
    roles?: Collection<Snowflake, Role> | RoleResolvable[];
  }

  type GuildFeatures =
    | 'ANIMATED_ICON'
    | 'BANNER'
    | 'COMMERCE'
    | 'COMMUNITY'
    | 'DISCOVERABLE'
    | 'FEATURABLE'
    | 'INVITE_SPLASH'
    | 'NEWS'
    | 'PARTNERED'
    | 'RELAY_ENABLED'
    | 'VANITY_URL'
    | 'VERIFIED'
    | 'VIP_REGIONS'
    | 'WELCOME_SCREEN_ENABLED';

  interface GuildMemberEditData {
    nick?: string | null;
    roles?: Collection<Snowflake, Role> | readonly RoleResolvable[];
    mute?: boolean;
    deaf?: boolean;
    channel?: ChannelResolvable | null;
  }

  type GuildMemberResolvable = GuildMember | UserResolvable;

  type GuildResolvable = Guild | GuildChannel | GuildMember | GuildEmoji | Invite | Role | Snowflake;

  interface GuildPruneMembersOptions {
    count?: boolean;
    days?: number;
    dry?: boolean;
    reason?: string;
    roles?: RoleResolvable[];
  }

  interface GuildWidgetData {
    enabled: boolean;
    channel: GuildChannelResolvable | null;
  }

  interface HTTPOptions {
    api?: string;
    version?: number;
    host?: string;
    cdn?: string;
    invite?: string;
    template?: string;
  }

  type ImageSize = 16 | 32 | 64 | 128 | 256 | 512 | 1024 | 2048 | 4096;

  interface ImageURLOptions {
    format?: AllowedImageFormat;
    size?: ImageSize;
  }

  interface IntegrationData {
    id: string;
    type: string;
  }

  interface IntegrationEditData {
    expireBehavior?: number;
    expireGracePeriod?: number;
  }

  interface IntegrationAccount {
    id: string;
    name: string;
  }

  type IntentsString =
    | 'GUILDS'
    | 'GUILD_MEMBERS'
    | 'GUILD_BANS'
    | 'GUILD_EMOJIS'
    | 'GUILD_INTEGRATIONS'
    | 'GUILD_WEBHOOKS'
    | 'GUILD_INVITES'
    | 'GUILD_VOICE_STATES'
    | 'GUILD_PRESENCES'
    | 'GUILD_MESSAGES'
    | 'GUILD_MESSAGE_REACTIONS'
    | 'GUILD_MESSAGE_TYPING'
    | 'DIRECT_MESSAGES'
    | 'DIRECT_MESSAGE_REACTIONS'
    | 'DIRECT_MESSAGE_TYPING';

  interface InviteGenerationOptions {
    permissions?: PermissionResolvable;
    guild?: GuildResolvable;
    disableGuildSelect?: boolean;
  }

  interface InviteOptions {
    temporary?: boolean;
    maxAge?: number;
    maxUses?: number;
    unique?: boolean;
    reason?: string;
  }

  type InviteResolvable = string;

  type GuildTemplateResolvable = string;

  type MembershipStates = 'INVITED' | 'ACCEPTED';

  type MessageAdditions = MessageEmbed | MessageAttachment | (MessageEmbed | MessageAttachment)[];

  interface MessageActivity {
    partyID: string;
    type: number;
  }

  interface MessageCollectorOptions extends CollectorOptions {
    max?: number;
    maxProcessed?: number;
  }

  interface MessageEditOptions {
    content?: StringResolvable;
    embed?: MessageEmbed | MessageEmbedOptions | null;
    code?: string | boolean;
    flags?: BitFieldResolvable<MessageFlagsString>;
    allowedMentions?: MessageMentionOptions;
  }

  interface MessageEmbedAuthor {
    name?: string;
    url?: string;
    iconURL?: string;
    proxyIconURL?: string;
  }

  interface MessageEmbedFooter {
    text?: string;
    iconURL?: string;
    proxyIconURL?: string;
  }

  interface MessageEmbedImage {
    url: string;
    proxyURL?: string;
    height?: number;
    width?: number;
  }

  interface MessageEmbedOptions {
    title?: string;
    description?: string;
    url?: string;
    timestamp?: Date | number;
    color?: ColorResolvable;
    fields?: EmbedFieldData[];
    files?: (MessageAttachment | string | FileOptions)[];
    author?: Partial<MessageEmbedAuthor> & { icon_url?: string; proxy_icon_url?: string };
    thumbnail?: Partial<MessageEmbedThumbnail> & { proxy_url?: string };
    image?: Partial<MessageEmbedImage> & { proxy_url?: string };
    video?: Partial<MessageEmbedVideo> & { proxy_url?: string };
    footer?: Partial<MessageEmbedFooter> & { icon_url?: string; proxy_icon_url?: string };
  }

  interface MessageEmbedProvider {
    name: string;
    url: string;
  }

  interface MessageEmbedThumbnail {
    url: string;
    proxyURL?: string;
    height?: number;
    width?: number;
  }

  interface MessageEmbedVideo {
    url?: string;
    proxyURL?: string;
    height?: number;
    width?: number;
  }

  interface MessageEvent {
    data: WebSocket.Data;
    type: string;
    target: WebSocket;
  }

  type MessageFlagsString = 'CROSSPOSTED' | 'IS_CROSSPOST' | 'SUPPRESS_EMBEDS' | 'SOURCE_MESSAGE_DELETED' | 'URGENT';

  interface MessageMentionOptions {
    parse?: MessageMentionTypes[];
    roles?: Snowflake[];
    users?: Snowflake[];
    repliedUser?: boolean;
  }

  type MessageMentionTypes = 'roles' | 'users' | 'everyone';

  interface MessageOptions {
    tts?: boolean;
    nonce?: string | number;
    content?: StringResolvable;
    embed?: MessageEmbed | MessageEmbedOptions;
    allowedMentions?: MessageMentionOptions;
    files?: (FileOptions | BufferResolvable | Stream | MessageAttachment)[];
    code?: string | boolean;
    split?: boolean | SplitOptions;
    replyTo?: MessageResolvable;
  }

  type MessageReactionResolvable = MessageReaction | Snowflake;

  interface MessageReference {
    channelID: string;
    guildID: string;
    messageID: string | null;
  }

  type MessageResolvable = Message | Snowflake;

  type MessageTarget = TextChannel | NewsChannel | DMChannel | User | GuildMember | Webhook | WebhookClient;

  type MessageType =
    | 'DEFAULT'
    | 'RECIPIENT_ADD'
    | 'RECIPIENT_REMOVE'
    | 'CALL'
    | 'CHANNEL_NAME_CHANGE'
    | 'CHANNEL_ICON_CHANGE'
    | 'PINS_ADD'
    | 'GUILD_MEMBER_JOIN'
    | 'USER_PREMIUM_GUILD_SUBSCRIPTION'
    | 'USER_PREMIUM_GUILD_SUBSCRIPTION_TIER_1'
    | 'USER_PREMIUM_GUILD_SUBSCRIPTION_TIER_2'
    | 'USER_PREMIUM_GUILD_SUBSCRIPTION_TIER_3'
    | 'CHANNEL_FOLLOW_ADD'
    | 'GUILD_DISCOVERY_DISQUALIFIED'
    | 'GUILD_DISCOVERY_REQUALIFIED'
    | 'REPLY';

  interface OverwriteData {
    allow?: PermissionResolvable;
    deny?: PermissionResolvable;
    id: GuildMemberResolvable | RoleResolvable;
    type?: OverwriteType;
  }

  type OverwriteResolvable = PermissionOverwrites | OverwriteData;

  type OverwriteType = 'member' | 'role';

  interface PermissionFlags extends Record<PermissionString, number> {}

  interface PermissionObject extends Record<PermissionString, boolean> {}

  interface PermissionOverwriteOption extends Partial<Record<PermissionString, boolean | null>> {}

  type PermissionResolvable = BitFieldResolvable<PermissionString>;

  type PermissionString =
    | 'CREATE_INSTANT_INVITE'
    | 'KICK_MEMBERS'
    | 'BAN_MEMBERS'
    | 'ADMINISTRATOR'
    | 'MANAGE_CHANNELS'
    | 'MANAGE_GUILD'
    | 'ADD_REACTIONS'
    | 'VIEW_AUDIT_LOG'
    | 'PRIORITY_SPEAKER'
    | 'STREAM'
    | 'VIEW_CHANNEL'
    | 'SEND_MESSAGES'
    | 'SEND_TTS_MESSAGES'
    | 'MANAGE_MESSAGES'
    | 'EMBED_LINKS'
    | 'ATTACH_FILES'
    | 'READ_MESSAGE_HISTORY'
    | 'MENTION_EVERYONE'
    | 'USE_EXTERNAL_EMOJIS'
    | 'VIEW_GUILD_INSIGHTS'
    | 'CONNECT'
    | 'SPEAK'
    | 'MUTE_MEMBERS'
    | 'DEAFEN_MEMBERS'
    | 'MOVE_MEMBERS'
    | 'USE_VAD'
    | 'CHANGE_NICKNAME'
    | 'MANAGE_NICKNAMES'
    | 'MANAGE_ROLES'
    | 'MANAGE_WEBHOOKS'
    | 'MANAGE_EMOJIS';

  interface RecursiveArray<T> extends ReadonlyArray<T | RecursiveArray<T>> {}

  type RecursiveReadonlyArray<T> = ReadonlyArray<T | RecursiveReadonlyArray<T>>;

  interface PermissionOverwriteOptions {
    allow: PermissionResolvable;
    deny: PermissionResolvable;
    id: UserResolvable | RoleResolvable;
  }

  type PremiumTier = number;

  interface PresenceData {
    status?: PresenceStatusData;
    afk?: boolean;
    activity?: {
      name?: string;
      type?: ActivityType | number;
      url?: string;
    };
    shardID?: number | number[];
  }

  type PresenceResolvable = Presence | UserResolvable | Snowflake;

  type Partialize<T, O extends string> = {
    readonly client: Client;
    readonly createdAt: Date;
    readonly createdTimestamp: number;
    deleted: boolean;
    id: string;
    partial: true;
    fetch(): Promise<T>;
  } & {
    [K in keyof Omit<
      T,
      'client' | 'createdAt' | 'createdTimestamp' | 'id' | 'partial' | 'fetch' | 'deleted' | O
    >]: T[K] extends Function ? T[K] : T[K] | null; // tslint:disable-line:ban-types
  };

  interface PartialDMChannel
    extends Partialize<
      DMChannel,
      'lastMessage' | 'lastMessageID' | 'messages' | 'recipient' | 'type' | 'typing' | 'typingCount'
    > {
    lastMessage: null;
    lastMessageID: undefined;
    messages: MessageManager;
    recipient: User | PartialUser;
    type: 'dm';
    readonly typing: boolean;
    readonly typingCount: number;
  }

  interface PartialChannelData {
    id?: number;
    name: string;
    topic?: string;
    type?: ChannelType;
    parentID?: number;
    permissionOverwrites?: {
      id: number | Snowflake;
      type?: OverwriteType;
      allow?: PermissionResolvable;
      deny?: PermissionResolvable;
    }[];
  }

  interface PartialGuildMember
    extends Partialize<
      GuildMember,
      | 'bannable'
      | 'displayColor'
      | 'displayHexColor'
      | 'displayName'
      | 'guild'
      | 'kickable'
      | 'permissions'
      | 'roles'
      | 'manageable'
      | 'presence'
      | 'voice'
    > {
    readonly bannable: boolean;
    readonly displayColor: number;
    readonly displayHexColor: string;
    readonly displayName: string;
    guild: Guild;
    readonly manageable: boolean;
    joinedAt: null;
    joinedTimestamp: null;
    readonly kickable: boolean;
    readonly permissions: GuildMember['permissions'];
    readonly presence: GuildMember['presence'];
    readonly roles: GuildMember['roles'];
    readonly voice: GuildMember['voice'];
  }

  interface PartialMessage
    extends Partialize<
      Message,
      | 'attachments'
      | 'channel'
      | 'deletable'
      | 'crosspostable'
      | 'editable'
      | 'mentions'
      | 'pinnable'
      | 'url'
      | 'flags'
      | 'edits'
      | 'embeds'
    > {
    attachments: Message['attachments'];
    channel: Message['channel'];
    readonly deletable: boolean;
    readonly crosspostable: boolean;
    readonly editable: boolean;
    readonly edits: Message['edits'];
    embeds: Message['embeds'];
    flags: Message['flags'];
    mentions: Message['mentions'];
    readonly pinnable: boolean;
    reactions: Message['reactions'];
    readonly url: string;
  }

  interface PartialRoleData extends RoleData {
    id?: number;
  }

  type PartialTypes = 'USER' | 'CHANNEL' | 'GUILD_MEMBER' | 'MESSAGE' | 'REACTION';

  interface PartialUser extends Omit<Partialize<User, 'bot' | 'flags' | 'system' | 'tag' | 'username'>, 'deleted'> {
    bot: User['bot'];
    flags: User['flags'];
    system: User['system'];
    readonly tag: null;
    username: null;
  }

  type PresenceStatusData = ClientPresenceStatus | 'invisible';

  type PresenceStatus = PresenceStatusData | 'offline';

  interface RateLimitData {
    timeout: number;
    limit: number;
    timeDifference: number;
    method: string;
    path: string;
    route: string;
  }

  interface RawOverwriteData {
    id: Snowflake;
    allow: number;
    deny: number;
    type: OverwriteType;
  }

  interface ReactionCollectorOptions extends CollectorOptions {
    max?: number;
    maxEmojis?: number;
    maxUsers?: number;
  }

  interface ResolvedOverwriteOptions {
    allow: Permissions;
    deny: Permissions;
  }

  interface RoleData {
    name?: string;
    color?: ColorResolvable;
    hoist?: boolean;
    position?: number;
    permissions?: PermissionResolvable;
    mentionable?: boolean;
  }

  interface RolePosition {
    role: RoleResolvable;
    position: number;
  }

  type RoleResolvable = Role | string;

  interface RoleTagData {
    botID?: Snowflake;
    integrationID?: Snowflake;
    premiumSubscriberRole?: true;
  }

  type ShardingManagerMode = 'process' | 'worker';

  type Snowflake = string;

  interface SplitOptions {
    maxLength?: number;
    char?: string;
    prepend?: string;
    append?: string;
  }

  type Status = number;

  interface StreamOptions {
    type?: StreamType;
    seek?: number;
    volume?: number | boolean;
    plp?: number;
    fec?: boolean;
    bitrate?: number | 'auto';
    highWaterMark?: number;
  }

  type SpeakingString = 'SPEAKING' | 'SOUNDSHARE' | 'PRIORITY_SPEAKING';

  type StreamType = 'unknown' | 'converted' | 'opus' | 'ogg/opus' | 'webm/opus';

  type StringResolvable = string | string[] | any;

  type SystemChannelFlagsString = 'WELCOME_MESSAGE_DISABLED' | 'BOOST_MESSAGE_DISABLED';

  type SystemChannelFlagsResolvable = BitFieldResolvable<SystemChannelFlagsString>;

  type SystemMessageType = Exclude<MessageType, 'DEFAULT' | 'REPLY'>;

  type TargetUser = number;

  interface TypingData {
    user: User | PartialUser;
    since: Date;
    lastTimestamp: Date;
    elapsedTime: number;
    timeout: NodeJS.Timeout;
  }

  type UserFlagsString =
    | 'DISCORD_EMPLOYEE'
    | 'PARTNERED_SERVER_OWNER'
    | 'HYPESQUAD_EVENTS'
    | 'BUGHUNTER_LEVEL_1'
    | 'HOUSE_BRAVERY'
    | 'HOUSE_BRILLIANCE'
    | 'HOUSE_BALANCE'
    | 'EARLY_SUPPORTER'
    | 'TEAM_USER'
    | 'SYSTEM'
    | 'BUGHUNTER_LEVEL_2'
    | 'VERIFIED_BOT'
    | 'EARLY_VERIFIED_BOT_DEVELOPER';

  type UserResolvable = User | Snowflake | Message | GuildMember;

  type VerificationLevel = 'NONE' | 'LOW' | 'MEDIUM' | 'HIGH' | 'VERY_HIGH';

  type VoiceStatus = number;

  interface WebhookEditData {
    name?: string;
    avatar?: BufferResolvable;
    channel?: ChannelResolvable;
    reason?: string;
  }

  interface WebhookMessageOptions {
    username?: string;
    avatarURL?: string;
    tts?: boolean;
    nonce?: string;
    embeds?: (MessageEmbed | object)[];
    allowedMentions?: MessageMentionOptions;
    files?: (FileOptions | BufferResolvable | Stream | MessageAttachment)[];
    code?: string | boolean;
    split?: boolean | SplitOptions;
  }

  type WebhookTypes = 'Incoming' | 'Channel Follower';

  interface WebSocketOptions {
    large_threshold?: number;
    compress?: boolean;
    intents?: BitFieldResolvable<IntentsString> | number;
    properties?: WebSocketProperties;
  }

  interface WebSocketProperties {
    $os?: string;
    $browser?: string;
    $device?: string;
  }

  type WSEventType =
    | 'READY'
    | 'RESUMED'
    | 'GUILD_CREATE'
    | 'GUILD_DELETE'
    | 'GUILD_UPDATE'
    | 'INVITE_CREATE'
    | 'INVITE_DELETE'
    | 'GUILD_MEMBER_ADD'
    | 'GUILD_MEMBER_REMOVE'
    | 'GUILD_MEMBER_UPDATE'
    | 'GUILD_MEMBERS_CHUNK'
    | 'GUILD_ROLE_CREATE'
    | 'GUILD_ROLE_DELETE'
    | 'GUILD_ROLE_UPDATE'
    | 'GUILD_BAN_ADD'
    | 'GUILD_BAN_REMOVE'
    | 'GUILD_EMOJIS_UPDATE'
    | 'GUILD_INTEGRATIONS_UPDATE'
    | 'CHANNEL_CREATE'
    | 'CHANNEL_DELETE'
    | 'CHANNEL_UPDATE'
    | 'CHANNEL_PINS_UPDATE'
    | 'MESSAGE_CREATE'
    | 'MESSAGE_DELETE'
    | 'MESSAGE_UPDATE'
    | 'MESSAGE_DELETE_BULK'
    | 'MESSAGE_REACTION_ADD'
    | 'MESSAGE_REACTION_REMOVE'
    | 'MESSAGE_REACTION_REMOVE_ALL'
    | 'MESSAGE_REACTION_REMOVE_EMOJI'
    | 'USER_UPDATE'
    | 'PRESENCE_UPDATE'
    | 'TYPING_START'
    | 'VOICE_STATE_UPDATE'
    | 'VOICE_SERVER_UPDATE'
    | 'WEBHOOKS_UPDATE';

  //#endregion
}<|MERGE_RESOLUTION|>--- conflicted
+++ resolved
@@ -1995,13 +1995,10 @@
       force?: boolean,
     ): Promise<Collection<Snowflake, Message>>;
     public fetchPinned(cache?: boolean): Promise<Collection<Snowflake, Message>>;
-<<<<<<< HEAD
     public react(message: MessageResolvable, emoji: EmojiIdentifierResolvable): Promise<void>;
     public pin(message: MessageResolvable, options?: { reason?: string }): Promise<void>;
     public unpin(message: MessageResolvable, options?: { reason?: string }): Promise<void>;
-=======
     public delete(message: MessageResolvable): Promise<void>;
->>>>>>> 6a774535
   }
 
   // Hacky workaround because changing the signature of an overridden method errors
