declare enum ChannelType {
	text,
	dm,
	voice,
	group,
	category,
	news,
	store,
	unknown
}

declare module 'discord.js' {
	import BaseCollection from '@discordjs/collection';
	import { EventEmitter } from 'events';
	import { Stream, Readable, Writable } from 'stream';
	import { ChildProcess } from 'child_process';
	import { PathLike } from 'fs';
	import * as WebSocket from 'ws';

	export const version: string;

//#region Classes

	export class Activity {
		constructor(presence: Presence, data?: object);
		public applicationID: Snowflake | null;
		public assets: RichPresenceAssets | null;
		public readonly createdAt: Date;
		public createdTimestamp: number;
		public details: string | null;
		public emoji: Emoji | null;
		public name: string;
		public party: {
			id: string | null;
			size: [number, number];
		} | null;
		public state: string | null;
		public timestamps: {
			start: Date | null;
			end: Date | null;
		} | null;
		public type: ActivityType;
		public url: string | null;
		public equals(activity: Activity): boolean;
	}

	export class ActivityFlags extends BitField<ActivityFlagsString> {
		public static FLAGS: Record<ActivityFlagsString, number>;
		public static resolve(bit?: BitFieldResolvable<ActivityFlagsString>): number;
	}

	export class APIMessage {
		constructor(target: MessageTarget, options: MessageOptions | WebhookMessageOptions);
		public data: object | null;
		public readonly isUser: boolean;
		public readonly isWebhook: boolean;
		public files: object[] | null;
		public options: MessageOptions | WebhookMessageOptions;
		public target: MessageTarget;

		public static create(
			target: MessageTarget,
			content?: StringResolvable,
			options?: MessageOptions | WebhookMessageOptions | MessageAdditions,
			extra?: MessageOptions | WebhookMessageOptions
		): APIMessage;
		public static partitionMessageAdditions(items: (MessageEmbed | MessageAttachment)[]): [MessageEmbed[], MessageAttachment[]];
		public static resolveFile(fileLike: BufferResolvable | Stream | FileOptions | MessageAttachment): Promise<object>;
		public static transformOptions(
			content: StringResolvable,
			options: MessageOptions | WebhookMessageOptions | MessageAdditions,
			extra?: MessageOptions | WebhookMessageOptions,
			isWebhook?: boolean
		): MessageOptions | WebhookMessageOptions;

		public makeContent(): string | string[] | undefined;
		public resolve(): Promise<this>;
		public resolveData(): this;
		public resolveFiles(): Promise<this>;
		public split(): APIMessage[];
	}

	export class Base {
		constructor(client: Client);
		public readonly client: Client;
		public toJSON(...props: { [key: string]: boolean | string; }[]): object;
		public valueOf(): string;
	}

	export class BaseClient extends EventEmitter {
		constructor(options?: ClientOptions);
		private _timeouts: Set<NodeJS.Timer>;
		private _intervals: Set<NodeJS.Timer>;
		private _immediates: Set<NodeJS.Immediate>;
		private readonly api: object;
		private rest: object;

		public options: ClientOptions;
		public clearInterval(interval: NodeJS.Timer): void;
		public clearTimeout(timeout: NodeJS.Timer): void;
		public clearImmediate(timeout: NodeJS.Immediate): void;
		public destroy(): void;
		public setInterval(fn: (...args: any[]) => void, delay: number, ...args: any[]): NodeJS.Timer;
		public setTimeout(fn: (...args: any[]) => void, delay: number, ...args: any[]): NodeJS.Timer;
		public setImmediate(fn: (...args: any[]) => void, ...args: any[]): NodeJS.Immediate;
		public toJSON(...props: { [key: string]: boolean | string; }[]): object;
	}

	class BroadcastDispatcher extends VolumeMixin(StreamDispatcher) {
		public broadcast: VoiceBroadcast;
	}

	export class BitField<S extends string> {
		constructor(bits?: BitFieldResolvable<S>);
		public bitfield: number;
		public add(...bits: BitFieldResolvable<S>[]): BitField<S>;
		public any(bit: BitFieldResolvable<S>): boolean;
		public equals(bit: BitFieldResolvable<S>): boolean;
		public freeze(): Readonly<BitField<S>>;
		public has(bit: BitFieldResolvable<S>): boolean;
		public missing(bits: BitFieldResolvable<S>, ...hasParam: readonly unknown[]): S[];
		public remove(...bits: BitFieldResolvable<S>[]): BitField<S>;
		public serialize(...hasParam: readonly unknown[]): Record<S, boolean>;
		public toArray(...hasParam: readonly unknown[]): S[];
		public toJSON(): number;
		public valueOf(): number;
		public [Symbol.iterator](): IterableIterator<S>;
		public static FLAGS: object;
		public static resolve(bit?: BitFieldResolvable<any>): number;
	}

	export class CategoryChannel extends GuildChannel {
		public readonly children: Collection<Snowflake, GuildChannel>;
	}

	export class Channel extends Base {
		constructor(client: Client, data?: object);
		public readonly createdAt: Date;
		public readonly createdTimestamp: number;
		public deleted: boolean;
		public id: Snowflake;
		public type: keyof typeof ChannelType;
		public delete(reason?: string): Promise<Channel>;
		public fetch(): Promise<Channel>;
		public toString(): string;
	}

	export class Client extends BaseClient {
		constructor(options?: ClientOptions);
		private actions: object;
		private _eval(script: string): any;
		private _validateOptions(options?: ClientOptions): void;

		public channels: ChannelManager;
		public readonly emojis: GuildEmojiManager;
		public guilds: GuildManager;
		public readyAt: Date | null;
		public readonly readyTimestamp: number | null;
		public shard: ShardClientUtil | null;
		public token: string | null;
		public readonly uptime: number | null;
		public user: ClientUser | null;
		public users: UserManager;
		public voice: ClientVoiceManager | null;
		public ws: WebSocketManager;
		public destroy(): void;
		public fetchApplication(): Promise<ClientApplication>;
		public fetchInvite(invite: InviteResolvable): Promise<Invite>;
		public fetchVoiceRegions(): Promise<Collection<string, VoiceRegion>>;
		public fetchWebhook(id: Snowflake, token?: string): Promise<Webhook>;
		public generateInvite(permissions?: PermissionResolvable): Promise<string>;
		public login(token?: string): Promise<string>;
		public sweepMessages(lifetime?: number): number;
		public toJSON(): object;

		public on(event: 'channelCreate' | 'channelDelete', listener: (channel: Channel | PartialChannel) => void): this;
		public on(event: 'channelPinsUpdate', listener: (channel: Channel | PartialChannel, time: Date) => void): this;
		public on(event: 'channelUpdate', listener: (oldChannel: Channel | PartialChannel, newChannel: Channel | PartialChannel) => void): this;
		public on(event: 'debug' | 'warn', listener: (info: string) => void): this;
		public on(event: 'disconnect', listener: (event: any, shardID: number) => void): this;
		public on(event: 'emojiCreate' | 'emojiDelete', listener: (emoji: GuildEmoji) => void): this;
		public on(event: 'emojiUpdate', listener: (oldEmoji: GuildEmoji, newEmoji: GuildEmoji) => void): this;
		public on(event: 'error', listener: (error: Error) => void): this;
		public on(event: 'guildBanAdd' | 'guildBanRemove', listener: (guild: Guild, user: User | PartialUser) => void): this;
		public on(event: 'guildCreate' | 'guildDelete' | 'guildUnavailable' | 'guildIntegrationsUpdate', listener: (guild: Guild) => void): this;
		public on(event: 'guildMemberAdd' | 'guildMemberAvailable' | 'guildMemberRemove', listener: (member: GuildMember | PartialGuildMember) => void): this;
		public on(event: 'guildMembersChunk', listener: (members: Collection<Snowflake, GuildMember | PartialGuildMember>, guild: Guild) => void): this;
		public on(event: 'guildMemberSpeaking', listener: (member: GuildMember | PartialGuildMember, speaking: Readonly<Speaking>) => void): this;
		public on(event: 'guildMemberUpdate', listener: (oldMember: GuildMember | PartialGuildMember, newMember: GuildMember | PartialGuildMember) => void): this;
		public on(event: 'guildUpdate', listener: (oldGuild: Guild, newGuild: Guild) => void): this;
		public on(event: 'inviteCreate' | 'inviteDelete', listener: (invite: Invite) => void): this;
		public on(event: 'message' | 'messageDelete' | 'messageReactionRemoveAll', listener: (message: Message | PartialMessage) => void): this;
		public on(event: 'messageReactionRemoveEmoji', listener: (reaction: MessageReaction) => void): this;
		public on(event: 'messageDeleteBulk', listener: (messages: Collection<Snowflake, Message | PartialMessage>) => void): this;
		public on(event: 'messageReactionAdd' | 'messageReactionRemove', listener: (messageReaction: MessageReaction, user: User | PartialUser) => void): this;
		public on(event: 'messageUpdate', listener: (oldMessage: Message | PartialMessage, newMessage: Message | PartialMessage) => void): this;
		public on(event: 'presenceUpdate', listener: (oldPresence: Presence | undefined, newPresence: Presence) => void): this;
		public on(event: 'rateLimit', listener: (rateLimitData: RateLimitData) => void): this;
		public on(event: 'ready' | 'invalidated', listener: () => void): this;
		public on(event: 'roleCreate' | 'roleDelete', listener: (role: Role) => void): this;
		public on(event: 'roleUpdate', listener: (oldRole: Role, newRole: Role) => void): this;
		public on(event: 'typingStart' | 'typingStop', listener: (channel: Channel | PartialChannel, user: User | PartialUser) => void): this;
		public on(event: 'userUpdate', listener: (oldUser: User | PartialUser, newUser: User | PartialUser) => void): this;
		public on(event: 'voiceStateUpdate', listener: (oldState: VoiceState, newState: VoiceState) => void): this;
		public on(event: 'webhookUpdate', listener: (channel: TextChannel) => void): this;
		public on(event: 'shardDisconnect', listener: (event: CloseEvent, id: number) => void): this;
		public on(event: 'shardError', listener: (error: Error, id: number) => void): this;
		public on(event: 'shardReady' | 'shardReconnecting', listener: (id: number) => void): this;
		public on(event: 'shardResume', listener: (id: number, replayed: number) => void): this;
		public on(event: string, listener: (...args: any[]) => void): this;

		public once(event: 'channelCreate' | 'channelDelete', listener: (channel: Channel | PartialChannel) => void): this;
		public once(event: 'channelPinsUpdate', listener: (channel: Channel | PartialChannel, time: Date) => void): this;
		public once(event: 'channelUpdate', listener: (oldChannel: Channel | PartialChannel, newChannel: Channel | PartialChannel) => void): this;
		public once(event: 'debug' | 'warn', listener: (info: string) => void): this;
		public once(event: 'disconnect', listener: (event: any, shardID: number) => void): this;
		public once(event: 'emojiCreate' | 'emojiDelete', listener: (emoji: GuildEmoji) => void): this;
		public once(event: 'emojiUpdate', listener: (oldEmoji: GuildEmoji, newEmoji: GuildEmoji) => void): this;
		public once(event: 'error', listener: (error: Error) => void): this;
		public once(event: 'guildBanAdd' | 'guildBanRemove', listener: (guild: Guild, user: User | PartialUser) => void): this;
		public once(event: 'guildCreate' | 'guildDelete' | 'guildUnavailable' | 'guildIntegrationsUpdate', listener: (guild: Guild) => void): this;
		public once(event: 'guildMemberAdd' | 'guildMemberAvailable' | 'guildMemberRemove', listener: (member: GuildMember | PartialGuildMember) => void): this;
		public once(event: 'guildMembersChunk', listener: (members: Collection<Snowflake, GuildMember | PartialGuildMember>, guild: Guild) => void): this;
		public once(event: 'guildMemberSpeaking', listener: (member: GuildMember | PartialGuildMember, speaking: Readonly<Speaking>) => void): this;
		public once(event: 'guildMemberUpdate', listener: (oldMember: GuildMember | PartialGuildMember, newMember: GuildMember | PartialGuildMember) => void): this;
		public once(event: 'guildUpdate', listener: (oldGuild: Guild, newGuild: Guild) => void): this;
		public once(event: 'message' | 'messageDelete' | 'messageReactionRemoveAll', listener: (message: Message | PartialMessage) => void): this;
		public once(event: 'messageDeleteBulk', listener: (messages: Collection<Snowflake, Message | PartialMessage>) => void): this;
		public once(event: 'messageReactionAdd' | 'messageReactionRemove', listener: (messageReaction: MessageReaction, user: User | PartialUser) => void): this;
		public once(event: 'messageUpdate', listener: (oldMessage: Message | PartialMessage, newMessage: Message | PartialMessage) => void): this;
		public once(event: 'presenceUpdate', listener: (oldPresence: Presence | undefined, newPresence: Presence) => void): this;
		public once(event: 'rateLimit', listener: (rateLimitData: RateLimitData) => void): this;
		public once(event: 'ready' | 'invalidated', listener: () => void): this;
		public once(event: 'roleCreate' | 'roleDelete', listener: (role: Role) => void): this;
		public once(event: 'roleUpdate', listener: (oldRole: Role, newRole: Role) => void): this;
		public once(event: 'typingStart' | 'typingStop', listener: (channel: Channel | PartialChannel, user: User | PartialUser) => void): this;
		public once(event: 'userUpdate', listener: (oldUser: User | PartialUser, newUser: User | PartialUser) => void): this;
		public once(event: 'voiceStateUpdate', listener: (oldState: VoiceState, newState: VoiceState) => void): this;
		public once(event: 'webhookUpdate', listener: (channel: TextChannel) => void): this;
		public once(event: 'shardDisconnect', listener: (event: CloseEvent, id: number) => void): this;
		public once(event: 'shardError', listener: (error: Error, id: number) => void): this;
		public once(event: 'shardReady' | 'shardReconnecting', listener: (id: number) => void): this;
		public once(event: 'shardResume', listener: (id: number, replayed: number) => void): this;
		public once(event: string, listener: (...args: any[]) => void): this;
	}

	export class ClientApplication extends Base {
		constructor(client: Client, data: object);
		public botPublic: boolean | null;
		public botRequireCodeGrant: boolean | null;
		public cover: string | null;
		public readonly createdAt: Date;
		public readonly createdTimestamp: number;
		public description: string;
		public icon: string;
		public id: Snowflake;
		public name: string;
		public owner: User | Team | null;
		public rpcOrigins: string[];
		public coverImage(options?: ImageURLOptions): string;
		public fetchAssets(): Promise<ClientApplicationAsset>;
		public iconURL(options?: ImageURLOptions): string;
		public toJSON(): object;
		public toString(): string;
	}

	export class ClientUser extends User {
		public mfaEnabled: boolean;
		public verified: boolean;
		public setActivity(options?: ActivityOptions): Promise<Presence>;
		public setActivity(name: string, options?: ActivityOptions): Promise<Presence>;
		public setAFK(afk: boolean): Promise<Presence>;
		public setAvatar(avatar: BufferResolvable | Base64Resolvable): Promise<ClientUser>;
		public setPresence(data: PresenceData): Promise<Presence>;
		public setStatus(status: PresenceStatusData, shardID?: number | number[]): Promise<Presence>;
		public setUsername(username: string): Promise<ClientUser>;
	}

	export class ClientVoiceManager {
		constructor(client: Client);
		public readonly client: Client;
		public connections: Collection<Snowflake, VoiceConnection>;
		public broadcasts: VoiceBroadcast[];

		private joinChannel(channel: VoiceChannel): Promise<VoiceConnection>;

		public createBroadcast(): VoiceBroadcast;
	}

	export abstract class Collector<K, V> extends EventEmitter {
		constructor(client: Client, filter: CollectorFilter, options?: CollectorOptions);
		private _timeout: NodeJS.Timer | null;
		private _idletimeout: NodeJS.Timer | null;

		public readonly client: Client;
		public collected: Collection<K, V>;
		public ended: boolean;
		public filter: CollectorFilter;
		public readonly next: Promise<V>;
		public options: CollectorOptions;
		public checkEnd(): void;
		public handleCollect(...args: any[]): void;
		public handleDispose(...args: any[]): void;
		public stop(reason?: string): void;
		public resetTimer(options?: { time?: number, idle?: number }): void;
		public [Symbol.asyncIterator](): AsyncIterableIterator<V>;
		public toJSON(): object;

		protected listener: (...args: any[]) => void;
		public abstract collect(...args: any[]): K;
		public abstract dispose(...args: any[]): K;
		public abstract endReason(): void;

		public on(event: 'collect' | 'dispose', listener: (...args: any[]) => void): this;
		public on(event: 'end', listener: (collected: Collection<K, V>, reason: string) => void): this;

		public once(event: 'collect' | 'dispose', listener: (...args: any[]) => void): this;
		public once(event: 'end', listener: (collected: Collection<K, V>, reason: string) => void): this;
	}

	type AllowedImageFormat = 'webp' | 'png' | 'jpg' | 'gif';

	export const Constants: {
		Package: {
			name: string;
			version: string;
			description: string;
			author: string;
			license: string;
			main: PathLike;
			types: PathLike;
			homepage: string;
			keywords: string[];
			bugs: { url: string; };
			repository: { type: string, url: string; };
			browser: { [key: string]: boolean; };
			scripts: { [key: string]: string; };
			engines: { [key: string]: string; };
			dependencies: { [key: string]: string; };
			peerDependencies: { [key: string]: string; };
			devDependencies: { [key: string]: string; };
			[key: string]: any;
		};
		browser: boolean;
		DefaultOptions: ClientOptions;
		UserAgent: string | null;
		Endpoints: {
			botGateway: string;
			invite: (root: string, code: string) => string;
			CDN: (root: string) => {
				Asset: (name: string) => string;
				DefaultAvatar: (id: string | number) => string;
				Emoji: (emojiID: string, format: 'png' | 'gif') => string;
				Avatar: (userID: string | number, hash: string, format: 'default' | AllowedImageFormat, size: number) => string;
				Banner: (guildID: string | number, hash: string, format: AllowedImageFormat, size: number) => string;
				Icon: (userID: string | number, hash: string, format: 'default' | AllowedImageFormat, size: number) => string;
				AppIcon: (userID: string | number, hash: string, format: AllowedImageFormat, size: number) => string;
				AppAsset: (userID: string | number, hash: string, format: AllowedImageFormat, size: number) => string;
				GDMIcon: (userID: string | number, hash: string, format: AllowedImageFormat, size: number) => string;
				Splash: (userID: string | number, hash: string, format: AllowedImageFormat, size: number) => string;
				TeamIcon: (teamID: string | number, hash: string, format: AllowedImageFormat, size: number) => string;
			};
		};
		WSCodes: {
			1000: 'WS_CLOSE_REQUESTED';
			4004: 'TOKEN_INVALID';
			4010: 'SHARDING_INVALID';
			4011: 'SHARDING_REQUIRED';
		};
		Events: {
			RATE_LIMIT: 'rateLimit';
			CLIENT_READY: 'ready';
			RESUMED: 'resumed';
			GUILD_CREATE: 'guildCreate';
			GUILD_DELETE: 'guildDelete';
			GUILD_UPDATE: 'guildUpdate';
			INVITE_CREATE: 'inviteCreate';
			INVITE_DELETE: 'inviteDelete';
			GUILD_UNAVAILABLE: 'guildUnavailable';
			GUILD_MEMBER_ADD: 'guildMemberAdd';
			GUILD_MEMBER_REMOVE: 'guildMemberRemove';
			GUILD_MEMBER_UPDATE: 'guildMemberUpdate';
			GUILD_MEMBER_AVAILABLE: 'guildMemberAvailable';
			GUILD_MEMBER_SPEAKING: 'guildMemberSpeaking';
			GUILD_MEMBERS_CHUNK: 'guildMembersChunk';
			GUILD_INTEGRATIONS_UPDATE: 'guildIntegrationsUpdate';
			GUILD_ROLE_CREATE: 'roleCreate';
			GUILD_ROLE_DELETE: 'roleDelete';
			GUILD_ROLE_UPDATE: 'roleUpdate';
			GUILD_EMOJI_CREATE: 'emojiCreate';
			GUILD_EMOJI_DELETE: 'emojiDelete';
			GUILD_EMOJI_UPDATE: 'emojiUpdate';
			GUILD_BAN_ADD: 'guildBanAdd';
			GUILD_BAN_REMOVE: 'guildBanRemove';
			CHANNEL_CREATE: 'channelCreate';
			CHANNEL_DELETE: 'channelDelete';
			CHANNEL_UPDATE: 'channelUpdate';
			CHANNEL_PINS_UPDATE: 'channelPinsUpdate';
			MESSAGE_CREATE: 'message';
			MESSAGE_DELETE: 'messageDelete';
			MESSAGE_UPDATE: 'messageUpdate';
			MESSAGE_BULK_DELETE: 'messageDeleteBulk';
			MESSAGE_REACTION_ADD: 'messageReactionAdd';
			MESSAGE_REACTION_REMOVE: 'messageReactionRemove';
			MESSAGE_REACTION_REMOVE_ALL: 'messageReactionRemoveAll';
			USER_UPDATE: 'userUpdate';
			PRESENCE_UPDATE: 'presenceUpdate';
			VOICE_STATE_UPDATE: 'voiceStateUpdate';
			VOICE_BROADCAST_SUBSCRIBE: 'subscribe';
			VOICE_BROADCAST_UNSUBSCRIBE: 'unsubscribe';
			TYPING_START: 'typingStart';
			WEBHOOKS_UPDATE: 'webhookUpdate';
			DISCONNECT: 'disconnect';
			RECONNECTING: 'reconnecting';
			ERROR: 'error';
			WARN: 'warn';
			DEBUG: 'debug';
			SHARD_DISCONNECT: 'shardDisconnect';
			SHARD_ERROR: 'shardError';
			SHARD_RECONNECTING: 'shardReconnecting';
			SHARD_READY: 'shardReady';
			SHARD_RESUME: 'shardResume';
			INVALIDATED: 'invalidated';
			RAW: 'raw';
		};
		ShardEvents: {
			CLOSE: 'close';
			DESTROYED: 'destroyed';
			INVALID_SESSION: 'invalidSession';
			READY: 'ready';
			RESUMED: 'resumed';
		};
		PartialTypes: {
			[K in PartialTypes]: K;
		};
		WSEvents: {
			[K in WSEventType]: K;
		};
		Colors: {
			DEFAULT: 0x000000;
			WHITE: 0xFFFFFF;
			AQUA: 0x1ABC9C;
			GREEN: 0x2ECC71;
			BLUE: 0x3498DB;
			YELLOW: 0xFFFF00;
			PURPLE: 0x9B59B6;
			LUMINOUS_VIVID_PINK: 0xE91E63;
			GOLD: 0xF1C40F;
			ORANGE: 0xE67E22;
			RED: 0xE74C3C;
			GREY: 0x95A5A6;
			NAVY: 0x34495E;
			DARK_AQUA: 0x11806A;
			DARK_GREEN: 0x1F8B4C;
			DARK_BLUE: 0x206694;
			DARK_PURPLE: 0x71368A;
			DARK_VIVID_PINK: 0xAD1457;
			DARK_GOLD: 0xC27C0E;
			DARK_ORANGE: 0xA84300;
			DARK_RED: 0x992D22;
			DARK_GREY: 0x979C9F;
			DARKER_GREY: 0x7F8C8D;
			LIGHT_GREY: 0xBCC0C0;
			DARK_NAVY: 0x2C3E50;
			BLURPLE: 0x7289DA;
			GREYPLE: 0x99AAB5;
			DARK_BUT_NOT_BLACK: 0x2C2F33;
			NOT_QUITE_BLACK: 0x23272A;
		};
		VerificationLevels: [
			'None',
			'Low',
			'Medium',
			'(╯°□°）╯︵ ┻━┻',
			'┻━┻ ﾐヽ(ಠ益ಠ)ノ彡┻━┻',
		];
		Status: {
			READY: 0;
			CONNECTING: 1;
			RECONNECTING: 2;
			IDLE: 3;
			NEARLY: 4;
			DISCONNECTED: 5;
		};
		OPCodes: {
			DISPATCH: 0;
			HEARTBEAT: 1;
			IDENTIFY: 2;
			STATUS_UPDATE: 3;
			VOICE_STATE_UPDATE: 4;
			VOICE_GUILD_PING: 5;
			RESUME: 6;
			RECONNECT: 7;
			REQUEST_GUILD_MEMBERS: 8;
			INVALID_SESSION: 9;
			HELLO: 10;
			HEARTBEAT_ACK: 11;
		};
		APIErrors: {
			UNKNOWN_ACCOUNT: 10001;
			UNKNOWN_APPLICATION: 10002;
			UNKNOWN_CHANNEL: 10003;
			UNKNOWN_GUILD: 10004;
			UNKNOWN_INTEGRATION: 10005;
			UNKNOWN_INVITE: 10006;
			UNKNOWN_MEMBER: 10007;
			UNKNOWN_MESSAGE: 10008;
			UNKNOWN_OVERWRITE: 10009;
			UNKNOWN_PROVIDER: 10010;
			UNKNOWN_ROLE: 10011;
			UNKNOWN_TOKEN: 10012;
			UNKNOWN_USER: 10013;
			UNKNOWN_EMOJI: 10014;
			UNKNOWN_WEBHOOK: 10015;
			BOT_PROHIBITED_ENDPOINT: 20001;
			BOT_ONLY_ENDPOINT: 20002;
			MAXIMUM_GUILDS: 30001;
			MAXIMUM_FRIENDS: 30002;
			MAXIMUM_PINS: 30003;
			MAXIMUM_ROLES: 30005;
			MAXIMUM_REACTIONS: 30010;
			MAXIMUM_CHANNELS: 30013;
			MAXIMUM_INVITES: 30016;
			UNAUTHORIZED: 40001;
			USER_BANNED: 40007;
			MISSING_ACCESS: 50001;
			INVALID_ACCOUNT_TYPE: 50002;
			CANNOT_EXECUTE_ON_DM: 50003;
			EMBED_DISABLED: 50004;
			CANNOT_EDIT_MESSAGE_BY_OTHER: 50005;
			CANNOT_SEND_EMPTY_MESSAGE: 50006;
			CANNOT_MESSAGE_USER: 50007;
			CANNOT_SEND_MESSAGES_IN_VOICE_CHANNEL: 50008;
			CHANNEL_VERIFICATION_LEVEL_TOO_HIGH: 50009;
			OAUTH2_APPLICATION_BOT_ABSENT: 50010;
			MAXIMUM_OAUTH2_APPLICATIONS: 50011;
			INVALID_OAUTH_STATE: 50012;
			MISSING_PERMISSIONS: 50013;
			INVALID_AUTHENTICATION_TOKEN: 50014;
			NOTE_TOO_LONG: 50015;
			INVALID_BULK_DELETE_QUANTITY: 50016;
			CANNOT_PIN_MESSAGE_IN_OTHER_CHANNEL: 50019;
			CANNOT_EXECUTE_ON_SYSTEM_MESSAGE: 50021;
			INVALID_OAUTH_TOKEN: 50025;
			BULK_DELETE_MESSAGE_TOO_OLD: 50034;
			INVALID_FORM_BODY: 50035;
			INVITE_ACCEPTED_TO_GUILD_NOT_CONTAINING_BOT: 50036;
			INVALID_API_VERSION: 50041;
			REACTION_BLOCKED: 90001;
			RESOURCE_OVERLOADED: 130000;
		};
		VoiceStatus: {
			CONNECTED: 0;
			CONNECTING: 1;
			AUTHENTICATING: 2;
			RECONNECTING: 3;
			DISCONNECTED: 4;
		};
		VoiceOPCodes: {
			IDENTIFY: 0;
			SELECT_PROTOCOL: 1;
			READY: 2;
			HEARTBEAT: 3;
			SESSION_DESCRIPTION: 4;
			SPEAKING: 5;
			HELLO: 8;
			CLIENT_CONNECT: 12;
			CLIENT_DISCONNECT: 13;
		};
		ChannelTypes: {
			TEXT: 0;
			DM: 1;
			VOICE: 2;
			GROUP: 3;
			CATEGORY: 4;
			NEWS: 5;
			STORE: 6;
		};
		ClientApplicationAssetTypes: {
			SMALL: 1;
			BIG: 2;
		};
		MessageTypes: MessageType[];
		ActivityTypes: ActivityType[];
		DefaultMessageNotifications: DefaultMessageNotifications[];
		MembershipStates: 'INVITED' | 'ACCEPTED';
	};

	export class DataResolver {
		public static resolveBase64(data: Base64Resolvable): string;
		public static resolveFile(resource: BufferResolvable | Stream): Promise<Buffer>;
		public static resolveImage(resource: BufferResolvable | Base64Resolvable): Promise<string>;
		public static resolveInviteCode(data: InviteResolvable): string;
	}

	export class DiscordAPIError extends Error {
		constructor(path: string, error: object, method: string, httpStatus: number);
		private static flattenErrors(obj: object, key: string): string[];

		public code: number;
		public method: string;
		public path: string;
		public httpStatus: number;
	}

	export class DMChannel extends TextBasedChannel(Channel) {
		constructor(client: Client, data?: object);
		public messages: MessageManager;
		public recipient: User;
		public readonly partial: false;
		public fetch(): Promise<DMChannel>;
	}

	export class Emoji extends Base {
		constructor(client: Client, emoji: object);
		public animated: boolean;
		public readonly createdAt: Date | null;
		public readonly createdTimestamp: number | null;
		public deleted: boolean;
		public id: Snowflake | null;
		public name: string;
		public readonly identifier: string;
		public readonly url: string | null;
		public toJSON(): object;
		public toString(): string;
	}

	export class Guild extends Base {
		constructor(client: Client, data: object);
		private _sortedRoles(): Collection<Snowflake, Role>;
		private _sortedChannels(channel: Channel): Collection<Snowflake, GuildChannel>;
		private _memberSpeakUpdate(user: Snowflake, speaking: boolean): void;

		public readonly afkChannel: VoiceChannel | null;
		public afkChannelID: Snowflake | null;
		public afkTimeout: number;
		public applicationID: Snowflake | null;
		public available: boolean;
		public banner: string | null;
		public channels: GuildChannelManager;
		public readonly createdAt: Date;
		public readonly createdTimestamp: number;
		public defaultMessageNotifications: DefaultMessageNotifications | number;
		public deleted: boolean;
		public description: string | null;
		public embedChannel: GuildChannel | null;
		public embedChannelID: Snowflake | null;
		public embedEnabled: boolean;
		public emojis: GuildEmojiManager;
		public explicitContentFilter: number;
		public features: GuildFeatures[];
		public icon: string | null;
		public id: Snowflake;
		public readonly joinedAt: Date;
		public joinedTimestamp: number;
		public large: boolean;
		public maximumMembers: number | null;
		public maximumPresences: number | null;
		public readonly me: GuildMember | null;
		public memberCount: number;
		public members: GuildMemberManager;
		public mfaLevel: number;
		public name: string;
		public readonly nameAcronym: string;
		public readonly owner: GuildMember | null;
		public ownerID: Snowflake;
		public readonly partnered: boolean;
		public premiumSubscriptionCount: number | null;
		public premiumTier: PremiumTier;
		public presences: PresenceManager;
		public readonly publicUpdatesChannel: TextChannel | null;
		public publicUpdatesChannelID: Snowflake | null;
		public region: string;
		public roles: RoleManager;
		public readonly rulesChannel: TextChannel | null;
		public rulesChannelID: Snowflake | null;
		public readonly shard: WebSocketShard;
		public shardID: number;
		public splash: string | null;
		public readonly systemChannel: TextChannel | null;
		public systemChannelFlags: Readonly<SystemChannelFlags>;
		public systemChannelID: Snowflake | null;
		public vanityURLCode: string | null;
		public verificationLevel: number;
		public readonly verified: boolean;
		public readonly voice: VoiceState | null;
		public readonly voiceStates: VoiceStateManager;
		public readonly widgetChannel: TextChannel | null;
		public widgetChannelID: Snowflake | null;
		public widgetEnabled: boolean | null;
		public addMember(user: UserResolvable, options: AddGuildMemberOptions): Promise<GuildMember>;
		public bannerURL(options?: ImageURLOptions): string | null;
		public createIntegration(data: IntegrationData, reason?: string): Promise<Guild>;
		public delete(): Promise<Guild>;
		public edit(data: GuildEditData, reason?: string): Promise<Guild>;
		public equals(guild: Guild): boolean;
		public fetch(): Promise<Guild>;
		public fetchAuditLogs(options?: GuildAuditLogsFetchOptions): Promise<GuildAuditLogs>;
		public fetchBan(user: UserResolvable): Promise<{ user: User; reason: string; }>;
		public fetchBans(): Promise<Collection<Snowflake, { user: User; reason: string; }>>;
		public fetchEmbed(): Promise<GuildEmbedData>;
		public fetchIntegrations(): Promise<Collection<string, Integration>>;
		public fetchInvites(): Promise<Collection<string, Invite>>;
		public fetchVanityCode(): Promise<string>;
		public fetchVoiceRegions(): Promise<Collection<string, VoiceRegion>>;
		public fetchWebhooks(): Promise<Collection<Snowflake, Webhook>>;
		public iconURL(options?: ImageURLOptions & { dynamic?: boolean; }): string | null;
		public leave(): Promise<Guild>;
		public member(user: UserResolvable): GuildMember | null;
		public setAFKChannel(afkChannel: ChannelResolvable | null, reason?: string): Promise<Guild>;
		public setAFKTimeout(afkTimeout: number, reason?: string): Promise<Guild>;
		public setBanner(banner: Base64Resolvable | null, reason?: string): Promise<Guild>;
		public setChannelPositions(channelPositions: ChannelPosition[]): Promise<Guild>;
		public setDefaultMessageNotifications(defaultMessageNotifications: DefaultMessageNotifications | number, reason?: string): Promise<Guild>;
		public setEmbed(embed: GuildEmbedData, reason?: string): Promise<Guild>;
		public setExplicitContentFilter(explicitContentFilter: number, reason?: string): Promise<Guild>;
		public setIcon(icon: Base64Resolvable | null, reason?: string): Promise<Guild>;
		public setName(name: string, reason?: string): Promise<Guild>;
		public setOwner(owner: GuildMemberResolvable, reason?: string): Promise<Guild>;
		public setRegion(region: string, reason?: string): Promise<Guild>;
		public setRolePositions(rolePositions: RolePosition[]): Promise<Guild>;
		public setSplash(splash: Base64Resolvable | null, reason?: string): Promise<Guild>;
		public setSystemChannel(systemChannel: ChannelResolvable | null, reason?: string): Promise<Guild>;
		public setSystemChannelFlags(systemChannelFlags: SystemChannelFlagsResolvable, reason?: string): Promise<Guild>;
		public setVerificationLevel(verificationLevel: number, reason?: string): Promise<Guild>;
		public splashURL(options?: ImageURLOptions): string | null;
		public toJSON(): object;
		public toString(): string;
	}

	export class GuildAuditLogs {
		constructor(guild: Guild, data: object);
		private webhooks: Collection<Snowflake, Webhook>;
		private integrations: Collection<Snowflake, Integration>;

		public entries: Collection<Snowflake, GuildAuditLogsEntry>;

		public static Actions: GuildAuditLogsActions;
		public static Targets: GuildAuditLogsTargets;
		public static Entry: typeof GuildAuditLogsEntry;
		public static actionType(action: number): GuildAuditLogsActionType;
		public static build(...args: any[]): Promise<GuildAuditLogs>;
		public static targetType(target: number): GuildAuditLogsTarget;
		public toJSON(): object;
	}

	class GuildAuditLogsEntry {
		constructor(logs: GuildAuditLogs, guild: Guild, data: object);
		public action: GuildAuditLogsAction;
		public actionType: GuildAuditLogsActionType;
		public changes: AuditLogChange[] | null;
		public readonly createdAt: Date;
		public readonly createdTimestamp: number;
		public executor: User;
		public extra: object | Role | GuildMember | null;
		public id: Snowflake;
		public reason: string | null;
		public target: Guild | User | Role | GuildEmoji | Invite | Webhook | Integration | null;
		public targetType: GuildAuditLogsTarget;
		public toJSON(): object;
	}

	export class GuildChannel extends Channel {
		constructor(guild: Guild, data?: object);
		private memberPermissions(member: GuildMember): Readonly<Permissions>;
		private rolePermissions(role: Role): Readonly<Permissions>;

		public readonly calculatedPosition: number;
		public readonly deletable: boolean;
		public guild: Guild;
		public readonly manageable: boolean;
		public readonly members: Collection<Snowflake, GuildMember>;
		public name: string;
		public readonly parent: CategoryChannel | null;
		public parentID: Snowflake | null;
		public permissionOverwrites: Collection<Snowflake, PermissionOverwrites>;
		public readonly permissionsLocked: boolean | null;
		public readonly position: number;
		public rawPosition: number;
		public readonly viewable: boolean;
		public clone(options?: GuildChannelCloneOptions): Promise<this>;
		public createInvite(options?: InviteOptions): Promise<Invite>;
		public createOverwrite(userOrRole: RoleResolvable | UserResolvable, options: PermissionOverwriteOption, reason?: string): Promise<this>;
		public edit(data: ChannelData, reason?: string): Promise<this>;
		public equals(channel: GuildChannel): boolean;
		public fetchInvites(): Promise<Collection<string, Invite>>;
		public lockPermissions(): Promise<this>;
		public overwritePermissions(options?: { permissionOverwrites?: OverwriteResolvable[] | Collection<Snowflake, OverwriteResolvable>, reason?: string; }): Promise<this>;
		public permissionsFor(memberOrRole: GuildMemberResolvable | RoleResolvable): Readonly<Permissions> | null;
		public setName(name: string, reason?: string): Promise<this>;
		public setParent(channel: GuildChannel | Snowflake, options?: { lockPermissions?: boolean; reason?: string; }): Promise<this>;
		public setPosition(position: number, options?: { relative?: boolean; reason?: string; }): Promise<this>;
		public setTopic(topic: string, reason?: string): Promise<this>;
		public updateOverwrite(userOrRole: RoleResolvable | UserResolvable, options: PermissionOverwriteOption, reason?: string): Promise<this>;
	}

	export class GuildEmoji extends Emoji {
		constructor(client: Client, data: object, guild: Guild);
		private _roles: string[];

		public available: boolean;
		public readonly deletable: boolean;
		public guild: Guild;
		public id: Snowflake;
		public managed: boolean;
		public requiresColons: boolean;
		public roles: GuildEmojiRoleManager;
		public readonly url: string;
		public delete(reason?: string): Promise<GuildEmoji>;
		public edit(data: GuildEmojiEditData, reason?: string): Promise<GuildEmoji>;
		public equals(other: GuildEmoji | object): boolean;
		public fetchAuthor(): Promise<User>;
		public setName(name: string, reason?: string): Promise<GuildEmoji>;
	}

	export class GuildMember extends PartialTextBasedChannel(Base) {
		constructor(client: Client, data: object, guild: Guild);
		public readonly bannable: boolean;
		public deleted: boolean;
		public readonly displayColor: number;
		public readonly displayHexColor: string;
		public readonly displayName: string;
		public guild: Guild;
		public readonly id: Snowflake;
		public readonly joinedAt: Date | null;
		public joinedTimestamp: number | null;
		public readonly kickable: boolean;
		public readonly manageable: boolean;
		public nickname: string | null;
		public readonly partial: false;
		public readonly permissions: Readonly<Permissions>;
		public readonly premiumSince: Date | null;
		public premiumSinceTimestamp: number | null;
		public readonly presence: Presence;
		public roles: GuildMemberRoleManager;
		public user: User;
		public readonly voice: VoiceState;
		public ban(options?: BanOptions): Promise<GuildMember>;
		public fetch(): Promise<GuildMember>;
		public createDM(): Promise<DMChannel>;
		public deleteDM(): Promise<DMChannel>;
		public edit(data: GuildMemberEditData, reason?: string): Promise<GuildMember>;
		public hasPermission(permission: PermissionResolvable, options?: { checkAdmin?: boolean; checkOwner?: boolean; }): boolean;
		public kick(reason?: string): Promise<GuildMember>;
		public permissionsIn(channel: ChannelResolvable): Readonly<Permissions>;
		public setNickname(nickname: string, reason?: string): Promise<GuildMember>;
		public toJSON(): object;
		public toString(): string;
		public valueOf(): string;
	}

	export class HTTPError extends Error {
		constructor(message: string, name: string, code: number, method: string, path: string);
		public code: number;
		public method: string;
		public name: string;
		public path: string;
	}

	export class Integration extends Base {
		constructor(client: Client, data: object, guild: Guild);
		public account: IntegrationAccount;
		public enabled: boolean;
		public expireBehavior: number;
		public expireGracePeriod: number;
		public guild: Guild;
		public id: Snowflake;
		public name: string;
		public role: Role;
		public syncedAt: number;
		public syncing: boolean;
		public type: number;
		public user: User;
		public delete(reason?: string): Promise<Integration>;
		public edit(data: IntegrationEditData, reason?: string): Promise<Integration>;
		public sync(): Promise<Integration>;
	}

	export class Invite extends Base {
		constructor(client: Client, data: object);
		public channel: GuildChannel | PartialGroupDMChannel;
		public code: string;
		public readonly deletable: boolean;
		public readonly createdAt: Date | null;
		public createdTimestamp: number | null;
		public readonly expiresAt: Date | null;
		public readonly expiresTimestamp: number | null;
		public guild: Guild | null;
		public inviter: User | null;
		public maxAge: number | null;
		public maxUses: number | null;
		public memberCount: number;
		public presenceCount: number;
		public targetUser: User | null;
		public targetUserType: TargetUser | null;
		public temporary: boolean | null;
		public readonly url: string;
		public uses: number | null;
		public delete(reason?: string): Promise<Invite>;
		public toJSON(): object;
		public toString(): string;
	}

<<<<<<< HEAD
	export class MessageFlags extends BitField<MessageFlagsString> {
		public static FLAGS: Record<MessageFlagsString, number>;
		public static resolve(bit?: BitFieldResolvable<MessageFlagsString>): number;
	}

	export class Intents extends BitField<IntentsString> {
		public static FLAGS: Record<IntentsString, number>;
		public static PRIVILEGED: number;
		public static ALL: number;
		public static NON_PRIVILEGED: number;
		public static resolve(bit?: BitFieldResolvable<IntentsString>): number;
	}
=======
>>>>>>> 3d0c1df1
	export class Message extends Base {
		constructor(client: Client, data: object, channel: TextChannel | DMChannel);
		private _edits: Message[];
		private patch(data: object): void;

		public activity: MessageActivity | null;
		public application: ClientApplication | null;
		public attachments: Collection<Snowflake, MessageAttachment>;
		public author: User;
		public channel: TextChannel | DMChannel;
		public readonly cleanContent: string;
		public content: string;
		public readonly createdAt: Date;
		public createdTimestamp: number;
		public readonly deletable: boolean;
		public deleted: boolean;
		public readonly editable: boolean;
		public readonly editedAt: Date | null;
		public editedTimestamp: number | null;
		public readonly edits: Message[];
		public embeds: MessageEmbed[];
		public readonly guild: Guild | null;
		public id: Snowflake;
		public readonly member: GuildMember | null;
		public mentions: MessageMentions;
		public nonce: string | null;
		public readonly partial: false;
		public readonly pinnable: boolean;
		public pinned: boolean;
		public reactions: ReactionManager;
		public system: boolean;
		public tts: boolean;
		public type: MessageType;
		public readonly url: string;
		public webhookID: Snowflake | null;
		public flags: Readonly<MessageFlags>;
		public reference: MessageReference | null;
		public awaitReactions(filter: CollectorFilter, options?: AwaitReactionsOptions): Promise<Collection<Snowflake, MessageReaction>>;
		public createReactionCollector(filter: CollectorFilter, options?: ReactionCollectorOptions): ReactionCollector;
		public delete(options?: { timeout?: number; reason?: string; }): Promise<Message>;
		public edit(content: StringResolvable, options?: MessageEditOptions | MessageEmbed): Promise<Message>;
		public edit(options: MessageEditOptions | MessageEmbed | APIMessage): Promise<Message>;
		public equals(message: Message, rawData: object): boolean;
		public fetchWebhook(): Promise<Webhook>;
		public fetch(): Promise<Message>;
		public pin(): Promise<Message>;
		public react(emoji: EmojiIdentifierResolvable): Promise<MessageReaction>;
		public reply(content?: StringResolvable, options?: MessageOptions | MessageAdditions | MessageOptions & { split?: false; } | MessageAdditions): Promise<Message>;
		public reply(content?: StringResolvable, options?: MessageOptions & { split: true | SplitOptions; } | MessageAdditions): Promise<Message[]>;
		public reply(options?: MessageOptions | MessageAdditions | APIMessage | MessageOptions & { split?: false; } | MessageAdditions | APIMessage): Promise<Message>;
		public reply(options?: MessageOptions & { split: true | SplitOptions; } | MessageAdditions | APIMessage): Promise<Message[]>;
		public suppressEmbeds(suppress?: boolean): Promise<Message>;
		public toJSON(): object;
		public toString(): string;
		public unpin(): Promise<Message>;
	}

	export class MessageAttachment {
		constructor(attachment: BufferResolvable | Stream, name?: string, data?: object);

		public attachment: BufferResolvable | Stream;
		public height: number | null;
		public id: Snowflake;
		public name?: string;
		public proxyURL: string;
		public size: number;
		public readonly spoiler: boolean;
		public url: string;
		public width: number | null;
		public setFile(attachment: BufferResolvable | Stream, name?: string): this;
		public setName(name: string): this;
		public toJSON(): object;
	}

	export class MessageCollector extends Collector<Snowflake, Message> {
		constructor(channel: TextChannel | DMChannel, filter: CollectorFilter, options?: MessageCollectorOptions);
		private _handleChannelDeletion(channel: GuildChannel): void;
		private _handleGuildDeletion(guild: Guild): void;

		public channel: Channel;
		public options: MessageCollectorOptions;
		public received: number;

		public collect(message: Message): Snowflake;
		public dispose(message: Message): Snowflake;
		public endReason(): string;
	}

	export class MessageEmbed {
		constructor(data?: MessageEmbed | MessageEmbedOptions);
		public author: MessageEmbedAuthor | null;
		public color?: number;
		public readonly createdAt: Date | null;
		public description?: string;
		public fields: EmbedField[];
		public files: (MessageAttachment | string | FileOptions)[];
		public footer: MessageEmbedFooter | null;
		public readonly hexColor: string | null;
		public image: MessageEmbedImage | null;
		public readonly length: number;
		public provider: MessageEmbedProvider | null;
		public thumbnail: MessageEmbedThumbnail | null;
		public timestamp: number | null;
		public title?: string;
		public type: string;
		public url?: string;
		public readonly video: MessageEmbedVideo | null;
		public addField(name: StringResolvable, value: StringResolvable, inline?: boolean): this;
		public addFields(...fields: EmbedFieldData[] | EmbedFieldData[][]): this;
		public attachFiles(file: (MessageAttachment | FileOptions | string)[]): this;
		public setAuthor(name: StringResolvable, iconURL?: string, url?: string): this;
		public setColor(color: ColorResolvable): this;
		public setDescription(description: StringResolvable): this;
		public setFooter(text: StringResolvable, iconURL?: string): this;
		public setImage(url: string): this;
		public setThumbnail(url: string): this;
		public setTimestamp(timestamp?: Date | number): this;
		public setTitle(title: StringResolvable): this;
		public setURL(url: string): this;
		public spliceFields(index: number, deleteCount: number, ...fields: EmbedFieldData[] | EmbedFieldData[][]): this;
		public toJSON(): object;

		public static normalizeField(name: StringResolvable, value: StringResolvable, inline?: boolean): Required<EmbedFieldData>;
		public static normalizeFields(...fields: EmbedFieldData[] | EmbedFieldData[][]): Required<EmbedFieldData>[];
	}

	export class MessageFlags extends BitField<MessageFlagsString> {
		public static FLAGS: Record<MessageFlagsString, number>;
		public static resolve(bit?: BitFieldResolvable<MessageFlagsString>): number;
	}

	export class MessageMentions {
		constructor(message: Message, users: object[] | Collection<Snowflake, User>, roles: Snowflake[] | Collection<Snowflake, Role>, everyone: boolean);
		private _channels: Collection<Snowflake, GuildChannel> | null;
		private readonly _content: Message;
		private _members: Collection<Snowflake, GuildMember> | null;

		public readonly channels: Collection<Snowflake, TextChannel>;
		public readonly client: Client;
		public everyone: boolean;
		public readonly guild: Guild;
		public has(data: User | GuildMember | Role | GuildChannel, options?: {
			ignoreDirect?: boolean;
			ignoreRoles?: boolean;
			ignoreEveryone?: boolean;
		}): boolean;
		public readonly members: Collection<Snowflake, GuildMember> | null;
		public roles: Collection<Snowflake, Role>;
		public users: Collection<Snowflake, User>;
		public crosspostedChannels: Collection<Snowflake, CrosspostedChannel>;
		public toJSON(): object;

		public static CHANNELS_PATTERN: RegExp;
		public static EVERYONE_PATTERN: RegExp;
		public static ROLES_PATTERN: RegExp;
		public static USERS_PATTERN: RegExp;
	}

	export class MessageReaction {
		constructor(client: Client, data: object, message: Message);
		private _emoji: GuildEmoji | ReactionEmoji;

		public count: number | null;
		public readonly emoji: GuildEmoji | ReactionEmoji;
		public me: boolean;
		public message: Message;
		public readonly partial: boolean;
		public users: ReactionUserManager;
		public remove(): Promise<MessageReaction>;
		public fetch(): Promise<MessageReaction>;
		public toJSON(): object;
	}

	export class NewsChannel extends TextBasedChannel(GuildChannel) {
		constructor(guild: Guild, data?: object);
		public messages: MessageManager;
		public nsfw: boolean;
		public topic: string | null;
		public createWebhook(name: string, options?: { avatar?: BufferResolvable | Base64Resolvable; reason?: string; }): Promise<Webhook>;
		public setNSFW(nsfw: boolean, reason?: string): Promise<NewsChannel>;
		public fetchWebhooks(): Promise<Collection<Snowflake, Webhook>>;
	}

	export class PartialGroupDMChannel extends Channel {
		constructor(client: Client, data: object);
		public name: string;
		public icon: string | null;
		public iconURL(options?: ImageURLOptions): string | null;
	}

	export class PermissionOverwrites {
		constructor(guildChannel: GuildChannel, data?: object);
		public allow: Readonly<Permissions>;
		public readonly channel: GuildChannel;
		public deny: Readonly<Permissions>;
		public id: Snowflake;
		public type: OverwriteType;
		public update(options: PermissionOverwriteOption, reason?: string): Promise<PermissionOverwrites>;
		public delete(reason?: string): Promise<PermissionOverwrites>;
		public toJSON(): object;
		public static resolveOverwriteOptions(options: ResolvedOverwriteOptions, initialPermissions: { allow?: PermissionResolvable; deny?: PermissionResolvable; }): ResolvedOverwriteOptions;
		public static resolve(overwrite: OverwriteResolvable, guild: Guild): RawOverwriteData;
	}

	export class Permissions extends BitField<PermissionString> {
		public any(permission: PermissionResolvable, checkAdmin?: boolean): boolean;
		public has(permission: PermissionResolvable, checkAdmin?: boolean): boolean;
		public missing(bits: BitFieldResolvable<PermissionString>, checkAdmin?: boolean): PermissionString[];
		public serialize(checkAdmin?: boolean): Record<PermissionString, boolean>;
		public toArray(checkAdmin?: boolean): PermissionString[];

		public static ALL: number;
		public static DEFAULT: number;
		public static FLAGS: PermissionFlags;
		public static resolve(permission?: PermissionResolvable): number;
	}

	export class Presence {
		constructor(client: Client, data?: object);
		public activities: Activity[];
		public clientStatus: ClientPresenceStatusData | null;
		public flags: Readonly<ActivityFlags>;
		public guild: Guild | null;
		public readonly member: GuildMember | null;
		public status: PresenceStatus;
		public readonly user: User | null;
		public equals(presence: Presence): boolean;
	}

	export class ReactionCollector extends Collector<Snowflake, MessageReaction> {
		constructor(message: Message, filter: CollectorFilter, options?: ReactionCollectorOptions);
		private _handleChannelDeletion(channel: GuildChannel): void;
		private _handleGuildDeletion(guild: Guild): void;
		private _handleMessageDeletion(message: Message): void;

		public message: Message;
		public options: ReactionCollectorOptions;
		public total: number;
		public users: Collection<Snowflake, User>;

		public static key(reaction: MessageReaction): Snowflake | string;

		public collect(reaction: MessageReaction): Snowflake | string;
		public dispose(reaction: MessageReaction, user: User): Snowflake | string;
		public empty(): void;
		public endReason(): string | null;

		public on(event: 'collect' | 'dispose' | 'remove', listener: (reaction: MessageReaction, user: User) => void): this;
		public on(event: 'end', listener: (collected: Collection<Snowflake, MessageReaction>, reason: string) => void): this;
		public on(event: string, listener: (...args: any[]) => void): this;

		public once(event: 'collect' | 'dispose' | 'remove', listener: (reaction: MessageReaction, user: User) => void): this;
		public once(event: 'end', listener: (collected: Collection<Snowflake, MessageReaction>, reason: string) => void): this;
		public once(event: string, listener: (...args: any[]) => void): this;
	}

	export class ReactionEmoji extends Emoji {
		constructor(reaction: MessageReaction, emoji: object);
		public reaction: MessageReaction;
		public toJSON(): object;
	}

	export class RichPresenceAssets {
		constructor(activity: Activity, assets: object);
		public largeImage: Snowflake | null;
		public largeText: string | null;
		public smallImage: Snowflake | null;
		public smallText: string | null;
		public largeImageURL(options?: ImageURLOptions): string | null;
		public smallImageURL(options?: ImageURLOptions): string | null;
	}

	export class Role extends Base {
		constructor(client: Client, data: object, guild: Guild);
		public color: number;
		public readonly createdAt: Date;
		public readonly createdTimestamp: number;
		public deleted: boolean;
		public readonly editable: boolean;
		public guild: Guild;
		public readonly hexColor: string;
		public hoist: boolean;
		public id: Snowflake;
		public managed: boolean;
		public readonly members: Collection<Snowflake, GuildMember>;
		public mentionable: boolean;
		public name: string;
		public permissions: Readonly<Permissions>;
		public readonly position: number;
		public rawPosition: number;
		public comparePositionTo(role: Role): number;
		public delete(reason?: string): Promise<Role>;
		public edit(data: RoleData, reason?: string): Promise<Role>;
		public equals(role: Role): boolean;
		public permissionsIn(channel: ChannelResolvable): Readonly<Permissions>;
		public setColor(color: ColorResolvable, reason?: string): Promise<Role>;
		public setHoist(hoist: boolean, reason?: string): Promise<Role>;
		public setMentionable(mentionable: boolean, reason?: string): Promise<Role>;
		public setName(name: string, reason?: string): Promise<Role>;
		public setPermissions(permissions: PermissionResolvable, reason?: string): Promise<Role>;
		public setPosition(position: number, options?: { relative?: boolean; reason?: string; }): Promise<Role>;
		public toJSON(): object;
		public toString(): string;

		public static comparePositions(role1: Role, role2: Role): number;
	}

	export class Shard extends EventEmitter {
		constructor(manager: ShardingManager, id: number);
		private _evals: Map<string, Promise<any>>;
		private _exitListener: (...args: any[]) => void;
		private _fetches: Map<string, Promise<any>>;
		private _handleExit(respawn?: boolean): void;
		private _handleMessage(message: any): void;

		public args: string[];
		public execArgv: string[];
		public env: object;
		public id: number;
		public manager: ShardingManager;
		public process: ChildProcess | null;
		public ready: boolean;
		public worker: any | null;
		public eval(script: string): Promise<any>;
		public eval<T>(fn: (client: Client) => T): Promise<T[]>;
		public fetchClientValue(prop: string): Promise<any>;
		public kill(): void;
		public respawn(delay?: number, spawnTimeout?: number): Promise<ChildProcess>;
		public send(message: any): Promise<Shard>;
		public spawn(spawnTimeout?: number): Promise<ChildProcess>;

		public on(event: 'spawn' | 'death', listener: (child: ChildProcess) => void): this;
		public on(event: 'disconnect' | 'ready' | 'reconnecting', listener: () => void): this;
		public on(event: 'error', listener: (error: Error) => void): this;
		public on(event: 'message', listener: (message: any) => void): this;
		public on(event: string, listener: (...args: any[]) => void): this;

		public once(event: 'spawn' | 'death', listener: (child: ChildProcess) => void): this;
		public once(event: 'disconnect' | 'ready' | 'reconnecting', listener: () => void): this;
		public once(event: 'error', listener: (error: Error) => void): this;
		public once(event: 'message', listener: (message: any) => void): this;
		public once(event: string, listener: (...args: any[]) => void): this;
	}

	export class ShardClientUtil {
		constructor(client: Client, mode: ShardingManagerMode);
		private _handleMessage(message: any): void;
		private _respond(type: string, message: any): void;

		public client: Client;
		public readonly count: number;
		public readonly ids: number[];
		public mode: ShardingManagerMode;
		public parentPort: any | null;
		public broadcastEval(script: string): Promise<any[]>;
		public broadcastEval<T>(fn: (client: Client) => T): Promise<T[]>;
		public fetchClientValues(prop: string): Promise<any[]>;
		public respawnAll(shardDelay?: number, respawnDelay?: number, spawnTimeout?: number): Promise<void>;
		public send(message: any): Promise<void>;

		public static singleton(client: Client, mode: ShardingManagerMode): ShardClientUtil;
	}

	export class ShardingManager extends EventEmitter {
		constructor(file: string, options?: {
			totalShards?: number | 'auto';
			shardList?: number[] | 'auto';
			mode?: ShardingManagerMode;
			respawn?: boolean;
			shardArgs?: string[];
			token?: string;
			execArgv?: string[];
		});

		public file: string;
		public respawn: boolean;
		public shardArgs: string[];
		public shards: Collection<number, Shard>;
		public token: string | null;
		public totalShards: number | 'auto';
		public broadcast(message: any): Promise<Shard[]>;
		public broadcastEval(script: string): Promise<any[]>;
		public createShard(id: number): Shard;
		public fetchClientValues(prop: string): Promise<any[]>;
		public respawnAll(shardDelay?: number, respawnDelay?: number, spawnTimeout?: number): Promise<Collection<number, Shard>>;
		public spawn(amount?: number | 'auto', delay?: number, spawnTimeout?: number): Promise<Collection<number, Shard>>;

		public on(event: 'shardCreate', listener: (shard: Shard) => void): this;

		public once(event: 'shardCreate', listener: (shard: Shard) => void): this;
	}

	export class SnowflakeUtil {
		public static deconstruct(snowflake: Snowflake): DeconstructedSnowflake;
		public static generate(timestamp?: number | Date): Snowflake;
	}

	export class Speaking extends BitField<SpeakingString> {
		public static FLAGS: Record<SpeakingString, number>;
		public static resolve(bit?: BitFieldResolvable<SpeakingString>): number;
	}

	export class StoreChannel extends GuildChannel {
		constructor(guild: Guild, data?: object);
		public nsfw: boolean;
	}

	class StreamDispatcher extends VolumeMixin(Writable) {
		constructor(player: object, options?: StreamOptions, streams?: object);
		public player: object;
		public pausedSince: number;
		public broadcast: VoiceBroadcast | null;
		public readonly paused: boolean;
		public readonly pausedTime: boolean | null;
		public readonly streamTime: number;
		public readonly totalStreamTime: number;
		public readonly bitrateEditable: boolean;

		public setBitrate(value: number | 'auto'): boolean;
		public setPLP(value: number): boolean;
		public setFEC(enabled: boolean): boolean;
		public pause(silence?: boolean): void;
		public resume(): void;

		public on(event: 'close' | 'drain' | 'end' | 'finish' | 'start', listener: () => void): this;
		public on(event: 'debug', listener: (info: string) => void): this;
		public on(event: 'error', listener: (err: Error) => void): this;
		public on(event: 'pipe' | 'unpipe', listener: (src: Readable) => void): this;
		public on(event: 'speaking', listener: (speaking: boolean) => void): this;
		public on(event: 'volumeChange', listener: (oldVolume: number, newVolume: number) => void): this;
		public on(event: string, listener: (...args: any[]) => void): this;

		public once(event: 'close' | 'drain' | 'end' | 'finish' | 'start', listener: () => void): this;
		public once(event: 'debug', listener: (info: string) => void): this;
		public once(event: 'error', listener: (err: Error) => void): this;
		public once(event: 'pipe' | 'unpipe', listener: (src: Readable) => void): this;
		public once(event: 'speaking', listener: (speaking: boolean) => void): this;
		public once(event: 'volumeChange', listener: (oldVolume: number, newVolume: number) => void): this;
		public once(event: string, listener: (...args: any[]) => void): this;
	}

	export class Structures {
		public static get<K extends keyof Extendable>(structure: K): Extendable[K];
		public static get(structure: string): (...args: any[]) => void;
		public static extend<K extends keyof Extendable, T extends Extendable[K]>(structure: K, extender: (baseClass: Extendable[K]) => T): T;
		public static extend<T extends (...args: any[]) => void>(structure: string, extender: (baseClass: typeof Function) => T): T;
	}

	export class SystemChannelFlags extends BitField<SystemChannelFlagsString> {
		public static FLAGS: Record<SystemChannelFlagsString, number>;
		public static resolve(bit?: BitFieldResolvable<SystemChannelFlagsString>): number;
	}

	export class Team extends Base {
		constructor(client: Client, data: object);
		public id: Snowflake;
		public name: string;
		public icon: string | null;
		public ownerID: Snowflake | null;
		public members: Collection<Snowflake, TeamMember>;

		public readonly owner: TeamMember;
		public readonly createdAt: Date;
		public readonly createdTimestamp: number;

		public iconURL(options?: ImageURLOptions): string;
		public toJSON(): object;
		public toString(): string;
	}

	export class TeamMember extends Base {
		constructor(team: Team, data: object);
		public team: Team;
		public readonly id: Snowflake;
		public permissions: string[];
		public membershipState: MembershipStates;
		public user: User;

		public toString(): string;
	}

	export class TextChannel extends TextBasedChannel(GuildChannel) {
		constructor(guild: Guild, data?: object);
		public messages: MessageManager;
		public nsfw: boolean;
		public rateLimitPerUser: number;
		public topic: string | null;
		public createWebhook(name: string, options?: { avatar?: BufferResolvable | Base64Resolvable; reason?: string; }): Promise<Webhook>;
		public setNSFW(nsfw: boolean, reason?: string): Promise<TextChannel>;
		public setRateLimitPerUser(rateLimitPerUser: number, reason?: string): Promise<TextChannel>;
		public fetchWebhooks(): Promise<Collection<Snowflake, Webhook>>;
	}

	export class User extends PartialTextBasedChannel(Base) {
		constructor(client: Client, data: object);
		public avatar: string | null;
		public bot: boolean;
		public readonly createdAt: Date;
		public readonly createdTimestamp: number;
		public discriminator: string;
		public readonly defaultAvatarURL: string;
		public readonly dmChannel: DMChannel;
		public id: Snowflake;
		public locale: string;
		public readonly partial: false;
		public readonly presence: Presence;
		public system?: boolean;
		public readonly tag: string;
		public username: string;
		public avatarURL(options?: ImageURLOptions & { dynamic?: boolean; }): string | null;
		public createDM(): Promise<DMChannel>;
		public deleteDM(): Promise<DMChannel>;
		public displayAvatarURL(options?: ImageURLOptions & { dynamic?: boolean; }): string;
		public equals(user: User): boolean;
		public fetch(): Promise<User>;
		public toString(): string;
		public typingDurationIn(channel: ChannelResolvable): number;
		public typingIn(channel: ChannelResolvable): boolean;
		public typingSinceIn(channel: ChannelResolvable): Date;
	}

	export class Util {
		public static basename(path: string, ext?: string): string;
		public static binaryToID(num: string): Snowflake;
		public static cleanContent(str: string, message: Message): string;
		public static removeMentions(str: string): string;
		public static cloneObject(obj: object): object;
		public static convertToBuffer(ab: ArrayBuffer | string): Buffer;
		public static delayFor(ms: number): Promise<void>;
		public static discordSort<K, V extends { rawPosition: number; id: string; }>(collection: Collection<K, V>): Collection<K, V>;
		public static escapeMarkdown(text: string, options?: EscapeMarkdownOptions): string;
		public static escapeCodeBlock(text: string): string;
		public static escapeInlineCode(text: string): string;
		public static escapeBold(text: string): string;
		public static escapeItalic(text: string): string;
		public static escapeUnderline(text: string): string;
		public static escapeStrikethrough(text: string): string;
		public static escapeSpoiler(text: string): string;
		public static cleanCodeBlockContent(text: string): string;
		public static fetchRecommendedShards(token: string, guildsPerShard?: number): Promise<number>;
		public static flatten(obj: object, ...props: { [key: string]: boolean | string; }[]): object;
		public static idToBinary(num: Snowflake): string;
		public static makeError(obj: { name: string; message: string; stack: string; }): Error;
		public static makePlainError(err: Error): { name: string; message: string; stack: string; };
		public static mergeDefault(def: object, given: object): object;
		public static moveElementInArray(array: any[], element: any, newIndex: number, offset?: boolean): number;
		public static parseEmoji(text: string): { animated: boolean; name: string; id: string | null; } | null;
		public static resolveColor(color: ColorResolvable): number;
		public static resolveString(data: StringResolvable): string;
		public static setPosition<T extends (Channel | Role)>(
			item: T,
			position: number,
			relative: boolean,
			sorted: Collection<Snowflake, T>,
			route: object,
			reason?: string
		): Promise<{ id: Snowflake; position: number; }[]>;
		public static splitMessage(text: StringResolvable, options?: SplitOptions): string[];
		public static str2ab(str: string): ArrayBuffer;
	}

	class VoiceBroadcast extends EventEmitter {
		constructor(client: Client);
		public client: Client;
		public subscribers: StreamDispatcher[];
		public readonly dispatcher: BroadcastDispatcher;
		public play(input: string | Readable, options?: StreamOptions): BroadcastDispatcher;

		public on(event: 'end', listener: () => void): this;
		public on(event: 'error', listener: (error: Error) => void): this;
		public on(event: 'subscribe' | 'unsubscribe', listener: (dispatcher: StreamDispatcher) => void): this;
		public on(event: 'warn', listener: (warning: string | Error) => void): this;
		public on(event: string, listener: (...args: any[]) => void): this;

		public once(event: 'end', listener: () => void): this;
		public once(event: 'error', listener: (error: Error) => void): this;
		public once(event: 'subscribe' | 'unsubscribe', listener: (dispatcher: StreamDispatcher) => void): this;
		public once(event: 'warn', listener: (warning: string | Error) => void): this;
		public once(event: string, listener: (...args: any[]) => void): this;
	}

	export class VoiceChannel extends GuildChannel {
		constructor(guild: Guild, data?: object);
		public bitrate: number;
		public readonly editable: boolean;
		public readonly full: boolean;
		public readonly joinable: boolean;
		public readonly speakable: boolean;
		public userLimit: number;
		public join(): Promise<VoiceConnection>;
		public leave(): void;
		public setBitrate(bitrate: number, reason?: string): Promise<VoiceChannel>;
		public setUserLimit(userLimit: number, reason?: string): Promise<VoiceChannel>;
	}

	class VoiceConnection extends EventEmitter {
		constructor(voiceManager: ClientVoiceManager, channel: VoiceChannel);
		private authentication: object;
		private sockets: object;
		private ssrcMap: Map<number, boolean>;
		private _speaking: Map<Snowflake, Readonly<Speaking>>;
		private _disconnect(): void;
		private authenticate(): void;
		private authenticateFailed(reason: string): void;
		private checkAuthenticated(): void;
		private cleanup(): void;
		private connect(): void;
		private onReady(data: object): void;
		private onSessionDescription(mode: string, secret: string): void;
		private onSpeaking(data: object): void;
		private reconnect(token: string, endpoint: string): void;
		private sendVoiceStateUpdate(options: object): Promise<Shard>;
		private setSessionID(sessionID: string): void;
		private setSpeaking(value: BitFieldResolvable<SpeakingString>): void;
		private setTokenAndEndpoint(token: string, endpoint: string): void;
		private updateChannel(channel: VoiceChannel): void;

		public channel: VoiceChannel;
		public readonly client: Client;
		public readonly dispatcher: StreamDispatcher;
		public player: object;
		public receiver: VoiceReceiver;
		public speaking: Readonly<Speaking>;
		public status: VoiceStatus;
		public readonly voice: VoiceState;
		public voiceManager: ClientVoiceManager;
		public disconnect(): void;
		public play(input: VoiceBroadcast | Readable | string, options?: StreamOptions): StreamDispatcher;

		public on(event: 'authenticated' | 'closing' | 'newSession' | 'ready' | 'reconnecting', listener: () => void): this;
		public on(event: 'debug', listener: (message: string) => void): this;
		public on(event: 'error' | 'failed' | 'disconnect', listener: (error: Error) => void): this;
		public on(event: 'speaking', listener: (user: User, speaking: Readonly<Speaking>) => void): this;
		public on(event: 'warn', listener: (warning: string | Error) => void): this;
		public on(event: string, listener: (...args: any[]) => void): this;

		public once(event: 'authenticated' | 'closing' | 'newSession' | 'ready' | 'reconnecting', listener: () => void): this;
		public once(event: 'debug', listener: (message: string) => void): this;
		public once(event: 'error' | 'failed' | 'disconnect', listener: (error: Error) => void): this;
		public once(event: 'speaking', listener: (user: User, speaking: Readonly<Speaking>) => void): this;
		public once(event: 'warn', listener: (warning: string | Error) => void): this;
		public once(event: string, listener: (...args: any[]) => void): this;
	}

	class VoiceReceiver extends EventEmitter {
		constructor(connection: VoiceConnection);
		public createStream(user: UserResolvable, options?: { mode?: 'opus' | 'pcm'; end?: 'silence' | 'manual'; }): Readable;

		public on(event: 'debug', listener: (error: Error | string) => void): this;
		public on(event: string, listener: (...args: any[]) => void): this;

		public once(event: 'debug', listener: (error: Error | string) => void): this;
		public once(event: string, listener: (...args: any[]) => void): this;
	}

	export class VoiceRegion {
		constructor(data: object);
		public custom: boolean;
		public deprecated: boolean;
		public id: string;
		public name: string;
		public optimal: boolean;
		public vip: boolean;
		public toJSON(): object;
	}

	export class VoiceState extends Base {
		constructor(guild: Guild, data: object);
		public readonly channel: VoiceChannel | null;
		public channelID?: Snowflake;
		public readonly connection: VoiceConnection | null;
		public readonly deaf?: boolean;
		public guild: Guild;
		public id: Snowflake;
		public readonly member: GuildMember | null;
		public readonly mute?: boolean;
		public selfDeaf?: boolean;
		public selfMute?: boolean;
		public serverDeaf?: boolean;
		public serverMute?: boolean;
		public sessionID?: string;
		public streaming: boolean;
		public readonly speaking: boolean | null;

		public setDeaf(deaf: boolean, reason?: string): Promise<GuildMember>;
		public setMute(mute: boolean, reason?: string): Promise<GuildMember>;
		public kick(reason?: string): Promise<GuildMember>;
		public setChannel(channel: ChannelResolvable | null, reason?: string): Promise<GuildMember>;
		public setSelfDeaf(deaf: boolean): Promise<boolean>;
		public setSelfMute(mute: boolean): Promise<boolean>;
	}

	class VolumeInterface extends EventEmitter {
		constructor(options?: { volume?: number; });
		public readonly volume: number;
		public readonly volumeDecibels: number;
		public readonly volumeEditable: boolean;
		public readonly volumeLogarithmic: number;
		public setVolume(volume: number): void;
		public setVolumeDecibels(db: number): void;
		public setVolumeLogarithmic(value: number): void;

		public on(event: 'volumeChange', listener: (oldVolume: number, newVolume: number) => void): this;

		public once(event: 'volumeChange', listener: (oldVolume: number, newVolume: number) => void): this;
	}

	export class Webhook extends WebhookMixin() {
		constructor(client: Client, data?: object);
		public avatar: string;
		public avatarURL(options?: ImageURLOptions): string | null;
		public channelID: Snowflake;
		public client: Client;
		public guildID: Snowflake;
		public name: string;
		public owner: User | object | null;
		public token: string | null;
		public type: WebhookTypes;
	}

	export class WebhookClient extends WebhookMixin(BaseClient) {
		constructor(id: string, token: string, options?: ClientOptions);
		public client: this;
		public token: string;
	}

	export class WebSocketManager extends EventEmitter {
		constructor(client: Client);
		private totalShards: number | string;
		private shardQueue: Set<WebSocketShard>;
		private packetQueue: object[];
		private destroyed: boolean;
		private reconnecting: boolean;
		private sessionStartLimit?: { total: number; remaining: number; reset_after: number; };

		public readonly client: Client;
		public gateway?: string;
		public shards: Collection<number, WebSocketShard>;
		public status: Status;
		public readonly ping: number;

		public on(event: WSEventType, listener: (data: any, shardID: number) => void): this;
		public once(event: WSEventType, listener: (data: any, shardID: number) => void): this;

		private debug(message: string, shard?: WebSocketShard): void;
		private connect(): Promise<void>;
		private createShards(): Promise<void>;
		private reconnect(): Promise<void>;
		private broadcast(packet: object): void;
		private destroy(): void;
		private _handleSessionLimit(remaining?: number, resetAfter?: number): Promise<void>;
		private handlePacket(packet?: object, shard?: WebSocketShard): boolean;
		private checkShardsReady(): Promise<void>;
		private triggerClientReady(): void;
	}

	export class WebSocketShard extends EventEmitter {
		constructor(manager: WebSocketManager, id: number);
		private sequence: number;
		private closeSequence: number;
		private sessionID?: string;
		private lastPingTimestamp: number;
		private lastHeartbeatAcked: boolean;
		private ratelimit: { queue: object[]; total: number; remaining: number; time: 60e3; timer: NodeJS.Timeout | null; };
		private connection: WebSocket | null;
		private helloTimeout: NodeJS.Timeout | undefined;
		private eventsAttached: boolean;
		private expectedGuilds: Set<Snowflake> | undefined;
		private readyTimeout: NodeJS.Timeout | undefined;

		public manager: WebSocketManager;
		public id: number;
		public status: Status;
		public ping: number;

		private debug(message: string): void;
		private connect(): Promise<void>;
		private onOpen(): void;
		private onMessage(event: MessageEvent): void;
		private onError(error: ErrorEvent | object): void;
		private onClose(event: CloseEvent): void;
		private onPacket(packet: object): void;
		private checkReady(): void;
		private setHelloTimeout(time?: number): void;
		private setHeartbeatTimer(time: number): void;
		private sendHeartbeat(): void;
		private ackHeartbeat(): void;
		private identify(): void;
		private identifyNew(): void;
		private identifyResume(): void;
		private _send(data: object): void;
		private processQueue(): void;
		private destroy(destroyOptions?: { closeCode?: number; reset?: boolean; emit?: boolean; log?: boolean; }): void;
		private _cleanupConnection(): void;
		private _emitDestroyed(): void;

		public send(data: object): void;
		public on(event: 'ready' | 'resumed' | 'invalidSession', listener: () => void): this;
		public on(event: 'close', listener: (event: CloseEvent) => void): this;
		public on(event: 'allReady', listener: (unavailableGuilds?: Set<Snowflake>) => void): this;
		public on(event: string, listener: (...args: any[]) => void): this;

		public once(event: 'ready' | 'resumed' | 'invalidSession', listener: () => void): this;
		public once(event: 'close', listener: (event: CloseEvent) => void): this;
		public once(event: 'allReady', listener: (unavailableGuilds?: Set<Snowflake>) => void): this;
		public once(event: string, listener: (...args: any[]) => void): this;
	}

//#endregion

//#region Collections

	export class Collection<K, V> extends BaseCollection<K, V> {
		public flatMap<T>(fn: (value: V, key: K, collection: this) => Collection<K, T>, thisArg?: unknown): Collection<K, T>;
		public flatMap<T, This>(fn: (this: This, value: V, key: K, collection: this) => Collection<K, T>, thisArg: This): Collection<K, T>;
		public mapValues<T>(fn: (value: V, key: K, collection: this) => T, thisArg?: unknown): Collection<K, T>;
		public mapValues<This, T>(fn: (this: This, value: V, key: K, collection: this) => T, thisArg: This): Collection<K, T>;
		public toJSON(): object;
	}

	export class LimitedCollection<K, V> extends Collection<K, V> {
		public constructor(maxSize: number, iterable: Iterable<any>);
		public maxSize: number;
	}

//#endregion

//#region Managers

	export class ChannelManager extends BaseManager<Snowflake, Channel, ChannelResolvable> {
		constructor(client: Client, iterable: Iterable<any>);
		public fetch(id: Snowflake, cache?: boolean): Promise<Channel>;
	}

	export abstract class BaseManager<K, Holds, R> {
		constructor(client: Client, iterable: Iterable<any>, holds: Constructable<Holds>, cacheType: Collection<K, Holds>);
		public holds: Constructable<Holds>;
		public cache: Collection<K, Holds>;
		public cacheType: Collection<K, Holds>;
		public readonly client: Client;
		public add(data: any, cache?: boolean, { id, extras }?: { id: K; extras: any[]; }): Holds;
		public remove(key: K): void;
		public resolve(resolvable: R): Holds | null;
		public resolveID(resolvable: R): K | null;
	}

	export class GuildChannelManager extends BaseManager<Snowflake, GuildChannel, GuildChannelResolvable> {
		constructor(guild: Guild, iterable?: Iterable<any>);
		public guild: Guild;
		public create(name: string, options: GuildCreateChannelOptions & { type: 'voice'; }): Promise<VoiceChannel>;
		public create(name: string, options: GuildCreateChannelOptions & { type: 'category'; }): Promise<CategoryChannel>;
		public create(name: string, options?: GuildCreateChannelOptions & { type?: 'text'; }): Promise<TextChannel>;
		public create(name: string, options: GuildCreateChannelOptions): Promise<TextChannel | VoiceChannel | CategoryChannel>;
	}

	export class GuildEmojiManager extends BaseManager<Snowflake, GuildEmoji, EmojiResolvable> {
		constructor(guild: Guild, iterable?: Iterable<any>);
		public guild: Guild;
		public create(attachment: BufferResolvable | Base64Resolvable, name: string, options?: GuildEmojiCreateOptions): Promise<GuildEmoji>;
		public resolveIdentifier(emoji: EmojiIdentifierResolvable): string | null;
	}

	export class GuildEmojiRoleManager {
		constructor(emoji: GuildEmoji);
		public emoji: GuildEmoji;
		public guild: Guild;
		public cache: Collection<Snowflake, Role>;
		public add(roleOrRoles: RoleResolvable | RoleResolvable[] | Collection<Snowflake, Role>): Promise<GuildEmoji>;
		public set(roles: RoleResolvable[] | Collection<Snowflake, Role>): Promise<GuildEmoji>;
		public remove(roleOrRoles: RoleResolvable | RoleResolvable[] | Collection<Snowflake, Role>): Promise<GuildEmoji>;
	}

	export class GuildManager extends BaseManager<Snowflake, Guild, GuildResolvable> {
		constructor(client: Client, iterable?: Iterable<any>);
		public create(name: string, options?: { region?: string; icon: BufferResolvable | Base64Resolvable | null; }): Promise<Guild>;
	}

	export class GuildMemberManager extends BaseManager<Snowflake, GuildMember, GuildMemberResolvable> {
		constructor(guild: Guild, iterable?: Iterable<any>);
		public guild: Guild;
		public ban(user: UserResolvable, options?: BanOptions): Promise<GuildMember | User | Snowflake>;
		public fetch(options: UserResolvable | FetchMemberOptions): Promise<GuildMember>;
		public fetch(options?: FetchMembersOptions): Promise<Collection<Snowflake, GuildMember>>;
		public prune(options: GuildPruneMembersOptions & { dry?: false; count: false; }): Promise<null>;
		public prune(options?: GuildPruneMembersOptions): Promise<number>;
		public unban(user: UserResolvable, reason?: string): Promise<User>;
	}

	export class GuildMemberRoleManager extends OverridableManager<Snowflake, Role, RoleResolvable> {
		constructor(member: GuildMember);
		public readonly hoist: Role | null;
		public readonly color: Role | null;
		public readonly highest: Role;
		public member: GuildMember;
		public guild: Guild;

		public add(roleOrRoles: RoleResolvable | RoleResolvable[] | Collection<Snowflake, Role>, reason?: string): Promise<GuildMember>;
		public set(roles: RoleResolvable[] | Collection<Snowflake, Role>, reason?: string): Promise<GuildMember>;
		public remove(roleOrRoles: RoleResolvable | RoleResolvable[] | Collection<Snowflake, Role>, reason?: string): Promise<GuildMember>;
	}

	export class MessageManager extends BaseManager<Snowflake, Message, MessageResolvable> {
		constructor(channel: TextChannel | DMChannel, iterable?: Iterable<any>);
		public channel: TextBasedChannelFields;
		public cache: LimitedCollection<Snowflake, Message>;
		public fetch(message: Snowflake, cache?: boolean): Promise<Message>;
		public fetch(options?: ChannelLogsQueryOptions, cache?: boolean): Promise<Collection<Snowflake, Message>>;
		public fetchPinned(cache?: boolean): Promise<Collection<Snowflake, Message>>;
		public delete(message: MessageResolvable, reason?: string): Promise<void>;
	}

	// Hacky workaround because changing the signature of an overridden method errors
	class OverridableManager<V, K, R = any> extends BaseManager<V, K, R> {
		public add(data: any, cache: any): any;
		public set(key: any): any;
	}

	export class PresenceManager extends BaseManager<Snowflake, Presence, PresenceResolvable> {
		constructor(client: Client, iterable?: Iterable<any>);
	}

	export class ReactionManager extends BaseManager<Snowflake, MessageReaction, MessageReactionResolvable> {
		constructor(message: Message, iterable?: Iterable<any>);
		public message: Message;
		public removeAll(): Promise<Message>;
	}

	export class ReactionUserManager extends BaseManager<Snowflake, User, UserResolvable> {
		constructor(client: Client, iterable: Iterable<any> | undefined, reaction: MessageReaction);
		public reaction: MessageReaction;
		public fetch(options?: { limit?: number; after?: Snowflake; before?: Snowflake; }): Promise<Collection<Snowflake, User>>;
		public remove(user?: UserResolvable): Promise<MessageReaction>;
	}

	export class RoleManager extends BaseManager<Snowflake, Role, RoleResolvable> {
		constructor(guild: Guild, iterable?: Iterable<any>);
		public readonly everyone: Role | null;
		public readonly highest: Role;
		public guild: Guild;

		public create(options?: { data?: RoleData; reason?: string; }): Promise<Role>;
		public fetch(id: Snowflake, cache?: boolean): Promise<Role | null>;
		public fetch(id?: Snowflake, cache?: boolean): Promise<this>;
	}

	export class UserManager extends BaseManager<Snowflake, User, UserResolvable> {
		constructor(client: Client, iterable?: Iterable<any>);
		public fetch(id: Snowflake, cache?: boolean): Promise<User>;
	}

	export class VoiceStateManager extends BaseManager<Snowflake, VoiceState, typeof VoiceState> {
		constructor(guild: Guild, iterable?: Iterable<any>);
		public guild: Guild;
	}

//#endregion

//#region Mixins

	// Model the TextBasedChannel mixin system, allowing application of these fields
	// to the classes that use these methods without having to manually add them
	// to each of those classes

	type Constructable<T> = new (...args: any[]) => T;
	function PartialTextBasedChannel<T>(Base?: Constructable<T>): Constructable<T & PartialTextBasedChannelFields>;
	function TextBasedChannel<T>(Base?: Constructable<T>): Constructable<T & TextBasedChannelFields>;

	interface PartialTextBasedChannelFields {
		lastMessageID: Snowflake | null;
		lastMessageChannelID: Snowflake | null;
		readonly lastMessage: Message | null;
		lastPinTimestamp: number | null;
		readonly lastPinAt: Date;
		send(content?: StringResolvable, options?: MessageOptions | MessageAdditions | MessageOptions & { split?: false; } | MessageAdditions): Promise<Message>;
		send(content?: StringResolvable, options?: MessageOptions & { split: true | SplitOptions; } | MessageAdditions): Promise<Message[]>;
		send(options?: MessageOptions | MessageAdditions | APIMessage | MessageOptions & { split?: false; } | MessageAdditions | APIMessage): Promise<Message>;
		send(options?: MessageOptions & { split: true | SplitOptions; } | MessageAdditions | APIMessage): Promise<Message[]>;
	}

	interface TextBasedChannelFields extends PartialTextBasedChannelFields {
		typing: boolean;
		typingCount: number;
		awaitMessages(filter: CollectorFilter, options?: AwaitMessagesOptions): Promise<Collection<Snowflake, Message>>;
		bulkDelete(messages: Collection<Snowflake, Message> | Message[] | Snowflake[] | number, filterOld?: boolean): Promise<Collection<Snowflake, Message>>;
		createMessageCollector(filter: CollectorFilter, options?: MessageCollectorOptions): MessageCollector;
		startTyping(count?: number): Promise<void>;
		stopTyping(force?: boolean): void;
	}

	function WebhookMixin<T>(Base?: Constructable<T>): Constructable<T & WebhookFields>;

	function VolumeMixin<T>(base: Constructable<T>): Constructable<T & VolumeInterface>;

	interface WebhookFields {
		id: Snowflake;
		readonly createdAt: Date;
		readonly createdTimestamp: number;
		readonly url: string;
		delete(reason?: string): Promise<void>;
		edit(options: WebhookEditData): Promise<Webhook>;
		send(content?: StringResolvable, options?: WebhookMessageOptions & { split?: false; } | MessageAdditions): Promise<Message>;
		send(content?: StringResolvable, options?: WebhookMessageOptions & { split: true | SplitOptions; } | MessageAdditions): Promise<Message[]>;
		send(options?: WebhookMessageOptions & { split?: false; } | MessageAdditions | APIMessage): Promise<Message>;
		send(options?: WebhookMessageOptions & { split: true | SplitOptions; } | MessageAdditions | APIMessage): Promise<Message[]>;
		sendSlackMessage(body: object): Promise<boolean>;
	}

//#endregion

//#region Typedefs

	type ActivityFlagsString = 'INSTANCE'
		| 'JOIN'
		| 'SPECTATE'
		| 'JOIN_REQUEST'
		| 'SYNC'
		| 'PLAY';

	interface ActivityOptions {
		name?: string;
		url?: string;
		type?: ActivityType | number;
		shardID?: number | number[];
	}

	type ActivityType = 'PLAYING'
		| 'STREAMING'
		| 'LISTENING'
		| 'WATCHING'
		| 'CUSTOM_STATUS';

	interface AddGuildMemberOptions {
		accessToken: string;
		nick?: string;
		roles?: Collection<Snowflake, Role> | RoleResolvable[];
		mute?: boolean;
		deaf?: boolean;
	}

	type IntentsString = 'GUILDS'
		| 'GUILD_MEMBERS'
		| 'GUILD_BANS'
		| 'GUILD_EMOJIS'
		| 'GUILD_INTEGRATIONS'
		| 'GUILD_WEBHOOKS'
		| 'GUILD_INVITES'
		| 'GUILD_VOICE_STATES'
		| 'GUILD_PRESENCES'
		| 'GUILD_MESSAGES'
		| 'GUILD_MESSAGE_REACTIONS'
		| 'GUILD_MESSAGE_TYPING'
		| 'DIRECT_MESSAGES'
		| 'DIRECT_MESSAGE_REACTIONS'
		| 'DIRECT_MESSAGE_TYPING';

	interface APIErrror {
		UNKNOWN_ACCOUNT: number;
		UNKNOWN_APPLICATION: number;
		UNKNOWN_CHANNEL: number;
		UNKNOWN_GUILD: number;
		UNKNOWN_INTEGRATION: number;
		UNKNOWN_INVITE: number;
		UNKNOWN_MEMBER: number;
		UNKNOWN_MESSAGE: number;
		UNKNOWN_OVERWRITE: number;
		UNKNOWN_PROVIDER: number;
		UNKNOWN_ROLE: number;
		UNKNOWN_TOKEN: number;
		UNKNOWN_USER: number;
		UNKNOWN_EMOJI: number;
		UNKNOWN_WEBHOOK: number;
		BOT_PROHIBITED_ENDPOINT: number;
		BOT_ONLY_ENDPOINT: number;
		MAXIMUM_GUILDS: number;
		MAXIMUM_FRIENDS: number;
		MAXIMUM_PINS: number;
		MAXIMUM_ROLES: number;
		MAXIMUM_REACTIONS: number;
		UNAUTHORIZED: number;
		MISSING_ACCESS: number;
		INVALID_ACCOUNT_TYPE: number;
		CANNOT_EXECUTE_ON_DM: number;
		EMBED_DISABLED: number;
		CANNOT_EDIT_MESSAGE_BY_OTHER: number;
		CANNOT_SEND_EMPTY_MESSAGE: number;
		CANNOT_MESSAGE_USER: number;
		CANNOT_SEND_MESSAGES_IN_VOICE_CHANNEL: number;
		CHANNEL_VERIFICATION_LEVEL_TOO_HIGH: number;
		OAUTH2_APPLICATION_BOT_ABSENT: number;
		MAXIMUM_OAUTH2_APPLICATIONS: number;
		INVALID_OAUTH_STATE: number;
		MISSING_PERMISSIONS: number;
		INVALID_AUTHENTICATION_TOKEN: number;
		NOTE_TOO_LONG: number;
		INVALID_BULK_DELETE_QUANTITY: number;
		CANNOT_PIN_MESSAGE_IN_OTHER_CHANNEL: number;
		CANNOT_EXECUTE_ON_SYSTEM_MESSAGE: number;
		BULK_DELETE_MESSAGE_TOO_OLD: number;
		INVITE_ACCEPTED_TO_GUILD_NOT_CONTAINING_BOT: number;
		REACTION_BLOCKED: number;
	}

	interface AuditLogChange {
		key: string;
		old?: any;
		new?: any;
	}

	interface AwaitMessagesOptions extends MessageCollectorOptions {
		errors?: string[];
	}

	interface AwaitReactionsOptions extends ReactionCollectorOptions {
		errors?: string[];
	}

	interface BanOptions {
		days?: number;
		reason?: string;
	}

	type Base64Resolvable = Buffer | Base64String;

	type Base64String = string;

	type BitFieldResolvable<T extends string> = RecursiveArray<T | number | Readonly<BitField<T>>> | T | number | Readonly<BitField<T>>;

	type BufferResolvable = Buffer | string;

	interface ChannelCreationOverwrites {
		allow?: PermissionResolvable | number;
		deny?: PermissionResolvable | number;
		id: RoleResolvable | UserResolvable;
	}

	interface ChannelData {
		name?: string;
		position?: number;
		topic?: string;
		nsfw?: boolean;
		bitrate?: number;
		userLimit?: number;
		parentID?: Snowflake;
		rateLimitPerUser?: number;
		lockPermissions?: boolean;
		permissionOverwrites?: OverwriteResolvable[] | Collection<Snowflake, OverwriteResolvable>;
	}

	interface ChannelLogsQueryOptions {
		limit?: number;
		before?: Snowflake;
		after?: Snowflake;
		around?: Snowflake;
	}

	interface ChannelPosition {
		channel: ChannelResolvable;
		position: number;
	}

	type ChannelResolvable = Channel | Snowflake;

	interface ClientApplicationAsset {
		name: string;
		id: Snowflake;
		type: 'BIG' | 'SMALL';
	}

	interface ClientOptions {
		shards?: number | number[] | 'auto';
		shardCount?: number;
		messageCacheMaxSize?: number;
		messageCacheLifetime?: number;
		messageSweepInterval?: number;
		fetchAllMembers?: boolean;
		disableMentions?: boolean;
		partials?: PartialTypes[];
		restWsBridgeTimeout?: number;
		restTimeOffset?: number;
		restRequestTimeout?: number;
		restSweepInterval?: number;
		retryLimit?: number;
		presence?: PresenceData;
		ws?: WebSocketOptions;
		http?: HTTPOptions;
	}

	type ClientPresenceStatus = 'online' | 'idle' | 'dnd';

	interface ClientPresenceStatusData {
		web?: ClientPresenceStatus;
		mobile?: ClientPresenceStatus;
		desktop?: ClientPresenceStatus;
	}

	interface CloseEvent {
		wasClean: boolean;
		code: number;
		reason: string;
		target: WebSocket;
	}

	type CollectorFilter = (...args: any[]) => boolean;

	interface CollectorOptions {
		time?: number;
		idle?: number;
		dispose?: boolean;
	}

	type ColorResolvable = 'DEFAULT'
		| 'WHITE'
		| 'AQUA'
		| 'GREEN'
		| 'BLUE'
		| 'YELLOW'
		| 'PURPLE'
		| 'LUMINOUS_VIVID_PINK'
		| 'GOLD'
		| 'ORANGE'
		| 'RED'
		| 'GREY'
		| 'DARKER_GREY'
		| 'NAVY'
		| 'DARK_AQUA'
		| 'DARK_GREEN'
		| 'DARK_BLUE'
		| 'DARK_PURPLE'
		| 'DARK_VIVID_PINK'
		| 'DARK_GOLD'
		| 'DARK_ORANGE'
		| 'DARK_RED'
		| 'DARK_GREY'
		| 'LIGHT_GREY'
		| 'DARK_NAVY'
		| 'RANDOM'
		| [number, number, number]
		| number
		| string;

	interface CrosspostedChannel {
		channelID: Snowflake;
		guildID: Snowflake;
		type: keyof typeof ChannelType;
		name: string;
	}

	interface DeconstructedSnowflake {
		timestamp: number;
		readonly date: Date;
		workerID: number;
		processID: number;
		increment: number;
		binary: string;
	}

	type DefaultMessageNotifications = 'ALL' | 'MENTIONS';

	interface EmbedField {
		name: string;
		value: string;
		inline: boolean;
	}

	interface EmbedFieldData {
		name: StringResolvable;
		value: StringResolvable;
		inline?: boolean;
	}

	type EmojiIdentifierResolvable = string | EmojiResolvable;

	type EmojiResolvable = Snowflake | GuildEmoji | ReactionEmoji;

	interface ErrorEvent {
		error: any;
		message: string;
		type: string;
		target: WebSocket;
	}

	interface EscapeMarkdownOptions {
		codeBlock?: boolean;
		inlineCode?: boolean;
		bold?: boolean;
		italic?: boolean;
		underline?: boolean;
		strikethrough?: boolean;
		spoiler?: boolean;
		inlineCodeContent?: boolean;
		codeBlockContent?: boolean;
	}

	interface Extendable {
		GuildEmoji: typeof GuildEmoji;
		DMChannel: typeof DMChannel;
		TextChannel: typeof TextChannel;
		VoiceChannel: typeof VoiceChannel;
		CategoryChannel: typeof CategoryChannel;
		NewsChannel: typeof NewsChannel;
		StoreChannel: typeof StoreChannel;
		GuildMember: typeof GuildMember;
		Guild: typeof Guild;
		Message: typeof Message;
		MessageReaction: typeof MessageReaction;
		Presence: typeof Presence;
		VoiceState: typeof VoiceState;
		Role: typeof Role;
		User: typeof User;
	}

	interface FetchMemberOptions {
		user: UserResolvable;
		cache?: boolean;
	}

	interface FetchMembersOptions {
		query?: string;
		limit?: number;
	}

	interface FileOptions {
		attachment: BufferResolvable | Stream;
		name?: string;
	}

	type GuildAuditLogsAction = keyof GuildAuditLogsActions;

	interface GuildAuditLogsActions {
		ALL?: null;
		GUILD_UPDATE?: number;
		CHANNEL_CREATE?: number;
		CHANNEL_UPDATE?: number;
		CHANNEL_DELETE?: number;
		CHANNEL_OVERWRITE_CREATE?: number;
		CHANNEL_OVERWRITE_UPDATE?: number;
		CHANNEL_OVERWRITE_DELETE?: number;
		MEMBER_KICK?: number;
		MEMBER_PRUNE?: number;
		MEMBER_BAN_ADD?: number;
		MEMBER_BAN_REMOVE?: number;
		MEMBER_UPDATE?: number;
		MEMBER_ROLE_UPDATE?: number;
		MEMBER_MOVE?: number;
		MEMBER_DISCONNECT?: number;
		BOT_ADD?: number;
		ROLE_CREATE?: number;
		ROLE_UPDATE?: number;
		ROLE_DELETE?: number;
		INVITE_CREATE?: number;
		INVITE_UPDATE?: number;
		INVITE_DELETE?: number;
		WEBHOOK_CREATE?: number;
		WEBHOOK_UPDATE?: number;
		WEBHOOK_DELETE?: number;
		EMOJI_CREATE?: number;
		EMOJI_UPDATE?: number;
		EMOJI_DELETE?: number;
		MESSAGE_DELETE?: number;
		MESSAGE_BULK_DELETE?: number;
		MESSAGE_PIN?: number;
		MESSAGE_UNPIN?: number;
		INTEGRATION_CREATE?: number;
		INTEGRATION_UPDATE?: number;
		INTEGRATION_DELETE?: number;
	}

	type GuildAuditLogsActionType = 'CREATE'
		| 'DELETE'
		| 'UPDATE'
		| 'ALL';

	interface GuildAuditLogsFetchOptions {
		before?: Snowflake | GuildAuditLogsEntry;
		limit?: number;
		user?: UserResolvable;
		type?: GuildAuditLogsAction | number;
	}

	type GuildAuditLogsTarget = keyof GuildAuditLogsTargets;

	interface GuildAuditLogsTargets {
		ALL?: string;
		GUILD?: string;
		CHANNEL?: string;
		USER?: string;
		ROLE?: string;
		INVITE?: string;
		WEBHOOK?: string;
		EMOJI?: string;
		MESSAGE?: string;
		INTEGRATION?: string;
		UNKNOWN?: string;
	}

	type GuildChannelResolvable = Snowflake | GuildChannel;

	interface GuildCreateChannelOptions {
		permissionOverwrites?: OverwriteResolvable[] | Collection<Snowflake, OverwriteResolvable>;
		topic?: string;
		type?: Exclude<keyof typeof ChannelType, 'dm' | 'group' | 'unknown'>;
		nsfw?: boolean;
		parent?: ChannelResolvable;
		bitrate?: number;
		userLimit?: number;
		rateLimitPerUser?: number;
		position?: number;
		reason?: string;
	}

	interface GuildChannelCloneOptions extends GuildCreateChannelOptions {
		name?: string;
	}

	interface GuildEditData {
		name?: string;
		region?: string;
		verificationLevel?: number;
		explicitContentFilter?: number;
		defaultMessageNotifications?: DefaultMessageNotifications | number;
		afkChannel?: ChannelResolvable;
		systemChannel?: ChannelResolvable;
		systemChannelFlags?: SystemChannelFlagsResolvable;
		afkTimeout?: number;
		icon?: Base64Resolvable;
		owner?: GuildMemberResolvable;
		splash?: Base64Resolvable;
		banner?: Base64Resolvable;
	}

	interface GuildEmbedData {
		enabled: boolean;
		channel: GuildChannelResolvable | null;
	}

	interface GuildEmojiCreateOptions {
		roles?: Collection<Snowflake, Role> | RoleResolvable[];
		reason?: string;
	}

	interface GuildEmojiEditData {
		name?: string;
		roles?: Collection<Snowflake, Role> | RoleResolvable[];
	}

	type GuildFeatures = 'ANIMATED_ICON'
		| 'BANNER'
		| 'COMMERCE'
		| 'DISCOVERABLE'
		| 'FEATURABLE'
		| 'INVITE_SPLASH'
		| 'PUBLIC'
		| 'NEWS'
		| 'PARTNERED'
		| 'VANITY_URL'
		| 'VERIFIED'
		| 'VIP_REGIONS';

	interface GuildMemberEditData {
		nick?: string;
		roles?: Collection<Snowflake, Role> | RoleResolvable[];
		mute?: boolean;
		deaf?: boolean;
		channel?: ChannelResolvable | null;
	}

	type GuildMemberResolvable = GuildMember | UserResolvable;

	type GuildResolvable = Guild | GuildChannel | GuildMember | GuildEmoji | Invite | Role | Snowflake;

	interface GuildPruneMembersOptions {
		count?: boolean;
		days?: number;
		dry?: boolean;
		reason?: string;
	}

	interface HTTPOptions {
		api?: string;
		version?: number;
		host?: string;
		cdn?: string;
		invite?: string;
	}

	type ImageExt = 'webp'
		| 'png'
		| 'jpg'
		| 'gif';

	type ImageSize = 16
		| 32
		| 64
		| 128
		| 256
		| 512
		| 1024
		| 2048;

	interface ImageURLOptions {
		format?: ImageExt;
		size?: ImageSize;
	}

	interface IntegrationData {
		id: string;
		type: string;
	}

	interface IntegrationEditData {
		expireBehavior?: number;
		expireGracePeriod?: number;
	}

	interface IntegrationAccount {
		id: string;
		name: string;
	}

	interface InviteOptions {
		temporary?: boolean;
		maxAge?: number;
		maxUses?: number;
		unique?: boolean;
		reason?: string;
	}

	type InviteResolvable = string;

	type MembershipStates = 'INVITED'
		| 'ACCEPTED';

	type MessageAdditions = MessageEmbed | MessageAttachment | (MessageEmbed | MessageAttachment)[];

	interface MessageActivity {
		partyID: string;
		type: number;
	}

	interface MessageCollectorOptions extends CollectorOptions {
		max?: number;
		maxProcessed?: number;
	}

	interface MessageEditOptions {
		content?: string;
		embed?: MessageEmbedOptions | null;
		code?: string | boolean;
		flags?: BitFieldResolvable<MessageFlagsString>;
	}

	interface MessageEmbedAuthor {
		name?: string;
		url?: string;
		iconURL?: string;
		proxyIconURL?: string;
	}

	interface MessageEmbedFooter {
		text?: string;
		iconURL?: string;
		proxyIconURL?: string;
	}

	interface MessageEmbedImage {
		url: string;
		proxyURL?: string;
		height?: number;
		width?: number;
	}

	interface MessageEmbedOptions {
		title?: string;
		description?: string;
		url?: string;
		timestamp?: Date | number;
		color?: ColorResolvable;
		fields?: EmbedField[];
		files?: (MessageAttachment | string | FileOptions)[];
		author?: Partial<MessageEmbedAuthor> & { icon_url?: string; proxy_icon_url?: string; };
		thumbnail?: Partial<MessageEmbedThumbnail> & { proxy_url?: string; };
		image?: Partial<MessageEmbedImage> & { proxy_url?: string; };
		video?: Partial<MessageEmbedVideo> & { proxy_url?: string; };
		footer?: Partial<MessageEmbedFooter> & { icon_url?: string; proxy_icon_url?: string; };
	}

	interface MessageEmbedProvider {
		name: string;
		url: string;
	}

	interface MessageEmbedThumbnail {
		url: string;
		proxyURL?: string;
		height?: number;
		width?: number;
	}

	interface MessageEmbedVideo {
		url?: string;
		proxyURL?: string;
		height?: number;
		width?: number;
	}

	interface MessageEvent {
		data: WebSocket.Data;
		type: string;
		target: WebSocket;
	}

	type MessageFlagsString = 'CROSSPOSTED'
		| 'IS_CROSSPOST'
		| 'SUPPRESS_EMBEDS'
		| 'SOURCE_MESSAGE_DELETED'
		| 'URGENT';

	interface MessageOptions {
		tts?: boolean;
		nonce?: string;
		content?: string;
		embed?: MessageEmbed | MessageEmbedOptions;
		disableMentions?: boolean;
		files?: (FileOptions | BufferResolvable | Stream | MessageAttachment)[];
		code?: string | boolean;
		split?: boolean | SplitOptions;
		reply?: UserResolvable;
	}

	type MessageReactionResolvable = MessageReaction | Snowflake;

	interface MessageReference {
		channelID: string;
		guildID: string;
		messageID: string | null;
	}

	type MessageResolvable = Message | Snowflake;

	type MessageTarget = TextChannel | DMChannel | User | GuildMember | Webhook | WebhookClient;

	type MessageType = 'DEFAULT'
		| 'RECIPIENT_ADD'
		| 'RECIPIENT_REMOVE'
		| 'CALL'
		| 'CHANNEL_NAME_CHANGE'
		| 'CHANNEL_ICON_CHANGE'
		| 'PINS_ADD'
		| 'GUILD_MEMBER_JOIN'
		| 'USER_PREMIUM_GUILD_SUBSCRIPTION'
		| 'USER_PREMIUM_GUILD_SUBSCRIPTION_TIER_1'
		| 'USER_PREMIUM_GUILD_SUBSCRIPTION_TIER_2'
		| 'USER_PREMIUM_GUILD_SUBSCRIPTION_TIER_3'
		| 'CHANNEL_FOLLOW_ADD'
		| 'GUILD_DISCOVERY_DISQUALIFIED'
		| 'GUILD_DISCOVERY_REQUALIFIED';

	interface OverwriteData {
		allow?: PermissionResolvable;
		deny?: PermissionResolvable;
		id: GuildMemberResolvable | RoleResolvable;
		type?: OverwriteType;
	}

	type OverwriteResolvable = PermissionOverwrites | OverwriteData;

	type OverwriteType = 'member' | 'role';

	interface PermissionFlags extends Record<PermissionString, number> { }

	interface PermissionObject extends Record<PermissionString, boolean> { }

	interface PermissionOverwriteOption extends Partial<Record<PermissionString, boolean | null>> { }

	type PermissionResolvable = BitFieldResolvable<PermissionString>;

	type PermissionString = 'CREATE_INSTANT_INVITE'
		| 'KICK_MEMBERS'
		| 'BAN_MEMBERS'
		| 'ADMINISTRATOR'
		| 'MANAGE_CHANNELS'
		| 'MANAGE_GUILD'
		| 'ADD_REACTIONS'
		| 'VIEW_AUDIT_LOG'
		| 'PRIORITY_SPEAKER'
		| 'STREAM'
		| 'VIEW_CHANNEL'
		| 'SEND_MESSAGES'
		| 'SEND_TTS_MESSAGES'
		| 'MANAGE_MESSAGES'
		| 'EMBED_LINKS'
		| 'ATTACH_FILES'
		| 'READ_MESSAGE_HISTORY'
		| 'MENTION_EVERYONE'
		| 'USE_EXTERNAL_EMOJIS'
		| 'CONNECT'
		| 'SPEAK'
		| 'MUTE_MEMBERS'
		| 'DEAFEN_MEMBERS'
		| 'MOVE_MEMBERS'
		| 'USE_VAD'
		| 'CHANGE_NICKNAME'
		| 'MANAGE_NICKNAMES'
		| 'MANAGE_ROLES'
		| 'MANAGE_WEBHOOKS'
		| 'MANAGE_EMOJIS';

	interface RecursiveArray<T> extends Array<T | RecursiveArray<T>> { }

	interface PermissionOverwriteOptions {
		allow: PermissionResolvable;
		deny: PermissionResolvable;
		id: UserResolvable | RoleResolvable;
	}

	type PremiumTier = number;

	interface PresenceData {
		status?: PresenceStatusData;
		afk?: boolean;
		activity?: {
			name?: string;
			type?: ActivityType | number;
			url?: string;
		};
		shardID?: number | number[];
	}

	type PresenceResolvable = Presence | UserResolvable | Snowflake;

	type Partialize<T> = {
		id: string;
		partial: true;
		fetch(): Promise<T>;
	} & {
			[K in keyof Omit<T, 'id' | 'partial'>]: T[K] | null;
		};

	interface PartialChannel extends Partialize<Channel> {}
	interface PartialGuildMember extends Partialize<GuildMember> {}
	interface PartialMessage extends Partialize<Message> {}
	interface PartialUser extends Partialize<User> {}

	type PartialTypes = 'USER'
		| 'CHANNEL'
		| 'GUILD_MEMBER'
		| 'MESSAGE'
		| 'REACTION';

	type PresenceStatus = ClientPresenceStatus | 'offline';

	type PresenceStatusData = ClientPresenceStatus | 'invisible';

	interface RateLimitData {
		timeout: number;
		limit: number;
		timeDifference: number;
		method: string;
		path: string;
		route: string;
	}

	interface RawOverwriteData {
		id: Snowflake;
		allow: number;
		deny: number;
		type: OverwriteType;
	}

	interface ReactionCollectorOptions extends CollectorOptions {
		max?: number;
		maxEmojis?: number;
		maxUsers?: number;
	}

	interface ResolvedOverwriteOptions {
		allow: Permissions;
		deny: Permissions;
	}

	interface RoleData {
		name?: string;
		color?: ColorResolvable;
		hoist?: boolean;
		position?: number;
		permissions?: PermissionResolvable;
		mentionable?: boolean;
	}

	interface RolePosition {
		role: RoleResolvable;
		position: number;
	}

	type RoleResolvable = Role | string;

	type ShardingManagerMode = 'process' | 'worker';

	type Snowflake = string;

	interface SplitOptions {
		maxLength?: number;
		char?: string;
		prepend?: string;
		append?: string;
	}

	type Status = number;

	interface StreamOptions {
		type?: StreamType;
		seek?: number;
		volume?: number | boolean;
		plp?: number;
		fec?: boolean;
		bitrate?: number | 'auto';
		highWaterMark?: number;
	}

	type SpeakingString = 'SPEAKING' | 'SOUNDSHARE' | 'PRIORITY_SPEAKING';

	type StreamType = 'unknown' | 'converted' | 'opus' | 'ogg/opus' | 'webm/opus';

	type StringResolvable = string | string[] | any;

	type SystemChannelFlagsString = 'WELCOME_MESSAGE_DISABLED'
		| 'BOOST_MESSAGE_DISABLED';

	type SystemChannelFlagsResolvable = BitFieldResolvable<SystemChannelFlagsString>;

	type TargetUser = number;

	type UserResolvable = User | Snowflake | Message | GuildMember;

	type VoiceStatus = number;

	interface WebhookEditData {
		name?: string;
		avatar?: BufferResolvable;
		channel?: ChannelResolvable;
		reason?: string;
	}

	interface WebhookMessageOptions {
		username?: string;
		avatarURL?: string;
		tts?: boolean;
		nonce?: string;
		embeds?: (MessageEmbed | object)[];
		disableMentions?: boolean;
		files?: (FileOptions | BufferResolvable | Stream | MessageAttachment)[];
		code?: string | boolean;
		split?: boolean | SplitOptions;
	}

	type WebhookTypes = 'Incoming' | 'Channel Follower';

	interface WebSocketOptions {
		large_threshold?: number;
		compress?: boolean;
		intents?: Intents | number;
	}

	type WSEventType = 'READY'
		| 'RESUMED'
		| 'GUILD_CREATE'
		| 'GUILD_DELETE'
		| 'GUILD_UPDATE'
		| 'INVITE_CREATE'
		| 'INVITE_DELETE'
		| 'GUILD_MEMBER_ADD'
		| 'GUILD_MEMBER_REMOVE'
		| 'GUILD_MEMBER_UPDATE'
		| 'GUILD_MEMBERS_CHUNK'
		| 'GUILD_ROLE_CREATE'
		| 'GUILD_ROLE_DELETE'
		| 'GUILD_ROLE_UPDATE'
		| 'GUILD_BAN_ADD'
		| 'GUILD_BAN_REMOVE'
		| 'GUILD_EMOJIS_UPDATE'
		| 'GUILD_INTEGRATIONS_UPDATE'
		| 'CHANNEL_CREATE'
		| 'CHANNEL_DELETE'
		| 'CHANNEL_UPDATE'
		| 'CHANNEL_PINS_UPDATE'
		| 'MESSAGE_CREATE'
		| 'MESSAGE_DELETE'
		| 'MESSAGE_UPDATE'
		| 'MESSAGE_DELETE_BULK'
		| 'MESSAGE_REACTION_ADD'
		| 'MESSAGE_REACTION_REMOVE'
		| 'MESSAGE_REACTION_REMOVE_ALL'
		| 'MESSAGE_REACTION_REMOVE_EMOJI'
		| 'USER_UPDATE'
		| 'PRESENCE_UPDATE'
		| 'TYPING_START'
		| 'VOICE_STATE_UPDATE'
		| 'VOICE_SERVER_UPDATE'
		| 'WEBHOOKS_UPDATE';

//#endregion
}<|MERGE_RESOLUTION|>--- conflicted
+++ resolved
@@ -901,21 +901,6 @@
 		public toString(): string;
 	}
 
-<<<<<<< HEAD
-	export class MessageFlags extends BitField<MessageFlagsString> {
-		public static FLAGS: Record<MessageFlagsString, number>;
-		public static resolve(bit?: BitFieldResolvable<MessageFlagsString>): number;
-	}
-
-	export class Intents extends BitField<IntentsString> {
-		public static FLAGS: Record<IntentsString, number>;
-		public static PRIVILEGED: number;
-		public static ALL: number;
-		public static NON_PRIVILEGED: number;
-		public static resolve(bit?: BitFieldResolvable<IntentsString>): number;
-	}
-=======
->>>>>>> 3d0c1df1
 	export class Message extends Base {
 		constructor(client: Client, data: object, channel: TextChannel | DMChannel);
 		private _edits: Message[];
@@ -1817,6 +1802,14 @@
 		public remove(roleOrRoles: RoleResolvable | RoleResolvable[] | Collection<Snowflake, Role>, reason?: string): Promise<GuildMember>;
 	}
 
+	export class Intents extends BitField<IntentsString> {
+		public static FLAGS: Record<IntentsString, number>;
+		public static PRIVILEGED: number;
+		public static ALL: number;
+		public static NON_PRIVILEGED: number;
+		public static resolve(bit?: BitFieldResolvable<IntentsString>): number;
+	}
+
 	export class MessageManager extends BaseManager<Snowflake, Message, MessageResolvable> {
 		constructor(channel: TextChannel | DMChannel, iterable?: Iterable<any>);
 		public channel: TextBasedChannelFields;
