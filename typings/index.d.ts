import {
  blockQuote,
  bold,
  codeBlock,
  hideLinkEmbed,
  hyperlink,
  inlineCode,
  italic,
  quote,
  strikethrough,
  time,
  TimestampStyles,
  TimestampStylesString,
  underscore,
} from '@discordjs/builders';
import BaseCollection from '@discordjs/collection';
import { ChildProcess } from 'child_process';
import {
  APIActionRowComponent,
  APIInteractionDataResolvedChannel,
  APIInteractionDataResolvedGuildMember,
  APIInteractionGuildMember,
  APIMessage,
  APIMessageComponent,
  APIOverwrite,
  APIPartialEmoji,
  APIRole,
  APIUser,
  GatewayVoiceServerUpdateDispatchData,
  GatewayVoiceStateUpdateDispatchData,
  Snowflake,
} from 'discord-api-types/v8';
import { EventEmitter } from 'events';
import { Stream } from 'stream';
import * as WebSocket from 'ws';
import {
  ActivityTypes,
  ApplicationCommandOptionTypes,
  ApplicationCommandPermissionTypes,
  ChannelTypes,
  ConstantsClientApplicationAssetTypes,
  ConstantsColors,
  DefaultMessageNotificationLevels,
  ConstantsEvents,
  ExplicitContentFilterLevels,
  InteractionResponseTypes,
  InteractionTypes,
  InviteTargetType,
  MembershipStates,
  MessageButtonStyles,
  MessageComponentTypes,
  MFALevels,
  NSFWLevels,
  ConstantsOpcodes,
  OverwriteTypes,
  PremiumTiers,
  PrivacyLevels,
  ConstantsStatus,
  StickerFormatTypes,
  VerificationLevels,
  WebhookTypes,
  ConstantsShardEvents,
} from './enums';

//#region Classes

export class Activity {
  public constructor(presence: Presence, data?: unknown);
  public applicationId: Snowflake | null;
  public assets: RichPresenceAssets | null;
  public buttons: string[];
  public readonly createdAt: Date;
  public createdTimestamp: number;
  public details: string | null;
  public emoji: Emoji | null;
  public flags: Readonly<ActivityFlags>;
  public id: Snowflake;
  public name: string;
  public party: {
    id: string | null;
    size: [number, number];
  } | null;
  public platform: ActivityPlatform | null;
  public sessionId: string | null;
  public state: string | null;
  public syncId: string | null;
  public timestamps: {
    start: Date | null;
    end: Date | null;
  } | null;
  public type: ActivityType;
  public url: string | null;
  public equals(activity: Activity): boolean;
}

export class ActivityFlags extends BitField<ActivityFlagsString> {
  public static FLAGS: Record<ActivityFlagsString, number>;
  public static resolve(bit?: BitFieldResolvable<ActivityFlagsString, number>): number;
}

export abstract class AnonymousGuild extends BaseGuild {
  public constructor(client: Client, data: unknown, immediatePatch?: boolean);
  public banner: string | null;
  public description: string | null;
  public nsfwLevel: NSFWLevel;
  public splash: string | null;
  public vanityURLCode: string | null;
  public verificationLevel: VerificationLevel;
  public bannerURL(options?: StaticImageURLOptions): string | null;
  public splashURL(options?: StaticImageURLOptions): string | null;
}

export abstract class Application extends Base {
  public constructor(client: Client, data: unknown);
  public readonly createdAt: Date;
  public readonly createdTimestamp: number;
  public description: string | null;
  public icon: string | null;
  public id: Snowflake;
  public name: string | null;
  public coverURL(options?: StaticImageURLOptions): string | null;
  public fetchAssets(): Promise<ApplicationAsset[]>;
  public iconURL(options?: StaticImageURLOptions): string | null;
  public toJSON(): unknown;
  public toString(): string | null;
}

export class ApplicationCommand<PermissionsFetchType = {}> extends Base {
  public constructor(client: Client, data: unknown, guild?: Guild, guildId?: Snowflake);
  public readonly createdAt: Date;
  public readonly createdTimestamp: number;
  public defaultPermission: boolean;
  public description: string;
  public guild: Guild | null;
  public guildId: Snowflake | null;
  public readonly manager: ApplicationCommandManager;
  public id: Snowflake;
  public name: string;
  public options: ApplicationCommandOption[];
  public permissions: ApplicationCommandPermissionsManager<
    PermissionsFetchType,
    PermissionsFetchType,
    PermissionsFetchType,
    Guild | null,
    Snowflake
  >;
  public delete(): Promise<ApplicationCommand<PermissionsFetchType>>;
  public edit(data: ApplicationCommandData): Promise<ApplicationCommand<PermissionsFetchType>>;
  private static transformOption(option: ApplicationCommandOptionData, received?: boolean): unknown;
}

export type ApplicationResolvable = Application | Activity | Snowflake;

export class ApplicationFlags extends BitField<ApplicationFlagsString> {
  public static FLAGS: Record<ApplicationFlagsString, number>;
  public static resolve(bit?: BitFieldResolvable<ApplicationFlagsString, number>): number;
}

export class Base {
  public constructor(client: Client);
  public readonly client: Client;
  public toJSON(...props: Record<string, boolean | string>[]): unknown;
  public valueOf(): string;
}

export class BaseClient extends EventEmitter {
  public constructor(options?: ClientOptions | WebhookClientOptions);
  private _timeouts: Set<NodeJS.Timeout>;
  private _intervals: Set<NodeJS.Timeout>;
  private _immediates: Set<NodeJS.Immediate>;
  private readonly api: unknown;
  private rest: unknown;
  private decrementMaxListeners(): void;
  private incrementMaxListeners(): void;

  public options: ClientOptions | WebhookClientOptions;
  public clearInterval(interval: NodeJS.Timeout): void;
  public clearTimeout(timeout: NodeJS.Timeout): void;
  public clearImmediate(timeout: NodeJS.Immediate): void;
  public destroy(): void;
  public setInterval<T extends any[]>(fn: (...args: T) => Awaited<void>, delay: number, ...args: T): NodeJS.Timeout;
  public setTimeout<T extends any[]>(fn: (...args: T) => Awaited<void>, delay: number, ...args: T): NodeJS.Timeout;
  public setImmediate<T extends any[]>(fn: (...args: T) => Awaited<void>, ...args: T): NodeJS.Immediate;
  public toJSON(...props: Record<string, boolean | string>[]): unknown;
}

<<<<<<< HEAD
declare enum MembershipStates {
  INVITED = 1,
  ACCEPTED = 2,
}

declare enum MessageButtonStyles {
  PRIMARY = 1,
  SECONDARY = 2,
  SUCCESS = 3,
  DANGER = 4,
  LINK = 5,
}

declare enum MessageComponentTypes {
  ACTION_ROW = 1,
  BUTTON = 2,
  SELECT_MENU = 3,
}

declare enum MFALevels {
  NONE = 0,
  ELEVATED = 1,
}

declare enum NSFWLevels {
  DEFAULT = 0,
  EXPLICIT = 1,
  SAFE = 2,
  AGE_RESTRICTED = 3,
}

declare enum OverwriteTypes {
  role = 0,
  member = 1,
}

declare enum PremiumTiers {
  NONE = 0,
  TIER_1 = 1,
  TIER_2 = 2,
  TIER_3 = 3,
}

declare enum PrivacyLevels {
  PUBLIC = 1,
  GUILD_ONLY = 2,
}

declare enum StickerFormatTypes {
  PNG = 1,
  APNG = 2,
  LOTTIE = 3,
}

declare enum VerificationLevels {
  NONE = 0,
  LOW = 1,
  MEDIUM = 2,
  HIGH = 3,
  VERY_HIGH = 4,
}

declare enum WebhookTypes {
  Incoming = 1,
  'Channel Follower' = 2,
}

type Awaited<T> = T | Promise<T>;

declare module 'discord.js' {
  import BaseCollection from '@discordjs/collection';
  import { ChildProcess } from 'child_process';
  import {
    APIActionRowComponent as RawActionRowComponent,
    APIInteractionDataResolvedChannel as RawInteractionDataResolvedChannel,
    APIInteractionDataResolvedGuildMember as RawInteractionDataResolvedGuildMember,
    APIInteractionGuildMember as RawInteractionGuildMember,
    APIMessage as RawMessage,
    APIMessageComponent as RawMessageComponent,
    APIOverwrite as RawOverwrite,
    APIPartialEmoji as RawEmoji,
    APIRole as RawRole,
    Snowflake as APISnowflake,
    APIUser,
    ApplicationCommandOptionType as ApplicationCommandOptionTypes,
    ApplicationCommandPermissionType as ApplicationCommandPermissionTypes,
  } from 'discord-api-types/v8';
  import { EventEmitter } from 'events';
  import { PathLike } from 'fs';
  import { Readable, Stream, Writable } from 'stream';
  import { DiscordGatewayAdapterCreator, DiscordGatewayAdapterLibraryMethods } from '@discordjs/voice';
  import * as WebSocket from 'ws';

  export const version: string;

  //#region Classes

  export class Activity {
    constructor(presence: Presence, data?: unknown);
    public applicationID: Snowflake | null;
    public assets: RichPresenceAssets | null;
    public buttons: string[];
    public readonly createdAt: Date;
    public createdTimestamp: number;
    public details: string | null;
    public emoji: Emoji | null;
    public flags: Readonly<ActivityFlags>;
    public id: Snowflake;
    public name: string;
    public party: {
      id: string | null;
      size: [number, number];
    } | null;
    public platform: ActivityPlatform | null;
    public sessionID: string | null;
    public state: string | null;
    public syncID: string | null;
    public timestamps: {
      start: Date | null;
      end: Date | null;
    } | null;
    public type: ActivityType;
    public url: string | null;
    public equals(activity: Activity): boolean;
  }

  export class ActivityFlags extends BitField<ActivityFlagsString> {
    public static FLAGS: Record<ActivityFlagsString, number>;
    public static resolve(bit?: BitFieldResolvable<ActivityFlagsString, number>): number;
  }

  export abstract class AnonymousGuild extends BaseGuild {
    constructor(client: Client, data: unknown, immediatePatch?: boolean);
    public banner: string | null;
    public description: string | null;
    public nsfwLevel: NSFWLevel;
    public splash: string | null;
    public vanityURLCode: string | null;
    public verificationLevel: VerificationLevel;
    public bannerURL(options?: StaticImageURLOptions): string | null;
    public splashURL(options?: StaticImageURLOptions): string | null;
  }

  export class APIMessage {
    constructor(target: MessageTarget, options: MessageOptions | WebhookMessageOptions);
    public data: unknown | null;
    public readonly isUser: boolean;
    public readonly isWebhook: boolean;
    public readonly isMessage: boolean;
    public readonly isMessageManager: boolean;
    public readonly isInteraction: boolean;
    public files: unknown[] | null;
    public options: MessageOptions | WebhookMessageOptions;
    public target: MessageTarget;

    public static create(
      target: MessageTarget,
      options: string | MessageOptions | WebhookMessageOptions,
      extra?: MessageOptions | WebhookMessageOptions,
    ): APIMessage;
    public static resolveFile(fileLike: BufferResolvable | Stream | FileOptions | MessageAttachment): Promise<unknown>;

    public makeContent(): string | string[] | undefined;
    public resolveData(): this;
    public resolveFiles(): Promise<this>;
    public split(): APIMessage[];
  }

  export abstract class Application {
    constructor(client: Client, data: unknown);
    public readonly createdAt: Date;
    public readonly createdTimestamp: number;
    public description: string | null;
    public icon: string | null;
    public id: Snowflake;
    public name: string | null;
    public coverURL(options?: StaticImageURLOptions): string | null;
    public fetchAssets(): Promise<ApplicationAsset[]>;
    public iconURL(options?: StaticImageURLOptions): string | null;
    public toJSON(): unknown;
    public toString(): string | null;
  }

  export class ApplicationCommand extends Base {
    constructor(client: Client, data: unknown, guild?: Guild);
    public readonly createdAt: Date;
    public readonly createdTimestamp: number;
    public defaultPermission: boolean;
    public description: string;
    public guild: Guild | null;
    public readonly manager: ApplicationCommandManager;
    public id: Snowflake;
    public name: string;
    public options: ApplicationCommandOption[];
    public delete(): Promise<ApplicationCommand>;
    public edit(data: ApplicationCommandData): Promise<ApplicationCommand>;
    public fetchPermissions(guildID?: Snowflake): Promise<ApplicationCommandPermissions[]>;
    public setPermissions(
      permissions: ApplicationCommandPermissionData[],
      guildID?: Snowflake,
    ): Promise<ApplicationCommandPermissions[]>;
    private static transformOption(option: ApplicationCommandOptionData, received?: boolean): unknown;
  }

  type ApplicationResolvable = Application | Activity | Snowflake;

  export class ApplicationFlags extends BitField<ApplicationFlagsString> {
    public static FLAGS: Record<ApplicationFlagsString, number>;
    public static resolve(bit?: BitFieldResolvable<ApplicationFlagsString, number>): number;
  }

  export class Base {
    constructor(client: Client);
    public readonly client: Client;
    public toJSON(...props: { [key: string]: boolean | string }[]): unknown;
    public valueOf(): string;
  }

  export class BaseClient extends EventEmitter {
    constructor(options?: ClientOptions | WebhookClientOptions);
    private _timeouts: Set<NodeJS.Timeout>;
    private _intervals: Set<NodeJS.Timeout>;
    private _immediates: Set<NodeJS.Immediate>;
    private readonly api: unknown;
    private rest: unknown;
    private decrementMaxListeners(): void;
    private incrementMaxListeners(): void;

    public options: ClientOptions | WebhookClientOptions;
    public clearInterval(interval: NodeJS.Timeout): void;
    public clearTimeout(timeout: NodeJS.Timeout): void;
    public clearImmediate(timeout: NodeJS.Immediate): void;
    public destroy(): void;
    public setInterval(fn: (...args: any[]) => void, delay: number, ...args: any[]): NodeJS.Timeout;
    public setTimeout(fn: (...args: any[]) => void, delay: number, ...args: any[]): NodeJS.Timeout;
    public setImmediate(fn: (...args: any[]) => void, ...args: any[]): NodeJS.Immediate;
    public toJSON(...props: { [key: string]: boolean | string }[]): unknown;
  }

  export abstract class BaseGuild extends Base {
    constructor(client: Client, data: unknown);
    public readonly createdAt: Date;
    public readonly createdTimestamp: number;
    public features: GuildFeatures[];
    public icon: string | null;
    public id: Snowflake;
    public name: string;
    public readonly nameAcronym: string;
    public readonly partnered: boolean;
    public readonly verified: boolean;
    public fetch(): Promise<Guild>;
    public iconURL(options?: ImageURLOptions): string | null;
    public toString(): string;
  }

  export class BaseGuildEmoji extends Emoji {
    constructor(client: Client, data: unknown, guild: Guild | GuildPreview);
    public available: boolean | null;
    public readonly createdAt: Date;
    public readonly createdTimestamp: number;
    public guild: Guild | GuildPreview;
    public id: Snowflake;
    public managed: boolean | null;
    public requiresColons: boolean | null;
  }

  export class BaseGuildVoiceChannel extends GuildChannel {
    constructor(guild: Guild, data?: unknown);
    public readonly members: Collection<Snowflake, GuildMember>;
    public readonly full: boolean;
    public readonly joinable: boolean;
    public rtcRegion: string | null;
    public bitrate: number;
    public userLimit: number;
    public setRTCRegion(region: string | null): Promise<this>;
  }

  export class BaseMessageComponent {
    constructor(data?: BaseMessageComponent | BaseMessageComponentOptions);
    public type: MessageComponentType | null;
    private static create(data: MessageComponentOptions): MessageComponent;
    private static resolveType(type: MessageComponentTypeResolvable): MessageComponentType;
  }

  export class BitField<S extends string, N extends number | bigint = number> {
    constructor(bits?: BitFieldResolvable<S, N>);
    public bitfield: N;
    public add(...bits: BitFieldResolvable<S, N>[]): BitField<S, N>;
    public any(bit: BitFieldResolvable<S, N>): boolean;
    public equals(bit: BitFieldResolvable<S, N>): boolean;
    public freeze(): Readonly<BitField<S, N>>;
    public has(bit: BitFieldResolvable<S, N>): boolean;
    public missing(bits: BitFieldResolvable<S, N>, ...hasParam: readonly unknown[]): S[];
    public remove(...bits: BitFieldResolvable<S, N>[]): BitField<S, N>;
    public serialize(...hasParam: readonly unknown[]): Record<S, boolean>;
    public toArray(...hasParam: readonly unknown[]): S[];
    public toJSON(): N extends number ? number : string;
    public valueOf(): N;
    public [Symbol.iterator](): IterableIterator<S>;
    public static FLAGS: unknown;
    public static resolve(bit?: BitFieldResolvable<any, number | bigint>): number | bigint;
  }

  export class ButtonInteraction extends MessageComponentInteraction {
    public componentType: 'BUTTON';
  }

  export class CategoryChannel extends GuildChannel {
    public readonly children: Collection<Snowflake, GuildChannel>;
    public type: 'category';
  }

  type CategoryChannelResolvable = Snowflake | CategoryChannel;

  export class Channel extends Base {
    constructor(client: Client, data?: unknown, immediatePatch?: boolean);
    public readonly createdAt: Date;
    public readonly createdTimestamp: number;
    public deleted: boolean;
    public id: Snowflake;
    public type: keyof typeof ChannelType;
    public delete(reason?: string): Promise<Channel>;
    public fetch(force?: boolean): Promise<Channel>;
    public isText(): this is TextChannel | DMChannel | NewsChannel | ThreadChannel;
    public toString(): string;
  }

  export class Client extends BaseClient {
    constructor(options: ClientOptions);
    private actions: unknown;
    private _eval(script: string): any;
    private _validateOptions(options: ClientOptions): void;

    public application: ClientApplication | null;
    public channels: ChannelManager;
    public readonly emojis: BaseGuildEmojiManager;
    public guilds: GuildManager;
    public options: ClientOptions;
    public readyAt: Date | null;
    public readonly readyTimestamp: number | null;
    public shard: ShardClientUtil | null;
    public token: string | null;
    public readonly uptime: number | null;
    public user: ClientUser | null;
    public users: UserManager;
    public voice: ClientVoiceManager;
    public ws: WebSocketManager;
    public destroy(): void;
    public fetchGuildPreview(guild: GuildResolvable): Promise<GuildPreview>;
    public fetchInvite(invite: InviteResolvable): Promise<Invite>;
    public fetchGuildTemplate(template: GuildTemplateResolvable): Promise<GuildTemplate>;
    public fetchVoiceRegions(): Promise<Collection<string, VoiceRegion>>;
    public fetchWebhook(id: Snowflake, token?: string): Promise<Webhook>;
    public fetchWidget(id: Snowflake): Promise<Widget>;
    public generateInvite(options?: InviteGenerationOptions): string;
    public login(token?: string): Promise<string>;
    public sweepMessages(lifetime?: number): number;
    public toJSON(): unknown;

    public on<K extends keyof ClientEvents>(event: K, listener: (...args: ClientEvents[K]) => Awaited<void>): this;
    public on<S extends string | symbol>(
      event: Exclude<S, keyof ClientEvents>,
      listener: (...args: any[]) => Awaited<void>,
    ): this;

    public once<K extends keyof ClientEvents>(event: K, listener: (...args: ClientEvents[K]) => Awaited<void>): this;
    public once<S extends string | symbol>(
      event: Exclude<S, keyof ClientEvents>,
      listener: (...args: any[]) => Awaited<void>,
    ): this;

    public emit<K extends keyof ClientEvents>(event: K, ...args: ClientEvents[K]): boolean;
    public emit<S extends string | symbol>(event: Exclude<S, keyof ClientEvents>, ...args: any[]): boolean;

    public off<K extends keyof ClientEvents>(event: K, listener: (...args: ClientEvents[K]) => Awaited<void>): this;
    public off<S extends string | symbol>(
      event: Exclude<S, keyof ClientEvents>,
      listener: (...args: any[]) => Awaited<void>,
    ): this;

    public removeAllListeners<K extends keyof ClientEvents>(event?: K): this;
    public removeAllListeners<S extends string | symbol>(event?: Exclude<S, keyof ClientEvents>): this;
  }

  export class ClientApplication extends Application {
    public botPublic: boolean | null;
    public botRequireCodeGrant: boolean | null;
    public commands: ApplicationCommandManager;
    public cover: string | null;
    public flags: Readonly<ApplicationFlags>;
    public owner: User | Team | null;
    public readonly partial: boolean;
    public rpcOrigins: string[];
    public fetch(): Promise<ClientApplication>;
  }

  export class ClientUser extends User {
    public mfaEnabled: boolean;
    public verified: boolean;
    public edit(data: ClientUserEditData): Promise<this>;
    public setActivity(options?: ActivityOptions): Presence;
    public setActivity(name: string, options?: ActivityOptions): Presence;
    public setAFK(afk: boolean): Promise<Presence>;
    public setAvatar(avatar: BufferResolvable | Base64Resolvable): Promise<this>;
    public setPresence(data: PresenceData): Presence;
    public setStatus(status: PresenceStatusData, shardID?: number | number[]): Presence;
    public setUsername(username: string): Promise<this>;
  }

  export class ClientVoiceManager {
    constructor(client: Client);
    public readonly client: Client;
    public adapters: Map<Snowflake, DiscordGatewayAdapterLibraryMethods>;
  }

  export abstract class Collector<K, V> extends EventEmitter {
    constructor(client: Client, options?: CollectorOptions<[V]>);
    private _timeout: NodeJS.Timeout | null;
    private _idletimeout: NodeJS.Timeout | null;

    public readonly client: Client;
    public collected: Collection<K, V>;
    public ended: boolean;
    public abstract endReason: string | null;
    public filter: CollectorFilter<[V]>;
    public readonly next: Promise<V>;
    public options: CollectorOptions<[V]>;
    public checkEnd(): void;
    public handleCollect(...args: any[]): Promise<void>;
    public handleDispose(...args: any[]): Promise<void>;
    public stop(reason?: string): void;
    public resetTimer(options?: CollectorResetTimerOptions): void;
    public [Symbol.asyncIterator](): AsyncIterableIterator<V>;
    public toJSON(): unknown;

    protected listener: (...args: any[]) => void;
    public abstract collect(...args: any[]): K;
    public abstract dispose(...args: any[]): K;

    public on(event: 'collect' | 'dispose', listener: (...args: any[]) => Awaited<void>): this;
    public on(event: 'end', listener: (collected: Collection<K, V>, reason: string) => Awaited<void>): this;

    public once(event: 'collect' | 'dispose', listener: (...args: any[]) => Awaited<void>): this;
    public once(event: 'end', listener: (collected: Collection<K, V>, reason: string) => Awaited<void>): this;
  }

  export class CommandInteraction extends Interaction {
    public readonly command: ApplicationCommand | null;
    public readonly channel: TextChannel | DMChannel | NewsChannel | PartialDMChannel | null;
    public channelID: Snowflake;
    public commandID: Snowflake;
    public commandName: string;
    public deferred: boolean;
    public ephemeral: boolean | null;
    public options: Collection<string, CommandInteractionOption>;
    public replied: boolean;
    public webhook: InteractionWebhook;
    public defer(options?: InteractionDeferOptions): Promise<void>;
    public deleteReply(): Promise<void>;
    public editReply(options: string | APIMessage | WebhookEditMessageOptions): Promise<Message | RawMessage>;
    public fetchReply(): Promise<Message | RawMessage>;
    public followUp(options: string | APIMessage | InteractionReplyOptions): Promise<Message | RawMessage>;
    public reply(options: string | APIMessage | InteractionReplyOptions): Promise<void>;
    private transformOption(option: unknown, resolved: unknown): CommandInteractionOption;
    private _createOptionsCollection(options: unknown, resolved: unknown): Collection<string, CommandInteractionOption>;
  }

  type AllowedImageFormat = 'webp' | 'png' | 'jpg' | 'jpeg' | 'gif';

  export const Constants: {
    Package: {
      name: string;
      version: string;
      description: string;
      author: string;
      license: string;
      main: PathLike;
      types: PathLike;
      homepage: string;
      keywords: string[];
      bugs: { url: string };
      repository: { type: string; url: string };
      scripts: { [key: string]: string };
      engines: { [key: string]: string };
      dependencies: { [key: string]: string };
      peerDependencies: { [key: string]: string };
      devDependencies: { [key: string]: string };
      [key: string]: any;
    };
    DefaultOptions: ClientOptions;
    UserAgent: string | null;
    Endpoints: {
      botGateway: string;
      invite: (root: string, code: string) => string;
      CDN: (root: string) => {
        Asset: (name: string) => string;
        DefaultAvatar: (id: Snowflake | number) => string;
        Emoji: (emojiID: Snowflake, format: 'png' | 'gif') => string;
        Avatar: (
          userID: Snowflake | number,
          hash: string,
          format: 'default' | AllowedImageFormat,
          size: number,
          dynamic: boolean,
        ) => string;
        Banner: (
          id: Snowflake | number,
          hash: string,
          format: AllowedImageFormat,
          size: number,
          dynamic: boolean,
        ) => string;
        Icon: (
          userID: Snowflake | number,
          hash: string,
          format: 'default' | AllowedImageFormat,
          size: number,
          dynamic: boolean,
        ) => string;
        AppIcon: (userID: Snowflake | number, hash: string, format: AllowedImageFormat, size: number) => string;
        AppAsset: (userID: Snowflake | number, hash: string, format: AllowedImageFormat, size: number) => string;
        GDMIcon: (userID: Snowflake | number, hash: string, format: AllowedImageFormat, size: number) => string;
        Splash: (guildID: Snowflake | number, hash: string, format: AllowedImageFormat, size: number) => string;
        DiscoverySplash: (
          guildID: Snowflake | number,
          hash: string,
          format: AllowedImageFormat,
          size: number,
        ) => string;
        TeamIcon: (teamID: Snowflake | number, hash: string, format: AllowedImageFormat, size: number) => string;
      };
    };
    WSCodes: {
      1000: 'WS_CLOSE_REQUESTED';
      4004: 'TOKEN_INVALID';
      4010: 'SHARDING_INVALID';
      4011: 'SHARDING_REQUIRED';
    };
    Events: {
      RATE_LIMIT: 'rateLimit';
      INVALID_REQUEST_WARNING: 'invalidRequestWarning';
      CLIENT_READY: 'ready';
      APPLICATION_COMMAND_CREATE: 'applicationCommandCreate';
      APPLICATION_COMMAND_DELETE: 'applicationCommandDelete';
      APPLICATION_COMMAND_UPDATE: 'applicationCommandUpdate';
      GUILD_CREATE: 'guildCreate';
      GUILD_DELETE: 'guildDelete';
      GUILD_UPDATE: 'guildUpdate';
      INVITE_CREATE: 'inviteCreate';
      INVITE_DELETE: 'inviteDelete';
      GUILD_UNAVAILABLE: 'guildUnavailable';
      GUILD_MEMBER_ADD: 'guildMemberAdd';
      GUILD_MEMBER_REMOVE: 'guildMemberRemove';
      GUILD_MEMBER_UPDATE: 'guildMemberUpdate';
      GUILD_MEMBER_AVAILABLE: 'guildMemberAvailable';
      GUILD_MEMBERS_CHUNK: 'guildMembersChunk';
      GUILD_INTEGRATIONS_UPDATE: 'guildIntegrationsUpdate';
      GUILD_ROLE_CREATE: 'roleCreate';
      GUILD_ROLE_DELETE: 'roleDelete';
      GUILD_ROLE_UPDATE: 'roleUpdate';
      GUILD_EMOJI_CREATE: 'emojiCreate';
      GUILD_EMOJI_DELETE: 'emojiDelete';
      GUILD_EMOJI_UPDATE: 'emojiUpdate';
      GUILD_BAN_ADD: 'guildBanAdd';
      GUILD_BAN_REMOVE: 'guildBanRemove';
      CHANNEL_CREATE: 'channelCreate';
      CHANNEL_DELETE: 'channelDelete';
      CHANNEL_UPDATE: 'channelUpdate';
      CHANNEL_PINS_UPDATE: 'channelPinsUpdate';
      MESSAGE_CREATE: 'message';
      MESSAGE_DELETE: 'messageDelete';
      MESSAGE_UPDATE: 'messageUpdate';
      MESSAGE_BULK_DELETE: 'messageDeleteBulk';
      MESSAGE_REACTION_ADD: 'messageReactionAdd';
      MESSAGE_REACTION_REMOVE: 'messageReactionRemove';
      MESSAGE_REACTION_REMOVE_ALL: 'messageReactionRemoveAll';
      MESSAGE_REACTION_REMOVE_EMOJI: 'messageReactionRemoveEmoji';
      THREAD_CREATE: 'threadCreate';
      THREAD_DELETE: 'threadDelete';
      THREAD_UPDATE: 'threadUpdate';
      THREAD_LIST_SYNC: 'threadListSync';
      THREAD_MEMBER_UPDATE: 'threadMemberUpdate';
      THREAD_MEMBERS_UPDATE: 'threadMembersUpdate';
      USER_UPDATE: 'userUpdate';
      PRESENCE_UPDATE: 'presenceUpdate';
      VOICE_SERVER_UPDATE: 'voiceServerUpdate';
      VOICE_STATE_UPDATE: 'voiceStateUpdate';
      TYPING_START: 'typingStart';
      WEBHOOKS_UPDATE: 'webhookUpdate';
      INTERACTION_CREATE: 'interaction';
      ERROR: 'error';
      WARN: 'warn';
      DEBUG: 'debug';
      SHARD_DISCONNECT: 'shardDisconnect';
      SHARD_ERROR: 'shardError';
      SHARD_RECONNECTING: 'shardReconnecting';
      SHARD_READY: 'shardReady';
      SHARD_RESUME: 'shardResume';
      INVALIDATED: 'invalidated';
      RAW: 'raw';
      STAGE_INSTANCE_CREATE: 'stageInstanceCreate';
      STAGE_INSTANCE_UPDATE: 'stageInstanceUpdate';
      STAGE_INSTANCE_DELETE: 'stageInstanceDelete';
    };
    ShardEvents: {
      CLOSE: 'close';
      DESTROYED: 'destroyed';
      INVALID_SESSION: 'invalidSession';
      READY: 'ready';
      RESUMED: 'resumed';
    };
    PartialTypes: {
      [K in PartialTypes]: K;
    };
    WSEvents: {
      [K in WSEventType]: K;
    };
    Colors: {
      DEFAULT: 0x000000;
      WHITE: 0xffffff;
      AQUA: 0x1abc9c;
      GREEN: 0x57f287;
      BLUE: 0x3498db;
      YELLOW: 0xfee75c;
      PURPLE: 0x9b59b6;
      LUMINOUS_VIVID_PINK: 0xe91e63;
      FUCHSIA: 0xeb459e;
      GOLD: 0xf1c40f;
      ORANGE: 0xe67e22;
      RED: 0xed4245;
      GREY: 0x95a5a6;
      NAVY: 0x34495e;
      DARK_AQUA: 0x11806a;
      DARK_GREEN: 0x1f8b4c;
      DARK_BLUE: 0x206694;
      DARK_PURPLE: 0x71368a;
      DARK_VIVID_PINK: 0xad1457;
      DARK_GOLD: 0xc27c0e;
      DARK_ORANGE: 0xa84300;
      DARK_RED: 0x992d22;
      DARK_GREY: 0x979c9f;
      DARKER_GREY: 0x7f8c8d;
      LIGHT_GREY: 0xbcc0c0;
      DARK_NAVY: 0x2c3e50;
      BLURPLE: 0x5865f2;
      GREYPLE: 0x99aab5;
      DARK_BUT_NOT_BLACK: 0x2c2f33;
      NOT_QUITE_BLACK: 0x23272a;
    };
    Status: {
      READY: 0;
      CONNECTING: 1;
      RECONNECTING: 2;
      IDLE: 3;
      NEARLY: 4;
      DISCONNECTED: 5;
    };
    OPCodes: {
      DISPATCH: 0;
      HEARTBEAT: 1;
      IDENTIFY: 2;
      STATUS_UPDATE: 3;
      VOICE_STATE_UPDATE: 4;
      VOICE_GUILD_PING: 5;
      RESUME: 6;
      RECONNECT: 7;
      REQUEST_GUILD_MEMBERS: 8;
      INVALID_SESSION: 9;
      HELLO: 10;
      HEARTBEAT_ACK: 11;
    };
    APIErrors: APIErrors;
    ChannelTypes: typeof ChannelTypes;
    ThreadChannelTypes: ThreadChannelType[];
    ClientApplicationAssetTypes: {
      SMALL: 1;
      BIG: 2;
    };
    InviteScopes: InviteScope[];
    MessageTypes: MessageType[];
    SystemMessageTypes: SystemMessageType[];
    ActivityTypes: typeof ActivityTypes;
    StickerFormatTypes: typeof StickerFormatTypes;
    OverwriteTypes: typeof OverwriteTypes;
    ExplicitContentFilterLevels: typeof ExplicitContentFilterLevels;
    DefaultMessageNotificationLevels: typeof DefaultMessageNotificationLevels;
    VerificationLevels: typeof VerificationLevels;
    MembershipStates: typeof MembershipStates;
    ApplicationCommandOptionTypes: typeof ApplicationCommandOptionTypes;
    ApplicationCommandPermissionTypes: typeof ApplicationCommandPermissionTypes;
    InteractionTypes: typeof InteractionTypes;
    InteractionResponseTypes: typeof InteractionResponseTypes;
    MessageComponentTypes: typeof MessageComponentTypes;
    MessageButtonStyles: typeof MessageButtonStyles;
    MFALevels: typeof MFALevels;
    NSFWLevels: typeof NSFWLevels;
    PrivacyLevels: typeof PrivacyLevels;
    WebhookTypes: typeof WebhookTypes;
    PremiumTiers: typeof PremiumTiers;
  };

  export class DataResolver {
    public static resolveBase64(data: Base64Resolvable): string;
    public static resolveCode(data: string, regx: RegExp): string;
    public static resolveFile(resource: BufferResolvable | Stream): Promise<Buffer | Stream>;
    public static resolveFileAsBuffer(resource: BufferResolvable | Stream): Promise<Buffer>;
    public static resolveImage(resource: BufferResolvable | Base64Resolvable): Promise<string>;
    public static resolveInviteCode(data: InviteResolvable): string;
    public static resolveGuildTemplateCode(data: GuildTemplateResolvable): string;
  }

  export class DiscordAPIError extends Error {
    constructor(error: unknown, status: number, request: unknown);
    private static flattenErrors(obj: unknown, key: string): string[];

    public code: number;
    public method: string;
    public path: string;
    public httpStatus: number;
    public requestData: HTTPErrorData;
  }

  export class DMChannel extends TextBasedChannel(Channel, ['bulkDelete']) {
    constructor(client: Client, data?: unknown);
    public messages: MessageManager;
    public recipient: User;
    public readonly partial: false;
    public type: 'dm';
    public fetch(force?: boolean): Promise<this>;
  }

  export class Emoji extends Base {
    constructor(client: Client, emoji: unknown);
    public animated: boolean | null;
    public readonly createdAt: Date | null;
    public readonly createdTimestamp: number | null;
    public deleted: boolean;
    public id: Snowflake | null;
    public name: string | null;
    public readonly identifier: string;
    public readonly url: string | null;
    public toJSON(): unknown;
    public toString(): string;
  }

  export class Guild extends AnonymousGuild {
    constructor(client: Client, data: unknown);
    private _sortedRoles(): Collection<Snowflake, Role>;
    private _sortedChannels(channel: Channel): Collection<Snowflake, GuildChannel>;

    public readonly afkChannel: VoiceChannel | null;
    public afkChannelID: Snowflake | null;
    public afkTimeout: number;
    public applicationID: Snowflake | null;
    public approximateMemberCount: number | null;
    public approximatePresenceCount: number | null;
    public available: boolean;
    public bans: GuildBanManager;
    public channels: GuildChannelManager;
    public commands: GuildApplicationCommandManager;
    public defaultMessageNotifications: DefaultMessageNotificationLevel | number;
    public deleted: boolean;
    public discoverySplash: string | null;
    public emojis: GuildEmojiManager;
    public explicitContentFilter: ExplicitContentFilterLevel;
    public readonly joinedAt: Date;
    public joinedTimestamp: number;
    public large: boolean;
    public maximumMembers: number | null;
    public maximumPresences: number | null;
    public readonly me: GuildMember | null;
    public memberCount: number;
    public members: GuildMemberManager;
    public mfaLevel: MFALevel;
    public ownerID: Snowflake;
    public preferredLocale: string;
    public premiumSubscriptionCount: number | null;
    public premiumTier: PremiumTier;
    public presences: PresenceManager;
    public readonly publicUpdatesChannel: TextChannel | null;
    public publicUpdatesChannelID: Snowflake | null;
    public roles: RoleManager;
    public readonly rulesChannel: TextChannel | null;
    public rulesChannelID: Snowflake | null;
    public readonly shard: WebSocketShard;
    public shardID: number;
    public stageInstances: StageInstanceManager;
    public readonly systemChannel: TextChannel | null;
    public systemChannelFlags: Readonly<SystemChannelFlags>;
    public systemChannelID: Snowflake | null;
    public vanityURLUses: number | null;
    public readonly voiceAdapterCreator: DiscordGatewayAdapterCreator;
    public readonly voiceStates: VoiceStateManager;
    public readonly widgetChannel: TextChannel | null;
    public widgetChannelID: Snowflake | null;
    public widgetEnabled: boolean | null;
    public addMember(user: UserResolvable, options: AddGuildMemberOptions): Promise<GuildMember>;
    public createIntegration(data: IntegrationData, reason?: string): Promise<Guild>;
    public createTemplate(name: string, description?: string): Promise<GuildTemplate>;
    public delete(): Promise<Guild>;
    public discoverySplashURL(options?: StaticImageURLOptions): string | null;
    public edit(data: GuildEditData, reason?: string): Promise<Guild>;
    public editWelcomeScreen(data: WelcomeScreenEditData): Promise<WelcomeScreen>;
    public equals(guild: Guild): boolean;
    public fetchAuditLogs(options?: GuildAuditLogsFetchOptions): Promise<GuildAuditLogs>;
    public fetchIntegrations(): Promise<Collection<string, Integration>>;
    public fetchInvites(): Promise<Collection<string, Invite>>;
    public fetchOwner(options?: FetchOwnerOptions): Promise<GuildMember>;
    public fetchPreview(): Promise<GuildPreview>;
    public fetchTemplates(): Promise<Collection<GuildTemplate['code'], GuildTemplate>>;
    public fetchVanityData(): Promise<Vanity>;
    public fetchVoiceRegions(): Promise<Collection<string, VoiceRegion>>;
    public fetchWebhooks(): Promise<Collection<Snowflake, Webhook>>;
    public fetchWelcomeScreen(): Promise<WelcomeScreen>;
    public fetchWidget(): Promise<GuildWidget>;
    public leave(): Promise<Guild>;
    public setAFKChannel(afkChannel: ChannelResolvable | null, reason?: string): Promise<Guild>;
    public setAFKTimeout(afkTimeout: number, reason?: string): Promise<Guild>;
    public setBanner(banner: Base64Resolvable | null, reason?: string): Promise<Guild>;
    public setChannelPositions(channelPositions: readonly ChannelPosition[]): Promise<Guild>;
    public setDefaultMessageNotifications(
      defaultMessageNotifications: DefaultMessageNotificationLevel | number,
      reason?: string,
    ): Promise<Guild>;
    public setDiscoverySplash(discoverySplash: Base64Resolvable | null, reason?: string): Promise<Guild>;
    public setExplicitContentFilter(
      explicitContentFilter: ExplicitContentFilterLevel | number,
      reason?: string,
    ): Promise<Guild>;
    public setIcon(icon: Base64Resolvable | null, reason?: string): Promise<Guild>;
    public setName(name: string, reason?: string): Promise<Guild>;
    public setOwner(owner: GuildMemberResolvable, reason?: string): Promise<Guild>;
    public setPreferredLocale(preferredLocale: string, reason?: string): Promise<Guild>;
    public setPublicUpdatesChannel(publicUpdatesChannel: ChannelResolvable | null, reason?: string): Promise<Guild>;
    public setRolePositions(rolePositions: readonly RolePosition[]): Promise<Guild>;
    public setRulesChannel(rulesChannel: ChannelResolvable | null, reason?: string): Promise<Guild>;
    public setSplash(splash: Base64Resolvable | null, reason?: string): Promise<Guild>;
    public setSystemChannel(systemChannel: ChannelResolvable | null, reason?: string): Promise<Guild>;
    public setSystemChannelFlags(systemChannelFlags: SystemChannelFlagsResolvable, reason?: string): Promise<Guild>;
    public setVerificationLevel(verificationLevel: VerificationLevel | number, reason?: string): Promise<Guild>;
    public setWidget(widget: GuildWidgetData, reason?: string): Promise<Guild>;
    public toJSON(): unknown;
  }

  export class GuildAuditLogs {
    constructor(guild: Guild, data: unknown);
    private webhooks: Collection<Snowflake, Webhook>;
    private integrations: Collection<Snowflake, Integration>;

    public entries: Collection<Snowflake, GuildAuditLogsEntry>;

    public static Actions: GuildAuditLogsActions;
    public static Targets: GuildAuditLogsTargets;
    public static Entry: typeof GuildAuditLogsEntry;
    public static actionType(action: number): GuildAuditLogsActionType;
    public static build(...args: any[]): Promise<GuildAuditLogs>;
    public static targetType(target: number): GuildAuditLogsTarget;
    public toJSON(): unknown;
  }

  class GuildAuditLogsEntry {
    constructor(logs: GuildAuditLogs, guild: Guild, data: unknown);
    public action: GuildAuditLogsAction;
    public actionType: GuildAuditLogsActionType;
    public changes: AuditLogChange[] | null;
    public readonly createdAt: Date;
    public readonly createdTimestamp: number;
    public executor: User | null;
    public extra: unknown | Role | GuildMember | null;
    public id: Snowflake;
    public reason: string | null;
    public target:
      | Guild
      | GuildChannel
      | User
      | Role
      | GuildEmoji
      | Invite
      | Webhook
      | Message
      | Integration
      | StageInstance
      | { id: Snowflake }
      | null;
    public targetType: GuildAuditLogsTarget;
    public toJSON(): unknown;
  }

  export class GuildBan extends Base {
    constructor(client: Client, data: unknown, guild: Guild);
    public guild: Guild;
    public user: User;
    public readonly partial: boolean;
    public reason?: string | null;
    public fetch(force?: boolean): Promise<GuildBan>;
  }

  export class GuildChannel extends Channel {
    constructor(guild: Guild, data?: unknown);
    private memberPermissions(member: GuildMember): Readonly<Permissions>;
    private rolePermissions(role: Role): Readonly<Permissions>;

    public readonly calculatedPosition: number;
    public readonly deletable: boolean;
    public guild: Guild;
    public readonly manageable: boolean;
    public readonly members: Collection<Snowflake, GuildMember>;
    public name: string;
    public readonly parent: CategoryChannel | null;
    public parentID: Snowflake | null;
    public permissionOverwrites: Collection<Snowflake, PermissionOverwrites>;
    public readonly permissionsLocked: boolean | null;
    public readonly position: number;
    public rawPosition: number;
    public type: Exclude<keyof typeof ChannelType, 'dm' | 'group' | 'unknown'>;
    public readonly viewable: boolean;
    public clone(options?: GuildChannelCloneOptions): Promise<this>;
    public createInvite(options?: CreateInviteOptions): Promise<Invite>;
    public createOverwrite(
      userOrRole: RoleResolvable | UserResolvable,
      options: PermissionOverwriteOptions,
      overwriteOptions?: GuildChannelOverwriteOptions,
    ): Promise<this>;
    public edit(data: ChannelData, reason?: string): Promise<this>;
    public equals(channel: GuildChannel): boolean;
    public fetchInvites(): Promise<Collection<string, Invite>>;
    public lockPermissions(): Promise<this>;
    public overwritePermissions(
      overwrites: readonly OverwriteResolvable[] | Collection<Snowflake, OverwriteResolvable>,
      reason?: string,
    ): Promise<this>;
    public permissionsFor(memberOrRole: GuildMember | Role): Readonly<Permissions>;
    public permissionsFor(memberOrRole: GuildMemberResolvable | RoleResolvable): Readonly<Permissions> | null;
    public setName(name: string, reason?: string): Promise<this>;
    public setParent(channel: CategoryChannel | Snowflake | null, options?: SetParentOptions): Promise<this>;
    public setPosition(position: number, options?: SetChannelPositionOptions): Promise<this>;
    public setTopic(topic: string | null, reason?: string): Promise<this>;
    public updateOverwrite(
      userOrRole: RoleResolvable | UserResolvable,
      options: PermissionOverwriteOptions,
      overwriteOptions?: GuildChannelOverwriteOptions,
    ): Promise<this>;
    public isText(): this is TextChannel | NewsChannel;
  }

  export class GuildEmoji extends BaseGuildEmoji {
    constructor(client: Client, data: unknown, guild: Guild);
    private _roles: Snowflake[];

    public readonly deletable: boolean;
    public guild: Guild;
    public author: User | null;
    public readonly roles: GuildEmojiRoleManager;
    public readonly url: string;
    public delete(reason?: string): Promise<GuildEmoji>;
    public edit(data: GuildEmojiEditData, reason?: string): Promise<GuildEmoji>;
    public equals(other: GuildEmoji | unknown): boolean;
    public fetchAuthor(): Promise<User>;
    public setName(name: string, reason?: string): Promise<GuildEmoji>;
  }

  export class GuildMember extends PartialTextBasedChannel(Base) {
    constructor(client: Client, data: unknown, guild: Guild);
    public readonly bannable: boolean;
    public deleted: boolean;
    public readonly displayColor: number;
    public readonly displayHexColor: string;
    public readonly displayName: string;
    public guild: Guild;
    public readonly id: Snowflake;
    public pending: boolean;
    public readonly joinedAt: Date | null;
    public joinedTimestamp: number | null;
    public readonly kickable: boolean;
    public lastMessageChannelID: Snowflake | null;
    public readonly manageable: boolean;
    public nickname: string | null;
    public readonly partial: false;
    public readonly permissions: Readonly<Permissions>;
    public readonly premiumSince: Date | null;
    public premiumSinceTimestamp: number | null;
    public readonly presence: Presence;
    public readonly roles: GuildMemberRoleManager;
    public user: User;
    public readonly voice: VoiceState;
    public ban(options?: BanOptions): Promise<GuildMember>;
    public fetch(force?: boolean): Promise<GuildMember>;
    public createDM(force?: boolean): Promise<DMChannel>;
    public deleteDM(): Promise<DMChannel>;
    public edit(data: GuildMemberEditData, reason?: string): Promise<GuildMember>;
    public kick(reason?: string): Promise<GuildMember>;
    public permissionsIn(channel: ChannelResolvable): Readonly<Permissions>;
    public setNickname(nickname: string | null, reason?: string): Promise<GuildMember>;
    public toJSON(): unknown;
    public toString(): string;
    public valueOf(): string;
  }

  export class GuildPreview extends Base {
    constructor(client: Client, data: unknown);
    public approximateMemberCount: number;
    public approximatePresenceCount: number;
    public description: string | null;
    public discoverySplash: string | null;
    public emojis: Collection<Snowflake, GuildPreviewEmoji>;
    public features: GuildFeatures[];
    public icon: string | null;
    public id: Snowflake;
    public name: string;
    public splash: string | null;
    public discoverySplashURL(options?: StaticImageURLOptions): string | null;
    public iconURL(options?: ImageURLOptions): string | null;
    public splashURL(options?: StaticImageURLOptions): string | null;
    public fetch(): Promise<GuildPreview>;
    public toJSON(): unknown;
    public toString(): string;
  }

  export class GuildTemplate extends Base {
    constructor(client: Client, data: unknown);
    public readonly createdTimestamp: number;
    public readonly updatedTimestamp: number;
    public readonly url: string;
    public code: string;
    public name: string;
    public description: string | null;
    public usageCount: number;
    public creator: User;
    public creatorID: Snowflake;
    public createdAt: Date;
    public updatedAt: Date;
    public guild: Guild | null;
    public guildID: Snowflake;
    public serializedGuild: unknown;
    public unSynced: boolean | null;
    public createGuild(name: string, icon?: BufferResolvable | Base64Resolvable): Promise<Guild>;
    public delete(): Promise<GuildTemplate>;
    public edit(options?: EditGuildTemplateOptions): Promise<GuildTemplate>;
    public sync(): Promise<GuildTemplate>;
    public static GUILD_TEMPLATES_PATTERN: RegExp;
  }

  export class GuildPreviewEmoji extends BaseGuildEmoji {
    constructor(client: Client, data: unknown, guild: GuildPreview);
    public guild: GuildPreview;
    public roles: Snowflake[];
  }

  export class HTTPError extends Error {
    constructor(message: string, name: string, code: number, request: unknown);
    public code: number;
    public method: string;
    public name: string;
    public path: string;
    public requestData: HTTPErrorData;
  }

  // tslint:disable-next-line:no-empty-interface - Merge RateLimitData into RateLimitError to not have to type it again
  interface RateLimitError extends RateLimitData {}
  export class RateLimitError extends Error {
    constructor(data: RateLimitData);
    public name: 'RateLimitError';
  }

  export class Integration extends Base {
    constructor(client: Client, data: unknown, guild: Guild);
    public account: IntegrationAccount;
    public application: IntegrationApplication | null;
    public enabled: boolean;
    public expireBehavior: number;
    public expireGracePeriod: number;
    public guild: Guild;
    public id: Snowflake;
    public name: string;
    public role: Role;
    public readonly roles: Collection<Snowflake, Role>;
    public syncedAt: number;
    public syncing: boolean;
    public type: string;
    public user: User | null;
    public delete(reason?: string): Promise<Integration>;
    public edit(data: IntegrationEditData, reason?: string): Promise<Integration>;
    public sync(): Promise<Integration>;
  }

  export class IntegrationApplication extends Application {
    public bot: User | null;
    public termsOfServiceURL: string | null;
    public privacyPolicyURL: string | null;
    public rpcOrigins: string[];
    public summary: string | null;
    public hook: boolean | null;
    public cover: string | null;
    public verifyKey: string | null;
  }

  export class Intents extends BitField<IntentsString> {
    public static FLAGS: Record<IntentsString, number>;
    public static PRIVILEGED: number;
    public static ALL: number;
    public static NON_PRIVILEGED: number;
    public static resolve(bit?: BitFieldResolvable<IntentsString, number>): number;
  }

  export class Interaction extends Base {
    constructor(client: Client, data: unknown);
    public applicationID: Snowflake;
    public readonly channel: Channel | null;
    public channelID: Snowflake | null;
    public readonly createdAt: Date;
    public readonly createdTimestamp: number;
    public readonly guild: Guild | null;
    public guildID: Snowflake | null;
    public id: Snowflake;
    public member: GuildMember | RawInteractionGuildMember | null;
    public readonly token: string;
    public type: InteractionType;
    public user: User;
    public version: number;
    public isButton(): this is ButtonInteraction;
    public isCommand(): this is CommandInteraction;
    public isMessageComponent(): this is MessageComponentInteraction;
    public isSelectMenu(): this is SelectMenuInteraction;
  }

  export class InteractionWebhook extends PartialWebhookMixin() {
    constructor(client: Client, id: Snowflake, token: string);
    public token: string;
    public send(
      options: string | APIMessage | (InteractionReplyOptions & { split?: false }),
    ): Promise<Message | RawMessage>;
    public send(
      options: APIMessage | (InteractionReplyOptions & { split: true | SplitOptions }),
    ): Promise<(Message | RawMessage)[]>;
  }

  export class Invite extends Base {
    constructor(client: Client, data: unknown);
    public channel: GuildChannel | PartialGroupDMChannel;
    public code: string;
    public readonly deletable: boolean;
    public readonly createdAt: Date | null;
    public createdTimestamp: number | null;
    public readonly expiresAt: Date | null;
    public readonly expiresTimestamp: number | null;
    public guild: InviteGuild | Guild | null;
    public inviter: User | null;
    public maxAge: number | null;
    public maxUses: number | null;
    public memberCount: number;
    public presenceCount: number;
    public targetApplication: IntegrationApplication | null;
    public targetUser: User | null;
    public targetType: InviteTargetType | null;
    public temporary: boolean | null;
    public readonly url: string;
    public uses: number | null;
    public delete(reason?: string): Promise<Invite>;
    public toJSON(): unknown;
    public toString(): string;
    public static INVITES_PATTERN: RegExp;
    public stageInstance: InviteStageInstance | null;
  }

  export class InviteStageInstance extends Base {
    constructor(client: Client, data: unknown, channelID: Snowflake, guildID: Snowflake);
    public channelID: Snowflake;
    public guildID: Snowflake;
    public members: Collection<Snowflake, GuildMember>;
    public topic: string;
    public participantCount: number;
    public speakerCount: number;
    public readonly channel: StageChannel | null;
    public readonly guild: Guild | null;
  }

  export class InviteGuild extends AnonymousGuild {
    constructor(client: Client, data: unknown);
    public welcomeScreen: WelcomeScreen | null;
  }

  export class Message extends Base {
    constructor(client: Client, data: unknown, channel: TextChannel | DMChannel | NewsChannel | ThreadChannel);
    private patch(data: unknown): Message;

    public activity: MessageActivity | null;
    public applicationID: Snowflake | null;
    public attachments: Collection<Snowflake, MessageAttachment>;
    public author: User;
    public channel: TextChannel | DMChannel | NewsChannel | ThreadChannel;
    public readonly cleanContent: string;
    public components: MessageActionRow[];
    public content: string;
    public readonly createdAt: Date;
    public createdTimestamp: number;
    public readonly crosspostable: boolean;
    public readonly deletable: boolean;
    public deleted: boolean;
    public readonly editable: boolean;
    public readonly editedAt: Date | null;
    public editedTimestamp: number | null;
    public embeds: MessageEmbed[];
    public groupActivityApplication: ClientApplication | null;
    public readonly guild: Guild | null;
    public id: Snowflake;
    public interaction: MessageInteraction | null;
    public readonly member: GuildMember | null;
    public mentions: MessageMentions;
    public nonce: string | number | null;
    public readonly partial: false;
    public readonly pinnable: boolean;
    public pinned: boolean;
    public reactions: ReactionManager;
    public stickers: Collection<Snowflake, Sticker>;
    public system: boolean;
    public thread: ThreadChannel;
    public tts: boolean;
    public type: MessageType;
    public readonly url: string;
    public webhookID: Snowflake | null;
    public flags: Readonly<MessageFlags>;
    public reference: MessageReference | null;
    public awaitMessageComponentInteraction(
      options?: AwaitMessageComponentInteractionOptions,
    ): Promise<MessageComponentInteraction>;
    public awaitReactions(options?: AwaitReactionsOptions): Promise<Collection<Snowflake | string, MessageReaction>>;
    public createReactionCollector(options?: ReactionCollectorOptions): ReactionCollector;
    public createMessageComponentInteractionCollector(
      options?: MessageComponentInteractionCollectorOptions,
    ): MessageComponentInteractionCollector;
    public delete(): Promise<Message>;
    public edit(content: string | MessageEditOptions | APIMessage): Promise<Message>;
    public equals(message: Message, rawData: unknown): boolean;
    public fetchReference(): Promise<Message>;
    public fetchWebhook(): Promise<Webhook>;
    public crosspost(): Promise<Message>;
    public fetch(force?: boolean): Promise<Message>;
    public pin(): Promise<Message>;
    public react(emoji: EmojiIdentifierResolvable): Promise<MessageReaction>;
    public removeAttachments(): Promise<Message>;
    public reply(options: string | APIMessage | (ReplyMessageOptions & { split?: false })): Promise<Message>;
    public reply(options: APIMessage | (ReplyMessageOptions & { split: true | SplitOptions })): Promise<Message[]>;
    public startThread(
      name: string,
      autoArchiveDuration: ThreadAutoArchiveDuration,
      reason?: string,
    ): Promise<ThreadChannel>;
    public suppressEmbeds(suppress?: boolean): Promise<Message>;
    public toJSON(): unknown;
    public toString(): string;
    public unpin(): Promise<Message>;
  }

  export class MessageActionRow extends BaseMessageComponent {
    constructor(data?: MessageActionRow | MessageActionRowOptions);
    public type: 'ACTION_ROW';
    public components: MessageActionRowComponent[];
    public addComponents(
      ...components: MessageActionRowComponentResolvable[] | MessageActionRowComponentResolvable[][]
    ): this;
    public spliceComponents(
      index: number,
      deleteCount: number,
      ...components: MessageActionRowComponentResolvable[] | MessageActionRowComponentResolvable[][]
    ): this;
    public toJSON(): unknown;
  }

  export class MessageAttachment {
    constructor(attachment: BufferResolvable | Stream, name?: string, data?: unknown);

    public attachment: BufferResolvable | Stream;
    public contentType: string | null;
    public height: number | null;
    public id: Snowflake;
    public name: string | null;
    public proxyURL: string;
    public size: number;
    public readonly spoiler: boolean;
    public url: string;
    public width: number | null;
    public setFile(attachment: BufferResolvable | Stream, name?: string): this;
    public setName(name: string): this;
    public toJSON(): unknown;
  }

  export class MessageButton extends BaseMessageComponent {
    constructor(data?: MessageButton | MessageButtonOptions);
    public customID: string | null;
    public disabled: boolean;
    public emoji: RawEmoji | null;
    public label: string | null;
    public style: MessageButtonStyle | null;
    public type: 'BUTTON';
    public url: string | null;
    public setCustomID(customID: string): this;
    public setDisabled(disabled: boolean): this;
    public setEmoji(emoji: EmojiIdentifierResolvable): this;
    public setLabel(label: string): this;
    public setStyle(style: MessageButtonStyleResolvable): this;
    public setURL(url: string): this;
    public toJSON(): unknown;
    private static resolveStyle(style: MessageButtonStyleResolvable): MessageButtonStyle;
  }

  export class MessageCollector extends Collector<Snowflake, Message> {
    constructor(channel: TextChannel | DMChannel, options?: MessageCollectorOptions);
    private _handleChannelDeletion(channel: GuildChannel): void;
    private _handleGuildDeletion(guild: Guild): void;

    public channel: Channel;
    public readonly endReason: string | null;
    public options: MessageCollectorOptions;
    public received: number;

    public collect(message: Message): Snowflake;
    public dispose(message: Message): Snowflake;
  }

  export class MessageComponentInteraction extends Interaction {
    public readonly channel: TextChannel | DMChannel | NewsChannel | PartialDMChannel | null;
    public readonly component: MessageActionRowComponent | Exclude<RawMessageComponent, RawActionRowComponent> | null;
    public componentType: MessageComponentType;
    public customID: string;
    public deferred: boolean;
    public ephemeral: boolean | null;
    public message: Message | RawMessage;
    public replied: boolean;
    public webhook: InteractionWebhook;
    public defer(options?: InteractionDeferOptions): Promise<void>;
    public deferUpdate(): Promise<void>;
    public deleteReply(): Promise<void>;
    public editReply(options: string | APIMessage | WebhookEditMessageOptions): Promise<Message | RawMessage>;
    public fetchReply(): Promise<Message | RawMessage>;
    public followUp(options: string | APIMessage | InteractionReplyOptions): Promise<Message | RawMessage>;
    public reply(options: string | APIMessage | InteractionReplyOptions): Promise<void>;
    public update(content: string | APIMessage | WebhookEditMessageOptions): Promise<void>;
    public static resolveType(type: MessageComponentTypeResolvable): MessageComponentType;
  }

  export class MessageComponentInteractionCollector extends Collector<Snowflake, MessageComponentInteraction> {
    constructor(
      source: Message | TextChannel | NewsChannel | DMChannel,
      options?: MessageComponentInteractionCollectorOptions,
    );
    private _handleMessageDeletion(message: Message): void;
    private _handleChannelDeletion(channel: GuildChannel): void;
    private _handleGuildDeletion(guild: Guild): void;

    public channel: TextChannel | NewsChannel | DMChannel;
    public empty(): void;
    public readonly endReason: string | null;
    public message: Message | null;
    public options: MessageComponentInteractionCollectorOptions;
    public total: number;
    public users: Collection<Snowflake, User>;

    public collect(interaction: Interaction): Snowflake;
    public dispose(interaction: Interaction): Snowflake;
    public on(
      event: 'collect' | 'dispose',
      listener: (interaction: MessageComponentInteraction) => Awaited<void>,
    ): this;
    public on(
      event: 'end',
      listener: (collected: Collection<Snowflake, MessageComponentInteraction>, reason: string) => Awaited<void>,
    ): this;
    public on(event: string, listener: (...args: any[]) => Awaited<void>): this;

    public once(
      event: 'collect' | 'dispose',
      listener: (interaction: MessageComponentInteraction) => Awaited<void>,
    ): this;
    public once(
      event: 'end',
      listener: (collected: Collection<Snowflake, MessageComponentInteraction>, reason: string) => Awaited<void>,
    ): this;
    public once(event: string, listener: (...args: any[]) => Awaited<void>): this;
  }

  export class MessageEmbed {
    constructor(data?: MessageEmbed | MessageEmbedOptions);
    public author: MessageEmbedAuthor | null;
    public color: number | null;
    public readonly createdAt: Date | null;
    public description: string | null;
    public fields: EmbedField[];
    public footer: MessageEmbedFooter | null;
    public readonly hexColor: string | null;
    public image: MessageEmbedImage | null;
    public readonly length: number;
    public provider: MessageEmbedProvider | null;
    public thumbnail: MessageEmbedThumbnail | null;
    public timestamp: number | null;
    public title: string | null;
    /** @deprecated */
    public type: string;
    public url: string | null;
    public readonly video: MessageEmbedVideo | null;
    public addField(name: string, value: string, inline?: boolean): this;
    public addFields(...fields: EmbedFieldData[] | EmbedFieldData[][]): this;
    public setAuthor(name: string, iconURL?: string, url?: string): this;
    public setColor(color: ColorResolvable): this;
    public setDescription(description: string): this;
    public setFooter(text: string, iconURL?: string): this;
    public setImage(url: string): this;
    public setThumbnail(url: string): this;
    public setTimestamp(timestamp?: Date | number): this;
    public setTitle(title: string): this;
    public setURL(url: string): this;
    public spliceFields(index: number, deleteCount: number, ...fields: EmbedFieldData[] | EmbedFieldData[][]): this;
    public toJSON(): unknown;

    public static normalizeField(name: string, value: string, inline?: boolean): Required<EmbedFieldData>;
    public static normalizeFields(...fields: EmbedFieldData[] | EmbedFieldData[][]): Required<EmbedFieldData>[];
  }

  export class MessageFlags extends BitField<MessageFlagsString> {
    public static FLAGS: Record<MessageFlagsString, number>;
    public static resolve(bit?: BitFieldResolvable<MessageFlagsString, number>): number;
  }

  export class MessageMentions {
    constructor(
      message: Message,
      users: APIUser[] | Collection<Snowflake, User>,
      roles: Snowflake[] | Collection<Snowflake, Role>,
      everyone: boolean,
      repliedUser?: APIUser | User,
    );
    private _channels: Collection<Snowflake, Channel> | null;
    private readonly _content: string;
    private _members: Collection<Snowflake, GuildMember> | null;

    public readonly channels: Collection<Snowflake, Channel>;
    public readonly client: Client;
    public everyone: boolean;
    public readonly guild: Guild;
    public has(data: UserResolvable | RoleResolvable | ChannelResolvable, options?: MessageMentionsHasOptions): boolean;
    public readonly members: Collection<Snowflake, GuildMember> | null;
    public repliedUser: User | null;
    public roles: Collection<Snowflake, Role>;
    public users: Collection<Snowflake, User>;
    public crosspostedChannels: Collection<Snowflake, CrosspostedChannel>;
    public toJSON(): unknown;

    public static CHANNELS_PATTERN: RegExp;
    public static EVERYONE_PATTERN: RegExp;
    public static ROLES_PATTERN: RegExp;
    public static USERS_PATTERN: RegExp;
  }

  export class MessageReaction {
    constructor(client: Client, data: unknown, message: Message);
    private _emoji: GuildEmoji | ReactionEmoji;

    public readonly client: Client;
    public count: number | null;
    public readonly emoji: GuildEmoji | ReactionEmoji;
    public me: boolean;
    public message: Message | PartialMessage;
    public readonly partial: boolean;
    public users: ReactionUserManager;
    public remove(): Promise<MessageReaction>;
    public fetch(): Promise<MessageReaction>;
    public toJSON(): unknown;
  }

  class MessageSelectMenu extends BaseMessageComponent {
    constructor(data?: MessageSelectMenu | MessageSelectMenuOptions);
    public customID: string | null;
    public disabled: boolean;
    public maxValues: number | null;
    public minValues: number | null;
    public options: MessageSelectOption[];
    public placeholder: string | null;
    public type: 'SELECT_MENU';
    public addOptions(options: MessageSelectOptionData[] | MessageSelectOptionData[][]): this;
    public setCustomID(customID: string): this;
    public setDisabled(disabled: boolean): this;
    public setMaxValues(maxValues: number): this;
    public setMinValues(minValues: number): this;
    public setPlaceholder(placeholder: string): this;
    public spliceOptions(
      index: number,
      deleteCount: number,
      ...options: MessageSelectOptionData[] | MessageSelectOptionData[][]
    ): this;
    public toJSON(): unknown;
  }

  export class NewsChannel extends TextBasedChannel(GuildChannel) {
    constructor(guild: Guild, data?: unknown);
    public defaultAutoArchiveDuration?: ThreadAutoArchiveDuration;
    public messages: MessageManager;
    public nsfw: boolean;
    public threads: ThreadManager;
    public topic: string | null;
    public type: 'news';
    public createWebhook(name: string, options?: ChannelWebhookCreateOptions): Promise<Webhook>;
    public setDefaultAutoArchiveDuration(
      defaultAutoArchiveDuration: ThreadAutoArchiveDuration,
      reason?: string,
    ): Promise<NewsChannel>;
    public setNSFW(nsfw: boolean, reason?: string): Promise<NewsChannel>;
    public setType(type: Pick<typeof ChannelType, 'text' | 'news'>, reason?: string): Promise<GuildChannel>;
    public fetchWebhooks(): Promise<Collection<Snowflake, Webhook>>;
    public addFollower(channel: GuildChannelResolvable, reason?: string): Promise<NewsChannel>;
  }

  export class OAuth2Guild extends BaseGuild {
    public owner: boolean;
    public permissions: Readonly<Permissions>;
  }

  export class PartialGroupDMChannel extends Channel {
    constructor(client: Client, data: unknown);
    public name: string;
    public icon: string | null;
    public iconURL(options?: StaticImageURLOptions): string | null;
  }

  export class PermissionOverwrites {
    constructor(guildChannel: GuildChannel, data?: unknown);
    public allow: Readonly<Permissions>;
    public readonly channel: GuildChannel;
    public deny: Readonly<Permissions>;
    public id: Snowflake;
    public type: OverwriteType;
    public update(options: PermissionOverwriteOptions, reason?: string): Promise<PermissionOverwrites>;
    public delete(reason?: string): Promise<PermissionOverwrites>;
    public toJSON(): unknown;
    public static resolveOverwriteOptions(
      options: PermissionOverwriteOptions,
      initialPermissions: { allow?: PermissionResolvable; deny?: PermissionResolvable },
    ): ResolvedOverwriteOptions;
    public static resolve(overwrite: OverwriteResolvable, guild: Guild): RawOverwrite;
  }

  export class Permissions extends BitField<PermissionString, bigint> {
    public any(permission: PermissionResolvable, checkAdmin?: boolean): boolean;
    public has(permission: PermissionResolvable, checkAdmin?: boolean): boolean;
    public missing(bits: BitFieldResolvable<PermissionString, bigint>, checkAdmin?: boolean): PermissionString[];
    public serialize(checkAdmin?: boolean): Record<PermissionString, boolean>;
    public toArray(checkAdmin?: boolean): PermissionString[];

    public static ALL: bigint;
    public static DEFAULT: bigint;
    public static STAGE_MODERATOR: bigint;
    public static FLAGS: PermissionFlags;
    public static resolve(permission?: PermissionResolvable): bigint;
  }

  export class Presence {
    constructor(client: Client, data?: unknown);
    public activities: Activity[];
    public clientStatus: ClientPresenceStatusData | null;
    public guild: Guild | null;
    public readonly member: GuildMember | null;
    public status: PresenceStatus;
    public readonly user: User | null;
    public userID: Snowflake;
    public equals(presence: Presence): boolean;
  }

  export class ReactionCollector extends Collector<Snowflake | string, MessageReaction> {
    constructor(message: Message, options?: ReactionCollectorOptions);
    private _handleChannelDeletion(channel: GuildChannel): void;
    private _handleGuildDeletion(guild: Guild): void;
    private _handleMessageDeletion(message: Message): void;

    public readonly endReason: string | null;
    public message: Message;
    public options: ReactionCollectorOptions;
    public total: number;
    public users: Collection<Snowflake, User>;

    public static key(reaction: MessageReaction): Snowflake | string;

    public collect(reaction: MessageReaction): Promise<Snowflake | string>;
    public dispose(reaction: MessageReaction, user: User): Snowflake | string;
    public empty(): void;

    public on(event: 'collect' | 'dispose' | 'remove', listener: (reaction: MessageReaction, user: User) => void): this;
    public on(
      event: 'end',
      listener: (collected: Collection<Snowflake, MessageReaction>, reason: string) => void,
    ): this;
    public on(event: string, listener: (...args: any[]) => void): this;

    public once(
      event: 'collect' | 'dispose' | 'remove',
      listener: (reaction: MessageReaction, user: User) => void,
    ): this;
    public once(
      event: 'end',
      listener: (collected: Collection<Snowflake, MessageReaction>, reason: string) => void,
    ): this;
    public once(event: string, listener: (...args: any[]) => void): this;
  }

  export class ReactionEmoji extends Emoji {
    constructor(reaction: MessageReaction, emoji: unknown);
    public reaction: MessageReaction;
    public toJSON(): unknown;
  }

  export class RichPresenceAssets {
    constructor(activity: Activity, assets: unknown);
    public largeImage: Snowflake | null;
    public largeText: string | null;
    public smallImage: Snowflake | null;
    public smallText: string | null;
    public largeImageURL(options?: StaticImageURLOptions): string | null;
    public smallImageURL(options?: StaticImageURLOptions): string | null;
  }

  export class Role extends Base {
    constructor(client: Client, data: unknown, guild: Guild);
    public color: number;
    public readonly createdAt: Date;
    public readonly createdTimestamp: number;
    public deleted: boolean;
    public readonly editable: boolean;
    public guild: Guild;
    public readonly hexColor: string;
    public hoist: boolean;
    public id: Snowflake;
    public managed: boolean;
    public readonly members: Collection<Snowflake, GuildMember>;
    public mentionable: boolean;
    public name: string;
    public permissions: Readonly<Permissions>;
    public readonly position: number;
    public rawPosition: number;
    public tags: RoleTagData | null;
    public comparePositionTo(role: Role): number;
    public delete(reason?: string): Promise<Role>;
    public edit(data: RoleData, reason?: string): Promise<Role>;
    public equals(role: Role): boolean;
    public permissionsIn(channel: ChannelResolvable): Readonly<Permissions>;
    public setColor(color: ColorResolvable, reason?: string): Promise<Role>;
    public setHoist(hoist: boolean, reason?: string): Promise<Role>;
    public setMentionable(mentionable: boolean, reason?: string): Promise<Role>;
    public setName(name: string, reason?: string): Promise<Role>;
    public setPermissions(permissions: PermissionResolvable, reason?: string): Promise<Role>;
    public setPosition(position: number, options?: SetRolePositionOptions): Promise<Role>;
    public toJSON(): unknown;
    public toString(): string;

    public static comparePositions(role1: Role, role2: Role): number;
  }

  export class SelectMenuInteraction extends MessageComponentInteraction {
    public componentType: 'SELECT_MENU';
    public values: string[] | null;
  }

  export class Shard extends EventEmitter {
    constructor(manager: ShardingManager, id: number);
    private _evals: Map<string, Promise<any>>;
    private _exitListener: (...args: any[]) => void;
    private _fetches: Map<string, Promise<any>>;
    private _handleExit(respawn?: boolean): void;
    private _handleMessage(message: any): void;

    public args: string[];
    public execArgv: string[];
    public env: unknown;
    public id: number;
    public manager: ShardingManager;
    public process: ChildProcess | null;
    public ready: boolean;
    public worker: any | null;
    public eval(script: string): Promise<any>;
    public eval<T>(fn: (client: Client) => T): Promise<T[]>;
    public fetchClientValue(prop: string): Promise<any>;
    public kill(): void;
    public respawn(options?: { delay?: number; timeout?: number }): Promise<ChildProcess>;
    public send(message: any): Promise<Shard>;
    public spawn(timeout?: number): Promise<ChildProcess>;

    public on(event: 'spawn' | 'death', listener: (child: ChildProcess) => Awaited<void>): this;
    public on(event: 'disconnect' | 'ready' | 'reconnecting', listener: () => Awaited<void>): this;
    public on(event: 'error', listener: (error: Error) => Awaited<void>): this;
    public on(event: 'message', listener: (message: any) => Awaited<void>): this;
    public on(event: string, listener: (...args: any[]) => Awaited<void>): this;

    public once(event: 'spawn' | 'death', listener: (child: ChildProcess) => Awaited<void>): this;
    public once(event: 'disconnect' | 'ready' | 'reconnecting', listener: () => Awaited<void>): this;
    public once(event: 'error', listener: (error: Error) => Awaited<void>): this;
    public once(event: 'message', listener: (message: any) => Awaited<void>): this;
    public once(event: string, listener: (...args: any[]) => Awaited<void>): this;
  }

  export class ShardClientUtil {
    constructor(client: Client, mode: ShardingManagerMode);
    private _handleMessage(message: any): void;
    private _respond(type: string, message: any): void;

    public client: Client;
    public readonly count: number;
    public readonly ids: number[];
    public mode: ShardingManagerMode;
    public parentPort: any | null;
    public broadcastEval<T>(fn: (client: Client) => T): Promise<T[]>;
    public broadcastEval<T>(fn: (client: Client) => T, options: { shard: number }): Promise<T>;
    public broadcastEval<T, P>(fn: (client: Client, context: P) => T, options: { context: P }): Promise<T[]>;
    public broadcastEval<T, P>(
      fn: (client: Client, context: P) => T,
      options: { context: P; shard: number },
    ): Promise<T>;
    public fetchClientValues(prop: string): Promise<any[]>;
    public fetchClientValues(prop: string, shard: number): Promise<any>;
    public respawnAll(options?: MultipleShardRespawnOptions): Promise<void>;
    public send(message: any): Promise<void>;

    public static singleton(client: Client, mode: ShardingManagerMode): ShardClientUtil;
    public static shardIDForGuildID(guildID: Snowflake, shardCount: number): number;
  }

  export class ShardingManager extends EventEmitter {
    constructor(file: string, options?: ShardingManagerOptions);
    private _performOnShards(method: string, args: any[]): Promise<any[]>;
    private _performOnShards(method: string, args: any[], shard: number): Promise<any>;

    public file: string;
    public respawn: boolean;
    public shardArgs: string[];
    public shards: Collection<number, Shard>;
    public token: string | null;
    public totalShards: number | 'auto';
    public shardList: number[] | 'auto';
    public broadcast(message: any): Promise<Shard[]>;
    public broadcastEval<T>(fn: (client: Client) => T): Promise<T[]>;
    public broadcastEval<T>(fn: (client: Client) => T, options: { shard: number }): Promise<T>;
    public broadcastEval<T, P>(fn: (client: Client, context: P) => T, options: { context: P }): Promise<T[]>;
    public broadcastEval<T, P>(
      fn: (client: Client, context: P) => T,
      options: { context: P; shard: number },
    ): Promise<T>;
    public createShard(id: number): Shard;
    public fetchClientValues(prop: string): Promise<any[]>;
    public fetchClientValues(prop: string, shard: number): Promise<any>;
    public respawnAll(options?: MultipleShardRespawnOptions): Promise<Collection<number, Shard>>;
    public spawn(options?: MultipleShardSpawnOptions): Promise<Collection<number, Shard>>;

    public on(event: 'shardCreate', listener: (shard: Shard) => Awaited<void>): this;

    public once(event: 'shardCreate', listener: (shard: Shard) => Awaited<void>): this;
  }

  export class SnowflakeUtil {
    public static deconstruct(snowflake: Snowflake): DeconstructedSnowflake;
    public static generate(timestamp?: number | Date): Snowflake;
    public static readonly EPOCH: number;
  }

  export class StageChannel extends BaseGuildVoiceChannel {
    public topic: string | null;
    public type: 'stage';
    public readonly instance: StageInstance | null;
  }

  export class StageInstance extends Base {
    constructor(client: Client, data: unknown, channel: StageChannel);
    public id: Snowflake;
    public deleted: boolean;
    public guildID: Snowflake;
    public channelID: Snowflake;
    public topic: string;
    public privacyLevel: PrivacyLevel;
    public discoverableDisabled: boolean;
    public readonly channel: StageChannel | null;
    public readonly guild: Guild | null;
    public edit(options: StageInstanceEditOptions): Promise<StageInstance>;
    public delete(): Promise<StageInstance>;
    public setTopic(topic: string): Promise<StageInstance>;
    public readonly createdTimestamp: number;
    public readonly createdAt: Date;
  }

  export class StoreChannel extends GuildChannel {
    constructor(guild: Guild, data?: unknown);
    public nsfw: boolean;
    public type: 'store';
  }

  export class Structures {
    public static get<K extends keyof Extendable>(structure: K): Extendable[K];
    public static get(structure: string): (...args: any[]) => void;
    public static extend<K extends keyof Extendable, T extends Extendable[K]>(
      structure: K,
      extender: (baseClass: Extendable[K]) => T,
    ): T;
    public static extend<T extends (...args: any[]) => void>(
      structure: string,
      extender: (baseClass: typeof Function) => T,
    ): T;
  }

  export class SystemChannelFlags extends BitField<SystemChannelFlagsString> {
    public static FLAGS: Record<SystemChannelFlagsString, number>;
    public static resolve(bit?: BitFieldResolvable<SystemChannelFlagsString, number>): number;
  }

  export class Team extends Base {
    constructor(client: Client, data: unknown);
    public id: Snowflake;
    public name: string;
    public icon: string | null;
    public ownerID: Snowflake | null;
    public members: Collection<Snowflake, TeamMember>;

    public readonly owner: TeamMember;
    public readonly createdAt: Date;
    public readonly createdTimestamp: number;

    public iconURL(options?: StaticImageURLOptions): string;
    public toJSON(): unknown;
    public toString(): string;
  }

  export class TeamMember extends Base {
    constructor(team: Team, data: unknown);
    public team: Team;
    public readonly id: Snowflake;
    public permissions: string[];
    public membershipState: MembershipState;
    public user: User;

    public toString(): string;
  }

  export class TextChannel extends TextBasedChannel(GuildChannel) {
    constructor(guild: Guild, data?: unknown);
    public defaultAutoArchiveDuration?: ThreadAutoArchiveDuration;
    public messages: MessageManager;
    public nsfw: boolean;
    public type: 'text';
    public rateLimitPerUser: number;
    public threads: ThreadManager;
    public topic: string | null;
    public createWebhook(name: string, options?: ChannelWebhookCreateOptions): Promise<Webhook>;
    public setDefaultAutoArchiveDuration(
      defaultAutoArchiveDuration: ThreadAutoArchiveDuration,
      reason?: string,
    ): Promise<TextChannel>;
    public setNSFW(nsfw: boolean, reason?: string): Promise<TextChannel>;
    public setRateLimitPerUser(rateLimitPerUser: number, reason?: string): Promise<TextChannel>;
    public setType(type: Pick<typeof ChannelType, 'text' | 'news'>, reason?: string): Promise<GuildChannel>;
    public fetchWebhooks(): Promise<Collection<Snowflake, Webhook>>;
  }

  export class ThreadChannel extends TextBasedChannel(Channel) {
    constructor(guild: Guild, data?: object);
    public archived: boolean;
    public readonly archivedAt: Date | null;
    public archiveTimestamp: number | null;
    public autoArchiveDuration: ThreadAutoArchiveDuration;
    public readonly editable: boolean;
    public guild: Guild;
    public readonly guildMembers: Collection<Snowflake, GuildMember>;
    public readonly joinable: boolean;
    public locked: boolean;
    public readonly manageable: boolean;
    public readonly sendable: boolean;
    public memberCount: number | null;
    public messageCount: number | null;
    public messages: MessageManager;
    public members: ThreadMemberManager;
    public name: string;
    public ownerID: Snowflake;
    public readonly parent: TextChannel | NewsChannel | null;
    public parentID: Snowflake;
    public rateLimitPerUser: number;
    public type: ThreadChannelType;
    public readonly unarchivable: boolean;
    public delete(reason?: string): Promise<ThreadChannel>;
    public edit(data: ThreadEditData, reason?: string): Promise<ThreadChannel>;
    public join(): Promise<ThreadChannel>;
    public leave(): Promise<ThreadChannel>;
    public permissionsFor(memberOrRole: GuildMember | Role): Readonly<Permissions>;
    public permissionsFor(memberOrRole: GuildMemberResolvable | RoleResolvable): Readonly<Permissions> | null;
    public setArchived(archived: boolean, reason?: string): Promise<ThreadChannel>;
    public setAutoArchiveDuration(
      autoArchiveDuration: ThreadAutoArchiveDuration,
      reason?: string,
    ): Promise<ThreadChannel>;
    public setLocked(locked: boolean, reason?: string): Promise<ThreadChannel>;
    public setName(name: string, reason?: string): Promise<ThreadChannel>;
    public setRateLimitPerUser(rateLimitPerUser: number, reason?: string): Promise<ThreadChannel>;
  }

  export class ThreadMember extends Base {
    constructor(thread: ThreadChannel, data?: object);
    public flags: ThreadMemberFlags;
    public readonly guildMember: GuildMember | null;
    public id: Snowflake;
    public readonly joinedAt: Date | null;
    public joinedTimestamp: number | null;
    public readonly manageable: boolean;
    public thread: ThreadChannel;
    public readonly user: User | null;
    public remove(reason?: string): Promise<ThreadMember>;
  }

  export class ThreadMemberFlags extends BitField<ThreadMemberFlagsString> {
    public static FLAGS: Record<ThreadMemberFlagsString, number>;
    public static resolve(bit?: BitFieldResolvable<ThreadMemberFlagsString, number>): number;
  }

  export class User extends PartialTextBasedChannel(Base) {
    constructor(client: Client, data: unknown);
    public avatar: string | null;
    public banner: string | null;
    public bot: boolean;
    public readonly createdAt: Date;
    public readonly createdTimestamp: number;
    public discriminator: string;
    public readonly defaultAvatarURL: string;
    public readonly dmChannel: DMChannel | null;
    public flags: Readonly<UserFlags> | null;
    public id: Snowflake;
    public lastMessageID: Snowflake | null;
    public readonly partial: false;
    public readonly presence: Presence;
    public system: boolean | null;
    public readonly tag: string;
    public username: string;
    public avatarURL(options?: ImageURLOptions): string | null;
    public bannerURL(options?: ImageURLOptions): string | null;
    public createDM(): Promise<DMChannel>;
    public deleteDM(): Promise<DMChannel>;
    public displayAvatarURL(options?: ImageURLOptions): string;
    public equals(user: User): boolean;
    public fetch(force?: boolean): Promise<User>;
    public fetchFlags(force?: boolean): Promise<UserFlags>;
    public toString(): string;
    public typingDurationIn(channel: ChannelResolvable): number;
    public typingIn(channel: ChannelResolvable): boolean;
    public typingSinceIn(channel: ChannelResolvable): Date;
  }

  export class UserFlags extends BitField<UserFlagsString> {
    public static FLAGS: Record<UserFlagsString, number>;
    public static resolve(bit?: BitFieldResolvable<UserFlagsString, number>): number;
  }

  export class Util {
    public static basename(path: string, ext?: string): string;
    public static binaryToID(num: string): Snowflake;
    public static cleanContent(str: string, channel: Channel): string;
    public static removeMentions(str: string): string;
    public static cloneObject(obj: unknown): unknown;
    public static delayFor(ms: number): Promise<void>;
    public static discordSort<K, V extends { rawPosition: number; id: Snowflake }>(
      collection: Collection<K, V>,
    ): Collection<K, V>;
    public static escapeMarkdown(text: string, options?: EscapeMarkdownOptions): string;
    public static escapeCodeBlock(text: string): string;
    public static escapeInlineCode(text: string): string;
    public static escapeBold(text: string): string;
    public static escapeItalic(text: string): string;
    public static escapeUnderline(text: string): string;
    public static escapeStrikethrough(text: string): string;
    public static escapeSpoiler(text: string): string;
    public static cleanCodeBlockContent(text: string): string;
    public static fetchRecommendedShards(token: string, guildsPerShard?: number): Promise<number>;
    public static flatten(obj: unknown, ...props: { [key: string]: boolean | string }[]): unknown;
    public static idToBinary(num: Snowflake): string;
    public static makeError(obj: MakeErrorOptions): Error;
    public static makePlainError(err: Error): MakeErrorOptions;
    public static mergeDefault(def: unknown, given: unknown): unknown;
    public static moveElementInArray(array: any[], element: any, newIndex: number, offset?: boolean): number;
    public static parseEmoji(text: string): { animated: boolean; name: string; id: Snowflake | null } | null;
    public static resolveColor(color: ColorResolvable): number;
    public static resolvePartialEmoji(emoji: EmojiIdentifierResolvable): Partial<RawEmoji> | null;
    public static verifyString(data: string, error?: typeof Error, errorMessage?: string, allowEmpty?: boolean): string;
    public static setPosition<T extends Channel | Role>(
      item: T,
      position: number,
      relative: boolean,
      sorted: Collection<Snowflake, T>,
      route: unknown,
      reason?: string,
    ): Promise<{ id: Snowflake; position: number }[]>;
    public static splitMessage(text: string, options?: SplitOptions): string[];
  }

  export class VoiceChannel extends BaseGuildVoiceChannel {
    public readonly editable: boolean;
    public readonly speakable: boolean;
    public type: 'voice';
    public setBitrate(bitrate: number, reason?: string): Promise<VoiceChannel>;
    public setUserLimit(userLimit: number, reason?: string): Promise<VoiceChannel>;
  }

  export class VoiceRegion {
    constructor(data: unknown);
    public custom: boolean;
    public deprecated: boolean;
    public id: string;
    public name: string;
    public optimal: boolean;
    public vip: boolean;
    public toJSON(): unknown;
  }

  export class VoiceState extends Base {
    constructor(guild: Guild, data: unknown);
    public readonly channel: VoiceChannel | StageChannel | null;
    public channelID: Snowflake | null;
    public readonly deaf: boolean | null;
    public guild: Guild;
    public id: Snowflake;
    public readonly member: GuildMember | null;
    public readonly mute: boolean | null;
    public selfDeaf: boolean | null;
    public selfMute: boolean | null;
    public serverDeaf: boolean | null;
    public serverMute: boolean | null;
    public sessionID: string | null;
    public streaming: boolean;
    public selfVideo: boolean;
    public suppress: boolean;
    public requestToSpeakTimestamp: number | null;

    public setDeaf(deaf: boolean, reason?: string): Promise<GuildMember>;
    public setMute(mute: boolean, reason?: string): Promise<GuildMember>;
    public kick(reason?: string): Promise<GuildMember>;
    public setChannel(channel: ChannelResolvable | null, reason?: string): Promise<GuildMember>;
    public setRequestToSpeak(request: boolean): Promise<void>;
    public setSuppressed(suppressed: boolean): Promise<void>;
  }

  class VolumeInterface extends EventEmitter {
    constructor(options?: { volume?: number });
    public readonly volume: number;
    public readonly volumeDecibels: number;
    public readonly volumeEditable: boolean;
    public readonly volumeLogarithmic: number;
    public setVolume(volume: number): void;
    public setVolumeDecibels(db: number): void;
    public setVolumeLogarithmic(value: number): void;

    public on(event: 'volumeChange', listener: (oldVolume: number, newVolume: number) => Awaited<void>): this;

    public once(event: 'volumeChange', listener: (oldVolume: number, newVolume: number) => Awaited<void>): this;
  }

  export class Webhook extends WebhookMixin() {
    constructor(client: Client, data?: unknown);
    public avatar: string;
    public avatarURL(options?: StaticImageURLOptions): string | null;
    public channelID: Snowflake;
    public client: Client;
    public guildID: Snowflake;
    public name: string;
    public owner: User | unknown | null;
    public sourceGuild: Guild | unknown | null;
    public sourceChannel: Channel | unknown | null;
    public token: string | null;
    public type: WebhookType;
  }

  export class WebhookClient extends WebhookMixin(BaseClient) {
    constructor(id: Snowflake, token: string, options?: WebhookClientOptions);
    public client: this;
    public options: WebhookClientOptions;
    public token: string;
    public editMessage(
      message: MessageResolvable,
      options: string | APIMessage | WebhookEditMessageOptions,
    ): Promise<RawMessage>;
    public fetchMessage(message: Snowflake, cache?: boolean): Promise<RawMessage>;
    public send(options: string | APIMessage | (WebhookMessageOptions & { split?: false })): Promise<RawMessage>;
    public send(options: APIMessage | (WebhookMessageOptions & { split: true | SplitOptions })): Promise<RawMessage[]>;
  }

  export class WebSocketManager extends EventEmitter {
    constructor(client: Client);
    private totalShards: number | string;
    private shardQueue: Set<WebSocketShard>;
    private packetQueue: unknown[];
    private destroyed: boolean;
    private reconnecting: boolean;

    public readonly client: Client;
    public gateway: string | null;
    public shards: Collection<number, WebSocketShard>;
    public status: Status;
    public readonly ping: number;

    public on(event: WSEventType, listener: (data: any, shardID: number) => void): this;
    public once(event: WSEventType, listener: (data: any, shardID: number) => void): this;

    private debug(message: string, shard?: WebSocketShard): void;
    private connect(): Promise<void>;
    private createShards(): Promise<void>;
    private reconnect(): Promise<void>;
    private broadcast(packet: unknown): void;
    private destroy(): void;
    private handlePacket(packet?: unknown, shard?: WebSocketShard): boolean;
    private checkShardsReady(): void;
    private triggerClientReady(): void;
  }

  export class WebSocketShard extends EventEmitter {
    constructor(manager: WebSocketManager, id: number);
    private sequence: number;
    private closeSequence: number;
    private sessionID: string | null;
    private lastPingTimestamp: number;
    private lastHeartbeatAcked: boolean;
    private ratelimit: { queue: unknown[]; total: number; remaining: number; time: 60e3; timer: NodeJS.Timeout | null };
    private connection: WebSocket | null;
    private helloTimeout: NodeJS.Timeout | null;
    private eventsAttached: boolean;
    private expectedGuilds: Set<Snowflake> | null;
    private readyTimeout: NodeJS.Timeout | null;

    public manager: WebSocketManager;
    public id: number;
    public status: Status;
    public ping: number;

    private debug(message: string): void;
    private connect(): Promise<void>;
    private onOpen(): void;
    private onMessage(event: MessageEvent): void;
    private onError(error: ErrorEvent | unknown): void;
    private onClose(event: CloseEvent): void;
    private onPacket(packet: unknown): void;
    private checkReady(): void;
    private setHelloTimeout(time?: number): void;
    private setHeartbeatTimer(time: number): void;
    private sendHeartbeat(): void;
    private ackHeartbeat(): void;
    private identify(): void;
    private identifyNew(): void;
    private identifyResume(): void;
    private _send(data: unknown): void;
    private processQueue(): void;
    private destroy(destroyOptions?: { closeCode?: number; reset?: boolean; emit?: boolean; log?: boolean }): void;
    private _cleanupConnection(): void;
    private _emitDestroyed(): void;

    public send(data: unknown): void;

    public on(event: 'ready' | 'resumed' | 'invalidSession', listener: () => Awaited<void>): this;
    public on(event: 'close', listener: (event: CloseEvent) => Awaited<void>): this;
    public on(event: 'allReady', listener: (unavailableGuilds?: Set<Snowflake>) => Awaited<void>): this;
    public on(event: string, listener: (...args: any[]) => Awaited<void>): this;

    public once(event: 'ready' | 'resumed' | 'invalidSession', listener: () => Awaited<void>): this;
    public once(event: 'close', listener: (event: CloseEvent) => Awaited<void>): this;
    public once(event: 'allReady', listener: (unavailableGuilds?: Set<Snowflake>) => Awaited<void>): this;
    public once(event: string, listener: (...args: any[]) => Awaited<void>): this;
  }

  export class Widget extends Base {
    constructor(client: Client, data: object);
    private _patch(data: object): void;
    public fetch(): Promise<Widget>;
    public id: Snowflake;
    public instantInvite?: string;
    public channels: Collection<Snowflake, WidgetChannel>;
    public members: Collection<string, WidgetMember>;
    public presenceCount: number;
  }

  export class WidgetMember extends Base {
    constructor(client: Client, data: object);
    public id: string;
    public username: string;
    public discriminator: string;
    public avatar?: string;
    public status: PresenceStatus;
    public deaf?: boolean;
    public mute?: boolean;
    public selfDeaf?: boolean;
    public selfMute?: boolean;
    public suppress?: boolean;
    public channelID?: Snowflake;
    public avatarURL: string;
    public activity?: WidgetActivity;
  }

  export class WelcomeChannel extends Base {
    private _emoji: unknown;
    public channelID: Snowflake;
    public guild: Guild | InviteGuild;
    public description: string;
    public readonly channel: TextChannel | NewsChannel | null;
    public readonly emoji: GuildEmoji | Emoji;
  }

  export class WelcomeScreen extends Base {
    public readonly enabled: boolean;
    public guild: Guild | InviteGuild;
    public description: string | null;
    public welcomeChannels: Collection<Snowflake, WelcomeChannel>;
  }

  //#endregion

  //#region Collections

  export class Collection<K, V> extends BaseCollection<K, V> {
    public flatMap<T>(
      fn: (value: V, key: K, collection: this) => Collection<K, T>,
      thisArg?: unknown,
    ): Collection<K, T>;
    public flatMap<T, This>(
      fn: (this: This, value: V, key: K, collection: this) => Collection<K, T>,
      thisArg: This,
    ): Collection<K, T>;
    public mapValues<T>(fn: (value: V, key: K, collection: this) => T, thisArg?: unknown): Collection<K, T>;
    public mapValues<This, T>(
      fn: (this: This, value: V, key: K, collection: this) => T,
      thisArg: This,
    ): Collection<K, T>;
    public toJSON(): unknown;
  }

  //#endregion

  //#region Managers

  export abstract class BaseManager<K, Holds, R> {
    constructor(client: Client, iterable: Iterable<any>, holds: Constructable<Holds>, cacheType: Collection<K, Holds>);
    public holds: Constructable<Holds>;
    public cache: Collection<K, Holds>;
    public cacheType: Collection<K, Holds>;
    public readonly client: Client;
    public add(data: any, cache?: boolean, { id, extras }?: { id: K; extras: any[] }): Holds;
    public resolve(resolvable: Holds): Holds;
    public resolve(resolvable: R): Holds | null;
    public resolveID(resolvable: Holds): K;
    public resolveID(resolvable: R): K | null;
    public valueOf(): Collection<K, Holds>;
  }

  export class ApplicationCommandManager extends BaseManager<
    Snowflake,
    ApplicationCommand,
    ApplicationCommandResolvable
  > {
    constructor(client: Client, iterable?: Iterable<any>);
    private commandPath({ id, guildID }: { id?: Snowflake; guildID?: Snowflake }): unknown;
    public create(command: ApplicationCommandData, guildID?: Snowflake): Promise<ApplicationCommand>;
    public delete(command: ApplicationCommandResolvable, guildID?: Snowflake): Promise<ApplicationCommand | null>;
    public edit(
      command: ApplicationCommandResolvable,
      data: ApplicationCommandData,
      guildID?: Snowflake,
    ): Promise<ApplicationCommand>;
    public fetch(id: Snowflake, options?: FetchApplicationCommandOptions): Promise<ApplicationCommand>;
    public fetch(
      id?: Snowflake,
      options?: FetchApplicationCommandOptions,
    ): Promise<Collection<Snowflake, ApplicationCommand>>;
    public fetchPermissions(
      command: undefined,
      guildID: Snowflake,
    ): Promise<Collection<Snowflake, ApplicationCommandPermissions[]>>;
    public fetchPermissions(
      command: ApplicationCommandResolvable,
      guildID: Snowflake,
    ): Promise<ApplicationCommandPermissions[]>;
    public set(
      commands: ApplicationCommandData[],
      guildID?: Snowflake,
    ): Promise<Collection<Snowflake, ApplicationCommand>>;
    public setPermissions(
      command: ApplicationCommandResolvable,
      permissions: ApplicationCommandPermissionData[],
      guildID: Snowflake,
    ): Promise<ApplicationCommandPermissions[]>;
    public setPermissions(
      permissions: GuildApplicationCommandPermissionData[],
      guildID: Snowflake,
    ): Promise<Collection<Snowflake, ApplicationCommandPermissions[]>>;
    private static transformCommand(command: ApplicationCommandData): unknown;
    private static transformPermissions(permissions: ApplicationCommandPermissionData, received?: boolean): unknown;
  }

  export class BaseGuildEmojiManager extends BaseManager<Snowflake, GuildEmoji, EmojiResolvable> {
    constructor(client: Client, iterable?: Iterable<any>);
    public resolveIdentifier(emoji: EmojiIdentifierResolvable): string | null;
  }

  export class ChannelManager extends BaseManager<Snowflake, Channel, ChannelResolvable> {
    constructor(client: Client, iterable: Iterable<any>);
    public fetch(id: Snowflake, options?: BaseFetchOptions): Promise<Channel | null>;
  }

  export class GuildApplicationCommandManager extends ApplicationCommandManager {
    constructor(guild: Guild, iterable?: Iterable<any>);
    public guild: Guild;
    public create(command: ApplicationCommandData): Promise<ApplicationCommand>;
    public delete(command: ApplicationCommandResolvable): Promise<ApplicationCommand | null>;
    public edit(command: ApplicationCommandResolvable, data: ApplicationCommandData): Promise<ApplicationCommand>;
    public fetch(id: Snowflake, options?: BaseFetchOptions): Promise<ApplicationCommand>;
    public fetch(id?: Snowflake, options?: BaseFetchOptions): Promise<Collection<Snowflake, ApplicationCommand>>;
    public fetchPermissions(): Promise<Collection<Snowflake, ApplicationCommandPermissions[]>>;
    public fetchPermissions(command: ApplicationCommandResolvable): Promise<ApplicationCommandPermissions[]>;
    public set(commands: ApplicationCommandData[]): Promise<Collection<Snowflake, ApplicationCommand>>;
    public setPermissions(
      command: ApplicationCommandResolvable,
      permissions: ApplicationCommandPermissionData[],
    ): Promise<ApplicationCommandPermissions[]>;
    public setPermissions(
      permissions: GuildApplicationCommandPermissionData[],
    ): Promise<Collection<Snowflake, ApplicationCommandPermissions[]>>;
  }

  export class GuildChannelManager extends BaseManager<Snowflake, GuildChannel, GuildChannelResolvable> {
    constructor(guild: Guild, iterable?: Iterable<any>);
    public readonly channelCountWithoutThreads: number;
    public guild: Guild;
    public create(name: string, options: GuildChannelCreateOptions & { type: 'voice' }): Promise<VoiceChannel>;
    public create(name: string, options: GuildChannelCreateOptions & { type: 'category' }): Promise<CategoryChannel>;
    public create(name: string, options?: GuildChannelCreateOptions & { type?: 'text' }): Promise<TextChannel>;
    public create(name: string, options: GuildChannelCreateOptions & { type: 'news' }): Promise<NewsChannel>;
    public create(name: string, options: GuildChannelCreateOptions & { type: 'store' }): Promise<StoreChannel>;
    public create(name: string, options: GuildChannelCreateOptions & { type: 'stage' }): Promise<StageChannel>;
    public create(
      name: string,
      options: GuildChannelCreateOptions,
    ): Promise<TextChannel | VoiceChannel | CategoryChannel | NewsChannel | StoreChannel | StageChannel>;
    public fetch(
      id: Snowflake,
      options?: BaseFetchOptions,
    ): Promise<TextChannel | VoiceChannel | CategoryChannel | NewsChannel | StoreChannel | StageChannel | null>;
    public fetch(
      id?: Snowflake,
      options?: BaseFetchOptions,
    ): Promise<
      Collection<Snowflake, TextChannel | VoiceChannel | CategoryChannel | NewsChannel | StoreChannel | StageChannel>
    >;
  }

  export class GuildEmojiManager extends BaseGuildEmojiManager {
    constructor(guild: Guild, iterable?: Iterable<any>);
    public guild: Guild;
    public create(
      attachment: BufferResolvable | Base64Resolvable,
      name: string,
      options?: GuildEmojiCreateOptions,
    ): Promise<GuildEmoji>;
    public fetch(id: Snowflake, options?: BaseFetchOptions): Promise<GuildEmoji>;
    public fetch(id?: Snowflake, options?: BaseFetchOptions): Promise<Collection<Snowflake, GuildEmoji>>;
  }

  export class GuildEmojiRoleManager {
    constructor(emoji: GuildEmoji);
    public emoji: GuildEmoji;
    public guild: Guild;
    public cache: Collection<Snowflake, Role>;
    public add(
      roleOrRoles: RoleResolvable | readonly RoleResolvable[] | Collection<Snowflake, Role>,
    ): Promise<GuildEmoji>;
    public set(roles: readonly RoleResolvable[] | Collection<Snowflake, Role>): Promise<GuildEmoji>;
    public remove(
      roleOrRoles: RoleResolvable | readonly RoleResolvable[] | Collection<Snowflake, Role>,
    ): Promise<GuildEmoji>;
    public valueOf(): Collection<Snowflake, Role>;
  }

  export class GuildManager extends BaseManager<Snowflake, Guild, GuildResolvable> {
    constructor(client: Client, iterable?: Iterable<any>);
    public create(name: string, options?: GuildCreateOptions): Promise<Guild>;
    public fetch(options: Snowflake | FetchGuildOptions): Promise<Guild>;
    public fetch(options?: FetchGuildsOptions): Promise<Collection<Snowflake, OAuth2Guild>>;
  }

  export class GuildMemberManager extends BaseManager<Snowflake, GuildMember, GuildMemberResolvable> {
    constructor(guild: Guild, iterable?: Iterable<any>);
    public guild: Guild;
    public ban(user: UserResolvable, options?: BanOptions): Promise<GuildMember | User | Snowflake>;
    public edit(user: UserResolvable, data: GuildMemberEditData, reason?: string): Promise<void>;
    public fetch(
      options: UserResolvable | FetchMemberOptions | (FetchMembersOptions & { user: UserResolvable }),
    ): Promise<GuildMember>;
    public fetch(options?: FetchMembersOptions): Promise<Collection<Snowflake, GuildMember>>;
    public kick(user: UserResolvable, reason?: string): Promise<GuildMember | User | Snowflake>;
    public prune(options: GuildPruneMembersOptions & { dry?: false; count: false }): Promise<null>;
    public prune(options?: GuildPruneMembersOptions): Promise<number>;
    public search(options: GuildSearchMembersOptions): Promise<Collection<Snowflake, GuildMember>>;
    public unban(user: UserResolvable, reason?: string): Promise<User>;
  }

  export class GuildBanManager extends BaseManager<Snowflake, GuildBan, GuildBanResolvable> {
    constructor(guild: Guild, iterable?: Iterable<any>);
    public guild: Guild;
    public create(user: UserResolvable, options?: BanOptions): Promise<GuildMember | User | Snowflake>;
    public fetch(options: UserResolvable | FetchBanOptions): Promise<GuildBan>;
    public fetch(options?: FetchBansOptions): Promise<Collection<Snowflake, GuildBan>>;
    public remove(user: UserResolvable, reason?: string): Promise<User>;
  }

  export class GuildMemberRoleManager {
    constructor(member: GuildMember);
    public readonly cache: Collection<Snowflake, Role>;
    public readonly hoist: Role | null;
    public readonly color: Role | null;
    public readonly highest: Role;
    public readonly premiumSubscriberRole: Role | null;
    public readonly botRole: Role | null;
    public member: GuildMember;
    public guild: Guild;

    public add(
      roleOrRoles: RoleResolvable | readonly RoleResolvable[] | Collection<Snowflake, Role>,
      reason?: string,
    ): Promise<GuildMember>;
    public set(roles: readonly RoleResolvable[] | Collection<Snowflake, Role>, reason?: string): Promise<GuildMember>;
    public remove(
      roleOrRoles: RoleResolvable | readonly RoleResolvable[] | Collection<Snowflake, Role>,
      reason?: string,
    ): Promise<GuildMember>;
    public valueOf(): Collection<Snowflake, Role>;
  }

  export class MessageManager extends BaseManager<Snowflake, Message, MessageResolvable> {
    constructor(channel: TextChannel | DMChannel, iterable?: Iterable<any>);
    public channel: TextBasedChannelFields;
    public cache: Collection<Snowflake, Message>;
    public crosspost(message: MessageResolvable): Promise<Message>;
    public delete(message: MessageResolvable): Promise<void>;
    public edit(message: MessageResolvable, options: APIMessage | MessageEditOptions): Promise<Message>;
    public fetch(message: Snowflake, options?: BaseFetchOptions): Promise<Message>;
    public fetch(
      options?: ChannelLogsQueryOptions,
      cacheOptions?: BaseFetchOptions,
    ): Promise<Collection<Snowflake, Message>>;
    public fetchPinned(cache?: boolean): Promise<Collection<Snowflake, Message>>;
    public react(message: MessageResolvable, emoji: EmojiIdentifierResolvable): Promise<void>;
    public pin(message: MessageResolvable): Promise<void>;
    public unpin(message: MessageResolvable): Promise<void>;
  }

  export class PresenceManager extends BaseManager<Snowflake, Presence, PresenceResolvable> {
    constructor(client: Client, iterable?: Iterable<any>);
  }

  export class ReactionManager extends BaseManager<Snowflake | string, MessageReaction, MessageReactionResolvable> {
    constructor(message: Message, iterable?: Iterable<any>);
    public message: Message;
    public removeAll(): Promise<Message>;
  }

  export class ReactionUserManager extends BaseManager<Snowflake, User, UserResolvable> {
    constructor(client: Client, iterable: Iterable<any> | undefined, reaction: MessageReaction);
    public reaction: MessageReaction;
    public fetch(options?: FetchReactionUsersOptions): Promise<Collection<Snowflake, User>>;
    public remove(user?: UserResolvable): Promise<MessageReaction>;
  }

  export class RoleManager extends BaseManager<Snowflake, Role, RoleResolvable> {
    constructor(guild: Guild, iterable?: Iterable<any>);
    public readonly everyone: Role;
    public readonly highest: Role;
    public guild: Guild;
    public readonly premiumSubscriberRole: Role | null;
    public botRoleFor(user: UserResolvable): Role | null;
    public fetch(id: Snowflake, options?: BaseFetchOptions): Promise<Role | null>;
    public fetch(id?: Snowflake, options?: BaseFetchOptions): Promise<Collection<Snowflake, Role>>;
    public create(options?: CreateRoleOptions): Promise<Role>;
  }

  export class StageInstanceManager extends BaseManager<Snowflake, StageInstance, StageInstanceResolvable> {
    constructor(guild: Guild, iterable?: Iterable<any>);
    public guild: Guild;
    public create(options: CreateStageInstanceOptions): Promise<StageInstance>;
    public fetch(channel: StageChannel | Snowflake, options?: BaseFetchOptions): Promise<StageInstance>;
    public edit(channel: StageChannel | Snowflake, options: StageInstanceEditOptions): Promise<StageInstance>;
    public delete(channel: StageChannel | Snowflake): Promise<void>;
  }

  export class ThreadManager extends BaseManager<Snowflake, ThreadChannel, ThreadChannelResolvable> {
    constructor(channel: TextChannel | NewsChannel, iterable?: Iterable<any>);
    public channel: TextChannel | NewsChannel;
    public create(options: {
      name: string;
      autoArchiveDuration: ThreadAutoArchiveDuration;
      startMessage?: MessageResolvable;
      reason?: string;
    }): Promise<ThreadChannel>;
    public fetch(options: ThreadChannelResolvable, cacheOptions?: BaseFetchOptions): Promise<ThreadChannel | null>;
    public fetch(
      options?: { archived?: FetchArchivedThreadOptions; active?: boolean },
      cacheOptions?: { cache?: boolean },
    ): Promise<FetchedThreads>;
    public fetchArchived(options?: FetchArchivedThreadOptions, cache?: boolean): Promise<FetchedThreads>;
    public fetchActive(cache?: boolean): Promise<FetchedThreads>;
  }

  export interface ThreadMemberManager
    extends Omit<BaseManager<Snowflake, ThreadMember, ThreadMemberResolvable>, 'add'> {}
  export class ThreadMemberManager {
    constructor(thread: ThreadChannel, iterable?: Iterable<any>);
    public thread: ThreadChannel;
    public _add(data: any, cache?: boolean): ThreadMember;
    public add(member: UserResolvable | '@me', reason?: string): Promise<Snowflake>;
    public fetch(cache?: boolean): Promise<Collection<Snowflake, ThreadMember>>;
    public remove(id: Snowflake | '@me', reason?: string): Promise<Snowflake>;
  }

  export class UserManager extends BaseManager<Snowflake, User, UserResolvable> {
    constructor(client: Client, iterable?: Iterable<any>);
    public fetch(id: Snowflake, options?: BaseFetchOptions): Promise<User>;
  }

  export class VoiceStateManager extends BaseManager<Snowflake, VoiceState, typeof VoiceState> {
    constructor(guild: Guild, iterable?: Iterable<any>);
    public guild: Guild;
  }

  //#endregion

  //#region Mixins

  // Model the TextBasedChannel mixin system, allowing application of these fields
  // to the classes that use these methods without having to manually add them
  // to each of those classes

  type Constructable<T> = new (...args: any[]) => T;
  function PartialTextBasedChannel<T>(Base?: Constructable<T>): Constructable<T & PartialTextBasedChannelFields>;
  function TextBasedChannel<T, I extends keyof TextBasedChannelFields = never>(
    Base?: Constructable<T>,
    ignore?: I[],
  ): Constructable<T & Omit<TextBasedChannelFields, I>>;

  interface PartialTextBasedChannelFields {
    lastMessageID: Snowflake | null;
    readonly lastMessage: Message | null;
    send(options: string | APIMessage | (MessageOptions & { split?: false })): Promise<Message>;
    send(options: APIMessage | (MessageOptions & { split: true | SplitOptions })): Promise<Message[]>;
  }

  interface TextBasedChannelFields extends PartialTextBasedChannelFields {
    _typing: Map<string, TypingData>;
    lastPinTimestamp: number | null;
    readonly lastPinAt: Date | null;
    typing: boolean;
    typingCount: number;
    awaitMessageComponentInteraction(
      options?: AwaitMessageComponentInteractionOptions,
    ): Promise<MessageComponentInteraction>;
    awaitMessages(options?: AwaitMessagesOptions): Promise<Collection<Snowflake, Message>>;
    bulkDelete(
      messages: Collection<Snowflake, Message> | readonly MessageResolvable[] | number,
      filterOld?: boolean,
    ): Promise<Collection<Snowflake, Message>>;
    createMessageComponentInteractionCollector(
      options?: MessageComponentInteractionCollectorOptions,
    ): MessageComponentInteractionCollector;
    createMessageCollector(options?: MessageCollectorOptions): MessageCollector;
    startTyping(count?: number): Promise<void>;
    stopTyping(force?: boolean): void;
  }

  function PartialWebhookMixin<T>(Base?: Constructable<T>): Constructable<T & PartialWebhookFields>;
  function WebhookMixin<T>(Base?: Constructable<T>): Constructable<T & WebhookFields>;

  function VolumeMixin<T>(base: Constructable<T>): Constructable<T & VolumeInterface>;

  interface PartialWebhookFields {
    id: Snowflake;
    readonly url: string;
    deleteMessage(message: MessageResolvable | '@original'): Promise<void>;
    editMessage(
      message: MessageResolvable | '@original',
      options: string | APIMessage | WebhookEditMessageOptions,
    ): Promise<Message | RawMessage>;
    fetchMessage(message: Snowflake | '@original', cache?: boolean): Promise<Message | RawMessage>;
    send(
      options: APIMessage | (WebhookMessageOptions & { split: true | SplitOptions }),
    ): Promise<(Message | RawMessage)[]>;
    send(options: string | APIMessage | (WebhookMessageOptions & { split?: false })): Promise<Message | RawMessage>;
  }

  interface WebhookFields extends PartialWebhookFields {
    readonly createdAt: Date;
    readonly createdTimestamp: number;
    delete(reason?: string): Promise<void>;
    edit(options: WebhookEditData, reason?: string): Promise<Webhook>;
    sendSlackMessage(body: object): Promise<boolean>;
  }

  //#endregion

  //#region Typedefs

  type ActivityFlagsString = 'INSTANCE' | 'JOIN' | 'SPECTATE' | 'JOIN_REQUEST' | 'SYNC' | 'PLAY';

  type ActivitiesOptions = Omit<ActivityOptions, 'shardID'>;

  interface ActivityOptions {
    name?: string;
    url?: string;
    type?: ActivityType | number;
    shardID?: number | readonly number[];
  }

  type ActivityPlatform = 'desktop' | 'samsung' | 'xbox';

  type ActivityType = keyof typeof ActivityTypes;

  interface AddGuildMemberOptions {
    accessToken: string;
    nick?: string;
    roles?: Collection<Snowflake, Role> | RoleResolvable[];
    mute?: boolean;
    deaf?: boolean;
  }

  interface APIErrors {
    UNKNOWN_ACCOUNT: 10001;
    UNKNOWN_APPLICATION: 10002;
    UNKNOWN_CHANNEL: 10003;
    UNKNOWN_GUILD: 10004;
    UNKNOWN_INTEGRATION: 10005;
    UNKNOWN_INVITE: 10006;
    UNKNOWN_MEMBER: 10007;
    UNKNOWN_MESSAGE: 10008;
    UNKNOWN_OVERWRITE: 10009;
    UNKNOWN_PROVIDER: 10010;
    UNKNOWN_ROLE: 10011;
    UNKNOWN_TOKEN: 10012;
    UNKNOWN_USER: 10013;
    UNKNOWN_EMOJI: 10014;
    UNKNOWN_WEBHOOK: 10015;
    UNKNOWN_WEBHOOK_SERVICE: 10016;
    UNKNOWN_SESSION: 10020;
    UNKNOWN_BAN: 10026;
    UNKNOWN_SKU: 10027;
    UNKNOWN_STORE_LISTING: 10028;
    UNKNOWN_ENTITLEMENT: 10029;
    UNKNOWN_BUILD: 10030;
    UNKNOWN_LOBBY: 10031;
    UNKNOWN_BRANCH: 10032;
    UNKNOWN_STORE_DIRECTORY_LAYOUT: 10033;
    UNKNOWN_REDISTRIBUTABLE: 10036;
    UNKNOWN_GIFT_CODE: 10038;
    UNKNOWN_GUILD_TEMPLATE: 10057;
    UNKNOWN_INTERACTION: 10062;
    UNKNOWN_APPLICATION_COMMAND: 10063;
    UNKNOWN_APPLICATION_COMMAND_PERMISSIONS: 10066;
    UNKNOWN_STAGE_INSTANCE: 10067;
    BOT_PROHIBITED_ENDPOINT: 20001;
    BOT_ONLY_ENDPOINT: 20002;
    CANNOT_SEND_EXPLICIT_CONTENT: 20009;
    NOT_AUTHORIZED: 20012;
    SLOWMODE_RATE_LIMIT: 20016;
    ACCOUNT_OWNER_ONLY: 20018;
    ANNOUNCEMENT_EDIT_LIMIT_EXCEEDED: 20022;
    CHANNEL_HIT_WRITE_RATELIMIT: 20028;
    CONTENT_NOT_ALLOWED: 20031;
    MAXIMUM_GUILDS: 30001;
    MAXIMUM_FRIENDS: 30002;
    MAXIMUM_PINS: 30003;
    MAXIMUM_RECIPIENTS: 30004;
    MAXIMUM_ROLES: 30005;
    MAXIMUM_WEBHOOKS: 30007;
    MAXIMUM_EMOJIS: 30008;
    MAXIMUM_REACTIONS: 30010;
    MAXIMUM_CHANNELS: 30013;
    MAXIMUM_ATTACHMENTS: 30015;
    MAXIMUM_INVITES: 30016;
    MAXIMUM_ANIMATED_EMOJIS: 30018;
    MAXIMUM_SERVER_MEMBERS: 30019;
    GUILD_ALREADY_HAS_TEMPLATE: 30031;
    MAXIMUM_THREAD_PARICIPANTS: 30033;
    MAXIMUM_NON_GUILD_MEMBERS_BANS: 30035;
    MAXIMUM_BAN_FETCHES: 30037;
    UNAUTHORIZED: 40001;
    ACCOUNT_VERIFICATION_REQUIRED: 40002;
    DIRECT_MESSAGES_TOO_FAST: 40003;
    REQUEST_ENTITY_TOO_LARGE: 40005;
    FEATURE_TEMPORARILY_DISABLED: 40006;
    USER_BANNED: 40007;
    TARGET_USER_NOT_CONNECTED_TO_VOICE: 40032;
    ALREADY_CROSSPOSTED: 40033;
    MISSING_ACCESS: 50001;
    INVALID_ACCOUNT_TYPE: 50002;
    CANNOT_EXECUTE_ON_DM: 50003;
    EMBED_DISABLED: 50004;
    CANNOT_EDIT_MESSAGE_BY_OTHER: 50005;
    CANNOT_SEND_EMPTY_MESSAGE: 50006;
    CANNOT_MESSAGE_USER: 50007;
    CANNOT_SEND_MESSAGES_IN_VOICE_CHANNEL: 50008;
    CHANNEL_VERIFICATION_LEVEL_TOO_HIGH: 50009;
    OAUTH2_APPLICATION_BOT_ABSENT: 50010;
    MAXIMUM_OAUTH2_APPLICATIONS: 50011;
    INVALID_OAUTH_STATE: 50012;
    MISSING_PERMISSIONS: 50013;
    INVALID_AUTHENTICATION_TOKEN: 50014;
    NOTE_TOO_LONG: 50015;
    INVALID_BULK_DELETE_QUANTITY: 50016;
    CANNOT_PIN_MESSAGE_IN_OTHER_CHANNEL: 50019;
    INVALID_OR_TAKEN_INVITE_CODE: 50020;
    CANNOT_EXECUTE_ON_SYSTEM_MESSAGE: 50021;
    CANNOT_EXECUTE_ON_CHANNEL_TYPE: 50024;
    INVALID_OAUTH_TOKEN: 50025;
    MISSING_OAUTH_SCOPE: 50026;
    INVALID_WEBHOOK_TOKEN: 50027;
    INVALID_ROLE: 50028;
    INVALID_RECIPIENTS: 50033;
    BULK_DELETE_MESSAGE_TOO_OLD: 50034;
    INVALID_FORM_BODY: 50035;
    INVITE_ACCEPTED_TO_GUILD_NOT_CONTAINING_BOT: 50036;
    INVALID_API_VERSION: 50041;
    CANNOT_SELF_REDEEM_GIFT: 50054;
    PAYMENT_SOURCE_REQUIRED: 50070;
    CANNOT_DELETE_COMMUNITY_REQUIRED_CHANNEL: 50074;
    INVALID_STICKER_SENT: 50081;
    INVALID_THREAD_ARCHIVE_STATE: 50083;
    INVALID_THREAD_NOTIFICATION_SETTINGS: 50084;
    PARAMETER_EARLIER_THAN_CREATION: 50085;
    TWO_FACTOR_REQUIRED: 60003;
    NO_USERS_WITH_DISCORDTAG_EXIST: 80004;
    REACTION_BLOCKED: 90001;
    RESOURCE_OVERLOADED: 130000;
    STAGE_ALREADY_OPEN: 150006;
    MESSAGE_ALREADY_HAS_THREAD: 160004;
    THREAD_LOCKED: 160005;
    MAXIMUM_ACTIVE_THREADS: 160006;
    MAXIMUM_ACTIVE_ANNOUCEMENT_THREAD: 160007;
  }

  interface ApplicationAsset {
    name: string;
    id: Snowflake;
    type: 'BIG' | 'SMALL';
  }
=======
export abstract class BaseGuild extends Base {
  public constructor(client: Client, data: unknown);
  public readonly createdAt: Date;
  public readonly createdTimestamp: number;
  public features: GuildFeatures[];
  public icon: string | null;
  public id: Snowflake;
  public name: string;
  public readonly nameAcronym: string;
  public readonly partnered: boolean;
  public readonly verified: boolean;
  public fetch(): Promise<Guild>;
  public iconURL(options?: ImageURLOptions): string | null;
  public toString(): string;
}

export class BaseGuildEmoji extends Emoji {
  public constructor(client: Client, data: unknown, guild: Guild | GuildPreview);
  public available: boolean | null;
  public readonly createdAt: Date;
  public readonly createdTimestamp: number;
  public guild: Guild | GuildPreview;
  public id: Snowflake;
  public managed: boolean | null;
  public requiresColons: boolean | null;
}
>>>>>>> 4206e35b

export class BaseGuildVoiceChannel extends GuildChannel {
  public constructor(guild: Guild, data?: unknown);
  public readonly members: Collection<Snowflake, GuildMember>;
  public readonly full: boolean;
  public readonly joinable: boolean;
  public rtcRegion: string | null;
  public bitrate: number;
  public userLimit: number;
  public setRTCRegion(region: string | null): Promise<this>;
}

export class BaseMessageComponent {
  public constructor(data?: BaseMessageComponent | BaseMessageComponentOptions);
  public type: MessageComponentType | null;
  private static create(
    data: MessageComponentOptions,
    client?: Client | WebhookClient,
    skipValidation?: boolean,
  ): MessageComponent | undefined;
  private static resolveType(type: MessageComponentTypeResolvable): MessageComponentType;
}

export class BitField<S extends string, N extends number | bigint = number> {
  public constructor(bits?: BitFieldResolvable<S, N>);
  public bitfield: N;
  public add(...bits: BitFieldResolvable<S, N>[]): BitField<S, N>;
  public any(bit: BitFieldResolvable<S, N>): boolean;
  public equals(bit: BitFieldResolvable<S, N>): boolean;
  public freeze(): Readonly<BitField<S, N>>;
  public has(bit: BitFieldResolvable<S, N>): boolean;
  public missing(bits: BitFieldResolvable<S, N>, ...hasParams: readonly unknown[]): S[];
  public remove(...bits: BitFieldResolvable<S, N>[]): BitField<S, N>;
  public serialize(...hasParams: readonly unknown[]): Record<S, boolean>;
  public toArray(...hasParams: readonly unknown[]): S[];
  public toJSON(): N extends number ? number : string;
  public valueOf(): N;
  public [Symbol.iterator](): IterableIterator<S>;
  public static FLAGS: unknown;
  public static resolve(bit?: BitFieldResolvable<string, number | bigint>): number | bigint;
}

export class ButtonInteraction extends MessageComponentInteraction {
  public componentType: 'BUTTON';
}

export class CategoryChannel extends GuildChannel {
  public readonly children: Collection<Snowflake, GuildChannel>;
  public type: 'GUILD_CATEGORY';
}

export type CategoryChannelResolvable = Snowflake | CategoryChannel;

export class Channel extends Base {
  public constructor(client: Client, data?: unknown, immediatePatch?: boolean);
  public readonly createdAt: Date;
  public readonly createdTimestamp: number;
  public deleted: boolean;
  public id: Snowflake;
  public readonly partial: false;
  public type: keyof typeof ChannelTypes;
  public delete(): Promise<Channel>;
  public fetch(force?: boolean): Promise<Channel>;
  public isText(): this is TextChannel | DMChannel | NewsChannel | ThreadChannel;
  public isThread(): this is ThreadChannel;
  public toString(): ChannelMention;
}

type If<T extends boolean, A, B = null> = T extends true ? A : T extends false ? B : A | B;

export class Client<Ready extends boolean = boolean> extends BaseClient {
  public constructor(options: ClientOptions);
  private actions: unknown;
  private _eval(script: string): unknown;
  private _validateOptions(options: ClientOptions): void;

  public application: If<Ready, ClientApplication>;
  public channels: ChannelManager;
  public readonly emojis: BaseGuildEmojiManager;
  public guilds: GuildManager;
  public options: ClientOptions;
  public readyAt: If<Ready, Date>;
  public readonly readyTimestamp: If<Ready, number>;
  public shard: ShardClientUtil | null;
  public token: If<Ready, string, string | null>;
  public uptime: If<Ready, number>;
  public user: If<Ready, ClientUser>;
  public users: UserManager;
  public voice: ClientVoiceManager;
  public ws: WebSocketManager;
  public destroy(): void;
  public fetchGuildPreview(guild: GuildResolvable): Promise<GuildPreview>;
  public fetchInvite(invite: InviteResolvable): Promise<Invite>;
  public fetchGuildTemplate(template: GuildTemplateResolvable): Promise<GuildTemplate>;
  public fetchVoiceRegions(): Promise<Collection<string, VoiceRegion>>;
  public fetchWebhook(id: Snowflake, token?: string): Promise<Webhook>;
  public fetchWidget(guild: GuildResolvable): Promise<Widget>;
  public generateInvite(options?: InviteGenerationOptions): string;
  public login(token?: string): Promise<string>;
  public isReady(): this is Client<true>;
  public sweepMessages(lifetime?: number): number;
  public toJSON(): unknown;

  public on<K extends keyof ClientEvents>(event: K, listener: (...args: ClientEvents[K]) => Awaited<void>): this;
  public on<S extends string | symbol>(
    event: Exclude<S, keyof ClientEvents>,
    listener: (...args: any[]) => Awaited<void>,
  ): this;

  public once<K extends keyof ClientEvents>(event: K, listener: (...args: ClientEvents[K]) => Awaited<void>): this;
  public once<S extends string | symbol>(
    event: Exclude<S, keyof ClientEvents>,
    listener: (...args: any[]) => Awaited<void>,
  ): this;

  public emit<K extends keyof ClientEvents>(event: K, ...args: ClientEvents[K]): boolean;
  public emit<S extends string | symbol>(event: Exclude<S, keyof ClientEvents>, ...args: unknown[]): boolean;

  public off<K extends keyof ClientEvents>(event: K, listener: (...args: ClientEvents[K]) => Awaited<void>): this;
  public off<S extends string | symbol>(
    event: Exclude<S, keyof ClientEvents>,
    listener: (...args: any[]) => Awaited<void>,
  ): this;

  public removeAllListeners<K extends keyof ClientEvents>(event?: K): this;
  public removeAllListeners<S extends string | symbol>(event?: Exclude<S, keyof ClientEvents>): this;
}

export class ClientApplication extends Application {
  public botPublic: boolean | null;
  public botRequireCodeGrant: boolean | null;
  public commands: ApplicationCommandManager;
  public cover: string | null;
  public flags: Readonly<ApplicationFlags>;
  public owner: User | Team | null;
  public readonly partial: boolean;
  public rpcOrigins: string[];
  public fetch(): Promise<ClientApplication>;
}

export class ClientUser extends User {
  public mfaEnabled: boolean;
  public verified: boolean;
  public edit(data: ClientUserEditData): Promise<this>;
  public setActivity(options?: ActivityOptions): Presence;
  public setActivity(name: string, options?: ActivityOptions): Presence;
  public setAFK(afk: boolean, shardId?: number | number[]): Presence;
  public setAvatar(avatar: BufferResolvable | Base64Resolvable): Promise<this>;
  public setPresence(data: PresenceData): Presence;
  public setStatus(status: PresenceStatusData, shardId?: number | number[]): Presence;
  public setUsername(username: string): Promise<this>;
}

export class Options extends null {
  private constructor();
  public static createDefaultOptions(): ClientOptions;
  public static cacheWithLimits(limits?: Record<string, number>): CacheFactory;
  public static cacheEverything(): CacheFactory;
}

export class ClientVoiceManager {
  public constructor(client: Client);
  public readonly client: Client;
  public adapters: Map<Snowflake, InternalDiscordGatewayAdapterLibraryMethods>;
}

export class Collection<K, V> extends BaseCollection<K, V> {
  public toJSON(): unknown;
}

export abstract class Collector<K, V, F extends unknown[] = []> extends EventEmitter {
  public constructor(client: Client, options?: CollectorOptions<[V, ...F]>);
  private _timeout: NodeJS.Timeout | null;
  private _idletimeout: NodeJS.Timeout | null;

  public readonly client: Client;
  public collected: Collection<K, V>;
  public ended: boolean;
  public abstract readonly endReason: string | null;
  public filter: CollectorFilter<[V, ...F]>;
  public readonly next: Promise<V>;
  public options: CollectorOptions<[V, ...F]>;
  public checkEnd(): void;
  public handleCollect(...args: unknown[]): Promise<void>;
  public handleDispose(...args: unknown[]): Promise<void>;
  public stop(reason?: string): void;
  public resetTimer(options?: CollectorResetTimerOptions): void;
  public [Symbol.asyncIterator](): AsyncIterableIterator<V>;
  public toJSON(): unknown;

  protected listener: (...args: any[]) => void;
  public abstract collect(...args: unknown[]): K | null | Promise<K | null>;
  public abstract dispose(...args: unknown[]): K | null;

  public on(event: 'collect' | 'dispose', listener: (...args: [V, ...F]) => Awaited<void>): this;
  public on(event: 'end', listener: (collected: Collection<K, V>, reason: string) => Awaited<void>): this;

  public once(event: 'collect' | 'dispose', listener: (...args: [V, ...F]) => Awaited<void>): this;
  public once(event: 'end', listener: (collected: Collection<K, V>, reason: string) => Awaited<void>): this;
}

export class CommandInteraction extends Interaction {
  public readonly command: ApplicationCommand | ApplicationCommand<{ guild: GuildResolvable }> | null;
  public readonly channel: TextChannel | DMChannel | NewsChannel | PartialDMChannel | ThreadChannel | null;
  public channelId: Snowflake;
  public commandId: Snowflake;
  public commandName: string;
  public deferred: boolean;
  public ephemeral: boolean | null;
  public options: Collection<string, CommandInteractionOption>;
  public replied: boolean;
  public webhook: InteractionWebhook;
  public defer(options: InteractionDeferOptions & { fetchReply: true }): Promise<Message | APIMessage>;
  public defer(options?: InteractionDeferOptions): Promise<void>;
  public deleteReply(): Promise<void>;
  public editReply(options: string | MessagePayload | WebhookEditMessageOptions): Promise<Message | APIMessage>;
  public fetchReply(): Promise<Message | APIMessage>;
  public followUp(options: string | MessagePayload | InteractionReplyOptions): Promise<Message | APIMessage>;
  public reply(options: InteractionReplyOptions & { fetchReply: true }): Promise<Message | APIMessage>;
  public reply(options: string | MessagePayload | InteractionReplyOptions): Promise<void>;
  private transformOption(option: unknown, resolved: unknown): CommandInteractionOption;
  private _createOptionsCollection(options: unknown, resolved: unknown): Collection<string, CommandInteractionOption>;
}

export class DataResolver extends null {
  private constructor();
  public static resolveBase64(data: Base64Resolvable): string;
  public static resolveCode(data: string, regx: RegExp): string;
  public static resolveFile(resource: BufferResolvable | Stream): Promise<Buffer | Stream>;
  public static resolveFileAsBuffer(resource: BufferResolvable | Stream): Promise<Buffer>;
  public static resolveImage(resource: BufferResolvable | Base64Resolvable): Promise<string | null>;
  public static resolveInviteCode(data: InviteResolvable): string;
  public static resolveGuildTemplateCode(data: GuildTemplateResolvable): string;
}

export class DiscordAPIError extends Error {
  public constructor(error: unknown, status: number, request: unknown);
  private static flattenErrors(obj: unknown, key: string): string[];

  public code: number;
  public method: string;
  public path: string;
  public httpStatus: number;
  public requestData: HTTPErrorData;
}

export class DMChannel extends TextBasedChannel(Channel, ['bulkDelete']) {
  public constructor(client: Client, data?: unknown);
  public messages: MessageManager;
  public recipient: User;
  public type: 'DM';
  public fetch(force?: boolean): Promise<this>;
}

export class Emoji extends Base {
  public constructor(client: Client, emoji: unknown);
  public animated: boolean | null;
  public readonly createdAt: Date | null;
  public readonly createdTimestamp: number | null;
  public deleted: boolean;
  public id: Snowflake | null;
  public name: string | null;
  public readonly identifier: string;
  public readonly url: string | null;
  public toJSON(): unknown;
  public toString(): string;
}

export class Guild extends AnonymousGuild {
  public constructor(client: Client, data: unknown);
  private _sortedRoles(): Collection<Snowflake, Role>;
  private _sortedChannels(channel: Channel): Collection<Snowflake, GuildChannel>;

  public readonly afkChannel: VoiceChannel | null;
  public afkChannelId: Snowflake | null;
  public afkTimeout: number;
  public applicationId: Snowflake | null;
  public approximateMemberCount: number | null;
  public approximatePresenceCount: number | null;
  public available: boolean;
  public bans: GuildBanManager;
  public channels: GuildChannelManager;
  public commands: GuildApplicationCommandManager;
  public defaultMessageNotifications: DefaultMessageNotificationLevel | number;
  public deleted: boolean;
  public discoverySplash: string | null;
  public emojis: GuildEmojiManager;
  public explicitContentFilter: ExplicitContentFilterLevel;
  public invites: GuildInviteManager;
  public readonly joinedAt: Date;
  public joinedTimestamp: number;
  public large: boolean;
  public maximumMembers: number | null;
  public maximumPresences: number | null;
  public readonly me: GuildMember | null;
  public memberCount: number;
  public members: GuildMemberManager;
  public mfaLevel: MFALevel;
  public ownerId: Snowflake;
  public preferredLocale: string;
  public premiumSubscriptionCount: number | null;
  public premiumTier: PremiumTier;
  public presences: PresenceManager;
  public readonly publicUpdatesChannel: TextChannel | null;
  public publicUpdatesChannelId: Snowflake | null;
  public roles: RoleManager;
  public readonly rulesChannel: TextChannel | null;
  public rulesChannelId: Snowflake | null;
  public readonly shard: WebSocketShard;
  public shardId: number;
  public stageInstances: StageInstanceManager;
  public readonly systemChannel: TextChannel | null;
  public systemChannelFlags: Readonly<SystemChannelFlags>;
  public systemChannelId: Snowflake | null;
  public vanityURLUses: number | null;
  public readonly voiceAdapterCreator: InternalDiscordGatewayAdapterCreator;
  public readonly voiceStates: VoiceStateManager;
  public readonly widgetChannel: TextChannel | null;
  public widgetChannelId: Snowflake | null;
  public widgetEnabled: boolean | null;
  public addMember(user: UserResolvable, options: AddGuildMemberOptions): Promise<GuildMember>;
  public createIntegration(data: IntegrationData, reason?: string): Promise<Guild>;
  public createTemplate(name: string, description?: string): Promise<GuildTemplate>;
  public delete(): Promise<Guild>;
  public discoverySplashURL(options?: StaticImageURLOptions): string | null;
  public edit(data: GuildEditData, reason?: string): Promise<Guild>;
  public editWelcomeScreen(data: WelcomeScreenEditData): Promise<WelcomeScreen>;
  public equals(guild: Guild): boolean;
  public fetchAuditLogs(options?: GuildAuditLogsFetchOptions): Promise<GuildAuditLogs>;
  public fetchIntegrations(): Promise<Collection<string, Integration>>;
  public fetchOwner(options?: FetchOwnerOptions): Promise<GuildMember>;
  public fetchPreview(): Promise<GuildPreview>;
  public fetchTemplates(): Promise<Collection<GuildTemplate['code'], GuildTemplate>>;
  public fetchVanityData(): Promise<Vanity>;
  public fetchWebhooks(): Promise<Collection<Snowflake, Webhook>>;
  public fetchWelcomeScreen(): Promise<WelcomeScreen>;
  public fetchWidget(): Promise<GuildWidget>;
  public leave(): Promise<Guild>;
  public setAFKChannel(afkChannel: ChannelResolvable | null, reason?: string): Promise<Guild>;
  public setAFKTimeout(afkTimeout: number, reason?: string): Promise<Guild>;
  public setBanner(banner: Base64Resolvable | null, reason?: string): Promise<Guild>;
  public setChannelPositions(channelPositions: readonly ChannelPosition[]): Promise<Guild>;
  public setDefaultMessageNotifications(
    defaultMessageNotifications: DefaultMessageNotificationLevel | number,
    reason?: string,
  ): Promise<Guild>;
  public setDiscoverySplash(discoverySplash: Base64Resolvable | null, reason?: string): Promise<Guild>;
  public setExplicitContentFilter(
    explicitContentFilter: ExplicitContentFilterLevel | number,
    reason?: string,
  ): Promise<Guild>;
  public setIcon(icon: Base64Resolvable | null, reason?: string): Promise<Guild>;
  public setName(name: string, reason?: string): Promise<Guild>;
  public setOwner(owner: GuildMemberResolvable, reason?: string): Promise<Guild>;
  public setPreferredLocale(preferredLocale: string, reason?: string): Promise<Guild>;
  public setPublicUpdatesChannel(publicUpdatesChannel: ChannelResolvable | null, reason?: string): Promise<Guild>;
  public setRolePositions(rolePositions: readonly RolePosition[]): Promise<Guild>;
  public setRulesChannel(rulesChannel: ChannelResolvable | null, reason?: string): Promise<Guild>;
  public setSplash(splash: Base64Resolvable | null, reason?: string): Promise<Guild>;
  public setSystemChannel(systemChannel: ChannelResolvable | null, reason?: string): Promise<Guild>;
  public setSystemChannelFlags(systemChannelFlags: SystemChannelFlagsResolvable, reason?: string): Promise<Guild>;
  public setVerificationLevel(verificationLevel: VerificationLevel | number, reason?: string): Promise<Guild>;
  public setWidget(widget: GuildWidgetData, reason?: string): Promise<Guild>;
  public toJSON(): unknown;
}

export class GuildAuditLogs {
  public constructor(guild: Guild, data: unknown);
  private webhooks: Collection<Snowflake, Webhook>;
  private integrations: Collection<Snowflake, Integration>;

  public entries: Collection<Snowflake, GuildAuditLogsEntry>;

  public static Actions: GuildAuditLogsActions;
  public static Targets: GuildAuditLogsTargets;
  public static Entry: typeof GuildAuditLogsEntry;
  public static actionType(action: number): GuildAuditLogsActionType;
  public static build(...args: unknown[]): Promise<GuildAuditLogs>;
  public static targetType(target: number): GuildAuditLogsTarget;
  public toJSON(): unknown;
}

export class GuildAuditLogsEntry {
  public constructor(logs: GuildAuditLogs, guild: Guild, data: unknown);
  public action: GuildAuditLogsAction;
  public actionType: GuildAuditLogsActionType;
  public changes: AuditLogChange[] | null;
  public readonly createdAt: Date;
  public readonly createdTimestamp: number;
  public executor: User | null;
  public extra: unknown | Role | GuildMember | null;
  public id: Snowflake;
  public reason: string | null;
  public target:
    | Guild
    | GuildChannel
    | User
    | Role
    | GuildEmoji
    | Invite
    | Webhook
    | Message
    | Integration
    | StageInstance
    | { id: Snowflake }
    | null;
  public targetType: GuildAuditLogsTarget;
  public toJSON(): unknown;
}

export class GuildBan extends Base {
  public constructor(client: Client, data: unknown, guild: Guild);
  public guild: Guild;
  public user: User;
  public readonly partial: boolean;
  public reason?: string | null;
  public fetch(force?: boolean): Promise<GuildBan>;
}

export class GuildChannel extends Channel {
  public constructor(guild: Guild, data?: unknown, client?: Client);
  private memberPermissions(member: GuildMember): Readonly<Permissions>;
  private rolePermissions(role: Role): Readonly<Permissions>;

  public readonly calculatedPosition: number;
  public readonly deletable: boolean;
  public guild: Guild;
  public guildId: Snowflake;
  public readonly manageable: boolean;
  public readonly members: Collection<Snowflake, GuildMember>;
  public name: string;
  public readonly parent: CategoryChannel | null;
  public parentId: Snowflake | null;
  public permissionOverwrites: PermissionOverwriteManager;
  public readonly permissionsLocked: boolean | null;
  public readonly position: number;
  public rawPosition: number;
  public type: Exclude<keyof typeof ChannelTypes, 'DM' | 'GROUP_DM' | 'UNKNOWN'>;
  public readonly viewable: boolean;
  public clone(options?: GuildChannelCloneOptions): Promise<this>;
  public createInvite(options?: CreateInviteOptions): Promise<Invite>;
  public edit(data: ChannelData, reason?: string): Promise<this>;
  public equals(channel: GuildChannel): boolean;
  public fetchInvites(cache?: boolean): Promise<Collection<string, Invite>>;
  public lockPermissions(): Promise<this>;
  public permissionsFor(memberOrRole: GuildMember | Role): Readonly<Permissions>;
  public permissionsFor(memberOrRole: GuildMemberResolvable | RoleResolvable): Readonly<Permissions> | null;
  public setName(name: string, reason?: string): Promise<this>;
  public setParent(channel: CategoryChannel | Snowflake | null, options?: SetParentOptions): Promise<this>;
  public setPosition(position: number, options?: SetChannelPositionOptions): Promise<this>;
  public setTopic(topic: string | null, reason?: string): Promise<this>;
  public isText(): this is TextChannel | NewsChannel;
}

export class GuildEmoji extends BaseGuildEmoji {
  public constructor(client: Client, data: unknown, guild: Guild);
  private _roles: Snowflake[];

  public readonly deletable: boolean;
  public guild: Guild;
  public author: User | null;
  public readonly roles: GuildEmojiRoleManager;
  public readonly url: string;
  public delete(reason?: string): Promise<GuildEmoji>;
  public edit(data: GuildEmojiEditData, reason?: string): Promise<GuildEmoji>;
  public equals(other: GuildEmoji | unknown): boolean;
  public fetchAuthor(): Promise<User>;
  public setName(name: string, reason?: string): Promise<GuildEmoji>;
}

export class GuildMember extends PartialTextBasedChannel(Base) {
  public constructor(client: Client, data: unknown, guild: Guild);
  public readonly bannable: boolean;
  public deleted: boolean;
  public readonly displayColor: number;
  public readonly displayHexColor: HexColorString;
  public readonly displayName: string;
  public guild: Guild;
  public readonly id: Snowflake;
  public pending: boolean;
  public readonly joinedAt: Date | null;
  public joinedTimestamp: number | null;
  public readonly kickable: boolean;
  public readonly manageable: boolean;
  public nickname: string | null;
  public readonly partial: false;
  public readonly permissions: Readonly<Permissions>;
  public readonly premiumSince: Date | null;
  public premiumSinceTimestamp: number | null;
  public readonly presence: Presence | null;
  public readonly roles: GuildMemberRoleManager;
  public user: User;
  public readonly voice: VoiceState;
  public ban(options?: BanOptions): Promise<GuildMember>;
  public fetch(force?: boolean): Promise<GuildMember>;
  public createDM(force?: boolean): Promise<DMChannel>;
  public deleteDM(): Promise<DMChannel>;
  public edit(data: GuildMemberEditData, reason?: string): Promise<GuildMember>;
  public kick(reason?: string): Promise<GuildMember>;
  public permissionsIn(channel: GuildChannelResolvable): Readonly<Permissions>;
  public setNickname(nickname: string | null, reason?: string): Promise<GuildMember>;
  public toJSON(): unknown;
  public toString(): MemberMention;
  public valueOf(): string;
}

export class GuildPreview extends Base {
  public constructor(client: Client, data: unknown);
  public approximateMemberCount: number;
  public approximatePresenceCount: number;
  public description: string | null;
  public discoverySplash: string | null;
  public emojis: Collection<Snowflake, GuildPreviewEmoji>;
  public features: GuildFeatures[];
  public icon: string | null;
  public id: Snowflake;
  public name: string;
  public splash: string | null;
  public discoverySplashURL(options?: StaticImageURLOptions): string | null;
  public iconURL(options?: ImageURLOptions): string | null;
  public splashURL(options?: StaticImageURLOptions): string | null;
  public fetch(): Promise<GuildPreview>;
  public toJSON(): unknown;
  public toString(): string;
}

export class GuildTemplate extends Base {
  public constructor(client: Client, data: unknown);
  public readonly createdTimestamp: number;
  public readonly updatedTimestamp: number;
  public readonly url: string;
  public code: string;
  public name: string;
  public description: string | null;
  public usageCount: number;
  public creator: User;
  public creatorId: Snowflake;
  public createdAt: Date;
  public updatedAt: Date;
  public guild: Guild | null;
  public guildId: Snowflake;
  public serializedGuild: unknown;
  public unSynced: boolean | null;
  public createGuild(name: string, icon?: BufferResolvable | Base64Resolvable): Promise<Guild>;
  public delete(): Promise<GuildTemplate>;
  public edit(options?: EditGuildTemplateOptions): Promise<GuildTemplate>;
  public sync(): Promise<GuildTemplate>;
  public static GUILD_TEMPLATES_PATTERN: RegExp;
}

export class GuildPreviewEmoji extends BaseGuildEmoji {
  public constructor(client: Client, data: unknown, guild: GuildPreview);
  public guild: GuildPreview;
  public roles: Snowflake[];
}

export class HTTPError extends Error {
  public constructor(message: string, name: string, code: number, request: unknown);
  public code: number;
  public method: string;
  public name: string;
  public path: string;
  public requestData: HTTPErrorData;
}

// tslint:disable-next-line:no-empty-interface - Merge RateLimitData into RateLimitError to not have to type it again
export interface RateLimitError extends RateLimitData {}
export class RateLimitError extends Error {
  public constructor(data: RateLimitData);
  public name: 'RateLimitError';
}

export class Integration extends Base {
  public constructor(client: Client, data: unknown, guild: Guild);
  public account: IntegrationAccount;
  public application: IntegrationApplication | null;
  public enabled: boolean;
  public expireBehavior: number;
  public expireGracePeriod: number;
  public guild: Guild;
  public id: Snowflake;
  public name: string;
  public role: Role;
  public readonly roles: Collection<Snowflake, Role>;
  public syncedAt: number;
  public syncing: boolean;
  public type: string;
  public user: User | null;
  public delete(reason?: string): Promise<Integration>;
  public edit(data: IntegrationEditData, reason?: string): Promise<Integration>;
  public sync(): Promise<Integration>;
}

export class IntegrationApplication extends Application {
  public bot: User | null;
  public termsOfServiceURL: string | null;
  public privacyPolicyURL: string | null;
  public rpcOrigins: string[];
  public summary: string | null;
  public hook: boolean | null;
  public cover: string | null;
  public verifyKey: string | null;
}

export class Intents extends BitField<IntentsString> {
  public static FLAGS: Record<IntentsString, number>;
  public static resolve(bit?: BitFieldResolvable<IntentsString, number>): number;
}

export class Interaction extends Base {
  public constructor(client: Client, data: unknown);
  public applicationId: Snowflake;
  public readonly channel: Channel | PartialDMChannel | null;
  public channelId: Snowflake | null;
  public readonly createdAt: Date;
  public readonly createdTimestamp: number;
  public readonly guild: Guild | null;
  public guildId: Snowflake | null;
  public id: Snowflake;
  public member: GuildMember | APIInteractionGuildMember | null;
  public readonly token: string;
  public type: InteractionType;
  public user: User;
  public version: number;
  public inGuild(): this is this & { guildId: Snowflake; member: GuildMember | APIInteractionGuildMember };
  public isButton(): this is ButtonInteraction;
  public isCommand(): this is CommandInteraction;
  public isMessageComponent(): this is MessageComponentInteraction;
  public isSelectMenu(): this is SelectMenuInteraction;
}

export class InteractionCollector<T extends Interaction> extends Collector<Snowflake, T> {
  public constructor(client: Client, options?: InteractionCollectorOptions<T>);
  private _handleMessageDeletion(message: Message): void;
  private _handleChannelDeletion(channel: GuildChannel): void;
  private _handleGuildDeletion(guild: Guild): void;

  public channel: TextChannel | NewsChannel | DMChannel | null;
  public componentType: MessageComponentType | null;
  public readonly endReason: string | null;
  public guild: Guild | null;
  public interactionType: InteractionType | null;
  public message: Message | null;
  public options: InteractionCollectorOptions<T>;
  public total: number;
  public users: Collection<Snowflake, User>;

  public collect(interaction: Interaction): Snowflake;
  public empty(): void;
  public dispose(interaction: Interaction): Snowflake;
  public on(event: 'collect' | 'dispose', listener: (interaction: T) => Awaited<void>): this;
  public on(event: 'end', listener: (collected: Collection<Snowflake, T>, reason: string) => Awaited<void>): this;
  public on(event: string, listener: (...args: any[]) => Awaited<void>): this;

  public once(event: 'collect' | 'dispose', listener: (interaction: T) => Awaited<void>): this;
  public once(event: 'end', listener: (collected: Collection<Snowflake, T>, reason: string) => Awaited<void>): this;
  public once(event: string, listener: (...args: any[]) => Awaited<void>): this;
}

export class InteractionWebhook extends PartialWebhookMixin() {
  public constructor(client: Client, id: Snowflake, token: string);
  public token: string;
  public send(options: string | MessagePayload | InteractionReplyOptions): Promise<Message | APIMessage>;
}

export class Invite extends Base {
  public constructor(client: Client, data: unknown);
  public channel: GuildChannel | PartialGroupDMChannel;
  public code: string;
  public readonly deletable: boolean;
  public readonly createdAt: Date | null;
  public createdTimestamp: number | null;
  public readonly expiresAt: Date | null;
  public readonly expiresTimestamp: number | null;
  public guild: InviteGuild | Guild | null;
  public inviter: User | null;
  public maxAge: number | null;
  public maxUses: number | null;
  public memberCount: number;
  public presenceCount: number;
  public targetApplication: IntegrationApplication | null;
  public targetUser: User | null;
  public targetType: InviteTargetType | null;
  public temporary: boolean | null;
  public readonly url: string;
  public uses: number | null;
  public delete(reason?: string): Promise<Invite>;
  public toJSON(): unknown;
  public toString(): string;
  public static INVITES_PATTERN: RegExp;
  public stageInstance: InviteStageInstance | null;
}

export class InviteStageInstance extends Base {
  public constructor(client: Client, data: unknown, channelId: Snowflake, guildId: Snowflake);
  public channelId: Snowflake;
  public guildId: Snowflake;
  public members: Collection<Snowflake, GuildMember>;
  public topic: string;
  public participantCount: number;
  public speakerCount: number;
  public readonly channel: StageChannel | null;
  public readonly guild: Guild | null;
}

export class InviteGuild extends AnonymousGuild {
  public constructor(client: Client, data: unknown);
  public welcomeScreen: WelcomeScreen | null;
}

export class LimitedCollection<K, V> extends Collection<K, V> {
  public constructor(maxSize?: number, iterable?: Iterable<readonly [K, V]>);
  public maxSize: number;
}

export class Message extends Base {
  public constructor(client: Client, data: unknown, channel: TextChannel | DMChannel | NewsChannel | ThreadChannel);
  private patch(data: unknown): Message;

  public activity: MessageActivity | null;
  public applicationId: Snowflake | null;
  public attachments: Collection<Snowflake, MessageAttachment>;
  public author: User;
  public channel: TextChannel | DMChannel | NewsChannel | ThreadChannel;
  public readonly cleanContent: string;
  public components: MessageActionRow[];
  public content: string;
  public readonly createdAt: Date;
  public createdTimestamp: number;
  public readonly crosspostable: boolean;
  public readonly deletable: boolean;
  public deleted: boolean;
  public readonly editable: boolean;
  public readonly editedAt: Date | null;
  public editedTimestamp: number | null;
  public embeds: MessageEmbed[];
  public groupActivityApplication: ClientApplication | null;
  public readonly guild: Guild | null;
  public id: Snowflake;
  public interaction: MessageInteraction | null;
  public readonly member: GuildMember | null;
  public mentions: MessageMentions;
  public nonce: string | number | null;
  public readonly partial: false;
  public readonly pinnable: boolean;
  public pinned: boolean;
  public reactions: ReactionManager;
  public stickers: Collection<Snowflake, Sticker>;
  public system: boolean;
  public thread: ThreadChannel;
  public tts: boolean;
  public type: MessageType;
  public readonly url: string;
  public webhookId: Snowflake | null;
  public flags: Readonly<MessageFlags>;
  public reference: MessageReference | null;
  public awaitMessageComponent<T extends MessageComponentInteraction = MessageComponentInteraction>(
    options?: AwaitMessageComponentOptions<T>,
  ): Promise<T>;
  public awaitReactions(options?: AwaitReactionsOptions): Promise<Collection<Snowflake | string, MessageReaction>>;
  public createReactionCollector(options?: ReactionCollectorOptions): ReactionCollector;
  public createMessageComponentCollector<T extends MessageComponentInteraction = MessageComponentInteraction>(
    options?: InteractionCollectorOptions<T>,
  ): InteractionCollector<T>;
  public delete(): Promise<Message>;
  public edit(content: string | MessageEditOptions | MessagePayload): Promise<Message>;
  public equals(message: Message, rawData: unknown): boolean;
  public fetchReference(): Promise<Message>;
  public fetchWebhook(): Promise<Webhook>;
  public crosspost(): Promise<Message>;
  public fetch(force?: boolean): Promise<Message>;
  public pin(): Promise<Message>;
  public react(emoji: EmojiIdentifierResolvable): Promise<MessageReaction>;
  public removeAttachments(): Promise<Message>;
  public reply(options: string | MessagePayload | ReplyMessageOptions): Promise<Message>;
  public startThread(
    name: string,
    autoArchiveDuration: ThreadAutoArchiveDuration,
    reason?: string,
  ): Promise<ThreadChannel>;
  public suppressEmbeds(suppress?: boolean): Promise<Message>;
  public toJSON(): unknown;
  public toString(): string;
  public unpin(): Promise<Message>;
}

export class MessageActionRow extends BaseMessageComponent {
  public constructor(data?: MessageActionRow | MessageActionRowOptions);
  public type: 'ACTION_ROW';
  public components: MessageActionRowComponent[];
  public addComponents(
    ...components: MessageActionRowComponentResolvable[] | MessageActionRowComponentResolvable[][]
  ): this;
  public spliceComponents(
    index: number,
    deleteCount: number,
    ...components: MessageActionRowComponentResolvable[] | MessageActionRowComponentResolvable[][]
  ): this;
  public toJSON(): unknown;
}

export class MessageAttachment {
  public constructor(attachment: BufferResolvable | Stream, name?: string, data?: unknown);

  public attachment: BufferResolvable | Stream;
  public contentType: string | null;
  public height: number | null;
  public id: Snowflake;
  public name: string | null;
  public proxyURL: string;
  public size: number;
  public readonly spoiler: boolean;
  public url: string;
  public width: number | null;
  public setFile(attachment: BufferResolvable | Stream, name?: string): this;
  public setName(name: string): this;
  public toJSON(): unknown;
}

export class MessageButton extends BaseMessageComponent {
  public constructor(data?: MessageButton | MessageButtonOptions);
  public customId: string | null;
  public disabled: boolean;
  public emoji: APIPartialEmoji | null;
  public label: string | null;
  public style: MessageButtonStyle | null;
  public type: 'BUTTON';
  public url: string | null;
  public setCustomId(customId: string): this;
  public setDisabled(disabled: boolean): this;
  public setEmoji(emoji: EmojiIdentifierResolvable): this;
  public setLabel(label: string): this;
  public setStyle(style: MessageButtonStyleResolvable): this;
  public setURL(url: string): this;
  public toJSON(): unknown;
  private static resolveStyle(style: MessageButtonStyleResolvable): MessageButtonStyle;
}

export class MessageCollector extends Collector<Snowflake, Message> {
  public constructor(channel: TextChannel | DMChannel | ThreadChannel, options?: MessageCollectorOptions);
  private _handleChannelDeletion(channel: GuildChannel): void;
  private _handleGuildDeletion(guild: Guild): void;

  public channel: TextChannel | DMChannel | ThreadChannel;
  public readonly endReason: string | null;
  public options: MessageCollectorOptions;
  public received: number;

  public collect(message: Message): Snowflake | null;
  public dispose(message: Message): Snowflake | null;
}

export class MessageComponentInteraction extends Interaction {
  public readonly channel: TextChannel | DMChannel | NewsChannel | PartialDMChannel | ThreadChannel | null;
  public readonly component: MessageActionRowComponent | Exclude<APIMessageComponent, APIActionRowComponent> | null;
  public componentType: MessageComponentType;
  public customId: string;
  public deferred: boolean;
  public ephemeral: boolean | null;
  public message: Message | APIMessage;
  public replied: boolean;
  public webhook: InteractionWebhook;
  public defer(options: InteractionDeferOptions & { fetchReply: true }): Promise<Message | APIMessage>;
  public defer(options?: InteractionDeferOptions): Promise<void>;
  public deferUpdate(options: InteractionDeferUpdateOptions & { fetchReply: true }): Promise<Message | APIMessage>;
  public deferUpdate(options?: InteractionDeferUpdateOptions): Promise<void>;
  public deleteReply(): Promise<void>;
  public editReply(options: string | MessagePayload | WebhookEditMessageOptions): Promise<Message | APIMessage>;
  public fetchReply(): Promise<Message | APIMessage>;
  public followUp(options: string | MessagePayload | InteractionReplyOptions): Promise<Message | APIMessage>;
  public reply(options: InteractionReplyOptions & { fetchReply: true }): Promise<Message | APIMessage>;
  public reply(options: string | MessagePayload | InteractionReplyOptions): Promise<void>;
  public update(content: InteractionUpdateOptions & { fetchReply: true }): Promise<Message | APIMessage>;
  public update(content: string | MessagePayload | InteractionUpdateOptions): Promise<void>;

  public static resolveType(type: MessageComponentTypeResolvable): MessageComponentType;
}

export class MessageEmbed {
  public constructor(data?: MessageEmbed | MessageEmbedOptions);
  public author: MessageEmbedAuthor | null;
  public color: number | null;
  public readonly createdAt: Date | null;
  public description: string | null;
  public fields: EmbedField[];
  public footer: MessageEmbedFooter | null;
  public readonly hexColor: HexColorString | null;
  public image: MessageEmbedImage | null;
  public readonly length: number;
  public provider: MessageEmbedProvider | null;
  public thumbnail: MessageEmbedThumbnail | null;
  public timestamp: number | null;
  public title: string | null;
  /** @deprecated */
  public type: string;
  public url: string | null;
  public readonly video: MessageEmbedVideo | null;
  public addField(name: string, value: string, inline?: boolean): this;
  public addFields(...fields: EmbedFieldData[] | EmbedFieldData[][]): this;
  public setAuthor(name: string, iconURL?: string, url?: string): this;
  public setColor(color: ColorResolvable): this;
  public setDescription(description: string): this;
  public setFooter(text: string, iconURL?: string): this;
  public setImage(url: string): this;
  public setThumbnail(url: string): this;
  public setTimestamp(timestamp?: Date | number): this;
  public setTitle(title: string): this;
  public setURL(url: string): this;
  public spliceFields(index: number, deleteCount: number, ...fields: EmbedFieldData[] | EmbedFieldData[][]): this;
  public toJSON(): unknown;

  public static normalizeField(name: string, value: string, inline?: boolean): Required<EmbedFieldData>;
  public static normalizeFields(...fields: EmbedFieldData[] | EmbedFieldData[][]): Required<EmbedFieldData>[];
}

export class MessageFlags extends BitField<MessageFlagsString> {
  public static FLAGS: Record<MessageFlagsString, number>;
  public static resolve(bit?: BitFieldResolvable<MessageFlagsString, number>): number;
}

export class MessageMentions {
  public constructor(
    message: Message,
    users: APIUser[] | Collection<Snowflake, User>,
    roles: Snowflake[] | Collection<Snowflake, Role>,
    everyone: boolean,
    repliedUser?: APIUser | User,
  );
  private _channels: Collection<Snowflake, Channel> | null;
  private readonly _content: string;
  private _members: Collection<Snowflake, GuildMember> | null;

  public readonly channels: Collection<Snowflake, Channel>;
  public readonly client: Client;
  public everyone: boolean;
  public readonly guild: Guild;
  public has(data: UserResolvable | RoleResolvable | ChannelResolvable, options?: MessageMentionsHasOptions): boolean;
  public readonly members: Collection<Snowflake, GuildMember> | null;
  public repliedUser: User | null;
  public roles: Collection<Snowflake, Role>;
  public users: Collection<Snowflake, User>;
  public crosspostedChannels: Collection<Snowflake, CrosspostedChannel>;
  public toJSON(): unknown;

  public static CHANNELS_PATTERN: RegExp;
  public static EVERYONE_PATTERN: RegExp;
  public static ROLES_PATTERN: RegExp;
  public static USERS_PATTERN: RegExp;
}

export class MessagePayload {
  public constructor(target: MessageTarget, options: MessageOptions | WebhookMessageOptions);
  public data: unknown | null;
  public readonly isUser: boolean;
  public readonly isWebhook: boolean;
  public readonly isMessage: boolean;
  public readonly isMessageManager: boolean;
  public readonly isInteraction: boolean;
  public files: unknown[] | null;
  public options: MessageOptions | WebhookMessageOptions;
  public target: MessageTarget;

  public static create(
    target: MessageTarget,
    options: string | MessageOptions | WebhookMessageOptions,
    extra?: MessageOptions | WebhookMessageOptions,
  ): MessagePayload;
  public static resolveFile(fileLike: BufferResolvable | Stream | FileOptions | MessageAttachment): Promise<unknown>;

  public makeContent(): string | undefined;
  public resolveData(): this;
  public resolveFiles(): Promise<this>;
}

export class MessageReaction {
  public constructor(client: Client, data: unknown, message: Message);
  private _emoji: GuildEmoji | ReactionEmoji;

  public readonly client: Client;
  public count: number;
  public readonly emoji: GuildEmoji | ReactionEmoji;
  public me: boolean;
  public message: Message | PartialMessage;
  public readonly partial: false;
  public users: ReactionUserManager;
  public remove(): Promise<MessageReaction>;
  public fetch(): Promise<MessageReaction>;
  public toJSON(): unknown;
}

export class MessageSelectMenu extends BaseMessageComponent {
  public constructor(data?: MessageSelectMenu | MessageSelectMenuOptions);
  public customId: string | null;
  public disabled: boolean;
  public maxValues: number | null;
  public minValues: number | null;
  public options: MessageSelectOption[];
  public placeholder: string | null;
  public type: 'SELECT_MENU';
  public addOptions(...options: MessageSelectOptionData[] | MessageSelectOptionData[][]): this;
  public setCustomId(customId: string): this;
  public setDisabled(disabled: boolean): this;
  public setMaxValues(maxValues: number): this;
  public setMinValues(minValues: number): this;
  public setPlaceholder(placeholder: string): this;
  public spliceOptions(
    index: number,
    deleteCount: number,
    ...options: MessageSelectOptionData[] | MessageSelectOptionData[][]
  ): this;
  public toJSON(): unknown;
}

export class NewsChannel extends TextBasedChannel(GuildChannel) {
  public constructor(guild: Guild, data?: unknown);
  public defaultAutoArchiveDuration?: ThreadAutoArchiveDuration;
  public messages: MessageManager;
  public nsfw: boolean;
  public threads: ThreadManager<AllowedThreadTypeForNewsChannel>;
  public topic: string | null;
  public type: 'GUILD_NEWS';
  public createWebhook(name: string, options?: ChannelWebhookCreateOptions): Promise<Webhook>;
  public setDefaultAutoArchiveDuration(
    defaultAutoArchiveDuration: ThreadAutoArchiveDuration,
    reason?: string,
  ): Promise<NewsChannel>;
  public setNSFW(nsfw: boolean, reason?: string): Promise<NewsChannel>;
  public setType(type: Pick<typeof ChannelTypes, 'GUILD_TEXT' | 'GUILD_NEWS'>, reason?: string): Promise<GuildChannel>;
  public fetchWebhooks(): Promise<Collection<Snowflake, Webhook>>;
  public addFollower(channel: GuildChannelResolvable, reason?: string): Promise<NewsChannel>;
}

export class OAuth2Guild extends BaseGuild {
  public owner: boolean;
  public permissions: Readonly<Permissions>;
}

export class PartialGroupDMChannel extends Channel {
  public constructor(client: Client, data: unknown);
  public name: string;
  public icon: string | null;
  public iconURL(options?: StaticImageURLOptions): string | null;
}

export class PermissionOverwrites extends Base {
  public constructor(client: Client, data: object, channel: GuildChannel);
  public allow: Readonly<Permissions>;
  public readonly channel: GuildChannel;
  public deny: Readonly<Permissions>;
  public id: Snowflake;
  public type: OverwriteType;
  public edit(options: PermissionOverwriteOptions, reason?: string): Promise<PermissionOverwrites>;
  public delete(reason?: string): Promise<PermissionOverwrites>;
  public toJSON(): unknown;
  public static resolveOverwriteOptions(
    options: PermissionOverwriteOptions,
    initialPermissions: { allow?: PermissionResolvable; deny?: PermissionResolvable },
  ): ResolvedOverwriteOptions;
  public static resolve(overwrite: OverwriteResolvable, guild: Guild): APIOverwrite;
}

export class Permissions extends BitField<PermissionString, bigint> {
  public any(permission: PermissionResolvable, checkAdmin?: boolean): boolean;
  public has(permission: PermissionResolvable, checkAdmin?: boolean): boolean;
  public missing(bits: BitFieldResolvable<PermissionString, bigint>, checkAdmin?: boolean): PermissionString[];
  public serialize(checkAdmin?: boolean): Record<PermissionString, boolean>;
  public toArray(checkAdmin?: boolean): PermissionString[];

  public static ALL: bigint;
  public static DEFAULT: bigint;
  public static STAGE_MODERATOR: bigint;
  public static FLAGS: PermissionFlags;
  public static resolve(permission?: PermissionResolvable): bigint;
}

export class Presence extends Base {
  public constructor(client: Client, data?: unknown);
  public activities: Activity[];
  public clientStatus: ClientPresenceStatusData | null;
  public guild: Guild | null;
  public readonly member: GuildMember | null;
  public status: PresenceStatus;
  public readonly user: User | null;
  public userId: Snowflake;
  public equals(presence: Presence): boolean;
}

export class ReactionCollector extends Collector<Snowflake | string, MessageReaction, [User]> {
  public constructor(message: Message, options?: ReactionCollectorOptions);
  private _handleChannelDeletion(channel: GuildChannel): void;
  private _handleGuildDeletion(guild: Guild): void;
  private _handleMessageDeletion(message: Message): void;

  public readonly endReason: string | null;
  public message: Message;
  public options: ReactionCollectorOptions;
  public total: number;
  public users: Collection<Snowflake, User>;

  public static key(reaction: MessageReaction): Snowflake | string;

  public collect(reaction: MessageReaction, user: User): Promise<Snowflake | string | null>;
  public dispose(reaction: MessageReaction, user: User): Snowflake | string | null;
  public empty(): void;

  public on(event: 'collect' | 'dispose' | 'remove', listener: (reaction: MessageReaction, user: User) => void): this;
  public on(event: 'end', listener: (collected: Collection<Snowflake, MessageReaction>, reason: string) => void): this;
  public on(event: string, listener: (...args: any[]) => void): this;

  public once(event: 'collect' | 'dispose' | 'remove', listener: (reaction: MessageReaction, user: User) => void): this;
  public once(
    event: 'end',
    listener: (collected: Collection<Snowflake, MessageReaction>, reason: string) => void,
  ): this;
  public once(event: string, listener: (...args: any[]) => void): this;
}

export class ReactionEmoji extends Emoji {
  public constructor(reaction: MessageReaction, emoji: unknown);
  public reaction: MessageReaction;
  public toJSON(): unknown;
}

export class RichPresenceAssets {
  public constructor(activity: Activity, assets: unknown);
  public largeImage: Snowflake | null;
  public largeText: string | null;
  public smallImage: Snowflake | null;
  public smallText: string | null;
  public largeImageURL(options?: StaticImageURLOptions): string | null;
  public smallImageURL(options?: StaticImageURLOptions): string | null;
}

export class Role extends Base {
  public constructor(client: Client, data: unknown, guild: Guild);
  public color: number;
  public readonly createdAt: Date;
  public readonly createdTimestamp: number;
  public deleted: boolean;
  public readonly editable: boolean;
  public guild: Guild;
  public readonly hexColor: HexColorString;
  public hoist: boolean;
  public id: Snowflake;
  public managed: boolean;
  public readonly members: Collection<Snowflake, GuildMember>;
  public mentionable: boolean;
  public name: string;
  public permissions: Readonly<Permissions>;
  public readonly position: number;
  public rawPosition: number;
  public tags: RoleTagData | null;
  public comparePositionTo(role: Role): number;
  public delete(reason?: string): Promise<Role>;
  public edit(data: RoleData, reason?: string): Promise<Role>;
  public equals(role: Role): boolean;
  public permissionsIn(channel: ChannelResolvable): Readonly<Permissions>;
  public setColor(color: ColorResolvable, reason?: string): Promise<Role>;
  public setHoist(hoist: boolean, reason?: string): Promise<Role>;
  public setMentionable(mentionable: boolean, reason?: string): Promise<Role>;
  public setName(name: string, reason?: string): Promise<Role>;
  public setPermissions(permissions: PermissionResolvable, reason?: string): Promise<Role>;
  public setPosition(position: number, options?: SetRolePositionOptions): Promise<Role>;
  public toJSON(): unknown;
  public toString(): RoleMention;

  public static comparePositions(role1: Role, role2: Role): number;
}

export class SelectMenuInteraction extends MessageComponentInteraction {
  public componentType: 'SELECT_MENU';
  public values: string[];
}

export class Shard extends EventEmitter {
  public constructor(manager: ShardingManager, id: number);
  private _evals: Map<string, Promise<unknown>>;
  private _exitListener: (...args: any[]) => void;
  private _fetches: Map<string, Promise<unknown>>;
  private _handleExit(respawn?: boolean): void;
  private _handleMessage(message: unknown): void;

  public args: string[];
  public execArgv: string[];
  public env: unknown;
  public id: number;
  public manager: ShardingManager;
  public process: ChildProcess | null;
  public ready: boolean;
  public worker: unknown | null;
  public eval(script: string): Promise<unknown>;
  public eval<T>(fn: (client: Client) => T): Promise<T[]>;
  public fetchClientValue(prop: string): Promise<unknown>;
  public kill(): void;
  public respawn(options?: { delay?: number; timeout?: number }): Promise<ChildProcess>;
  public send(message: unknown): Promise<Shard>;
  public spawn(timeout?: number): Promise<ChildProcess>;

  public on(event: 'spawn' | 'death', listener: (child: ChildProcess) => Awaited<void>): this;
  public on(event: 'disconnect' | 'ready' | 'reconnecting', listener: () => Awaited<void>): this;
  public on(event: 'error', listener: (error: Error) => Awaited<void>): this;
  public on(event: 'message', listener: (message: any) => Awaited<void>): this;
  public on(event: string, listener: (...args: any[]) => Awaited<void>): this;

  public once(event: 'spawn' | 'death', listener: (child: ChildProcess) => Awaited<void>): this;
  public once(event: 'disconnect' | 'ready' | 'reconnecting', listener: () => Awaited<void>): this;
  public once(event: 'error', listener: (error: Error) => Awaited<void>): this;
  public once(event: 'message', listener: (message: any) => Awaited<void>): this;
  public once(event: string, listener: (...args: any[]) => Awaited<void>): this;
}

export class ShardClientUtil {
  public constructor(client: Client, mode: ShardingManagerMode);
  private _handleMessage(message: unknown): void;
  private _respond(type: string, message: unknown): void;

  public client: Client;
  public readonly count: number;
  public readonly ids: number[];
  public mode: ShardingManagerMode;
  public parentPort: unknown | null;
  public broadcastEval<T>(fn: (client: Client) => Awaited<T>): Promise<Serialized<T>[]>;
  public broadcastEval<T>(fn: (client: Client) => Awaited<T>, options: { shard: number }): Promise<Serialized<T>>;
  public broadcastEval<T, P>(
    fn: (client: Client, context: Serialized<P>) => Awaited<T>,
    options: { context: P },
  ): Promise<Serialized<T>[]>;
  public broadcastEval<T, P>(
    fn: (client: Client, context: Serialized<P>) => Awaited<T>,
    options: { context: P; shard: number },
  ): Promise<Serialized<T>>;
  public fetchClientValues(prop: string): Promise<unknown[]>;
  public fetchClientValues(prop: string, shard: number): Promise<unknown>;
  public respawnAll(options?: MultipleShardRespawnOptions): Promise<void>;
  public send(message: unknown): Promise<void>;

  public static singleton(client: Client, mode: ShardingManagerMode): ShardClientUtil;
  public static shardIdForGuildId(guildId: Snowflake, shardCount: number): number;
}

export class ShardingManager extends EventEmitter {
  public constructor(file: string, options?: ShardingManagerOptions);
  private _performOnShards(method: string, args: unknown[]): Promise<unknown[]>;
  private _performOnShards(method: string, args: unknown[], shard: number): Promise<unknown>;

  public file: string;
  public respawn: boolean;
  public shardArgs: string[];
  public shards: Collection<number, Shard>;
  public token: string | null;
  public totalShards: number | 'auto';
  public shardList: number[] | 'auto';
  public broadcast(message: unknown): Promise<Shard[]>;
  public broadcastEval<T>(fn: (client: Client) => Awaited<T>): Promise<Serialized<T>[]>;
  public broadcastEval<T>(fn: (client: Client) => Awaited<T>, options: { shard: number }): Promise<Serialized<T>>;
  public broadcastEval<T, P>(
    fn: (client: Client, context: Serialized<P>) => Awaited<T>,
    options: { context: P },
  ): Promise<Serialized<T>[]>;
  public broadcastEval<T, P>(
    fn: (client: Client, context: Serialized<P>) => Awaited<T>,
    options: { context: P; shard: number },
  ): Promise<Serialized<T>>;
  public createShard(id: number): Shard;
  public fetchClientValues(prop: string): Promise<unknown[]>;
  public fetchClientValues(prop: string, shard: number): Promise<unknown>;
  public respawnAll(options?: MultipleShardRespawnOptions): Promise<Collection<number, Shard>>;
  public spawn(options?: MultipleShardSpawnOptions): Promise<Collection<number, Shard>>;

  public on(event: 'shardCreate', listener: (shard: Shard) => Awaited<void>): this;

  public once(event: 'shardCreate', listener: (shard: Shard) => Awaited<void>): this;
}

export class SnowflakeUtil extends null {
  private constructor();
  public static deconstruct(snowflake: Snowflake): DeconstructedSnowflake;
  public static generate(timestamp?: number | Date): Snowflake;
  public static readonly EPOCH: number;
}

export class StageChannel extends BaseGuildVoiceChannel {
  public topic: string | null;
  public type: 'GUILD_STAGE_VOICE';
  public readonly stageInstance: StageInstance | null;
  public createStageInstance(options: StageInstanceCreateOptions): Promise<StageInstance>;
}

export class StageInstance extends Base {
  public constructor(client: Client, data: unknown, channel: StageChannel);
  public id: Snowflake;
  public deleted: boolean;
  public guildId: Snowflake;
  public channelId: Snowflake;
  public topic: string;
  public privacyLevel: PrivacyLevel;
  public discoverableDisabled: boolean;
  public readonly channel: StageChannel | null;
  public readonly guild: Guild | null;
  public edit(options: StageInstanceEditOptions): Promise<StageInstance>;
  public delete(): Promise<StageInstance>;
  public setTopic(topic: string): Promise<StageInstance>;
  public readonly createdTimestamp: number;
  public readonly createdAt: Date;
}

export class Sticker extends Base {
  public constructor(client: Client, data: unknown);
  public asset: string;
  public readonly createdTimestamp: number;
  public readonly createdAt: Date;
  public description: string;
  public format: StickerFormatType;
  public id: Snowflake;
  public name: string;
  public packId: Snowflake;
  public tags: string[];
  public readonly url: string;
}

export class StoreChannel extends GuildChannel {
  public constructor(guild: Guild, data?: unknown, client?: Client);
  public nsfw: boolean;
  public type: 'GUILD_STORE';
}

export class SystemChannelFlags extends BitField<SystemChannelFlagsString> {
  public static FLAGS: Record<SystemChannelFlagsString, number>;
  public static resolve(bit?: BitFieldResolvable<SystemChannelFlagsString, number>): number;
}

export class Team extends Base {
  public constructor(client: Client, data: unknown);
  public id: Snowflake;
  public name: string;
  public icon: string | null;
  public ownerId: Snowflake | null;
  public members: Collection<Snowflake, TeamMember>;

  public readonly owner: TeamMember | null;
  public readonly createdAt: Date;
  public readonly createdTimestamp: number;

  public iconURL(options?: StaticImageURLOptions): string | null;
  public toJSON(): unknown;
  public toString(): string;
}

export class TeamMember extends Base {
  public constructor(team: Team, data: unknown);
  public team: Team;
  public readonly id: Snowflake;
  public permissions: string[];
  public membershipState: MembershipState;
  public user: User;

  public toString(): UserMention;
}

export class TextChannel extends TextBasedChannel(GuildChannel) {
  public constructor(guild: Guild, data?: unknown, client?: Client);
  public defaultAutoArchiveDuration?: ThreadAutoArchiveDuration;
  public messages: MessageManager;
  public nsfw: boolean;
  public type: 'GUILD_TEXT';
  public rateLimitPerUser: number;
  public threads: ThreadManager<AllowedThreadTypeForTextChannel>;
  public topic: string | null;
  public createWebhook(name: string, options?: ChannelWebhookCreateOptions): Promise<Webhook>;
  public setDefaultAutoArchiveDuration(
    defaultAutoArchiveDuration: ThreadAutoArchiveDuration,
    reason?: string,
  ): Promise<TextChannel>;
  public setNSFW(nsfw: boolean, reason?: string): Promise<TextChannel>;
  public setRateLimitPerUser(rateLimitPerUser: number, reason?: string): Promise<TextChannel>;
  public setType(type: Pick<typeof ChannelTypes, 'GUILD_TEXT' | 'GUILD_NEWS'>, reason?: string): Promise<GuildChannel>;
  public fetchWebhooks(): Promise<Collection<Snowflake, Webhook>>;
}

export class ThreadChannel extends TextBasedChannel(Channel) {
  public constructor(guild: Guild, data?: object, client?: Client);
  public archived: boolean;
  public readonly archivedAt: Date;
  public archiveTimestamp: number;
  public autoArchiveDuration: ThreadAutoArchiveDuration;
  public readonly editable: boolean;
  public guild: Guild;
  public guildId: Snowflake;
  public readonly guildMembers: Collection<Snowflake, GuildMember>;
  public readonly joinable: boolean;
  public readonly joined: boolean;
  public locked: boolean;
  public readonly manageable: boolean;
  public readonly sendable: boolean;
  public memberCount: number | null;
  public messageCount: number | null;
  public messages: MessageManager;
  public members: ThreadMemberManager;
  public name: string;
  public ownerId: Snowflake;
  public readonly parent: TextChannel | NewsChannel | null;
  public parentId: Snowflake;
  public rateLimitPerUser: number;
  public type: ThreadChannelTypes;
  public readonly unarchivable: boolean;
  public delete(reason?: string): Promise<ThreadChannel>;
  public edit(data: ThreadEditData, reason?: string): Promise<ThreadChannel>;
  public join(): Promise<ThreadChannel>;
  public leave(): Promise<ThreadChannel>;
  public permissionsFor(memberOrRole: GuildMember | Role): Readonly<Permissions>;
  public permissionsFor(memberOrRole: GuildMemberResolvable | RoleResolvable): Readonly<Permissions> | null;
  public setArchived(archived?: boolean, reason?: string): Promise<ThreadChannel>;
  public setAutoArchiveDuration(
    autoArchiveDuration: ThreadAutoArchiveDuration,
    reason?: string,
  ): Promise<ThreadChannel>;
  public setLocked(locked?: boolean, reason?: string): Promise<ThreadChannel>;
  public setName(name: string, reason?: string): Promise<ThreadChannel>;
  public setRateLimitPerUser(rateLimitPerUser: number, reason?: string): Promise<ThreadChannel>;
}

export class ThreadMember extends Base {
  public constructor(thread: ThreadChannel, data?: object);
  public flags: ThreadMemberFlags;
  public readonly guildMember: GuildMember | null;
  public id: Snowflake;
  public readonly joinedAt: Date | null;
  public joinedTimestamp: number | null;
  public readonly manageable: boolean;
  public thread: ThreadChannel;
  public readonly user: User | null;
  public remove(reason?: string): Promise<ThreadMember>;
}

export class ThreadMemberFlags extends BitField<ThreadMemberFlagsString> {
  public static FLAGS: Record<ThreadMemberFlagsString, number>;
  public static resolve(bit?: BitFieldResolvable<ThreadMemberFlagsString, number>): number;
}

export class User extends PartialTextBasedChannel(Base) {
  public constructor(client: Client, data: unknown);
  public avatar: string | null;
  public bot: boolean;
  public readonly createdAt: Date;
  public readonly createdTimestamp: number;
  public discriminator: string;
  public readonly defaultAvatarURL: string;
  public readonly dmChannel: DMChannel | null;
  public flags: Readonly<UserFlags> | null;
  public id: Snowflake;
  public readonly partial: false;
  public system: boolean;
  public readonly tag: string;
  public username: string;
  public avatarURL(options?: ImageURLOptions): string | null;
  public createDM(): Promise<DMChannel>;
  public deleteDM(): Promise<DMChannel>;
  public displayAvatarURL(options?: ImageURLOptions): string;
  public equals(user: User): boolean;
  public fetch(force?: boolean): Promise<User>;
  public fetchFlags(force?: boolean): Promise<UserFlags>;
  public toString(): UserMention;
  public typingDurationIn(channel: ChannelResolvable): number;
  public typingIn(channel: ChannelResolvable): boolean;
  public typingSinceIn(channel: ChannelResolvable): Date;
}

export class UserFlags extends BitField<UserFlagsString> {
  public static FLAGS: Record<UserFlagsString, number>;
  public static resolve(bit?: BitFieldResolvable<UserFlagsString, number>): number;
}

export class Util extends null {
  private constructor();
  public static basename(path: string, ext?: string): string;
  public static binaryToId(num: string): Snowflake;
  public static cleanContent(str: string, channel: Channel): string;
  public static removeMentions(str: string): string;
  public static cloneObject(obj: unknown): unknown;
  public static delayFor(ms: number): Promise<void>;
  public static discordSort<K, V extends { rawPosition: number; id: Snowflake }>(
    collection: Collection<K, V>,
  ): Collection<K, V>;
  public static escapeMarkdown(text: string, options?: EscapeMarkdownOptions): string;
  public static escapeCodeBlock(text: string): string;
  public static escapeInlineCode(text: string): string;
  public static escapeBold(text: string): string;
  public static escapeItalic(text: string): string;
  public static escapeUnderline(text: string): string;
  public static escapeStrikethrough(text: string): string;
  public static escapeSpoiler(text: string): string;
  public static cleanCodeBlockContent(text: string): string;
  public static fetchRecommendedShards(token: string, guildsPerShard?: number): Promise<number>;
  public static flatten(obj: unknown, ...props: Record<string, boolean | string>[]): unknown;
  public static idToBinary(num: Snowflake): string;
  public static makeError(obj: MakeErrorOptions): Error;
  public static makePlainError(err: Error): MakeErrorOptions;
  public static mergeDefault(def: unknown, given: unknown): unknown;
  public static moveElementInArray(array: unknown[], element: unknown, newIndex: number, offset?: boolean): number;
  public static parseEmoji(text: string): { animated: boolean; name: string; id: Snowflake | null } | null;
  public static resolveColor(color: ColorResolvable): number;
  public static resolvePartialEmoji(emoji: EmojiIdentifierResolvable): Partial<APIPartialEmoji> | null;
  public static verifyString(data: string, error?: typeof Error, errorMessage?: string, allowEmpty?: boolean): string;
  public static setPosition<T extends Channel | Role>(
    item: T,
    position: number,
    relative: boolean,
    sorted: Collection<Snowflake, T>,
    route: unknown,
    reason?: string,
  ): Promise<{ id: Snowflake; position: number }[]>;
  public static splitMessage(text: string, options?: SplitOptions): string[];
}

export class Formatters extends null {
  public static blockQuote: typeof blockQuote;
  public static bold: typeof bold;
  public static codeBlock: typeof codeBlock;
  public static hideLinkEmbed: typeof hideLinkEmbed;
  public static hyperlink: typeof hyperlink;
  public static inlineCode: typeof inlineCode;
  public static italic: typeof italic;
  public static quote: typeof quote;
  public static strikethrough: typeof strikethrough;
  public static time: typeof time;
  public static TimestampStyles: typeof TimestampStyles;
  public static TimestampStylesString: TimestampStylesString;
  public static underscore: typeof underscore;
}

export class VoiceChannel extends BaseGuildVoiceChannel {
  public readonly editable: boolean;
  public readonly speakable: boolean;
  public type: 'GUILD_VOICE';
  public setBitrate(bitrate: number, reason?: string): Promise<VoiceChannel>;
  public setUserLimit(userLimit: number, reason?: string): Promise<VoiceChannel>;
}

export class VoiceRegion {
  public constructor(data: unknown);
  public custom: boolean;
  public deprecated: boolean;
  public id: string;
  public name: string;
  public optimal: boolean;
  public vip: boolean;
  public toJSON(): unknown;
}

export class VoiceState extends Base {
  public constructor(guild: Guild, data: unknown);
  public readonly channel: VoiceChannel | StageChannel | null;
  public channelId: Snowflake | null;
  public readonly deaf: boolean | null;
  public guild: Guild;
  public id: Snowflake;
  public readonly member: GuildMember | null;
  public readonly mute: boolean | null;
  public selfDeaf: boolean | null;
  public selfMute: boolean | null;
  public serverDeaf: boolean | null;
  public serverMute: boolean | null;
  public sessionId: string | null;
  public streaming: boolean;
  public selfVideo: boolean | null;
  public suppress: boolean;
  public requestToSpeakTimestamp: number | null;

  public setDeaf(deaf: boolean, reason?: string): Promise<GuildMember>;
  public setMute(mute: boolean, reason?: string): Promise<GuildMember>;
  public kick(reason?: string): Promise<GuildMember>;
  public setChannel(channel: ChannelResolvable | null, reason?: string): Promise<GuildMember>;
  public setRequestToSpeak(request: boolean): Promise<void>;
  public setSuppressed(suppressed: boolean): Promise<void>;
}

export class Webhook extends WebhookMixin() {
  public constructor(client: Client, data?: unknown);
  public avatar: string;
  public avatarURL(options?: StaticImageURLOptions): string | null;
  public channelId: Snowflake;
  public client: Client;
  public guildId: Snowflake;
  public name: string;
  public owner: User | unknown | null;
  public sourceGuild: Guild | unknown | null;
  public sourceChannel: Channel | unknown | null;
  public token: string | null;
  public type: WebhookType;
}

export class WebhookClient extends WebhookMixin(BaseClient) {
  public constructor(id: Snowflake, token: string, options?: WebhookClientOptions);
  public client: this;
  public options: WebhookClientOptions;
  public token: string;
  public editMessage(
    message: MessageResolvable,
    options: string | MessagePayload | WebhookEditMessageOptions,
  ): Promise<APIMessage>;
  public fetchMessage(message: Snowflake, cache?: boolean): Promise<APIMessage>;
  public send(options: string | MessagePayload | WebhookMessageOptions): Promise<APIMessage>;
}

export class WebSocketManager extends EventEmitter {
  public constructor(client: Client);
  private totalShards: number | string;
  private shardQueue: Set<WebSocketShard>;
  private packetQueue: unknown[];
  private destroyed: boolean;
  private reconnecting: boolean;

  public readonly client: Client;
  public gateway: string | null;
  public shards: Collection<number, WebSocketShard>;
  public status: Status;
  public readonly ping: number;

  public on(event: WSEventType, listener: (data: any, shardId: number) => void): this;
  public once(event: WSEventType, listener: (data: any, shardId: number) => void): this;

  private debug(message: string, shard?: WebSocketShard): void;
  private connect(): Promise<void>;
  private createShards(): Promise<void>;
  private reconnect(): Promise<void>;
  private broadcast(packet: unknown): void;
  private destroy(): void;
  private handlePacket(packet?: unknown, shard?: WebSocketShard): boolean;
  private checkShardsReady(): void;
  private triggerClientReady(): void;
}

export class WebSocketShard extends EventEmitter {
  public constructor(manager: WebSocketManager, id: number);
  private sequence: number;
  private closeSequence: number;
  private sessionId: string | null;
  private lastPingTimestamp: number;
  private lastHeartbeatAcked: boolean;
  private ratelimit: { queue: unknown[]; total: number; remaining: number; time: 60e3; timer: NodeJS.Timeout | null };
  private connection: WebSocket | null;
  private helloTimeout: NodeJS.Timeout | null;
  private eventsAttached: boolean;
  private expectedGuilds: Set<Snowflake> | null;
  private readyTimeout: NodeJS.Timeout | null;

  public manager: WebSocketManager;
  public id: number;
  public status: Status;
  public ping: number;

  private debug(message: string): void;
  private connect(): Promise<void>;
  private onOpen(): void;
  private onMessage(event: MessageEvent): void;
  private onError(error: ErrorEvent | unknown): void;
  private onClose(event: CloseEvent): void;
  private onPacket(packet: unknown): void;
  private checkReady(): void;
  private setHelloTimeout(time?: number): void;
  private setHeartbeatTimer(time: number): void;
  private sendHeartbeat(): void;
  private ackHeartbeat(): void;
  private identify(): void;
  private identifyNew(): void;
  private identifyResume(): void;
  private _send(data: unknown): void;
  private processQueue(): void;
  private destroy(destroyOptions?: { closeCode?: number; reset?: boolean; emit?: boolean; log?: boolean }): void;
  private _cleanupConnection(): void;
  private _emitDestroyed(): void;

  public send(data: unknown, important?: boolean): void;

  public on(event: 'ready' | 'resumed' | 'invalidSession', listener: () => Awaited<void>): this;
  public on(event: 'close', listener: (event: CloseEvent) => Awaited<void>): this;
  public on(event: 'allReady', listener: (unavailableGuilds?: Set<Snowflake>) => Awaited<void>): this;
  public on(event: string, listener: (...args: any[]) => Awaited<void>): this;

  public once(event: 'ready' | 'resumed' | 'invalidSession', listener: () => Awaited<void>): this;
  public once(event: 'close', listener: (event: CloseEvent) => Awaited<void>): this;
  public once(event: 'allReady', listener: (unavailableGuilds?: Set<Snowflake>) => Awaited<void>): this;
  public once(event: string, listener: (...args: any[]) => Awaited<void>): this;
}

export class Widget extends Base {
  public constructor(client: Client, data: object);
  private _patch(data: object): void;
  public fetch(): Promise<Widget>;
  public id: Snowflake;
  public instantInvite?: string;
  public channels: Collection<Snowflake, WidgetChannel>;
  public members: Collection<string, WidgetMember>;
  public presenceCount: number;
}

export class WidgetMember extends Base {
  public constructor(client: Client, data: object);
  public id: string;
  public username: string;
  public discriminator: string;
  public avatar?: string;
  public status: PresenceStatus;
  public deaf?: boolean;
  public mute?: boolean;
  public selfDeaf?: boolean;
  public selfMute?: boolean;
  public suppress?: boolean;
  public channelId?: Snowflake;
  public avatarURL: string;
  public activity?: WidgetActivity;
}

export class WelcomeChannel extends Base {
  private _emoji: unknown;
  public channelId: Snowflake;
  public guild: Guild | InviteGuild;
  public description: string;
  public readonly channel: TextChannel | NewsChannel | null;
  public readonly emoji: GuildEmoji | Emoji;
}

export class WelcomeScreen extends Base {
  public readonly enabled: boolean;
  public guild: Guild | InviteGuild;
  public description: string | null;
  public welcomeChannels: Collection<Snowflake, WelcomeChannel>;
}

//#endregion

//#region Constants

export const Constants: {
  Package: {
    name: string;
    version: string;
    description: string;
    author: string;
    license: string;
    main: string;
    types: string;
    homepage: string;
    keywords: string[];
    bugs: { url: string };
    repository: { type: string; url: string };
    scripts: Record<string, string>;
    engines: Record<string, string>;
    dependencies: Record<string, string>;
    peerDependencies: Record<string, string>;
    devDependencies: Record<string, string>;
    [key: string]: unknown;
  };
  UserAgent: string;
  Endpoints: {
    botGateway: string;
    invite: (root: string, code: string) => string;
    CDN: (root: string) => {
      Asset: (name: string) => string;
      DefaultAvatar: (id: Snowflake | number) => string;
      Emoji: (emojiId: Snowflake, format: 'png' | 'gif') => string;
      Avatar: (
        userId: Snowflake | number,
        hash: string,
        format: 'default' | AllowedImageFormat,
        size: number,
      ) => string;
      Banner: (guildId: Snowflake | number, hash: string, format: AllowedImageFormat, size: number) => string;
      Icon: (userId: Snowflake | number, hash: string, format: 'default' | AllowedImageFormat, size: number) => string;
      AppIcon: (userId: Snowflake | number, hash: string, format: AllowedImageFormat, size: number) => string;
      AppAsset: (userId: Snowflake | number, hash: string, format: AllowedImageFormat, size: number) => string;
      GDMIcon: (userId: Snowflake | number, hash: string, format: AllowedImageFormat, size: number) => string;
      Splash: (guildId: Snowflake | number, hash: string, format: AllowedImageFormat, size: number) => string;
      DiscoverySplash: (guildId: Snowflake | number, hash: string, format: AllowedImageFormat, size: number) => string;
      TeamIcon: (teamId: Snowflake | number, hash: string, format: AllowedImageFormat, size: number) => string;
    };
  };
  WSCodes: {
    1000: 'WS_CLOSE_REQUESTED';
    4004: 'TOKEN_INVALID';
    4010: 'SHARDING_INVALID';
    4011: 'SHARDING_REQUIRED';
  };
  Events: typeof ConstantsEvents;
  ShardEvents: typeof ConstantsShardEvents;
  PartialTypes: {
    [K in PartialTypes]: K;
  };
  WSEvents: {
    [K in WSEventType]: K;
  };
  Colors: typeof ConstantsColors;
  Status: typeof ConstantsStatus;
  Opcodes: typeof ConstantsOpcodes;
  APIErrors: APIErrors;
  ChannelTypes: typeof ChannelTypes;
  ThreadChannelTypes: ThreadChannelTypes[];
  TextBasedChannelTypes: TextBasedChannelTypes[];
  VoiceBasedChannelTypes: VoiceBasedChannelTypes[];
  ClientApplicationAssetTypes: typeof ConstantsClientApplicationAssetTypes;
  InviteScopes: InviteScope[];
  MessageTypes: MessageType[];
  SystemMessageTypes: SystemMessageType[];
  ActivityTypes: typeof ActivityTypes;
  StickerFormatTypes: typeof StickerFormatTypes;
  OverwriteTypes: typeof OverwriteTypes;
  ExplicitContentFilterLevels: typeof ExplicitContentFilterLevels;
  DefaultMessageNotificationLevels: typeof DefaultMessageNotificationLevels;
  VerificationLevels: typeof VerificationLevels;
  MembershipStates: typeof MembershipStates;
  ApplicationCommandOptionTypes: typeof ApplicationCommandOptionTypes;
  ApplicationCommandPermissionTypes: typeof ApplicationCommandPermissionTypes;
  InteractionTypes: typeof InteractionTypes;
  InteractionResponseTypes: typeof InteractionResponseTypes;
  MessageComponentTypes: typeof MessageComponentTypes;
  MessageButtonStyles: typeof MessageButtonStyles;
  MFALevels: typeof MFALevels;
  NSFWLevels: typeof NSFWLevels;
  PrivacyLevels: typeof PrivacyLevels;
  WebhookTypes: typeof WebhookTypes;
  PremiumTiers: typeof PremiumTiers;
};

export const version: string;

//#endregion

//#region Managers

export abstract class BaseManager {
  public constructor(client: Client);
  public readonly client: Client;
}

export abstract class DataManager<K, Holds, R> extends BaseManager {
  public constructor(client: Client, holds: Constructable<Holds>);
  public readonly holds: Constructable<Holds>;
  public readonly cache: Collection<K, Holds>;
  public resolve(resolvable: Holds): Holds;
  public resolve(resolvable: R): Holds | null;
  public resolveId(resolvable: Holds): K;
  public resolveId(resolvable: R): K | null;
  public valueOf(): Collection<K, Holds>;
}

export abstract class CachedManager<K, Holds, R> extends DataManager<K, Holds, R> {
  public constructor(client: Client, holds: Constructable<Holds>);
  private _add(data: unknown, cache?: boolean, { id, extras }?: { id: K; extras: unknown[] }): Holds;
}

export class ApplicationCommandManager<
  ApplicationCommandType = ApplicationCommand<{ guild: GuildResolvable }>,
  PermissionsOptionsExtras = { guild: GuildResolvable },
  PermissionsGuildType = null,
> extends CachedManager<Snowflake, ApplicationCommandType, ApplicationCommandResolvable> {
  public constructor(client: Client, iterable?: Iterable<unknown>);
  public permissions: ApplicationCommandPermissionsManager<
    { command?: ApplicationCommandResolvable } & PermissionsOptionsExtras,
    { command: ApplicationCommandResolvable } & PermissionsOptionsExtras,
    PermissionsOptionsExtras,
    PermissionsGuildType,
    null
  >;
  private commandPath({ id, guildId }: { id?: Snowflake; guildId?: Snowflake }): unknown;
  public create(command: ApplicationCommandData): Promise<ApplicationCommandType>;
  public create(command: ApplicationCommandData, guildId: Snowflake): Promise<ApplicationCommand>;
  public delete(command: ApplicationCommandResolvable, guildId?: Snowflake): Promise<ApplicationCommandType | null>;
  public edit(command: ApplicationCommandResolvable, data: ApplicationCommandData): Promise<ApplicationCommandType>;
  public edit(
    command: ApplicationCommandResolvable,
    data: ApplicationCommandData,
    guildId: Snowflake,
  ): Promise<ApplicationCommand>;
  public fetch(
    id: Snowflake,
    options: FetchApplicationCommandOptions & { guildId: Snowflake },
  ): Promise<ApplicationCommand>;
  public fetch(id: Snowflake, options?: FetchApplicationCommandOptions): Promise<ApplicationCommandType>;
  public fetch(
    id?: Snowflake,
    options?: FetchApplicationCommandOptions,
  ): Promise<Collection<Snowflake, ApplicationCommandType>>;
  public set(commands: ApplicationCommandData[]): Promise<Collection<Snowflake, ApplicationCommandType>>;
  public set(
    commands: ApplicationCommandData[],
    guildId: Snowflake,
  ): Promise<Collection<Snowflake, ApplicationCommand>>;
  private static transformCommand(command: ApplicationCommandData): unknown;
}

export class ApplicationCommandPermissionsManager<
  BaseOptions,
  FetchSingleOptions,
  FullPermissionsOptions,
  GuildType,
  CommandIdType,
> extends BaseManager {
  public constructor(manager: ApplicationCommandManager | GuildApplicationCommandManager | ApplicationCommand);
  public client: Client;
  public commandId: CommandIdType;
  public guild: GuildType;
  public guildId: Snowflake | null;
  public manager: ApplicationCommandManager | GuildApplicationCommandManager | ApplicationCommand;
  public add(
    options: FetchSingleOptions & { permissions: ApplicationCommandPermissionData[] },
  ): Promise<ApplicationCommandPermissions[]>;
  public has(options: FetchSingleOptions & { permissionId: UserResolvable | RoleResolvable }): Promise<boolean>;
  public fetch(options: FetchSingleOptions): Promise<ApplicationCommandPermissions[]>;
  public fetch(options: BaseOptions): Promise<Collection<Snowflake, ApplicationCommandPermissions[]>>;
  public remove(
    options:
      | (FetchSingleOptions & {
          users: UserResolvable | UserResolvable[];
          roles?: RoleResolvable | RoleResolvable[];
        })
      | (FetchSingleOptions & {
          users?: UserResolvable | UserResolvable[];
          roles: RoleResolvable | RoleResolvable[];
        }),
  ): Promise<ApplicationCommandPermissions[]>;
  public set(
    options: FetchSingleOptions & { permissions: ApplicationCommandPermissionData[] },
  ): Promise<ApplicationCommandPermissions[]>;
  public set(
    options: FullPermissionsOptions & {
      fullPermissions: GuildApplicationCommandPermissionData[];
    },
  ): Promise<Collection<Snowflake, ApplicationCommandPermissions[]>>;
  private permissionsPath(guildId: Snowflake, commandId?: Snowflake): unknown;
  private static transformPermissions(permissions: ApplicationCommandPermissionData, received?: boolean): unknown;
}

export class BaseGuildEmojiManager extends CachedManager<Snowflake, GuildEmoji, EmojiResolvable> {
  public constructor(client: Client, iterable?: Iterable<unknown>);
  public resolveIdentifier(emoji: EmojiIdentifierResolvable): string | null;
}

export class ChannelManager extends CachedManager<Snowflake, Channel, ChannelResolvable> {
  public constructor(client: Client, iterable: Iterable<unknown>);
  public fetch(id: Snowflake, options?: FetchChannelOptions): Promise<Channel | null>;
}

export class GuildApplicationCommandManager extends ApplicationCommandManager<ApplicationCommand, {}, Guild> {
  public constructor(guild: Guild, iterable?: Iterable<unknown>);
  public guild: Guild;
  public create(command: ApplicationCommandData): Promise<ApplicationCommand>;
  public delete(command: ApplicationCommandResolvable): Promise<ApplicationCommand | null>;
  public edit(command: ApplicationCommandResolvable, data: ApplicationCommandData): Promise<ApplicationCommand>;
  public fetch(id: Snowflake, options?: BaseFetchOptions): Promise<ApplicationCommand>;
  public fetch(id?: undefined, options?: BaseFetchOptions): Promise<Collection<Snowflake, ApplicationCommand>>;
  public set(commands: ApplicationCommandData[]): Promise<Collection<Snowflake, ApplicationCommand>>;
}

export class GuildChannelManager extends CachedManager<
  Snowflake,
  GuildChannel | ThreadChannel,
  GuildChannelResolvable
> {
  public constructor(guild: Guild, iterable?: Iterable<unknown>);
  public readonly channelCountWithoutThreads: number;
  public guild: Guild;
  public create(name: string, options: GuildChannelCreateOptions & { type: 'GUILD_VOICE' }): Promise<VoiceChannel>;
  public create(
    name: string,
    options: GuildChannelCreateOptions & { type: 'GUILD_CATEGORY' },
  ): Promise<CategoryChannel>;
  public create(name: string, options?: GuildChannelCreateOptions & { type?: 'GUILD_TEXT' }): Promise<TextChannel>;
  public create(name: string, options: GuildChannelCreateOptions & { type: 'GUILD_NEWS' }): Promise<NewsChannel>;
  public create(name: string, options: GuildChannelCreateOptions & { type: 'GUILD_STORE' }): Promise<StoreChannel>;
  public create(
    name: string,
    options: GuildChannelCreateOptions & { type: 'GUILD_STAGE_VOICE' },
  ): Promise<StageChannel>;
  public create(
    name: string,
    options: GuildChannelCreateOptions,
  ): Promise<TextChannel | VoiceChannel | CategoryChannel | NewsChannel | StoreChannel | StageChannel>;
  public fetch(
    id: Snowflake,
    options?: BaseFetchOptions,
  ): Promise<TextChannel | VoiceChannel | CategoryChannel | NewsChannel | StoreChannel | StageChannel | null>;
  public fetch(
    id?: undefined,
    options?: BaseFetchOptions,
  ): Promise<
    Collection<Snowflake, TextChannel | VoiceChannel | CategoryChannel | NewsChannel | StoreChannel | StageChannel>
  >;
}

export class GuildEmojiManager extends BaseGuildEmojiManager {
  public constructor(guild: Guild, iterable?: Iterable<unknown>);
  public guild: Guild;
  public create(
    attachment: BufferResolvable | Base64Resolvable,
    name: string,
    options?: GuildEmojiCreateOptions,
  ): Promise<GuildEmoji>;
  public fetch(id: Snowflake, options?: BaseFetchOptions): Promise<GuildEmoji>;
  public fetch(id?: undefined, options?: BaseFetchOptions): Promise<Collection<Snowflake, GuildEmoji>>;
}

export class GuildEmojiRoleManager extends DataManager<Snowflake, Role, RoleResolvable> {
  public constructor(emoji: GuildEmoji);
  public emoji: GuildEmoji;
  public guild: Guild;
  public add(
    roleOrRoles: RoleResolvable | readonly RoleResolvable[] | Collection<Snowflake, Role>,
  ): Promise<GuildEmoji>;
  public set(roles: readonly RoleResolvable[] | Collection<Snowflake, Role>): Promise<GuildEmoji>;
  public remove(
    roleOrRoles: RoleResolvable | readonly RoleResolvable[] | Collection<Snowflake, Role>,
  ): Promise<GuildEmoji>;
}

export class GuildManager extends CachedManager<Snowflake, Guild, GuildResolvable> {
  public constructor(client: Client, iterable?: Iterable<unknown>);
  public create(name: string, options?: GuildCreateOptions): Promise<Guild>;
  public fetch(options: Snowflake | FetchGuildOptions): Promise<Guild>;
  public fetch(options?: FetchGuildsOptions): Promise<Collection<Snowflake, OAuth2Guild>>;
}

export class GuildMemberManager extends CachedManager<Snowflake, GuildMember, GuildMemberResolvable> {
  public constructor(guild: Guild, iterable?: Iterable<unknown>);
  public guild: Guild;
  public ban(user: UserResolvable, options?: BanOptions): Promise<GuildMember | User | Snowflake>;
  public edit(user: UserResolvable, data: GuildMemberEditData, reason?: string): Promise<void>;
  public fetch(
    options: UserResolvable | FetchMemberOptions | (FetchMembersOptions & { user: UserResolvable }),
  ): Promise<GuildMember>;
  public fetch(options?: FetchMembersOptions): Promise<Collection<Snowflake, GuildMember>>;
  public kick(user: UserResolvable, reason?: string): Promise<GuildMember | User | Snowflake>;
  public prune(options: GuildPruneMembersOptions & { dry?: false; count: false }): Promise<null>;
  public prune(options?: GuildPruneMembersOptions): Promise<number>;
  public search(options: GuildSearchMembersOptions): Promise<Collection<Snowflake, GuildMember>>;
  public unban(user: UserResolvable, reason?: string): Promise<User>;
}

export class GuildBanManager extends CachedManager<Snowflake, GuildBan, GuildBanResolvable> {
  public constructor(guild: Guild, iterable?: Iterable<unknown>);
  public guild: Guild;
  public create(user: UserResolvable, options?: BanOptions): Promise<GuildMember | User | Snowflake>;
  public fetch(options: UserResolvable | FetchBanOptions): Promise<GuildBan>;
  public fetch(options?: FetchBansOptions): Promise<Collection<Snowflake, GuildBan>>;
  public remove(user: UserResolvable, reason?: string): Promise<User>;
}

export class GuildInviteManager extends DataManager<Snowflake, Invite, InviteResolvable> {
  public constructor(guild: Guild, iterable?: Iterable<unknown>);
  public guild: Guild;
  public create(channel: GuildChannelResolvable, options?: CreateInviteOptions): Promise<Invite>;
  public fetch(options: InviteResolvable | FetchInviteOptions): Promise<Invite>;
  public fetch(options?: FetchInvitesOptions): Promise<Collection<string, Invite>>;
  public delete(invite: InviteResolvable, reason?: string): Promise<Invite>;
}

export class GuildMemberRoleManager extends DataManager<Snowflake, Role, RoleResolvable> {
  public constructor(member: GuildMember);
  public readonly hoist: Role | null;
  public readonly color: Role | null;
  public readonly highest: Role;
  public readonly premiumSubscriberRole: Role | null;
  public readonly botRole: Role | null;
  public member: GuildMember;
  public guild: Guild;

  public add(
    roleOrRoles: RoleResolvable | readonly RoleResolvable[] | Collection<Snowflake, Role>,
    reason?: string,
  ): Promise<GuildMember>;
  public set(roles: readonly RoleResolvable[] | Collection<Snowflake, Role>, reason?: string): Promise<GuildMember>;
  public remove(
    roleOrRoles: RoleResolvable | readonly RoleResolvable[] | Collection<Snowflake, Role>,
    reason?: string,
  ): Promise<GuildMember>;
}

export class MessageManager extends CachedManager<Snowflake, Message, MessageResolvable> {
  public constructor(channel: TextChannel | DMChannel | ThreadChannel, iterable?: Iterable<unknown>);
  public channel: TextBasedChannelFields;
  public cache: Collection<Snowflake, Message>;
  public crosspost(message: MessageResolvable): Promise<Message>;
  public delete(message: MessageResolvable): Promise<void>;
  public edit(message: MessageResolvable, options: MessagePayload | MessageEditOptions): Promise<Message>;
  public fetch(message: Snowflake, options?: BaseFetchOptions): Promise<Message>;
  public fetch(
    options?: ChannelLogsQueryOptions,
    cacheOptions?: BaseFetchOptions,
  ): Promise<Collection<Snowflake, Message>>;
  public fetchPinned(cache?: boolean): Promise<Collection<Snowflake, Message>>;
  public react(message: MessageResolvable, emoji: EmojiIdentifierResolvable): Promise<void>;
  public pin(message: MessageResolvable): Promise<void>;
  public unpin(message: MessageResolvable): Promise<void>;
}

export class PermissionOverwriteManager extends CachedManager<
  Snowflake,
  PermissionOverwrites,
  PermissionOverwriteResolvable
> {
  public constructor(client: Client, iterable?: Iterable<unknown>);
  public set(
    overwrites: readonly OverwriteResolvable[] | Collection<Snowflake, OverwriteResolvable>,
    reason?: string,
  ): Promise<GuildChannel>;
  private upsert(
    userOrRole: RoleResolvable | UserResolvable,
    options: PermissionOverwriteOptions,
    overwriteOptions?: GuildChannelOverwriteOptions,
    existing?: PermissionOverwrites,
  ): Promise<GuildChannel>;
  public create(
    userOrRole: RoleResolvable | UserResolvable,
    options: PermissionOverwriteOptions,
    overwriteOptions?: GuildChannelOverwriteOptions,
  ): Promise<GuildChannel>;
  public edit(
    userOrRole: RoleResolvable | UserResolvable,
    options: PermissionOverwriteOptions,
    overwriteOptions?: GuildChannelOverwriteOptions,
  ): Promise<GuildChannel>;
  public delete(userOrRole: RoleResolvable | UserResolvable, reason?: string): Promise<GuildChannel>;
}

export class PresenceManager extends CachedManager<Snowflake, Presence, PresenceResolvable> {
  public constructor(client: Client, iterable?: Iterable<unknown>);
}

export class ReactionManager extends CachedManager<Snowflake | string, MessageReaction, MessageReactionResolvable> {
  public constructor(message: Message, iterable?: Iterable<unknown>);
  public message: Message;
  public removeAll(): Promise<Message>;
}

export class ReactionUserManager extends CachedManager<Snowflake, User, UserResolvable> {
  public constructor(reaction: MessageReaction, iterable?: Iterable<unknown>);
  public reaction: MessageReaction;
  public fetch(options?: FetchReactionUsersOptions): Promise<Collection<Snowflake, User>>;
  public remove(user?: UserResolvable): Promise<MessageReaction>;
}

export class RoleManager extends CachedManager<Snowflake, Role, RoleResolvable> {
  public constructor(guild: Guild, iterable?: Iterable<unknown>);
  public readonly everyone: Role;
  public readonly highest: Role;
  public guild: Guild;
  public readonly premiumSubscriberRole: Role | null;
  public botRoleFor(user: UserResolvable): Role | null;
  public fetch(id: Snowflake, options?: BaseFetchOptions): Promise<Role | null>;
  public fetch(id?: undefined, options?: BaseFetchOptions): Promise<Collection<Snowflake, Role>>;
  public create(options?: CreateRoleOptions): Promise<Role>;
  public edit(role: RoleResolvable, options: RoleData, reason?: string): Promise<Role>;
}

export class StageInstanceManager extends CachedManager<Snowflake, StageInstance, StageInstanceResolvable> {
  public constructor(guild: Guild, iterable?: Iterable<unknown>);
  public guild: Guild;
  public create(channel: StageChannel | Snowflake, options: StageInstanceCreateOptions): Promise<StageInstance>;
  public fetch(channel: StageChannel | Snowflake, options?: BaseFetchOptions): Promise<StageInstance>;
  public edit(channel: StageChannel | Snowflake, options: StageInstanceEditOptions): Promise<StageInstance>;
  public delete(channel: StageChannel | Snowflake): Promise<void>;
}

export class ThreadManager<AllowedThreadType> extends CachedManager<Snowflake, ThreadChannel, ThreadChannelResolvable> {
  public constructor(channel: TextChannel | NewsChannel, iterable?: Iterable<unknown>);
  public channel: TextChannel | NewsChannel;
  public create(options: ThreadCreateOptions<AllowedThreadType>): Promise<ThreadChannel>;
  public fetch(options: ThreadChannelResolvable, cacheOptions?: BaseFetchOptions): Promise<ThreadChannel | null>;
  public fetch(options?: FetchThreadsOptions, cacheOptions?: { cache?: boolean }): Promise<FetchedThreads>;
  public fetchArchived(options?: FetchArchivedThreadOptions, cache?: boolean): Promise<FetchedThreads>;
  public fetchActive(cache?: boolean): Promise<FetchedThreads>;
}

export class ThreadMemberManager extends CachedManager<Snowflake, ThreadMember, ThreadMemberResolvable> {
  public constructor(thread: ThreadChannel, iterable?: Iterable<unknown>);
  public thread: ThreadChannel;
  public add(member: UserResolvable | '@me', reason?: string): Promise<Snowflake>;
  public fetch(cache?: boolean): Promise<Collection<Snowflake, ThreadMember>>;
  public remove(id: Snowflake | '@me', reason?: string): Promise<Snowflake>;
}

export class UserManager extends CachedManager<Snowflake, User, UserResolvable> {
  public constructor(client: Client, iterable?: Iterable<unknown>);
  public fetch(id: Snowflake, options?: BaseFetchOptions): Promise<User>;
}

export class VoiceStateManager extends CachedManager<Snowflake, VoiceState, typeof VoiceState> {
  public constructor(guild: Guild, iterable?: Iterable<unknown>);
  public guild: Guild;
}

//#endregion

//#region Mixins

// Model the TextBasedChannel mixin system, allowing application of these fields
// to the classes that use these methods without having to manually add them
// to each of those classes

export type Constructable<T> = new (...args: any[]) => T;
export function PartialTextBasedChannel<T>(Base?: Constructable<T>): Constructable<T & PartialTextBasedChannelFields>;
export function TextBasedChannel<T, I extends keyof TextBasedChannelFields = never>(
  Base?: Constructable<T>,
  ignore?: I[],
): Constructable<T & Omit<TextBasedChannelFields, I>>;

export interface PartialTextBasedChannelFields {
  send(options: string | MessagePayload | MessageOptions): Promise<Message>;
}

export interface TextBasedChannelFields extends PartialTextBasedChannelFields {
  _typing: Map<string, TypingData>;
  lastMessageId: Snowflake | null;
  readonly lastMessage: Message | null;
  lastPinTimestamp: number | null;
  readonly lastPinAt: Date | null;
  typing: boolean;
  typingCount: number;
  awaitMessageComponent<T extends MessageComponentInteraction = MessageComponentInteraction>(
    options?: AwaitMessageComponentOptions<T>,
  ): Promise<T>;
  awaitMessages(options?: AwaitMessagesOptions): Promise<Collection<Snowflake, Message>>;
  bulkDelete(
    messages: Collection<Snowflake, Message> | readonly MessageResolvable[] | number,
    filterOld?: boolean,
  ): Promise<Collection<Snowflake, Message>>;
  createMessageComponentCollector<T extends MessageComponentInteraction = MessageComponentInteraction>(
    options?: InteractionCollectorOptions<T>,
  ): InteractionCollector<T>;
  createMessageCollector(options?: MessageCollectorOptions): MessageCollector;
  startTyping(count?: number): Promise<void>;
  stopTyping(force?: boolean): void;
}

export function PartialWebhookMixin<T>(Base?: Constructable<T>): Constructable<T & PartialWebhookFields>;
export function WebhookMixin<T>(Base?: Constructable<T>): Constructable<T & WebhookFields>;

export interface PartialWebhookFields {
  id: Snowflake;
  readonly url: string;
  deleteMessage(message: MessageResolvable | APIMessage | '@original'): Promise<void>;
  editMessage(
    message: MessageResolvable | '@original',
    options: string | MessagePayload | WebhookEditMessageOptions,
  ): Promise<Message | APIMessage>;
  fetchMessage(message: Snowflake | '@original', cache?: boolean): Promise<Message | APIMessage>;
  send(options: string | MessagePayload | WebhookMessageOptions): Promise<Message | APIMessage>;
}

export interface WebhookFields extends PartialWebhookFields {
  readonly createdAt: Date;
  readonly createdTimestamp: number;
  delete(reason?: string): Promise<void>;
  edit(options: WebhookEditData, reason?: string): Promise<Webhook>;
  sendSlackMessage(body: object): Promise<boolean>;
}

//#endregion

//#region Typedefs

export type ActivityFlagsString = 'INSTANCE' | 'JOIN' | 'SPECTATE' | 'JOIN_REQUEST' | 'SYNC' | 'PLAY';

export type ActivitiesOptions = Omit<ActivityOptions, 'shardId'>;

export interface ActivityOptions {
  name?: string;
  url?: string;
  type?: ActivityType | number;
  shardId?: number | readonly number[];
}

export type ActivityPlatform = 'desktop' | 'samsung' | 'xbox';

export type ActivityType = keyof typeof ActivityTypes;

export interface AddGuildMemberOptions {
  accessToken: string;
  nick?: string;
  roles?: Collection<Snowflake, Role> | RoleResolvable[];
  mute?: boolean;
  deaf?: boolean;
}

export type AllowedImageFormat = 'webp' | 'png' | 'jpg' | 'jpeg' | 'gif';

export type AllowedPartial = User | Channel | GuildMember | Message | MessageReaction;

export type AllowedThreadTypeForNewsChannel = 'GUILD_NEWS_THREAD' | 10;

export type AllowedThreadTypeForTextChannel = 'GUILD_PUBLIC_THREAD' | 'GUILD_PRIVATE_THREAD' | 11 | 12;

export interface APIErrors {
  UNKNOWN_ACCOUNT: 10001;
  UNKNOWN_APPLICATION: 10002;
  UNKNOWN_CHANNEL: 10003;
  UNKNOWN_GUILD: 10004;
  UNKNOWN_INTEGRATION: 10005;
  UNKNOWN_INVITE: 10006;
  UNKNOWN_MEMBER: 10007;
  UNKNOWN_MESSAGE: 10008;
  UNKNOWN_OVERWRITE: 10009;
  UNKNOWN_PROVIDER: 10010;
  UNKNOWN_ROLE: 10011;
  UNKNOWN_TOKEN: 10012;
  UNKNOWN_USER: 10013;
  UNKNOWN_EMOJI: 10014;
  UNKNOWN_WEBHOOK: 10015;
  UNKNOWN_WEBHOOK_SERVICE: 10016;
  UNKNOWN_SESSION: 10020;
  UNKNOWN_BAN: 10026;
  UNKNOWN_SKU: 10027;
  UNKNOWN_STORE_LISTING: 10028;
  UNKNOWN_ENTITLEMENT: 10029;
  UNKNOWN_BUILD: 10030;
  UNKNOWN_LOBBY: 10031;
  UNKNOWN_BRANCH: 10032;
  UNKNOWN_STORE_DIRECTORY_LAYOUT: 10033;
  UNKNOWN_REDISTRIBUTABLE: 10036;
  UNKNOWN_GIFT_CODE: 10038;
  UNKNOWN_GUILD_TEMPLATE: 10057;
  UNKNOWN_DISCOVERABLE_SERVER_CATEGORY: 10059;
  UNKNOWN_STICKER: 10060;
  UNKNOWN_INTERACTION: 10062;
  UNKNOWN_APPLICATION_COMMAND: 10063;
  UNKNOWN_APPLICATION_COMMAND_PERMISSIONS: 10066;
  UNKNOWN_STAGE_INSTANCE: 10067;
  UNKNOWN_GUILD_MEMBER_VERIFICATION_FORM: 10068;
  UNKNOWN_GUILD_WELCOME_SCREEN: 10069;
  BOT_PROHIBITED_ENDPOINT: 20001;
  BOT_ONLY_ENDPOINT: 20002;
  CANNOT_SEND_EXPLICIT_CONTENT: 20009;
  NOT_AUTHORIZED: 20012;
  SLOWMODE_RATE_LIMIT: 20016;
  ACCOUNT_OWNER_ONLY: 20018;
  ANNOUNCEMENT_EDIT_LIMIT_EXCEEDED: 20022;
  CHANNEL_HIT_WRITE_RATELIMIT: 20028;
  CONTENT_NOT_ALLOWED: 20031;
  GUILD_PREMIUM_LEVEL_TOO_LOW: 20035;
  MAXIMUM_GUILDS: 30001;
  MAXIMUM_FRIENDS: 30002;
  MAXIMUM_PINS: 30003;
  MAXIMUM_RECIPIENTS: 30004;
  MAXIMUM_ROLES: 30005;
  MAXIMUM_WEBHOOKS: 30007;
  MAXIMUM_EMOJIS: 30008;
  MAXIMUM_REACTIONS: 30010;
  MAXIMUM_CHANNELS: 30013;
  MAXIMUM_ATTACHMENTS: 30015;
  MAXIMUM_INVITES: 30016;
  MAXIMUM_ANIMATED_EMOJIS: 30018;
  MAXIMUM_SERVER_MEMBERS: 30019;
  MAXIMUM_NUMBER_OF_SERVER_CATEGORIES: 30030;
  GUILD_ALREADY_HAS_TEMPLATE: 30031;
  MAXIMUM_THREAD_PARICIPANTS: 30033;
  MAXIMUM_NON_GUILD_MEMBERS_BANS: 30035;
  MAXIMUM_BAN_FETCHES: 30037;
  MAXIMUM_NUMBER_OF_STICKERS_REACHED: 30039;
  UNAUTHORIZED: 40001;
  ACCOUNT_VERIFICATION_REQUIRED: 40002;
  DIRECT_MESSAGES_TOO_FAST: 40003;
  REQUEST_ENTITY_TOO_LARGE: 40005;
  FEATURE_TEMPORARILY_DISABLED: 40006;
  USER_BANNED: 40007;
  TARGET_USER_NOT_CONNECTED_TO_VOICE: 40032;
  ALREADY_CROSSPOSTED: 40033;
  MISSING_ACCESS: 50001;
  INVALID_ACCOUNT_TYPE: 50002;
  CANNOT_EXECUTE_ON_DM: 50003;
  EMBED_DISABLED: 50004;
  CANNOT_EDIT_MESSAGE_BY_OTHER: 50005;
  CANNOT_SEND_EMPTY_MESSAGE: 50006;
  CANNOT_MESSAGE_USER: 50007;
  CANNOT_SEND_MESSAGES_IN_VOICE_CHANNEL: 50008;
  CHANNEL_VERIFICATION_LEVEL_TOO_HIGH: 50009;
  OAUTH2_APPLICATION_BOT_ABSENT: 50010;
  MAXIMUM_OAUTH2_APPLICATIONS: 50011;
  INVALID_OAUTH_STATE: 50012;
  MISSING_PERMISSIONS: 50013;
  INVALID_AUTHENTICATION_TOKEN: 50014;
  NOTE_TOO_LONG: 50015;
  INVALID_BULK_DELETE_QUANTITY: 50016;
  CANNOT_PIN_MESSAGE_IN_OTHER_CHANNEL: 50019;
  INVALID_OR_TAKEN_INVITE_CODE: 50020;
  CANNOT_EXECUTE_ON_SYSTEM_MESSAGE: 50021;
  CANNOT_EXECUTE_ON_CHANNEL_TYPE: 50024;
  INVALID_OAUTH_TOKEN: 50025;
  MISSING_OAUTH_SCOPE: 50026;
  INVALID_WEBHOOK_TOKEN: 50027;
  INVALID_ROLE: 50028;
  INVALID_RECIPIENTS: 50033;
  BULK_DELETE_MESSAGE_TOO_OLD: 50034;
  INVALID_FORM_BODY: 50035;
  INVITE_ACCEPTED_TO_GUILD_NOT_CONTAINING_BOT: 50036;
  INVALID_API_VERSION: 50041;
  CANNOT_SELF_REDEEM_GIFT: 50054;
  PAYMENT_SOURCE_REQUIRED: 50070;
  CANNOT_DELETE_COMMUNITY_REQUIRED_CHANNEL: 50074;
  INVALID_STICKER_SENT: 50081;
  INVALID_THREAD_ARCHIVE_STATE: 50083;
  INVALID_THREAD_NOTIFICATION_SETTINGS: 50084;
  PARAMETER_EARLIER_THAN_CREATION: 50085;
  TWO_FACTOR_REQUIRED: 60003;
  NO_USERS_WITH_DISCORDTAG_EXIST: 80004;
  REACTION_BLOCKED: 90001;
  RESOURCE_OVERLOADED: 130000;
  STAGE_ALREADY_OPEN: 150006;
  MESSAGE_ALREADY_HAS_THREAD: 160004;
  THREAD_LOCKED: 160005;
  MAXIMUM_ACTIVE_THREADS: 160006;
  MAXIMUM_ACTIVE_ANNOUCEMENT_THREAD: 160007;
}

export interface ApplicationAsset {
  name: string;
  id: Snowflake;
  type: 'BIG' | 'SMALL';
}

export interface ApplicationCommandData {
  name: string;
  description: string;
  options?: ApplicationCommandOptionData[];
  defaultPermission?: boolean;
}

export interface ApplicationCommandOptionData {
  type: ApplicationCommandOptionType | ApplicationCommandOptionTypes;
  name: string;
  description: string;
  required?: boolean;
  choices?: ApplicationCommandOptionChoice[];
  options?: this[];
}

export interface ApplicationCommandOption extends ApplicationCommandOptionData {
  type: ApplicationCommandOptionType;
}

export interface ApplicationCommandOptionChoice {
  name: string;
  value: string | number;
}

export type ApplicationCommandOptionType = keyof typeof ApplicationCommandOptionTypes;

export interface ApplicationCommandPermissionData {
  id: Snowflake;
  type: ApplicationCommandPermissionType | ApplicationCommandPermissionTypes;
  permission: boolean;
}

export interface ApplicationCommandPermissions extends ApplicationCommandPermissionData {
  type: ApplicationCommandPermissionType;
}

export type ApplicationCommandPermissionType = keyof typeof ApplicationCommandPermissionTypes;

export type ApplicationCommandResolvable = ApplicationCommand | Snowflake;

export type ApplicationFlagsString =
  | 'MANAGED_EMOJI'
  | 'GROUP_DM_CREATE'
  | 'RPC_HAS_CONNECTED'
  | 'GATEWAY_PRESENCE'
  | 'GATEWAY_PRESENCE_LIMITED'
  | 'GATEWAY_GUILD_MEMBERS'
  | 'GATEWAY_GUILD_MEMBERS_LIMITED'
  | 'VERIFICATION_PENDING_GUILD_LIMIT'
  | 'EMBEDDED';

export interface AuditLogChange {
  key: string;
  old?: unknown;
  new?: unknown;
}

export type Awaited<T> = T | PromiseLike<T>;

export type AwaitMessageComponentOptions<T extends MessageComponentInteraction> = Omit<
  MessageComponentCollectorOptions<T>,
  'max' | 'maxComponents' | 'maxUsers'
>;

export interface AwaitMessagesOptions extends MessageCollectorOptions {
  errors?: string[];
}

export interface AwaitReactionsOptions extends ReactionCollectorOptions {
  errors?: string[];
}

export interface BanOptions {
  days?: number;
  reason?: string;
}

export type Base64Resolvable = Buffer | Base64String;

export type Base64String = string;

export interface BaseFetchOptions {
  cache?: boolean;
  force?: boolean;
}

export interface BaseMessageComponentOptions {
  type?: MessageComponentType | MessageComponentTypes;
}

export type BitFieldResolvable<T extends string, N extends number | bigint> =
  | RecursiveReadonlyArray<T | N | `${bigint}` | Readonly<BitField<T, N>>>
  | T
  | N
  | `${bigint}`
  | Readonly<BitField<T, N>>;

export type BufferResolvable = Buffer | string;

export type CacheFactory = <T>(manager: { name: string }, holds: { name: string }) => Collection<Snowflake, T>;

export interface ChannelCreationOverwrites {
  allow?: PermissionResolvable;
  deny?: PermissionResolvable;
  id: RoleResolvable | UserResolvable;
}

export interface ChannelData {
  name?: string;
  type?: Pick<typeof ChannelTypes, 'GUILD_TEXT' | 'GUILD_NEWS'>;
  position?: number;
  topic?: string;
  nsfw?: boolean;
  bitrate?: number;
  userLimit?: number;
  parentId?: Snowflake | null;
  rateLimitPerUser?: number;
  lockPermissions?: boolean;
  permissionOverwrites?: readonly OverwriteResolvable[] | Collection<Snowflake, OverwriteResolvable>;
  defaultAutoArchiveDuration?: ThreadAutoArchiveDuration;
  rtcRegion?: string | null;
}

export interface ChannelLogsQueryOptions {
  limit?: number;
  before?: Snowflake;
  after?: Snowflake;
  around?: Snowflake;
}

export type ChannelMention = `<#${Snowflake}>`;

export interface ChannelPosition {
  channel: ChannelResolvable;
  lockPermissions?: boolean;
  parent?: CategoryChannelResolvable | null;
  position?: number;
}

export type GuildTextChannelResolvable = TextChannel | NewsChannel | Snowflake;
export type ChannelResolvable = Channel | Snowflake;

export interface ChannelWebhookCreateOptions {
  avatar?: BufferResolvable | Base64Resolvable;
  reason?: string;
}

export interface ClientEvents {
  applicationCommandCreate: [command: ApplicationCommand];
  applicationCommandDelete: [command: ApplicationCommand];
  applicationCommandUpdate: [oldCommand: ApplicationCommand | null, newCommand: ApplicationCommand];
  channelCreate: [channel: GuildChannel];
  channelDelete: [channel: DMChannel | GuildChannel];
  channelPinsUpdate: [channel: TextChannel | NewsChannel | DMChannel | PartialDMChannel, date: Date];
  channelUpdate: [oldChannel: DMChannel | GuildChannel, newChannel: DMChannel | GuildChannel];
  debug: [message: string];
  warn: [message: string];
  emojiCreate: [emoji: GuildEmoji];
  emojiDelete: [emoji: GuildEmoji];
  emojiUpdate: [oldEmoji: GuildEmoji, newEmoji: GuildEmoji];
  error: [error: Error];
  guildBanAdd: [ban: GuildBan];
  guildBanRemove: [ban: GuildBan];
  guildCreate: [guild: Guild];
  guildDelete: [guild: Guild];
  guildUnavailable: [guild: Guild];
  guildIntegrationsUpdate: [guild: Guild];
  guildMemberAdd: [member: GuildMember];
  guildMemberAvailable: [member: GuildMember | PartialGuildMember];
  guildMemberRemove: [member: GuildMember | PartialGuildMember];
  guildMembersChunk: [
    members: Collection<Snowflake, GuildMember>,
    guild: Guild,
    data: { count: number; index: number; nonce: string | undefined },
  ];
  guildMemberUpdate: [oldMember: GuildMember | PartialGuildMember, newMember: GuildMember];
  guildUpdate: [oldGuild: Guild, newGuild: Guild];
  inviteCreate: [invite: Invite];
  inviteDelete: [invite: Invite];
  /** @deprecated Use messageCreate instead */
  message: [message: Message];
  messageCreate: [message: Message];
  messageDelete: [message: Message | PartialMessage];
  messageReactionRemoveAll: [message: Message | PartialMessage];
  messageReactionRemoveEmoji: [reaction: MessageReaction | PartialMessageReaction];
  messageDeleteBulk: [messages: Collection<Snowflake, Message | PartialMessage>];
  messageReactionAdd: [message: MessageReaction | PartialMessageReaction, user: User | PartialUser];
  messageReactionRemove: [reaction: MessageReaction | PartialMessageReaction, user: User | PartialUser];
  messageUpdate: [oldMessage: Message | PartialMessage, newMessage: Message | PartialMessage];
  presenceUpdate: [oldPresence: Presence | null, newPresence: Presence];
  rateLimit: [rateLimitData: RateLimitData];
  invalidRequestWarning: [invalidRequestWarningData: InvalidRequestWarningData];
  ready: [client: Client<true>];
  invalidated: [];
  roleCreate: [role: Role];
  roleDelete: [role: Role];
  roleUpdate: [oldRole: Role, newRole: Role];
  threadCreate: [thread: ThreadChannel];
  threadDelete: [thread: ThreadChannel];
  threadListSync: [threads: Collection<Snowflake, ThreadChannel>];
  threadMemberUpdate: [oldMember: ThreadMember, newMember: ThreadMember];
  threadMembersUpdate: [
    oldMembers: Collection<Snowflake, ThreadMember>,
    mewMembers: Collection<Snowflake, ThreadMember>,
  ];
  threadUpdate: [oldThread: ThreadChannel, newThread: ThreadChannel];
  typingStart: [channel: Channel | PartialDMChannel, user: User | PartialUser];
  userUpdate: [oldUser: User | PartialUser, newUser: User];
  voiceStateUpdate: [oldState: VoiceState, newState: VoiceState];
  webhookUpdate: [channel: TextChannel];
  /** @deprecated Use interactionCreate instead */
  interaction: [interaction: Interaction];
  interactionCreate: [interaction: Interaction];
  shardDisconnect: [closeEvent: CloseEvent, shardId: number];
  shardError: [error: Error, shardId: number];
  shardReady: [shardId: number, unavailableGuilds: Set<Snowflake> | undefined];
  shardReconnecting: [shardId: number];
  shardResume: [shardId: number, replayedEvents: number];
  stageInstanceCreate: [stageInstance: StageInstance];
  stageInstanceUpdate: [oldStageInstance: StageInstance | null, newStageInstance: StageInstance];
  stageInstanceDelete: [stageInstance: StageInstance];
}

export interface ClientOptions {
  shards?: number | number[] | 'auto';
  shardCount?: number;
  makeCache?: CacheFactory;
  messageCacheLifetime?: number;
  messageSweepInterval?: number;
  allowedMentions?: MessageMentionOptions;
  invalidRequestWarningInterval?: number;
  partials?: PartialTypes[];
  restWsBridgeTimeout?: number;
  restTimeOffset?: number;
  restRequestTimeout?: number;
  restGlobalRateLimit?: number;
  restSweepInterval?: number;
  retryLimit?: number;
  failIfNotExists?: boolean;
  presence?: PresenceData;
  intents: BitFieldResolvable<IntentsString, number>;
  ws?: WebSocketOptions;
  http?: HTTPOptions;
  rejectOnRateLimit?: string[] | ((data: RateLimitData) => boolean | Promise<boolean>);
}

export type ClientPresenceStatus = 'online' | 'idle' | 'dnd';

export interface ClientPresenceStatusData {
  web?: ClientPresenceStatus;
  mobile?: ClientPresenceStatus;
  desktop?: ClientPresenceStatus;
}

export interface ClientUserEditData {
  username?: string;
  avatar?: BufferResolvable | Base64Resolvable;
}

export interface CloseEvent {
  wasClean: boolean;
  code: number;
  reason: string;
  target: WebSocket;
}

export type CollectorFilter<T extends unknown[]> = (...args: T) => boolean | Promise<boolean>;

export interface CollectorOptions<T extends unknown[]> {
  filter?: CollectorFilter<T>;
  time?: number;
  idle?: number;
  dispose?: boolean;
}

export interface CollectorResetTimerOptions {
  time?: number;
  idle?: number;
}

export type ColorResolvable =
  | 'DEFAULT'
  | 'WHITE'
  | 'AQUA'
  | 'GREEN'
  | 'BLUE'
  | 'YELLOW'
  | 'PURPLE'
  | 'LUMINOUS_VIVID_PINK'
  | 'FUCHSIA'
  | 'GOLD'
  | 'ORANGE'
  | 'RED'
  | 'GREY'
  | 'DARKER_GREY'
  | 'NAVY'
  | 'DARK_AQUA'
  | 'DARK_GREEN'
  | 'DARK_BLUE'
  | 'DARK_PURPLE'
  | 'DARK_VIVID_PINK'
  | 'DARK_GOLD'
  | 'DARK_ORANGE'
  | 'DARK_RED'
  | 'DARK_GREY'
  | 'LIGHT_GREY'
  | 'DARK_NAVY'
  | 'BLURPLE'
  | 'GREYPLE'
  | 'DARK_BUT_NOT_BLACK'
  | 'NOT_QUITE_BLACK'
  | 'RANDOM'
  | [number, number, number]
  | number
  | HexColorString;

export interface CommandInteractionOption {
  name: string;
  type: ApplicationCommandOptionType;
  value?: string | number | boolean;
  options?: Collection<string, CommandInteractionOption>;
  user?: User;
  member?: GuildMember | APIInteractionDataResolvedGuildMember;
  channel?: GuildChannel | APIInteractionDataResolvedChannel;
  role?: Role | APIRole;
}

export interface CreateRoleOptions extends RoleData {
  reason?: string;
}

export interface StageInstanceCreateOptions {
  topic: string;
  privacyLevel?: PrivacyLevel | number;
}

export interface CrosspostedChannel {
  channelId: Snowflake;
  guildId: Snowflake;
  type: keyof typeof ChannelTypes;
  name: string;
}

export type DateResolvable = Date | number | string;

export interface DeconstructedSnowflake {
  timestamp: number;
  readonly date: Date;
  workerId: number;
  processId: number;
  increment: number;
  binary: string;
}

export type DefaultMessageNotificationLevel = keyof typeof DefaultMessageNotificationLevels;

export interface EditGuildTemplateOptions {
  name?: string;
  description?: string;
}

export interface EmbedField {
  name: string;
  value: string;
  inline: boolean;
}

export interface EmbedFieldData {
  name: string;
  value: string;
  inline?: boolean;
}

export type EmojiIdentifierResolvable = string | EmojiResolvable;

export type EmojiResolvable = Snowflake | GuildEmoji | ReactionEmoji;

export interface ErrorEvent {
  error: unknown;
  message: string;
  type: string;
  target: WebSocket;
}

export interface EscapeMarkdownOptions {
  codeBlock?: boolean;
  inlineCode?: boolean;
  bold?: boolean;
  italic?: boolean;
  underline?: boolean;
  strikethrough?: boolean;
  spoiler?: boolean;
  inlineCodeContent?: boolean;
  codeBlockContent?: boolean;
}

export type ExplicitContentFilterLevel = keyof typeof ExplicitContentFilterLevels;

export interface FetchApplicationCommandOptions extends BaseFetchOptions {
  guildId?: Snowflake;
}

export interface FetchArchivedThreadOptions {
  type?: 'public' | 'private';
  fetchAll?: boolean;
  before?: ThreadChannelResolvable | DateResolvable;
  limit?: number;
}

export interface FetchBanOptions extends BaseFetchOptions {
  user: UserResolvable;
}

export interface FetchBansOptions {
  cache: boolean;
}

export interface FetchChannelOptions extends BaseFetchOptions {
  allowUnknownGuild?: boolean;
}

export interface FetchedThreads {
  threads: Collection<Snowflake, ThreadChannel>;
  hasMore?: boolean;
}

export interface FetchGuildOptions extends BaseFetchOptions {
  guild: GuildResolvable;
}

export interface FetchGuildsOptions {
  before?: Snowflake;
  after?: Snowflake;
  limit?: number;
}

interface FetchInviteOptions extends BaseFetchOptions {
  code: string;
}

interface FetchInvitesOptions {
  channelId?: GuildChannelResolvable;
  cache?: boolean;
}

export interface FetchMemberOptions extends BaseFetchOptions {
  user: UserResolvable;
}

export interface FetchMembersOptions {
  user?: UserResolvable | UserResolvable[];
  query?: string;
  limit?: number;
  withPresences?: boolean;
  time?: number;
  nonce?: string;
  force?: boolean;
}

export type FetchOwnerOptions = Omit<FetchMemberOptions, 'user'>;

export interface FetchReactionUsersOptions {
  limit?: number;
  after?: Snowflake;
}

export interface FetchThreadsOptions {
  archived?: FetchArchivedThreadOptions;
  active?: boolean;
}

export interface FileOptions {
  attachment: BufferResolvable | Stream;
  name?: string;
}

export interface GuildApplicationCommandPermissionData {
  id: Snowflake;
  permissions: ApplicationCommandPermissionData[];
}

export type GuildAuditLogsAction = keyof GuildAuditLogsActions;

export interface GuildAuditLogsActions {
  ALL?: null;
  GUILD_UPDATE?: number;
  CHANNEL_CREATE?: number;
  CHANNEL_UPDATE?: number;
  CHANNEL_DELETE?: number;
  CHANNEL_OVERWRITE_CREATE?: number;
  CHANNEL_OVERWRITE_UPDATE?: number;
  CHANNEL_OVERWRITE_DELETE?: number;
  MEMBER_KICK?: number;
  MEMBER_PRUNE?: number;
  MEMBER_BAN_ADD?: number;
  MEMBER_BAN_REMOVE?: number;
  MEMBER_UPDATE?: number;
  MEMBER_ROLE_UPDATE?: number;
  MEMBER_MOVE?: number;
  MEMBER_DISCONNECT?: number;
  BOT_ADD?: number;
  ROLE_CREATE?: number;
  ROLE_UPDATE?: number;
  ROLE_DELETE?: number;
  INVITE_CREATE?: number;
  INVITE_UPDATE?: number;
  INVITE_DELETE?: number;
  WEBHOOK_CREATE?: number;
  WEBHOOK_UPDATE?: number;
  WEBHOOK_DELETE?: number;
  EMOJI_CREATE?: number;
  EMOJI_UPDATE?: number;
  EMOJI_DELETE?: number;
  MESSAGE_DELETE?: number;
  MESSAGE_BULK_DELETE?: number;
  MESSAGE_PIN?: number;
  MESSAGE_UNPIN?: number;
  INTEGRATION_CREATE?: number;
  INTEGRATION_UPDATE?: number;
  INTEGRATION_DELETE?: number;
  STAGE_INSTANCE_CREATE?: number;
  STAGE_INSTANCE_UPDATE?: number;
  STAGE_INSTANCE_DELETE?: number;
}

export type GuildAuditLogsActionType = 'CREATE' | 'DELETE' | 'UPDATE' | 'ALL';

export interface GuildAuditLogsFetchOptions {
  before?: Snowflake | GuildAuditLogsEntry;
  limit?: number;
  user?: UserResolvable;
  type?: GuildAuditLogsAction | number;
}

export type GuildAuditLogsTarget = keyof GuildAuditLogsTargets;

export interface GuildAuditLogsTargets {
  ALL?: string;
  GUILD?: string;
  CHANNEL?: string;
  USER?: string;
  ROLE?: string;
  INVITE?: string;
  WEBHOOK?: string;
  EMOJI?: string;
  MESSAGE?: string;
  INTEGRATION?: string;
  STAGE_INSTANCE?: string;
  UNKNOWN?: string;
}

export type GuildBanResolvable = GuildBan | UserResolvable;

export interface GuildChannelOverwriteOptions {
  reason?: string;
  type?: number;
}

export type GuildChannelResolvable = Snowflake | GuildChannel | ThreadChannel;

export interface GuildChannelCreateOptions {
  permissionOverwrites?: OverwriteResolvable[] | Collection<Snowflake, OverwriteResolvable>;
  topic?: string;
  type?: Exclude<
    keyof typeof ChannelTypes | ChannelTypes,
    | 'DM'
    | 'GROUP_DM'
    | 'UNKNOWN'
    | 'GUILD_PUBLIC_THREAD'
    | 'GUILD_PRIVATE_THREAD'
    | ChannelTypes.DM
    | ChannelTypes.GROUP_DM
    | ChannelTypes.UNKNOWN
    | ChannelTypes.GUILD_PUBLIC_THREAD
    | ChannelTypes.GUILD_PRIVATE_THREAD
  >;
  nsfw?: boolean;
  parent?: ChannelResolvable;
  bitrate?: number;
  userLimit?: number;
  rateLimitPerUser?: number;
  position?: number;
  reason?: string;
}

export interface GuildChannelCloneOptions extends GuildChannelCreateOptions {
  name?: string;
}

export interface GuildChannelOverwriteOptions {
  reason?: string;
  type?: number;
}

export interface GuildCreateOptions {
  afkChannelId?: Snowflake | number;
  afkTimeout?: number;
  channels?: PartialChannelData[];
  defaultMessageNotifications?: DefaultMessageNotificationLevel | number;
  explicitContentFilter?: ExplicitContentFilterLevel | number;
  icon?: BufferResolvable | Base64Resolvable | null;
  roles?: PartialRoleData[];
  systemChannelFlags?: SystemChannelFlagsResolvable;
  systemChannelId?: Snowflake | number;
  verificationLevel?: VerificationLevel | number;
}

export interface GuildWidget {
  enabled: boolean;
  channel: GuildChannel | null;
}

export interface GuildEditData {
  name?: string;
  verificationLevel?: VerificationLevel | number;
  explicitContentFilter?: ExplicitContentFilterLevel | number;
  defaultMessageNotifications?: DefaultMessageNotificationLevel | number;
  afkChannel?: ChannelResolvable;
  systemChannel?: ChannelResolvable;
  systemChannelFlags?: SystemChannelFlagsResolvable;
  afkTimeout?: number;
  icon?: Base64Resolvable;
  owner?: GuildMemberResolvable;
  splash?: Base64Resolvable;
  discoverySplash?: Base64Resolvable;
  banner?: Base64Resolvable;
  rulesChannel?: ChannelResolvable;
  publicUpdatesChannel?: ChannelResolvable;
  preferredLocale?: string;
  description?: string | null;
  features?: GuildFeatures[];
}

export interface GuildEmojiCreateOptions {
  roles?: Collection<Snowflake, Role> | RoleResolvable[];
  reason?: string;
}

export interface GuildEmojiEditData {
  name?: string;
  roles?: Collection<Snowflake, Role> | RoleResolvable[];
}

export type GuildFeatures =
  | 'ANIMATED_ICON'
  | 'BANNER'
  | 'COMMERCE'
  | 'COMMUNITY'
  | 'DISCOVERABLE'
  | 'FEATURABLE'
  | 'INVITE_SPLASH'
  | 'MEMBER_VERIFICATION_GATE_ENABLED'
  | 'MONETIZATION_ENABLED'
  | 'MORE_STICKERS'
  | 'NEWS'
  | 'PARTNERED'
  | 'PREVIEW_ENABLED'
  | 'PRIVATE_THREADS'
  | 'RELAY_ENABLED'
  | 'SEVEN_DAY_THREAD_ARCHIVE'
  | 'THREE_DAY_THREAD_ARCHIVE'
  | 'TICKETED_EVENTS_ENABLED'
  | 'VANITY_URL'
  | 'VERIFIED'
  | 'VIP_REGIONS'
  | 'WELCOME_SCREEN_ENABLED';

export interface GuildMemberEditData {
  nick?: string | null;
  roles?: Collection<Snowflake, Role> | readonly RoleResolvable[];
  mute?: boolean;
  deaf?: boolean;
  channel?: ChannelResolvable | null;
}

export type GuildMemberResolvable = GuildMember | UserResolvable;

export type GuildResolvable = Guild | GuildChannel | GuildMember | GuildEmoji | Invite | Role | Snowflake;

export interface GuildPruneMembersOptions {
  count?: boolean;
  days?: number;
  dry?: boolean;
  reason?: string;
  roles?: RoleResolvable[];
}

export interface GuildWidgetData {
  enabled: boolean;
  channel: GuildChannelResolvable | null;
}

export interface GuildSearchMembersOptions {
  query: string;
  limit?: number;
  cache?: boolean;
}

export type GuildTemplateResolvable = string;

export type HexColorString = `#${string}`;

export interface HTTPAttachmentData {
  attachment: string | Buffer | Stream;
  name: string;
  file: Buffer | Stream;
}

export interface HTTPErrorData {
  json: unknown;
  files: HTTPAttachmentData[];
}

export interface HTTPOptions {
  api?: string;
  version?: number;
  host?: string;
  cdn?: string;
  invite?: string;
  template?: string;
  headers?: Record<string, string>;
}

export type ImageSize = 16 | 32 | 64 | 128 | 256 | 512 | 1024 | 2048 | 4096;

export interface ImageURLOptions extends StaticImageURLOptions {
  dynamic?: boolean;
}

export interface IntegrationData {
  id: Snowflake;
  type: string;
}

export interface IntegrationEditData {
  expireBehavior?: number;
  expireGracePeriod?: number;
}

export interface IntegrationAccount {
  id: string | Snowflake;
  name: string;
}

export interface InteractionCollectorOptions<T extends Interaction> extends CollectorOptions<[T]> {
  channel?: TextChannel | DMChannel | NewsChannel | ThreadChannel;
  componentType?: MessageComponentType | MessageComponentTypes;
  guild?: Guild;
  interactionType?: InteractionType | InteractionTypes;
  max?: number;
  maxComponents?: number;
  maxUsers?: number;
  message?: Message;
}

export interface InteractionDeferOptions {
  ephemeral?: boolean;
  fetchReply?: boolean;
}

export type InteractionDeferUpdateOptions = Omit<InteractionDeferOptions, 'ephemeral'>;

export interface InteractionReplyOptions extends Omit<WebhookMessageOptions, 'username' | 'avatarURL'> {
  ephemeral?: boolean;
  fetchReply?: boolean;
}

export type InteractionResponseType = keyof typeof InteractionResponseTypes;

export type InteractionType = keyof typeof InteractionTypes;

export type InteractionUpdateOptions = Omit<InteractionReplyOptions, 'ephemeral'>;

export type IntentsString =
  | 'GUILDS'
  | 'GUILD_MEMBERS'
  | 'GUILD_BANS'
  | 'GUILD_EMOJIS'
  | 'GUILD_INTEGRATIONS'
  | 'GUILD_WEBHOOKS'
  | 'GUILD_INVITES'
  | 'GUILD_VOICE_STATES'
  | 'GUILD_PRESENCES'
  | 'GUILD_MESSAGES'
  | 'GUILD_MESSAGE_REACTIONS'
  | 'GUILD_MESSAGE_TYPING'
  | 'DIRECT_MESSAGES'
  | 'DIRECT_MESSAGE_REACTIONS'
  | 'DIRECT_MESSAGE_TYPING';

export interface InviteGenerationOptions {
  permissions?: PermissionResolvable;
  guild?: GuildResolvable;
  disableGuildSelect?: boolean;
  scopes: InviteScope[];
}

export interface CreateInviteOptions {
  temporary?: boolean;
  maxAge?: number;
  maxUses?: number;
  unique?: boolean;
  reason?: string;
  targetApplication?: ApplicationResolvable;
  targetUser?: UserResolvable;
  targetType?: InviteTargetType;
}

export type InviteResolvable = string;

export type InviteScope =
  | 'applications.builds.read'
  | 'applications.commands'
  | 'applications.entitlements'
  | 'applications.store.update'
  | 'bot'
  | 'connections'
  | 'email'
  | 'identity'
  | 'guilds'
  | 'guilds.join'
  | 'gdm.join'
  | 'webhook.incoming';

export interface MakeErrorOptions {
  name: string;
  message: string;
  stack: string;
}

export type MemberMention = UserMention | `<@!${Snowflake}>`;

export type MembershipState = keyof typeof MembershipStates;

export type MessageActionRowComponent = MessageButton | MessageSelectMenu;

export type MessageActionRowComponentOptions = MessageButtonOptions | MessageSelectMenuOptions;

export type MessageActionRowComponentResolvable = MessageActionRowComponent | MessageActionRowComponentOptions;

export interface MessageActionRowOptions extends BaseMessageComponentOptions {
  components: MessageActionRowComponentResolvable[];
}

export interface MessageActivity {
  partyId: string;
  type: number;
}

export type MessageAdditions = MessageEmbed | MessageAttachment | (MessageEmbed | MessageAttachment)[];

export interface MessageButtonOptions extends BaseMessageComponentOptions {
  customId?: string;
  disabled?: boolean;
  emoji?: EmojiIdentifierResolvable;
  label?: string;
  style: MessageButtonStyleResolvable;
  url?: string;
}

export type MessageButtonStyle = keyof typeof MessageButtonStyles;

export type MessageButtonStyleResolvable = MessageButtonStyle | MessageButtonStyles;

export interface MessageCollectorOptions extends CollectorOptions<[Message]> {
  max?: number;
  maxProcessed?: number;
}

export type MessageComponent = BaseMessageComponent | MessageActionRow | MessageButton | MessageSelectMenu;

export type MessageComponentCollectorOptions<T extends MessageComponentInteraction> = Omit<
  InteractionCollectorOptions<T>,
  'channel' | 'message' | 'guild' | 'interactionType'
>;

export type MessageComponentOptions =
  | BaseMessageComponentOptions
  | MessageActionRowOptions
  | MessageButtonOptions
  | MessageSelectMenuOptions;

export type MessageComponentType = keyof typeof MessageComponentTypes;

export type MessageComponentTypeResolvable = MessageComponentType | MessageComponentTypes;

export interface MessageEditOptions {
  attachments?: MessageAttachment[];
  content?: string | null;
  embeds?: (MessageEmbed | MessageEmbedOptions)[] | null;
  files?: (FileOptions | BufferResolvable | Stream | MessageAttachment)[];
  flags?: BitFieldResolvable<MessageFlagsString, number>;
  allowedMentions?: MessageMentionOptions;
  components?: (MessageActionRow | MessageActionRowOptions)[];
}

export interface MessageEmbedAuthor {
  name?: string;
  url?: string;
  iconURL?: string;
  proxyIconURL?: string;
}

export interface MessageEmbedFooter {
  text?: string;
  iconURL?: string;
  proxyIconURL?: string;
}

export interface MessageEmbedImage {
  url: string;
  proxyURL?: string;
  height?: number;
  width?: number;
}

export interface MessageEmbedOptions {
  title?: string;
  description?: string;
  url?: string;
  timestamp?: Date | number;
  color?: ColorResolvable;
  fields?: EmbedFieldData[];
  author?: Partial<MessageEmbedAuthor> & { icon_url?: string; proxy_icon_url?: string };
  thumbnail?: Partial<MessageEmbedThumbnail> & { proxy_url?: string };
  image?: Partial<MessageEmbedImage> & { proxy_url?: string };
  video?: Partial<MessageEmbedVideo> & { proxy_url?: string };
  footer?: Partial<MessageEmbedFooter> & { icon_url?: string; proxy_icon_url?: string };
}

export interface MessageEmbedProvider {
  name: string;
  url: string;
}

export interface MessageEmbedThumbnail {
  url: string;
  proxyURL?: string;
  height?: number;
  width?: number;
}

export interface MessageEmbedVideo {
  url?: string;
  proxyURL?: string;
  height?: number;
  width?: number;
}

export interface MessageEvent {
  data: WebSocket.Data;
  type: string;
  target: WebSocket;
}

export type MessageFlagsString =
  | 'CROSSPOSTED'
  | 'IS_CROSSPOST'
  | 'SUPPRESS_EMBEDS'
  | 'SOURCE_MESSAGE_DELETED'
  | 'URGENT'
  | 'HAS_THREAD'
  | 'EPHEMERAL'
  | 'LOADING';

export interface MessageInteraction {
  id: Snowflake;
  type: InteractionType;
  commandName: string;
  user: User;
}

export interface MessageMentionsHasOptions {
  ignoreDirect?: boolean;
  ignoreRoles?: boolean;
  ignoreEveryone?: boolean;
}

export interface MessageMentionOptions {
  parse?: MessageMentionTypes[];
  roles?: Snowflake[];
  users?: Snowflake[];
  repliedUser?: boolean;
}

export type MessageMentionTypes = 'roles' | 'users' | 'everyone';

export interface MessageOptions {
  tts?: boolean;
  nonce?: string | number;
  content?: string | null;
  embeds?: (MessageEmbed | MessageEmbedOptions)[];
  components?: (MessageActionRow | MessageActionRowOptions)[];
  allowedMentions?: MessageMentionOptions;
  files?: (FileOptions | BufferResolvable | Stream | MessageAttachment)[];
  reply?: ReplyOptions;
}

export type MessageReactionResolvable =
  | MessageReaction
  | Snowflake
  | `${string}:${Snowflake}`
  | `<:${string}:${Snowflake}>`
  | `<a:${string}:${Snowflake}>`
  | string;

export interface MessageReference {
  channelId: Snowflake;
  guildId: Snowflake;
  messageId: Snowflake | null;
}

export type MessageResolvable = Message | Snowflake;

export interface MessageSelectMenuOptions extends BaseMessageComponentOptions {
  customId?: string;
  disabled?: boolean;
  maxValues?: number;
  minValues?: number;
  options?: MessageSelectOptionData[];
  placeholder?: string;
}

export interface MessageSelectOption {
  default: boolean;
  description: string | null;
  emoji: APIPartialEmoji | null;
  label: string;
  value: string;
}

export interface MessageSelectOptionData {
  default?: boolean;
  description?: string;
  emoji?: EmojiIdentifierResolvable;
  label: string;
  value: string;
}

export type MessageTarget =
  | Interaction
  | InteractionWebhook
  | TextChannel
  | NewsChannel
  | ThreadChannel
  | DMChannel
  | User
  | GuildMember
  | Webhook
  | WebhookClient
  | Message
  | MessageManager;

export type MessageType =
  | 'DEFAULT'
  | 'RECIPIENT_ADD'
  | 'RECIPIENT_REMOVE'
  | 'CALL'
  | 'CHANNEL_NAME_CHANGE'
  | 'CHANNEL_ICON_CHANGE'
  | 'PINS_ADD'
  | 'GUILD_MEMBER_JOIN'
  | 'USER_PREMIUM_GUILD_SUBSCRIPTION'
  | 'USER_PREMIUM_GUILD_SUBSCRIPTION_TIER_1'
  | 'USER_PREMIUM_GUILD_SUBSCRIPTION_TIER_2'
  | 'USER_PREMIUM_GUILD_SUBSCRIPTION_TIER_3'
  | 'CHANNEL_FOLLOW_ADD'
  | 'GUILD_DISCOVERY_DISQUALIFIED'
  | 'GUILD_DISCOVERY_REQUALIFIED'
  | 'GUILD_DISCOVERY_GRACE_PERIOD_INITIAL_WARNING'
  | 'GUILD_DISCOVERY_GRACE_PERIOD_FINAL_WARNING'
  | 'THREAD_CREATED'
  | 'REPLY'
  | 'APPLICATION_COMMAND'
  | 'THREAD_STARTER_MESSAGE'
  | 'GUILD_INVITE_REMINDER';

export type MFALevel = keyof typeof MFALevels;

export interface MultipleShardRespawnOptions {
  shardDelay?: number;
  respawnDelay?: number;
  timeout?: number;
}

export interface MultipleShardSpawnOptions {
  amount?: number | 'auto';
  delay?: number;
  timeout?: number;
}

export type NSFWLevel = keyof typeof NSFWLevels;

export interface OverwriteData {
  allow?: PermissionResolvable;
  deny?: PermissionResolvable;
  id: GuildMemberResolvable | RoleResolvable;
  type?: OverwriteType;
}

export type OverwriteResolvable = PermissionOverwrites | OverwriteData;

export type OverwriteType = 'member' | 'role';

export type PermissionFlags = Record<PermissionString, bigint>;

export type PermissionOverwriteOptions = Partial<Record<PermissionString, boolean | null>>;

export type PermissionResolvable = BitFieldResolvable<PermissionString, bigint>;

export type PermissionOverwriteResolvable = UserResolvable | RoleResolvable | PermissionOverwrites;

export type PermissionString =
  | 'CREATE_INSTANT_INVITE'
  | 'KICK_MEMBERS'
  | 'BAN_MEMBERS'
  | 'ADMINISTRATOR'
  | 'MANAGE_CHANNELS'
  | 'MANAGE_GUILD'
  | 'ADD_REACTIONS'
  | 'VIEW_AUDIT_LOG'
  | 'PRIORITY_SPEAKER'
  | 'STREAM'
  | 'VIEW_CHANNEL'
  | 'SEND_MESSAGES'
  | 'SEND_TTS_MESSAGES'
  | 'MANAGE_MESSAGES'
  | 'EMBED_LINKS'
  | 'ATTACH_FILES'
  | 'READ_MESSAGE_HISTORY'
  | 'MENTION_EVERYONE'
  | 'USE_EXTERNAL_EMOJIS'
  | 'VIEW_GUILD_INSIGHTS'
  | 'CONNECT'
  | 'SPEAK'
  | 'MUTE_MEMBERS'
  | 'DEAFEN_MEMBERS'
  | 'MOVE_MEMBERS'
  | 'USE_VAD'
  | 'CHANGE_NICKNAME'
  | 'MANAGE_NICKNAMES'
  | 'MANAGE_ROLES'
  | 'MANAGE_WEBHOOKS'
  | 'MANAGE_EMOJIS'
  | 'USE_APPLICATION_COMMANDS'
  | 'REQUEST_TO_SPEAK'
  | 'MANAGE_THREADS'
  | 'USE_PUBLIC_THREADS'
  | 'USE_PRIVATE_THREADS';

export type RecursiveArray<T> = ReadonlyArray<T | RecursiveArray<T>>;

export type RecursiveReadonlyArray<T> = ReadonlyArray<T | RecursiveReadonlyArray<T>>;

export type PremiumTier = keyof typeof PremiumTiers;

export interface PresenceData {
  status?: PresenceStatusData;
  afk?: boolean;
  activities?: ActivitiesOptions[];
  shardId?: number | number[];
}

export type PresenceResolvable = Presence | UserResolvable | Snowflake;

export interface PartialChannelData {
  id?: Snowflake | number;
  name: string;
  topic?: string;
  type?: ChannelTypes;
  parentId?: Snowflake | number;
  permissionOverwrites?: PartialOverwriteData[];
}

export type Partialize<
  T extends AllowedPartial,
  N extends keyof T | null = null,
  M extends keyof T | null = null,
  E extends keyof T | '' = '',
> = {
  readonly client: Client;
  id: Snowflake;
  partial: true;
} & {
  [K in keyof Omit<T, 'client' | 'id' | 'partial' | E>]: K extends N ? null : K extends M ? T[K] | null : T[K];
};

export interface PartialDMChannel extends Partialize<DMChannel, null, null, 'lastMessageId'> {
  lastMessageId: undefined;
}

export interface PartialGuildMember extends Partialize<GuildMember, 'joinedAt' | 'joinedTimestamp', 'user'> {}

export interface PartialMessage
  extends Partialize<Message, 'type' | 'system' | 'pinned' | 'tts', 'content' | 'cleanContent' | 'author'> {}

export interface PartialMessageReaction extends Partialize<MessageReaction, 'count'> {}

export interface PartialOverwriteData {
  id: Snowflake | number;
  type?: OverwriteType;
  allow?: PermissionResolvable;
  deny?: PermissionResolvable;
}

export interface PartialRoleData extends RoleData {
  id?: Snowflake | number;
}

export type PartialTypes = 'USER' | 'CHANNEL' | 'GUILD_MEMBER' | 'MESSAGE' | 'REACTION';

export interface PartialUser extends Partialize<User, 'username' | 'tag' | 'discriminator'> {}

export type PresenceStatusData = ClientPresenceStatus | 'invisible';

export type PresenceStatus = PresenceStatusData | 'offline';

export type PrivacyLevel = keyof typeof PrivacyLevels;

export interface RateLimitData {
  timeout: number;
  limit: number;
  method: string;
  path: string;
  route: string;
  global: boolean;
}

export interface InvalidRequestWarningData {
  count: number;
  remainingTime: number;
}

export interface ReactionCollectorOptions extends CollectorOptions<[MessageReaction, User]> {
  max?: number;
  maxEmojis?: number;
  maxUsers?: number;
}

export interface ReplyOptions {
  messageReference: MessageResolvable;
  failIfNotExists?: boolean;
}

export interface ReplyMessageOptions extends Omit<MessageOptions, 'reply'> {
  failIfNotExists?: boolean;
}

export interface ResolvedOverwriteOptions {
  allow: Permissions;
  deny: Permissions;
}

export interface RoleData {
  name?: string;
  color?: ColorResolvable;
  hoist?: boolean;
  position?: number;
  permissions?: PermissionResolvable;
  mentionable?: boolean;
}

export type RoleMention = '@everyone' | `<@&${Snowflake}>`;

export interface RolePosition {
  role: RoleResolvable;
  position: number;
}

export type RoleResolvable = Role | Snowflake;

export interface RoleTagData {
  botId?: Snowflake;
  integrationId?: Snowflake;
  premiumSubscriberRole?: true;
}

export interface SetChannelPositionOptions {
  relative?: boolean;
  reason?: string;
}

export interface SetParentOptions {
  lockPermissions?: boolean;
  reason?: string;
}

export interface SetRolePositionOptions {
  relative?: boolean;
  reason?: string;
}

export type ShardingManagerMode = 'process' | 'worker';

export interface ShardingManagerOptions {
  totalShards?: number | 'auto';
  shardList?: number[] | 'auto';
  mode?: ShardingManagerMode;
  respawn?: boolean;
  shardArgs?: string[];
  token?: string;
  execArgv?: string[];
}

export { Snowflake };

export interface SplitOptions {
  maxLength?: number;
  char?: string | string[] | RegExp | RegExp[];
  prepend?: string;
  append?: string;
}

export interface StaticImageURLOptions {
  format?: AllowedImageFormat;
  size?: ImageSize;
}

export type StageInstanceResolvable = StageInstance | Snowflake;

export type Status = number;

export type StickerFormatType = keyof typeof StickerFormatTypes;

export type SystemChannelFlagsString =
  | 'SUPPRESS_JOIN_NOTIFICATIONS'
  | 'SUPPRESS_PREMIUM_SUBSCRIPTIONS'
  | 'SUPPRESS_GUILD_REMINDER_NOTIFICATIONS';

export type SystemChannelFlagsResolvable = BitFieldResolvable<SystemChannelFlagsString, number>;

export type SystemMessageType = Exclude<MessageType, 'DEFAULT' | 'REPLY' | 'APPLICATION_COMMAND'>;

export interface TypingData {
  user: User | PartialUser;
  since: Date;
  lastTimestamp: Date;
  elapsedTime: number;
  timeout: NodeJS.Timeout;
}

export interface StageInstanceEditOptions {
  topic?: string;
  privacyLevel?: PrivacyLevel | number;
}

export type TextBasedChannelTypes =
  | 'DM'
  | 'GUILD_TEXT'
  | 'GUILD_NEWS'
  | 'GUILD_NEWS_THREAD'
  | 'GUILD_PUBLIC_THREAD'
  | 'GUILD_PRIVATE_THREAD';

export type ThreadAutoArchiveDuration = 60 | 1440 | 4320 | 10080;

export type ThreadChannelResolvable = ThreadChannel | Snowflake;

export type ThreadChannelTypes = 'GUILD_NEWS_THREAD' | 'GUILD_PUBLIC_THREAD' | 'GUILD_PRIVATE_THREAD';

export interface ThreadCreateOptions<AllowedThreadType> {
  name: string;
  autoArchiveDuration: ThreadAutoArchiveDuration;
  startMessage?: MessageResolvable;
  type?: AllowedThreadType;
  reason?: string;
}

export interface ThreadEditData {
  name?: string;
  archived?: boolean;
  autoArchiveDuration?: ThreadAutoArchiveDuration;
  rateLimitPerUser?: number;
  locked?: boolean;
}

export type ThreadMemberFlagsString = '';

export type ThreadMemberResolvable = ThreadMember | UserResolvable;

export type UserFlagsString =
  | 'DISCORD_EMPLOYEE'
  | 'PARTNERED_SERVER_OWNER'
  | 'HYPESQUAD_EVENTS'
  | 'BUGHUNTER_LEVEL_1'
  | 'HOUSE_BRAVERY'
  | 'HOUSE_BRILLIANCE'
  | 'HOUSE_BALANCE'
  | 'EARLY_SUPPORTER'
  | 'TEAM_USER'
  | 'BUGHUNTER_LEVEL_2'
  | 'VERIFIED_BOT'
  | 'EARLY_VERIFIED_BOT_DEVELOPER'
  | 'DISCORD_CERTIFIED_MODERATOR';

export type UserMention = `<@${Snowflake}>`;

export type UserResolvable = User | Snowflake | Message | GuildMember | ThreadMember;

export interface Vanity {
  code: string | null;
  uses: number | null;
}

export type VerificationLevel = keyof typeof VerificationLevels;

export type VoiceBasedChannelTypes = 'GUILD_VOICE' | 'GUILD_STAGE_VOICE';

export type WebhookClientOptions = Pick<
  ClientOptions,
  'allowedMentions' | 'restTimeOffset' | 'restRequestTimeout' | 'retryLimit' | 'http'
>;

export interface WebhookEditData {
  name?: string;
  avatar?: BufferResolvable;
  channel?: ChannelResolvable;
}

export type WebhookEditMessageOptions = Pick<
  WebhookMessageOptions,
  'content' | 'embeds' | 'files' | 'allowedMentions' | 'components'
>;

export interface WebhookMessageOptions extends Omit<MessageOptions, 'reply'> {
  username?: string;
  avatarURL?: string;
  threadId?: Snowflake;
}

export type WebhookType = keyof typeof WebhookTypes;

export interface WebSocketOptions {
  large_threshold?: number;
  compress?: boolean;
  properties?: WebSocketProperties;
}

export interface WebSocketProperties {
  $os?: string;
  $browser?: string;
  $device?: string;
}

export interface WidgetActivity {
  name: string;
}

export interface WidgetChannel {
  id: Snowflake;
  name: string;
  position: number;
}

export interface WelcomeChannelData {
  description: string;
  channel: GuildChannelResolvable;
  emoji?: EmojiIdentifierResolvable;
}

export interface WelcomeScreenEditData {
  enabled?: boolean;
  description?: string;
  welcomeChannels?: WelcomeChannelData[];
}

export type WSEventType =
  | 'READY'
  | 'RESUMED'
  | 'APPLICATION_COMMAND_CREATE'
  | 'APPLICATION_COMMAND_DELETE'
  | 'APPLICATION_COMMAND_UPDATE'
  | 'GUILD_CREATE'
  | 'GUILD_DELETE'
  | 'GUILD_UPDATE'
  | 'INVITE_CREATE'
  | 'INVITE_DELETE'
  | 'GUILD_MEMBER_ADD'
  | 'GUILD_MEMBER_REMOVE'
  | 'GUILD_MEMBER_UPDATE'
  | 'GUILD_MEMBERS_CHUNK'
  | 'GUILD_ROLE_CREATE'
  | 'GUILD_ROLE_DELETE'
  | 'GUILD_ROLE_UPDATE'
  | 'GUILD_BAN_ADD'
  | 'GUILD_BAN_REMOVE'
  | 'GUILD_EMOJIS_UPDATE'
  | 'GUILD_INTEGRATIONS_UPDATE'
  | 'CHANNEL_CREATE'
  | 'CHANNEL_DELETE'
  | 'CHANNEL_UPDATE'
  | 'CHANNEL_PINS_UPDATE'
  | 'MESSAGE_CREATE'
  | 'MESSAGE_DELETE'
  | 'MESSAGE_UPDATE'
  | 'MESSAGE_DELETE_BULK'
  | 'MESSAGE_REACTION_ADD'
  | 'MESSAGE_REACTION_REMOVE'
  | 'MESSAGE_REACTION_REMOVE_ALL'
  | 'MESSAGE_REACTION_REMOVE_EMOJI'
  | 'USER_UPDATE'
  | 'PRESENCE_UPDATE'
  | 'TYPING_START'
  | 'VOICE_STATE_UPDATE'
  | 'VOICE_SERVER_UPDATE'
  | 'WEBHOOKS_UPDATE'
  | 'INTERACTION_CREATE'
  | 'STAGE_INSTANCE_CREATE'
  | 'STAGE_INSTANCE_UPDATE'
  | 'STAGE_INSTANCE_DELETE';

export type Serialized<T> = T extends symbol | bigint | (() => any)
  ? never
  : T extends number | string | boolean | undefined
  ? T
  : T extends { toJSON(): infer R }
  ? R
  : T extends ReadonlyArray<infer V>
  ? Serialized<V>[]
  : T extends ReadonlyMap<unknown, unknown> | ReadonlySet<unknown>
  ? {}
  : { [K in keyof T]: Serialized<T[K]> };

//#endregion

//#region Voice

/**
 * @internal Use `DiscordGatewayAdapterLibraryMethods` from `@discordjs/voice` instead.
 */
export interface InternalDiscordGatewayAdapterLibraryMethods {
  onVoiceServerUpdate(data: GatewayVoiceServerUpdateDispatchData): void;
  onVoiceStateUpdate(data: GatewayVoiceStateUpdateDispatchData): void;
  destroy(): void;
}

/**
 * @internal Use `DiscordGatewayAdapterImplementerMethods` from `@discordjs/voice` instead.
 */
export interface InternalDiscordGatewayAdapterImplementerMethods {
  sendPayload(payload: unknown): boolean;
  destroy(): void;
}

/**
 * @internal Use `DiscordGatewayAdapterCreator` from `@discordjs/voice` instead.
 */
export type InternalDiscordGatewayAdapterCreator = (
  methods: InternalDiscordGatewayAdapterLibraryMethods,
) => InternalDiscordGatewayAdapterImplementerMethods;

//#endregion<|MERGE_RESOLUTION|>--- conflicted
+++ resolved
@@ -184,2747 +184,6 @@
   public toJSON(...props: Record<string, boolean | string>[]): unknown;
 }
 
-<<<<<<< HEAD
-declare enum MembershipStates {
-  INVITED = 1,
-  ACCEPTED = 2,
-}
-
-declare enum MessageButtonStyles {
-  PRIMARY = 1,
-  SECONDARY = 2,
-  SUCCESS = 3,
-  DANGER = 4,
-  LINK = 5,
-}
-
-declare enum MessageComponentTypes {
-  ACTION_ROW = 1,
-  BUTTON = 2,
-  SELECT_MENU = 3,
-}
-
-declare enum MFALevels {
-  NONE = 0,
-  ELEVATED = 1,
-}
-
-declare enum NSFWLevels {
-  DEFAULT = 0,
-  EXPLICIT = 1,
-  SAFE = 2,
-  AGE_RESTRICTED = 3,
-}
-
-declare enum OverwriteTypes {
-  role = 0,
-  member = 1,
-}
-
-declare enum PremiumTiers {
-  NONE = 0,
-  TIER_1 = 1,
-  TIER_2 = 2,
-  TIER_3 = 3,
-}
-
-declare enum PrivacyLevels {
-  PUBLIC = 1,
-  GUILD_ONLY = 2,
-}
-
-declare enum StickerFormatTypes {
-  PNG = 1,
-  APNG = 2,
-  LOTTIE = 3,
-}
-
-declare enum VerificationLevels {
-  NONE = 0,
-  LOW = 1,
-  MEDIUM = 2,
-  HIGH = 3,
-  VERY_HIGH = 4,
-}
-
-declare enum WebhookTypes {
-  Incoming = 1,
-  'Channel Follower' = 2,
-}
-
-type Awaited<T> = T | Promise<T>;
-
-declare module 'discord.js' {
-  import BaseCollection from '@discordjs/collection';
-  import { ChildProcess } from 'child_process';
-  import {
-    APIActionRowComponent as RawActionRowComponent,
-    APIInteractionDataResolvedChannel as RawInteractionDataResolvedChannel,
-    APIInteractionDataResolvedGuildMember as RawInteractionDataResolvedGuildMember,
-    APIInteractionGuildMember as RawInteractionGuildMember,
-    APIMessage as RawMessage,
-    APIMessageComponent as RawMessageComponent,
-    APIOverwrite as RawOverwrite,
-    APIPartialEmoji as RawEmoji,
-    APIRole as RawRole,
-    Snowflake as APISnowflake,
-    APIUser,
-    ApplicationCommandOptionType as ApplicationCommandOptionTypes,
-    ApplicationCommandPermissionType as ApplicationCommandPermissionTypes,
-  } from 'discord-api-types/v8';
-  import { EventEmitter } from 'events';
-  import { PathLike } from 'fs';
-  import { Readable, Stream, Writable } from 'stream';
-  import { DiscordGatewayAdapterCreator, DiscordGatewayAdapterLibraryMethods } from '@discordjs/voice';
-  import * as WebSocket from 'ws';
-
-  export const version: string;
-
-  //#region Classes
-
-  export class Activity {
-    constructor(presence: Presence, data?: unknown);
-    public applicationID: Snowflake | null;
-    public assets: RichPresenceAssets | null;
-    public buttons: string[];
-    public readonly createdAt: Date;
-    public createdTimestamp: number;
-    public details: string | null;
-    public emoji: Emoji | null;
-    public flags: Readonly<ActivityFlags>;
-    public id: Snowflake;
-    public name: string;
-    public party: {
-      id: string | null;
-      size: [number, number];
-    } | null;
-    public platform: ActivityPlatform | null;
-    public sessionID: string | null;
-    public state: string | null;
-    public syncID: string | null;
-    public timestamps: {
-      start: Date | null;
-      end: Date | null;
-    } | null;
-    public type: ActivityType;
-    public url: string | null;
-    public equals(activity: Activity): boolean;
-  }
-
-  export class ActivityFlags extends BitField<ActivityFlagsString> {
-    public static FLAGS: Record<ActivityFlagsString, number>;
-    public static resolve(bit?: BitFieldResolvable<ActivityFlagsString, number>): number;
-  }
-
-  export abstract class AnonymousGuild extends BaseGuild {
-    constructor(client: Client, data: unknown, immediatePatch?: boolean);
-    public banner: string | null;
-    public description: string | null;
-    public nsfwLevel: NSFWLevel;
-    public splash: string | null;
-    public vanityURLCode: string | null;
-    public verificationLevel: VerificationLevel;
-    public bannerURL(options?: StaticImageURLOptions): string | null;
-    public splashURL(options?: StaticImageURLOptions): string | null;
-  }
-
-  export class APIMessage {
-    constructor(target: MessageTarget, options: MessageOptions | WebhookMessageOptions);
-    public data: unknown | null;
-    public readonly isUser: boolean;
-    public readonly isWebhook: boolean;
-    public readonly isMessage: boolean;
-    public readonly isMessageManager: boolean;
-    public readonly isInteraction: boolean;
-    public files: unknown[] | null;
-    public options: MessageOptions | WebhookMessageOptions;
-    public target: MessageTarget;
-
-    public static create(
-      target: MessageTarget,
-      options: string | MessageOptions | WebhookMessageOptions,
-      extra?: MessageOptions | WebhookMessageOptions,
-    ): APIMessage;
-    public static resolveFile(fileLike: BufferResolvable | Stream | FileOptions | MessageAttachment): Promise<unknown>;
-
-    public makeContent(): string | string[] | undefined;
-    public resolveData(): this;
-    public resolveFiles(): Promise<this>;
-    public split(): APIMessage[];
-  }
-
-  export abstract class Application {
-    constructor(client: Client, data: unknown);
-    public readonly createdAt: Date;
-    public readonly createdTimestamp: number;
-    public description: string | null;
-    public icon: string | null;
-    public id: Snowflake;
-    public name: string | null;
-    public coverURL(options?: StaticImageURLOptions): string | null;
-    public fetchAssets(): Promise<ApplicationAsset[]>;
-    public iconURL(options?: StaticImageURLOptions): string | null;
-    public toJSON(): unknown;
-    public toString(): string | null;
-  }
-
-  export class ApplicationCommand extends Base {
-    constructor(client: Client, data: unknown, guild?: Guild);
-    public readonly createdAt: Date;
-    public readonly createdTimestamp: number;
-    public defaultPermission: boolean;
-    public description: string;
-    public guild: Guild | null;
-    public readonly manager: ApplicationCommandManager;
-    public id: Snowflake;
-    public name: string;
-    public options: ApplicationCommandOption[];
-    public delete(): Promise<ApplicationCommand>;
-    public edit(data: ApplicationCommandData): Promise<ApplicationCommand>;
-    public fetchPermissions(guildID?: Snowflake): Promise<ApplicationCommandPermissions[]>;
-    public setPermissions(
-      permissions: ApplicationCommandPermissionData[],
-      guildID?: Snowflake,
-    ): Promise<ApplicationCommandPermissions[]>;
-    private static transformOption(option: ApplicationCommandOptionData, received?: boolean): unknown;
-  }
-
-  type ApplicationResolvable = Application | Activity | Snowflake;
-
-  export class ApplicationFlags extends BitField<ApplicationFlagsString> {
-    public static FLAGS: Record<ApplicationFlagsString, number>;
-    public static resolve(bit?: BitFieldResolvable<ApplicationFlagsString, number>): number;
-  }
-
-  export class Base {
-    constructor(client: Client);
-    public readonly client: Client;
-    public toJSON(...props: { [key: string]: boolean | string }[]): unknown;
-    public valueOf(): string;
-  }
-
-  export class BaseClient extends EventEmitter {
-    constructor(options?: ClientOptions | WebhookClientOptions);
-    private _timeouts: Set<NodeJS.Timeout>;
-    private _intervals: Set<NodeJS.Timeout>;
-    private _immediates: Set<NodeJS.Immediate>;
-    private readonly api: unknown;
-    private rest: unknown;
-    private decrementMaxListeners(): void;
-    private incrementMaxListeners(): void;
-
-    public options: ClientOptions | WebhookClientOptions;
-    public clearInterval(interval: NodeJS.Timeout): void;
-    public clearTimeout(timeout: NodeJS.Timeout): void;
-    public clearImmediate(timeout: NodeJS.Immediate): void;
-    public destroy(): void;
-    public setInterval(fn: (...args: any[]) => void, delay: number, ...args: any[]): NodeJS.Timeout;
-    public setTimeout(fn: (...args: any[]) => void, delay: number, ...args: any[]): NodeJS.Timeout;
-    public setImmediate(fn: (...args: any[]) => void, ...args: any[]): NodeJS.Immediate;
-    public toJSON(...props: { [key: string]: boolean | string }[]): unknown;
-  }
-
-  export abstract class BaseGuild extends Base {
-    constructor(client: Client, data: unknown);
-    public readonly createdAt: Date;
-    public readonly createdTimestamp: number;
-    public features: GuildFeatures[];
-    public icon: string | null;
-    public id: Snowflake;
-    public name: string;
-    public readonly nameAcronym: string;
-    public readonly partnered: boolean;
-    public readonly verified: boolean;
-    public fetch(): Promise<Guild>;
-    public iconURL(options?: ImageURLOptions): string | null;
-    public toString(): string;
-  }
-
-  export class BaseGuildEmoji extends Emoji {
-    constructor(client: Client, data: unknown, guild: Guild | GuildPreview);
-    public available: boolean | null;
-    public readonly createdAt: Date;
-    public readonly createdTimestamp: number;
-    public guild: Guild | GuildPreview;
-    public id: Snowflake;
-    public managed: boolean | null;
-    public requiresColons: boolean | null;
-  }
-
-  export class BaseGuildVoiceChannel extends GuildChannel {
-    constructor(guild: Guild, data?: unknown);
-    public readonly members: Collection<Snowflake, GuildMember>;
-    public readonly full: boolean;
-    public readonly joinable: boolean;
-    public rtcRegion: string | null;
-    public bitrate: number;
-    public userLimit: number;
-    public setRTCRegion(region: string | null): Promise<this>;
-  }
-
-  export class BaseMessageComponent {
-    constructor(data?: BaseMessageComponent | BaseMessageComponentOptions);
-    public type: MessageComponentType | null;
-    private static create(data: MessageComponentOptions): MessageComponent;
-    private static resolveType(type: MessageComponentTypeResolvable): MessageComponentType;
-  }
-
-  export class BitField<S extends string, N extends number | bigint = number> {
-    constructor(bits?: BitFieldResolvable<S, N>);
-    public bitfield: N;
-    public add(...bits: BitFieldResolvable<S, N>[]): BitField<S, N>;
-    public any(bit: BitFieldResolvable<S, N>): boolean;
-    public equals(bit: BitFieldResolvable<S, N>): boolean;
-    public freeze(): Readonly<BitField<S, N>>;
-    public has(bit: BitFieldResolvable<S, N>): boolean;
-    public missing(bits: BitFieldResolvable<S, N>, ...hasParam: readonly unknown[]): S[];
-    public remove(...bits: BitFieldResolvable<S, N>[]): BitField<S, N>;
-    public serialize(...hasParam: readonly unknown[]): Record<S, boolean>;
-    public toArray(...hasParam: readonly unknown[]): S[];
-    public toJSON(): N extends number ? number : string;
-    public valueOf(): N;
-    public [Symbol.iterator](): IterableIterator<S>;
-    public static FLAGS: unknown;
-    public static resolve(bit?: BitFieldResolvable<any, number | bigint>): number | bigint;
-  }
-
-  export class ButtonInteraction extends MessageComponentInteraction {
-    public componentType: 'BUTTON';
-  }
-
-  export class CategoryChannel extends GuildChannel {
-    public readonly children: Collection<Snowflake, GuildChannel>;
-    public type: 'category';
-  }
-
-  type CategoryChannelResolvable = Snowflake | CategoryChannel;
-
-  export class Channel extends Base {
-    constructor(client: Client, data?: unknown, immediatePatch?: boolean);
-    public readonly createdAt: Date;
-    public readonly createdTimestamp: number;
-    public deleted: boolean;
-    public id: Snowflake;
-    public type: keyof typeof ChannelType;
-    public delete(reason?: string): Promise<Channel>;
-    public fetch(force?: boolean): Promise<Channel>;
-    public isText(): this is TextChannel | DMChannel | NewsChannel | ThreadChannel;
-    public toString(): string;
-  }
-
-  export class Client extends BaseClient {
-    constructor(options: ClientOptions);
-    private actions: unknown;
-    private _eval(script: string): any;
-    private _validateOptions(options: ClientOptions): void;
-
-    public application: ClientApplication | null;
-    public channels: ChannelManager;
-    public readonly emojis: BaseGuildEmojiManager;
-    public guilds: GuildManager;
-    public options: ClientOptions;
-    public readyAt: Date | null;
-    public readonly readyTimestamp: number | null;
-    public shard: ShardClientUtil | null;
-    public token: string | null;
-    public readonly uptime: number | null;
-    public user: ClientUser | null;
-    public users: UserManager;
-    public voice: ClientVoiceManager;
-    public ws: WebSocketManager;
-    public destroy(): void;
-    public fetchGuildPreview(guild: GuildResolvable): Promise<GuildPreview>;
-    public fetchInvite(invite: InviteResolvable): Promise<Invite>;
-    public fetchGuildTemplate(template: GuildTemplateResolvable): Promise<GuildTemplate>;
-    public fetchVoiceRegions(): Promise<Collection<string, VoiceRegion>>;
-    public fetchWebhook(id: Snowflake, token?: string): Promise<Webhook>;
-    public fetchWidget(id: Snowflake): Promise<Widget>;
-    public generateInvite(options?: InviteGenerationOptions): string;
-    public login(token?: string): Promise<string>;
-    public sweepMessages(lifetime?: number): number;
-    public toJSON(): unknown;
-
-    public on<K extends keyof ClientEvents>(event: K, listener: (...args: ClientEvents[K]) => Awaited<void>): this;
-    public on<S extends string | symbol>(
-      event: Exclude<S, keyof ClientEvents>,
-      listener: (...args: any[]) => Awaited<void>,
-    ): this;
-
-    public once<K extends keyof ClientEvents>(event: K, listener: (...args: ClientEvents[K]) => Awaited<void>): this;
-    public once<S extends string | symbol>(
-      event: Exclude<S, keyof ClientEvents>,
-      listener: (...args: any[]) => Awaited<void>,
-    ): this;
-
-    public emit<K extends keyof ClientEvents>(event: K, ...args: ClientEvents[K]): boolean;
-    public emit<S extends string | symbol>(event: Exclude<S, keyof ClientEvents>, ...args: any[]): boolean;
-
-    public off<K extends keyof ClientEvents>(event: K, listener: (...args: ClientEvents[K]) => Awaited<void>): this;
-    public off<S extends string | symbol>(
-      event: Exclude<S, keyof ClientEvents>,
-      listener: (...args: any[]) => Awaited<void>,
-    ): this;
-
-    public removeAllListeners<K extends keyof ClientEvents>(event?: K): this;
-    public removeAllListeners<S extends string | symbol>(event?: Exclude<S, keyof ClientEvents>): this;
-  }
-
-  export class ClientApplication extends Application {
-    public botPublic: boolean | null;
-    public botRequireCodeGrant: boolean | null;
-    public commands: ApplicationCommandManager;
-    public cover: string | null;
-    public flags: Readonly<ApplicationFlags>;
-    public owner: User | Team | null;
-    public readonly partial: boolean;
-    public rpcOrigins: string[];
-    public fetch(): Promise<ClientApplication>;
-  }
-
-  export class ClientUser extends User {
-    public mfaEnabled: boolean;
-    public verified: boolean;
-    public edit(data: ClientUserEditData): Promise<this>;
-    public setActivity(options?: ActivityOptions): Presence;
-    public setActivity(name: string, options?: ActivityOptions): Presence;
-    public setAFK(afk: boolean): Promise<Presence>;
-    public setAvatar(avatar: BufferResolvable | Base64Resolvable): Promise<this>;
-    public setPresence(data: PresenceData): Presence;
-    public setStatus(status: PresenceStatusData, shardID?: number | number[]): Presence;
-    public setUsername(username: string): Promise<this>;
-  }
-
-  export class ClientVoiceManager {
-    constructor(client: Client);
-    public readonly client: Client;
-    public adapters: Map<Snowflake, DiscordGatewayAdapterLibraryMethods>;
-  }
-
-  export abstract class Collector<K, V> extends EventEmitter {
-    constructor(client: Client, options?: CollectorOptions<[V]>);
-    private _timeout: NodeJS.Timeout | null;
-    private _idletimeout: NodeJS.Timeout | null;
-
-    public readonly client: Client;
-    public collected: Collection<K, V>;
-    public ended: boolean;
-    public abstract endReason: string | null;
-    public filter: CollectorFilter<[V]>;
-    public readonly next: Promise<V>;
-    public options: CollectorOptions<[V]>;
-    public checkEnd(): void;
-    public handleCollect(...args: any[]): Promise<void>;
-    public handleDispose(...args: any[]): Promise<void>;
-    public stop(reason?: string): void;
-    public resetTimer(options?: CollectorResetTimerOptions): void;
-    public [Symbol.asyncIterator](): AsyncIterableIterator<V>;
-    public toJSON(): unknown;
-
-    protected listener: (...args: any[]) => void;
-    public abstract collect(...args: any[]): K;
-    public abstract dispose(...args: any[]): K;
-
-    public on(event: 'collect' | 'dispose', listener: (...args: any[]) => Awaited<void>): this;
-    public on(event: 'end', listener: (collected: Collection<K, V>, reason: string) => Awaited<void>): this;
-
-    public once(event: 'collect' | 'dispose', listener: (...args: any[]) => Awaited<void>): this;
-    public once(event: 'end', listener: (collected: Collection<K, V>, reason: string) => Awaited<void>): this;
-  }
-
-  export class CommandInteraction extends Interaction {
-    public readonly command: ApplicationCommand | null;
-    public readonly channel: TextChannel | DMChannel | NewsChannel | PartialDMChannel | null;
-    public channelID: Snowflake;
-    public commandID: Snowflake;
-    public commandName: string;
-    public deferred: boolean;
-    public ephemeral: boolean | null;
-    public options: Collection<string, CommandInteractionOption>;
-    public replied: boolean;
-    public webhook: InteractionWebhook;
-    public defer(options?: InteractionDeferOptions): Promise<void>;
-    public deleteReply(): Promise<void>;
-    public editReply(options: string | APIMessage | WebhookEditMessageOptions): Promise<Message | RawMessage>;
-    public fetchReply(): Promise<Message | RawMessage>;
-    public followUp(options: string | APIMessage | InteractionReplyOptions): Promise<Message | RawMessage>;
-    public reply(options: string | APIMessage | InteractionReplyOptions): Promise<void>;
-    private transformOption(option: unknown, resolved: unknown): CommandInteractionOption;
-    private _createOptionsCollection(options: unknown, resolved: unknown): Collection<string, CommandInteractionOption>;
-  }
-
-  type AllowedImageFormat = 'webp' | 'png' | 'jpg' | 'jpeg' | 'gif';
-
-  export const Constants: {
-    Package: {
-      name: string;
-      version: string;
-      description: string;
-      author: string;
-      license: string;
-      main: PathLike;
-      types: PathLike;
-      homepage: string;
-      keywords: string[];
-      bugs: { url: string };
-      repository: { type: string; url: string };
-      scripts: { [key: string]: string };
-      engines: { [key: string]: string };
-      dependencies: { [key: string]: string };
-      peerDependencies: { [key: string]: string };
-      devDependencies: { [key: string]: string };
-      [key: string]: any;
-    };
-    DefaultOptions: ClientOptions;
-    UserAgent: string | null;
-    Endpoints: {
-      botGateway: string;
-      invite: (root: string, code: string) => string;
-      CDN: (root: string) => {
-        Asset: (name: string) => string;
-        DefaultAvatar: (id: Snowflake | number) => string;
-        Emoji: (emojiID: Snowflake, format: 'png' | 'gif') => string;
-        Avatar: (
-          userID: Snowflake | number,
-          hash: string,
-          format: 'default' | AllowedImageFormat,
-          size: number,
-          dynamic: boolean,
-        ) => string;
-        Banner: (
-          id: Snowflake | number,
-          hash: string,
-          format: AllowedImageFormat,
-          size: number,
-          dynamic: boolean,
-        ) => string;
-        Icon: (
-          userID: Snowflake | number,
-          hash: string,
-          format: 'default' | AllowedImageFormat,
-          size: number,
-          dynamic: boolean,
-        ) => string;
-        AppIcon: (userID: Snowflake | number, hash: string, format: AllowedImageFormat, size: number) => string;
-        AppAsset: (userID: Snowflake | number, hash: string, format: AllowedImageFormat, size: number) => string;
-        GDMIcon: (userID: Snowflake | number, hash: string, format: AllowedImageFormat, size: number) => string;
-        Splash: (guildID: Snowflake | number, hash: string, format: AllowedImageFormat, size: number) => string;
-        DiscoverySplash: (
-          guildID: Snowflake | number,
-          hash: string,
-          format: AllowedImageFormat,
-          size: number,
-        ) => string;
-        TeamIcon: (teamID: Snowflake | number, hash: string, format: AllowedImageFormat, size: number) => string;
-      };
-    };
-    WSCodes: {
-      1000: 'WS_CLOSE_REQUESTED';
-      4004: 'TOKEN_INVALID';
-      4010: 'SHARDING_INVALID';
-      4011: 'SHARDING_REQUIRED';
-    };
-    Events: {
-      RATE_LIMIT: 'rateLimit';
-      INVALID_REQUEST_WARNING: 'invalidRequestWarning';
-      CLIENT_READY: 'ready';
-      APPLICATION_COMMAND_CREATE: 'applicationCommandCreate';
-      APPLICATION_COMMAND_DELETE: 'applicationCommandDelete';
-      APPLICATION_COMMAND_UPDATE: 'applicationCommandUpdate';
-      GUILD_CREATE: 'guildCreate';
-      GUILD_DELETE: 'guildDelete';
-      GUILD_UPDATE: 'guildUpdate';
-      INVITE_CREATE: 'inviteCreate';
-      INVITE_DELETE: 'inviteDelete';
-      GUILD_UNAVAILABLE: 'guildUnavailable';
-      GUILD_MEMBER_ADD: 'guildMemberAdd';
-      GUILD_MEMBER_REMOVE: 'guildMemberRemove';
-      GUILD_MEMBER_UPDATE: 'guildMemberUpdate';
-      GUILD_MEMBER_AVAILABLE: 'guildMemberAvailable';
-      GUILD_MEMBERS_CHUNK: 'guildMembersChunk';
-      GUILD_INTEGRATIONS_UPDATE: 'guildIntegrationsUpdate';
-      GUILD_ROLE_CREATE: 'roleCreate';
-      GUILD_ROLE_DELETE: 'roleDelete';
-      GUILD_ROLE_UPDATE: 'roleUpdate';
-      GUILD_EMOJI_CREATE: 'emojiCreate';
-      GUILD_EMOJI_DELETE: 'emojiDelete';
-      GUILD_EMOJI_UPDATE: 'emojiUpdate';
-      GUILD_BAN_ADD: 'guildBanAdd';
-      GUILD_BAN_REMOVE: 'guildBanRemove';
-      CHANNEL_CREATE: 'channelCreate';
-      CHANNEL_DELETE: 'channelDelete';
-      CHANNEL_UPDATE: 'channelUpdate';
-      CHANNEL_PINS_UPDATE: 'channelPinsUpdate';
-      MESSAGE_CREATE: 'message';
-      MESSAGE_DELETE: 'messageDelete';
-      MESSAGE_UPDATE: 'messageUpdate';
-      MESSAGE_BULK_DELETE: 'messageDeleteBulk';
-      MESSAGE_REACTION_ADD: 'messageReactionAdd';
-      MESSAGE_REACTION_REMOVE: 'messageReactionRemove';
-      MESSAGE_REACTION_REMOVE_ALL: 'messageReactionRemoveAll';
-      MESSAGE_REACTION_REMOVE_EMOJI: 'messageReactionRemoveEmoji';
-      THREAD_CREATE: 'threadCreate';
-      THREAD_DELETE: 'threadDelete';
-      THREAD_UPDATE: 'threadUpdate';
-      THREAD_LIST_SYNC: 'threadListSync';
-      THREAD_MEMBER_UPDATE: 'threadMemberUpdate';
-      THREAD_MEMBERS_UPDATE: 'threadMembersUpdate';
-      USER_UPDATE: 'userUpdate';
-      PRESENCE_UPDATE: 'presenceUpdate';
-      VOICE_SERVER_UPDATE: 'voiceServerUpdate';
-      VOICE_STATE_UPDATE: 'voiceStateUpdate';
-      TYPING_START: 'typingStart';
-      WEBHOOKS_UPDATE: 'webhookUpdate';
-      INTERACTION_CREATE: 'interaction';
-      ERROR: 'error';
-      WARN: 'warn';
-      DEBUG: 'debug';
-      SHARD_DISCONNECT: 'shardDisconnect';
-      SHARD_ERROR: 'shardError';
-      SHARD_RECONNECTING: 'shardReconnecting';
-      SHARD_READY: 'shardReady';
-      SHARD_RESUME: 'shardResume';
-      INVALIDATED: 'invalidated';
-      RAW: 'raw';
-      STAGE_INSTANCE_CREATE: 'stageInstanceCreate';
-      STAGE_INSTANCE_UPDATE: 'stageInstanceUpdate';
-      STAGE_INSTANCE_DELETE: 'stageInstanceDelete';
-    };
-    ShardEvents: {
-      CLOSE: 'close';
-      DESTROYED: 'destroyed';
-      INVALID_SESSION: 'invalidSession';
-      READY: 'ready';
-      RESUMED: 'resumed';
-    };
-    PartialTypes: {
-      [K in PartialTypes]: K;
-    };
-    WSEvents: {
-      [K in WSEventType]: K;
-    };
-    Colors: {
-      DEFAULT: 0x000000;
-      WHITE: 0xffffff;
-      AQUA: 0x1abc9c;
-      GREEN: 0x57f287;
-      BLUE: 0x3498db;
-      YELLOW: 0xfee75c;
-      PURPLE: 0x9b59b6;
-      LUMINOUS_VIVID_PINK: 0xe91e63;
-      FUCHSIA: 0xeb459e;
-      GOLD: 0xf1c40f;
-      ORANGE: 0xe67e22;
-      RED: 0xed4245;
-      GREY: 0x95a5a6;
-      NAVY: 0x34495e;
-      DARK_AQUA: 0x11806a;
-      DARK_GREEN: 0x1f8b4c;
-      DARK_BLUE: 0x206694;
-      DARK_PURPLE: 0x71368a;
-      DARK_VIVID_PINK: 0xad1457;
-      DARK_GOLD: 0xc27c0e;
-      DARK_ORANGE: 0xa84300;
-      DARK_RED: 0x992d22;
-      DARK_GREY: 0x979c9f;
-      DARKER_GREY: 0x7f8c8d;
-      LIGHT_GREY: 0xbcc0c0;
-      DARK_NAVY: 0x2c3e50;
-      BLURPLE: 0x5865f2;
-      GREYPLE: 0x99aab5;
-      DARK_BUT_NOT_BLACK: 0x2c2f33;
-      NOT_QUITE_BLACK: 0x23272a;
-    };
-    Status: {
-      READY: 0;
-      CONNECTING: 1;
-      RECONNECTING: 2;
-      IDLE: 3;
-      NEARLY: 4;
-      DISCONNECTED: 5;
-    };
-    OPCodes: {
-      DISPATCH: 0;
-      HEARTBEAT: 1;
-      IDENTIFY: 2;
-      STATUS_UPDATE: 3;
-      VOICE_STATE_UPDATE: 4;
-      VOICE_GUILD_PING: 5;
-      RESUME: 6;
-      RECONNECT: 7;
-      REQUEST_GUILD_MEMBERS: 8;
-      INVALID_SESSION: 9;
-      HELLO: 10;
-      HEARTBEAT_ACK: 11;
-    };
-    APIErrors: APIErrors;
-    ChannelTypes: typeof ChannelTypes;
-    ThreadChannelTypes: ThreadChannelType[];
-    ClientApplicationAssetTypes: {
-      SMALL: 1;
-      BIG: 2;
-    };
-    InviteScopes: InviteScope[];
-    MessageTypes: MessageType[];
-    SystemMessageTypes: SystemMessageType[];
-    ActivityTypes: typeof ActivityTypes;
-    StickerFormatTypes: typeof StickerFormatTypes;
-    OverwriteTypes: typeof OverwriteTypes;
-    ExplicitContentFilterLevels: typeof ExplicitContentFilterLevels;
-    DefaultMessageNotificationLevels: typeof DefaultMessageNotificationLevels;
-    VerificationLevels: typeof VerificationLevels;
-    MembershipStates: typeof MembershipStates;
-    ApplicationCommandOptionTypes: typeof ApplicationCommandOptionTypes;
-    ApplicationCommandPermissionTypes: typeof ApplicationCommandPermissionTypes;
-    InteractionTypes: typeof InteractionTypes;
-    InteractionResponseTypes: typeof InteractionResponseTypes;
-    MessageComponentTypes: typeof MessageComponentTypes;
-    MessageButtonStyles: typeof MessageButtonStyles;
-    MFALevels: typeof MFALevels;
-    NSFWLevels: typeof NSFWLevels;
-    PrivacyLevels: typeof PrivacyLevels;
-    WebhookTypes: typeof WebhookTypes;
-    PremiumTiers: typeof PremiumTiers;
-  };
-
-  export class DataResolver {
-    public static resolveBase64(data: Base64Resolvable): string;
-    public static resolveCode(data: string, regx: RegExp): string;
-    public static resolveFile(resource: BufferResolvable | Stream): Promise<Buffer | Stream>;
-    public static resolveFileAsBuffer(resource: BufferResolvable | Stream): Promise<Buffer>;
-    public static resolveImage(resource: BufferResolvable | Base64Resolvable): Promise<string>;
-    public static resolveInviteCode(data: InviteResolvable): string;
-    public static resolveGuildTemplateCode(data: GuildTemplateResolvable): string;
-  }
-
-  export class DiscordAPIError extends Error {
-    constructor(error: unknown, status: number, request: unknown);
-    private static flattenErrors(obj: unknown, key: string): string[];
-
-    public code: number;
-    public method: string;
-    public path: string;
-    public httpStatus: number;
-    public requestData: HTTPErrorData;
-  }
-
-  export class DMChannel extends TextBasedChannel(Channel, ['bulkDelete']) {
-    constructor(client: Client, data?: unknown);
-    public messages: MessageManager;
-    public recipient: User;
-    public readonly partial: false;
-    public type: 'dm';
-    public fetch(force?: boolean): Promise<this>;
-  }
-
-  export class Emoji extends Base {
-    constructor(client: Client, emoji: unknown);
-    public animated: boolean | null;
-    public readonly createdAt: Date | null;
-    public readonly createdTimestamp: number | null;
-    public deleted: boolean;
-    public id: Snowflake | null;
-    public name: string | null;
-    public readonly identifier: string;
-    public readonly url: string | null;
-    public toJSON(): unknown;
-    public toString(): string;
-  }
-
-  export class Guild extends AnonymousGuild {
-    constructor(client: Client, data: unknown);
-    private _sortedRoles(): Collection<Snowflake, Role>;
-    private _sortedChannels(channel: Channel): Collection<Snowflake, GuildChannel>;
-
-    public readonly afkChannel: VoiceChannel | null;
-    public afkChannelID: Snowflake | null;
-    public afkTimeout: number;
-    public applicationID: Snowflake | null;
-    public approximateMemberCount: number | null;
-    public approximatePresenceCount: number | null;
-    public available: boolean;
-    public bans: GuildBanManager;
-    public channels: GuildChannelManager;
-    public commands: GuildApplicationCommandManager;
-    public defaultMessageNotifications: DefaultMessageNotificationLevel | number;
-    public deleted: boolean;
-    public discoverySplash: string | null;
-    public emojis: GuildEmojiManager;
-    public explicitContentFilter: ExplicitContentFilterLevel;
-    public readonly joinedAt: Date;
-    public joinedTimestamp: number;
-    public large: boolean;
-    public maximumMembers: number | null;
-    public maximumPresences: number | null;
-    public readonly me: GuildMember | null;
-    public memberCount: number;
-    public members: GuildMemberManager;
-    public mfaLevel: MFALevel;
-    public ownerID: Snowflake;
-    public preferredLocale: string;
-    public premiumSubscriptionCount: number | null;
-    public premiumTier: PremiumTier;
-    public presences: PresenceManager;
-    public readonly publicUpdatesChannel: TextChannel | null;
-    public publicUpdatesChannelID: Snowflake | null;
-    public roles: RoleManager;
-    public readonly rulesChannel: TextChannel | null;
-    public rulesChannelID: Snowflake | null;
-    public readonly shard: WebSocketShard;
-    public shardID: number;
-    public stageInstances: StageInstanceManager;
-    public readonly systemChannel: TextChannel | null;
-    public systemChannelFlags: Readonly<SystemChannelFlags>;
-    public systemChannelID: Snowflake | null;
-    public vanityURLUses: number | null;
-    public readonly voiceAdapterCreator: DiscordGatewayAdapterCreator;
-    public readonly voiceStates: VoiceStateManager;
-    public readonly widgetChannel: TextChannel | null;
-    public widgetChannelID: Snowflake | null;
-    public widgetEnabled: boolean | null;
-    public addMember(user: UserResolvable, options: AddGuildMemberOptions): Promise<GuildMember>;
-    public createIntegration(data: IntegrationData, reason?: string): Promise<Guild>;
-    public createTemplate(name: string, description?: string): Promise<GuildTemplate>;
-    public delete(): Promise<Guild>;
-    public discoverySplashURL(options?: StaticImageURLOptions): string | null;
-    public edit(data: GuildEditData, reason?: string): Promise<Guild>;
-    public editWelcomeScreen(data: WelcomeScreenEditData): Promise<WelcomeScreen>;
-    public equals(guild: Guild): boolean;
-    public fetchAuditLogs(options?: GuildAuditLogsFetchOptions): Promise<GuildAuditLogs>;
-    public fetchIntegrations(): Promise<Collection<string, Integration>>;
-    public fetchInvites(): Promise<Collection<string, Invite>>;
-    public fetchOwner(options?: FetchOwnerOptions): Promise<GuildMember>;
-    public fetchPreview(): Promise<GuildPreview>;
-    public fetchTemplates(): Promise<Collection<GuildTemplate['code'], GuildTemplate>>;
-    public fetchVanityData(): Promise<Vanity>;
-    public fetchVoiceRegions(): Promise<Collection<string, VoiceRegion>>;
-    public fetchWebhooks(): Promise<Collection<Snowflake, Webhook>>;
-    public fetchWelcomeScreen(): Promise<WelcomeScreen>;
-    public fetchWidget(): Promise<GuildWidget>;
-    public leave(): Promise<Guild>;
-    public setAFKChannel(afkChannel: ChannelResolvable | null, reason?: string): Promise<Guild>;
-    public setAFKTimeout(afkTimeout: number, reason?: string): Promise<Guild>;
-    public setBanner(banner: Base64Resolvable | null, reason?: string): Promise<Guild>;
-    public setChannelPositions(channelPositions: readonly ChannelPosition[]): Promise<Guild>;
-    public setDefaultMessageNotifications(
-      defaultMessageNotifications: DefaultMessageNotificationLevel | number,
-      reason?: string,
-    ): Promise<Guild>;
-    public setDiscoverySplash(discoverySplash: Base64Resolvable | null, reason?: string): Promise<Guild>;
-    public setExplicitContentFilter(
-      explicitContentFilter: ExplicitContentFilterLevel | number,
-      reason?: string,
-    ): Promise<Guild>;
-    public setIcon(icon: Base64Resolvable | null, reason?: string): Promise<Guild>;
-    public setName(name: string, reason?: string): Promise<Guild>;
-    public setOwner(owner: GuildMemberResolvable, reason?: string): Promise<Guild>;
-    public setPreferredLocale(preferredLocale: string, reason?: string): Promise<Guild>;
-    public setPublicUpdatesChannel(publicUpdatesChannel: ChannelResolvable | null, reason?: string): Promise<Guild>;
-    public setRolePositions(rolePositions: readonly RolePosition[]): Promise<Guild>;
-    public setRulesChannel(rulesChannel: ChannelResolvable | null, reason?: string): Promise<Guild>;
-    public setSplash(splash: Base64Resolvable | null, reason?: string): Promise<Guild>;
-    public setSystemChannel(systemChannel: ChannelResolvable | null, reason?: string): Promise<Guild>;
-    public setSystemChannelFlags(systemChannelFlags: SystemChannelFlagsResolvable, reason?: string): Promise<Guild>;
-    public setVerificationLevel(verificationLevel: VerificationLevel | number, reason?: string): Promise<Guild>;
-    public setWidget(widget: GuildWidgetData, reason?: string): Promise<Guild>;
-    public toJSON(): unknown;
-  }
-
-  export class GuildAuditLogs {
-    constructor(guild: Guild, data: unknown);
-    private webhooks: Collection<Snowflake, Webhook>;
-    private integrations: Collection<Snowflake, Integration>;
-
-    public entries: Collection<Snowflake, GuildAuditLogsEntry>;
-
-    public static Actions: GuildAuditLogsActions;
-    public static Targets: GuildAuditLogsTargets;
-    public static Entry: typeof GuildAuditLogsEntry;
-    public static actionType(action: number): GuildAuditLogsActionType;
-    public static build(...args: any[]): Promise<GuildAuditLogs>;
-    public static targetType(target: number): GuildAuditLogsTarget;
-    public toJSON(): unknown;
-  }
-
-  class GuildAuditLogsEntry {
-    constructor(logs: GuildAuditLogs, guild: Guild, data: unknown);
-    public action: GuildAuditLogsAction;
-    public actionType: GuildAuditLogsActionType;
-    public changes: AuditLogChange[] | null;
-    public readonly createdAt: Date;
-    public readonly createdTimestamp: number;
-    public executor: User | null;
-    public extra: unknown | Role | GuildMember | null;
-    public id: Snowflake;
-    public reason: string | null;
-    public target:
-      | Guild
-      | GuildChannel
-      | User
-      | Role
-      | GuildEmoji
-      | Invite
-      | Webhook
-      | Message
-      | Integration
-      | StageInstance
-      | { id: Snowflake }
-      | null;
-    public targetType: GuildAuditLogsTarget;
-    public toJSON(): unknown;
-  }
-
-  export class GuildBan extends Base {
-    constructor(client: Client, data: unknown, guild: Guild);
-    public guild: Guild;
-    public user: User;
-    public readonly partial: boolean;
-    public reason?: string | null;
-    public fetch(force?: boolean): Promise<GuildBan>;
-  }
-
-  export class GuildChannel extends Channel {
-    constructor(guild: Guild, data?: unknown);
-    private memberPermissions(member: GuildMember): Readonly<Permissions>;
-    private rolePermissions(role: Role): Readonly<Permissions>;
-
-    public readonly calculatedPosition: number;
-    public readonly deletable: boolean;
-    public guild: Guild;
-    public readonly manageable: boolean;
-    public readonly members: Collection<Snowflake, GuildMember>;
-    public name: string;
-    public readonly parent: CategoryChannel | null;
-    public parentID: Snowflake | null;
-    public permissionOverwrites: Collection<Snowflake, PermissionOverwrites>;
-    public readonly permissionsLocked: boolean | null;
-    public readonly position: number;
-    public rawPosition: number;
-    public type: Exclude<keyof typeof ChannelType, 'dm' | 'group' | 'unknown'>;
-    public readonly viewable: boolean;
-    public clone(options?: GuildChannelCloneOptions): Promise<this>;
-    public createInvite(options?: CreateInviteOptions): Promise<Invite>;
-    public createOverwrite(
-      userOrRole: RoleResolvable | UserResolvable,
-      options: PermissionOverwriteOptions,
-      overwriteOptions?: GuildChannelOverwriteOptions,
-    ): Promise<this>;
-    public edit(data: ChannelData, reason?: string): Promise<this>;
-    public equals(channel: GuildChannel): boolean;
-    public fetchInvites(): Promise<Collection<string, Invite>>;
-    public lockPermissions(): Promise<this>;
-    public overwritePermissions(
-      overwrites: readonly OverwriteResolvable[] | Collection<Snowflake, OverwriteResolvable>,
-      reason?: string,
-    ): Promise<this>;
-    public permissionsFor(memberOrRole: GuildMember | Role): Readonly<Permissions>;
-    public permissionsFor(memberOrRole: GuildMemberResolvable | RoleResolvable): Readonly<Permissions> | null;
-    public setName(name: string, reason?: string): Promise<this>;
-    public setParent(channel: CategoryChannel | Snowflake | null, options?: SetParentOptions): Promise<this>;
-    public setPosition(position: number, options?: SetChannelPositionOptions): Promise<this>;
-    public setTopic(topic: string | null, reason?: string): Promise<this>;
-    public updateOverwrite(
-      userOrRole: RoleResolvable | UserResolvable,
-      options: PermissionOverwriteOptions,
-      overwriteOptions?: GuildChannelOverwriteOptions,
-    ): Promise<this>;
-    public isText(): this is TextChannel | NewsChannel;
-  }
-
-  export class GuildEmoji extends BaseGuildEmoji {
-    constructor(client: Client, data: unknown, guild: Guild);
-    private _roles: Snowflake[];
-
-    public readonly deletable: boolean;
-    public guild: Guild;
-    public author: User | null;
-    public readonly roles: GuildEmojiRoleManager;
-    public readonly url: string;
-    public delete(reason?: string): Promise<GuildEmoji>;
-    public edit(data: GuildEmojiEditData, reason?: string): Promise<GuildEmoji>;
-    public equals(other: GuildEmoji | unknown): boolean;
-    public fetchAuthor(): Promise<User>;
-    public setName(name: string, reason?: string): Promise<GuildEmoji>;
-  }
-
-  export class GuildMember extends PartialTextBasedChannel(Base) {
-    constructor(client: Client, data: unknown, guild: Guild);
-    public readonly bannable: boolean;
-    public deleted: boolean;
-    public readonly displayColor: number;
-    public readonly displayHexColor: string;
-    public readonly displayName: string;
-    public guild: Guild;
-    public readonly id: Snowflake;
-    public pending: boolean;
-    public readonly joinedAt: Date | null;
-    public joinedTimestamp: number | null;
-    public readonly kickable: boolean;
-    public lastMessageChannelID: Snowflake | null;
-    public readonly manageable: boolean;
-    public nickname: string | null;
-    public readonly partial: false;
-    public readonly permissions: Readonly<Permissions>;
-    public readonly premiumSince: Date | null;
-    public premiumSinceTimestamp: number | null;
-    public readonly presence: Presence;
-    public readonly roles: GuildMemberRoleManager;
-    public user: User;
-    public readonly voice: VoiceState;
-    public ban(options?: BanOptions): Promise<GuildMember>;
-    public fetch(force?: boolean): Promise<GuildMember>;
-    public createDM(force?: boolean): Promise<DMChannel>;
-    public deleteDM(): Promise<DMChannel>;
-    public edit(data: GuildMemberEditData, reason?: string): Promise<GuildMember>;
-    public kick(reason?: string): Promise<GuildMember>;
-    public permissionsIn(channel: ChannelResolvable): Readonly<Permissions>;
-    public setNickname(nickname: string | null, reason?: string): Promise<GuildMember>;
-    public toJSON(): unknown;
-    public toString(): string;
-    public valueOf(): string;
-  }
-
-  export class GuildPreview extends Base {
-    constructor(client: Client, data: unknown);
-    public approximateMemberCount: number;
-    public approximatePresenceCount: number;
-    public description: string | null;
-    public discoverySplash: string | null;
-    public emojis: Collection<Snowflake, GuildPreviewEmoji>;
-    public features: GuildFeatures[];
-    public icon: string | null;
-    public id: Snowflake;
-    public name: string;
-    public splash: string | null;
-    public discoverySplashURL(options?: StaticImageURLOptions): string | null;
-    public iconURL(options?: ImageURLOptions): string | null;
-    public splashURL(options?: StaticImageURLOptions): string | null;
-    public fetch(): Promise<GuildPreview>;
-    public toJSON(): unknown;
-    public toString(): string;
-  }
-
-  export class GuildTemplate extends Base {
-    constructor(client: Client, data: unknown);
-    public readonly createdTimestamp: number;
-    public readonly updatedTimestamp: number;
-    public readonly url: string;
-    public code: string;
-    public name: string;
-    public description: string | null;
-    public usageCount: number;
-    public creator: User;
-    public creatorID: Snowflake;
-    public createdAt: Date;
-    public updatedAt: Date;
-    public guild: Guild | null;
-    public guildID: Snowflake;
-    public serializedGuild: unknown;
-    public unSynced: boolean | null;
-    public createGuild(name: string, icon?: BufferResolvable | Base64Resolvable): Promise<Guild>;
-    public delete(): Promise<GuildTemplate>;
-    public edit(options?: EditGuildTemplateOptions): Promise<GuildTemplate>;
-    public sync(): Promise<GuildTemplate>;
-    public static GUILD_TEMPLATES_PATTERN: RegExp;
-  }
-
-  export class GuildPreviewEmoji extends BaseGuildEmoji {
-    constructor(client: Client, data: unknown, guild: GuildPreview);
-    public guild: GuildPreview;
-    public roles: Snowflake[];
-  }
-
-  export class HTTPError extends Error {
-    constructor(message: string, name: string, code: number, request: unknown);
-    public code: number;
-    public method: string;
-    public name: string;
-    public path: string;
-    public requestData: HTTPErrorData;
-  }
-
-  // tslint:disable-next-line:no-empty-interface - Merge RateLimitData into RateLimitError to not have to type it again
-  interface RateLimitError extends RateLimitData {}
-  export class RateLimitError extends Error {
-    constructor(data: RateLimitData);
-    public name: 'RateLimitError';
-  }
-
-  export class Integration extends Base {
-    constructor(client: Client, data: unknown, guild: Guild);
-    public account: IntegrationAccount;
-    public application: IntegrationApplication | null;
-    public enabled: boolean;
-    public expireBehavior: number;
-    public expireGracePeriod: number;
-    public guild: Guild;
-    public id: Snowflake;
-    public name: string;
-    public role: Role;
-    public readonly roles: Collection<Snowflake, Role>;
-    public syncedAt: number;
-    public syncing: boolean;
-    public type: string;
-    public user: User | null;
-    public delete(reason?: string): Promise<Integration>;
-    public edit(data: IntegrationEditData, reason?: string): Promise<Integration>;
-    public sync(): Promise<Integration>;
-  }
-
-  export class IntegrationApplication extends Application {
-    public bot: User | null;
-    public termsOfServiceURL: string | null;
-    public privacyPolicyURL: string | null;
-    public rpcOrigins: string[];
-    public summary: string | null;
-    public hook: boolean | null;
-    public cover: string | null;
-    public verifyKey: string | null;
-  }
-
-  export class Intents extends BitField<IntentsString> {
-    public static FLAGS: Record<IntentsString, number>;
-    public static PRIVILEGED: number;
-    public static ALL: number;
-    public static NON_PRIVILEGED: number;
-    public static resolve(bit?: BitFieldResolvable<IntentsString, number>): number;
-  }
-
-  export class Interaction extends Base {
-    constructor(client: Client, data: unknown);
-    public applicationID: Snowflake;
-    public readonly channel: Channel | null;
-    public channelID: Snowflake | null;
-    public readonly createdAt: Date;
-    public readonly createdTimestamp: number;
-    public readonly guild: Guild | null;
-    public guildID: Snowflake | null;
-    public id: Snowflake;
-    public member: GuildMember | RawInteractionGuildMember | null;
-    public readonly token: string;
-    public type: InteractionType;
-    public user: User;
-    public version: number;
-    public isButton(): this is ButtonInteraction;
-    public isCommand(): this is CommandInteraction;
-    public isMessageComponent(): this is MessageComponentInteraction;
-    public isSelectMenu(): this is SelectMenuInteraction;
-  }
-
-  export class InteractionWebhook extends PartialWebhookMixin() {
-    constructor(client: Client, id: Snowflake, token: string);
-    public token: string;
-    public send(
-      options: string | APIMessage | (InteractionReplyOptions & { split?: false }),
-    ): Promise<Message | RawMessage>;
-    public send(
-      options: APIMessage | (InteractionReplyOptions & { split: true | SplitOptions }),
-    ): Promise<(Message | RawMessage)[]>;
-  }
-
-  export class Invite extends Base {
-    constructor(client: Client, data: unknown);
-    public channel: GuildChannel | PartialGroupDMChannel;
-    public code: string;
-    public readonly deletable: boolean;
-    public readonly createdAt: Date | null;
-    public createdTimestamp: number | null;
-    public readonly expiresAt: Date | null;
-    public readonly expiresTimestamp: number | null;
-    public guild: InviteGuild | Guild | null;
-    public inviter: User | null;
-    public maxAge: number | null;
-    public maxUses: number | null;
-    public memberCount: number;
-    public presenceCount: number;
-    public targetApplication: IntegrationApplication | null;
-    public targetUser: User | null;
-    public targetType: InviteTargetType | null;
-    public temporary: boolean | null;
-    public readonly url: string;
-    public uses: number | null;
-    public delete(reason?: string): Promise<Invite>;
-    public toJSON(): unknown;
-    public toString(): string;
-    public static INVITES_PATTERN: RegExp;
-    public stageInstance: InviteStageInstance | null;
-  }
-
-  export class InviteStageInstance extends Base {
-    constructor(client: Client, data: unknown, channelID: Snowflake, guildID: Snowflake);
-    public channelID: Snowflake;
-    public guildID: Snowflake;
-    public members: Collection<Snowflake, GuildMember>;
-    public topic: string;
-    public participantCount: number;
-    public speakerCount: number;
-    public readonly channel: StageChannel | null;
-    public readonly guild: Guild | null;
-  }
-
-  export class InviteGuild extends AnonymousGuild {
-    constructor(client: Client, data: unknown);
-    public welcomeScreen: WelcomeScreen | null;
-  }
-
-  export class Message extends Base {
-    constructor(client: Client, data: unknown, channel: TextChannel | DMChannel | NewsChannel | ThreadChannel);
-    private patch(data: unknown): Message;
-
-    public activity: MessageActivity | null;
-    public applicationID: Snowflake | null;
-    public attachments: Collection<Snowflake, MessageAttachment>;
-    public author: User;
-    public channel: TextChannel | DMChannel | NewsChannel | ThreadChannel;
-    public readonly cleanContent: string;
-    public components: MessageActionRow[];
-    public content: string;
-    public readonly createdAt: Date;
-    public createdTimestamp: number;
-    public readonly crosspostable: boolean;
-    public readonly deletable: boolean;
-    public deleted: boolean;
-    public readonly editable: boolean;
-    public readonly editedAt: Date | null;
-    public editedTimestamp: number | null;
-    public embeds: MessageEmbed[];
-    public groupActivityApplication: ClientApplication | null;
-    public readonly guild: Guild | null;
-    public id: Snowflake;
-    public interaction: MessageInteraction | null;
-    public readonly member: GuildMember | null;
-    public mentions: MessageMentions;
-    public nonce: string | number | null;
-    public readonly partial: false;
-    public readonly pinnable: boolean;
-    public pinned: boolean;
-    public reactions: ReactionManager;
-    public stickers: Collection<Snowflake, Sticker>;
-    public system: boolean;
-    public thread: ThreadChannel;
-    public tts: boolean;
-    public type: MessageType;
-    public readonly url: string;
-    public webhookID: Snowflake | null;
-    public flags: Readonly<MessageFlags>;
-    public reference: MessageReference | null;
-    public awaitMessageComponentInteraction(
-      options?: AwaitMessageComponentInteractionOptions,
-    ): Promise<MessageComponentInteraction>;
-    public awaitReactions(options?: AwaitReactionsOptions): Promise<Collection<Snowflake | string, MessageReaction>>;
-    public createReactionCollector(options?: ReactionCollectorOptions): ReactionCollector;
-    public createMessageComponentInteractionCollector(
-      options?: MessageComponentInteractionCollectorOptions,
-    ): MessageComponentInteractionCollector;
-    public delete(): Promise<Message>;
-    public edit(content: string | MessageEditOptions | APIMessage): Promise<Message>;
-    public equals(message: Message, rawData: unknown): boolean;
-    public fetchReference(): Promise<Message>;
-    public fetchWebhook(): Promise<Webhook>;
-    public crosspost(): Promise<Message>;
-    public fetch(force?: boolean): Promise<Message>;
-    public pin(): Promise<Message>;
-    public react(emoji: EmojiIdentifierResolvable): Promise<MessageReaction>;
-    public removeAttachments(): Promise<Message>;
-    public reply(options: string | APIMessage | (ReplyMessageOptions & { split?: false })): Promise<Message>;
-    public reply(options: APIMessage | (ReplyMessageOptions & { split: true | SplitOptions })): Promise<Message[]>;
-    public startThread(
-      name: string,
-      autoArchiveDuration: ThreadAutoArchiveDuration,
-      reason?: string,
-    ): Promise<ThreadChannel>;
-    public suppressEmbeds(suppress?: boolean): Promise<Message>;
-    public toJSON(): unknown;
-    public toString(): string;
-    public unpin(): Promise<Message>;
-  }
-
-  export class MessageActionRow extends BaseMessageComponent {
-    constructor(data?: MessageActionRow | MessageActionRowOptions);
-    public type: 'ACTION_ROW';
-    public components: MessageActionRowComponent[];
-    public addComponents(
-      ...components: MessageActionRowComponentResolvable[] | MessageActionRowComponentResolvable[][]
-    ): this;
-    public spliceComponents(
-      index: number,
-      deleteCount: number,
-      ...components: MessageActionRowComponentResolvable[] | MessageActionRowComponentResolvable[][]
-    ): this;
-    public toJSON(): unknown;
-  }
-
-  export class MessageAttachment {
-    constructor(attachment: BufferResolvable | Stream, name?: string, data?: unknown);
-
-    public attachment: BufferResolvable | Stream;
-    public contentType: string | null;
-    public height: number | null;
-    public id: Snowflake;
-    public name: string | null;
-    public proxyURL: string;
-    public size: number;
-    public readonly spoiler: boolean;
-    public url: string;
-    public width: number | null;
-    public setFile(attachment: BufferResolvable | Stream, name?: string): this;
-    public setName(name: string): this;
-    public toJSON(): unknown;
-  }
-
-  export class MessageButton extends BaseMessageComponent {
-    constructor(data?: MessageButton | MessageButtonOptions);
-    public customID: string | null;
-    public disabled: boolean;
-    public emoji: RawEmoji | null;
-    public label: string | null;
-    public style: MessageButtonStyle | null;
-    public type: 'BUTTON';
-    public url: string | null;
-    public setCustomID(customID: string): this;
-    public setDisabled(disabled: boolean): this;
-    public setEmoji(emoji: EmojiIdentifierResolvable): this;
-    public setLabel(label: string): this;
-    public setStyle(style: MessageButtonStyleResolvable): this;
-    public setURL(url: string): this;
-    public toJSON(): unknown;
-    private static resolveStyle(style: MessageButtonStyleResolvable): MessageButtonStyle;
-  }
-
-  export class MessageCollector extends Collector<Snowflake, Message> {
-    constructor(channel: TextChannel | DMChannel, options?: MessageCollectorOptions);
-    private _handleChannelDeletion(channel: GuildChannel): void;
-    private _handleGuildDeletion(guild: Guild): void;
-
-    public channel: Channel;
-    public readonly endReason: string | null;
-    public options: MessageCollectorOptions;
-    public received: number;
-
-    public collect(message: Message): Snowflake;
-    public dispose(message: Message): Snowflake;
-  }
-
-  export class MessageComponentInteraction extends Interaction {
-    public readonly channel: TextChannel | DMChannel | NewsChannel | PartialDMChannel | null;
-    public readonly component: MessageActionRowComponent | Exclude<RawMessageComponent, RawActionRowComponent> | null;
-    public componentType: MessageComponentType;
-    public customID: string;
-    public deferred: boolean;
-    public ephemeral: boolean | null;
-    public message: Message | RawMessage;
-    public replied: boolean;
-    public webhook: InteractionWebhook;
-    public defer(options?: InteractionDeferOptions): Promise<void>;
-    public deferUpdate(): Promise<void>;
-    public deleteReply(): Promise<void>;
-    public editReply(options: string | APIMessage | WebhookEditMessageOptions): Promise<Message | RawMessage>;
-    public fetchReply(): Promise<Message | RawMessage>;
-    public followUp(options: string | APIMessage | InteractionReplyOptions): Promise<Message | RawMessage>;
-    public reply(options: string | APIMessage | InteractionReplyOptions): Promise<void>;
-    public update(content: string | APIMessage | WebhookEditMessageOptions): Promise<void>;
-    public static resolveType(type: MessageComponentTypeResolvable): MessageComponentType;
-  }
-
-  export class MessageComponentInteractionCollector extends Collector<Snowflake, MessageComponentInteraction> {
-    constructor(
-      source: Message | TextChannel | NewsChannel | DMChannel,
-      options?: MessageComponentInteractionCollectorOptions,
-    );
-    private _handleMessageDeletion(message: Message): void;
-    private _handleChannelDeletion(channel: GuildChannel): void;
-    private _handleGuildDeletion(guild: Guild): void;
-
-    public channel: TextChannel | NewsChannel | DMChannel;
-    public empty(): void;
-    public readonly endReason: string | null;
-    public message: Message | null;
-    public options: MessageComponentInteractionCollectorOptions;
-    public total: number;
-    public users: Collection<Snowflake, User>;
-
-    public collect(interaction: Interaction): Snowflake;
-    public dispose(interaction: Interaction): Snowflake;
-    public on(
-      event: 'collect' | 'dispose',
-      listener: (interaction: MessageComponentInteraction) => Awaited<void>,
-    ): this;
-    public on(
-      event: 'end',
-      listener: (collected: Collection<Snowflake, MessageComponentInteraction>, reason: string) => Awaited<void>,
-    ): this;
-    public on(event: string, listener: (...args: any[]) => Awaited<void>): this;
-
-    public once(
-      event: 'collect' | 'dispose',
-      listener: (interaction: MessageComponentInteraction) => Awaited<void>,
-    ): this;
-    public once(
-      event: 'end',
-      listener: (collected: Collection<Snowflake, MessageComponentInteraction>, reason: string) => Awaited<void>,
-    ): this;
-    public once(event: string, listener: (...args: any[]) => Awaited<void>): this;
-  }
-
-  export class MessageEmbed {
-    constructor(data?: MessageEmbed | MessageEmbedOptions);
-    public author: MessageEmbedAuthor | null;
-    public color: number | null;
-    public readonly createdAt: Date | null;
-    public description: string | null;
-    public fields: EmbedField[];
-    public footer: MessageEmbedFooter | null;
-    public readonly hexColor: string | null;
-    public image: MessageEmbedImage | null;
-    public readonly length: number;
-    public provider: MessageEmbedProvider | null;
-    public thumbnail: MessageEmbedThumbnail | null;
-    public timestamp: number | null;
-    public title: string | null;
-    /** @deprecated */
-    public type: string;
-    public url: string | null;
-    public readonly video: MessageEmbedVideo | null;
-    public addField(name: string, value: string, inline?: boolean): this;
-    public addFields(...fields: EmbedFieldData[] | EmbedFieldData[][]): this;
-    public setAuthor(name: string, iconURL?: string, url?: string): this;
-    public setColor(color: ColorResolvable): this;
-    public setDescription(description: string): this;
-    public setFooter(text: string, iconURL?: string): this;
-    public setImage(url: string): this;
-    public setThumbnail(url: string): this;
-    public setTimestamp(timestamp?: Date | number): this;
-    public setTitle(title: string): this;
-    public setURL(url: string): this;
-    public spliceFields(index: number, deleteCount: number, ...fields: EmbedFieldData[] | EmbedFieldData[][]): this;
-    public toJSON(): unknown;
-
-    public static normalizeField(name: string, value: string, inline?: boolean): Required<EmbedFieldData>;
-    public static normalizeFields(...fields: EmbedFieldData[] | EmbedFieldData[][]): Required<EmbedFieldData>[];
-  }
-
-  export class MessageFlags extends BitField<MessageFlagsString> {
-    public static FLAGS: Record<MessageFlagsString, number>;
-    public static resolve(bit?: BitFieldResolvable<MessageFlagsString, number>): number;
-  }
-
-  export class MessageMentions {
-    constructor(
-      message: Message,
-      users: APIUser[] | Collection<Snowflake, User>,
-      roles: Snowflake[] | Collection<Snowflake, Role>,
-      everyone: boolean,
-      repliedUser?: APIUser | User,
-    );
-    private _channels: Collection<Snowflake, Channel> | null;
-    private readonly _content: string;
-    private _members: Collection<Snowflake, GuildMember> | null;
-
-    public readonly channels: Collection<Snowflake, Channel>;
-    public readonly client: Client;
-    public everyone: boolean;
-    public readonly guild: Guild;
-    public has(data: UserResolvable | RoleResolvable | ChannelResolvable, options?: MessageMentionsHasOptions): boolean;
-    public readonly members: Collection<Snowflake, GuildMember> | null;
-    public repliedUser: User | null;
-    public roles: Collection<Snowflake, Role>;
-    public users: Collection<Snowflake, User>;
-    public crosspostedChannels: Collection<Snowflake, CrosspostedChannel>;
-    public toJSON(): unknown;
-
-    public static CHANNELS_PATTERN: RegExp;
-    public static EVERYONE_PATTERN: RegExp;
-    public static ROLES_PATTERN: RegExp;
-    public static USERS_PATTERN: RegExp;
-  }
-
-  export class MessageReaction {
-    constructor(client: Client, data: unknown, message: Message);
-    private _emoji: GuildEmoji | ReactionEmoji;
-
-    public readonly client: Client;
-    public count: number | null;
-    public readonly emoji: GuildEmoji | ReactionEmoji;
-    public me: boolean;
-    public message: Message | PartialMessage;
-    public readonly partial: boolean;
-    public users: ReactionUserManager;
-    public remove(): Promise<MessageReaction>;
-    public fetch(): Promise<MessageReaction>;
-    public toJSON(): unknown;
-  }
-
-  class MessageSelectMenu extends BaseMessageComponent {
-    constructor(data?: MessageSelectMenu | MessageSelectMenuOptions);
-    public customID: string | null;
-    public disabled: boolean;
-    public maxValues: number | null;
-    public minValues: number | null;
-    public options: MessageSelectOption[];
-    public placeholder: string | null;
-    public type: 'SELECT_MENU';
-    public addOptions(options: MessageSelectOptionData[] | MessageSelectOptionData[][]): this;
-    public setCustomID(customID: string): this;
-    public setDisabled(disabled: boolean): this;
-    public setMaxValues(maxValues: number): this;
-    public setMinValues(minValues: number): this;
-    public setPlaceholder(placeholder: string): this;
-    public spliceOptions(
-      index: number,
-      deleteCount: number,
-      ...options: MessageSelectOptionData[] | MessageSelectOptionData[][]
-    ): this;
-    public toJSON(): unknown;
-  }
-
-  export class NewsChannel extends TextBasedChannel(GuildChannel) {
-    constructor(guild: Guild, data?: unknown);
-    public defaultAutoArchiveDuration?: ThreadAutoArchiveDuration;
-    public messages: MessageManager;
-    public nsfw: boolean;
-    public threads: ThreadManager;
-    public topic: string | null;
-    public type: 'news';
-    public createWebhook(name: string, options?: ChannelWebhookCreateOptions): Promise<Webhook>;
-    public setDefaultAutoArchiveDuration(
-      defaultAutoArchiveDuration: ThreadAutoArchiveDuration,
-      reason?: string,
-    ): Promise<NewsChannel>;
-    public setNSFW(nsfw: boolean, reason?: string): Promise<NewsChannel>;
-    public setType(type: Pick<typeof ChannelType, 'text' | 'news'>, reason?: string): Promise<GuildChannel>;
-    public fetchWebhooks(): Promise<Collection<Snowflake, Webhook>>;
-    public addFollower(channel: GuildChannelResolvable, reason?: string): Promise<NewsChannel>;
-  }
-
-  export class OAuth2Guild extends BaseGuild {
-    public owner: boolean;
-    public permissions: Readonly<Permissions>;
-  }
-
-  export class PartialGroupDMChannel extends Channel {
-    constructor(client: Client, data: unknown);
-    public name: string;
-    public icon: string | null;
-    public iconURL(options?: StaticImageURLOptions): string | null;
-  }
-
-  export class PermissionOverwrites {
-    constructor(guildChannel: GuildChannel, data?: unknown);
-    public allow: Readonly<Permissions>;
-    public readonly channel: GuildChannel;
-    public deny: Readonly<Permissions>;
-    public id: Snowflake;
-    public type: OverwriteType;
-    public update(options: PermissionOverwriteOptions, reason?: string): Promise<PermissionOverwrites>;
-    public delete(reason?: string): Promise<PermissionOverwrites>;
-    public toJSON(): unknown;
-    public static resolveOverwriteOptions(
-      options: PermissionOverwriteOptions,
-      initialPermissions: { allow?: PermissionResolvable; deny?: PermissionResolvable },
-    ): ResolvedOverwriteOptions;
-    public static resolve(overwrite: OverwriteResolvable, guild: Guild): RawOverwrite;
-  }
-
-  export class Permissions extends BitField<PermissionString, bigint> {
-    public any(permission: PermissionResolvable, checkAdmin?: boolean): boolean;
-    public has(permission: PermissionResolvable, checkAdmin?: boolean): boolean;
-    public missing(bits: BitFieldResolvable<PermissionString, bigint>, checkAdmin?: boolean): PermissionString[];
-    public serialize(checkAdmin?: boolean): Record<PermissionString, boolean>;
-    public toArray(checkAdmin?: boolean): PermissionString[];
-
-    public static ALL: bigint;
-    public static DEFAULT: bigint;
-    public static STAGE_MODERATOR: bigint;
-    public static FLAGS: PermissionFlags;
-    public static resolve(permission?: PermissionResolvable): bigint;
-  }
-
-  export class Presence {
-    constructor(client: Client, data?: unknown);
-    public activities: Activity[];
-    public clientStatus: ClientPresenceStatusData | null;
-    public guild: Guild | null;
-    public readonly member: GuildMember | null;
-    public status: PresenceStatus;
-    public readonly user: User | null;
-    public userID: Snowflake;
-    public equals(presence: Presence): boolean;
-  }
-
-  export class ReactionCollector extends Collector<Snowflake | string, MessageReaction> {
-    constructor(message: Message, options?: ReactionCollectorOptions);
-    private _handleChannelDeletion(channel: GuildChannel): void;
-    private _handleGuildDeletion(guild: Guild): void;
-    private _handleMessageDeletion(message: Message): void;
-
-    public readonly endReason: string | null;
-    public message: Message;
-    public options: ReactionCollectorOptions;
-    public total: number;
-    public users: Collection<Snowflake, User>;
-
-    public static key(reaction: MessageReaction): Snowflake | string;
-
-    public collect(reaction: MessageReaction): Promise<Snowflake | string>;
-    public dispose(reaction: MessageReaction, user: User): Snowflake | string;
-    public empty(): void;
-
-    public on(event: 'collect' | 'dispose' | 'remove', listener: (reaction: MessageReaction, user: User) => void): this;
-    public on(
-      event: 'end',
-      listener: (collected: Collection<Snowflake, MessageReaction>, reason: string) => void,
-    ): this;
-    public on(event: string, listener: (...args: any[]) => void): this;
-
-    public once(
-      event: 'collect' | 'dispose' | 'remove',
-      listener: (reaction: MessageReaction, user: User) => void,
-    ): this;
-    public once(
-      event: 'end',
-      listener: (collected: Collection<Snowflake, MessageReaction>, reason: string) => void,
-    ): this;
-    public once(event: string, listener: (...args: any[]) => void): this;
-  }
-
-  export class ReactionEmoji extends Emoji {
-    constructor(reaction: MessageReaction, emoji: unknown);
-    public reaction: MessageReaction;
-    public toJSON(): unknown;
-  }
-
-  export class RichPresenceAssets {
-    constructor(activity: Activity, assets: unknown);
-    public largeImage: Snowflake | null;
-    public largeText: string | null;
-    public smallImage: Snowflake | null;
-    public smallText: string | null;
-    public largeImageURL(options?: StaticImageURLOptions): string | null;
-    public smallImageURL(options?: StaticImageURLOptions): string | null;
-  }
-
-  export class Role extends Base {
-    constructor(client: Client, data: unknown, guild: Guild);
-    public color: number;
-    public readonly createdAt: Date;
-    public readonly createdTimestamp: number;
-    public deleted: boolean;
-    public readonly editable: boolean;
-    public guild: Guild;
-    public readonly hexColor: string;
-    public hoist: boolean;
-    public id: Snowflake;
-    public managed: boolean;
-    public readonly members: Collection<Snowflake, GuildMember>;
-    public mentionable: boolean;
-    public name: string;
-    public permissions: Readonly<Permissions>;
-    public readonly position: number;
-    public rawPosition: number;
-    public tags: RoleTagData | null;
-    public comparePositionTo(role: Role): number;
-    public delete(reason?: string): Promise<Role>;
-    public edit(data: RoleData, reason?: string): Promise<Role>;
-    public equals(role: Role): boolean;
-    public permissionsIn(channel: ChannelResolvable): Readonly<Permissions>;
-    public setColor(color: ColorResolvable, reason?: string): Promise<Role>;
-    public setHoist(hoist: boolean, reason?: string): Promise<Role>;
-    public setMentionable(mentionable: boolean, reason?: string): Promise<Role>;
-    public setName(name: string, reason?: string): Promise<Role>;
-    public setPermissions(permissions: PermissionResolvable, reason?: string): Promise<Role>;
-    public setPosition(position: number, options?: SetRolePositionOptions): Promise<Role>;
-    public toJSON(): unknown;
-    public toString(): string;
-
-    public static comparePositions(role1: Role, role2: Role): number;
-  }
-
-  export class SelectMenuInteraction extends MessageComponentInteraction {
-    public componentType: 'SELECT_MENU';
-    public values: string[] | null;
-  }
-
-  export class Shard extends EventEmitter {
-    constructor(manager: ShardingManager, id: number);
-    private _evals: Map<string, Promise<any>>;
-    private _exitListener: (...args: any[]) => void;
-    private _fetches: Map<string, Promise<any>>;
-    private _handleExit(respawn?: boolean): void;
-    private _handleMessage(message: any): void;
-
-    public args: string[];
-    public execArgv: string[];
-    public env: unknown;
-    public id: number;
-    public manager: ShardingManager;
-    public process: ChildProcess | null;
-    public ready: boolean;
-    public worker: any | null;
-    public eval(script: string): Promise<any>;
-    public eval<T>(fn: (client: Client) => T): Promise<T[]>;
-    public fetchClientValue(prop: string): Promise<any>;
-    public kill(): void;
-    public respawn(options?: { delay?: number; timeout?: number }): Promise<ChildProcess>;
-    public send(message: any): Promise<Shard>;
-    public spawn(timeout?: number): Promise<ChildProcess>;
-
-    public on(event: 'spawn' | 'death', listener: (child: ChildProcess) => Awaited<void>): this;
-    public on(event: 'disconnect' | 'ready' | 'reconnecting', listener: () => Awaited<void>): this;
-    public on(event: 'error', listener: (error: Error) => Awaited<void>): this;
-    public on(event: 'message', listener: (message: any) => Awaited<void>): this;
-    public on(event: string, listener: (...args: any[]) => Awaited<void>): this;
-
-    public once(event: 'spawn' | 'death', listener: (child: ChildProcess) => Awaited<void>): this;
-    public once(event: 'disconnect' | 'ready' | 'reconnecting', listener: () => Awaited<void>): this;
-    public once(event: 'error', listener: (error: Error) => Awaited<void>): this;
-    public once(event: 'message', listener: (message: any) => Awaited<void>): this;
-    public once(event: string, listener: (...args: any[]) => Awaited<void>): this;
-  }
-
-  export class ShardClientUtil {
-    constructor(client: Client, mode: ShardingManagerMode);
-    private _handleMessage(message: any): void;
-    private _respond(type: string, message: any): void;
-
-    public client: Client;
-    public readonly count: number;
-    public readonly ids: number[];
-    public mode: ShardingManagerMode;
-    public parentPort: any | null;
-    public broadcastEval<T>(fn: (client: Client) => T): Promise<T[]>;
-    public broadcastEval<T>(fn: (client: Client) => T, options: { shard: number }): Promise<T>;
-    public broadcastEval<T, P>(fn: (client: Client, context: P) => T, options: { context: P }): Promise<T[]>;
-    public broadcastEval<T, P>(
-      fn: (client: Client, context: P) => T,
-      options: { context: P; shard: number },
-    ): Promise<T>;
-    public fetchClientValues(prop: string): Promise<any[]>;
-    public fetchClientValues(prop: string, shard: number): Promise<any>;
-    public respawnAll(options?: MultipleShardRespawnOptions): Promise<void>;
-    public send(message: any): Promise<void>;
-
-    public static singleton(client: Client, mode: ShardingManagerMode): ShardClientUtil;
-    public static shardIDForGuildID(guildID: Snowflake, shardCount: number): number;
-  }
-
-  export class ShardingManager extends EventEmitter {
-    constructor(file: string, options?: ShardingManagerOptions);
-    private _performOnShards(method: string, args: any[]): Promise<any[]>;
-    private _performOnShards(method: string, args: any[], shard: number): Promise<any>;
-
-    public file: string;
-    public respawn: boolean;
-    public shardArgs: string[];
-    public shards: Collection<number, Shard>;
-    public token: string | null;
-    public totalShards: number | 'auto';
-    public shardList: number[] | 'auto';
-    public broadcast(message: any): Promise<Shard[]>;
-    public broadcastEval<T>(fn: (client: Client) => T): Promise<T[]>;
-    public broadcastEval<T>(fn: (client: Client) => T, options: { shard: number }): Promise<T>;
-    public broadcastEval<T, P>(fn: (client: Client, context: P) => T, options: { context: P }): Promise<T[]>;
-    public broadcastEval<T, P>(
-      fn: (client: Client, context: P) => T,
-      options: { context: P; shard: number },
-    ): Promise<T>;
-    public createShard(id: number): Shard;
-    public fetchClientValues(prop: string): Promise<any[]>;
-    public fetchClientValues(prop: string, shard: number): Promise<any>;
-    public respawnAll(options?: MultipleShardRespawnOptions): Promise<Collection<number, Shard>>;
-    public spawn(options?: MultipleShardSpawnOptions): Promise<Collection<number, Shard>>;
-
-    public on(event: 'shardCreate', listener: (shard: Shard) => Awaited<void>): this;
-
-    public once(event: 'shardCreate', listener: (shard: Shard) => Awaited<void>): this;
-  }
-
-  export class SnowflakeUtil {
-    public static deconstruct(snowflake: Snowflake): DeconstructedSnowflake;
-    public static generate(timestamp?: number | Date): Snowflake;
-    public static readonly EPOCH: number;
-  }
-
-  export class StageChannel extends BaseGuildVoiceChannel {
-    public topic: string | null;
-    public type: 'stage';
-    public readonly instance: StageInstance | null;
-  }
-
-  export class StageInstance extends Base {
-    constructor(client: Client, data: unknown, channel: StageChannel);
-    public id: Snowflake;
-    public deleted: boolean;
-    public guildID: Snowflake;
-    public channelID: Snowflake;
-    public topic: string;
-    public privacyLevel: PrivacyLevel;
-    public discoverableDisabled: boolean;
-    public readonly channel: StageChannel | null;
-    public readonly guild: Guild | null;
-    public edit(options: StageInstanceEditOptions): Promise<StageInstance>;
-    public delete(): Promise<StageInstance>;
-    public setTopic(topic: string): Promise<StageInstance>;
-    public readonly createdTimestamp: number;
-    public readonly createdAt: Date;
-  }
-
-  export class StoreChannel extends GuildChannel {
-    constructor(guild: Guild, data?: unknown);
-    public nsfw: boolean;
-    public type: 'store';
-  }
-
-  export class Structures {
-    public static get<K extends keyof Extendable>(structure: K): Extendable[K];
-    public static get(structure: string): (...args: any[]) => void;
-    public static extend<K extends keyof Extendable, T extends Extendable[K]>(
-      structure: K,
-      extender: (baseClass: Extendable[K]) => T,
-    ): T;
-    public static extend<T extends (...args: any[]) => void>(
-      structure: string,
-      extender: (baseClass: typeof Function) => T,
-    ): T;
-  }
-
-  export class SystemChannelFlags extends BitField<SystemChannelFlagsString> {
-    public static FLAGS: Record<SystemChannelFlagsString, number>;
-    public static resolve(bit?: BitFieldResolvable<SystemChannelFlagsString, number>): number;
-  }
-
-  export class Team extends Base {
-    constructor(client: Client, data: unknown);
-    public id: Snowflake;
-    public name: string;
-    public icon: string | null;
-    public ownerID: Snowflake | null;
-    public members: Collection<Snowflake, TeamMember>;
-
-    public readonly owner: TeamMember;
-    public readonly createdAt: Date;
-    public readonly createdTimestamp: number;
-
-    public iconURL(options?: StaticImageURLOptions): string;
-    public toJSON(): unknown;
-    public toString(): string;
-  }
-
-  export class TeamMember extends Base {
-    constructor(team: Team, data: unknown);
-    public team: Team;
-    public readonly id: Snowflake;
-    public permissions: string[];
-    public membershipState: MembershipState;
-    public user: User;
-
-    public toString(): string;
-  }
-
-  export class TextChannel extends TextBasedChannel(GuildChannel) {
-    constructor(guild: Guild, data?: unknown);
-    public defaultAutoArchiveDuration?: ThreadAutoArchiveDuration;
-    public messages: MessageManager;
-    public nsfw: boolean;
-    public type: 'text';
-    public rateLimitPerUser: number;
-    public threads: ThreadManager;
-    public topic: string | null;
-    public createWebhook(name: string, options?: ChannelWebhookCreateOptions): Promise<Webhook>;
-    public setDefaultAutoArchiveDuration(
-      defaultAutoArchiveDuration: ThreadAutoArchiveDuration,
-      reason?: string,
-    ): Promise<TextChannel>;
-    public setNSFW(nsfw: boolean, reason?: string): Promise<TextChannel>;
-    public setRateLimitPerUser(rateLimitPerUser: number, reason?: string): Promise<TextChannel>;
-    public setType(type: Pick<typeof ChannelType, 'text' | 'news'>, reason?: string): Promise<GuildChannel>;
-    public fetchWebhooks(): Promise<Collection<Snowflake, Webhook>>;
-  }
-
-  export class ThreadChannel extends TextBasedChannel(Channel) {
-    constructor(guild: Guild, data?: object);
-    public archived: boolean;
-    public readonly archivedAt: Date | null;
-    public archiveTimestamp: number | null;
-    public autoArchiveDuration: ThreadAutoArchiveDuration;
-    public readonly editable: boolean;
-    public guild: Guild;
-    public readonly guildMembers: Collection<Snowflake, GuildMember>;
-    public readonly joinable: boolean;
-    public locked: boolean;
-    public readonly manageable: boolean;
-    public readonly sendable: boolean;
-    public memberCount: number | null;
-    public messageCount: number | null;
-    public messages: MessageManager;
-    public members: ThreadMemberManager;
-    public name: string;
-    public ownerID: Snowflake;
-    public readonly parent: TextChannel | NewsChannel | null;
-    public parentID: Snowflake;
-    public rateLimitPerUser: number;
-    public type: ThreadChannelType;
-    public readonly unarchivable: boolean;
-    public delete(reason?: string): Promise<ThreadChannel>;
-    public edit(data: ThreadEditData, reason?: string): Promise<ThreadChannel>;
-    public join(): Promise<ThreadChannel>;
-    public leave(): Promise<ThreadChannel>;
-    public permissionsFor(memberOrRole: GuildMember | Role): Readonly<Permissions>;
-    public permissionsFor(memberOrRole: GuildMemberResolvable | RoleResolvable): Readonly<Permissions> | null;
-    public setArchived(archived: boolean, reason?: string): Promise<ThreadChannel>;
-    public setAutoArchiveDuration(
-      autoArchiveDuration: ThreadAutoArchiveDuration,
-      reason?: string,
-    ): Promise<ThreadChannel>;
-    public setLocked(locked: boolean, reason?: string): Promise<ThreadChannel>;
-    public setName(name: string, reason?: string): Promise<ThreadChannel>;
-    public setRateLimitPerUser(rateLimitPerUser: number, reason?: string): Promise<ThreadChannel>;
-  }
-
-  export class ThreadMember extends Base {
-    constructor(thread: ThreadChannel, data?: object);
-    public flags: ThreadMemberFlags;
-    public readonly guildMember: GuildMember | null;
-    public id: Snowflake;
-    public readonly joinedAt: Date | null;
-    public joinedTimestamp: number | null;
-    public readonly manageable: boolean;
-    public thread: ThreadChannel;
-    public readonly user: User | null;
-    public remove(reason?: string): Promise<ThreadMember>;
-  }
-
-  export class ThreadMemberFlags extends BitField<ThreadMemberFlagsString> {
-    public static FLAGS: Record<ThreadMemberFlagsString, number>;
-    public static resolve(bit?: BitFieldResolvable<ThreadMemberFlagsString, number>): number;
-  }
-
-  export class User extends PartialTextBasedChannel(Base) {
-    constructor(client: Client, data: unknown);
-    public avatar: string | null;
-    public banner: string | null;
-    public bot: boolean;
-    public readonly createdAt: Date;
-    public readonly createdTimestamp: number;
-    public discriminator: string;
-    public readonly defaultAvatarURL: string;
-    public readonly dmChannel: DMChannel | null;
-    public flags: Readonly<UserFlags> | null;
-    public id: Snowflake;
-    public lastMessageID: Snowflake | null;
-    public readonly partial: false;
-    public readonly presence: Presence;
-    public system: boolean | null;
-    public readonly tag: string;
-    public username: string;
-    public avatarURL(options?: ImageURLOptions): string | null;
-    public bannerURL(options?: ImageURLOptions): string | null;
-    public createDM(): Promise<DMChannel>;
-    public deleteDM(): Promise<DMChannel>;
-    public displayAvatarURL(options?: ImageURLOptions): string;
-    public equals(user: User): boolean;
-    public fetch(force?: boolean): Promise<User>;
-    public fetchFlags(force?: boolean): Promise<UserFlags>;
-    public toString(): string;
-    public typingDurationIn(channel: ChannelResolvable): number;
-    public typingIn(channel: ChannelResolvable): boolean;
-    public typingSinceIn(channel: ChannelResolvable): Date;
-  }
-
-  export class UserFlags extends BitField<UserFlagsString> {
-    public static FLAGS: Record<UserFlagsString, number>;
-    public static resolve(bit?: BitFieldResolvable<UserFlagsString, number>): number;
-  }
-
-  export class Util {
-    public static basename(path: string, ext?: string): string;
-    public static binaryToID(num: string): Snowflake;
-    public static cleanContent(str: string, channel: Channel): string;
-    public static removeMentions(str: string): string;
-    public static cloneObject(obj: unknown): unknown;
-    public static delayFor(ms: number): Promise<void>;
-    public static discordSort<K, V extends { rawPosition: number; id: Snowflake }>(
-      collection: Collection<K, V>,
-    ): Collection<K, V>;
-    public static escapeMarkdown(text: string, options?: EscapeMarkdownOptions): string;
-    public static escapeCodeBlock(text: string): string;
-    public static escapeInlineCode(text: string): string;
-    public static escapeBold(text: string): string;
-    public static escapeItalic(text: string): string;
-    public static escapeUnderline(text: string): string;
-    public static escapeStrikethrough(text: string): string;
-    public static escapeSpoiler(text: string): string;
-    public static cleanCodeBlockContent(text: string): string;
-    public static fetchRecommendedShards(token: string, guildsPerShard?: number): Promise<number>;
-    public static flatten(obj: unknown, ...props: { [key: string]: boolean | string }[]): unknown;
-    public static idToBinary(num: Snowflake): string;
-    public static makeError(obj: MakeErrorOptions): Error;
-    public static makePlainError(err: Error): MakeErrorOptions;
-    public static mergeDefault(def: unknown, given: unknown): unknown;
-    public static moveElementInArray(array: any[], element: any, newIndex: number, offset?: boolean): number;
-    public static parseEmoji(text: string): { animated: boolean; name: string; id: Snowflake | null } | null;
-    public static resolveColor(color: ColorResolvable): number;
-    public static resolvePartialEmoji(emoji: EmojiIdentifierResolvable): Partial<RawEmoji> | null;
-    public static verifyString(data: string, error?: typeof Error, errorMessage?: string, allowEmpty?: boolean): string;
-    public static setPosition<T extends Channel | Role>(
-      item: T,
-      position: number,
-      relative: boolean,
-      sorted: Collection<Snowflake, T>,
-      route: unknown,
-      reason?: string,
-    ): Promise<{ id: Snowflake; position: number }[]>;
-    public static splitMessage(text: string, options?: SplitOptions): string[];
-  }
-
-  export class VoiceChannel extends BaseGuildVoiceChannel {
-    public readonly editable: boolean;
-    public readonly speakable: boolean;
-    public type: 'voice';
-    public setBitrate(bitrate: number, reason?: string): Promise<VoiceChannel>;
-    public setUserLimit(userLimit: number, reason?: string): Promise<VoiceChannel>;
-  }
-
-  export class VoiceRegion {
-    constructor(data: unknown);
-    public custom: boolean;
-    public deprecated: boolean;
-    public id: string;
-    public name: string;
-    public optimal: boolean;
-    public vip: boolean;
-    public toJSON(): unknown;
-  }
-
-  export class VoiceState extends Base {
-    constructor(guild: Guild, data: unknown);
-    public readonly channel: VoiceChannel | StageChannel | null;
-    public channelID: Snowflake | null;
-    public readonly deaf: boolean | null;
-    public guild: Guild;
-    public id: Snowflake;
-    public readonly member: GuildMember | null;
-    public readonly mute: boolean | null;
-    public selfDeaf: boolean | null;
-    public selfMute: boolean | null;
-    public serverDeaf: boolean | null;
-    public serverMute: boolean | null;
-    public sessionID: string | null;
-    public streaming: boolean;
-    public selfVideo: boolean;
-    public suppress: boolean;
-    public requestToSpeakTimestamp: number | null;
-
-    public setDeaf(deaf: boolean, reason?: string): Promise<GuildMember>;
-    public setMute(mute: boolean, reason?: string): Promise<GuildMember>;
-    public kick(reason?: string): Promise<GuildMember>;
-    public setChannel(channel: ChannelResolvable | null, reason?: string): Promise<GuildMember>;
-    public setRequestToSpeak(request: boolean): Promise<void>;
-    public setSuppressed(suppressed: boolean): Promise<void>;
-  }
-
-  class VolumeInterface extends EventEmitter {
-    constructor(options?: { volume?: number });
-    public readonly volume: number;
-    public readonly volumeDecibels: number;
-    public readonly volumeEditable: boolean;
-    public readonly volumeLogarithmic: number;
-    public setVolume(volume: number): void;
-    public setVolumeDecibels(db: number): void;
-    public setVolumeLogarithmic(value: number): void;
-
-    public on(event: 'volumeChange', listener: (oldVolume: number, newVolume: number) => Awaited<void>): this;
-
-    public once(event: 'volumeChange', listener: (oldVolume: number, newVolume: number) => Awaited<void>): this;
-  }
-
-  export class Webhook extends WebhookMixin() {
-    constructor(client: Client, data?: unknown);
-    public avatar: string;
-    public avatarURL(options?: StaticImageURLOptions): string | null;
-    public channelID: Snowflake;
-    public client: Client;
-    public guildID: Snowflake;
-    public name: string;
-    public owner: User | unknown | null;
-    public sourceGuild: Guild | unknown | null;
-    public sourceChannel: Channel | unknown | null;
-    public token: string | null;
-    public type: WebhookType;
-  }
-
-  export class WebhookClient extends WebhookMixin(BaseClient) {
-    constructor(id: Snowflake, token: string, options?: WebhookClientOptions);
-    public client: this;
-    public options: WebhookClientOptions;
-    public token: string;
-    public editMessage(
-      message: MessageResolvable,
-      options: string | APIMessage | WebhookEditMessageOptions,
-    ): Promise<RawMessage>;
-    public fetchMessage(message: Snowflake, cache?: boolean): Promise<RawMessage>;
-    public send(options: string | APIMessage | (WebhookMessageOptions & { split?: false })): Promise<RawMessage>;
-    public send(options: APIMessage | (WebhookMessageOptions & { split: true | SplitOptions })): Promise<RawMessage[]>;
-  }
-
-  export class WebSocketManager extends EventEmitter {
-    constructor(client: Client);
-    private totalShards: number | string;
-    private shardQueue: Set<WebSocketShard>;
-    private packetQueue: unknown[];
-    private destroyed: boolean;
-    private reconnecting: boolean;
-
-    public readonly client: Client;
-    public gateway: string | null;
-    public shards: Collection<number, WebSocketShard>;
-    public status: Status;
-    public readonly ping: number;
-
-    public on(event: WSEventType, listener: (data: any, shardID: number) => void): this;
-    public once(event: WSEventType, listener: (data: any, shardID: number) => void): this;
-
-    private debug(message: string, shard?: WebSocketShard): void;
-    private connect(): Promise<void>;
-    private createShards(): Promise<void>;
-    private reconnect(): Promise<void>;
-    private broadcast(packet: unknown): void;
-    private destroy(): void;
-    private handlePacket(packet?: unknown, shard?: WebSocketShard): boolean;
-    private checkShardsReady(): void;
-    private triggerClientReady(): void;
-  }
-
-  export class WebSocketShard extends EventEmitter {
-    constructor(manager: WebSocketManager, id: number);
-    private sequence: number;
-    private closeSequence: number;
-    private sessionID: string | null;
-    private lastPingTimestamp: number;
-    private lastHeartbeatAcked: boolean;
-    private ratelimit: { queue: unknown[]; total: number; remaining: number; time: 60e3; timer: NodeJS.Timeout | null };
-    private connection: WebSocket | null;
-    private helloTimeout: NodeJS.Timeout | null;
-    private eventsAttached: boolean;
-    private expectedGuilds: Set<Snowflake> | null;
-    private readyTimeout: NodeJS.Timeout | null;
-
-    public manager: WebSocketManager;
-    public id: number;
-    public status: Status;
-    public ping: number;
-
-    private debug(message: string): void;
-    private connect(): Promise<void>;
-    private onOpen(): void;
-    private onMessage(event: MessageEvent): void;
-    private onError(error: ErrorEvent | unknown): void;
-    private onClose(event: CloseEvent): void;
-    private onPacket(packet: unknown): void;
-    private checkReady(): void;
-    private setHelloTimeout(time?: number): void;
-    private setHeartbeatTimer(time: number): void;
-    private sendHeartbeat(): void;
-    private ackHeartbeat(): void;
-    private identify(): void;
-    private identifyNew(): void;
-    private identifyResume(): void;
-    private _send(data: unknown): void;
-    private processQueue(): void;
-    private destroy(destroyOptions?: { closeCode?: number; reset?: boolean; emit?: boolean; log?: boolean }): void;
-    private _cleanupConnection(): void;
-    private _emitDestroyed(): void;
-
-    public send(data: unknown): void;
-
-    public on(event: 'ready' | 'resumed' | 'invalidSession', listener: () => Awaited<void>): this;
-    public on(event: 'close', listener: (event: CloseEvent) => Awaited<void>): this;
-    public on(event: 'allReady', listener: (unavailableGuilds?: Set<Snowflake>) => Awaited<void>): this;
-    public on(event: string, listener: (...args: any[]) => Awaited<void>): this;
-
-    public once(event: 'ready' | 'resumed' | 'invalidSession', listener: () => Awaited<void>): this;
-    public once(event: 'close', listener: (event: CloseEvent) => Awaited<void>): this;
-    public once(event: 'allReady', listener: (unavailableGuilds?: Set<Snowflake>) => Awaited<void>): this;
-    public once(event: string, listener: (...args: any[]) => Awaited<void>): this;
-  }
-
-  export class Widget extends Base {
-    constructor(client: Client, data: object);
-    private _patch(data: object): void;
-    public fetch(): Promise<Widget>;
-    public id: Snowflake;
-    public instantInvite?: string;
-    public channels: Collection<Snowflake, WidgetChannel>;
-    public members: Collection<string, WidgetMember>;
-    public presenceCount: number;
-  }
-
-  export class WidgetMember extends Base {
-    constructor(client: Client, data: object);
-    public id: string;
-    public username: string;
-    public discriminator: string;
-    public avatar?: string;
-    public status: PresenceStatus;
-    public deaf?: boolean;
-    public mute?: boolean;
-    public selfDeaf?: boolean;
-    public selfMute?: boolean;
-    public suppress?: boolean;
-    public channelID?: Snowflake;
-    public avatarURL: string;
-    public activity?: WidgetActivity;
-  }
-
-  export class WelcomeChannel extends Base {
-    private _emoji: unknown;
-    public channelID: Snowflake;
-    public guild: Guild | InviteGuild;
-    public description: string;
-    public readonly channel: TextChannel | NewsChannel | null;
-    public readonly emoji: GuildEmoji | Emoji;
-  }
-
-  export class WelcomeScreen extends Base {
-    public readonly enabled: boolean;
-    public guild: Guild | InviteGuild;
-    public description: string | null;
-    public welcomeChannels: Collection<Snowflake, WelcomeChannel>;
-  }
-
-  //#endregion
-
-  //#region Collections
-
-  export class Collection<K, V> extends BaseCollection<K, V> {
-    public flatMap<T>(
-      fn: (value: V, key: K, collection: this) => Collection<K, T>,
-      thisArg?: unknown,
-    ): Collection<K, T>;
-    public flatMap<T, This>(
-      fn: (this: This, value: V, key: K, collection: this) => Collection<K, T>,
-      thisArg: This,
-    ): Collection<K, T>;
-    public mapValues<T>(fn: (value: V, key: K, collection: this) => T, thisArg?: unknown): Collection<K, T>;
-    public mapValues<This, T>(
-      fn: (this: This, value: V, key: K, collection: this) => T,
-      thisArg: This,
-    ): Collection<K, T>;
-    public toJSON(): unknown;
-  }
-
-  //#endregion
-
-  //#region Managers
-
-  export abstract class BaseManager<K, Holds, R> {
-    constructor(client: Client, iterable: Iterable<any>, holds: Constructable<Holds>, cacheType: Collection<K, Holds>);
-    public holds: Constructable<Holds>;
-    public cache: Collection<K, Holds>;
-    public cacheType: Collection<K, Holds>;
-    public readonly client: Client;
-    public add(data: any, cache?: boolean, { id, extras }?: { id: K; extras: any[] }): Holds;
-    public resolve(resolvable: Holds): Holds;
-    public resolve(resolvable: R): Holds | null;
-    public resolveID(resolvable: Holds): K;
-    public resolveID(resolvable: R): K | null;
-    public valueOf(): Collection<K, Holds>;
-  }
-
-  export class ApplicationCommandManager extends BaseManager<
-    Snowflake,
-    ApplicationCommand,
-    ApplicationCommandResolvable
-  > {
-    constructor(client: Client, iterable?: Iterable<any>);
-    private commandPath({ id, guildID }: { id?: Snowflake; guildID?: Snowflake }): unknown;
-    public create(command: ApplicationCommandData, guildID?: Snowflake): Promise<ApplicationCommand>;
-    public delete(command: ApplicationCommandResolvable, guildID?: Snowflake): Promise<ApplicationCommand | null>;
-    public edit(
-      command: ApplicationCommandResolvable,
-      data: ApplicationCommandData,
-      guildID?: Snowflake,
-    ): Promise<ApplicationCommand>;
-    public fetch(id: Snowflake, options?: FetchApplicationCommandOptions): Promise<ApplicationCommand>;
-    public fetch(
-      id?: Snowflake,
-      options?: FetchApplicationCommandOptions,
-    ): Promise<Collection<Snowflake, ApplicationCommand>>;
-    public fetchPermissions(
-      command: undefined,
-      guildID: Snowflake,
-    ): Promise<Collection<Snowflake, ApplicationCommandPermissions[]>>;
-    public fetchPermissions(
-      command: ApplicationCommandResolvable,
-      guildID: Snowflake,
-    ): Promise<ApplicationCommandPermissions[]>;
-    public set(
-      commands: ApplicationCommandData[],
-      guildID?: Snowflake,
-    ): Promise<Collection<Snowflake, ApplicationCommand>>;
-    public setPermissions(
-      command: ApplicationCommandResolvable,
-      permissions: ApplicationCommandPermissionData[],
-      guildID: Snowflake,
-    ): Promise<ApplicationCommandPermissions[]>;
-    public setPermissions(
-      permissions: GuildApplicationCommandPermissionData[],
-      guildID: Snowflake,
-    ): Promise<Collection<Snowflake, ApplicationCommandPermissions[]>>;
-    private static transformCommand(command: ApplicationCommandData): unknown;
-    private static transformPermissions(permissions: ApplicationCommandPermissionData, received?: boolean): unknown;
-  }
-
-  export class BaseGuildEmojiManager extends BaseManager<Snowflake, GuildEmoji, EmojiResolvable> {
-    constructor(client: Client, iterable?: Iterable<any>);
-    public resolveIdentifier(emoji: EmojiIdentifierResolvable): string | null;
-  }
-
-  export class ChannelManager extends BaseManager<Snowflake, Channel, ChannelResolvable> {
-    constructor(client: Client, iterable: Iterable<any>);
-    public fetch(id: Snowflake, options?: BaseFetchOptions): Promise<Channel | null>;
-  }
-
-  export class GuildApplicationCommandManager extends ApplicationCommandManager {
-    constructor(guild: Guild, iterable?: Iterable<any>);
-    public guild: Guild;
-    public create(command: ApplicationCommandData): Promise<ApplicationCommand>;
-    public delete(command: ApplicationCommandResolvable): Promise<ApplicationCommand | null>;
-    public edit(command: ApplicationCommandResolvable, data: ApplicationCommandData): Promise<ApplicationCommand>;
-    public fetch(id: Snowflake, options?: BaseFetchOptions): Promise<ApplicationCommand>;
-    public fetch(id?: Snowflake, options?: BaseFetchOptions): Promise<Collection<Snowflake, ApplicationCommand>>;
-    public fetchPermissions(): Promise<Collection<Snowflake, ApplicationCommandPermissions[]>>;
-    public fetchPermissions(command: ApplicationCommandResolvable): Promise<ApplicationCommandPermissions[]>;
-    public set(commands: ApplicationCommandData[]): Promise<Collection<Snowflake, ApplicationCommand>>;
-    public setPermissions(
-      command: ApplicationCommandResolvable,
-      permissions: ApplicationCommandPermissionData[],
-    ): Promise<ApplicationCommandPermissions[]>;
-    public setPermissions(
-      permissions: GuildApplicationCommandPermissionData[],
-    ): Promise<Collection<Snowflake, ApplicationCommandPermissions[]>>;
-  }
-
-  export class GuildChannelManager extends BaseManager<Snowflake, GuildChannel, GuildChannelResolvable> {
-    constructor(guild: Guild, iterable?: Iterable<any>);
-    public readonly channelCountWithoutThreads: number;
-    public guild: Guild;
-    public create(name: string, options: GuildChannelCreateOptions & { type: 'voice' }): Promise<VoiceChannel>;
-    public create(name: string, options: GuildChannelCreateOptions & { type: 'category' }): Promise<CategoryChannel>;
-    public create(name: string, options?: GuildChannelCreateOptions & { type?: 'text' }): Promise<TextChannel>;
-    public create(name: string, options: GuildChannelCreateOptions & { type: 'news' }): Promise<NewsChannel>;
-    public create(name: string, options: GuildChannelCreateOptions & { type: 'store' }): Promise<StoreChannel>;
-    public create(name: string, options: GuildChannelCreateOptions & { type: 'stage' }): Promise<StageChannel>;
-    public create(
-      name: string,
-      options: GuildChannelCreateOptions,
-    ): Promise<TextChannel | VoiceChannel | CategoryChannel | NewsChannel | StoreChannel | StageChannel>;
-    public fetch(
-      id: Snowflake,
-      options?: BaseFetchOptions,
-    ): Promise<TextChannel | VoiceChannel | CategoryChannel | NewsChannel | StoreChannel | StageChannel | null>;
-    public fetch(
-      id?: Snowflake,
-      options?: BaseFetchOptions,
-    ): Promise<
-      Collection<Snowflake, TextChannel | VoiceChannel | CategoryChannel | NewsChannel | StoreChannel | StageChannel>
-    >;
-  }
-
-  export class GuildEmojiManager extends BaseGuildEmojiManager {
-    constructor(guild: Guild, iterable?: Iterable<any>);
-    public guild: Guild;
-    public create(
-      attachment: BufferResolvable | Base64Resolvable,
-      name: string,
-      options?: GuildEmojiCreateOptions,
-    ): Promise<GuildEmoji>;
-    public fetch(id: Snowflake, options?: BaseFetchOptions): Promise<GuildEmoji>;
-    public fetch(id?: Snowflake, options?: BaseFetchOptions): Promise<Collection<Snowflake, GuildEmoji>>;
-  }
-
-  export class GuildEmojiRoleManager {
-    constructor(emoji: GuildEmoji);
-    public emoji: GuildEmoji;
-    public guild: Guild;
-    public cache: Collection<Snowflake, Role>;
-    public add(
-      roleOrRoles: RoleResolvable | readonly RoleResolvable[] | Collection<Snowflake, Role>,
-    ): Promise<GuildEmoji>;
-    public set(roles: readonly RoleResolvable[] | Collection<Snowflake, Role>): Promise<GuildEmoji>;
-    public remove(
-      roleOrRoles: RoleResolvable | readonly RoleResolvable[] | Collection<Snowflake, Role>,
-    ): Promise<GuildEmoji>;
-    public valueOf(): Collection<Snowflake, Role>;
-  }
-
-  export class GuildManager extends BaseManager<Snowflake, Guild, GuildResolvable> {
-    constructor(client: Client, iterable?: Iterable<any>);
-    public create(name: string, options?: GuildCreateOptions): Promise<Guild>;
-    public fetch(options: Snowflake | FetchGuildOptions): Promise<Guild>;
-    public fetch(options?: FetchGuildsOptions): Promise<Collection<Snowflake, OAuth2Guild>>;
-  }
-
-  export class GuildMemberManager extends BaseManager<Snowflake, GuildMember, GuildMemberResolvable> {
-    constructor(guild: Guild, iterable?: Iterable<any>);
-    public guild: Guild;
-    public ban(user: UserResolvable, options?: BanOptions): Promise<GuildMember | User | Snowflake>;
-    public edit(user: UserResolvable, data: GuildMemberEditData, reason?: string): Promise<void>;
-    public fetch(
-      options: UserResolvable | FetchMemberOptions | (FetchMembersOptions & { user: UserResolvable }),
-    ): Promise<GuildMember>;
-    public fetch(options?: FetchMembersOptions): Promise<Collection<Snowflake, GuildMember>>;
-    public kick(user: UserResolvable, reason?: string): Promise<GuildMember | User | Snowflake>;
-    public prune(options: GuildPruneMembersOptions & { dry?: false; count: false }): Promise<null>;
-    public prune(options?: GuildPruneMembersOptions): Promise<number>;
-    public search(options: GuildSearchMembersOptions): Promise<Collection<Snowflake, GuildMember>>;
-    public unban(user: UserResolvable, reason?: string): Promise<User>;
-  }
-
-  export class GuildBanManager extends BaseManager<Snowflake, GuildBan, GuildBanResolvable> {
-    constructor(guild: Guild, iterable?: Iterable<any>);
-    public guild: Guild;
-    public create(user: UserResolvable, options?: BanOptions): Promise<GuildMember | User | Snowflake>;
-    public fetch(options: UserResolvable | FetchBanOptions): Promise<GuildBan>;
-    public fetch(options?: FetchBansOptions): Promise<Collection<Snowflake, GuildBan>>;
-    public remove(user: UserResolvable, reason?: string): Promise<User>;
-  }
-
-  export class GuildMemberRoleManager {
-    constructor(member: GuildMember);
-    public readonly cache: Collection<Snowflake, Role>;
-    public readonly hoist: Role | null;
-    public readonly color: Role | null;
-    public readonly highest: Role;
-    public readonly premiumSubscriberRole: Role | null;
-    public readonly botRole: Role | null;
-    public member: GuildMember;
-    public guild: Guild;
-
-    public add(
-      roleOrRoles: RoleResolvable | readonly RoleResolvable[] | Collection<Snowflake, Role>,
-      reason?: string,
-    ): Promise<GuildMember>;
-    public set(roles: readonly RoleResolvable[] | Collection<Snowflake, Role>, reason?: string): Promise<GuildMember>;
-    public remove(
-      roleOrRoles: RoleResolvable | readonly RoleResolvable[] | Collection<Snowflake, Role>,
-      reason?: string,
-    ): Promise<GuildMember>;
-    public valueOf(): Collection<Snowflake, Role>;
-  }
-
-  export class MessageManager extends BaseManager<Snowflake, Message, MessageResolvable> {
-    constructor(channel: TextChannel | DMChannel, iterable?: Iterable<any>);
-    public channel: TextBasedChannelFields;
-    public cache: Collection<Snowflake, Message>;
-    public crosspost(message: MessageResolvable): Promise<Message>;
-    public delete(message: MessageResolvable): Promise<void>;
-    public edit(message: MessageResolvable, options: APIMessage | MessageEditOptions): Promise<Message>;
-    public fetch(message: Snowflake, options?: BaseFetchOptions): Promise<Message>;
-    public fetch(
-      options?: ChannelLogsQueryOptions,
-      cacheOptions?: BaseFetchOptions,
-    ): Promise<Collection<Snowflake, Message>>;
-    public fetchPinned(cache?: boolean): Promise<Collection<Snowflake, Message>>;
-    public react(message: MessageResolvable, emoji: EmojiIdentifierResolvable): Promise<void>;
-    public pin(message: MessageResolvable): Promise<void>;
-    public unpin(message: MessageResolvable): Promise<void>;
-  }
-
-  export class PresenceManager extends BaseManager<Snowflake, Presence, PresenceResolvable> {
-    constructor(client: Client, iterable?: Iterable<any>);
-  }
-
-  export class ReactionManager extends BaseManager<Snowflake | string, MessageReaction, MessageReactionResolvable> {
-    constructor(message: Message, iterable?: Iterable<any>);
-    public message: Message;
-    public removeAll(): Promise<Message>;
-  }
-
-  export class ReactionUserManager extends BaseManager<Snowflake, User, UserResolvable> {
-    constructor(client: Client, iterable: Iterable<any> | undefined, reaction: MessageReaction);
-    public reaction: MessageReaction;
-    public fetch(options?: FetchReactionUsersOptions): Promise<Collection<Snowflake, User>>;
-    public remove(user?: UserResolvable): Promise<MessageReaction>;
-  }
-
-  export class RoleManager extends BaseManager<Snowflake, Role, RoleResolvable> {
-    constructor(guild: Guild, iterable?: Iterable<any>);
-    public readonly everyone: Role;
-    public readonly highest: Role;
-    public guild: Guild;
-    public readonly premiumSubscriberRole: Role | null;
-    public botRoleFor(user: UserResolvable): Role | null;
-    public fetch(id: Snowflake, options?: BaseFetchOptions): Promise<Role | null>;
-    public fetch(id?: Snowflake, options?: BaseFetchOptions): Promise<Collection<Snowflake, Role>>;
-    public create(options?: CreateRoleOptions): Promise<Role>;
-  }
-
-  export class StageInstanceManager extends BaseManager<Snowflake, StageInstance, StageInstanceResolvable> {
-    constructor(guild: Guild, iterable?: Iterable<any>);
-    public guild: Guild;
-    public create(options: CreateStageInstanceOptions): Promise<StageInstance>;
-    public fetch(channel: StageChannel | Snowflake, options?: BaseFetchOptions): Promise<StageInstance>;
-    public edit(channel: StageChannel | Snowflake, options: StageInstanceEditOptions): Promise<StageInstance>;
-    public delete(channel: StageChannel | Snowflake): Promise<void>;
-  }
-
-  export class ThreadManager extends BaseManager<Snowflake, ThreadChannel, ThreadChannelResolvable> {
-    constructor(channel: TextChannel | NewsChannel, iterable?: Iterable<any>);
-    public channel: TextChannel | NewsChannel;
-    public create(options: {
-      name: string;
-      autoArchiveDuration: ThreadAutoArchiveDuration;
-      startMessage?: MessageResolvable;
-      reason?: string;
-    }): Promise<ThreadChannel>;
-    public fetch(options: ThreadChannelResolvable, cacheOptions?: BaseFetchOptions): Promise<ThreadChannel | null>;
-    public fetch(
-      options?: { archived?: FetchArchivedThreadOptions; active?: boolean },
-      cacheOptions?: { cache?: boolean },
-    ): Promise<FetchedThreads>;
-    public fetchArchived(options?: FetchArchivedThreadOptions, cache?: boolean): Promise<FetchedThreads>;
-    public fetchActive(cache?: boolean): Promise<FetchedThreads>;
-  }
-
-  export interface ThreadMemberManager
-    extends Omit<BaseManager<Snowflake, ThreadMember, ThreadMemberResolvable>, 'add'> {}
-  export class ThreadMemberManager {
-    constructor(thread: ThreadChannel, iterable?: Iterable<any>);
-    public thread: ThreadChannel;
-    public _add(data: any, cache?: boolean): ThreadMember;
-    public add(member: UserResolvable | '@me', reason?: string): Promise<Snowflake>;
-    public fetch(cache?: boolean): Promise<Collection<Snowflake, ThreadMember>>;
-    public remove(id: Snowflake | '@me', reason?: string): Promise<Snowflake>;
-  }
-
-  export class UserManager extends BaseManager<Snowflake, User, UserResolvable> {
-    constructor(client: Client, iterable?: Iterable<any>);
-    public fetch(id: Snowflake, options?: BaseFetchOptions): Promise<User>;
-  }
-
-  export class VoiceStateManager extends BaseManager<Snowflake, VoiceState, typeof VoiceState> {
-    constructor(guild: Guild, iterable?: Iterable<any>);
-    public guild: Guild;
-  }
-
-  //#endregion
-
-  //#region Mixins
-
-  // Model the TextBasedChannel mixin system, allowing application of these fields
-  // to the classes that use these methods without having to manually add them
-  // to each of those classes
-
-  type Constructable<T> = new (...args: any[]) => T;
-  function PartialTextBasedChannel<T>(Base?: Constructable<T>): Constructable<T & PartialTextBasedChannelFields>;
-  function TextBasedChannel<T, I extends keyof TextBasedChannelFields = never>(
-    Base?: Constructable<T>,
-    ignore?: I[],
-  ): Constructable<T & Omit<TextBasedChannelFields, I>>;
-
-  interface PartialTextBasedChannelFields {
-    lastMessageID: Snowflake | null;
-    readonly lastMessage: Message | null;
-    send(options: string | APIMessage | (MessageOptions & { split?: false })): Promise<Message>;
-    send(options: APIMessage | (MessageOptions & { split: true | SplitOptions })): Promise<Message[]>;
-  }
-
-  interface TextBasedChannelFields extends PartialTextBasedChannelFields {
-    _typing: Map<string, TypingData>;
-    lastPinTimestamp: number | null;
-    readonly lastPinAt: Date | null;
-    typing: boolean;
-    typingCount: number;
-    awaitMessageComponentInteraction(
-      options?: AwaitMessageComponentInteractionOptions,
-    ): Promise<MessageComponentInteraction>;
-    awaitMessages(options?: AwaitMessagesOptions): Promise<Collection<Snowflake, Message>>;
-    bulkDelete(
-      messages: Collection<Snowflake, Message> | readonly MessageResolvable[] | number,
-      filterOld?: boolean,
-    ): Promise<Collection<Snowflake, Message>>;
-    createMessageComponentInteractionCollector(
-      options?: MessageComponentInteractionCollectorOptions,
-    ): MessageComponentInteractionCollector;
-    createMessageCollector(options?: MessageCollectorOptions): MessageCollector;
-    startTyping(count?: number): Promise<void>;
-    stopTyping(force?: boolean): void;
-  }
-
-  function PartialWebhookMixin<T>(Base?: Constructable<T>): Constructable<T & PartialWebhookFields>;
-  function WebhookMixin<T>(Base?: Constructable<T>): Constructable<T & WebhookFields>;
-
-  function VolumeMixin<T>(base: Constructable<T>): Constructable<T & VolumeInterface>;
-
-  interface PartialWebhookFields {
-    id: Snowflake;
-    readonly url: string;
-    deleteMessage(message: MessageResolvable | '@original'): Promise<void>;
-    editMessage(
-      message: MessageResolvable | '@original',
-      options: string | APIMessage | WebhookEditMessageOptions,
-    ): Promise<Message | RawMessage>;
-    fetchMessage(message: Snowflake | '@original', cache?: boolean): Promise<Message | RawMessage>;
-    send(
-      options: APIMessage | (WebhookMessageOptions & { split: true | SplitOptions }),
-    ): Promise<(Message | RawMessage)[]>;
-    send(options: string | APIMessage | (WebhookMessageOptions & { split?: false })): Promise<Message | RawMessage>;
-  }
-
-  interface WebhookFields extends PartialWebhookFields {
-    readonly createdAt: Date;
-    readonly createdTimestamp: number;
-    delete(reason?: string): Promise<void>;
-    edit(options: WebhookEditData, reason?: string): Promise<Webhook>;
-    sendSlackMessage(body: object): Promise<boolean>;
-  }
-
-  //#endregion
-
-  //#region Typedefs
-
-  type ActivityFlagsString = 'INSTANCE' | 'JOIN' | 'SPECTATE' | 'JOIN_REQUEST' | 'SYNC' | 'PLAY';
-
-  type ActivitiesOptions = Omit<ActivityOptions, 'shardID'>;
-
-  interface ActivityOptions {
-    name?: string;
-    url?: string;
-    type?: ActivityType | number;
-    shardID?: number | readonly number[];
-  }
-
-  type ActivityPlatform = 'desktop' | 'samsung' | 'xbox';
-
-  type ActivityType = keyof typeof ActivityTypes;
-
-  interface AddGuildMemberOptions {
-    accessToken: string;
-    nick?: string;
-    roles?: Collection<Snowflake, Role> | RoleResolvable[];
-    mute?: boolean;
-    deaf?: boolean;
-  }
-
-  interface APIErrors {
-    UNKNOWN_ACCOUNT: 10001;
-    UNKNOWN_APPLICATION: 10002;
-    UNKNOWN_CHANNEL: 10003;
-    UNKNOWN_GUILD: 10004;
-    UNKNOWN_INTEGRATION: 10005;
-    UNKNOWN_INVITE: 10006;
-    UNKNOWN_MEMBER: 10007;
-    UNKNOWN_MESSAGE: 10008;
-    UNKNOWN_OVERWRITE: 10009;
-    UNKNOWN_PROVIDER: 10010;
-    UNKNOWN_ROLE: 10011;
-    UNKNOWN_TOKEN: 10012;
-    UNKNOWN_USER: 10013;
-    UNKNOWN_EMOJI: 10014;
-    UNKNOWN_WEBHOOK: 10015;
-    UNKNOWN_WEBHOOK_SERVICE: 10016;
-    UNKNOWN_SESSION: 10020;
-    UNKNOWN_BAN: 10026;
-    UNKNOWN_SKU: 10027;
-    UNKNOWN_STORE_LISTING: 10028;
-    UNKNOWN_ENTITLEMENT: 10029;
-    UNKNOWN_BUILD: 10030;
-    UNKNOWN_LOBBY: 10031;
-    UNKNOWN_BRANCH: 10032;
-    UNKNOWN_STORE_DIRECTORY_LAYOUT: 10033;
-    UNKNOWN_REDISTRIBUTABLE: 10036;
-    UNKNOWN_GIFT_CODE: 10038;
-    UNKNOWN_GUILD_TEMPLATE: 10057;
-    UNKNOWN_INTERACTION: 10062;
-    UNKNOWN_APPLICATION_COMMAND: 10063;
-    UNKNOWN_APPLICATION_COMMAND_PERMISSIONS: 10066;
-    UNKNOWN_STAGE_INSTANCE: 10067;
-    BOT_PROHIBITED_ENDPOINT: 20001;
-    BOT_ONLY_ENDPOINT: 20002;
-    CANNOT_SEND_EXPLICIT_CONTENT: 20009;
-    NOT_AUTHORIZED: 20012;
-    SLOWMODE_RATE_LIMIT: 20016;
-    ACCOUNT_OWNER_ONLY: 20018;
-    ANNOUNCEMENT_EDIT_LIMIT_EXCEEDED: 20022;
-    CHANNEL_HIT_WRITE_RATELIMIT: 20028;
-    CONTENT_NOT_ALLOWED: 20031;
-    MAXIMUM_GUILDS: 30001;
-    MAXIMUM_FRIENDS: 30002;
-    MAXIMUM_PINS: 30003;
-    MAXIMUM_RECIPIENTS: 30004;
-    MAXIMUM_ROLES: 30005;
-    MAXIMUM_WEBHOOKS: 30007;
-    MAXIMUM_EMOJIS: 30008;
-    MAXIMUM_REACTIONS: 30010;
-    MAXIMUM_CHANNELS: 30013;
-    MAXIMUM_ATTACHMENTS: 30015;
-    MAXIMUM_INVITES: 30016;
-    MAXIMUM_ANIMATED_EMOJIS: 30018;
-    MAXIMUM_SERVER_MEMBERS: 30019;
-    GUILD_ALREADY_HAS_TEMPLATE: 30031;
-    MAXIMUM_THREAD_PARICIPANTS: 30033;
-    MAXIMUM_NON_GUILD_MEMBERS_BANS: 30035;
-    MAXIMUM_BAN_FETCHES: 30037;
-    UNAUTHORIZED: 40001;
-    ACCOUNT_VERIFICATION_REQUIRED: 40002;
-    DIRECT_MESSAGES_TOO_FAST: 40003;
-    REQUEST_ENTITY_TOO_LARGE: 40005;
-    FEATURE_TEMPORARILY_DISABLED: 40006;
-    USER_BANNED: 40007;
-    TARGET_USER_NOT_CONNECTED_TO_VOICE: 40032;
-    ALREADY_CROSSPOSTED: 40033;
-    MISSING_ACCESS: 50001;
-    INVALID_ACCOUNT_TYPE: 50002;
-    CANNOT_EXECUTE_ON_DM: 50003;
-    EMBED_DISABLED: 50004;
-    CANNOT_EDIT_MESSAGE_BY_OTHER: 50005;
-    CANNOT_SEND_EMPTY_MESSAGE: 50006;
-    CANNOT_MESSAGE_USER: 50007;
-    CANNOT_SEND_MESSAGES_IN_VOICE_CHANNEL: 50008;
-    CHANNEL_VERIFICATION_LEVEL_TOO_HIGH: 50009;
-    OAUTH2_APPLICATION_BOT_ABSENT: 50010;
-    MAXIMUM_OAUTH2_APPLICATIONS: 50011;
-    INVALID_OAUTH_STATE: 50012;
-    MISSING_PERMISSIONS: 50013;
-    INVALID_AUTHENTICATION_TOKEN: 50014;
-    NOTE_TOO_LONG: 50015;
-    INVALID_BULK_DELETE_QUANTITY: 50016;
-    CANNOT_PIN_MESSAGE_IN_OTHER_CHANNEL: 50019;
-    INVALID_OR_TAKEN_INVITE_CODE: 50020;
-    CANNOT_EXECUTE_ON_SYSTEM_MESSAGE: 50021;
-    CANNOT_EXECUTE_ON_CHANNEL_TYPE: 50024;
-    INVALID_OAUTH_TOKEN: 50025;
-    MISSING_OAUTH_SCOPE: 50026;
-    INVALID_WEBHOOK_TOKEN: 50027;
-    INVALID_ROLE: 50028;
-    INVALID_RECIPIENTS: 50033;
-    BULK_DELETE_MESSAGE_TOO_OLD: 50034;
-    INVALID_FORM_BODY: 50035;
-    INVITE_ACCEPTED_TO_GUILD_NOT_CONTAINING_BOT: 50036;
-    INVALID_API_VERSION: 50041;
-    CANNOT_SELF_REDEEM_GIFT: 50054;
-    PAYMENT_SOURCE_REQUIRED: 50070;
-    CANNOT_DELETE_COMMUNITY_REQUIRED_CHANNEL: 50074;
-    INVALID_STICKER_SENT: 50081;
-    INVALID_THREAD_ARCHIVE_STATE: 50083;
-    INVALID_THREAD_NOTIFICATION_SETTINGS: 50084;
-    PARAMETER_EARLIER_THAN_CREATION: 50085;
-    TWO_FACTOR_REQUIRED: 60003;
-    NO_USERS_WITH_DISCORDTAG_EXIST: 80004;
-    REACTION_BLOCKED: 90001;
-    RESOURCE_OVERLOADED: 130000;
-    STAGE_ALREADY_OPEN: 150006;
-    MESSAGE_ALREADY_HAS_THREAD: 160004;
-    THREAD_LOCKED: 160005;
-    MAXIMUM_ACTIVE_THREADS: 160006;
-    MAXIMUM_ACTIVE_ANNOUCEMENT_THREAD: 160007;
-  }
-
-  interface ApplicationAsset {
-    name: string;
-    id: Snowflake;
-    type: 'BIG' | 'SMALL';
-  }
-=======
 export abstract class BaseGuild extends Base {
   public constructor(client: Client, data: unknown);
   public readonly createdAt: Date;
@@ -2951,7 +210,6 @@
   public managed: boolean | null;
   public requiresColons: boolean | null;
 }
->>>>>>> 4206e35b
 
 export class BaseGuildVoiceChannel extends GuildChannel {
   public constructor(guild: Guild, data?: unknown);
