import {
  blockQuote,
  bold,
  channelMention,
  codeBlock,
  formatEmoji,
  hideLinkEmbed,
  hyperlink,
  inlineCode,
  italic,
  memberNicknameMention,
  quote,
  roleMention,
  spoiler,
  strikethrough,
  time,
  TimestampStyles,
  TimestampStylesString,
  underscore,
  userMention,
} from '@discordjs/builders';
import { Collection } from '@discordjs/collection';
import { ChildProcess } from 'child_process';
import {
  APIActionRowComponent,
  APIApplicationCommand,
  APIApplicationCommandInteractionData,
  APIApplicationCommandOption,
  APIApplicationCommandPermission,
  APIAuditLogChange,
  APIEmbed,
  APIEmoji,
  APIInteractionDataResolvedChannel,
  APIInteractionDataResolvedGuildMember,
  APIInteractionGuildMember,
  APIMessage,
  APIMessageComponent,
  APIOverwrite,
  APIPartialChannel,
  APIPartialEmoji,
  APIPartialGuild,
  APIRole,
  APITemplateSerializedSourceGuild,
  APIUser,
  GatewayVoiceServerUpdateDispatchData,
  GatewayVoiceStateUpdateDispatchData,
  RESTPostAPIApplicationCommandsJSONBody,
  Snowflake,
} from 'discord-api-types/v9';
import { EventEmitter } from 'events';
import { AgentOptions } from 'https';
import { Stream } from 'stream';
import { MessagePort, Worker } from 'worker_threads';
import * as WebSocket from 'ws';
import {
  ActivityTypes,
  ApplicationCommandOptionTypes,
  ApplicationCommandPermissionTypes,
  ApplicationCommandTypes,
  ChannelTypes,
  DefaultMessageNotificationLevels,
  ExplicitContentFilterLevels,
  InteractionResponseTypes,
  InteractionTypes,
  InviteTargetType,
  MembershipStates,
  MessageButtonStyles,
  MessageComponentTypes,
  MFALevels,
  NSFWLevels,
  OverwriteTypes,
  PremiumTiers,
  PrivacyLevels,
  StickerFormatTypes,
  StickerTypes,
  VerificationLevels,
  WebhookTypes,
} from './enums';
import {
  RawActivityData,
  RawAnonymousGuildData,
  RawApplicationCommandData,
  RawApplicationData,
  RawBaseGuildData,
  RawChannelData,
  RawClientApplicationData,
  RawDMChannelData,
  RawEmojiData,
  RawGuildAuditLogData,
  RawGuildAuditLogEntryData,
  RawGuildBanData,
  RawGuildChannelData,
  RawGuildData,
  RawGuildEmojiData,
  RawGuildMemberData,
  RawGuildPreviewData,
  RawGuildTemplateData,
  RawIntegrationApplicationData,
  RawIntegrationData,
  RawInteractionData,
  RawInviteData,
  RawInviteGuildData,
  RawInviteStageInstance,
  RawMessageAttachementData,
  RawMessageButtonInteractionData,
  RawMessageComponentInteractionData,
  RawMessageData,
  RawMessagePayloadData,
  RawMessageReactionData,
  RawMessageSelectMenuInteractionData,
  RawOAuth2GuildData,
  RawPartialGroupDMChannelData,
  RawPartialMessageData,
  RawPermissionOverwriteData,
  RawPresenceData,
  RawReactionEmojiData,
  RawRichPresenceAssets,
  RawRoleData,
  RawStageInstanceData,
  RawStickerData,
  RawStickerPackData,
  RawTeamData,
  RawTeamMemberData,
  RawThreadChannelData,
  RawThreadMemberData,
  RawTypingData,
  RawUserData,
  RawVoiceRegionData,
  RawVoiceStateData,
  RawWebhookData,
  RawWelcomeChannelData,
  RawWelcomeScreenData,
  RawWidgetData,
  RawWidgetMemberData,
} from './rawDataTypes';

//#region Classes

export class Activity {
  private constructor(presence: Presence, data?: RawActivityData);
  public applicationId: Snowflake | null;
  public assets: RichPresenceAssets | null;
  public buttons: string[];
  public readonly createdAt: Date;
  public createdTimestamp: number;
  public details: string | null;
  public emoji: Emoji | null;
  public flags: Readonly<ActivityFlags>;
  public id: string;
  public name: string;
  public party: {
    id: string | null;
    size: [number, number];
  } | null;
  public platform: ActivityPlatform | null;
  public sessionId: string | null;
  public state: string | null;
  public syncId: string | null;
  public timestamps: {
    start: Date | null;
    end: Date | null;
  } | null;
  public type: ActivityType;
  public url: string | null;
  public equals(activity: Activity): boolean;
}

export class ActivityFlags extends BitField<ActivityFlagsString> {
  public static FLAGS: Record<ActivityFlagsString, number>;
  public static resolve(bit?: BitFieldResolvable<ActivityFlagsString, number>): number;
}

export abstract class AnonymousGuild extends BaseGuild {
  protected constructor(client: Client, data: RawAnonymousGuildData, immediatePatch?: boolean);
  public banner: string | null;
  public description: string | null;
  public nsfwLevel: NSFWLevel;
  public splash: string | null;
  public vanityURLCode: string | null;
  public verificationLevel: VerificationLevel;
  public bannerURL(options?: StaticImageURLOptions): string | null;
  public splashURL(options?: StaticImageURLOptions): string | null;
}

export abstract class Application extends Base {
  protected constructor(client: Client, data: RawApplicationData);
  public readonly createdAt: Date;
  public readonly createdTimestamp: number;
  public description: string | null;
  public icon: string | null;
  public id: Snowflake;
  public name: string | null;
  public coverURL(options?: StaticImageURLOptions): string | null;
  public fetchAssets(): Promise<ApplicationAsset[]>;
  public iconURL(options?: StaticImageURLOptions): string | null;
  public toJSON(): unknown;
  public toString(): string | null;
}

export class ApplicationCommand<PermissionsFetchType = {}> extends Base {
  private constructor(client: Client, data: RawApplicationCommandData, guild?: Guild, guildId?: Snowflake);
  public applicationId: Snowflake;
  public readonly createdAt: Date;
  public readonly createdTimestamp: number;
  public defaultPermission: boolean;
  public description: string;
  public guild: Guild | null;
  public guildId: Snowflake | null;
  public readonly manager: ApplicationCommandManager;
  public id: Snowflake;
  public name: string;
  public options: ApplicationCommandOption[];
  public permissions: ApplicationCommandPermissionsManager<
    PermissionsFetchType,
    PermissionsFetchType,
    PermissionsFetchType,
    Guild | null,
    Snowflake
  >;
  public type: ApplicationCommandType;
  public version: Snowflake;
  public delete(): Promise<ApplicationCommand<PermissionsFetchType>>;
  public edit(data: ApplicationCommandData): Promise<ApplicationCommand<PermissionsFetchType>>;
  public equals(
    command: ApplicationCommand | ApplicationCommandData | RawApplicationCommandData,
    enforceOptionorder?: boolean,
  ): boolean;
  public static optionsEqual(
    existing: ApplicationCommandOption[],
    options: ApplicationCommandOption[] | ApplicationCommandOptionData[] | APIApplicationCommandOption[],
    enforceOptionorder?: boolean,
  ): boolean;
  private static _optionEquals(
    existing: ApplicationCommandOption,
    options: ApplicationCommandOption | ApplicationCommandOptionData | APIApplicationCommandOption,
    enforceOptionorder?: boolean,
  ): boolean;
  private static transformOption(option: ApplicationCommandOptionData, received?: boolean): unknown;
  private static transformCommand(command: ApplicationCommandData): RESTPostAPIApplicationCommandsJSONBody;
  private static isAPICommandData(command: object): command is RESTPostAPIApplicationCommandsJSONBody;
}

export type ApplicationResolvable = Application | Activity | Snowflake;

export class ApplicationFlags extends BitField<ApplicationFlagsString> {
  public static FLAGS: Record<ApplicationFlagsString, number>;
  public static resolve(bit?: BitFieldResolvable<ApplicationFlagsString, number>): number;
}

export abstract class Base {
  public constructor(client: Client);
  public readonly client: Client;
  public toJSON(...props: Record<string, boolean | string>[]): unknown;
  public valueOf(): string;
}

export class BaseClient extends EventEmitter {
  public constructor(options?: ClientOptions | WebhookClientOptions);
  private readonly api: unknown;
  private rest: unknown;
  private decrementMaxListeners(): void;
  private incrementMaxListeners(): void;

  public options: ClientOptions | WebhookClientOptions;
  public destroy(): void;
  public toJSON(...props: Record<string, boolean | string>[]): unknown;
}

export abstract class BaseCommandInteraction extends Interaction {
  public readonly command: ApplicationCommand | ApplicationCommand<{ guild: GuildResolvable }> | null;
  public readonly channel: TextBasedChannels | null;
  public channelId: Snowflake;
  public commandId: Snowflake;
  public commandName: string;
  public deferred: boolean;
  public ephemeral: boolean | null;
  public replied: boolean;
  public webhook: InteractionWebhook;
  public deferReply(options: InteractionDeferReplyOptions & { fetchReply: true }): Promise<Message | APIMessage>;
  public deferReply(options?: InteractionDeferReplyOptions): Promise<void>;
  public deleteReply(): Promise<void>;
  public editReply(options: string | MessagePayload | WebhookEditMessageOptions): Promise<Message | APIMessage>;
  public fetchReply(): Promise<Message | APIMessage>;
  public followUp(options: string | MessagePayload | InteractionReplyOptions): Promise<Message | APIMessage>;
  public reply(options: InteractionReplyOptions & { fetchReply: true }): Promise<Message | APIMessage>;
  public reply(options: string | MessagePayload | InteractionReplyOptions): Promise<void>;
  private transformOption(
    option: APIApplicationCommandOption,
    resolved: APIApplicationCommandInteractionData['resolved'],
  ): CommandInteractionOption;
  private transformResolved(resolved: APIApplicationCommandInteractionData['resolved']): CommandInteractionResolvedData;
}

export abstract class BaseGuild extends Base {
  protected constructor(client: Client, data: RawBaseGuildData);
  public readonly createdAt: Date;
  public readonly createdTimestamp: number;
  public features: GuildFeatures[];
  public icon: string | null;
  public id: Snowflake;
  public name: string;
  public readonly nameAcronym: string;
  public readonly partnered: boolean;
  public readonly verified: boolean;
  public fetch(): Promise<Guild>;
  public iconURL(options?: ImageURLOptions): string | null;
  public toString(): string;
}

export class BaseGuildEmoji extends Emoji {
  protected constructor(client: Client, data: RawGuildEmojiData, guild: Guild | GuildPreview);
  public available: boolean | null;
  public readonly createdAt: Date;
  public readonly createdTimestamp: number;
  public guild: Guild | GuildPreview;
  public id: Snowflake;
  public managed: boolean | null;
  public requiresColons: boolean | null;
}

export class BaseGuildTextChannel extends TextBasedChannel(GuildChannel) {
  protected constructor(guild: Guild, data?: RawGuildChannelData, client?: Client, immediatePatch?: boolean);
  public defaultAutoArchiveDuration?: ThreadAutoArchiveDuration;
  public messages: MessageManager;
  public nsfw: boolean;
  public threads: ThreadManager<AllowedThreadTypeForTextChannel | AllowedThreadTypeForNewsChannel>;
  public topic: string | null;
  public createInvite(options?: CreateInviteOptions): Promise<Invite>;
  public createWebhook(name: string, options?: ChannelWebhookCreateOptions): Promise<Webhook>;
  public fetchInvites(cache?: boolean): Promise<Collection<string, Invite>>;
  public setDefaultAutoArchiveDuration(
    defaultAutoArchiveDuration: ThreadAutoArchiveDuration,
    reason?: string,
  ): Promise<this>;
  public setNSFW(nsfw?: boolean, reason?: string): Promise<this>;
  public setTopic(topic: string | null, reason?: string): Promise<this>;
  public setType(type: Pick<typeof ChannelTypes, 'GUILD_TEXT'>, reason?: string): Promise<TextChannel>;
  public setType(type: Pick<typeof ChannelTypes, 'GUILD_NEWS'>, reason?: string): Promise<NewsChannel>;
  public fetchWebhooks(): Promise<Collection<Snowflake, Webhook>>;
}

export class BaseGuildVoiceChannel extends GuildChannel {
  protected constructor(guild: Guild, data?: RawGuildChannelData);
  public readonly members: Collection<Snowflake, GuildMember>;
  public readonly full: boolean;
  public readonly joinable: boolean;
  public rtcRegion: string | null;
  public bitrate: number;
  public userLimit: number;
  public createInvite(options?: CreateInviteOptions): Promise<Invite>;
  public setRTCRegion(region: string | null): Promise<this>;
  public fetchInvites(cache?: boolean): Promise<Collection<string, Invite>>;
}

export class BaseMessageComponent {
  protected constructor(data?: BaseMessageComponent | BaseMessageComponentOptions);
  public type: MessageComponentType | null;
  private static create(
    data: MessageComponentOptions,
    client?: Client | WebhookClient,
    skipValidation?: boolean,
  ): MessageComponent | undefined;
  private static resolveType(type: MessageComponentTypeResolvable): MessageComponentType;
}

export class BitField<S extends string, N extends number | bigint = number> {
  public constructor(bits?: BitFieldResolvable<S, N>);
  public bitfield: N;
  public add(...bits: BitFieldResolvable<S, N>[]): BitField<S, N>;
  public any(bit: BitFieldResolvable<S, N>): boolean;
  public equals(bit: BitFieldResolvable<S, N>): boolean;
  public freeze(): Readonly<BitField<S, N>>;
  public has(bit: BitFieldResolvable<S, N>): boolean;
  public missing(bits: BitFieldResolvable<S, N>, ...hasParams: readonly unknown[]): S[];
  public remove(...bits: BitFieldResolvable<S, N>[]): BitField<S, N>;
  public serialize(...hasParams: readonly unknown[]): Record<S, boolean>;
  public toArray(...hasParams: readonly unknown[]): S[];
  public toJSON(): N extends number ? number : string;
  public valueOf(): N;
  public [Symbol.iterator](): IterableIterator<S>;
  public static FLAGS: Record<string, number | bigint>;
  public static resolve(bit?: BitFieldResolvable<string, number | bigint>): number | bigint;
}

export class ButtonInteraction extends MessageComponentInteraction {
  private constructor(client: Client, data: RawMessageButtonInteractionData);
  public componentType: 'BUTTON';
}

export class CategoryChannel extends GuildChannel {
  public readonly children: Collection<Snowflake, GuildChannel>;
  public type: 'GUILD_CATEGORY';
  public createChannel(
    name: string,
    options: CategoryCreateChannelOptions & { type: 'GUILD_VOICE' },
  ): Promise<VoiceChannel>;
  public createChannel(
    name: string,
    options?: CategoryCreateChannelOptions & { type?: 'GUILD_TEXT' },
  ): Promise<TextChannel>;
  public createChannel(
    name: string,
    options: CategoryCreateChannelOptions & { type: 'GUILD_NEWS' },
  ): Promise<NewsChannel>;
  public createChannel(
    name: string,
    options: CategoryCreateChannelOptions & { type: 'GUILD_STORE' },
  ): Promise<StoreChannel>;
  public createChannel(
    name: string,
    options: CategoryCreateChannelOptions & { type: 'GUILD_STAGE_VOICE' },
  ): Promise<StageChannel>;
  public createChannel(
    name: string,
    options: CategoryCreateChannelOptions,
  ): Promise<TextChannel | VoiceChannel | NewsChannel | StoreChannel | StageChannel>;
}

export type CategoryChannelResolvable = Snowflake | CategoryChannel;

export abstract class Channel extends Base {
  public constructor(client: Client, data?: RawChannelData, immediatePatch?: boolean);
  public readonly createdAt: Date;
  public readonly createdTimestamp: number;
  public deleted: boolean;
  public id: Snowflake;
  public readonly partial: false;
  public type: keyof typeof ChannelTypes;
  public delete(): Promise<Channel>;
  public fetch(force?: boolean): Promise<Channel>;
  public isText(): this is TextBasedChannels;
  public isVoice(): this is BaseGuildVoiceChannel;
  public isThread(): this is ThreadChannel;
  public toString(): ChannelMention;
}

type If<T extends boolean, A, B = null> = T extends true ? A : T extends false ? B : A | B;

export class Client<Ready extends boolean = boolean> extends BaseClient {
  public constructor(options: ClientOptions);
  private actions: unknown;
  private presence: ClientPresence;
  private _eval(script: string): unknown;
  private _validateOptions(options: ClientOptions): void;

  public application: If<Ready, ClientApplication>;
  public channels: ChannelManager;
  public readonly emojis: BaseGuildEmojiManager;
  public guilds: GuildManager;
  public options: ClientOptions;
  public readyAt: If<Ready, Date>;
  public readonly readyTimestamp: If<Ready, number>;
  public shard: ShardClientUtil | null;
  public token: If<Ready, string, string | null>;
  public uptime: If<Ready, number>;
  public user: If<Ready, ClientUser>;
  public users: UserManager;
  public voice: ClientVoiceManager;
  public ws: WebSocketManager;
  public destroy(): void;
  public fetchGuildPreview(guild: GuildResolvable): Promise<GuildPreview>;
  public fetchInvite(invite: InviteResolvable): Promise<Invite>;
  public fetchGuildTemplate(template: GuildTemplateResolvable): Promise<GuildTemplate>;
  public fetchVoiceRegions(): Promise<Collection<string, VoiceRegion>>;
  public fetchSticker(id: Snowflake): Promise<Sticker>;
  public fetchPremiumStickerPacks(): Promise<Collection<Snowflake, StickerPack>>;
  public fetchWebhook(id: Snowflake, token?: string): Promise<Webhook>;
  public fetchGuildWidget(guild: GuildResolvable): Promise<Widget>;
  public generateInvite(options?: InviteGenerationOptions): string;
  public login(token?: string): Promise<string>;
  public isReady(): this is Client<true>;
  public sweepMessages(lifetime?: number): number;
  public toJSON(): unknown;

  public on<K extends keyof ClientEvents>(event: K, listener: (...args: ClientEvents[K]) => Awaited<void>): this;
  public on<S extends string | symbol>(
    event: Exclude<S, keyof ClientEvents>,
    listener: (...args: any[]) => Awaited<void>,
  ): this;

  public once<K extends keyof ClientEvents>(event: K, listener: (...args: ClientEvents[K]) => Awaited<void>): this;
  public once<S extends string | symbol>(
    event: Exclude<S, keyof ClientEvents>,
    listener: (...args: any[]) => Awaited<void>,
  ): this;

  public emit<K extends keyof ClientEvents>(event: K, ...args: ClientEvents[K]): boolean;
  public emit<S extends string | symbol>(event: Exclude<S, keyof ClientEvents>, ...args: unknown[]): boolean;

  public off<K extends keyof ClientEvents>(event: K, listener: (...args: ClientEvents[K]) => Awaited<void>): this;
  public off<S extends string | symbol>(
    event: Exclude<S, keyof ClientEvents>,
    listener: (...args: any[]) => Awaited<void>,
  ): this;

  public removeAllListeners<K extends keyof ClientEvents>(event?: K): this;
  public removeAllListeners<S extends string | symbol>(event?: Exclude<S, keyof ClientEvents>): this;
}

export class ClientApplication extends Application {
  private constructor(client: Client, data: RawClientApplicationData);
  public botPublic: boolean | null;
  public botRequireCodeGrant: boolean | null;
  public commands: ApplicationCommandManager;
  public cover: string | null;
  public flags: Readonly<ApplicationFlags>;
  public owner: User | Team | null;
  public readonly partial: boolean;
  public rpcOrigins: string[];
  public fetch(): Promise<ClientApplication>;
}

export class ClientPresence extends Presence {
  private constructor(client: Client, data: RawPresenceData);
  private _parse(data: PresenceData): RawPresenceData;

  public set(presence: PresenceData): ClientPresence;
}

export class ClientUser extends User {
  public mfaEnabled: boolean;
  public readonly presence: ClientPresence;
  public verified: boolean;
  public edit(data: ClientUserEditData): Promise<this>;
  public setActivity(options?: ActivityOptions): ClientPresence;
  public setActivity(name: string, options?: ActivityOptions): ClientPresence;
  public setAFK(afk?: boolean, shardId?: number | number[]): ClientPresence;
  public setAvatar(avatar: BufferResolvable | Base64Resolvable | null): Promise<this>;
  public setPresence(data: PresenceData): ClientPresence;
  public setStatus(status: PresenceStatusData, shardId?: number | number[]): ClientPresence;
  public setUsername(username: string): Promise<this>;
}

export class Options extends null {
  private constructor();
  public static defaultMakeCacheSettings: CacheWithLimitsOptions;
  public static createDefault(): ClientOptions;
  public static cacheWithLimits(settings?: CacheWithLimitsOptions): CacheFactory;
  public static cacheEverything(): CacheFactory;
}

export class ClientVoiceManager {
  private constructor(client: Client);
  public readonly client: Client;
  public adapters: Map<Snowflake, InternalDiscordGatewayAdapterLibraryMethods>;
}

export { Collection } from '@discordjs/collection';

export abstract class Collector<K, V, F extends unknown[] = []> extends EventEmitter {
  protected constructor(client: Client, options?: CollectorOptions<[V, ...F]>);
  private _timeout: NodeJS.Timeout | null;
  private _idletimeout: NodeJS.Timeout | null;

  public readonly client: Client;
  public collected: Collection<K, V>;
  public ended: boolean;
  public abstract readonly endReason: string | null;
  public filter: CollectorFilter<[V, ...F]>;
  public readonly next: Promise<V>;
  public options: CollectorOptions<[V, ...F]>;
  public checkEnd(): boolean;
  public handleCollect(...args: unknown[]): Promise<void>;
  public handleDispose(...args: unknown[]): Promise<void>;
  public stop(reason?: string): void;
  public resetTimer(options?: CollectorResetTimerOptions): void;
  public [Symbol.asyncIterator](): AsyncIterableIterator<V>;
  public toJSON(): unknown;

  protected listener: (...args: any[]) => void;
  public abstract collect(...args: unknown[]): K | null | Promise<K | null>;
  public abstract dispose(...args: unknown[]): K | null;

  public on(event: 'collect' | 'dispose', listener: (...args: [V, ...F]) => Awaited<void>): this;
  public on(event: 'end', listener: (collected: Collection<K, V>, reason: string) => Awaited<void>): this;

  public once(event: 'collect' | 'dispose', listener: (...args: [V, ...F]) => Awaited<void>): this;
  public once(event: 'end', listener: (collected: Collection<K, V>, reason: string) => Awaited<void>): this;
}

export class CommandInteraction extends BaseCommandInteraction {
  public options: CommandInteractionOptionResolver;
}

export class CommandInteractionOptionResolver {
  private constructor(client: Client, options: CommandInteractionOption[], resolved: CommandInteractionResolvedData);
  public readonly client: Client;
  public readonly data: readonly CommandInteractionOption[];
  public readonly resolved: Readonly<CommandInteractionResolvedData>;
  private _group: string | null;
  private _hoistedOptions: CommandInteractionOption[];
  private _subcommand: string | null;
  private _getTypedOption(
    name: string,
    type: ApplicationCommandOptionType,
    properties: (keyof ApplicationCommandOption)[],
    required: true,
  ): CommandInteractionOption;
  private _getTypedOption(
    name: string,
    type: ApplicationCommandOptionType,
    properties: (keyof ApplicationCommandOption)[],
    required: boolean,
  ): CommandInteractionOption | null;

  public get(name: string, required: true): CommandInteractionOption;
  public get(name: string, required?: boolean): CommandInteractionOption | null;

  public getSubcommand(required?: true): string;
  public getSubcommand(required: boolean): string | null;
  public getSubcommandGroup(required?: true): string;
  public getSubcommandGroup(required: boolean): string | null;
  public getBoolean(name: string, required: true): boolean;
  public getBoolean(name: string, required?: boolean): boolean | null;
  public getChannel(name: string, required: true): NonNullable<CommandInteractionOption['channel']>;
  public getChannel(name: string, required?: boolean): NonNullable<CommandInteractionOption['channel']> | null;
  public getString(name: string, required: true): string;
  public getString(name: string, required?: boolean): string | null;
  public getInteger(name: string, required: true): number;
  public getInteger(name: string, required?: boolean): number | null;
  public getNumber(name: string, required: true): number;
  public getNumber(name: string, required?: boolean): number | null;
  public getUser(name: string, required: true): NonNullable<CommandInteractionOption['user']>;
  public getUser(name: string, required?: boolean): NonNullable<CommandInteractionOption['user']> | null;
  public getMember(name: string, required: true): NonNullable<CommandInteractionOption['member']>;
  public getMember(name: string, required?: boolean): NonNullable<CommandInteractionOption['member']> | null;
  public getRole(name: string, required: true): NonNullable<CommandInteractionOption['role']>;
  public getRole(name: string, required?: boolean): NonNullable<CommandInteractionOption['role']> | null;
  public getMentionable(
    name: string,
    required: true,
  ): NonNullable<CommandInteractionOption['member' | 'role' | 'user']>;
  public getMentionable(
    name: string,
    required?: boolean,
  ): NonNullable<CommandInteractionOption['member' | 'role' | 'user']> | null;
  public getMessage(name: string, required: true): NonNullable<CommandInteractionOption['message']>;
  public getMessage(name: string, required?: boolean): NonNullable<CommandInteractionOption['message']> | null;
}

export class ContextMenuInteraction extends BaseCommandInteraction {
  public options: CommandInteractionOptionResolver;
  public targetId: Snowflake;
  public targetType: Exclude<ApplicationCommandType, 'CHAT_INPUT'>;
  private resolveContextMenuOptions(data: APIApplicationCommandInteractionData): CommandInteractionOption[];
}

export class DataResolver extends null {
  private constructor();
  public static resolveBase64(data: Base64Resolvable): string;
  public static resolveCode(data: string, regx: RegExp): string;
  public static resolveFile(resource: BufferResolvable | Stream): Promise<Buffer | Stream>;
  public static resolveFileAsBuffer(resource: BufferResolvable | Stream): Promise<Buffer>;
  public static resolveImage(resource: BufferResolvable | Base64Resolvable): Promise<string | null>;
  public static resolveInviteCode(data: InviteResolvable): string;
  public static resolveGuildTemplateCode(data: GuildTemplateResolvable): string;
}

export class DiscordAPIError extends Error {
  private constructor(error: unknown, status: number, request: unknown);
  private static flattenErrors(obj: unknown, key: string): string[];

  public code: number;
  public method: string;
  public path: string;
  public httpStatus: number;
  public requestData: HTTPErrorData;
}

export class DMChannel extends TextBasedChannel(Channel, ['bulkDelete']) {
  private constructor(client: Client, data?: RawDMChannelData);
  public messages: MessageManager;
  public recipient: User;
  public type: 'DM';
  public fetch(force?: boolean): Promise<this>;
}

export class Emoji extends Base {
  protected constructor(client: Client, emoji: RawEmojiData);
  public animated: boolean | null;
  public readonly createdAt: Date | null;
  public readonly createdTimestamp: number | null;
  public deleted: boolean;
  public id: Snowflake | null;
  public name: string | null;
  public readonly identifier: string;
  public readonly url: string | null;
  public toJSON(): unknown;
  public toString(): string;
}

export class Guild extends AnonymousGuild {
  private constructor(client: Client, data: RawGuildData);
  private _sortedRoles(): Collection<Snowflake, Role>;
  private _sortedChannels(channel: Channel): Collection<Snowflake, GuildChannel>;

  public readonly afkChannel: VoiceChannel | null;
  public afkChannelId: Snowflake | null;
  public afkTimeout: number;
  public applicationId: Snowflake | null;
  public approximateMemberCount: number | null;
  public approximatePresenceCount: number | null;
  public available: boolean;
  public bans: GuildBanManager;
  public channels: GuildChannelManager;
  public commands: GuildApplicationCommandManager;
  public defaultMessageNotifications: DefaultMessageNotificationLevel | number;
  public deleted: boolean;
  public discoverySplash: string | null;
  public emojis: GuildEmojiManager;
  public explicitContentFilter: ExplicitContentFilterLevel;
  public invites: GuildInviteManager;
  public readonly joinedAt: Date;
  public joinedTimestamp: number;
  public large: boolean;
  public maximumMembers: number | null;
  public maximumPresences: number | null;
  public readonly me: GuildMember | null;
  public memberCount: number;
  public members: GuildMemberManager;
  public mfaLevel: MFALevel;
  public ownerId: Snowflake;
  public preferredLocale: string;
  public premiumSubscriptionCount: number | null;
  public premiumTier: PremiumTier;
  public presences: PresenceManager;
  public readonly publicUpdatesChannel: TextChannel | null;
  public publicUpdatesChannelId: Snowflake | null;
  public roles: RoleManager;
  public readonly rulesChannel: TextChannel | null;
  public rulesChannelId: Snowflake | null;
  public readonly shard: WebSocketShard;
  public shardId: number;
  public stageInstances: StageInstanceManager;
  public stickers: GuildStickerManager;
  public readonly systemChannel: TextChannel | null;
  public systemChannelFlags: Readonly<SystemChannelFlags>;
  public systemChannelId: Snowflake | null;
  public vanityURLUses: number | null;
  public readonly voiceAdapterCreator: InternalDiscordGatewayAdapterCreator;
  public readonly voiceStates: VoiceStateManager;
  public readonly widgetChannel: TextChannel | null;
  public widgetChannelId: Snowflake | null;
  public widgetEnabled: boolean | null;
  public readonly maximumBitrate: number;
  public createTemplate(name: string, description?: string): Promise<GuildTemplate>;
  public delete(): Promise<Guild>;
  public discoverySplashURL(options?: StaticImageURLOptions): string | null;
  public edit(data: GuildEditData, reason?: string): Promise<Guild>;
  public editWelcomeScreen(data: WelcomeScreenEditData): Promise<WelcomeScreen>;
  public equals(guild: Guild): boolean;
  public fetchAuditLogs(options?: GuildAuditLogsFetchOptions): Promise<GuildAuditLogs>;
  public fetchIntegrations(): Promise<Collection<Snowflake | string, Integration>>;
  public fetchOwner(options?: FetchOwnerOptions): Promise<GuildMember>;
  public fetchPreview(): Promise<GuildPreview>;
  public fetchTemplates(): Promise<Collection<GuildTemplate['code'], GuildTemplate>>;
  public fetchVanityData(): Promise<Vanity>;
  public fetchWebhooks(): Promise<Collection<Snowflake, Webhook>>;
  public fetchWelcomeScreen(): Promise<WelcomeScreen>;
  public fetchWidget(): Promise<Widget>;
  public fetchWidgetSettings(): Promise<GuildWidgetSettings>;
  public leave(): Promise<Guild>;
  public setAFKChannel(afkChannel: VoiceChannelResolvable | null, reason?: string): Promise<Guild>;
  public setAFKTimeout(afkTimeout: number, reason?: string): Promise<Guild>;
  public setBanner(banner: BufferResolvable | Base64Resolvable | null, reason?: string): Promise<Guild>;
  public setChannelPositions(channelPositions: readonly ChannelPosition[]): Promise<Guild>;
  public setDefaultMessageNotifications(
    defaultMessageNotifications: DefaultMessageNotificationLevel | number,
    reason?: string,
  ): Promise<Guild>;
  public setDiscoverySplash(
    discoverySplash: BufferResolvable | Base64Resolvable | null,
    reason?: string,
  ): Promise<Guild>;
  public setExplicitContentFilter(
    explicitContentFilter: ExplicitContentFilterLevel | number,
    reason?: string,
  ): Promise<Guild>;
  public setIcon(icon: BufferResolvable | Base64Resolvable | null, reason?: string): Promise<Guild>;
  public setName(name: string, reason?: string): Promise<Guild>;
  public setOwner(owner: GuildMemberResolvable, reason?: string): Promise<Guild>;
  public setPreferredLocale(preferredLocale: string, reason?: string): Promise<Guild>;
  public setPublicUpdatesChannel(publicUpdatesChannel: TextChannelResolvable | null, reason?: string): Promise<Guild>;
  public setRolePositions(rolePositions: readonly RolePosition[]): Promise<Guild>;
  public setRulesChannel(rulesChannel: TextChannelResolvable | null, reason?: string): Promise<Guild>;
  public setSplash(splash: BufferResolvable | Base64Resolvable | null, reason?: string): Promise<Guild>;
  public setSystemChannel(systemChannel: TextChannelResolvable | null, reason?: string): Promise<Guild>;
  public setSystemChannelFlags(systemChannelFlags: SystemChannelFlagsResolvable, reason?: string): Promise<Guild>;
  public setVerificationLevel(verificationLevel: VerificationLevel | number, reason?: string): Promise<Guild>;
  public setWidgetSettings(settings: GuildWidgetSettingsData, reason?: string): Promise<Guild>;
  public toJSON(): unknown;
}

export class GuildAuditLogs {
  private constructor(guild: Guild, data: RawGuildAuditLogData);
  private webhooks: Collection<Snowflake, Webhook>;
  private integrations: Collection<Snowflake | string, Integration>;

  public entries: Collection<Snowflake, GuildAuditLogsEntry>;

  public static Actions: GuildAuditLogsActions;
  public static Targets: GuildAuditLogsTargets;
  public static Entry: typeof GuildAuditLogsEntry;
  public static actionType(action: number): GuildAuditLogsActionType;
  public static build(...args: unknown[]): Promise<GuildAuditLogs>;
  public static targetType(target: number): GuildAuditLogsTarget;
  public toJSON(): unknown;
}

export class GuildAuditLogsEntry {
  private constructor(logs: GuildAuditLogs, guild: Guild, data: RawGuildAuditLogEntryData);
  public action: GuildAuditLogsAction;
  public actionType: GuildAuditLogsActionType;
  public changes: AuditLogChange[] | null;
  public readonly createdAt: Date;
  public readonly createdTimestamp: number;
  public executor: User | null;
  public extra: unknown | Role | GuildMember | null;
  public id: Snowflake;
  public reason: string | null;
  public target:
    | Guild
    | GuildChannel
    | User
    | Role
    | GuildEmoji
    | Invite
    | Webhook
    | Message
    | Integration
    | StageInstance
    | Sticker
    | ThreadChannel
    | { id: Snowflake }
    | null;
  public targetType: GuildAuditLogsTarget;
  public toJSON(): unknown;
}

export class GuildBan extends Base {
  private constructor(client: Client, data: RawGuildBanData, guild: Guild);
  public guild: Guild;
  public user: User;
  public readonly partial: boolean;
  public reason?: string | null;
  public fetch(force?: boolean): Promise<GuildBan>;
}

export abstract class GuildChannel extends Channel {
  public constructor(guild: Guild, data?: RawGuildChannelData, client?: Client, immediatePatch?: boolean);
  private memberPermissions(member: GuildMember): Readonly<Permissions>;
  private rolePermissions(role: Role): Readonly<Permissions>;

  public readonly calculatedPosition: number;
  public readonly deletable: boolean;
  public guild: Guild;
  public guildId: Snowflake;
  public readonly manageable: boolean;
  public readonly members: Collection<Snowflake, GuildMember>;
  public name: string;
  public readonly parent: CategoryChannel | null;
  public parentId: Snowflake | null;
  public permissionOverwrites: PermissionOverwriteManager;
  public readonly permissionsLocked: boolean | null;
  public readonly position: number;
  public rawPosition: number;
  public type: Exclude<keyof typeof ChannelTypes, 'DM' | 'GROUP_DM' | 'UNKNOWN'>;
  public readonly viewable: boolean;
  public clone(options?: GuildChannelCloneOptions): Promise<this>;
  public delete(reason?: string): Promise<this>;
  public edit(data: ChannelData, reason?: string): Promise<this>;
  public equals(channel: GuildChannel): boolean;
  public lockPermissions(): Promise<this>;
  public permissionsFor(memberOrRole: GuildMember | Role): Readonly<Permissions>;
  public permissionsFor(memberOrRole: GuildMemberResolvable | RoleResolvable): Readonly<Permissions> | null;
  public setName(name: string, reason?: string): Promise<this>;
  public setParent(channel: CategoryChannelResolvable | null, options?: SetParentOptions): Promise<this>;
  public setPosition(position: number, options?: SetChannelPositionOptions): Promise<this>;
  public isText(): this is TextChannel | NewsChannel;
}

export class GuildEmoji extends BaseGuildEmoji {
  private constructor(client: Client, data: RawGuildEmojiData, guild: Guild);
  private _roles: Snowflake[];

  public readonly deletable: boolean;
  public guild: Guild;
  public author: User | null;
  public readonly roles: GuildEmojiRoleManager;
  public readonly url: string;
  public delete(reason?: string): Promise<GuildEmoji>;
  public edit(data: GuildEmojiEditData, reason?: string): Promise<GuildEmoji>;
  public equals(other: GuildEmoji | unknown): boolean;
  public fetchAuthor(): Promise<User>;
  public setName(name: string, reason?: string): Promise<GuildEmoji>;
}

export class GuildMember extends PartialTextBasedChannel(Base) {
  private constructor(client: Client, data: RawGuildMemberData, guild: Guild);
  public avatar: string | null;
  public readonly bannable: boolean;
  public deleted: boolean;
  public readonly displayColor: number;
  public readonly displayHexColor: HexColorString;
  public readonly displayName: string;
  public guild: Guild;
  public readonly id: Snowflake;
  public pending: boolean;
  public readonly joinedAt: Date | null;
  public joinedTimestamp: number | null;
  public readonly kickable: boolean;
  public readonly manageable: boolean;
  public nickname: string | null;
  public readonly partial: false;
  public readonly permissions: Readonly<Permissions>;
  public readonly premiumSince: Date | null;
  public premiumSinceTimestamp: number | null;
  public readonly presence: Presence | null;
  public readonly roles: GuildMemberRoleManager;
  public user: User;
  public readonly voice: VoiceState;
  public avatarURL(options?: ImageURLOptions): string | null;
  public ban(options?: BanOptions): Promise<GuildMember>;
  public fetch(force?: boolean): Promise<GuildMember>;
  public createDM(force?: boolean): Promise<DMChannel>;
  public deleteDM(): Promise<DMChannel>;
  public displayAvatarURL(options?: ImageURLOptions): string;
  public edit(data: GuildMemberEditData, reason?: string): Promise<GuildMember>;
  public kick(reason?: string): Promise<GuildMember>;
  public permissionsIn(channel: GuildChannelResolvable): Readonly<Permissions>;
  public setNickname(nickname: string | null, reason?: string): Promise<GuildMember>;
  public toJSON(): unknown;
  public toString(): MemberMention;
  public valueOf(): string;
}

export class GuildPreview extends Base {
  private constructor(client: Client, data: RawGuildPreviewData);
  public approximateMemberCount: number;
  public approximatePresenceCount: number;
  public readonly createdAt: Date;
  public readonly createdTimestamp: number;
  public description: string | null;
  public discoverySplash: string | null;
  public emojis: Collection<Snowflake, GuildPreviewEmoji>;
  public features: GuildFeatures[];
  public icon: string | null;
  public id: Snowflake;
  public name: string;
  public splash: string | null;
  public discoverySplashURL(options?: StaticImageURLOptions): string | null;
  public iconURL(options?: ImageURLOptions): string | null;
  public splashURL(options?: StaticImageURLOptions): string | null;
  public fetch(): Promise<GuildPreview>;
  public toJSON(): unknown;
  public toString(): string;
}

export class GuildTemplate extends Base {
  private constructor(client: Client, data: RawGuildTemplateData);
  public readonly createdTimestamp: number;
  public readonly updatedTimestamp: number;
  public readonly url: string;
  public code: string;
  public name: string;
  public description: string | null;
  public usageCount: number;
  public creator: User;
  public creatorId: Snowflake;
  public createdAt: Date;
  public updatedAt: Date;
  public guild: Guild | null;
  public guildId: Snowflake;
  public serializedGuild: APITemplateSerializedSourceGuild;
  public unSynced: boolean | null;
  public createGuild(name: string, icon?: BufferResolvable | Base64Resolvable): Promise<Guild>;
  public delete(): Promise<GuildTemplate>;
  public edit(options?: EditGuildTemplateOptions): Promise<GuildTemplate>;
  public sync(): Promise<GuildTemplate>;
  public static GUILD_TEMPLATES_PATTERN: RegExp;
}

export class GuildPreviewEmoji extends BaseGuildEmoji {
  private constructor(client: Client, data: RawGuildEmojiData, guild: GuildPreview);
  public guild: GuildPreview;
  public roles: Snowflake[];
}

export class HTTPError extends Error {
  private constructor(message: string, name: string, code: number, request: unknown);
  public code: number;
  public method: string;
  public name: string;
  public path: string;
  public requestData: HTTPErrorData;
}

// tslint:disable-next-line:no-empty-interface - Merge RateLimitData into RateLimitError to not have to type it again
export interface RateLimitError extends RateLimitData {}
export class RateLimitError extends Error {
  private constructor(data: RateLimitData);
  public name: 'RateLimitError';
}

export class Integration extends Base {
  private constructor(client: Client, data: RawIntegrationData, guild: Guild);
  public account: IntegrationAccount;
  public application: IntegrationApplication | null;
  public enabled: boolean;
  public expireBehavior: number | undefined;
  public expireGracePeriod: number | undefined;
  public guild: Guild;
  public id: Snowflake | string;
  public name: string;
  public role: Role | undefined;
  public enableEmoticons: boolean | null;
  public readonly roles: Collection<Snowflake, Role>;
  public syncedAt: number | undefined;
  public syncing: boolean | undefined;
  public type: string;
  public user: User | null;
  public subscriberCount: number | null;
  public revoked: boolean | null;
  public delete(reason?: string): Promise<Integration>;
}

export class IntegrationApplication extends Application {
  private constructor(client: Client, data: RawIntegrationApplicationData);
  public bot: User | null;
  public termsOfServiceURL: string | null;
  public privacyPolicyURL: string | null;
  public rpcOrigins: string[];
  public summary: string | null;
  public hook: boolean | null;
  public cover: string | null;
  public verifyKey: string | null;
}

export class Intents extends BitField<IntentsString> {
  public static FLAGS: Record<IntentsString, number>;
  public static resolve(bit?: BitFieldResolvable<IntentsString, number>): number;
}

export class Interaction extends Base {
  protected constructor(client: Client, data: RawInteractionData);
  public applicationId: Snowflake;
  public readonly channel: TextBasedChannels | null;
  public channelId: Snowflake | null;
  public readonly createdAt: Date;
  public readonly createdTimestamp: number;
  public readonly guild: Guild | null;
  public guildId: Snowflake | null;
  public id: Snowflake;
  public member: GuildMember | APIInteractionGuildMember | null;
  public readonly token: string;
  public type: InteractionType;
  public user: User;
  public version: number;
  public memberPermissions: Readonly<Permissions> | null;
  public inGuild(): this is this & {
    guildId: Snowflake;
    member: GuildMember | APIInteractionGuildMember;
    readonly channel: Exclude<TextBasedChannels, PartialDMChannel | DMChannel> | null;
  };
  public isButton(): this is ButtonInteraction;
  public isCommand(): this is CommandInteraction;
  public isContextMenu(): this is ContextMenuInteraction;
  public isMessageComponent(): this is MessageComponentInteraction;
  public isSelectMenu(): this is SelectMenuInteraction;
}

export class InteractionCollector<T extends Interaction> extends Collector<Snowflake, T> {
  public constructor(client: Client, options?: InteractionCollectorOptions<T>);
  private _handleMessageDeletion(message: Message): void;
  private _handleChannelDeletion(channel: GuildChannel): void;
  private _handleGuildDeletion(guild: Guild): void;

  public channelId: Snowflake | null;
  public componentType: MessageComponentType | null;
  public readonly endReason: string | null;
  public guildId: Snowflake | null;
  public interactionType: InteractionType | null;
  public messageId: Snowflake | null;
  public options: InteractionCollectorOptions<T>;
  public total: number;
  public users: Collection<Snowflake, User>;

  public collect(interaction: Interaction): Snowflake;
  public empty(): void;
  public dispose(interaction: Interaction): Snowflake;
  public on(event: 'collect' | 'dispose', listener: (interaction: T) => Awaited<void>): this;
  public on(event: 'end', listener: (collected: Collection<Snowflake, T>, reason: string) => Awaited<void>): this;
  public on(event: string, listener: (...args: any[]) => Awaited<void>): this;

  public once(event: 'collect' | 'dispose', listener: (interaction: T) => Awaited<void>): this;
  public once(event: 'end', listener: (collected: Collection<Snowflake, T>, reason: string) => Awaited<void>): this;
  public once(event: string, listener: (...args: any[]) => Awaited<void>): this;
}

export class InteractionWebhook extends PartialWebhookMixin() {
  public constructor(client: Client, id: Snowflake, token: string);
  public token: string;
  public send(options: string | MessagePayload | InteractionReplyOptions): Promise<Message | APIMessage>;
}

export class Invite extends Base {
  private constructor(client: Client, data: RawInviteData);
  public channel: GuildChannel | PartialGroupDMChannel;
  public code: string;
  public readonly deletable: boolean;
  public readonly createdAt: Date | null;
  public createdTimestamp: number | null;
  public readonly expiresAt: Date | null;
  public readonly expiresTimestamp: number | null;
  public guild: InviteGuild | Guild | null;
  public inviter: User | null;
  public maxAge: number | null;
  public maxUses: number | null;
  public memberCount: number;
  public presenceCount: number;
  public targetApplication: IntegrationApplication | null;
  public targetUser: User | null;
  public targetType: InviteTargetType | null;
  public temporary: boolean | null;
  public readonly url: string;
  public uses: number | null;
  public delete(reason?: string): Promise<Invite>;
  public toJSON(): unknown;
  public toString(): string;
  public static INVITES_PATTERN: RegExp;
  public stageInstance: InviteStageInstance | null;
}

export class InviteStageInstance extends Base {
  private constructor(client: Client, data: RawInviteStageInstance, channelId: Snowflake, guildId: Snowflake);
  public channelId: Snowflake;
  public guildId: Snowflake;
  public members: Collection<Snowflake, GuildMember>;
  public topic: string;
  public participantCount: number;
  public speakerCount: number;
  public readonly channel: StageChannel | null;
  public readonly guild: Guild | null;
}

export class InviteGuild extends AnonymousGuild {
  private constructor(client: Client, data: RawInviteGuildData);
  public welcomeScreen: WelcomeScreen | null;
}

export class LimitedCollection<K, V> extends Collection<K, V> {
  public constructor(options?: LimitedCollectionOptions<K, V>, iterable?: Iterable<readonly [K, V]>);
  public maxSize: number;
  public keepOverLimit: ((value: V, key: K, collection: this) => boolean) | null;
  public interval: NodeJS.Timeout | null;
  public sweepFilter: SweepFilter<K, V> | null;

  public static filterByLifetime<K, V>(options?: LifetimeFilterOptions<K, V>): SweepFilter<K, V>;
}

// This is a general conditional type utility that allows for specific union members to be extracted given
// a tagged union.
type TaggedUnion<T, K extends keyof T, V extends T[K]> = T extends Record<K, V>
  ? T
  : T extends Record<K, infer U>
  ? V extends U
    ? T
    : never
  : never;

// This creates a map of MessageComponentTypes to their respective `InteractionCollectorOptionsResolvable` variant.
type CollectorOptionsTypeResolver<U extends InteractionCollectorOptionsResolvable> = {
  readonly [T in U['componentType']]: TaggedUnion<InteractionCollectorOptionsResolvable, 'componentType', T>;
};

// This basically says "Given a `InteractionCollectorOptionsResolvable` variant", I'll give the corresponding
// `InteractionCollector<T>` variant back.
type ConditionalInteractionCollectorType<T extends InteractionCollectorOptionsResolvable | undefined> =
  T extends InteractionCollectorOptions<infer Item>
    ? InteractionCollector<Item>
    : InteractionCollector<MessageComponentInteraction>;

// This maps each componentType key to each variant.
type MappedInteractionCollectorOptions = CollectorOptionsTypeResolver<InteractionCollectorOptionsResolvable>;

// Converts mapped types to complimentary collector types.
type InteractionCollectorReturnType<T extends MessageComponentType | MessageComponentTypes | undefined> = T extends
  | MessageComponentType
  | MessageComponentTypes
  ? ConditionalInteractionCollectorType<MappedInteractionCollectorOptions[T]>
  : InteractionCollector<MessageComponentInteraction>;

type InteractionExtractor<T extends MessageComponentType | MessageComponentTypes | undefined> = T extends
  | MessageComponentType
  | MessageComponentTypes
  ? MappedInteractionCollectorOptions[T] extends InteractionCollectorOptions<infer Item>
    ? Item
    : never
  : MessageComponentInteraction;

type MessageCollectorOptionsParams<T extends MessageComponentType | MessageComponentTypes | undefined> =
  | {
      componentType?: T;
    } & MessageComponentCollectorOptions<InteractionExtractor<T>>;

type AwaitMessageCollectorOptionsParams<T extends MessageComponentType | MessageComponentTypes | undefined> =
  | { componentType?: T } & Pick<
      InteractionCollectorOptions<InteractionExtractor<T>>,
      keyof AwaitMessageComponentOptions<any>
    >;

export class Message extends Base {
<<<<<<< HEAD
  public constructor(client: Client, data: RawMessageData);
  private _patch(data: RawPartialMessageData | RawMessageData): void;
=======
  private constructor(client: Client, data: RawMessageData);
  private _patch(data: RawPartialMessageData, partial: true): void;
  private _patch(data: RawMessageData, partial?: boolean): void;
  private _update(data: RawPartialMessageData, partial: true): Message;
  private _update(data: RawMessageData, partial?: boolean): Message;
>>>>>>> d15dd5f0

  public activity: MessageActivity | null;
  public applicationId: Snowflake | null;
  public attachments: Collection<Snowflake, MessageAttachment>;
  public author: User;
  public readonly channel: TextBasedChannels;
  public channelId: Snowflake;
  public readonly cleanContent: string;
  public components: MessageActionRow[];
  public content: string;
  public readonly createdAt: Date;
  public createdTimestamp: number;
  public readonly crosspostable: boolean;
  public readonly deletable: boolean;
  public deleted: boolean;
  public readonly editable: boolean;
  public readonly editedAt: Date | null;
  public editedTimestamp: number | null;
  public embeds: MessageEmbed[];
  public groupActivityApplication: ClientApplication | null;
  public guildId: Snowflake | null;
  public readonly guild: Guild | null;
  public readonly hasThread: boolean;
  public id: Snowflake;
  public interaction: MessageInteraction | null;
  public readonly member: GuildMember | null;
  public mentions: MessageMentions;
  public nonce: string | number | null;
  public readonly partial: false;
  public readonly pinnable: boolean;
  public pinned: boolean;
  public reactions: ReactionManager;
  public stickers: Collection<Snowflake, Sticker>;
  public system: boolean;
  public readonly thread: ThreadChannel | null;
  public tts: boolean;
  public type: MessageType;
  public readonly url: string;
  public webhookId: Snowflake | null;
  public flags: Readonly<MessageFlags>;
  public reference: MessageReference | null;
  public awaitMessageComponent<
    T extends MessageComponentType | MessageComponentTypes | undefined = MessageComponentTypes.ACTION_ROW,
  >(options?: AwaitMessageCollectorOptionsParams<T>): Promise<InteractionExtractor<T>>;
  public awaitReactions(options?: AwaitReactionsOptions): Promise<Collection<Snowflake | string, MessageReaction>>;
  public createReactionCollector(options?: ReactionCollectorOptions): ReactionCollector;
  public createMessageComponentCollector<
    T extends MessageComponentType | MessageComponentTypes | undefined = undefined,
  >(options?: MessageCollectorOptionsParams<T>): InteractionCollectorReturnType<T>;
  public delete(): Promise<Message>;
  public edit(content: string | MessageEditOptions | MessagePayload): Promise<Message>;
  public equals(message: Message, rawData: unknown): boolean;
  public fetchReference(): Promise<Message>;
  public fetchWebhook(): Promise<Webhook>;
  public crosspost(): Promise<Message>;
  public fetch(force?: boolean): Promise<Message>;
  public pin(): Promise<Message>;
  public react(emoji: EmojiIdentifierResolvable): Promise<MessageReaction>;
  public removeAttachments(): Promise<Message>;
  public reply(options: string | MessagePayload | ReplyMessageOptions): Promise<Message>;
  public resolveComponent(customId: string): MessageActionRowComponent | null;
  public startThread(options: StartThreadOptions): Promise<ThreadChannel>;
  public suppressEmbeds(suppress?: boolean): Promise<Message>;
  public toJSON(): unknown;
  public toString(): string;
  public unpin(): Promise<Message>;
}

export class MessageActionRow extends BaseMessageComponent {
  public constructor(data?: MessageActionRow | MessageActionRowOptions);
  public type: 'ACTION_ROW';
  public components: MessageActionRowComponent[];
  public addComponents(
    ...components: MessageActionRowComponentResolvable[] | MessageActionRowComponentResolvable[][]
  ): this;
  public setComponents(
    ...components: MessageActionRowComponentResolvable[] | MessageActionRowComponentResolvable[][]
  ): this;
  public spliceComponents(
    index: number,
    deleteCount: number,
    ...components: MessageActionRowComponentResolvable[] | MessageActionRowComponentResolvable[][]
  ): this;
  public toJSON(): unknown;
}

export class MessageAttachment {
  public constructor(attachment: BufferResolvable | Stream, name?: string, data?: RawMessageAttachementData);

  public attachment: BufferResolvable | Stream;
  public contentType: string | null;
  public ephemeral: boolean;
  public height: number | null;
  public id: Snowflake;
  public name: string | null;
  public proxyURL: string;
  public size: number;
  public readonly spoiler: boolean;
  public url: string;
  public width: number | null;
  public setFile(attachment: BufferResolvable | Stream, name?: string): this;
  public setName(name: string): this;
  public setSpoiler(spoiler?: boolean): this;
  public toJSON(): unknown;
}

export class MessageButton extends BaseMessageComponent {
  public constructor(data?: MessageButton | MessageButtonOptions);
  public customId: string | null;
  public disabled: boolean;
  public emoji: APIPartialEmoji | null;
  public label: string | null;
  public style: MessageButtonStyle | null;
  public type: 'BUTTON';
  public url: string | null;
  public setCustomId(customId: string): this;
  public setDisabled(disabled?: boolean): this;
  public setEmoji(emoji: EmojiIdentifierResolvable): this;
  public setLabel(label: string): this;
  public setStyle(style: MessageButtonStyleResolvable): this;
  public setURL(url: string): this;
  public toJSON(): unknown;
  private static resolveStyle(style: MessageButtonStyleResolvable): MessageButtonStyle;
}

export class MessageCollector extends Collector<Snowflake, Message> {
  public constructor(channel: TextBasedChannels, options?: MessageCollectorOptions);
  private _handleChannelDeletion(channel: GuildChannel): void;
  private _handleGuildDeletion(guild: Guild): void;

  public channel: TextBasedChannels;
  public readonly endReason: string | null;
  public options: MessageCollectorOptions;
  public received: number;

  public collect(message: Message): Snowflake | null;
  public dispose(message: Message): Snowflake | null;
}

export class MessageComponentInteraction extends Interaction {
  protected constructor(client: Client, data: RawMessageComponentInteractionData);
  public readonly channel: TextBasedChannels | null;
  public readonly component: MessageActionRowComponent | Exclude<APIMessageComponent, APIActionRowComponent> | null;
  public componentType: Exclude<MessageComponentType, 'ACTION_ROW'>;
  public customId: string;
  public channelId: Snowflake;
  public deferred: boolean;
  public ephemeral: boolean | null;
  public message: Message | APIMessage;
  public replied: boolean;
  public webhook: InteractionWebhook;
  public deferReply(options: InteractionDeferReplyOptions & { fetchReply: true }): Promise<Message | APIMessage>;
  public deferReply(options?: InteractionDeferReplyOptions): Promise<void>;
  public deferUpdate(options: InteractionDeferUpdateOptions & { fetchReply: true }): Promise<Message | APIMessage>;
  public deferUpdate(options?: InteractionDeferUpdateOptions): Promise<void>;
  public deleteReply(): Promise<void>;
  public editReply(options: string | MessagePayload | WebhookEditMessageOptions): Promise<Message | APIMessage>;
  public fetchReply(): Promise<Message | APIMessage>;
  public followUp(options: string | MessagePayload | InteractionReplyOptions): Promise<Message | APIMessage>;
  public reply(options: InteractionReplyOptions & { fetchReply: true }): Promise<Message | APIMessage>;
  public reply(options: string | MessagePayload | InteractionReplyOptions): Promise<void>;
  public update(options: InteractionUpdateOptions & { fetchReply: true }): Promise<Message | APIMessage>;
  public update(options: string | MessagePayload | InteractionUpdateOptions): Promise<void>;

  public static resolveType(type: MessageComponentTypeResolvable): MessageComponentType;
}

export class MessageEmbed {
  public constructor(data?: MessageEmbed | MessageEmbedOptions | APIEmbed);
  public author: MessageEmbedAuthor | null;
  public color: number | null;
  public readonly createdAt: Date | null;
  public description: string | null;
  public fields: EmbedField[];
  public footer: MessageEmbedFooter | null;
  public readonly hexColor: HexColorString | null;
  public image: MessageEmbedImage | null;
  public readonly length: number;
  public provider: MessageEmbedProvider | null;
  public thumbnail: MessageEmbedThumbnail | null;
  public timestamp: number | null;
  public title: string | null;
  /** @deprecated */
  public type: string;
  public url: string | null;
  public readonly video: MessageEmbedVideo | null;
  public addField(name: string, value: string, inline?: boolean): this;
  public addFields(...fields: EmbedFieldData[] | EmbedFieldData[][]): this;
  public setFields(...fields: EmbedFieldData[] | EmbedFieldData[][]): this;
  public setAuthor(name: string, iconURL?: string, url?: string): this;
  public setColor(color: ColorResolvable): this;
  public setDescription(description: string): this;
  public setFooter(text: string, iconURL?: string): this;
  public setImage(url: string): this;
  public setThumbnail(url: string): this;
  public setTimestamp(timestamp?: Date | number | null): this;
  public setTitle(title: string): this;
  public setURL(url: string): this;
  public spliceFields(index: number, deleteCount: number, ...fields: EmbedFieldData[] | EmbedFieldData[][]): this;
  public toJSON(): unknown;

  public static normalizeField(name: string, value: string, inline?: boolean): Required<EmbedFieldData>;
  public static normalizeFields(...fields: EmbedFieldData[] | EmbedFieldData[][]): Required<EmbedFieldData>[];
}

export class MessageFlags extends BitField<MessageFlagsString> {
  public static FLAGS: Record<MessageFlagsString, number>;
  public static resolve(bit?: BitFieldResolvable<MessageFlagsString, number>): number;
}

export class MessageMentions {
  private constructor(
    message: Message,
    users: APIUser[] | Collection<Snowflake, User>,
    roles: Snowflake[] | Collection<Snowflake, Role>,
    everyone: boolean,
    repliedUser?: APIUser | User,
  );
  private _channels: Collection<Snowflake, Channel> | null;
  private readonly _content: string;
  private _members: Collection<Snowflake, GuildMember> | null;

  public readonly channels: Collection<Snowflake, Channel>;
  public readonly client: Client;
  public everyone: boolean;
  public readonly guild: Guild;
  public has(data: UserResolvable | RoleResolvable | ChannelResolvable, options?: MessageMentionsHasOptions): boolean;
  public readonly members: Collection<Snowflake, GuildMember> | null;
  public repliedUser: User | null;
  public roles: Collection<Snowflake, Role>;
  public users: Collection<Snowflake, User>;
  public crosspostedChannels: Collection<Snowflake, CrosspostedChannel>;
  public toJSON(): unknown;

  public static CHANNELS_PATTERN: RegExp;
  public static EVERYONE_PATTERN: RegExp;
  public static ROLES_PATTERN: RegExp;
  public static USERS_PATTERN: RegExp;
}

export class MessagePayload {
  public constructor(target: MessageTarget, options: MessageOptions | WebhookMessageOptions);
  public data: RawMessagePayloadData | null;
  public readonly isUser: boolean;
  public readonly isWebhook: boolean;
  public readonly isMessage: boolean;
  public readonly isMessageManager: boolean;
  public readonly isInteraction: boolean;
  public files: HTTPAttachmentData[] | null;
  public options: MessageOptions | WebhookMessageOptions;
  public target: MessageTarget;

  public static create(
    target: MessageTarget,
    options: string | MessageOptions | WebhookMessageOptions,
    extra?: MessageOptions | WebhookMessageOptions,
  ): MessagePayload;
  public static resolveFile(
    fileLike: BufferResolvable | Stream | FileOptions | MessageAttachment,
  ): Promise<HTTPAttachmentData>;

  public makeContent(): string | undefined;
  public resolveData(): this;
  public resolveFiles(): Promise<this>;
}

export class MessageReaction {
  private constructor(client: Client, data: RawMessageReactionData, message: Message);
  private _emoji: GuildEmoji | ReactionEmoji;

  public readonly client: Client;
  public count: number;
  public readonly emoji: GuildEmoji | ReactionEmoji;
  public me: boolean;
  public message: Message | PartialMessage;
  public readonly partial: false;
  public users: ReactionUserManager;
  public remove(): Promise<MessageReaction>;
  public fetch(): Promise<MessageReaction>;
  public toJSON(): unknown;
}

export class MessageSelectMenu extends BaseMessageComponent {
  public constructor(data?: MessageSelectMenu | MessageSelectMenuOptions);
  public customId: string | null;
  public disabled: boolean;
  public maxValues: number | null;
  public minValues: number | null;
  public options: MessageSelectOption[];
  public placeholder: string | null;
  public type: 'SELECT_MENU';
  public addOptions(...options: MessageSelectOptionData[] | MessageSelectOptionData[][]): this;
  public setOptions(...options: MessageSelectOptionData[] | MessageSelectOptionData[][]): this;
  public setCustomId(customId: string): this;
  public setDisabled(disabled?: boolean): this;
  public setMaxValues(maxValues: number): this;
  public setMinValues(minValues: number): this;
  public setPlaceholder(placeholder: string): this;
  public spliceOptions(
    index: number,
    deleteCount: number,
    ...options: MessageSelectOptionData[] | MessageSelectOptionData[][]
  ): this;
  public toJSON(): unknown;
}

export class NewsChannel extends BaseGuildTextChannel {
  public threads: ThreadManager<AllowedThreadTypeForNewsChannel>;
  public type: 'GUILD_NEWS';
  public addFollower(channel: TextChannelResolvable, reason?: string): Promise<NewsChannel>;
}

export class OAuth2Guild extends BaseGuild {
  private constructor(client: Client, data: RawOAuth2GuildData);
  public owner: boolean;
  public permissions: Readonly<Permissions>;
}

export class PartialGroupDMChannel extends Channel {
  private constructor(client: Client, data: RawPartialGroupDMChannelData);
  public name: string | null;
  public icon: string | null;
  public recipients: PartialRecipient[];
  public iconURL(options?: StaticImageURLOptions): string | null;
}

export class PermissionOverwrites extends Base {
  private constructor(client: Client, data: RawPermissionOverwriteData, channel: GuildChannel);
  public allow: Readonly<Permissions>;
  public readonly channel: GuildChannel;
  public deny: Readonly<Permissions>;
  public id: Snowflake;
  public type: OverwriteType;
  public edit(options: PermissionOverwriteOptions, reason?: string): Promise<PermissionOverwrites>;
  public delete(reason?: string): Promise<PermissionOverwrites>;
  public toJSON(): unknown;
  public static resolveOverwriteOptions(
    options: PermissionOverwriteOptions,
    initialPermissions: { allow?: PermissionResolvable; deny?: PermissionResolvable },
  ): ResolvedOverwriteOptions;
  public static resolve(overwrite: OverwriteResolvable, guild: Guild): APIOverwrite;
}

export class Permissions extends BitField<PermissionString, bigint> {
  public any(permission: PermissionResolvable, checkAdmin?: boolean): boolean;
  public has(permission: PermissionResolvable, checkAdmin?: boolean): boolean;
  public missing(bits: BitFieldResolvable<PermissionString, bigint>, checkAdmin?: boolean): PermissionString[];
  public serialize(checkAdmin?: boolean): Record<PermissionString, boolean>;
  public toArray(checkAdmin?: boolean): PermissionString[];

  public static ALL: bigint;
  public static DEFAULT: bigint;
  public static STAGE_MODERATOR: bigint;
  public static FLAGS: PermissionFlags;
  public static resolve(permission?: PermissionResolvable): bigint;
}

export class Presence extends Base {
  protected constructor(client: Client, data?: RawPresenceData);
  public activities: Activity[];
  public clientStatus: ClientPresenceStatusData | null;
  public guild: Guild | null;
  public readonly member: GuildMember | null;
  public status: PresenceStatus;
  public readonly user: User | null;
  public userId: Snowflake;
  public equals(presence: Presence): boolean;
}

export class ReactionCollector extends Collector<Snowflake | string, MessageReaction, [User]> {
  public constructor(message: Message, options?: ReactionCollectorOptions);
  private _handleChannelDeletion(channel: GuildChannel): void;
  private _handleGuildDeletion(guild: Guild): void;
  private _handleMessageDeletion(message: Message): void;

  public readonly endReason: string | null;
  public message: Message;
  public options: ReactionCollectorOptions;
  public total: number;
  public users: Collection<Snowflake, User>;

  public static key(reaction: MessageReaction): Snowflake | string;

  public collect(reaction: MessageReaction, user: User): Snowflake | string | null;
  public dispose(reaction: MessageReaction, user: User): Snowflake | string | null;
  public empty(): void;

  public on(event: 'collect' | 'dispose' | 'remove', listener: (reaction: MessageReaction, user: User) => void): this;
  public on(event: 'end', listener: (collected: Collection<Snowflake, MessageReaction>, reason: string) => void): this;
  public on(event: string, listener: (...args: any[]) => void): this;

  public once(event: 'collect' | 'dispose' | 'remove', listener: (reaction: MessageReaction, user: User) => void): this;
  public once(
    event: 'end',
    listener: (collected: Collection<Snowflake, MessageReaction>, reason: string) => void,
  ): this;
  public once(event: string, listener: (...args: any[]) => void): this;
}

export class ReactionEmoji extends Emoji {
  private constructor(reaction: MessageReaction, emoji: RawReactionEmojiData);
  public reaction: MessageReaction;
  public toJSON(): unknown;
}

export class RichPresenceAssets {
  private constructor(activity: Activity, assets: RawRichPresenceAssets);
  public largeImage: Snowflake | null;
  public largeText: string | null;
  public smallImage: Snowflake | null;
  public smallText: string | null;
  public largeImageURL(options?: StaticImageURLOptions): string | null;
  public smallImageURL(options?: StaticImageURLOptions): string | null;
}

export class Role extends Base {
  private constructor(client: Client, data: RawRoleData, guild: Guild);
  public color: number;
  public readonly createdAt: Date;
  public readonly createdTimestamp: number;
  public deleted: boolean;
  public readonly editable: boolean;
  public guild: Guild;
  public readonly hexColor: HexColorString;
  public hoist: boolean;
  public id: Snowflake;
  public managed: boolean;
  public readonly members: Collection<Snowflake, GuildMember>;
  public mentionable: boolean;
  public name: string;
  public permissions: Readonly<Permissions>;
  public readonly position: number;
  public rawPosition: number;
  public tags: RoleTagData | null;
  public comparePositionTo(role: RoleResolvable): number;
  public delete(reason?: string): Promise<Role>;
  public edit(data: RoleData, reason?: string): Promise<Role>;
  public equals(role: Role): boolean;
  public permissionsIn(channel: GuildChannel | Snowflake): Readonly<Permissions>;
  public setColor(color: ColorResolvable, reason?: string): Promise<Role>;
  public setHoist(hoist?: boolean, reason?: string): Promise<Role>;
  public setMentionable(mentionable?: boolean, reason?: string): Promise<Role>;
  public setName(name: string, reason?: string): Promise<Role>;
  public setPermissions(permissions: PermissionResolvable, reason?: string): Promise<Role>;
  public setPosition(position: number, options?: SetRolePositionOptions): Promise<Role>;
  public toJSON(): unknown;
  public toString(): RoleMention;

  public static comparePositions(role1: Role, role2: Role): number;
}

export class SelectMenuInteraction extends MessageComponentInteraction {
  public constructor(client: Client, data: RawMessageSelectMenuInteractionData);
  public componentType: 'SELECT_MENU';
  public values: string[];
}

export class Shard extends EventEmitter {
  private constructor(manager: ShardingManager, id: number);
  private _evals: Map<string, Promise<unknown>>;
  private _exitListener: (...args: any[]) => void;
  private _fetches: Map<string, Promise<unknown>>;
  private _handleExit(respawn?: boolean, timeout?: number): void;
  private _handleMessage(message: unknown): void;

  public args: string[];
  public execArgv: string[];
  public env: unknown;
  public id: number;
  public manager: ShardingManager;
  public process: ChildProcess | null;
  public ready: boolean;
  public worker: Worker | null;
  public eval(script: string): Promise<unknown>;
  public eval<T>(fn: (client: Client) => T): Promise<T[]>;
  public fetchClientValue(prop: string): Promise<unknown>;
  public kill(): void;
  public respawn(options?: { delay?: number; timeout?: number }): Promise<ChildProcess>;
  public send(message: unknown): Promise<Shard>;
  public spawn(timeout?: number): Promise<ChildProcess>;

  public on(event: 'spawn' | 'death', listener: (child: ChildProcess) => Awaited<void>): this;
  public on(event: 'disconnect' | 'ready' | 'reconnecting', listener: () => Awaited<void>): this;
  public on(event: 'error', listener: (error: Error) => Awaited<void>): this;
  public on(event: 'message', listener: (message: any) => Awaited<void>): this;
  public on(event: string, listener: (...args: any[]) => Awaited<void>): this;

  public once(event: 'spawn' | 'death', listener: (child: ChildProcess) => Awaited<void>): this;
  public once(event: 'disconnect' | 'ready' | 'reconnecting', listener: () => Awaited<void>): this;
  public once(event: 'error', listener: (error: Error) => Awaited<void>): this;
  public once(event: 'message', listener: (message: any) => Awaited<void>): this;
  public once(event: string, listener: (...args: any[]) => Awaited<void>): this;
}

export class ShardClientUtil {
  private constructor(client: Client, mode: ShardingManagerMode);
  private _handleMessage(message: unknown): void;
  private _respond(type: string, message: unknown): void;

  public client: Client;
  public readonly count: number;
  public readonly ids: number[];
  public mode: ShardingManagerMode;
  public parentPort: MessagePort | null;
  public broadcastEval<T>(fn: (client: Client) => Awaited<T>): Promise<Serialized<T>[]>;
  public broadcastEval<T>(fn: (client: Client) => Awaited<T>, options: { shard: number }): Promise<Serialized<T>>;
  public broadcastEval<T, P>(
    fn: (client: Client, context: Serialized<P>) => Awaited<T>,
    options: { context: P },
  ): Promise<Serialized<T>[]>;
  public broadcastEval<T, P>(
    fn: (client: Client, context: Serialized<P>) => Awaited<T>,
    options: { context: P; shard: number },
  ): Promise<Serialized<T>>;
  public fetchClientValues(prop: string): Promise<unknown[]>;
  public fetchClientValues(prop: string, shard: number): Promise<unknown>;
  public respawnAll(options?: MultipleShardRespawnOptions): Promise<void>;
  public send(message: unknown): Promise<void>;

  public static singleton(client: Client, mode: ShardingManagerMode): ShardClientUtil;
  public static shardIdForGuildId(guildId: Snowflake, shardCount: number): number;
}

export class ShardingManager extends EventEmitter {
  public constructor(file: string, options?: ShardingManagerOptions);
  private _performOnShards(method: string, args: unknown[]): Promise<unknown[]>;
  private _performOnShards(method: string, args: unknown[], shard: number): Promise<unknown>;

  public file: string;
  public respawn: boolean;
  public shardArgs: string[];
  public shards: Collection<number, Shard>;
  public token: string | null;
  public totalShards: number | 'auto';
  public shardList: number[] | 'auto';
  public broadcast(message: unknown): Promise<Shard[]>;
  public broadcastEval<T>(fn: (client: Client) => Awaited<T>): Promise<Serialized<T>[]>;
  public broadcastEval<T>(fn: (client: Client) => Awaited<T>, options: { shard: number }): Promise<Serialized<T>>;
  public broadcastEval<T, P>(
    fn: (client: Client, context: Serialized<P>) => Awaited<T>,
    options: { context: P },
  ): Promise<Serialized<T>[]>;
  public broadcastEval<T, P>(
    fn: (client: Client, context: Serialized<P>) => Awaited<T>,
    options: { context: P; shard: number },
  ): Promise<Serialized<T>>;
  public createShard(id: number): Shard;
  public fetchClientValues(prop: string): Promise<unknown[]>;
  public fetchClientValues(prop: string, shard: number): Promise<unknown>;
  public respawnAll(options?: MultipleShardRespawnOptions): Promise<Collection<number, Shard>>;
  public spawn(options?: MultipleShardSpawnOptions): Promise<Collection<number, Shard>>;

  public on(event: 'shardCreate', listener: (shard: Shard) => Awaited<void>): this;

  public once(event: 'shardCreate', listener: (shard: Shard) => Awaited<void>): this;
}

export interface FetchRecommendedShardsOptions {
  guildsPerShard?: number;
  multipleOf?: number;
}

export class SnowflakeUtil extends null {
  private constructor();
  public static deconstruct(snowflake: Snowflake): DeconstructedSnowflake;
  public static generate(timestamp?: number | Date): Snowflake;
  public static readonly EPOCH: number;
}

export class StageChannel extends BaseGuildVoiceChannel {
  public topic: string | null;
  public type: 'GUILD_STAGE_VOICE';
  public readonly stageInstance: StageInstance | null;
  public createStageInstance(options: StageInstanceCreateOptions): Promise<StageInstance>;
  public setTopic(topic: string): Promise<StageChannel>;
}

export class StageInstance extends Base {
  private constructor(client: Client, data: RawStageInstanceData, channel: StageChannel);
  public id: Snowflake;
  public deleted: boolean;
  public guildId: Snowflake;
  public channelId: Snowflake;
  public topic: string;
  public privacyLevel: PrivacyLevel;
  public discoverableDisabled: boolean | null;
  public readonly channel: StageChannel | null;
  public readonly guild: Guild | null;
  public edit(options: StageInstanceEditOptions): Promise<StageInstance>;
  public delete(): Promise<StageInstance>;
  public setTopic(topic: string): Promise<StageInstance>;
  public readonly createdTimestamp: number;
  public readonly createdAt: Date;
}

export class Sticker extends Base {
  private constructor(client: Client, data: RawStickerData);
  public readonly createdTimestamp: number;
  public readonly createdAt: Date;
  public available: boolean | null;
  public description: string | null;
  public format: StickerFormatType;
  public readonly guild: Guild | null;
  public guildId: Snowflake | null;
  public id: Snowflake;
  public name: string;
  public packId: Snowflake | null;
  public readonly partial: boolean;
  public sortValue: number | null;
  public tags: string[] | null;
  public type: StickerType | null;
  public user: User | null;
  public readonly url: string;
  public fetch(): Promise<Sticker>;
  public fetchPack(): Promise<StickerPack | null>;
  public fetchUser(): Promise<User | null>;
  public edit(data?: GuildStickerEditData, reason?: string): Promise<Sticker>;
  public delete(reason?: string): Promise<Sticker>;
  public equals(other: Sticker | unknown): boolean;
}

export class StickerPack extends Base {
  private constructor(client: Client, data: RawStickerPackData);
  public readonly createdTimestamp: number;
  public readonly createdAt: Date;
  public bannerId: Snowflake;
  public readonly coverSticker: Sticker | null;
  public coverStickerId: Snowflake | null;
  public description: string;
  public id: Snowflake;
  public name: string;
  public skuId: Snowflake;
  public stickers: Collection<Snowflake, Sticker>;
  public bannerURL(options?: StaticImageURLOptions): string;
}

export class StoreChannel extends GuildChannel {
  private constructor(guild: Guild, data?: RawGuildChannelData, client?: Client);
  public createInvite(options?: CreateInviteOptions): Promise<Invite>;
  public fetchInvites(cache?: boolean): Promise<Collection<string, Invite>>;
  public nsfw: boolean;
  public type: 'GUILD_STORE';
}

export class SystemChannelFlags extends BitField<SystemChannelFlagsString> {
  public static FLAGS: Record<SystemChannelFlagsString, number>;
  public static resolve(bit?: BitFieldResolvable<SystemChannelFlagsString, number>): number;
}

export class Team extends Base {
  private constructor(client: Client, data: RawTeamData);
  public id: Snowflake;
  public name: string;
  public icon: string | null;
  public ownerId: Snowflake | null;
  public members: Collection<Snowflake, TeamMember>;

  public readonly owner: TeamMember | null;
  public readonly createdAt: Date;
  public readonly createdTimestamp: number;

  public iconURL(options?: StaticImageURLOptions): string | null;
  public toJSON(): unknown;
  public toString(): string;
}

export class TeamMember extends Base {
  private constructor(team: Team, data: RawTeamMemberData);
  public team: Team;
  public readonly id: Snowflake;
  public permissions: string[];
  public membershipState: MembershipState;
  public user: User;

  public toString(): UserMention;
}

export class TextChannel extends BaseGuildTextChannel {
  public rateLimitPerUser: number;
  public threads: ThreadManager<AllowedThreadTypeForTextChannel>;
  public type: 'GUILD_TEXT';
  public setRateLimitPerUser(rateLimitPerUser: number, reason?: string): Promise<TextChannel>;
}

export class ThreadChannel extends TextBasedChannel(Channel) {
  private constructor(guild: Guild, data?: RawThreadChannelData, client?: Client, fromInteraction?: boolean);
  public archived: boolean | null;
  public readonly archivedAt: Date | null;
  public archiveTimestamp: number | null;
  public autoArchiveDuration: ThreadAutoArchiveDuration | null;
  public readonly editable: boolean;
  public guild: Guild;
  public guildId: Snowflake;
  public readonly guildMembers: Collection<Snowflake, GuildMember>;
  public invitable: boolean | null;
  public readonly joinable: boolean;
  public readonly joined: boolean;
  public locked: boolean | null;
  public readonly manageable: boolean;
  public readonly sendable: boolean;
  public memberCount: number | null;
  public messageCount: number | null;
  public messages: MessageManager;
  public members: ThreadMemberManager;
  public name: string;
  public ownerId: Snowflake | null;
  public readonly parent: TextChannel | NewsChannel | null;
  public parentId: Snowflake | null;
  public rateLimitPerUser: number | null;
  public type: ThreadChannelTypes;
  public readonly unarchivable: boolean;
  public delete(reason?: string): Promise<ThreadChannel>;
  public edit(data: ThreadEditData, reason?: string): Promise<ThreadChannel>;
  public join(): Promise<ThreadChannel>;
  public leave(): Promise<ThreadChannel>;
  public permissionsFor(memberOrRole: GuildMember | Role): Readonly<Permissions>;
  public permissionsFor(memberOrRole: GuildMemberResolvable | RoleResolvable): Readonly<Permissions> | null;
  public fetchOwner(options?: FetchOwnerOptions): Promise<ThreadMember | null>;
  public fetchStarterMessage(options?: BaseFetchOptions): Promise<Message>;
  public setArchived(archived?: boolean, reason?: string): Promise<ThreadChannel>;
  public setAutoArchiveDuration(
    autoArchiveDuration: ThreadAutoArchiveDuration,
    reason?: string,
  ): Promise<ThreadChannel>;
  public setInvitable(invitable?: boolean, reason?: string): Promise<ThreadChannel>;
  public setLocked(locked?: boolean, reason?: string): Promise<ThreadChannel>;
  public setName(name: string, reason?: string): Promise<ThreadChannel>;
  public setRateLimitPerUser(rateLimitPerUser: number, reason?: string): Promise<ThreadChannel>;
}

export class ThreadMember extends Base {
  private constructor(thread: ThreadChannel, data?: RawThreadMemberData);
  public flags: ThreadMemberFlags;
  public readonly guildMember: GuildMember | null;
  public id: Snowflake;
  public readonly joinedAt: Date | null;
  public joinedTimestamp: number | null;
  public readonly manageable: boolean;
  public thread: ThreadChannel;
  public readonly user: User | null;
  public remove(reason?: string): Promise<ThreadMember>;
}

export class ThreadMemberFlags extends BitField<ThreadMemberFlagsString> {
  public static FLAGS: Record<ThreadMemberFlagsString, number>;
  public static resolve(bit?: BitFieldResolvable<ThreadMemberFlagsString, number>): number;
}

export class Typing extends Base {
  private constructor(channel: TextBasedChannels, user: PartialUser, data?: RawTypingData);
  public channel: TextBasedChannels;
  public user: PartialUser;
  public startedTimestamp: number;
  public readonly startedAt: Date;
  public readonly guild: Guild | null;
  public readonly member: GuildMember | null;
  public inGuild(): this is this & {
    channel: TextChannel | NewsChannel | ThreadChannel;
    readonly guild: Guild;
  };
}

export class User extends PartialTextBasedChannel(Base) {
  protected constructor(client: Client, data: RawUserData);
  public accentColor: number | null;
  public avatar: string | null;
  public banner: string | null;
  public bot: boolean;
  public readonly createdAt: Date;
  public readonly createdTimestamp: number;
  public discriminator: string;
  public readonly defaultAvatarURL: string;
  public readonly dmChannel: DMChannel | null;
  public flags: Readonly<UserFlags> | null;
  public readonly hexAccentColor: HexColorString | null;
  public id: Snowflake;
  public readonly partial: false;
  public system: boolean;
  public readonly tag: string;
  public username: string;
  public avatarURL(options?: ImageURLOptions): string | null;
  public bannerURL(options?: ImageURLOptions): string | null;
  public createDM(): Promise<DMChannel>;
  public deleteDM(): Promise<DMChannel>;
  public displayAvatarURL(options?: ImageURLOptions): string;
  public equals(user: User): boolean;
  public fetch(force?: boolean): Promise<User>;
  public fetchFlags(force?: boolean): Promise<UserFlags>;
  public toString(): UserMention;
}

export class UserFlags extends BitField<UserFlagsString> {
  public static FLAGS: Record<UserFlagsString, number>;
  public static resolve(bit?: BitFieldResolvable<UserFlagsString, number>): number;
}

export class Util extends null {
  private constructor();
  public static archivedThreadSweepFilter<K, V>(lifetime?: number): SweepFilter<K, V>;
  public static basename(path: string, ext?: string): string;
  public static binaryToId(num: string): Snowflake;
  public static cleanContent(str: string, channel: TextBasedChannels): string;
  public static removeMentions(str: string): string;
  public static cloneObject(obj: unknown): unknown;
  public static delayFor(ms: number): Promise<void>;
  public static discordSort<K, V extends { rawPosition: number; id: Snowflake }>(
    collection: Collection<K, V>,
  ): Collection<K, V>;
  public static escapeMarkdown(text: string, options?: EscapeMarkdownOptions): string;
  public static escapeCodeBlock(text: string): string;
  public static escapeInlineCode(text: string): string;
  public static escapeBold(text: string): string;
  public static escapeItalic(text: string): string;
  public static escapeUnderline(text: string): string;
  public static escapeStrikethrough(text: string): string;
  public static escapeSpoiler(text: string): string;
  public static cleanCodeBlockContent(text: string): string;
  public static fetchRecommendedShards(token: string, options?: FetchRecommendedShardsOptions): Promise<number>;
  public static flatten(obj: unknown, ...props: Record<string, boolean | string>[]): unknown;
  public static idToBinary(num: Snowflake): string;
  public static makeError(obj: MakeErrorOptions): Error;
  public static makePlainError(err: Error): MakeErrorOptions;
  public static mergeDefault(def: unknown, given: unknown): unknown;
  public static moveElementInArray(array: unknown[], element: unknown, newIndex: number, offset?: boolean): number;
  public static parseEmoji(text: string): { animated: boolean; name: string; id: Snowflake | null } | null;
  public static resolveColor(color: ColorResolvable): number;
  public static resolvePartialEmoji(emoji: EmojiIdentifierResolvable): Partial<APIPartialEmoji> | null;
  public static verifyString(data: string, error?: typeof Error, errorMessage?: string, allowEmpty?: boolean): string;
  public static setPosition<T extends Channel | Role>(
    item: T,
    position: number,
    relative: boolean,
    sorted: Collection<Snowflake, T>,
    route: unknown,
    reason?: string,
  ): Promise<{ id: Snowflake; position: number }[]>;
  public static splitMessage(text: string, options?: SplitOptions): string[];
}

export class Formatters extends null {
  public static blockQuote: typeof blockQuote;
  public static bold: typeof bold;
  public static channelMention: typeof channelMention;
  public static codeBlock: typeof codeBlock;
  public static formatEmoji: typeof formatEmoji;
  public static hideLinkEmbed: typeof hideLinkEmbed;
  public static hyperlink: typeof hyperlink;
  public static inlineCode: typeof inlineCode;
  public static italic: typeof italic;
  public static memberNicknameMention: typeof memberNicknameMention;
  public static quote: typeof quote;
  public static roleMention: typeof roleMention;
  public static spoiler: typeof spoiler;
  public static strikethrough: typeof strikethrough;
  public static time: typeof time;
  public static TimestampStyles: typeof TimestampStyles;
  public static TimestampStylesString: TimestampStylesString;
  public static underscore: typeof underscore;
  public static userMention: typeof userMention;
}

export class VoiceChannel extends BaseGuildVoiceChannel {
  /** @deprecated Use manageable instead */
  public readonly editable: boolean;
  public readonly speakable: boolean;
  public type: 'GUILD_VOICE';
  public setBitrate(bitrate: number, reason?: string): Promise<VoiceChannel>;
  public setUserLimit(userLimit: number, reason?: string): Promise<VoiceChannel>;
}

export class VoiceRegion {
  private constructor(data: RawVoiceRegionData);
  public custom: boolean;
  public deprecated: boolean;
  public id: string;
  public name: string;
  public optimal: boolean;
  public vip: boolean;
  public toJSON(): unknown;
}

export class VoiceState extends Base {
  private constructor(guild: Guild, data: RawVoiceStateData);
  public readonly channel: VoiceChannel | StageChannel | null;
  public channelId: Snowflake | null;
  public readonly deaf: boolean | null;
  public guild: Guild;
  public id: Snowflake;
  public readonly member: GuildMember | null;
  public readonly mute: boolean | null;
  public selfDeaf: boolean | null;
  public selfMute: boolean | null;
  public serverDeaf: boolean | null;
  public serverMute: boolean | null;
  public sessionId: string | null;
  public streaming: boolean;
  public selfVideo: boolean | null;
  public suppress: boolean;
  public requestToSpeakTimestamp: number | null;

  public setDeaf(deaf?: boolean, reason?: string): Promise<GuildMember>;
  public setMute(mute?: boolean, reason?: string): Promise<GuildMember>;
  public disconnect(reason?: string): Promise<GuildMember>;
  public setChannel(channel: GuildVoiceChannelResolvable | null, reason?: string): Promise<GuildMember>;
  public setRequestToSpeak(request?: boolean): Promise<void>;
  public setSuppressed(suppressed?: boolean): Promise<void>;
}

export class Webhook extends WebhookMixin() {
  private constructor(client: Client, data?: RawWebhookData);
  public avatar: string;
  public avatarURL(options?: StaticImageURLOptions): string | null;
  public channelId: Snowflake;
  public client: Client;
  public guildId: Snowflake;
  public name: string;
  public owner: User | APIUser | null;
  public sourceGuild: Guild | APIPartialGuild | null;
  public sourceChannel: Channel | APIPartialChannel | null;
  public token: string | null;
  public type: WebhookType;
}

export class WebhookClient extends WebhookMixin(BaseClient) {
  public constructor(data: WebhookClientData, options?: WebhookClientOptions);
  public client: this;
  public options: WebhookClientOptions;
  public token: string;
  public editMessage(
    message: MessageResolvable,
    options: string | MessagePayload | WebhookEditMessageOptions,
  ): Promise<APIMessage>;
  public fetchMessage(message: Snowflake, options?: WebhookFetchMessageOptions): Promise<APIMessage>;
  /* tslint:disable:unified-signatures */
  /** @deprecated */
  public fetchMessage(message: Snowflake, cache?: boolean): Promise<APIMessage>;
  /* tslint:enable:unified-signatures */
  public send(options: string | MessagePayload | WebhookMessageOptions): Promise<APIMessage>;
}

export class WebSocketManager extends EventEmitter {
  private constructor(client: Client);
  private totalShards: number | string;
  private shardQueue: Set<WebSocketShard>;
  private packetQueue: unknown[];
  private destroyed: boolean;
  private reconnecting: boolean;

  public readonly client: Client;
  public gateway: string | null;
  public shards: Collection<number, WebSocketShard>;
  public status: Status;
  public readonly ping: number;

  public on(event: WSEventType, listener: (data: any, shardId: number) => void): this;
  public once(event: WSEventType, listener: (data: any, shardId: number) => void): this;

  private debug(message: string, shard?: WebSocketShard): void;
  private connect(): Promise<void>;
  private createShards(): Promise<void>;
  private reconnect(): Promise<void>;
  private broadcast(packet: unknown): void;
  private destroy(): void;
  private handlePacket(packet?: unknown, shard?: WebSocketShard): boolean;
  private checkShardsReady(): void;
  private triggerClientReady(): void;
}

export class WebSocketShard extends EventEmitter {
  private constructor(manager: WebSocketManager, id: number);
  private sequence: number;
  private closeSequence: number;
  private sessionId: string | null;
  private lastPingTimestamp: number;
  private lastHeartbeatAcked: boolean;
  private ratelimit: { queue: unknown[]; total: number; remaining: number; time: 60e3; timer: NodeJS.Timeout | null };
  private connection: WebSocket | null;
  private helloTimeout: NodeJS.Timeout | null;
  private eventsAttached: boolean;
  private expectedGuilds: Set<Snowflake> | null;
  private readyTimeout: NodeJS.Timeout | null;

  public manager: WebSocketManager;
  public id: number;
  public status: Status;
  public ping: number;

  private debug(message: string): void;
  private connect(): Promise<void>;
  private onOpen(): void;
  private onMessage(event: MessageEvent): void;
  private onError(error: ErrorEvent | unknown): void;
  private onClose(event: CloseEvent): void;
  private onPacket(packet: unknown): void;
  private checkReady(): void;
  private setHelloTimeout(time?: number): void;
  private setHeartbeatTimer(time: number): void;
  private sendHeartbeat(): void;
  private ackHeartbeat(): void;
  private identify(): void;
  private identifyNew(): void;
  private identifyResume(): void;
  private _send(data: unknown): void;
  private processQueue(): void;
  private destroy(destroyOptions?: { closeCode?: number; reset?: boolean; emit?: boolean; log?: boolean }): void;
  private _cleanupConnection(): void;
  private _emitDestroyed(): void;

  public send(data: unknown, important?: boolean): void;

  public on(event: 'ready' | 'resumed' | 'invalidSession', listener: () => Awaited<void>): this;
  public on(event: 'close', listener: (event: CloseEvent) => Awaited<void>): this;
  public on(event: 'allReady', listener: (unavailableGuilds?: Set<Snowflake>) => Awaited<void>): this;
  public on(event: string, listener: (...args: any[]) => Awaited<void>): this;

  public once(event: 'ready' | 'resumed' | 'invalidSession', listener: () => Awaited<void>): this;
  public once(event: 'close', listener: (event: CloseEvent) => Awaited<void>): this;
  public once(event: 'allReady', listener: (unavailableGuilds?: Set<Snowflake>) => Awaited<void>): this;
  public once(event: string, listener: (...args: any[]) => Awaited<void>): this;
}

export class Widget extends Base {
  private constructor(client: Client, data: RawWidgetData);
  private _patch(data: RawWidgetData): void;
  public fetch(): Promise<Widget>;
  public id: Snowflake;
  public instantInvite?: string;
  public channels: Collection<Snowflake, WidgetChannel>;
  public members: Collection<string, WidgetMember>;
  public presenceCount: number;
}

export class WidgetMember extends Base {
  private constructor(client: Client, data: RawWidgetMemberData);
  public id: string;
  public username: string;
  public discriminator: string;
  public avatar: string | null;
  public status: PresenceStatus;
  public deaf: boolean | null;
  public mute: boolean | null;
  public selfDeaf: boolean | null;
  public selfMute: boolean | null;
  public suppress: boolean | null;
  public channelId: Snowflake | null;
  public avatarURL: string;
  public activity: WidgetActivity | null;
}

export class WelcomeChannel extends Base {
  private constructor(guild: Guild, data: RawWelcomeChannelData);
  private _emoji: Omit<APIEmoji, 'animated'>;
  public channelId: Snowflake;
  public guild: Guild | InviteGuild;
  public description: string;
  public readonly channel: TextChannel | NewsChannel | StoreChannel | null;
  public readonly emoji: GuildEmoji | Emoji;
}

export class WelcomeScreen extends Base {
  private constructor(guild: Guild, data: RawWelcomeScreenData);
  public readonly enabled: boolean;
  public guild: Guild | InviteGuild;
  public description: string | null;
  public welcomeChannels: Collection<Snowflake, WelcomeChannel>;
}

//#endregion

//#region Constants

type EnumHolder<T> = { [P in keyof T]: T[P] };

export const Constants: {
  Package: {
    name: string;
    version: string;
    description: string;
    author: string;
    license: string;
    main: string;
    types: string;
    homepage: string;
    keywords: string[];
    bugs: { url: string };
    repository: { type: string; url: string };
    scripts: Record<string, string>;
    engines: Record<string, string>;
    dependencies: Record<string, string>;
    peerDependencies: Record<string, string>;
    devDependencies: Record<string, string>;
    [key: string]: unknown;
  };
  UserAgent: string;
  Endpoints: {
    botGateway: string;
    invite: (root: string, code: string) => string;
    CDN: (root: string) => {
      Emoji: (emojiId: Snowflake, format: DynamicImageFormat) => string;
      Asset: (name: string) => string;
      DefaultAvatar: (discriminator: number) => string;
      Avatar: (
        userId: Snowflake,
        hash: string,
        format: DynamicImageFormat,
        size: AllowedImageSize,
        dynamic: boolean,
      ) => string;
      Banner: (
        id: Snowflake,
        hash: string,
        format: DynamicImageFormat,
        size: AllowedImageSize,
        dynamic: boolean,
      ) => string;
      GuildMemberAvatar: (
        guildId: Snowflake,
        memberId: Snowflake,
        hash: string,
        format?: DynamicImageFormat,
        size?: AllowedImageSize,
        dynamic?: boolean,
      ) => string;
      Icon: (
        guildId: Snowflake,
        hash: string,
        format: DynamicImageFormat,
        size: AllowedImageSize,
        dynamic: boolean,
      ) => string;
      AppIcon: (
        appId: Snowflake,
        hash: string,
        { format, size }: { format: AllowedImageFormat; size: AllowedImageSize },
      ) => string;
      AppAsset: (
        appId: Snowflake,
        hash: string,
        { format, size }: { format: AllowedImageFormat; size: AllowedImageSize },
      ) => string;
      StickerPackBanner: (bannerId: Snowflake, format: AllowedImageFormat, size: AllowedImageSize) => string;
      GDMIcon: (channelId: Snowflake, hash: string, format: AllowedImageFormat, size: AllowedImageSize) => string;
      Splash: (guildId: Snowflake, hash: string, format: AllowedImageFormat, size: AllowedImageSize) => string;
      DiscoverySplash: (guildId: Snowflake, hash: string, format: AllowedImageFormat, size: AllowedImageSize) => string;
      TeamIcon: (
        teamId: Snowflake,
        hash: string,
        { format, size }: { format: AllowedImageFormat; size: AllowedImageSize },
      ) => string;
      Sticker: (stickerId: Snowflake, stickerFormat: StickerFormatType) => string;
    };
  };
  WSCodes: {
    1000: 'WS_CLOSE_REQUESTED';
    4004: 'TOKEN_INVALID';
    4010: 'SHARDING_INVALID';
    4011: 'SHARDING_REQUIRED';
  };
  Events: ConstantsEvents;
  ShardEvents: ConstantsShardEvents;
  PartialTypes: {
    [K in PartialTypes]: K;
  };
  WSEvents: {
    [K in WSEventType]: K;
  };
  Colors: ConstantsColors;
  Status: ConstantsStatus;
  Opcodes: ConstantsOpcodes;
  APIErrors: APIErrors;
  ChannelTypes: EnumHolder<typeof ChannelTypes>;
  ThreadChannelTypes: ThreadChannelTypes[];
  TextBasedChannelTypes: TextBasedChannelTypes[];
  VoiceBasedChannelTypes: VoiceBasedChannelTypes[];
  ClientApplicationAssetTypes: ConstantsClientApplicationAssetTypes;
  IntegrationExpireBehaviors: IntegrationExpireBehaviors[];
  InviteScopes: InviteScope[];
  MessageTypes: MessageType[];
  SystemMessageTypes: SystemMessageType[];
  ActivityTypes: EnumHolder<typeof ActivityTypes>;
  StickerTypes: EnumHolder<typeof StickerTypes>;
  StickerFormatTypes: EnumHolder<typeof StickerFormatTypes>;
  OverwriteTypes: EnumHolder<typeof OverwriteTypes>;
  ExplicitContentFilterLevels: EnumHolder<typeof ExplicitContentFilterLevels>;
  DefaultMessageNotificationLevels: EnumHolder<typeof DefaultMessageNotificationLevels>;
  VerificationLevels: EnumHolder<typeof VerificationLevels>;
  MembershipStates: EnumHolder<typeof MembershipStates>;
  ApplicationCommandOptionTypes: EnumHolder<typeof ApplicationCommandOptionTypes>;
  ApplicationCommandPermissionTypes: EnumHolder<typeof ApplicationCommandPermissionTypes>;
  InteractionTypes: EnumHolder<typeof InteractionTypes>;
  InteractionResponseTypes: EnumHolder<typeof InteractionResponseTypes>;
  MessageComponentTypes: EnumHolder<typeof MessageComponentTypes>;
  MessageButtonStyles: EnumHolder<typeof MessageButtonStyles>;
  MFALevels: EnumHolder<typeof MFALevels>;
  NSFWLevels: EnumHolder<typeof NSFWLevels>;
  PrivacyLevels: EnumHolder<typeof PrivacyLevels>;
  WebhookTypes: EnumHolder<typeof WebhookTypes>;
  PremiumTiers: EnumHolder<typeof PremiumTiers>;
  ApplicationCommandTypes: EnumHolder<typeof ApplicationCommandTypes>;
};

export const version: string;

//#endregion

//#region Managers

export abstract class BaseManager {
  protected constructor(client: Client);
  public readonly client: Client;
}

export abstract class DataManager<K, Holds, R> extends BaseManager {
  protected constructor(client: Client, holds: Constructable<Holds>);
  public readonly holds: Constructable<Holds>;
  public readonly cache: Collection<K, Holds>;
  public resolve(resolvable: Holds): Holds;
  public resolve(resolvable: R): Holds | null;
  public resolveId(resolvable: K | Holds): K;
  public resolveId(resolvable: R): K | null;
  public valueOf(): Collection<K, Holds>;
}

export abstract class CachedManager<K, Holds, R> extends DataManager<K, Holds, R> {
  protected constructor(client: Client, holds: Constructable<Holds>);
  private _add(data: unknown, cache?: boolean, { id, extras }?: { id: K; extras: unknown[] }): Holds;
}

export type ApplicationCommandDataResolvable = ApplicationCommandData | RESTPostAPIApplicationCommandsJSONBody;

export class ApplicationCommandManager<
  ApplicationCommandScope = ApplicationCommand<{ guild: GuildResolvable }>,
  PermissionsOptionsExtras = { guild: GuildResolvable },
  PermissionsGuildType = null,
> extends CachedManager<Snowflake, ApplicationCommandScope, ApplicationCommandResolvable> {
  protected constructor(client: Client, iterable?: Iterable<unknown>);
  public permissions: ApplicationCommandPermissionsManager<
    { command?: ApplicationCommandResolvable } & PermissionsOptionsExtras,
    { command: ApplicationCommandResolvable } & PermissionsOptionsExtras,
    PermissionsOptionsExtras,
    PermissionsGuildType,
    null
  >;
  private commandPath({ id, guildId }: { id?: Snowflake; guildId?: Snowflake }): unknown;
  public create(command: ApplicationCommandDataResolvable): Promise<ApplicationCommandScope>;
  public create(command: ApplicationCommandDataResolvable, guildId: Snowflake): Promise<ApplicationCommand>;
  public delete(command: ApplicationCommandResolvable, guildId?: Snowflake): Promise<ApplicationCommandScope | null>;
  public edit(
    command: ApplicationCommandResolvable,
    data: ApplicationCommandDataResolvable,
  ): Promise<ApplicationCommandScope>;
  public edit(
    command: ApplicationCommandResolvable,
    data: ApplicationCommandDataResolvable,
    guildId: Snowflake,
  ): Promise<ApplicationCommand>;
  public fetch(
    id: Snowflake,
    options: FetchApplicationCommandOptions & { guildId: Snowflake },
  ): Promise<ApplicationCommand>;
  public fetch(id: Snowflake, options?: FetchApplicationCommandOptions): Promise<ApplicationCommandScope>;
  public fetch(
    id?: Snowflake,
    options?: FetchApplicationCommandOptions,
  ): Promise<Collection<Snowflake, ApplicationCommandScope>>;
  public set(commands: ApplicationCommandDataResolvable[]): Promise<Collection<Snowflake, ApplicationCommandScope>>;
  public set(
    commands: ApplicationCommandDataResolvable[],
    guildId: Snowflake,
  ): Promise<Collection<Snowflake, ApplicationCommand>>;
  private static transformCommand(
    command: ApplicationCommandData,
  ): Omit<APIApplicationCommand, 'id' | 'application_id' | 'guild_id'>;
}

export class ApplicationCommandPermissionsManager<
  BaseOptions,
  FetchSingleOptions,
  FullPermissionsOptions,
  GuildType,
  CommandIdType,
> extends BaseManager {
  private constructor(manager: ApplicationCommandManager | GuildApplicationCommandManager | ApplicationCommand);
  private manager: ApplicationCommandManager | GuildApplicationCommandManager | ApplicationCommand;

  public client: Client;
  public commandId: CommandIdType;
  public guild: GuildType;
  public guildId: Snowflake | null;
  public add(
    options: FetchSingleOptions & { permissions: ApplicationCommandPermissionData[] },
  ): Promise<ApplicationCommandPermissions[]>;
  public has(options: FetchSingleOptions & { permissionId: UserResolvable | RoleResolvable }): Promise<boolean>;
  public fetch(options: FetchSingleOptions): Promise<ApplicationCommandPermissions[]>;
  public fetch(options: BaseOptions): Promise<Collection<Snowflake, ApplicationCommandPermissions[]>>;
  public remove(
    options:
      | (FetchSingleOptions & {
          users: UserResolvable | UserResolvable[];
          roles?: RoleResolvable | RoleResolvable[];
        })
      | (FetchSingleOptions & {
          users?: UserResolvable | UserResolvable[];
          roles: RoleResolvable | RoleResolvable[];
        }),
  ): Promise<ApplicationCommandPermissions[]>;
  public set(
    options: FetchSingleOptions & { permissions: ApplicationCommandPermissionData[] },
  ): Promise<ApplicationCommandPermissions[]>;
  public set(
    options: FullPermissionsOptions & {
      fullPermissions: GuildApplicationCommandPermissionData[];
    },
  ): Promise<Collection<Snowflake, ApplicationCommandPermissions[]>>;
  private permissionsPath(guildId: Snowflake, commandId?: Snowflake): unknown;
  private static transformPermissions(
    permissions: ApplicationCommandPermissionData,
    received: true,
  ): Omit<APIApplicationCommandPermission, 'type'> & { type: keyof ApplicationCommandPermissionTypes };
  private static transformPermissions(permissions: ApplicationCommandPermissionData): APIApplicationCommandPermission;
}

export class BaseGuildEmojiManager extends CachedManager<Snowflake, GuildEmoji, EmojiResolvable> {
  protected constructor(client: Client, iterable?: Iterable<RawGuildEmojiData>);
  public resolveIdentifier(emoji: EmojiIdentifierResolvable): string | null;
}

export class ChannelManager extends CachedManager<Snowflake, Channel, ChannelResolvable> {
  private constructor(client: Client, iterable: Iterable<RawChannelData>);
  public fetch(id: Snowflake, options?: FetchChannelOptions): Promise<Channel | null>;
}

export class GuildApplicationCommandManager extends ApplicationCommandManager<ApplicationCommand, {}, Guild> {
  private constructor(guild: Guild, iterable?: Iterable<RawApplicationCommandData>);
  public guild: Guild;
  public create(command: ApplicationCommandDataResolvable): Promise<ApplicationCommand>;
  public delete(command: ApplicationCommandResolvable): Promise<ApplicationCommand | null>;
  public edit(
    command: ApplicationCommandResolvable,
    data: ApplicationCommandDataResolvable,
  ): Promise<ApplicationCommand>;
  public fetch(id: Snowflake, options?: BaseFetchOptions): Promise<ApplicationCommand>;
  public fetch(id?: undefined, options?: BaseFetchOptions): Promise<Collection<Snowflake, ApplicationCommand>>;
  public set(commands: ApplicationCommandDataResolvable[]): Promise<Collection<Snowflake, ApplicationCommand>>;
}

export class GuildChannelManager extends CachedManager<
  Snowflake,
  GuildChannel | ThreadChannel,
  GuildChannelResolvable
> {
  private constructor(guild: Guild, iterable?: Iterable<RawGuildChannelData>);
  public readonly channelCountWithoutThreads: number;
  public guild: Guild;
  public create(name: string, options: GuildChannelCreateOptions & { type: 'GUILD_VOICE' }): Promise<VoiceChannel>;
  public create(
    name: string,
    options: GuildChannelCreateOptions & { type: 'GUILD_CATEGORY' },
  ): Promise<CategoryChannel>;
  public create(name: string, options?: GuildChannelCreateOptions & { type?: 'GUILD_TEXT' }): Promise<TextChannel>;
  public create(name: string, options: GuildChannelCreateOptions & { type: 'GUILD_NEWS' }): Promise<NewsChannel>;
  public create(name: string, options: GuildChannelCreateOptions & { type: 'GUILD_STORE' }): Promise<StoreChannel>;
  public create(
    name: string,
    options: GuildChannelCreateOptions & { type: 'GUILD_STAGE_VOICE' },
  ): Promise<StageChannel>;
  public create(
    name: string,
    options: GuildChannelCreateOptions,
  ): Promise<TextChannel | VoiceChannel | CategoryChannel | NewsChannel | StoreChannel | StageChannel>;
  public fetch(
    id: Snowflake,
    options?: BaseFetchOptions,
  ): Promise<TextChannel | VoiceChannel | CategoryChannel | NewsChannel | StoreChannel | StageChannel | null>;
  public fetch(
    id?: undefined,
    options?: BaseFetchOptions,
  ): Promise<
    Collection<Snowflake, TextChannel | VoiceChannel | CategoryChannel | NewsChannel | StoreChannel | StageChannel>
  >;
  public fetchActiveThreads(cache?: boolean): Promise<FetchedThreads>;
}

export class GuildEmojiManager extends BaseGuildEmojiManager {
  private constructor(guild: Guild, iterable?: Iterable<RawGuildEmojiData>);
  public guild: Guild;
  public create(
    attachment: BufferResolvable | Base64Resolvable,
    name: string,
    options?: GuildEmojiCreateOptions,
  ): Promise<GuildEmoji>;
  public fetch(id: Snowflake, options?: BaseFetchOptions): Promise<GuildEmoji>;
  public fetch(id?: undefined, options?: BaseFetchOptions): Promise<Collection<Snowflake, GuildEmoji>>;
}

export class GuildEmojiRoleManager extends DataManager<Snowflake, Role, RoleResolvable> {
  private constructor(emoji: GuildEmoji);
  public emoji: GuildEmoji;
  public guild: Guild;
  public add(
    roleOrRoles: RoleResolvable | readonly RoleResolvable[] | Collection<Snowflake, Role>,
  ): Promise<GuildEmoji>;
  public set(roles: readonly RoleResolvable[] | Collection<Snowflake, Role>): Promise<GuildEmoji>;
  public remove(
    roleOrRoles: RoleResolvable | readonly RoleResolvable[] | Collection<Snowflake, Role>,
  ): Promise<GuildEmoji>;
}

export class GuildManager extends CachedManager<Snowflake, Guild, GuildResolvable> {
  private constructor(client: Client, iterable?: Iterable<RawGuildData>);
  public create(name: string, options?: GuildCreateOptions): Promise<Guild>;
  public fetch(options: Snowflake | FetchGuildOptions): Promise<Guild>;
  public fetch(options?: FetchGuildsOptions): Promise<Collection<Snowflake, OAuth2Guild>>;
}

export class GuildMemberManager extends CachedManager<Snowflake, GuildMember, GuildMemberResolvable> {
  private constructor(guild: Guild, iterable?: Iterable<RawGuildMemberData>);
  public guild: Guild;
  public add(
    user: UserResolvable,
    options: AddGuildMemberOptions & { fetchWhenExisting: false },
  ): Promise<GuildMember | null>;
  public add(user: UserResolvable, options: AddGuildMemberOptions): Promise<GuildMember>;
  public ban(user: UserResolvable, options?: BanOptions): Promise<GuildMember | User | Snowflake>;
  public edit(user: UserResolvable, data: GuildMemberEditData, reason?: string): Promise<void>;
  public fetch(
    options: UserResolvable | FetchMemberOptions | (FetchMembersOptions & { user: UserResolvable }),
  ): Promise<GuildMember>;
  public fetch(options?: FetchMembersOptions): Promise<Collection<Snowflake, GuildMember>>;
  public kick(user: UserResolvable, reason?: string): Promise<GuildMember | User | Snowflake>;
  public list(options?: GuildListMembersOptions): Promise<Collection<Snowflake, GuildMember>>;
  public prune(options: GuildPruneMembersOptions & { dry?: false; count: false }): Promise<null>;
  public prune(options?: GuildPruneMembersOptions): Promise<number>;
  public search(options: GuildSearchMembersOptions): Promise<Collection<Snowflake, GuildMember>>;
  public unban(user: UserResolvable, reason?: string): Promise<User>;
}

export class GuildBanManager extends CachedManager<Snowflake, GuildBan, GuildBanResolvable> {
  private constructor(guild: Guild, iterable?: Iterable<RawGuildBanData>);
  public guild: Guild;
  public create(user: UserResolvable, options?: BanOptions): Promise<GuildMember | User | Snowflake>;
  public fetch(options: UserResolvable | FetchBanOptions): Promise<GuildBan>;
  public fetch(options?: FetchBansOptions): Promise<Collection<Snowflake, GuildBan>>;
  public remove(user: UserResolvable, reason?: string): Promise<User>;
}

export class GuildInviteManager extends DataManager<string, Invite, InviteResolvable> {
  private constructor(guild: Guild, iterable?: Iterable<RawInviteData>);
  public guild: Guild;
  public create(channel: GuildInvitableChannelResolvable, options?: CreateInviteOptions): Promise<Invite>;
  public fetch(options: InviteResolvable | FetchInviteOptions): Promise<Invite>;
  public fetch(options?: FetchInvitesOptions): Promise<Collection<string, Invite>>;
  public delete(invite: InviteResolvable, reason?: string): Promise<Invite>;
}

export class GuildStickerManager extends CachedManager<Snowflake, Sticker, StickerResolvable> {
  private constructor(guild: Guild, iterable?: Iterable<RawStickerData>);
  public guild: Guild;
  public create(
    file: BufferResolvable | Stream | FileOptions | MessageAttachment,
    name: string,
    tags: string,
    options?: GuildStickerCreateOptions,
  ): Promise<Sticker>;
  public edit(sticker: StickerResolvable, data?: GuildStickerEditData, reason?: string): Promise<Sticker>;
  public delete(sticker: StickerResolvable, reason?: string): Promise<void>;
  public fetch(id: Snowflake, options?: BaseFetchOptions): Promise<Sticker>;
  public fetch(id?: Snowflake, options?: BaseFetchOptions): Promise<Collection<Snowflake, Sticker>>;
}

export class GuildMemberRoleManager extends DataManager<Snowflake, Role, RoleResolvable> {
  private constructor(member: GuildMember);
  public readonly hoist: Role | null;
  public readonly color: Role | null;
  public readonly highest: Role;
  public readonly premiumSubscriberRole: Role | null;
  public readonly botRole: Role | null;
  public member: GuildMember;
  public guild: Guild;

  public add(
    roleOrRoles: RoleResolvable | readonly RoleResolvable[] | Collection<Snowflake, Role>,
    reason?: string,
  ): Promise<GuildMember>;
  public set(roles: readonly RoleResolvable[] | Collection<Snowflake, Role>, reason?: string): Promise<GuildMember>;
  public remove(
    roleOrRoles: RoleResolvable | readonly RoleResolvable[] | Collection<Snowflake, Role>,
    reason?: string,
  ): Promise<GuildMember>;
}

export class MessageManager extends CachedManager<Snowflake, Message, MessageResolvable> {
  private constructor(channel: TextBasedChannels, iterable?: Iterable<RawMessageData>);
  public channel: TextBasedChannels;
  public cache: Collection<Snowflake, Message>;
  public crosspost(message: MessageResolvable): Promise<Message>;
  public delete(message: MessageResolvable): Promise<void>;
  public edit(message: MessageResolvable, options: MessagePayload | MessageEditOptions): Promise<Message>;
  public fetch(message: Snowflake, options?: BaseFetchOptions): Promise<Message>;
  public fetch(
    options?: ChannelLogsQueryOptions,
    cacheOptions?: BaseFetchOptions,
  ): Promise<Collection<Snowflake, Message>>;
  public fetchPinned(cache?: boolean): Promise<Collection<Snowflake, Message>>;
  public react(message: MessageResolvable, emoji: EmojiIdentifierResolvable): Promise<void>;
  public pin(message: MessageResolvable): Promise<void>;
  public unpin(message: MessageResolvable): Promise<void>;
}

export class PermissionOverwriteManager extends CachedManager<
  Snowflake,
  PermissionOverwrites,
  PermissionOverwriteResolvable
> {
  private constructor(client: Client, iterable?: Iterable<RawPermissionOverwriteData>);
  public set(
    overwrites: readonly OverwriteResolvable[] | Collection<Snowflake, OverwriteResolvable>,
    reason?: string,
  ): Promise<GuildChannel>;
  private upsert(
    userOrRole: RoleResolvable | UserResolvable,
    options: PermissionOverwriteOptions,
    overwriteOptions?: GuildChannelOverwriteOptions,
    existing?: PermissionOverwrites,
  ): Promise<GuildChannel>;
  public create(
    userOrRole: RoleResolvable | UserResolvable,
    options: PermissionOverwriteOptions,
    overwriteOptions?: GuildChannelOverwriteOptions,
  ): Promise<GuildChannel>;
  public edit(
    userOrRole: RoleResolvable | UserResolvable,
    options: PermissionOverwriteOptions,
    overwriteOptions?: GuildChannelOverwriteOptions,
  ): Promise<GuildChannel>;
  public delete(userOrRole: RoleResolvable | UserResolvable, reason?: string): Promise<GuildChannel>;
}

export class PresenceManager extends CachedManager<Snowflake, Presence, PresenceResolvable> {
  private constructor(client: Client, iterable?: Iterable<RawPresenceData>);
}

export class ReactionManager extends CachedManager<Snowflake | string, MessageReaction, MessageReactionResolvable> {
  private constructor(message: Message, iterable?: Iterable<RawMessageReactionData>);
  public message: Message;
  public removeAll(): Promise<Message>;
}

export class ReactionUserManager extends CachedManager<Snowflake, User, UserResolvable> {
  private constructor(reaction: MessageReaction, iterable?: Iterable<RawUserData>);
  public reaction: MessageReaction;
  public fetch(options?: FetchReactionUsersOptions): Promise<Collection<Snowflake, User>>;
  public remove(user?: UserResolvable): Promise<MessageReaction>;
}

export class RoleManager extends CachedManager<Snowflake, Role, RoleResolvable> {
  private constructor(guild: Guild, iterable?: Iterable<RawRoleData>);
  public readonly everyone: Role;
  public readonly highest: Role;
  public guild: Guild;
  public readonly premiumSubscriberRole: Role | null;
  public botRoleFor(user: UserResolvable): Role | null;
  public fetch(id: Snowflake, options?: BaseFetchOptions): Promise<Role | null>;
  public fetch(id?: undefined, options?: BaseFetchOptions): Promise<Collection<Snowflake, Role>>;
  public create(options?: CreateRoleOptions): Promise<Role>;
  public edit(role: RoleResolvable, options: RoleData, reason?: string): Promise<Role>;
}

export class StageInstanceManager extends CachedManager<Snowflake, StageInstance, StageInstanceResolvable> {
  private constructor(guild: Guild, iterable?: Iterable<RawStageInstanceData>);
  public guild: Guild;
  public create(channel: StageChannelResolvable, options: StageInstanceCreateOptions): Promise<StageInstance>;
  public fetch(channel: StageChannelResolvable, options?: BaseFetchOptions): Promise<StageInstance>;
  public edit(channel: StageChannelResolvable, options: StageInstanceEditOptions): Promise<StageInstance>;
  public delete(channel: StageChannelResolvable): Promise<void>;
}

export class ThreadManager<AllowedThreadType> extends CachedManager<Snowflake, ThreadChannel, ThreadChannelResolvable> {
  private constructor(channel: TextChannel | NewsChannel, iterable?: Iterable<RawThreadChannelData>);
  public channel: TextChannel | NewsChannel;
  public create(options: ThreadCreateOptions<AllowedThreadType>): Promise<ThreadChannel>;
  public fetch(options: ThreadChannelResolvable, cacheOptions?: BaseFetchOptions): Promise<ThreadChannel | null>;
  public fetch(options?: FetchThreadsOptions, cacheOptions?: { cache?: boolean }): Promise<FetchedThreads>;
  public fetchArchived(options?: FetchArchivedThreadOptions, cache?: boolean): Promise<FetchedThreads>;
  public fetchActive(cache?: boolean): Promise<FetchedThreads>;
}

export class ThreadMemberManager extends CachedManager<Snowflake, ThreadMember, ThreadMemberResolvable> {
  private constructor(thread: ThreadChannel, iterable?: Iterable<RawThreadMemberData>);
  public thread: ThreadChannel;
  public add(member: UserResolvable | '@me', reason?: string): Promise<Snowflake>;
  public fetch(cache?: boolean): Promise<Collection<Snowflake, ThreadMember>>;
  public remove(id: Snowflake | '@me', reason?: string): Promise<Snowflake>;
}

export class UserManager extends CachedManager<Snowflake, User, UserResolvable> {
  private constructor(client: Client, iterable?: Iterable<RawUserData>);
  public fetch(user: UserResolvable, options?: BaseFetchOptions): Promise<User>;
}

export class VoiceStateManager extends CachedManager<Snowflake, VoiceState, typeof VoiceState> {
  private constructor(guild: Guild, iterable?: Iterable<RawVoiceStateData>);
  public guild: Guild;
}

//#endregion

//#region Mixins

// Model the TextBasedChannel mixin system, allowing application of these fields
// to the classes that use these methods without having to manually add them
// to each of those classes

export type Constructable<T> = abstract new (...args: any[]) => T;
export function PartialTextBasedChannel<T>(Base?: Constructable<T>): Constructable<T & PartialTextBasedChannelFields>;
export function TextBasedChannel<T, I extends keyof TextBasedChannelFields = never>(
  Base?: Constructable<T>,
  ignore?: I[],
): Constructable<T & Omit<TextBasedChannelFields, I>>;

export interface PartialTextBasedChannelFields {
  send(options: string | MessagePayload | MessageOptions): Promise<Message>;
}

export interface TextBasedChannelFields extends PartialTextBasedChannelFields {
  lastMessageId: Snowflake | null;
  readonly lastMessage: Message | null;
  lastPinTimestamp: number | null;
  readonly lastPinAt: Date | null;
  awaitMessageComponent<T extends MessageComponentType | MessageComponentTypes | undefined = undefined>(
    options?: AwaitMessageCollectorOptionsParams<T>,
  ): Promise<InteractionExtractor<T>>;
  awaitMessages(options?: AwaitMessagesOptions): Promise<Collection<Snowflake, Message>>;
  bulkDelete(
    messages: Collection<Snowflake, Message> | readonly MessageResolvable[] | number,
    filterOld?: boolean,
  ): Promise<Collection<Snowflake, Message>>;
  createMessageComponentCollector<T extends MessageComponentType | MessageComponentTypes | undefined = undefined>(
    options?: MessageCollectorOptionsParams<T>,
  ): InteractionCollectorReturnType<T>;
  createMessageCollector(options?: MessageCollectorOptions): MessageCollector;
  sendTyping(): Promise<void>;
}

export function PartialWebhookMixin<T>(Base?: Constructable<T>): Constructable<T & PartialWebhookFields>;
export function WebhookMixin<T>(Base?: Constructable<T>): Constructable<T & WebhookFields>;

export interface PartialWebhookFields {
  id: Snowflake;
  readonly url: string;
  deleteMessage(message: MessageResolvable | APIMessage | '@original', threadId?: Snowflake): Promise<void>;
  editMessage(
    message: MessageResolvable | '@original',
    options: string | MessagePayload | WebhookEditMessageOptions,
  ): Promise<Message | APIMessage>;
  fetchMessage(message: Snowflake | '@original', options?: WebhookFetchMessageOptions): Promise<Message | APIMessage>;
  /* tslint:disable:unified-signatures */
  /** @deprecated */
  fetchMessage(message: Snowflake | '@original', cache?: boolean): Promise<Message | APIMessage>;
  /* tslint:enable:unified-signatures */
  send(options: string | MessagePayload | WebhookMessageOptions): Promise<Message | APIMessage>;
}

export interface WebhookFields extends PartialWebhookFields {
  readonly createdAt: Date;
  readonly createdTimestamp: number;
  delete(reason?: string): Promise<void>;
  edit(options: WebhookEditData, reason?: string): Promise<Webhook>;
  sendSlackMessage(body: unknown): Promise<boolean>;
}

//#endregion

//#region Typedefs

export type ActivityFlagsString = 'INSTANCE' | 'JOIN' | 'SPECTATE' | 'JOIN_REQUEST' | 'SYNC' | 'PLAY';

export type ActivitiesOptions = Omit<ActivityOptions, 'shardId'>;

export interface ActivityOptions {
  name?: string;
  url?: string;
  type?: Exclude<ActivityType, 'CUSTOM'> | Exclude<ActivityTypes, ActivityTypes.CUSTOM>;
  shardId?: number | readonly number[];
}

export type ActivityPlatform = 'desktop' | 'samsung' | 'xbox';

export type ActivityType = keyof typeof ActivityTypes;

export interface AddGuildMemberOptions {
  accessToken: string;
  nick?: string;
  roles?: Collection<Snowflake, Role> | RoleResolvable[];
  mute?: boolean;
  deaf?: boolean;
  force?: boolean;
  fetchWhenExisting?: boolean;
}

export type AllowedImageFormat = 'webp' | 'png' | 'jpg' | 'jpeg';

export type AllowedImageSize = 16 | 32 | 64 | 128 | 256 | 512 | 1024 | 2048 | 4096;

export type AllowedPartial = User | Channel | GuildMember | Message | MessageReaction;

export type AllowedThreadTypeForNewsChannel = 'GUILD_NEWS_THREAD' | 10;

export type AllowedThreadTypeForTextChannel = 'GUILD_PUBLIC_THREAD' | 'GUILD_PRIVATE_THREAD' | 11 | 12;

export interface APIErrors {
  UNKNOWN_ACCOUNT: 10001;
  UNKNOWN_APPLICATION: 10002;
  UNKNOWN_CHANNEL: 10003;
  UNKNOWN_GUILD: 10004;
  UNKNOWN_INTEGRATION: 10005;
  UNKNOWN_INVITE: 10006;
  UNKNOWN_MEMBER: 10007;
  UNKNOWN_MESSAGE: 10008;
  UNKNOWN_OVERWRITE: 10009;
  UNKNOWN_PROVIDER: 10010;
  UNKNOWN_ROLE: 10011;
  UNKNOWN_TOKEN: 10012;
  UNKNOWN_USER: 10013;
  UNKNOWN_EMOJI: 10014;
  UNKNOWN_WEBHOOK: 10015;
  UNKNOWN_WEBHOOK_SERVICE: 10016;
  UNKNOWN_SESSION: 10020;
  UNKNOWN_BAN: 10026;
  UNKNOWN_SKU: 10027;
  UNKNOWN_STORE_LISTING: 10028;
  UNKNOWN_ENTITLEMENT: 10029;
  UNKNOWN_BUILD: 10030;
  UNKNOWN_LOBBY: 10031;
  UNKNOWN_BRANCH: 10032;
  UNKNOWN_STORE_DIRECTORY_LAYOUT: 10033;
  UNKNOWN_REDISTRIBUTABLE: 10036;
  UNKNOWN_GIFT_CODE: 10038;
  UNKNOWN_STREAM: 10049;
  UNKNOWN_PREMIUM_SERVER_SUBSCRIBE_COOLDOWN: 10050;
  UNKNOWN_GUILD_TEMPLATE: 10057;
  UNKNOWN_DISCOVERABLE_SERVER_CATEGORY: 10059;
  UNKNOWN_STICKER: 10060;
  UNKNOWN_INTERACTION: 10062;
  UNKNOWN_APPLICATION_COMMAND: 10063;
  UNKNOWN_APPLICATION_COMMAND_PERMISSIONS: 10066;
  UNKNOWN_STAGE_INSTANCE: 10067;
  UNKNOWN_GUILD_MEMBER_VERIFICATION_FORM: 10068;
  UNKNOWN_GUILD_WELCOME_SCREEN: 10069;
  UNKNOWN_GUILD_SCHEDULED_EVENT: 10070;
  UNKNOWN_GUILD_SCHEDULED_EVENT_USER: 10071;
  BOT_PROHIBITED_ENDPOINT: 20001;
  BOT_ONLY_ENDPOINT: 20002;
  CANNOT_SEND_EXPLICIT_CONTENT: 20009;
  NOT_AUTHORIZED: 20012;
  SLOWMODE_RATE_LIMIT: 20016;
  ACCOUNT_OWNER_ONLY: 20018;
  ANNOUNCEMENT_EDIT_LIMIT_EXCEEDED: 20022;
  CHANNEL_HIT_WRITE_RATELIMIT: 20028;
  CONTENT_NOT_ALLOWED: 20031;
  GUILD_PREMIUM_LEVEL_TOO_LOW: 20035;
  MAXIMUM_GUILDS: 30001;
  MAXIMUM_FRIENDS: 30002;
  MAXIMUM_PINS: 30003;
  MAXIMUM_RECIPIENTS: 30004;
  MAXIMUM_ROLES: 30005;
  MAXIMUM_WEBHOOKS: 30007;
  MAXIMUM_EMOJIS: 30008;
  MAXIMUM_REACTIONS: 30010;
  MAXIMUM_CHANNELS: 30013;
  MAXIMUM_ATTACHMENTS: 30015;
  MAXIMUM_INVITES: 30016;
  MAXIMUM_ANIMATED_EMOJIS: 30018;
  MAXIMUM_SERVER_MEMBERS: 30019;
  MAXIMUM_NUMBER_OF_SERVER_CATEGORIES: 30030;
  GUILD_ALREADY_HAS_TEMPLATE: 30031;
  MAXIMUM_THREAD_PARICIPANTS: 30033;
  MAXIMUM_NON_GUILD_MEMBERS_BANS: 30035;
  MAXIMUM_BAN_FETCHES: 30037;
  MAXIMUM_NUMBER_OF_STICKERS_REACHED: 30039;
  MAXIMUM_PRUNE_REQUESTS: 30040;
  MAXIMUM_GUILD_WIDGET_SETTINGS_UPDATE: 30042;
  UNAUTHORIZED: 40001;
  ACCOUNT_VERIFICATION_REQUIRED: 40002;
  DIRECT_MESSAGES_TOO_FAST: 40003;
  REQUEST_ENTITY_TOO_LARGE: 40005;
  FEATURE_TEMPORARILY_DISABLED: 40006;
  USER_BANNED: 40007;
  TARGET_USER_NOT_CONNECTED_TO_VOICE: 40032;
  ALREADY_CROSSPOSTED: 40033;
  MISSING_ACCESS: 50001;
  INVALID_ACCOUNT_TYPE: 50002;
  CANNOT_EXECUTE_ON_DM: 50003;
  EMBED_DISABLED: 50004;
  CANNOT_EDIT_MESSAGE_BY_OTHER: 50005;
  CANNOT_SEND_EMPTY_MESSAGE: 50006;
  CANNOT_MESSAGE_USER: 50007;
  CANNOT_SEND_MESSAGES_IN_VOICE_CHANNEL: 50008;
  CHANNEL_VERIFICATION_LEVEL_TOO_HIGH: 50009;
  OAUTH2_APPLICATION_BOT_ABSENT: 50010;
  MAXIMUM_OAUTH2_APPLICATIONS: 50011;
  INVALID_OAUTH_STATE: 50012;
  MISSING_PERMISSIONS: 50013;
  INVALID_AUTHENTICATION_TOKEN: 50014;
  NOTE_TOO_LONG: 50015;
  INVALID_BULK_DELETE_QUANTITY: 50016;
  CANNOT_PIN_MESSAGE_IN_OTHER_CHANNEL: 50019;
  INVALID_OR_TAKEN_INVITE_CODE: 50020;
  CANNOT_EXECUTE_ON_SYSTEM_MESSAGE: 50021;
  CANNOT_EXECUTE_ON_CHANNEL_TYPE: 50024;
  INVALID_OAUTH_TOKEN: 50025;
  MISSING_OAUTH_SCOPE: 50026;
  INVALID_WEBHOOK_TOKEN: 50027;
  INVALID_ROLE: 50028;
  INVALID_RECIPIENTS: 50033;
  BULK_DELETE_MESSAGE_TOO_OLD: 50034;
  INVALID_FORM_BODY: 50035;
  INVITE_ACCEPTED_TO_GUILD_NOT_CONTAINING_BOT: 50036;
  INVALID_API_VERSION: 50041;
  FILE_UPLOADED_EXCEEDS_MAXIMUM_SIZE: 50045;
  INVALID_FILE_UPLOADED: 50046;
  CANNOT_SELF_REDEEM_GIFT: 50054;
  PAYMENT_SOURCE_REQUIRED: 50070;
  CANNOT_DELETE_COMMUNITY_REQUIRED_CHANNEL: 50074;
  INVALID_STICKER_SENT: 50081;
  INVALID_THREAD_ARCHIVE_STATE: 50083;
  INVALID_THREAD_NOTIFICATION_SETTINGS: 50084;
  PARAMETER_EARLIER_THAN_CREATION: 50085;
  GUILD_NOT_AVAILABLE_IN_LOCATION: 50095;
  GUILD_MONETIZATION_REQUIRED: 50097;
  INSUFFICIENT_BOOSTS: 50101;
  TWO_FACTOR_REQUIRED: 60003;
  NO_USERS_WITH_DISCORDTAG_EXIST: 80004;
  REACTION_BLOCKED: 90001;
  RESOURCE_OVERLOADED: 130000;
  STAGE_ALREADY_OPEN: 150006;
  CANNOT_REPLY_WITHOUT_READ_MESSAGE_HISTORY_PERMISSION: 160002;
  MESSAGE_ALREADY_HAS_THREAD: 160004;
  THREAD_LOCKED: 160005;
  MAXIMUM_ACTIVE_THREADS: 160006;
  MAXIMUM_ACTIVE_ANNOUNCEMENT_THREADS: 160007;
  INVALID_JSON_FOR_UPLOADED_LOTTIE_FILE: 170001;
  UPLOADED_LOTTIES_CANNOT_CONTAIN_RASTERIZED_IMAGES: 170002;
  STICKER_MAXIMUM_FRAMERATE_EXCEEDED: 170003;
  STICKER_FRAME_COUNT_EXCEEDS_MAXIMUM_OF_1000_FRAMES: 170004;
  LOTTIE_ANIMATION_MAXIMUM_DIMENSIONS_EXCEEDED: 170005;
  STICKER_FRAME_RATE_IS_TOO_SMALL_OR_TOO_LARGE: 170006;
  STICKER_ANIMATION_DURATION_EXCEEDS_MAXIMUM_OF_5_SECONDS: 170007;
}

export interface ApplicationAsset {
  name: string;
  id: Snowflake;
  type: 'BIG' | 'SMALL';
}

export interface BaseApplicationCommandData {
  name: string;
  defaultPermission?: boolean;
}

export type CommandOptionDataTypeResolvable = ApplicationCommandOptionType | ApplicationCommandOptionTypes;

export type CommandOptionChannelResolvableType = ApplicationCommandOptionTypes.CHANNEL | 'CHANNEL';

export type CommandOptionChoiceResolvableType =
  | ApplicationCommandOptionTypes.NUMBER
  | 'NUMBER'
  | ApplicationCommandOptionTypes.STRING
  | 'STRING'
  | ApplicationCommandOptionTypes.INTEGER
  | 'INTEGER';

export type CommandOptionSubOptionResolvableType =
  | ApplicationCommandOptionTypes.SUB_COMMAND
  | 'SUB_COMMAND'
  | ApplicationCommandOptionTypes.SUB_COMMAND_GROUP
  | 'SUB_COMMAND_GROUP';

export type CommandOptionNonChoiceResolvableType = Exclude<
  CommandOptionDataTypeResolvable,
  CommandOptionChoiceResolvableType | CommandOptionSubOptionResolvableType | CommandOptionChannelResolvableType
>;

export interface BaseApplicationCommandOptionsData {
  name: string;
  description: string;
  required?: boolean;
}

export interface UserApplicationCommandData extends BaseApplicationCommandData {
  type: 'USER' | ApplicationCommandTypes.USER;
}

export interface MessageApplicationCommandData extends BaseApplicationCommandData {
  type: 'MESSAGE' | ApplicationCommandTypes.MESSAGE;
}

export interface ChatInputApplicationCommandData extends BaseApplicationCommandData {
  description: string;
  type?: 'CHAT_INPUT' | ApplicationCommandTypes.CHAT_INPUT;
  options?: ApplicationCommandOptionData[];
}

export type ApplicationCommandData =
  | UserApplicationCommandData
  | MessageApplicationCommandData
  | ChatInputApplicationCommandData;

export interface ApplicationCommandChannelOptionData extends BaseApplicationCommandOptionsData {
  type: CommandOptionChannelResolvableType;
  channelTypes?: Exclude<keyof typeof ChannelTypes | ChannelTypes, 'UNKNOWN' | ChannelTypes.UNKNOWN>[];
  channel_types?: Exclude<ChannelTypes, ChannelTypes.UNKNOWN>[];
}

export interface ApplicationCommandChannelOption extends BaseApplicationCommandOptionsData {
  type: 'CHANNEL';
  channelTypes?: (keyof typeof ChannelTypes)[];
}

export interface ApplicationCommandChoicesData extends BaseApplicationCommandOptionsData {
  type: CommandOptionChoiceResolvableType;
  choices?: ApplicationCommandOptionChoice[];
}

export interface ApplicationCommandChoicesOption extends BaseApplicationCommandOptionsData {
  type: Exclude<CommandOptionChoiceResolvableType, ApplicationCommandOptionTypes>;
  choices?: ApplicationCommandOptionChoice[];
}

export interface ApplicationCommandSubGroupData extends BaseApplicationCommandOptionsData {
  type: 'SUB_COMMAND_GROUP' | ApplicationCommandOptionTypes.SUB_COMMAND_GROUP;
  options?: ApplicationCommandSubCommandData[];
}

export interface ApplicationCommandSubGroup extends BaseApplicationCommandOptionsData {
  type: 'SUB_COMMAND_GROUP';
  options?: ApplicationCommandSubCommand[];
}

export interface ApplicationCommandSubCommandData extends BaseApplicationCommandOptionsData {
  type: 'SUB_COMMAND' | ApplicationCommandOptionTypes.SUB_COMMAND;
  options?: (ApplicationCommandChoicesData | ApplicationCommandNonOptionsData | ApplicationCommandChannelOptionData)[];
}

export interface ApplicationCommandSubCommand extends BaseApplicationCommandOptionsData {
  type: 'SUB_COMMAND';
  options?: (ApplicationCommandChoicesOption | ApplicationCommandNonOptions | ApplicationCommandChannelOption)[];
}

export interface ApplicationCommandNonOptionsData extends BaseApplicationCommandOptionsData {
  type: CommandOptionNonChoiceResolvableType;
}

export interface ApplicationCommandNonOptions extends BaseApplicationCommandOptionsData {
  type: Exclude<CommandOptionNonChoiceResolvableType, ApplicationCommandOptionTypes>;
}

export type ApplicationCommandOptionData =
  | ApplicationCommandSubGroupData
  | ApplicationCommandNonOptionsData
  | ApplicationCommandChannelOptionData
  | ApplicationCommandChoicesData
  | ApplicationCommandSubCommandData;

export type ApplicationCommandOption =
  | ApplicationCommandSubGroup
  | ApplicationCommandNonOptions
  | ApplicationCommandChannelOption
  | ApplicationCommandChoicesOption
  | ApplicationCommandSubCommand;

export interface ApplicationCommandOptionChoice {
  name: string;
  value: string | number;
}

export type ApplicationCommandType = keyof typeof ApplicationCommandTypes;

export type ApplicationCommandOptionType = keyof typeof ApplicationCommandOptionTypes;

export interface ApplicationCommandPermissionData {
  id: Snowflake;
  type: ApplicationCommandPermissionType | ApplicationCommandPermissionTypes;
  permission: boolean;
}

export interface ApplicationCommandPermissions extends ApplicationCommandPermissionData {
  type: ApplicationCommandPermissionType;
}

export type ApplicationCommandPermissionType = keyof typeof ApplicationCommandPermissionTypes;

export type ApplicationCommandResolvable = ApplicationCommand | Snowflake;

export type ApplicationFlagsString =
  | 'GATEWAY_PRESENCE'
  | 'GATEWAY_PRESENCE_LIMITED'
  | 'GATEWAY_GUILD_MEMBERS'
  | 'GATEWAY_GUILD_MEMBERS_LIMITED'
  | 'VERIFICATION_PENDING_GUILD_LIMIT'
  | 'EMBEDDED';

export interface AuditLogChange {
  key: APIAuditLogChange['key'];
  old?: APIAuditLogChange['old_value'];
  new?: APIAuditLogChange['new_value'];
}

export type Awaited<T> = T | PromiseLike<T>;

export type AwaitMessageComponentOptions<T extends MessageComponentInteraction> = Omit<
  MessageComponentCollectorOptions<T>,
  'max' | 'maxComponents' | 'maxUsers'
>;

export interface AwaitMessagesOptions extends MessageCollectorOptions {
  errors?: string[];
}

export interface AwaitReactionsOptions extends ReactionCollectorOptions {
  errors?: string[];
}

export interface BanOptions {
  days?: number;
  reason?: string;
}

export type Base64Resolvable = Buffer | Base64String;

export type Base64String = string;

export interface BaseFetchOptions {
  cache?: boolean;
  force?: boolean;
}

export interface BaseMessageComponentOptions {
  type?: MessageComponentType | MessageComponentTypes;
}

export type BitFieldResolvable<T extends string, N extends number | bigint> =
  | RecursiveReadonlyArray<T | N | `${bigint}` | Readonly<BitField<T, N>>>
  | T
  | N
  | `${bigint}`
  | Readonly<BitField<T, N>>;

export type BufferResolvable = Buffer | string;

export interface Caches {
  ApplicationCommandManager: [manager: typeof ApplicationCommandManager, holds: typeof ApplicationCommand];
  BaseGuildEmojiManager: [manager: typeof BaseGuildEmojiManager, holds: typeof GuildEmoji];
  GuildEmojiManager: [manager: typeof GuildEmojiManager, holds: typeof GuildEmoji];
  // TODO: ChannelManager: [manager: typeof ChannelManager, holds: typeof Channel];
  // TODO: GuildChannelManager: [manager: typeof GuildChannelManager, holds: typeof GuildChannel];
  // TODO: GuildManager: [manager: typeof GuildManager, holds: typeof Guild];
  GuildMemberManager: [manager: typeof GuildMemberManager, holds: typeof GuildMember];
  GuildBanManager: [manager: typeof GuildBanManager, holds: typeof GuildBan];
  GuildInviteManager: [manager: typeof GuildInviteManager, holds: typeof Invite];
  GuildStickerManager: [manager: typeof GuildStickerManager, holds: typeof Sticker];
  MessageManager: [manager: typeof MessageManager, holds: typeof Message];
  // TODO: PermissionOverwriteManager: [manager: typeof PermissionOverwriteManager, holds: typeof PermissionOverwrites];
  PresenceManager: [manager: typeof PresenceManager, holds: typeof Presence];
  ReactionManager: [manager: typeof ReactionManager, holds: typeof MessageReaction];
  ReactionUserManager: [manager: typeof ReactionUserManager, holds: typeof User];
  // TODO: RoleManager: [manager: typeof RoleManager, holds: typeof Role];
  StageInstanceManager: [manager: typeof StageInstanceManager, holds: typeof StageInstance];
  ThreadManager: [manager: typeof ThreadManager, holds: typeof ThreadChannel];
  ThreadMemberManager: [manager: typeof ThreadMemberManager, holds: typeof ThreadMember];
  UserManager: [manager: typeof UserManager, holds: typeof User];
  VoiceStateManager: [manager: typeof VoiceStateManager, holds: typeof VoiceState];
}

export type CacheConstructors = {
  [K in keyof Caches]: Caches[K][0] & { name: K };
};

// This doesn't actually work the way it looks 😢.
// Narrowing the type of `manager.name` doesn't propagate type information to `holds` and the return type.
export type CacheFactory = (
  manager: CacheConstructors[keyof Caches],
  holds: Caches[typeof manager['name']][1],
) => typeof manager['prototype'] extends DataManager<infer K, infer V, any> ? Collection<K, V> : never;

export type CacheWithLimitsOptions = {
  [K in keyof Caches]?: Caches[K][0]['prototype'] extends DataManager<infer K, infer V, any>
    ? LimitedCollectionOptions<K, V> | number
    : never;
};

export interface CategoryCreateChannelOptions {
  permissionOverwrites?: OverwriteResolvable[] | Collection<Snowflake, OverwriteResolvable>;
  topic?: string;
  type?: Exclude<
    keyof typeof ChannelTypes | ChannelTypes,
    | 'DM'
    | 'GROUP_DM'
    | 'UNKNOWN'
    | 'GUILD_PUBLIC_THREAD'
    | 'GUILD_NEWS_THREAD'
    | 'GUILD_PRIVATE_THREAD'
    | 'GUILD_CATEGORY'
    | ChannelTypes.DM
    | ChannelTypes.GROUP_DM
    | ChannelTypes.UNKNOWN
    | ChannelTypes.GUILD_PUBLIC_THREAD
    | ChannelTypes.GUILD_NEWS_THREAD
    | ChannelTypes.GUILD_PRIVATE_THREAD
    | ChannelTypes.GUILD_CATEGORY
  >;
  nsfw?: boolean;
  bitrate?: number;
  userLimit?: number;
  rateLimitPerUser?: number;
  position?: number;
  reason?: string;
}

export interface ChannelCreationOverwrites {
  allow?: PermissionResolvable;
  deny?: PermissionResolvable;
  id: RoleResolvable | UserResolvable;
}

export interface ChannelData {
  name?: string;
  type?: Pick<typeof ChannelTypes, 'GUILD_TEXT' | 'GUILD_NEWS'>;
  position?: number;
  topic?: string;
  nsfw?: boolean;
  bitrate?: number;
  userLimit?: number;
  parent?: CategoryChannelResolvable | null;
  rateLimitPerUser?: number;
  lockPermissions?: boolean;
  permissionOverwrites?: readonly OverwriteResolvable[] | Collection<Snowflake, OverwriteResolvable>;
  defaultAutoArchiveDuration?: ThreadAutoArchiveDuration;
  rtcRegion?: string | null;
}

export interface ChannelLogsQueryOptions {
  limit?: number;
  before?: Snowflake;
  after?: Snowflake;
  around?: Snowflake;
}

export type ChannelMention = `<#${Snowflake}>`;

export interface ChannelPosition {
  channel: GuildChannel | Snowflake;
  lockPermissions?: boolean;
  parent?: CategoryChannelResolvable | null;
  position?: number;
}

export type GuildTextChannelResolvable = TextChannel | NewsChannel | Snowflake;
export type ChannelResolvable = Channel | Snowflake;

export interface ChannelWebhookCreateOptions {
  avatar?: BufferResolvable | Base64Resolvable | null;
  reason?: string;
}

export interface ClientEvents {
  applicationCommandCreate: [command: ApplicationCommand];
  applicationCommandDelete: [command: ApplicationCommand];
  applicationCommandUpdate: [oldCommand: ApplicationCommand | null, newCommand: ApplicationCommand];
  channelCreate: [channel: GuildChannel];
  channelDelete: [channel: DMChannel | GuildChannel];
  channelPinsUpdate: [channel: TextBasedChannels, date: Date];
  channelUpdate: [oldChannel: DMChannel | GuildChannel, newChannel: DMChannel | GuildChannel];
  debug: [message: string];
  warn: [message: string];
  emojiCreate: [emoji: GuildEmoji];
  emojiDelete: [emoji: GuildEmoji];
  emojiUpdate: [oldEmoji: GuildEmoji, newEmoji: GuildEmoji];
  error: [error: Error];
  guildBanAdd: [ban: GuildBan];
  guildBanRemove: [ban: GuildBan];
  guildCreate: [guild: Guild];
  guildDelete: [guild: Guild];
  guildUnavailable: [guild: Guild];
  guildIntegrationsUpdate: [guild: Guild];
  guildMemberAdd: [member: GuildMember];
  guildMemberAvailable: [member: GuildMember | PartialGuildMember];
  guildMemberRemove: [member: GuildMember | PartialGuildMember];
  guildMembersChunk: [
    members: Collection<Snowflake, GuildMember>,
    guild: Guild,
    data: { count: number; index: number; nonce: string | undefined },
  ];
  guildMemberUpdate: [oldMember: GuildMember | PartialGuildMember, newMember: GuildMember];
  guildUpdate: [oldGuild: Guild, newGuild: Guild];
  inviteCreate: [invite: Invite];
  inviteDelete: [invite: Invite];
  /** @deprecated Use messageCreate instead */
  message: [message: Message];
  messageCreate: [message: Message];
  messageDelete: [message: Message | PartialMessage];
  messageReactionRemoveAll: [
    message: Message | PartialMessage,
    reactions: Collection<string | Snowflake, MessageReaction>,
  ];
  messageReactionRemoveEmoji: [reaction: MessageReaction | PartialMessageReaction];
  messageDeleteBulk: [messages: Collection<Snowflake, Message | PartialMessage>];
  messageReactionAdd: [reaction: MessageReaction | PartialMessageReaction, user: User | PartialUser];
  messageReactionRemove: [reaction: MessageReaction | PartialMessageReaction, user: User | PartialUser];
  messageUpdate: [oldMessage: Message | PartialMessage, newMessage: Message | PartialMessage];
  presenceUpdate: [oldPresence: Presence | null, newPresence: Presence];
  rateLimit: [rateLimitData: RateLimitData];
  invalidRequestWarning: [invalidRequestWarningData: InvalidRequestWarningData];
  ready: [client: Client<true>];
  invalidated: [];
  roleCreate: [role: Role];
  roleDelete: [role: Role];
  roleUpdate: [oldRole: Role, newRole: Role];
  threadCreate: [thread: ThreadChannel];
  threadDelete: [thread: ThreadChannel];
  threadListSync: [threads: Collection<Snowflake, ThreadChannel>];
  threadMemberUpdate: [oldMember: ThreadMember, newMember: ThreadMember];
  threadMembersUpdate: [
    oldMembers: Collection<Snowflake, ThreadMember>,
    newMembers: Collection<Snowflake, ThreadMember>,
  ];
  threadUpdate: [oldThread: ThreadChannel, newThread: ThreadChannel];
  typingStart: [typing: Typing];
  userUpdate: [oldUser: User | PartialUser, newUser: User];
  voiceStateUpdate: [oldState: VoiceState, newState: VoiceState];
  webhookUpdate: [channel: TextChannel];
  /** @deprecated Use interactionCreate instead */
  interaction: [interaction: Interaction];
  interactionCreate: [interaction: Interaction];
  shardDisconnect: [closeEvent: CloseEvent, shardId: number];
  shardError: [error: Error, shardId: number];
  shardReady: [shardId: number, unavailableGuilds: Set<Snowflake> | undefined];
  shardReconnecting: [shardId: number];
  shardResume: [shardId: number, replayedEvents: number];
  stageInstanceCreate: [stageInstance: StageInstance];
  stageInstanceUpdate: [oldStageInstance: StageInstance | null, newStageInstance: StageInstance];
  stageInstanceDelete: [stageInstance: StageInstance];
  stickerCreate: [sticker: Sticker];
  stickerDelete: [sticker: Sticker];
  stickerUpdate: [oldSticker: Sticker, newSticker: Sticker];
}

export interface ClientOptions {
  shards?: number | number[] | 'auto';
  shardCount?: number;
  makeCache?: CacheFactory;
  /** @deprecated Use `makeCache` with a `LimitedCollection` for `MessageManager` instead. */
  messageCacheLifetime?: number;
  /** @deprecated Use `makeCache` with a `LimitedCollection` for `MessageManager` instead. */
  messageSweepInterval?: number;
  allowedMentions?: MessageMentionOptions;
  invalidRequestWarningInterval?: number;
  partials?: PartialTypes[];
  restWsBridgeTimeout?: number;
  restTimeOffset?: number;
  restRequestTimeout?: number;
  restGlobalRateLimit?: number;
  restSweepInterval?: number;
  retryLimit?: number;
  failIfNotExists?: boolean;
  userAgentSuffix?: string[];
  presence?: PresenceData;
  intents: BitFieldResolvable<IntentsString, number>;
  ws?: WebSocketOptions;
  http?: HTTPOptions;
  rejectOnRateLimit?: string[] | ((data: RateLimitData) => boolean | Promise<boolean>);
}

export type ClientPresenceStatus = 'online' | 'idle' | 'dnd';

export interface ClientPresenceStatusData {
  web?: ClientPresenceStatus;
  mobile?: ClientPresenceStatus;
  desktop?: ClientPresenceStatus;
}

export interface ClientUserEditData {
  username?: string;
  avatar?: BufferResolvable | Base64Resolvable | null;
}

export interface CloseEvent {
  wasClean: boolean;
  code: number;
  reason: string;
  target: WebSocket;
}

export type CollectorFilter<T extends unknown[]> = (...args: T) => boolean | Promise<boolean>;

export interface CollectorOptions<T extends unknown[]> {
  filter?: CollectorFilter<T>;
  time?: number;
  idle?: number;
  dispose?: boolean;
}

export interface CollectorResetTimerOptions {
  time?: number;
  idle?: number;
}

export type ColorResolvable =
  | 'DEFAULT'
  | 'WHITE'
  | 'AQUA'
  | 'GREEN'
  | 'BLUE'
  | 'YELLOW'
  | 'PURPLE'
  | 'LUMINOUS_VIVID_PINK'
  | 'FUCHSIA'
  | 'GOLD'
  | 'ORANGE'
  | 'RED'
  | 'GREY'
  | 'DARKER_GREY'
  | 'NAVY'
  | 'DARK_AQUA'
  | 'DARK_GREEN'
  | 'DARK_BLUE'
  | 'DARK_PURPLE'
  | 'DARK_VIVID_PINK'
  | 'DARK_GOLD'
  | 'DARK_ORANGE'
  | 'DARK_RED'
  | 'DARK_GREY'
  | 'LIGHT_GREY'
  | 'DARK_NAVY'
  | 'BLURPLE'
  | 'GREYPLE'
  | 'DARK_BUT_NOT_BLACK'
  | 'NOT_QUITE_BLACK'
  | 'RANDOM'
  | readonly [number, number, number]
  | number
  | HexColorString;

export interface CommandInteractionOption {
  name: string;
  type: ApplicationCommandOptionType;
  value?: string | number | boolean;
  options?: CommandInteractionOption[];
  user?: User;
  member?: GuildMember | APIInteractionDataResolvedGuildMember;
  channel?: GuildChannel | ThreadChannel | APIInteractionDataResolvedChannel;
  role?: Role | APIRole;
  message?: Message | APIMessage;
}

export interface CommandInteractionResolvedData {
  users?: Collection<Snowflake, User>;
  members?: Collection<Snowflake, GuildMember | APIInteractionDataResolvedGuildMember>;
  roles?: Collection<Snowflake, Role | APIRole>;
  channels?: Collection<Snowflake, Channel | APIInteractionDataResolvedChannel>;
  messages?: Collection<Snowflake, Message | APIMessage>;
}

export interface ConstantsClientApplicationAssetTypes {
  SMALL: 1;
  BIG: 2;
}

export interface ConstantsColors {
  DEFAULT: 0x000000;
  WHITE: 0xffffff;
  AQUA: 0x1abc9c;
  GREEN: 0x57f287;
  BLUE: 0x3498db;
  YELLOW: 0xfee75c;
  PURPLE: 0x9b59b6;
  LUMINOUS_VIVID_PINK: 0xe91e63;
  FUCHSIA: 0xeb459e;
  GOLD: 0xf1c40f;
  ORANGE: 0xe67e22;
  RED: 0xed4245;
  GREY: 0x95a5a6;
  NAVY: 0x34495e;
  DARK_AQUA: 0x11806a;
  DARK_GREEN: 0x1f8b4c;
  DARK_BLUE: 0x206694;
  DARK_PURPLE: 0x71368a;
  DARK_VIVID_PINK: 0xad1457;
  DARK_GOLD: 0xc27c0e;
  DARK_ORANGE: 0xa84300;
  DARK_RED: 0x992d22;
  DARK_GREY: 0x979c9f;
  DARKER_GREY: 0x7f8c8d;
  LIGHT_GREY: 0xbcc0c0;
  DARK_NAVY: 0x2c3e50;
  BLURPLE: 0x5865f2;
  GREYPLE: 0x99aab5;
  DARK_BUT_NOT_BLACK: 0x2c2f33;
  NOT_QUITE_BLACK: 0x23272a;
}

export interface ConstantsEvents {
  RATE_LIMIT: 'rateLimit';
  INVALID_REQUEST_WARNING: 'invalidRequestWarning';
  CLIENT_READY: 'ready';
  APPLICATION_COMMAND_CREATE: 'applicationCommandCreate';
  APPLICATION_COMMAND_DELETE: 'applicationCommandDelete';
  APPLICATION_COMMAND_UPDATE: 'applicationCommandUpdate';
  GUILD_CREATE: 'guildCreate';
  GUILD_DELETE: 'guildDelete';
  GUILD_UPDATE: 'guildUpdate';
  INVITE_CREATE: 'inviteCreate';
  INVITE_DELETE: 'inviteDelete';
  GUILD_UNAVAILABLE: 'guildUnavailable';
  GUILD_MEMBER_ADD: 'guildMemberAdd';
  GUILD_MEMBER_REMOVE: 'guildMemberRemove';
  GUILD_MEMBER_UPDATE: 'guildMemberUpdate';
  GUILD_MEMBER_AVAILABLE: 'guildMemberAvailable';
  GUILD_MEMBERS_CHUNK: 'guildMembersChunk';
  GUILD_INTEGRATIONS_UPDATE: 'guildIntegrationsUpdate';
  GUILD_ROLE_CREATE: 'roleCreate';
  GUILD_ROLE_DELETE: 'roleDelete';
  GUILD_ROLE_UPDATE: 'roleUpdate';
  GUILD_EMOJI_CREATE: 'emojiCreate';
  GUILD_EMOJI_DELETE: 'emojiDelete';
  GUILD_EMOJI_UPDATE: 'emojiUpdate';
  GUILD_BAN_ADD: 'guildBanAdd';
  GUILD_BAN_REMOVE: 'guildBanRemove';
  CHANNEL_CREATE: 'channelCreate';
  CHANNEL_DELETE: 'channelDelete';
  CHANNEL_UPDATE: 'channelUpdate';
  CHANNEL_PINS_UPDATE: 'channelPinsUpdate';
  MESSAGE_CREATE: 'messageCreate';
  MESSAGE_DELETE: 'messageDelete';
  MESSAGE_UPDATE: 'messageUpdate';
  MESSAGE_BULK_DELETE: 'messageDeleteBulk';
  MESSAGE_REACTION_ADD: 'messageReactionAdd';
  MESSAGE_REACTION_REMOVE: 'messageReactionRemove';
  MESSAGE_REACTION_REMOVE_ALL: 'messageReactionRemoveAll';
  MESSAGE_REACTION_REMOVE_EMOJI: 'messageReactionRemoveEmoji';
  THREAD_CREATE: 'threadCreate';
  THREAD_DELETE: 'threadDelete';
  THREAD_UPDATE: 'threadUpdate';
  THREAD_LIST_SYNC: 'threadListSync';
  THREAD_MEMBER_UPDATE: 'threadMemberUpdate';
  THREAD_MEMBERS_UPDATE: 'threadMembersUpdate';
  USER_UPDATE: 'userUpdate';
  PRESENCE_UPDATE: 'presenceUpdate';
  VOICE_SERVER_UPDATE: 'voiceServerUpdate';
  VOICE_STATE_UPDATE: 'voiceStateUpdate';
  TYPING_START: 'typingStart';
  WEBHOOKS_UPDATE: 'webhookUpdate';
  INTERACTION_CREATE: 'interactionCreate';
  ERROR: 'error';
  WARN: 'warn';
  DEBUG: 'debug';
  SHARD_DISCONNECT: 'shardDisconnect';
  SHARD_ERROR: 'shardError';
  SHARD_RECONNECTING: 'shardReconnecting';
  SHARD_READY: 'shardReady';
  SHARD_RESUME: 'shardResume';
  INVALIDATED: 'invalidated';
  RAW: 'raw';
  STAGE_INSTANCE_CREATE: 'stageInstanceCreate';
  STAGE_INSTANCE_UPDATE: 'stageInstanceUpdate';
  STAGE_INSTANCE_DELETE: 'stageInstanceDelete';
  GUILD_STICKER_CREATE: 'stickerCreate';
  GUILD_STICKER_DELETE: 'stickerDelete';
  GUILD_STICKER_UPDATE: 'stickerUpdate';
}

export interface ConstantsOpcodes {
  DISPATCH: 0;
  HEARTBEAT: 1;
  IDENTIFY: 2;
  STATUS_UPDATE: 3;
  VOICE_STATE_UPDATE: 4;
  VOICE_GUILD_PING: 5;
  RESUME: 6;
  RECONNECT: 7;
  REQUEST_GUILD_MEMBERS: 8;
  INVALID_SESSION: 9;
  HELLO: 10;
  HEARTBEAT_ACK: 11;
}

export interface ConstantsShardEvents {
  CLOSE: 'close';
  DESTROYED: 'destroyed';
  INVALID_SESSION: 'invalidSession';
  READY: 'ready';
  RESUMED: 'resumed';
}

export interface ConstantsStatus {
  READY: 0;
  CONNECTING: 1;
  RECONNECTING: 2;
  IDLE: 3;
  NEARLY: 4;
  DISCONNECTED: 5;
}

export interface CreateRoleOptions extends RoleData {
  reason?: string;
}

export interface StageInstanceCreateOptions {
  topic: string;
  privacyLevel?: PrivacyLevel | number;
}

export interface CrosspostedChannel {
  channelId: Snowflake;
  guildId: Snowflake;
  type: keyof typeof ChannelTypes;
  name: string;
}

export type DateResolvable = Date | number | string;

export interface DeconstructedSnowflake {
  timestamp: number;
  readonly date: Date;
  workerId: number;
  processId: number;
  increment: number;
  binary: string;
}

export type DefaultMessageNotificationLevel = keyof typeof DefaultMessageNotificationLevels;

export type DynamicImageFormat = AllowedImageFormat | 'gif';

export interface EditGuildTemplateOptions {
  name?: string;
  description?: string;
}

export interface EmbedField {
  name: string;
  value: string;
  inline: boolean;
}

export interface EmbedFieldData {
  name: string;
  value: string;
  inline?: boolean;
}

export type EmojiIdentifierResolvable = string | EmojiResolvable;

export type EmojiResolvable = Snowflake | GuildEmoji | ReactionEmoji;

export interface ErrorEvent {
  error: unknown;
  message: string;
  type: string;
  target: WebSocket;
}

export interface EscapeMarkdownOptions {
  codeBlock?: boolean;
  inlineCode?: boolean;
  bold?: boolean;
  italic?: boolean;
  underline?: boolean;
  strikethrough?: boolean;
  spoiler?: boolean;
  inlineCodeContent?: boolean;
  codeBlockContent?: boolean;
}

export type ExplicitContentFilterLevel = keyof typeof ExplicitContentFilterLevels;

export interface FetchApplicationCommandOptions extends BaseFetchOptions {
  guildId?: Snowflake;
}

export interface FetchArchivedThreadOptions {
  type?: 'public' | 'private';
  fetchAll?: boolean;
  before?: ThreadChannelResolvable | DateResolvable;
  limit?: number;
}

export interface FetchBanOptions extends BaseFetchOptions {
  user: UserResolvable;
}

export interface FetchBansOptions {
  cache: boolean;
}

export interface FetchChannelOptions extends BaseFetchOptions {
  allowUnknownGuild?: boolean;
}

export interface FetchedThreads {
  threads: Collection<Snowflake, ThreadChannel>;
  hasMore?: boolean;
}

export interface FetchGuildOptions extends BaseFetchOptions {
  guild: GuildResolvable;
  withCounts?: boolean;
}

export interface FetchGuildsOptions {
  before?: Snowflake;
  after?: Snowflake;
  limit?: number;
}

interface FetchInviteOptions extends BaseFetchOptions {
  code: string;
}

interface FetchInvitesOptions {
  channelId?: GuildInvitableChannelResolvable;
  cache?: boolean;
}

export interface FetchMemberOptions extends BaseFetchOptions {
  user: UserResolvable;
}

export interface FetchMembersOptions {
  user?: UserResolvable | UserResolvable[];
  query?: string;
  limit?: number;
  withPresences?: boolean;
  time?: number;
  nonce?: string;
  force?: boolean;
}

export type FetchOwnerOptions = Omit<FetchMemberOptions, 'user'>;

export interface FetchReactionUsersOptions {
  limit?: number;
  after?: Snowflake;
}

export interface FetchThreadsOptions {
  archived?: FetchArchivedThreadOptions;
  active?: boolean;
}

export interface FileOptions {
  attachment: BufferResolvable | Stream;
  name?: string;
}

export interface GuildApplicationCommandPermissionData {
  id: Snowflake;
  permissions: ApplicationCommandPermissionData[];
}

export type GuildAuditLogsAction = keyof GuildAuditLogsActions;

export interface GuildAuditLogsActions {
  ALL?: null;
  GUILD_UPDATE?: number;
  CHANNEL_CREATE?: number;
  CHANNEL_UPDATE?: number;
  CHANNEL_DELETE?: number;
  CHANNEL_OVERWRITE_CREATE?: number;
  CHANNEL_OVERWRITE_UPDATE?: number;
  CHANNEL_OVERWRITE_DELETE?: number;
  MEMBER_KICK?: number;
  MEMBER_PRUNE?: number;
  MEMBER_BAN_ADD?: number;
  MEMBER_BAN_REMOVE?: number;
  MEMBER_UPDATE?: number;
  MEMBER_ROLE_UPDATE?: number;
  MEMBER_MOVE?: number;
  MEMBER_DISCONNECT?: number;
  BOT_ADD?: number;
  ROLE_CREATE?: number;
  ROLE_UPDATE?: number;
  ROLE_DELETE?: number;
  INVITE_CREATE?: number;
  INVITE_UPDATE?: number;
  INVITE_DELETE?: number;
  WEBHOOK_CREATE?: number;
  WEBHOOK_UPDATE?: number;
  WEBHOOK_DELETE?: number;
  EMOJI_CREATE?: number;
  EMOJI_UPDATE?: number;
  EMOJI_DELETE?: number;
  MESSAGE_DELETE?: number;
  MESSAGE_BULK_DELETE?: number;
  MESSAGE_PIN?: number;
  MESSAGE_UNPIN?: number;
  INTEGRATION_CREATE?: number;
  INTEGRATION_UPDATE?: number;
  INTEGRATION_DELETE?: number;
  STAGE_INSTANCE_CREATE?: number;
  STAGE_INSTANCE_UPDATE?: number;
  STAGE_INSTANCE_DELETE?: number;
  STICKER_CREATE?: number;
  STICKER_UPDATE?: number;
  STICKER_DELETE?: number;
  THREAD_CREATE?: number;
  THREAD_UPDATE?: number;
  THREAD_DELETE?: number;
}

export type GuildAuditLogsActionType = 'CREATE' | 'DELETE' | 'UPDATE' | 'ALL';

export interface GuildAuditLogsFetchOptions {
  before?: Snowflake | GuildAuditLogsEntry;
  limit?: number;
  user?: UserResolvable;
  type?: GuildAuditLogsAction | number;
}

export type GuildAuditLogsTarget = keyof GuildAuditLogsTargets;

export interface GuildAuditLogsTargets {
  ALL?: string;
  GUILD?: string;
  CHANNEL?: string;
  USER?: string;
  ROLE?: string;
  INVITE?: string;
  WEBHOOK?: string;
  EMOJI?: string;
  MESSAGE?: string;
  INTEGRATION?: string;
  STAGE_INSTANCE?: string;
  STICKER?: string;
  THREAD?: string;
  UNKNOWN?: string;
}

export type GuildBanResolvable = GuildBan | UserResolvable;

export interface GuildChannelOverwriteOptions {
  reason?: string;
  type?: number;
}

export type GuildChannelResolvable = Snowflake | GuildChannel | ThreadChannel;

export interface GuildChannelCreateOptions extends Omit<CategoryCreateChannelOptions, 'type'> {
  parent?: CategoryChannelResolvable;
  type?: Exclude<
    keyof typeof ChannelTypes | ChannelTypes,
    | 'DM'
    | 'GROUP_DM'
    | 'UNKNOWN'
    | 'GUILD_PUBLIC_THREAD'
    | 'GUILD_NEWS_THREAD'
    | 'GUILD_PRIVATE_THREAD'
    | ChannelTypes.DM
    | ChannelTypes.GROUP_DM
    | ChannelTypes.UNKNOWN
    | ChannelTypes.GUILD_PUBLIC_THREAD
    | ChannelTypes.GUILD_NEWS_THREAD
    | ChannelTypes.GUILD_PRIVATE_THREAD
  >;
}

export interface GuildChannelCloneOptions extends GuildChannelCreateOptions {
  name?: string;
}

export interface GuildChannelOverwriteOptions {
  reason?: string;
  type?: number;
}

export interface GuildCreateOptions {
  afkChannelId?: Snowflake | number;
  afkTimeout?: number;
  channels?: PartialChannelData[];
  defaultMessageNotifications?: DefaultMessageNotificationLevel | number;
  explicitContentFilter?: ExplicitContentFilterLevel | number;
  icon?: BufferResolvable | Base64Resolvable | null;
  roles?: PartialRoleData[];
  systemChannelFlags?: SystemChannelFlagsResolvable;
  systemChannelId?: Snowflake | number;
  verificationLevel?: VerificationLevel | number;
}

export interface GuildWidgetSettings {
  enabled: boolean;
  channel: GuildChannel | null;
}

export interface GuildEditData {
  name?: string;
  verificationLevel?: VerificationLevel | number;
  explicitContentFilter?: ExplicitContentFilterLevel | number;
  defaultMessageNotifications?: DefaultMessageNotificationLevel | number;
  afkChannel?: VoiceChannelResolvable;
  systemChannel?: TextChannelResolvable;
  systemChannelFlags?: SystemChannelFlagsResolvable;
  afkTimeout?: number;
  icon?: BufferResolvable | Base64Resolvable | null;
  owner?: GuildMemberResolvable;
  splash?: BufferResolvable | Base64Resolvable | null;
  discoverySplash?: BufferResolvable | Base64Resolvable | null;
  banner?: BufferResolvable | Base64Resolvable | null;
  rulesChannel?: TextChannelResolvable;
  publicUpdatesChannel?: TextChannelResolvable;
  preferredLocale?: string;
  description?: string | null;
  features?: GuildFeatures[];
}

export interface GuildEmojiCreateOptions {
  roles?: Collection<Snowflake, Role> | RoleResolvable[];
  reason?: string;
}

export interface GuildEmojiEditData {
  name?: string;
  roles?: Collection<Snowflake, Role> | RoleResolvable[];
}

export interface GuildStickerCreateOptions {
  description?: string | null;
  reason?: string;
}

export interface GuildStickerEditData {
  name?: string;
  description?: string | null;
  tags?: string;
}

export type GuildFeatures =
  | 'ANIMATED_ICON'
  | 'BANNER'
  | 'COMMERCE'
  | 'COMMUNITY'
  | 'DISCOVERABLE'
  | 'FEATURABLE'
  | 'INVITE_SPLASH'
  | 'MEMBER_VERIFICATION_GATE_ENABLED'
  | 'NEWS'
  | 'PARTNERED'
  | 'PREVIEW_ENABLED'
  | 'VANITY_URL'
  | 'VERIFIED'
  | 'VIP_REGIONS'
  | 'WELCOME_SCREEN_ENABLED'
  | 'TICKETED_EVENTS_ENABLED'
  | 'MONETIZATION_ENABLED'
  | 'MORE_STICKERS'
  | 'THREE_DAY_THREAD_ARCHIVE'
  | 'SEVEN_DAY_THREAD_ARCHIVE'
  | 'PRIVATE_THREADS';

export interface GuildMemberEditData {
  nick?: string | null;
  roles?: Collection<Snowflake, Role> | readonly RoleResolvable[];
  mute?: boolean;
  deaf?: boolean;
  channel?: GuildVoiceChannelResolvable | null;
}

export type GuildMemberResolvable = GuildMember | UserResolvable;

export type GuildResolvable = Guild | GuildChannel | GuildMember | GuildEmoji | Invite | Role | Snowflake;

export interface GuildPruneMembersOptions {
  count?: boolean;
  days?: number;
  dry?: boolean;
  reason?: string;
  roles?: RoleResolvable[];
}

export interface GuildWidgetSettingsData {
  enabled: boolean;
  channel: GuildChannelResolvable | null;
}

export interface GuildSearchMembersOptions {
  query: string;
  limit?: number;
  cache?: boolean;
}

export interface GuildListMembersOptions {
  after?: Snowflake;
  limit?: number;
  cache?: boolean;
}

export type GuildTemplateResolvable = string;

export type GuildVoiceChannelResolvable = VoiceChannel | StageChannel | Snowflake;

export type HexColorString = `#${string}`;

export interface HTTPAttachmentData {
  attachment: string | Buffer | Stream;
  name: string;
  file: Buffer | Stream;
}

export interface HTTPErrorData {
  json: unknown;
  files: HTTPAttachmentData[];
}

export interface HTTPOptions {
  agent?: Omit<AgentOptions, 'keepAlive'>;
  api?: string;
  version?: number;
  host?: string;
  cdn?: string;
  invite?: string;
  template?: string;
  headers?: Record<string, string>;
}

export interface ImageURLOptions extends Omit<StaticImageURLOptions, 'format'> {
  dynamic?: boolean;
  format?: DynamicImageFormat;
}

export interface IntegrationAccount {
  id: string | Snowflake;
  name: string;
}

export interface InteractionCollectorOptions<T extends Interaction> extends CollectorOptions<[T]> {
  channel?: TextBasedChannels;
  componentType?: MessageComponentType | MessageComponentTypes;
  guild?: Guild;
  interactionType?: InteractionType | InteractionTypes;
  max?: number;
  maxComponents?: number;
  maxUsers?: number;
  message?: Message | APIMessage;
}

export interface ButtonInteractionCollectorOptions extends MessageComponentCollectorOptions<ButtonInteraction> {
  componentType: 'BUTTON' | MessageComponentTypes.BUTTON;
}

export interface SelectMenuInteractionCollectorOptions extends MessageComponentCollectorOptions<SelectMenuInteraction> {
  componentType: 'SELECT_MENU' | MessageComponentTypes.SELECT_MENU;
}

export interface MessageInteractionCollectorOptions
  extends MessageComponentCollectorOptions<MessageComponentInteraction> {
  componentType: 'ACTION_ROW' | MessageComponentTypes.ACTION_ROW;
}

export type InteractionCollectorOptionsResolvable =
  | MessageInteractionCollectorOptions
  | SelectMenuInteractionCollectorOptions
  | ButtonInteractionCollectorOptions;

export interface InteractionDeferReplyOptions {
  ephemeral?: boolean;
  fetchReply?: boolean;
}

export type InteractionDeferUpdateOptions = Omit<InteractionDeferReplyOptions, 'ephemeral'>;

export interface InteractionReplyOptions extends Omit<WebhookMessageOptions, 'username' | 'avatarURL'> {
  ephemeral?: boolean;
  fetchReply?: boolean;
}

export type InteractionResponseType = keyof typeof InteractionResponseTypes;

export type InteractionType = keyof typeof InteractionTypes;

export interface InteractionUpdateOptions extends MessageEditOptions {
  fetchReply?: boolean;
}

export type IntentsString =
  | 'GUILDS'
  | 'GUILD_MEMBERS'
  | 'GUILD_BANS'
  | 'GUILD_EMOJIS_AND_STICKERS'
  | 'GUILD_INTEGRATIONS'
  | 'GUILD_WEBHOOKS'
  | 'GUILD_INVITES'
  | 'GUILD_VOICE_STATES'
  | 'GUILD_PRESENCES'
  | 'GUILD_MESSAGES'
  | 'GUILD_MESSAGE_REACTIONS'
  | 'GUILD_MESSAGE_TYPING'
  | 'DIRECT_MESSAGES'
  | 'DIRECT_MESSAGE_REACTIONS'
  | 'DIRECT_MESSAGE_TYPING';

export interface InviteGenerationOptions {
  permissions?: PermissionResolvable;
  guild?: GuildResolvable;
  disableGuildSelect?: boolean;
  scopes: InviteScope[];
}

type GuildInvitableChannelResolvable =
  | TextChannel
  | VoiceChannel
  | NewsChannel
  | StoreChannel
  | StageChannel
  | Snowflake;

export interface CreateInviteOptions {
  temporary?: boolean;
  maxAge?: number;
  maxUses?: number;
  unique?: boolean;
  reason?: string;
  targetApplication?: ApplicationResolvable;
  targetUser?: UserResolvable;
  targetType?: InviteTargetType;
}

export type IntegrationExpireBehaviors = 'REMOVE_ROLE' | 'KICK';

export type InviteResolvable = string;

export type InviteScope =
  | 'applications.builds.read'
  | 'applications.commands'
  | 'applications.entitlements'
  | 'applications.store.update'
  | 'bot'
  | 'connections'
  | 'email'
  | 'identify'
  | 'guilds'
  | 'guilds.join'
  | 'gdm.join'
  | 'webhook.incoming';

export interface LifetimeFilterOptions<K, V> {
  excludeFromSweep?: (value: V, key: K, collection: LimitedCollection<K, V>) => boolean;
  getComparisonTimestamp?: (value: V, key: K, collection: LimitedCollection<K, V>) => number;
  lifetime?: number;
}

export interface MakeErrorOptions {
  name: string;
  message: string;
  stack: string;
}

export type MemberMention = UserMention | `<@!${Snowflake}>`;

export type MembershipState = keyof typeof MembershipStates;

export type MessageActionRowComponent = MessageButton | MessageSelectMenu;

export type MessageActionRowComponentOptions =
  | (Required<BaseMessageComponentOptions> & MessageButtonOptions)
  | (Required<BaseMessageComponentOptions> & MessageSelectMenuOptions);

export type MessageActionRowComponentResolvable = MessageActionRowComponent | MessageActionRowComponentOptions;

export interface MessageActionRowOptions extends BaseMessageComponentOptions {
  components: MessageActionRowComponentResolvable[];
}

export interface MessageActivity {
  partyId: string;
  type: number;
}

export interface BaseButtonOptions extends BaseMessageComponentOptions {
  disabled?: boolean;
  emoji?: EmojiIdentifierResolvable;
  label?: string;
}

export interface LinkButtonOptions extends BaseButtonOptions {
  style: 'LINK' | MessageButtonStyles.LINK;
  url: string;
}

export interface InteractionButtonOptions extends BaseButtonOptions {
  style: Exclude<MessageButtonStyleResolvable, 'LINK' | MessageButtonStyles.LINK>;
  customId: string;
}

export type MessageButtonOptions = InteractionButtonOptions | LinkButtonOptions;

export type MessageButtonStyle = keyof typeof MessageButtonStyles;

export type MessageButtonStyleResolvable = MessageButtonStyle | MessageButtonStyles;

export interface MessageCollectorOptions extends CollectorOptions<[Message]> {
  max?: number;
  maxProcessed?: number;
}

export type MessageComponent = BaseMessageComponent | MessageActionRow | MessageButton | MessageSelectMenu;

export type MessageComponentCollectorOptions<T extends MessageComponentInteraction> = Omit<
  InteractionCollectorOptions<T>,
  'channel' | 'message' | 'guild' | 'interactionType'
>;

export type MessageComponentOptions =
  | BaseMessageComponentOptions
  | MessageActionRowOptions
  | MessageButtonOptions
  | MessageSelectMenuOptions;

export type MessageComponentType = keyof typeof MessageComponentTypes;

export type MessageComponentTypeResolvable = MessageComponentType | MessageComponentTypes;

export interface MessageEditOptions {
  attachments?: MessageAttachment[];
  content?: string | null;
  embeds?: (MessageEmbed | MessageEmbedOptions | APIEmbed)[] | null;
  files?: (FileOptions | BufferResolvable | Stream | MessageAttachment)[];
  flags?: BitFieldResolvable<MessageFlagsString, number>;
  allowedMentions?: MessageMentionOptions;
  components?: (MessageActionRow | (Required<BaseMessageComponentOptions> & MessageActionRowOptions))[];
}

export interface MessageEmbedAuthor {
  name?: string;
  url?: string;
  iconURL?: string;
  proxyIconURL?: string;
}

export interface MessageEmbedFooter {
  text?: string;
  iconURL?: string;
  proxyIconURL?: string;
}

export interface MessageEmbedImage {
  url: string;
  proxyURL?: string;
  height?: number;
  width?: number;
}

export interface MessageEmbedOptions {
  title?: string;
  description?: string;
  url?: string;
  timestamp?: Date | number;
  color?: ColorResolvable;
  fields?: EmbedFieldData[];
  author?: Partial<MessageEmbedAuthor> & { icon_url?: string; proxy_icon_url?: string };
  thumbnail?: Partial<MessageEmbedThumbnail> & { proxy_url?: string };
  image?: Partial<MessageEmbedImage> & { proxy_url?: string };
  video?: Partial<MessageEmbedVideo> & { proxy_url?: string };
  footer?: Partial<MessageEmbedFooter> & { icon_url?: string; proxy_icon_url?: string };
}

export interface MessageEmbedProvider {
  name: string;
  url: string;
}

export interface MessageEmbedThumbnail {
  url: string;
  proxyURL?: string;
  height?: number;
  width?: number;
}

export interface MessageEmbedVideo {
  url?: string;
  proxyURL?: string;
  height?: number;
  width?: number;
}

export interface MessageEvent {
  data: WebSocket.Data;
  type: string;
  target: WebSocket;
}

export type MessageFlagsString =
  | 'CROSSPOSTED'
  | 'IS_CROSSPOST'
  | 'SUPPRESS_EMBEDS'
  | 'SOURCE_MESSAGE_DELETED'
  | 'URGENT'
  | 'HAS_THREAD'
  | 'EPHEMERAL'
  | 'LOADING';

export interface MessageInteraction {
  id: Snowflake;
  type: InteractionType;
  commandName: string;
  user: User;
}

export interface MessageMentionsHasOptions {
  ignoreDirect?: boolean;
  ignoreRoles?: boolean;
  ignoreEveryone?: boolean;
}

export interface MessageMentionOptions {
  parse?: MessageMentionTypes[];
  roles?: Snowflake[];
  users?: Snowflake[];
  repliedUser?: boolean;
}

export type MessageMentionTypes = 'roles' | 'users' | 'everyone';

export interface MessageOptions {
  tts?: boolean;
  nonce?: string | number;
  content?: string | null;
  embeds?: (MessageEmbed | MessageEmbedOptions | APIEmbed)[];
  components?: (MessageActionRow | (Required<BaseMessageComponentOptions> & MessageActionRowOptions))[];
  allowedMentions?: MessageMentionOptions;
  files?: (FileOptions | BufferResolvable | Stream | MessageAttachment)[];
  reply?: ReplyOptions;
  stickers?: StickerResolvable[];
  attachments?: MessageAttachment[];
}

export type MessageReactionResolvable =
  | MessageReaction
  | Snowflake
  | `${string}:${Snowflake}`
  | `<:${string}:${Snowflake}>`
  | `<a:${string}:${Snowflake}>`
  | string;

export interface MessageReference {
  channelId: Snowflake;
  guildId: Snowflake | undefined;
  messageId: Snowflake | undefined;
}

export type MessageResolvable = Message | Snowflake;

export interface MessageSelectMenuOptions extends BaseMessageComponentOptions {
  customId?: string;
  disabled?: boolean;
  maxValues?: number;
  minValues?: number;
  options?: MessageSelectOptionData[];
  placeholder?: string;
}

export interface MessageSelectOption {
  default: boolean;
  description: string | null;
  emoji: APIPartialEmoji | null;
  label: string;
  value: string;
}

export interface MessageSelectOptionData {
  default?: boolean;
  description?: string;
  emoji?: EmojiIdentifierResolvable;
  label: string;
  value: string;
}

export type MessageTarget =
  | Interaction
  | InteractionWebhook
  | TextBasedChannels
  | User
  | GuildMember
  | Webhook
  | WebhookClient
  | Message
  | MessageManager;

export type MessageType =
  | 'DEFAULT'
  | 'RECIPIENT_ADD'
  | 'RECIPIENT_REMOVE'
  | 'CALL'
  | 'CHANNEL_NAME_CHANGE'
  | 'CHANNEL_ICON_CHANGE'
  | 'CHANNEL_PINNED_MESSAGE'
  | 'GUILD_MEMBER_JOIN'
  | 'USER_PREMIUM_GUILD_SUBSCRIPTION'
  | 'USER_PREMIUM_GUILD_SUBSCRIPTION_TIER_1'
  | 'USER_PREMIUM_GUILD_SUBSCRIPTION_TIER_2'
  | 'USER_PREMIUM_GUILD_SUBSCRIPTION_TIER_3'
  | 'CHANNEL_FOLLOW_ADD'
  | 'GUILD_DISCOVERY_DISQUALIFIED'
  | 'GUILD_DISCOVERY_REQUALIFIED'
  | 'GUILD_DISCOVERY_GRACE_PERIOD_INITIAL_WARNING'
  | 'GUILD_DISCOVERY_GRACE_PERIOD_FINAL_WARNING'
  | 'THREAD_CREATED'
  | 'REPLY'
  | 'APPLICATION_COMMAND'
  | 'THREAD_STARTER_MESSAGE'
  | 'GUILD_INVITE_REMINDER'
  | 'CONTEXT_MENU_COMMAND';

export type MFALevel = keyof typeof MFALevels;

export interface MultipleShardRespawnOptions {
  shardDelay?: number;
  respawnDelay?: number;
  timeout?: number;
}

export interface MultipleShardSpawnOptions {
  amount?: number | 'auto';
  delay?: number;
  timeout?: number;
}

export type NSFWLevel = keyof typeof NSFWLevels;

export interface OverwriteData {
  allow?: PermissionResolvable;
  deny?: PermissionResolvable;
  id: GuildMemberResolvable | RoleResolvable;
  type?: OverwriteType;
}

export type OverwriteResolvable = PermissionOverwrites | OverwriteData;

export type OverwriteType = 'member' | 'role';

export type PermissionFlags = Record<PermissionString, bigint>;

export type PermissionOverwriteOptions = Partial<Record<PermissionString, boolean | null>>;

export type PermissionResolvable = BitFieldResolvable<PermissionString, bigint>;

export type PermissionOverwriteResolvable = UserResolvable | RoleResolvable | PermissionOverwrites;

export type PermissionString =
  | 'CREATE_INSTANT_INVITE'
  | 'KICK_MEMBERS'
  | 'BAN_MEMBERS'
  | 'ADMINISTRATOR'
  | 'MANAGE_CHANNELS'
  | 'MANAGE_GUILD'
  | 'ADD_REACTIONS'
  | 'VIEW_AUDIT_LOG'
  | 'PRIORITY_SPEAKER'
  | 'STREAM'
  | 'VIEW_CHANNEL'
  | 'SEND_MESSAGES'
  | 'SEND_TTS_MESSAGES'
  | 'MANAGE_MESSAGES'
  | 'EMBED_LINKS'
  | 'ATTACH_FILES'
  | 'READ_MESSAGE_HISTORY'
  | 'MENTION_EVERYONE'
  | 'USE_EXTERNAL_EMOJIS'
  | 'VIEW_GUILD_INSIGHTS'
  | 'CONNECT'
  | 'SPEAK'
  | 'MUTE_MEMBERS'
  | 'DEAFEN_MEMBERS'
  | 'MOVE_MEMBERS'
  | 'USE_VAD'
  | 'CHANGE_NICKNAME'
  | 'MANAGE_NICKNAMES'
  | 'MANAGE_ROLES'
  | 'MANAGE_WEBHOOKS'
  | 'MANAGE_EMOJIS_AND_STICKERS'
  | 'USE_APPLICATION_COMMANDS'
  | 'REQUEST_TO_SPEAK'
  | 'MANAGE_THREADS'
  | 'USE_PUBLIC_THREADS'
  | 'CREATE_PUBLIC_THREADS'
  | 'USE_PRIVATE_THREADS'
  | 'CREATE_PRIVATE_THREADS'
  | 'USE_EXTERNAL_STICKERS'
  | 'SEND_MESSAGES_IN_THREADS'
  | 'START_EMBEDDED_ACTIVITIES';

export type RecursiveArray<T> = ReadonlyArray<T | RecursiveArray<T>>;

export type RecursiveReadonlyArray<T> = ReadonlyArray<T | RecursiveReadonlyArray<T>>;

export interface PartialRecipient {
  username: string;
}

export type PremiumTier = keyof typeof PremiumTiers;

export interface PresenceData {
  status?: PresenceStatusData;
  afk?: boolean;
  activities?: ActivitiesOptions[];
  shardId?: number | number[];
}

export type PresenceResolvable = Presence | UserResolvable | Snowflake;

export interface PartialChannelData {
  id?: Snowflake | number;
  parentId?: Snowflake | number;
  type?: Exclude<
    keyof typeof ChannelTypes | ChannelTypes,
    | 'DM'
    | 'GROUP_DM'
    | 'GUILD_NEWS'
    | 'GUILD_STORE'
    | 'UNKNOWN'
    | 'GUILD_NEWS_THREAD'
    | 'GUILD_PUBLIC_THREAD'
    | 'GUILD_PRIVATE_THREAD'
    | 'GUILD_STAGE_VOICE'
    | ChannelTypes.DM
    | ChannelTypes.GROUP_DM
    | ChannelTypes.GUILD_NEWS
    | ChannelTypes.GUILD_STORE
    | ChannelTypes.UNKNOWN
    | ChannelTypes.GUILD_NEWS_THREAD
    | ChannelTypes.GUILD_PUBLIC_THREAD
    | ChannelTypes.GUILD_PRIVATE_THREAD
    | ChannelTypes.GUILD_STAGE_VOICE
  >;
  name: string;
  topic?: string;
  nsfw?: boolean;
  bitrate?: number;
  userLimit?: number;
  permissionOverwrites?: PartialOverwriteData[];
  rateLimitPerUser?: number;
}

export type Partialize<
  T extends AllowedPartial,
  N extends keyof T | null = null,
  M extends keyof T | null = null,
  E extends keyof T | '' = '',
> = {
  readonly client: Client;
  id: Snowflake;
  partial: true;
} & {
  [K in keyof Omit<T, 'client' | 'id' | 'partial' | E>]: K extends N ? null : K extends M ? T[K] | null : T[K];
};

export interface PartialDMChannel extends Partialize<DMChannel, null, null, 'lastMessageId'> {
  lastMessageId: undefined;
}

export interface PartialGuildMember extends Partialize<GuildMember, 'joinedAt' | 'joinedTimestamp', 'user'> {}

export interface PartialMessage
  extends Partialize<Message, 'type' | 'system' | 'pinned' | 'tts', 'content' | 'cleanContent' | 'author'> {}

export interface PartialMessageReaction extends Partialize<MessageReaction, 'count'> {}

export interface PartialOverwriteData {
  id: Snowflake | number;
  type?: OverwriteType;
  allow?: PermissionResolvable;
  deny?: PermissionResolvable;
}

export interface PartialRoleData extends RoleData {
  id?: Snowflake | number;
}

export type PartialTypes = 'USER' | 'CHANNEL' | 'GUILD_MEMBER' | 'MESSAGE' | 'REACTION';

export interface PartialUser extends Partialize<User, 'username' | 'tag' | 'discriminator'> {}

export type PresenceStatusData = ClientPresenceStatus | 'invisible';

export type PresenceStatus = PresenceStatusData | 'offline';

export type PrivacyLevel = keyof typeof PrivacyLevels;

export interface RateLimitData {
  timeout: number;
  limit: number;
  method: string;
  path: string;
  route: string;
  global: boolean;
}

export interface InvalidRequestWarningData {
  count: number;
  remainingTime: number;
}

export interface ReactionCollectorOptions extends CollectorOptions<[MessageReaction, User]> {
  max?: number;
  maxEmojis?: number;
  maxUsers?: number;
}

export interface ReplyOptions {
  messageReference: MessageResolvable;
  failIfNotExists?: boolean;
}

export interface ReplyMessageOptions extends Omit<MessageOptions, 'reply'> {
  failIfNotExists?: boolean;
}

export interface ResolvedOverwriteOptions {
  allow: Permissions;
  deny: Permissions;
}

export interface RoleData {
  name?: string;
  color?: ColorResolvable;
  hoist?: boolean;
  position?: number;
  permissions?: PermissionResolvable;
  mentionable?: boolean;
}

export type RoleMention = '@everyone' | `<@&${Snowflake}>`;

export interface RolePosition {
  role: RoleResolvable;
  position: number;
}

export type RoleResolvable = Role | Snowflake;

export interface RoleTagData {
  botId?: Snowflake;
  integrationId?: Snowflake;
  premiumSubscriberRole?: true;
}

export interface SetChannelPositionOptions {
  relative?: boolean;
  reason?: string;
}

export interface SetParentOptions {
  lockPermissions?: boolean;
  reason?: string;
}

export interface SetRolePositionOptions {
  relative?: boolean;
  reason?: string;
}

export type ShardingManagerMode = 'process' | 'worker';

export interface ShardingManagerOptions {
  totalShards?: number | 'auto';
  shardList?: number[] | 'auto';
  mode?: ShardingManagerMode;
  respawn?: boolean;
  shardArgs?: string[];
  token?: string;
  execArgv?: string[];
}

export { Snowflake };

export interface SplitOptions {
  maxLength?: number;
  char?: string | string[] | RegExp | RegExp[];
  prepend?: string;
  append?: string;
}

export interface StaticImageURLOptions {
  format?: AllowedImageFormat;
  size?: AllowedImageSize;
}

export type StageInstanceResolvable = StageInstance | Snowflake;

export interface StartThreadOptions {
  name: string;
  autoArchiveDuration: ThreadAutoArchiveDuration;
  reason?: string;
}

export type Status = number;

export type StickerFormatType = keyof typeof StickerFormatTypes;

export type StickerResolvable = Sticker | Snowflake;

export type StickerType = keyof typeof StickerTypes;

export type SystemChannelFlagsString =
  | 'SUPPRESS_JOIN_NOTIFICATIONS'
  | 'SUPPRESS_PREMIUM_SUBSCRIPTIONS'
  | 'SUPPRESS_GUILD_REMINDER_NOTIFICATIONS';

export type SystemChannelFlagsResolvable = BitFieldResolvable<SystemChannelFlagsString, number>;

export type SystemMessageType = Exclude<
  MessageType,
  'DEFAULT' | 'REPLY' | 'APPLICATION_COMMAND' | 'CONTEXT_MENU_COMMAND'
>;

export type StageChannelResolvable = StageChannel | Snowflake;

export interface StageInstanceEditOptions {
  topic?: string;
  privacyLevel?: PrivacyLevel | number;
}

export type SweepFilter<K, V> = (
  collection: LimitedCollection<K, V>,
) => ((value: V, key: K, collection: LimitedCollection<K, V>) => boolean) | null;

export interface LimitedCollectionOptions<K, V> {
  maxSize?: number;
  keepOverLimit?: (value: V, key: K, collection: LimitedCollection<K, V>) => boolean;
  sweepFilter?: SweepFilter<K, V>;
  sweepInterval?: number;
}

export type TextBasedChannels = PartialDMChannel | DMChannel | TextChannel | NewsChannel | ThreadChannel;

export type TextBasedChannelTypes = TextBasedChannels['type'];

export type TextChannelResolvable = Snowflake | TextChannel;

export type ThreadAutoArchiveDuration = 60 | 1440 | 4320 | 10080 | 'MAX';

export type ThreadChannelResolvable = ThreadChannel | Snowflake;

export type ThreadChannelTypes = 'GUILD_NEWS_THREAD' | 'GUILD_PUBLIC_THREAD' | 'GUILD_PRIVATE_THREAD';

export interface ThreadCreateOptions<AllowedThreadType> extends StartThreadOptions {
  startMessage?: MessageResolvable;
  type?: AllowedThreadType;
  invitable?: AllowedThreadType extends 'GUILD_PRIVATE_THREAD' | 12 ? boolean : never;
}

export interface ThreadEditData {
  name?: string;
  archived?: boolean;
  autoArchiveDuration?: ThreadAutoArchiveDuration;
  rateLimitPerUser?: number;
  locked?: boolean;
  invitable?: boolean;
}

export type ThreadMemberFlagsString = '';

export type ThreadMemberResolvable = ThreadMember | UserResolvable;

export type UserFlagsString =
  | 'DISCORD_EMPLOYEE'
  | 'PARTNERED_SERVER_OWNER'
  | 'HYPESQUAD_EVENTS'
  | 'BUGHUNTER_LEVEL_1'
  | 'HOUSE_BRAVERY'
  | 'HOUSE_BRILLIANCE'
  | 'HOUSE_BALANCE'
  | 'EARLY_SUPPORTER'
  | 'TEAM_USER'
  | 'BUGHUNTER_LEVEL_2'
  | 'VERIFIED_BOT'
  | 'EARLY_VERIFIED_BOT_DEVELOPER'
  | 'DISCORD_CERTIFIED_MODERATOR';

export type UserMention = `<@${Snowflake}>`;

export type UserResolvable = User | Snowflake | Message | GuildMember | ThreadMember;

export interface Vanity {
  code: string | null;
  uses: number;
}

export type VerificationLevel = keyof typeof VerificationLevels;

export type VoiceBasedChannelTypes = 'GUILD_VOICE' | 'GUILD_STAGE_VOICE';

export type VoiceChannelResolvable = Snowflake | VoiceChannel;

export type WebhookClientData = WebhookClientDataIdWithToken | WebhookClientDataURL;

export interface WebhookClientDataIdWithToken {
  id: Snowflake;
  token: string;
}

export interface WebhookClientDataURL {
  url: string;
}

export type WebhookClientOptions = Pick<
  ClientOptions,
  'allowedMentions' | 'restTimeOffset' | 'restRequestTimeout' | 'retryLimit' | 'http'
>;

export interface WebhookEditData {
  name?: string;
  avatar?: BufferResolvable | null;
  channel?: GuildTextChannelResolvable;
}

export type WebhookEditMessageOptions = Pick<
  WebhookMessageOptions,
  'content' | 'embeds' | 'files' | 'allowedMentions' | 'components' | 'attachments' | 'threadId'
>;

export interface WebhookFetchMessageOptions {
  cache?: boolean;
  threadId?: Snowflake;
}

export interface WebhookMessageOptions extends Omit<MessageOptions, 'reply'> {
  username?: string;
  avatarURL?: string;
  threadId?: Snowflake;
}

export type WebhookType = keyof typeof WebhookTypes;

export interface WebSocketOptions {
  large_threshold?: number;
  compress?: boolean;
  properties?: WebSocketProperties;
}

export interface WebSocketProperties {
  $os?: string;
  $browser?: string;
  $device?: string;
}

export interface WidgetActivity {
  name: string;
}

export interface WidgetChannel {
  id: Snowflake;
  name: string;
  position: number;
}

export interface WelcomeChannelData {
  description: string;
  channel: GuildChannelResolvable;
  emoji?: EmojiIdentifierResolvable;
}

export interface WelcomeScreenEditData {
  enabled?: boolean;
  description?: string;
  welcomeChannels?: WelcomeChannelData[];
}

export type WSEventType =
  | 'READY'
  | 'RESUMED'
  | 'APPLICATION_COMMAND_CREATE'
  | 'APPLICATION_COMMAND_DELETE'
  | 'APPLICATION_COMMAND_UPDATE'
  | 'GUILD_CREATE'
  | 'GUILD_DELETE'
  | 'GUILD_UPDATE'
  | 'INVITE_CREATE'
  | 'INVITE_DELETE'
  | 'GUILD_MEMBER_ADD'
  | 'GUILD_MEMBER_REMOVE'
  | 'GUILD_MEMBER_UPDATE'
  | 'GUILD_MEMBERS_CHUNK'
  | 'GUILD_ROLE_CREATE'
  | 'GUILD_ROLE_DELETE'
  | 'GUILD_ROLE_UPDATE'
  | 'GUILD_BAN_ADD'
  | 'GUILD_BAN_REMOVE'
  | 'GUILD_EMOJIS_UPDATE'
  | 'GUILD_INTEGRATIONS_UPDATE'
  | 'CHANNEL_CREATE'
  | 'CHANNEL_DELETE'
  | 'CHANNEL_UPDATE'
  | 'CHANNEL_PINS_UPDATE'
  | 'MESSAGE_CREATE'
  | 'MESSAGE_DELETE'
  | 'MESSAGE_UPDATE'
  | 'MESSAGE_DELETE_BULK'
  | 'MESSAGE_REACTION_ADD'
  | 'MESSAGE_REACTION_REMOVE'
  | 'MESSAGE_REACTION_REMOVE_ALL'
  | 'MESSAGE_REACTION_REMOVE_EMOJI'
  | 'THREAD_CREATE'
  | 'THREAD_UPDATE'
  | 'THREAD_DELETE'
  | 'THREAD_LIST_SYNC'
  | 'THREAD_MEMBER_UPDATE'
  | 'THREAD_MEMBERS_UPDATE'
  | 'USER_UPDATE'
  | 'PRESENCE_UPDATE'
  | 'TYPING_START'
  | 'VOICE_STATE_UPDATE'
  | 'VOICE_SERVER_UPDATE'
  | 'WEBHOOKS_UPDATE'
  | 'INTERACTION_CREATE'
  | 'STAGE_INSTANCE_CREATE'
  | 'STAGE_INSTANCE_UPDATE'
  | 'STAGE_INSTANCE_DELETE'
  | 'GUILD_STICKERS_UPDATE';

export type Serialized<T> = T extends symbol | bigint | (() => any)
  ? never
  : T extends number | string | boolean | undefined
  ? T
  : T extends { toJSON(): infer R }
  ? R
  : T extends ReadonlyArray<infer V>
  ? Serialized<V>[]
  : T extends ReadonlyMap<unknown, unknown> | ReadonlySet<unknown>
  ? {}
  : { [K in keyof T]: Serialized<T[K]> };

//#endregion

//#region Voice

/**
 * @internal Use `DiscordGatewayAdapterLibraryMethods` from `@discordjs/voice` instead.
 */
export interface InternalDiscordGatewayAdapterLibraryMethods {
  onVoiceServerUpdate(data: GatewayVoiceServerUpdateDispatchData): void;
  onVoiceStateUpdate(data: GatewayVoiceStateUpdateDispatchData): void;
  destroy(): void;
}

/**
 * @internal Use `DiscordGatewayAdapterImplementerMethods` from `@discordjs/voice` instead.
 */
export interface InternalDiscordGatewayAdapterImplementerMethods {
  sendPayload(payload: unknown): boolean;
  destroy(): void;
}

/**
 * @internal Use `DiscordGatewayAdapterCreator` from `@discordjs/voice` instead.
 */
export type InternalDiscordGatewayAdapterCreator = (
  methods: InternalDiscordGatewayAdapterLibraryMethods,
) => InternalDiscordGatewayAdapterImplementerMethods;

//#endregion<|MERGE_RESOLUTION|>--- conflicted
+++ resolved
@@ -1210,16 +1210,8 @@
     >;
 
 export class Message extends Base {
-<<<<<<< HEAD
-  public constructor(client: Client, data: RawMessageData);
+  private constructor(client: Client, data: RawMessageData);
   private _patch(data: RawPartialMessageData | RawMessageData): void;
-=======
-  private constructor(client: Client, data: RawMessageData);
-  private _patch(data: RawPartialMessageData, partial: true): void;
-  private _patch(data: RawMessageData, partial?: boolean): void;
-  private _update(data: RawPartialMessageData, partial: true): Message;
-  private _update(data: RawMessageData, partial?: boolean): Message;
->>>>>>> d15dd5f0
 
   public activity: MessageActivity | null;
   public applicationId: Snowflake | null;
