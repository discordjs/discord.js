import {
  blockQuote,
  bold,
  channelMention,
  codeBlock,
  formatEmoji,
  hideLinkEmbed,
  hyperlink,
  inlineCode,
  italic,
  memberNicknameMention,
  quote,
  roleMention,
  spoiler,
  strikethrough,
  time,
  TimestampStyles,
  TimestampStylesString,
  underscore,
  userMention,
} from '@discordjs/builders';
import { Collection } from '@discordjs/collection';
import {
  APIActionRowComponent,
  APIApplicationCommand,
  APIApplicationCommandInteractionData,
  APIApplicationCommandOption,
  APIApplicationCommandPermission,
  APIAuditLogChange,
  APIEmbed,
  APIEmoji,
  APIInteractionDataResolvedChannel,
  APIInteractionDataResolvedGuildMember,
  APIInteractionGuildMember,
  APIMessage,
  APIMessageComponent,
  APIOverwrite,
  APIPartialChannel,
  APIPartialEmoji,
  APIPartialGuild,
  APIRole,
  APITemplateSerializedSourceGuild,
  APIUser,
  GatewayVoiceServerUpdateDispatchData,
  GatewayVoiceStateUpdateDispatchData,
  RESTPostAPIApplicationCommandsJSONBody,
  Snowflake,
} from 'discord-api-types/v9';
import { ChildProcess } from 'node:child_process';
import { EventEmitter } from 'node:events';
import { AgentOptions } from 'node:https';
import { Response } from 'node-fetch';
import { Stream } from 'node:stream';
import { MessagePort, Worker } from 'node:worker_threads';
import * as WebSocket from 'ws';
import {
  ActivityTypes,
  ApplicationCommandOptionTypes,
  ApplicationCommandPermissionTypes,
  ApplicationCommandTypes,
  ChannelTypes,
  DefaultMessageNotificationLevels,
  ExplicitContentFilterLevels,
  InteractionResponseTypes,
  InteractionTypes,
  InviteTargetType,
  MembershipStates,
  MessageButtonStyles,
  MessageComponentTypes,
  MessageTypes,
  MFALevels,
  NSFWLevels,
  OverwriteTypes,
  PremiumTiers,
  PrivacyLevels,
  StickerFormatTypes,
  StickerTypes,
  VerificationLevels,
  WebhookTypes,
} from './enums';
import {
  RawActivityData,
  RawAnonymousGuildData,
  RawApplicationCommandData,
  RawApplicationData,
  RawBaseGuildData,
  RawChannelData,
  RawClientApplicationData,
  RawDMChannelData,
  RawEmojiData,
  RawGuildAuditLogData,
  RawGuildAuditLogEntryData,
  RawGuildBanData,
  RawGuildChannelData,
  RawGuildData,
  RawGuildEmojiData,
  RawGuildMemberData,
  RawGuildPreviewData,
  RawGuildTemplateData,
  RawIntegrationApplicationData,
  RawIntegrationData,
  RawInteractionData,
  RawInviteData,
  RawInviteGuildData,
  RawInviteStageInstance,
  RawMessageAttachementData,
  RawMessageButtonInteractionData,
  RawMessageComponentInteractionData,
  RawMessageData,
  RawMessagePayloadData,
  RawMessageReactionData,
  RawMessageSelectMenuInteractionData,
  RawOAuth2GuildData,
  RawPartialGroupDMChannelData,
  RawPartialMessageData,
  RawPermissionOverwriteData,
  RawPresenceData,
  RawReactionEmojiData,
  RawRichPresenceAssets,
  RawRoleData,
  RawStageInstanceData,
  RawStickerData,
  RawStickerPackData,
  RawTeamData,
  RawTeamMemberData,
  RawThreadChannelData,
  RawThreadMemberData,
  RawTypingData,
  RawUserData,
  RawVoiceRegionData,
  RawVoiceStateData,
  RawWebhookData,
  RawWelcomeChannelData,
  RawWelcomeScreenData,
  RawWidgetData,
  RawWidgetMemberData,
} from './rawDataTypes';

//#region Classes

export class Activity {
  private constructor(presence: Presence, data?: RawActivityData);
  public applicationId: Snowflake | null;
  public assets: RichPresenceAssets | null;
  public buttons: string[];
  public readonly createdAt: Date;
  public createdTimestamp: number;
  public details: string | null;
  public emoji: Emoji | null;
  public flags: Readonly<ActivityFlags>;
  public id: string;
  public name: string;
  public party: {
    id: string | null;
    size: [number, number];
  } | null;
  public platform: ActivityPlatform | null;
  public sessionId: string | null;
  public state: string | null;
  public syncId: string | null;
  public timestamps: {
    start: Date | null;
    end: Date | null;
  } | null;
  public type: ActivityType;
  public url: string | null;
  public equals(activity: Activity): boolean;
}

export class ActivityFlags extends BitField<ActivityFlagsString> {
  public static FLAGS: Record<ActivityFlagsString, number>;
  public static resolve(bit?: BitFieldResolvable<ActivityFlagsString, number>): number;
}

export abstract class AnonymousGuild extends BaseGuild {
  protected constructor(client: Client, data: RawAnonymousGuildData, immediatePatch?: boolean);
  public banner: string | null;
  public description: string | null;
  public nsfwLevel: NSFWLevel;
  public splash: string | null;
  public vanityURLCode: string | null;
  public verificationLevel: VerificationLevel;
  public bannerURL(options?: StaticImageURLOptions): string | null;
  public splashURL(options?: StaticImageURLOptions): string | null;
}

export abstract class Application extends Base {
  protected constructor(client: Client, data: RawApplicationData);
  public readonly createdAt: Date;
  public readonly createdTimestamp: number;
  public description: string | null;
  public icon: string | null;
  public id: Snowflake;
  public name: string | null;
  public coverURL(options?: StaticImageURLOptions): string | null;
  public fetchAssets(): Promise<ApplicationAsset[]>;
  public iconURL(options?: StaticImageURLOptions): string | null;
  public toJSON(): unknown;
  public toString(): string | null;
}

export class ApplicationCommand<PermissionsFetchType = {}> extends Base {
  private constructor(client: Client, data: RawApplicationCommandData, guild?: Guild, guildId?: Snowflake);
  public applicationId: Snowflake;
  public readonly createdAt: Date;
  public readonly createdTimestamp: number;
  public defaultPermission: boolean;
  public description: string;
  public guild: Guild | null;
  public guildId: Snowflake | null;
  public readonly manager: ApplicationCommandManager;
  public id: Snowflake;
  public name: string;
  public options: ApplicationCommandOption[];
  public permissions: ApplicationCommandPermissionsManager<
    PermissionsFetchType,
    PermissionsFetchType,
    PermissionsFetchType,
    Guild | null,
    Snowflake
  >;
  public type: ApplicationCommandType;
  public version: Snowflake;
  public delete(): Promise<ApplicationCommand<PermissionsFetchType>>;
  public edit(data: ApplicationCommandData): Promise<ApplicationCommand<PermissionsFetchType>>;
  public equals(
    command: ApplicationCommand | ApplicationCommandData | RawApplicationCommandData,
    enforceOptionorder?: boolean,
  ): boolean;
  public static optionsEqual(
    existing: ApplicationCommandOption[],
    options: ApplicationCommandOption[] | ApplicationCommandOptionData[] | APIApplicationCommandOption[],
    enforceOptionorder?: boolean,
  ): boolean;
  private static _optionEquals(
    existing: ApplicationCommandOption,
    options: ApplicationCommandOption | ApplicationCommandOptionData | APIApplicationCommandOption,
    enforceOptionorder?: boolean,
  ): boolean;
  private static transformOption(option: ApplicationCommandOptionData, received?: boolean): unknown;
  private static transformCommand(command: ApplicationCommandData): RESTPostAPIApplicationCommandsJSONBody;
  private static isAPICommandData(command: object): command is RESTPostAPIApplicationCommandsJSONBody;
}

export type ApplicationResolvable = Application | Activity | Snowflake;

export class ApplicationFlags extends BitField<ApplicationFlagsString> {
  public static FLAGS: Record<ApplicationFlagsString, number>;
  public static resolve(bit?: BitFieldResolvable<ApplicationFlagsString, number>): number;
}

export abstract class Base {
  public constructor(client: Client);
  public readonly client: Client;
  public toJSON(...props: Record<string, boolean | string>[]): unknown;
  public valueOf(): string;
}

export class BaseClient extends EventEmitter {
  public constructor(options?: ClientOptions | WebhookClientOptions);
  private readonly api: unknown;
  private rest: unknown;
  private decrementMaxListeners(): void;
  private incrementMaxListeners(): void;

  public options: ClientOptions | WebhookClientOptions;
  public destroy(): void;
  public toJSON(...props: Record<string, boolean | string>[]): unknown;
}

export type GuildCacheMessage<Cached extends GuildCacheState> = CacheTypeReducer<
  Cached,
  Message,
  APIMessage,
  Message | APIMessage,
  Message | APIMessage
>;

export abstract class BaseCommandInteraction extends Interaction {
  public readonly command: ApplicationCommand | ApplicationCommand<{ guild: GuildResolvable }> | null;
  public readonly channel: TextBasedChannels | null;
  public channelId: Snowflake;
  public commandId: Snowflake;
  public commandName: string;
  public deferred: boolean;
  public ephemeral: boolean | null;
  public replied: boolean;
  public webhook: InteractionWebhook;
  public inGuild(): this is InteractionResponses<'present'> & this;
  public inCachedGuild(): this is InteractionResponses<'cached'> & this;
  public inRawGuild(): this is InteractionResponses<'raw'> & this;
  public deferReply(options: InteractionDeferReplyOptions & { fetchReply: true }): Promise<Message | APIMessage>;
  public deferReply(options?: InteractionDeferReplyOptions): Promise<void>;
  public deleteReply(): Promise<void>;
  public editReply(options: string | MessagePayload | WebhookEditMessageOptions): Promise<Message | APIMessage>;
  public fetchReply(): Promise<Message | APIMessage>;
  public followUp(options: string | MessagePayload | InteractionReplyOptions): Promise<Message | APIMessage>;
  public reply(options: InteractionReplyOptions & { fetchReply: true }): Promise<Message | APIMessage>;
  public reply(options: string | MessagePayload | InteractionReplyOptions): Promise<void>;
  private transformOption(
    option: APIApplicationCommandOption,
    resolved: APIApplicationCommandInteractionData['resolved'],
  ): CommandInteractionOption;
  private transformResolved(resolved: APIApplicationCommandInteractionData['resolved']): CommandInteractionResolvedData;
}

export interface InteractionResponsesResolvable {
  inGuild(): this is InteractionResponses<'present'> & this;
  inCachedGuild(): this is InteractionResponses<'cached'> & this;
  inRawGuild(): this is InteractionResponses<'raw'> & this;
}

export type CacheHelper<
  T extends Interaction,
  Cached extends GuildCacheState,
> = T extends InteractionResponsesResolvable ? InteractionResponses<Cached> & T : GuildInteraction<Cached> & T;

export type GuildCached<T extends Interaction> = CacheHelper<T, 'cached'>;
export type GuildRaw<T extends Interaction> = CacheHelper<T, 'raw'>;
export type GuildPresent<T extends Interaction> = CacheHelper<T, 'present'>;

export abstract class BaseGuild extends Base {
  protected constructor(client: Client, data: RawBaseGuildData);
  public readonly createdAt: Date;
  public readonly createdTimestamp: number;
  public features: GuildFeatures[];
  public icon: string | null;
  public id: Snowflake;
  public name: string;
  public readonly nameAcronym: string;
  public readonly partnered: boolean;
  public readonly verified: boolean;
  public fetch(): Promise<Guild>;
  public iconURL(options?: ImageURLOptions): string | null;
  public toString(): string;
}

export class BaseGuildEmoji extends Emoji {
  protected constructor(client: Client, data: RawGuildEmojiData, guild: Guild | GuildPreview);
  public available: boolean | null;
  public readonly createdAt: Date;
  public readonly createdTimestamp: number;
  public guild: Guild | GuildPreview;
  public id: Snowflake;
  public managed: boolean | null;
  public requiresColons: boolean | null;
}

export class BaseGuildTextChannel extends TextBasedChannel(GuildChannel) {
  protected constructor(guild: Guild, data?: RawGuildChannelData, client?: Client, immediatePatch?: boolean);
  public defaultAutoArchiveDuration?: ThreadAutoArchiveDuration;
  public messages: MessageManager;
  public nsfw: boolean;
  public threads: ThreadManager<AllowedThreadTypeForTextChannel | AllowedThreadTypeForNewsChannel>;
  public topic: string | null;
  public createInvite(options?: CreateInviteOptions): Promise<Invite>;
  public createWebhook(name: string, options?: ChannelWebhookCreateOptions): Promise<Webhook>;
  public fetchInvites(cache?: boolean): Promise<Collection<string, Invite>>;
  public setDefaultAutoArchiveDuration(
    defaultAutoArchiveDuration: ThreadAutoArchiveDuration,
    reason?: string,
  ): Promise<this>;
  public setNSFW(nsfw?: boolean, reason?: string): Promise<this>;
  public setTopic(topic: string | null, reason?: string): Promise<this>;
  public setType(type: Pick<typeof ChannelTypes, 'GUILD_TEXT'>, reason?: string): Promise<TextChannel>;
  public setType(type: Pick<typeof ChannelTypes, 'GUILD_NEWS'>, reason?: string): Promise<NewsChannel>;
  public fetchWebhooks(): Promise<Collection<Snowflake, Webhook>>;
}

export class BaseGuildVoiceChannel extends GuildChannel {
  protected constructor(guild: Guild, data?: RawGuildChannelData);
  public readonly members: Collection<Snowflake, GuildMember>;
  public readonly full: boolean;
  public readonly joinable: boolean;
  public rtcRegion: string | null;
  public bitrate: number;
  public userLimit: number;
  public createInvite(options?: CreateInviteOptions): Promise<Invite>;
  public setRTCRegion(region: string | null): Promise<this>;
  public fetchInvites(cache?: boolean): Promise<Collection<string, Invite>>;
}

export class BaseMessageComponent {
  protected constructor(data?: BaseMessageComponent | BaseMessageComponentOptions);
  public type: MessageComponentType | null;
  private static create(data: MessageComponentOptions, client?: Client | WebhookClient): MessageComponent | undefined;
  private static resolveType(type: MessageComponentTypeResolvable): MessageComponentType;
}

export class BitField<S extends string, N extends number | bigint = number> {
  public constructor(bits?: BitFieldResolvable<S, N>);
  public bitfield: N;
  public add(...bits: BitFieldResolvable<S, N>[]): BitField<S, N>;
  public any(bit: BitFieldResolvable<S, N>): boolean;
  public equals(bit: BitFieldResolvable<S, N>): boolean;
  public freeze(): Readonly<BitField<S, N>>;
  public has(bit: BitFieldResolvable<S, N>): boolean;
  public missing(bits: BitFieldResolvable<S, N>, ...hasParams: readonly unknown[]): S[];
  public remove(...bits: BitFieldResolvable<S, N>[]): BitField<S, N>;
  public serialize(...hasParams: readonly unknown[]): Record<S, boolean>;
  public toArray(...hasParams: readonly unknown[]): S[];
  public toJSON(): N extends number ? number : string;
  public valueOf(): N;
  public [Symbol.iterator](): IterableIterator<S>;
  public static FLAGS: Record<string, number | bigint>;
  public static resolve(bit?: BitFieldResolvable<string, number | bigint>): number | bigint;
}

export class ButtonInteraction extends MessageComponentInteraction {
  private constructor(client: Client, data: RawMessageButtonInteractionData);
  public componentType: 'BUTTON';
}

export class CategoryChannel extends GuildChannel {
  public readonly children: Collection<Snowflake, GuildChannel>;
  public type: 'GUILD_CATEGORY';
  public createChannel(
    name: string,
    options: CategoryCreateChannelOptions & { type: 'GUILD_VOICE' },
  ): Promise<VoiceChannel>;
  public createChannel(
    name: string,
    options?: CategoryCreateChannelOptions & { type?: 'GUILD_TEXT' },
  ): Promise<TextChannel>;
  public createChannel(
    name: string,
    options: CategoryCreateChannelOptions & { type: 'GUILD_NEWS' },
  ): Promise<NewsChannel>;
  public createChannel(
    name: string,
    options: CategoryCreateChannelOptions & { type: 'GUILD_STORE' },
  ): Promise<StoreChannel>;
  public createChannel(
    name: string,
    options: CategoryCreateChannelOptions & { type: 'GUILD_STAGE_VOICE' },
  ): Promise<StageChannel>;
  public createChannel(
    name: string,
    options: CategoryCreateChannelOptions,
  ): Promise<TextChannel | VoiceChannel | NewsChannel | StoreChannel | StageChannel>;
}

export type CategoryChannelResolvable = Snowflake | CategoryChannel;

export abstract class Channel extends Base {
  public constructor(client: Client, data?: RawChannelData, immediatePatch?: boolean);
  public readonly createdAt: Date;
  public readonly createdTimestamp: number;
  public deleted: boolean;
  public id: Snowflake;
  public readonly partial: false;
  public type: keyof typeof ChannelTypes;
  public delete(): Promise<Channel>;
  public fetch(force?: boolean): Promise<Channel>;
  public isText(): this is TextBasedChannels;
  public isVoice(): this is BaseGuildVoiceChannel;
  public isThread(): this is ThreadChannel;
  public toString(): ChannelMention;
}

export type If<T extends boolean, A, B = null> = T extends true ? A : T extends false ? B : A | B;

export class Client<Ready extends boolean = boolean> extends BaseClient {
  public constructor(options: ClientOptions);
  private actions: unknown;
  private presence: ClientPresence;
  private _eval(script: string): unknown;
  private _validateOptions(options: ClientOptions): void;

  public application: If<Ready, ClientApplication>;
  public channels: ChannelManager;
  public readonly emojis: BaseGuildEmojiManager;
  public guilds: GuildManager;
  public options: ClientOptions;
  public readyAt: If<Ready, Date>;
  public readonly readyTimestamp: If<Ready, number>;
  public shard: ShardClientUtil | null;
  public token: If<Ready, string, string | null>;
  public uptime: If<Ready, number>;
  public user: If<Ready, ClientUser>;
  public users: UserManager;
  public voice: ClientVoiceManager;
  public ws: WebSocketManager;
  public destroy(): void;
  public fetchGuildPreview(guild: GuildResolvable): Promise<GuildPreview>;
  public fetchInvite(invite: InviteResolvable): Promise<Invite>;
  public fetchGuildTemplate(template: GuildTemplateResolvable): Promise<GuildTemplate>;
  public fetchVoiceRegions(): Promise<Collection<string, VoiceRegion>>;
  public fetchSticker(id: Snowflake): Promise<Sticker>;
  public fetchPremiumStickerPacks(): Promise<Collection<Snowflake, StickerPack>>;
  public fetchWebhook(id: Snowflake, token?: string): Promise<Webhook>;
  public fetchGuildWidget(guild: GuildResolvable): Promise<Widget>;
  public generateInvite(options?: InviteGenerationOptions): string;
  public login(token?: string): Promise<string>;
  public isReady(): this is Client<true>;
  public sweepMessages(lifetime?: number): number;
  public toJSON(): unknown;

  public on<K extends keyof ClientEvents>(event: K, listener: (...args: ClientEvents[K]) => Awaitable<void>): this;
  public on<S extends string | symbol>(
    event: Exclude<S, keyof ClientEvents>,
    listener: (...args: any[]) => Awaitable<void>,
  ): this;

  public once<K extends keyof ClientEvents>(event: K, listener: (...args: ClientEvents[K]) => Awaitable<void>): this;
  public once<S extends string | symbol>(
    event: Exclude<S, keyof ClientEvents>,
    listener: (...args: any[]) => Awaitable<void>,
  ): this;

  public emit<K extends keyof ClientEvents>(event: K, ...args: ClientEvents[K]): boolean;
  public emit<S extends string | symbol>(event: Exclude<S, keyof ClientEvents>, ...args: unknown[]): boolean;

  public off<K extends keyof ClientEvents>(event: K, listener: (...args: ClientEvents[K]) => Awaitable<void>): this;
  public off<S extends string | symbol>(
    event: Exclude<S, keyof ClientEvents>,
    listener: (...args: any[]) => Awaitable<void>,
  ): this;

  public removeAllListeners<K extends keyof ClientEvents>(event?: K): this;
  public removeAllListeners<S extends string | symbol>(event?: Exclude<S, keyof ClientEvents>): this;
}

export class ClientApplication extends Application {
  private constructor(client: Client, data: RawClientApplicationData);
  public botPublic: boolean | null;
  public botRequireCodeGrant: boolean | null;
  public commands: ApplicationCommandManager;
  public cover: string | null;
  public flags: Readonly<ApplicationFlags>;
  public owner: User | Team | null;
  public readonly partial: boolean;
  public rpcOrigins: string[];
  public fetch(): Promise<ClientApplication>;
}

export class ClientPresence extends Presence {
  private constructor(client: Client, data: RawPresenceData);
  private _parse(data: PresenceData): RawPresenceData;

  public set(presence: PresenceData): ClientPresence;
}

export class ClientUser extends User {
  public mfaEnabled: boolean;
  public readonly presence: ClientPresence;
  public verified: boolean;
  public edit(data: ClientUserEditData): Promise<this>;
  public setActivity(options?: ActivityOptions): ClientPresence;
  public setActivity(name: string, options?: ActivityOptions): ClientPresence;
  public setAFK(afk?: boolean, shardId?: number | number[]): ClientPresence;
  public setAvatar(avatar: BufferResolvable | Base64Resolvable | null): Promise<this>;
  public setPresence(data: PresenceData): ClientPresence;
  public setStatus(status: PresenceStatusData, shardId?: number | number[]): ClientPresence;
  public setUsername(username: string): Promise<this>;
}

export class Options extends null {
  private constructor();
  public static defaultMakeCacheSettings: CacheWithLimitsOptions;
  public static createDefault(): ClientOptions;
  public static cacheWithLimits(settings?: CacheWithLimitsOptions): CacheFactory;
  public static cacheEverything(): CacheFactory;
}

export class ClientVoiceManager {
  private constructor(client: Client);
  public readonly client: Client;
  public adapters: Map<Snowflake, InternalDiscordGatewayAdapterLibraryMethods>;
}

export { Collection } from '@discordjs/collection';

export abstract class Collector<K, V, F extends unknown[] = []> extends EventEmitter {
  protected constructor(client: Client, options?: CollectorOptions<[V, ...F]>);
  private _timeout: NodeJS.Timeout | null;
  private _idletimeout: NodeJS.Timeout | null;

  public readonly client: Client;
  public collected: Collection<K, V>;
  public ended: boolean;
  public abstract readonly endReason: string | null;
  public filter: CollectorFilter<[V, ...F]>;
  public readonly next: Promise<V>;
  public options: CollectorOptions<[V, ...F]>;
  public checkEnd(): boolean;
  public handleCollect(...args: unknown[]): Promise<void>;
  public handleDispose(...args: unknown[]): Promise<void>;
  public stop(reason?: string): void;
  public resetTimer(options?: CollectorResetTimerOptions): void;
  public [Symbol.asyncIterator](): AsyncIterableIterator<V>;
  public toJSON(): unknown;

  protected listener: (...args: any[]) => void;
  public abstract collect(...args: unknown[]): K | null | Promise<K | null>;
  public abstract dispose(...args: unknown[]): K | null;

  public on(event: 'collect' | 'dispose', listener: (...args: [V, ...F]) => Awaitable<void>): this;
  public on(event: 'end', listener: (collected: Collection<K, V>, reason: string) => Awaitable<void>): this;

  public once(event: 'collect' | 'dispose', listener: (...args: [V, ...F]) => Awaitable<void>): this;
  public once(event: 'end', listener: (collected: Collection<K, V>, reason: string) => Awaitable<void>): this;
}

<<<<<<< HEAD
export class CommandInteraction extends BaseCommandInteraction {
  public options: CommandInteractionOptionResolver<CommandInteraction>;
  public toString(): string;
}

export class AutocompleteInteraction extends Interaction {
  public readonly command: ApplicationCommand | ApplicationCommand<{ guild: GuildResolvable }> | null;
  public readonly channel: TextBasedChannels | null;
  public channelId: Snowflake;
  public commandId: Snowflake;
  public commandName: string;
  public responded: boolean;
  public options: CommandInteractionOptionResolver<AutocompleteInteraction>;
  private transformOption(option: APIApplicationCommandOption): CommandInteractionOption;
  public respond(options: ApplicationCommandOptionChoice[]): Promise<void>;
}

export class CommandInteractionOptionResolver<
  Type extends AutocompleteInteraction | ContextMenuInteraction | CommandInteraction,
> {
=======
export type GuildCommandInteraction<Cached extends GuildCacheState> = InteractionResponses<Cached> &
  CommandInteraction<Cached>;

export class CommandInteraction<Cached extends GuildCacheState = GuildCacheState> extends BaseCommandInteraction {
  public options: CommandInteractionOptionResolver<Cached>;
  public inCachedGuild(): this is GuildCommandInteraction<'cached'> & this;
  public inRawGuild(): this is GuildCommandInteraction<'raw'> & this;
  public toString(): string;
}

export class CommandInteractionOptionResolver<Cached extends GuildCacheState = GuildCacheState> {
>>>>>>> 7513b452
  private constructor(client: Client, options: CommandInteractionOption[], resolved: CommandInteractionResolvedData);
  public readonly client: Client;
  public readonly data: readonly CommandInteractionOption[];
  public readonly resolved: Readonly<CommandInteractionResolvedData>;
  private _group: string | null;
  private _hoistedOptions: CommandInteractionOption[];
  private _subcommand: string | null;
  private _getTypedOption(
    name: string,
    type: ApplicationCommandOptionType,
    properties: (keyof ApplicationCommandOption)[],
    required: true,
  ): CommandInteractionOption;
  private _getTypedOption(
    name: string,
    type: ApplicationCommandOptionType,
    properties: (keyof ApplicationCommandOption)[],
    required: boolean,
  ): CommandInteractionOption | null;

  public get(name: string, required: true): CommandInteractionOption;
  public get(name: string, required?: boolean): CommandInteractionOption | null;

  public getSubcommand(
    required?: true,
  ): InteractionOptionResolverReturn<Type, CommandInteraction | AutocompleteInteraction, string>;
  public getSubcommand(
    required: boolean,
  ): InteractionOptionResolverReturn<Type, CommandInteraction | AutocompleteInteraction, string | null>;
  public getSubcommandGroup(
    required?: true,
  ): InteractionOptionResolverReturn<Type, CommandInteraction | AutocompleteInteraction, string>;
  public getSubcommandGroup(
    required: boolean,
  ): InteractionOptionResolverReturn<Type, CommandInteraction | AutocompleteInteraction, string | null>;
  public getBoolean(
    name: string,
    required: true,
  ): InteractionOptionResolverReturn<Type, CommandInteraction | AutocompleteInteraction, boolean>;
  public getBoolean(
    name: string,
    required?: boolean,
  ): InteractionOptionResolverReturn<Type, CommandInteraction | AutocompleteInteraction, boolean | null>;
  public getChannel(
    name: string,
    required: true,
  ): InteractionOptionResolverReturn<
    Type,
    CommandInteraction | AutocompleteInteraction,
    NonNullable<CommandInteractionOption['channel']>
  >;
  public getChannel(
    name: string,
    required?: boolean,
  ): InteractionOptionResolverReturn<
    Type,
    CommandInteraction | AutocompleteInteraction,
    NonNullable<CommandInteractionOption['channel']> | null
  >;
  public getString(
    name: string,
    required: true,
  ): InteractionOptionResolverReturn<Type, CommandInteraction | AutocompleteInteraction, string>;
  public getString(
    name: string,
    required?: boolean,
  ): InteractionOptionResolverReturn<Type, CommandInteraction | AutocompleteInteraction, string | null>;
  public getInteger(
    name: string,
    required: true,
  ): InteractionOptionResolverReturn<Type, CommandInteraction | AutocompleteInteraction, number>;
  public getInteger(
    name: string,
    required?: boolean,
  ): InteractionOptionResolverReturn<Type, CommandInteraction | AutocompleteInteraction, number | null>;
  public getNumber(
    name: string,
    required: true,
  ): InteractionOptionResolverReturn<Type, CommandInteraction | AutocompleteInteraction, number>;
  public getNumber(
    name: string,
    required?: boolean,
  ): InteractionOptionResolverReturn<Type, CommandInteraction | AutocompleteInteraction, number | null>;
  public getUser(name: string, required: true): NonNullable<CommandInteractionOption['user']>;
  public getUser(name: string, required?: boolean): NonNullable<CommandInteractionOption['user']> | null;
<<<<<<< HEAD
  public getMember(name: string, required: true): NonNullable<CommandInteractionOption['member']>;
  public getMember(name: string, required?: boolean): NonNullable<CommandInteractionOption['member']> | null;
  public getRole(
    name: string,
    required: true,
  ): InteractionOptionResolverReturn<
    Type,
    CommandInteraction | AutocompleteInteraction,
    NonNullable<CommandInteractionOption['role']>
  >;
  public getRole(
    name: string,
    required?: boolean,
  ): InteractionOptionResolverReturn<
    Type,
    CommandInteraction | AutocompleteInteraction,
    NonNullable<CommandInteractionOption['role']> | null
  >;
=======
  public getMember(
    name: string,
    required: true,
  ): CacheTypeReducer<Cached, GuildMember, NonNullable<APIInteractionDataResolvedGuildMember>>;
  public getMember(
    name: string,
    required?: boolean,
  ): CacheTypeReducer<Cached, GuildMember, NonNullable<APIInteractionDataResolvedGuildMember>> | null;
  public getRole(name: string, required: true): NonNullable<CommandInteractionOption['role']>;
  public getRole(name: string, required?: boolean): NonNullable<CommandInteractionOption['role']> | null;
>>>>>>> 7513b452
  public getMentionable(
    name: string,
    required: true,
  ): InteractionOptionResolverReturn<
    Type,
    CommandInteraction | AutocompleteInteraction,
    NonNullable<CommandInteractionOption['member' | 'role' | 'user']>
  >;
  public getMentionable(
    name: string,
    required?: boolean,
  ): InteractionOptionResolverReturn<
    Type,
    CommandInteraction | AutocompleteInteraction,
    NonNullable<CommandInteractionOption['member' | 'role' | 'user']> | null
  >;
  public getMessage(
    name: string,
    required: true,
  ): InteractionOptionResolverReturn<Type, ContextMenuInteraction, NonNullable<CommandInteractionOption['message']>>;
  public getMessage(
    name: string,
    required?: boolean,
  ): InteractionOptionResolverReturn<
    Type,
    ContextMenuInteraction,
    NonNullable<CommandInteractionOption['message']> | null
  >;
  public getFocused(
    getFull: true,
  ): InteractionOptionResolverReturn<Type, AutocompleteInteraction, ApplicationCommandOptionChoice>;
  public getFocused(getFull?: boolean): InteractionOptionResolverReturn<Type, AutocompleteInteraction, string | number>;
}

export type EachUnionToKeyOf<Union> = Union extends infer U ? keyof U : never;
export type InteractionOptionResolverReturn<T, AllowedInteraction, ReturnType> =
  keyof T extends EachUnionToKeyOf<AllowedInteraction> ? ReturnType : never;

export class ContextMenuInteraction extends BaseCommandInteraction {
  public options: CommandInteractionOptionResolver<ContextMenuInteraction>;
  public targetId: Snowflake;
  public targetType: Exclude<ApplicationCommandType, 'CHAT_INPUT'>;
  private resolveContextMenuOptions(data: APIApplicationCommandInteractionData): CommandInteractionOption[];
}

export class DataResolver extends null {
  private constructor();
  public static resolveBase64(data: Base64Resolvable): string;
  public static resolveCode(data: string, regx: RegExp): string;
  public static resolveFile(resource: BufferResolvable | Stream): Promise<Buffer | Stream>;
  public static resolveFileAsBuffer(resource: BufferResolvable | Stream): Promise<Buffer>;
  public static resolveImage(resource: BufferResolvable | Base64Resolvable): Promise<string | null>;
  public static resolveInviteCode(data: InviteResolvable): string;
  public static resolveGuildTemplateCode(data: GuildTemplateResolvable): string;
}

export class DiscordAPIError extends Error {
  private constructor(error: unknown, status: number, request: unknown);
  private static flattenErrors(obj: unknown, key: string): string[];

  public code: number;
  public method: string;
  public path: string;
  public httpStatus: number;
  public requestData: HTTPErrorData;
}

export class DMChannel extends TextBasedChannel(Channel, ['bulkDelete']) {
  private constructor(client: Client, data?: RawDMChannelData);
  public messages: MessageManager;
  public recipient: User;
  public type: 'DM';
  public fetch(force?: boolean): Promise<this>;
}

export class Emoji extends Base {
  protected constructor(client: Client, emoji: RawEmojiData);
  public animated: boolean | null;
  public readonly createdAt: Date | null;
  public readonly createdTimestamp: number | null;
  public deleted: boolean;
  public id: Snowflake | null;
  public name: string | null;
  public readonly identifier: string;
  public readonly url: string | null;
  public toJSON(): unknown;
  public toString(): string;
}

export class Guild extends AnonymousGuild {
  private constructor(client: Client, data: RawGuildData);
  private _sortedRoles(): Collection<Snowflake, Role>;
  private _sortedChannels(channel: Channel): Collection<Snowflake, GuildChannel>;

  public readonly afkChannel: VoiceChannel | null;
  public afkChannelId: Snowflake | null;
  public afkTimeout: number;
  public applicationId: Snowflake | null;
  public approximateMemberCount: number | null;
  public approximatePresenceCount: number | null;
  public available: boolean;
  public bans: GuildBanManager;
  public channels: GuildChannelManager;
  public commands: GuildApplicationCommandManager;
  public defaultMessageNotifications: DefaultMessageNotificationLevel | number;
  public deleted: boolean;
  public discoverySplash: string | null;
  public emojis: GuildEmojiManager;
  public explicitContentFilter: ExplicitContentFilterLevel;
  public invites: GuildInviteManager;
  public readonly joinedAt: Date;
  public joinedTimestamp: number;
  public large: boolean;
  public maximumMembers: number | null;
  public maximumPresences: number | null;
  public readonly me: GuildMember | null;
  public memberCount: number;
  public members: GuildMemberManager;
  public mfaLevel: MFALevel;
  public ownerId: Snowflake;
  public preferredLocale: string;
  public premiumSubscriptionCount: number | null;
  public premiumTier: PremiumTier;
  public presences: PresenceManager;
  public readonly publicUpdatesChannel: TextChannel | null;
  public publicUpdatesChannelId: Snowflake | null;
  public roles: RoleManager;
  public readonly rulesChannel: TextChannel | null;
  public rulesChannelId: Snowflake | null;
  public readonly shard: WebSocketShard;
  public shardId: number;
  public stageInstances: StageInstanceManager;
  public stickers: GuildStickerManager;
  public readonly systemChannel: TextChannel | null;
  public systemChannelFlags: Readonly<SystemChannelFlags>;
  public systemChannelId: Snowflake | null;
  public vanityURLUses: number | null;
  public readonly voiceAdapterCreator: InternalDiscordGatewayAdapterCreator;
  public readonly voiceStates: VoiceStateManager;
  public readonly widgetChannel: TextChannel | null;
  public widgetChannelId: Snowflake | null;
  public widgetEnabled: boolean | null;
  public readonly maximumBitrate: number;
  public createTemplate(name: string, description?: string): Promise<GuildTemplate>;
  public delete(): Promise<Guild>;
  public discoverySplashURL(options?: StaticImageURLOptions): string | null;
  public edit(data: GuildEditData, reason?: string): Promise<Guild>;
  public editWelcomeScreen(data: WelcomeScreenEditData): Promise<WelcomeScreen>;
  public equals(guild: Guild): boolean;
  public fetchAuditLogs(options?: GuildAuditLogsFetchOptions): Promise<GuildAuditLogs>;
  public fetchIntegrations(): Promise<Collection<Snowflake | string, Integration>>;
  public fetchOwner(options?: BaseFetchOptions): Promise<GuildMember>;
  public fetchPreview(): Promise<GuildPreview>;
  public fetchTemplates(): Promise<Collection<GuildTemplate['code'], GuildTemplate>>;
  public fetchVanityData(): Promise<Vanity>;
  public fetchWebhooks(): Promise<Collection<Snowflake, Webhook>>;
  public fetchWelcomeScreen(): Promise<WelcomeScreen>;
  public fetchWidget(): Promise<Widget>;
  public fetchWidgetSettings(): Promise<GuildWidgetSettings>;
  public leave(): Promise<Guild>;
  public setAFKChannel(afkChannel: VoiceChannelResolvable | null, reason?: string): Promise<Guild>;
  public setAFKTimeout(afkTimeout: number, reason?: string): Promise<Guild>;
  public setBanner(banner: BufferResolvable | Base64Resolvable | null, reason?: string): Promise<Guild>;
  public setChannelPositions(channelPositions: readonly ChannelPosition[]): Promise<Guild>;
  public setDefaultMessageNotifications(
    defaultMessageNotifications: DefaultMessageNotificationLevel | number,
    reason?: string,
  ): Promise<Guild>;
  public setDiscoverySplash(
    discoverySplash: BufferResolvable | Base64Resolvable | null,
    reason?: string,
  ): Promise<Guild>;
  public setExplicitContentFilter(
    explicitContentFilter: ExplicitContentFilterLevel | number,
    reason?: string,
  ): Promise<Guild>;
  public setIcon(icon: BufferResolvable | Base64Resolvable | null, reason?: string): Promise<Guild>;
  public setName(name: string, reason?: string): Promise<Guild>;
  public setOwner(owner: GuildMemberResolvable, reason?: string): Promise<Guild>;
  public setPreferredLocale(preferredLocale: string, reason?: string): Promise<Guild>;
  public setPublicUpdatesChannel(publicUpdatesChannel: TextChannelResolvable | null, reason?: string): Promise<Guild>;
  public setRolePositions(rolePositions: readonly RolePosition[]): Promise<Guild>;
  public setRulesChannel(rulesChannel: TextChannelResolvable | null, reason?: string): Promise<Guild>;
  public setSplash(splash: BufferResolvable | Base64Resolvable | null, reason?: string): Promise<Guild>;
  public setSystemChannel(systemChannel: TextChannelResolvable | null, reason?: string): Promise<Guild>;
  public setSystemChannelFlags(systemChannelFlags: SystemChannelFlagsResolvable, reason?: string): Promise<Guild>;
  public setVerificationLevel(verificationLevel: VerificationLevel | number, reason?: string): Promise<Guild>;
  public setWidgetSettings(settings: GuildWidgetSettingsData, reason?: string): Promise<Guild>;
  public toJSON(): unknown;
}

export class GuildAuditLogs {
  private constructor(guild: Guild, data: RawGuildAuditLogData);
  private webhooks: Collection<Snowflake, Webhook>;
  private integrations: Collection<Snowflake | string, Integration>;

  public entries: Collection<Snowflake, GuildAuditLogsEntry>;

  public static Actions: GuildAuditLogsActions;
  public static Targets: GuildAuditLogsTargets;
  public static Entry: typeof GuildAuditLogsEntry;
  public static actionType(action: number): GuildAuditLogsActionType;
  public static build(...args: unknown[]): Promise<GuildAuditLogs>;
  public static targetType(target: number): GuildAuditLogsTarget;
  public toJSON(): unknown;
}

export class GuildAuditLogsEntry {
  private constructor(logs: GuildAuditLogs, guild: Guild, data: RawGuildAuditLogEntryData);
  public action: GuildAuditLogsAction;
  public actionType: GuildAuditLogsActionType;
  public changes: AuditLogChange[] | null;
  public readonly createdAt: Date;
  public readonly createdTimestamp: number;
  public executor: User | null;
  public extra: unknown | Role | GuildMember | null;
  public id: Snowflake;
  public reason: string | null;
  public target:
    | Guild
    | GuildChannel
    | User
    | Role
    | GuildEmoji
    | Invite
    | Webhook
    | Message
    | Integration
    | StageInstance
    | Sticker
    | ThreadChannel
    | { id: Snowflake }
    | null;
  public targetType: GuildAuditLogsTarget;
  public toJSON(): unknown;
}

export class GuildBan extends Base {
  private constructor(client: Client, data: RawGuildBanData, guild: Guild);
  public guild: Guild;
  public user: User;
  public readonly partial: boolean;
  public reason?: string | null;
  public fetch(force?: boolean): Promise<GuildBan>;
}

export abstract class GuildChannel extends Channel {
  public constructor(guild: Guild, data?: RawGuildChannelData, client?: Client, immediatePatch?: boolean);
  private memberPermissions(member: GuildMember, checkAdmin: boolean): Readonly<Permissions>;
  private rolePermissions(role: Role, checkAdmin: boolean): Readonly<Permissions>;

  public readonly calculatedPosition: number;
  public readonly deletable: boolean;
  public guild: Guild;
  public guildId: Snowflake;
  public readonly manageable: boolean;
  public readonly members: Collection<Snowflake, GuildMember>;
  public name: string;
  public readonly parent: CategoryChannel | null;
  public parentId: Snowflake | null;
  public permissionOverwrites: PermissionOverwriteManager;
  public readonly permissionsLocked: boolean | null;
  public readonly position: number;
  public rawPosition: number;
  public type: Exclude<keyof typeof ChannelTypes, 'DM' | 'GROUP_DM' | 'UNKNOWN'>;
  public readonly viewable: boolean;
  public clone(options?: GuildChannelCloneOptions): Promise<this>;
  public delete(reason?: string): Promise<this>;
  public edit(data: ChannelData, reason?: string): Promise<this>;
  public equals(channel: GuildChannel): boolean;
  public lockPermissions(): Promise<this>;
  public permissionsFor(memberOrRole: GuildMember | Role, checkAdmin?: boolean): Readonly<Permissions>;
  public permissionsFor(
    memberOrRole: GuildMemberResolvable | RoleResolvable,
    checkAdmin?: boolean,
  ): Readonly<Permissions> | null;
  public setName(name: string, reason?: string): Promise<this>;
  public setParent(channel: CategoryChannelResolvable | null, options?: SetParentOptions): Promise<this>;
  public setPosition(position: number, options?: SetChannelPositionOptions): Promise<this>;
  public isText(): this is TextChannel | NewsChannel;
}

export class GuildEmoji extends BaseGuildEmoji {
  private constructor(client: Client, data: RawGuildEmojiData, guild: Guild);
  private _roles: Snowflake[];

  public readonly deletable: boolean;
  public guild: Guild;
  public author: User | null;
  public readonly roles: GuildEmojiRoleManager;
  public readonly url: string;
  public delete(reason?: string): Promise<GuildEmoji>;
  public edit(data: GuildEmojiEditData, reason?: string): Promise<GuildEmoji>;
  public equals(other: GuildEmoji | unknown): boolean;
  public fetchAuthor(): Promise<User>;
  public setName(name: string, reason?: string): Promise<GuildEmoji>;
}

export class GuildMember extends PartialTextBasedChannel(Base) {
  private constructor(client: Client, data: RawGuildMemberData, guild: Guild);
  public avatar: string | null;
  public readonly bannable: boolean;
  public deleted: boolean;
  public readonly displayColor: number;
  public readonly displayHexColor: HexColorString;
  public readonly displayName: string;
  public guild: Guild;
  public readonly id: Snowflake;
  public pending: boolean;
  public readonly joinedAt: Date | null;
  public joinedTimestamp: number | null;
  public readonly kickable: boolean;
  public readonly manageable: boolean;
  public nickname: string | null;
  public readonly partial: false;
  public readonly permissions: Readonly<Permissions>;
  public readonly premiumSince: Date | null;
  public premiumSinceTimestamp: number | null;
  public readonly presence: Presence | null;
  public readonly roles: GuildMemberRoleManager;
  public user: User;
  public readonly voice: VoiceState;
  public avatarURL(options?: ImageURLOptions): string | null;
  public ban(options?: BanOptions): Promise<GuildMember>;
  public fetch(force?: boolean): Promise<GuildMember>;
  public createDM(force?: boolean): Promise<DMChannel>;
  public deleteDM(): Promise<DMChannel>;
  public displayAvatarURL(options?: ImageURLOptions): string;
  public edit(data: GuildMemberEditData, reason?: string): Promise<GuildMember>;
  public kick(reason?: string): Promise<GuildMember>;
  public permissionsIn(channel: GuildChannelResolvable): Readonly<Permissions>;
  public setNickname(nickname: string | null, reason?: string): Promise<GuildMember>;
  public toJSON(): unknown;
  public toString(): MemberMention;
  public valueOf(): string;
}

export class GuildPreview extends Base {
  private constructor(client: Client, data: RawGuildPreviewData);
  public approximateMemberCount: number;
  public approximatePresenceCount: number;
  public readonly createdAt: Date;
  public readonly createdTimestamp: number;
  public description: string | null;
  public discoverySplash: string | null;
  public emojis: Collection<Snowflake, GuildPreviewEmoji>;
  public features: GuildFeatures[];
  public icon: string | null;
  public id: Snowflake;
  public name: string;
  public splash: string | null;
  public discoverySplashURL(options?: StaticImageURLOptions): string | null;
  public iconURL(options?: ImageURLOptions): string | null;
  public splashURL(options?: StaticImageURLOptions): string | null;
  public fetch(): Promise<GuildPreview>;
  public toJSON(): unknown;
  public toString(): string;
}

export class GuildTemplate extends Base {
  private constructor(client: Client, data: RawGuildTemplateData);
  public readonly createdTimestamp: number;
  public readonly updatedTimestamp: number;
  public readonly url: string;
  public code: string;
  public name: string;
  public description: string | null;
  public usageCount: number;
  public creator: User;
  public creatorId: Snowflake;
  public createdAt: Date;
  public updatedAt: Date;
  public guild: Guild | null;
  public guildId: Snowflake;
  public serializedGuild: APITemplateSerializedSourceGuild;
  public unSynced: boolean | null;
  public createGuild(name: string, icon?: BufferResolvable | Base64Resolvable): Promise<Guild>;
  public delete(): Promise<GuildTemplate>;
  public edit(options?: EditGuildTemplateOptions): Promise<GuildTemplate>;
  public sync(): Promise<GuildTemplate>;
  public static GUILD_TEMPLATES_PATTERN: RegExp;
}

export class GuildPreviewEmoji extends BaseGuildEmoji {
  private constructor(client: Client, data: RawGuildEmojiData, guild: GuildPreview);
  public guild: GuildPreview;
  public roles: Snowflake[];
}

export class HTTPError extends Error {
  private constructor(message: string, name: string, code: number, request: unknown);
  public code: number;
  public method: string;
  public name: string;
  public path: string;
  public requestData: HTTPErrorData;
}

// tslint:disable-next-line:no-empty-interface - Merge RateLimitData into RateLimitError to not have to type it again
export interface RateLimitError extends RateLimitData {}
export class RateLimitError extends Error {
  private constructor(data: RateLimitData);
  public name: 'RateLimitError';
}

export class Integration extends Base {
  private constructor(client: Client, data: RawIntegrationData, guild: Guild);
  public account: IntegrationAccount;
  public application: IntegrationApplication | null;
  public enabled: boolean;
  public expireBehavior: number | undefined;
  public expireGracePeriod: number | undefined;
  public guild: Guild;
  public id: Snowflake | string;
  public name: string;
  public role: Role | undefined;
  public enableEmoticons: boolean | null;
  public readonly roles: Collection<Snowflake, Role>;
  public syncedAt: number | undefined;
  public syncing: boolean | undefined;
  public type: IntegrationType;
  public user: User | null;
  public subscriberCount: number | null;
  public revoked: boolean | null;
  public delete(reason?: string): Promise<Integration>;
}

export class IntegrationApplication extends Application {
  private constructor(client: Client, data: RawIntegrationApplicationData);
  public bot: User | null;
  public termsOfServiceURL: string | null;
  public privacyPolicyURL: string | null;
  public rpcOrigins: string[];
  public summary: string | null;
  public hook: boolean | null;
  public cover: string | null;
  public verifyKey: string | null;
}

export class Intents extends BitField<IntentsString> {
  public static FLAGS: Record<IntentsString, number>;
  public static resolve(bit?: BitFieldResolvable<IntentsString, number>): number;
}

export type GuildCacheState = 'cached' | 'raw' | 'present';

export type CacheTypeReducer<
  State extends GuildCacheState,
  CachedType,
  RawType = CachedType,
  PresentType = CachedType | RawType,
  Fallback = PresentType | null,
> = State extends 'cached'
  ? CachedType
  : State extends 'raw'
  ? RawType
  : State extends 'present'
  ? PresentType
  : Fallback;

export interface GuildInteraction<Cached extends GuildCacheState = GuildCacheState> extends Interaction {
  guildId: Snowflake;
  member: CacheTypeReducer<Cached, GuildMember, APIInteractionGuildMember>;
  readonly guild: CacheTypeReducer<Cached, Guild, null>;
  channel: CacheTypeReducer<Cached, Exclude<TextBasedChannels, PartialDMChannel | DMChannel> | null>;
  isCommand(): this is GuildCommandInteraction<Cached> & this;
}

export class Interaction extends Base {
  protected constructor(client: Client, data: RawInteractionData);
  public applicationId: Snowflake;
  public readonly channel: TextBasedChannels | null;
  public channelId: Snowflake | null;
  public readonly createdAt: Date;
  public readonly createdTimestamp: number;
  public readonly guild: Guild | null;
  public guildId: Snowflake | null;
  public id: Snowflake;
  public member: GuildMember | APIInteractionGuildMember | null;
  public readonly token: string;
  public type: InteractionType;
  public user: User;
  public version: number;
  public memberPermissions: Readonly<Permissions> | null;
  public inGuild(): this is GuildInteraction<'present'> & this;
  public inCachedGuild(): this is GuildInteraction<'cached'> & this;
  public inRawGuild(): this is GuildInteraction<'raw'> & this;
  public isApplicationCommand(): this is BaseCommandInteraction;
  public isButton(): this is ButtonInteraction;
  public isCommand(): this is CommandInteraction;
  public isAutocomplete(): this is AutocompleteInteraction;
  public isContextMenu(): this is ContextMenuInteraction;
  public isMessageComponent(): this is MessageComponentInteraction;
  public isSelectMenu(): this is SelectMenuInteraction;
}

export interface InteractionResponses<Cached extends GuildCacheState = GuildCacheState>
  extends GuildInteraction<Cached> {
  deferReply(options?: InteractionDeferReplyOptions): Promise<void>;
  deferReply(options: InteractionDeferReplyOptions & { fetchReply: true }): Promise<GuildCacheMessage<Cached>>;
  editReply(options: string | MessagePayload | WebhookEditMessageOptions): Promise<GuildCacheMessage<Cached>>;
  deleteReply(): Promise<void>;
  fetchReply(): Promise<GuildCacheMessage<Cached>>;
  reply(options: InteractionReplyOptions & { fetchReply: true }): Promise<GuildCacheMessage<Cached>>;
  reply(options: string | MessagePayload | InteractionReplyOptions): Promise<void>;
  followUp(options: string | MessagePayload | InteractionReplyOptions): Promise<GuildCacheMessage<Cached>>;
}

export class InteractionCollector<T extends Interaction> extends Collector<Snowflake, T> {
  public constructor(client: Client, options?: InteractionCollectorOptions<T>);
  private _handleMessageDeletion(message: Message): void;
  private _handleChannelDeletion(channel: GuildChannel): void;
  private _handleGuildDeletion(guild: Guild): void;

  public channelId: Snowflake | null;
  public componentType: MessageComponentType | null;
  public readonly endReason: string | null;
  public guildId: Snowflake | null;
  public interactionType: InteractionType | null;
  public messageId: Snowflake | null;
  public options: InteractionCollectorOptions<T>;
  public total: number;
  public users: Collection<Snowflake, User>;

  public collect(interaction: Interaction): Snowflake;
  public empty(): void;
  public dispose(interaction: Interaction): Snowflake;
  public on(event: 'collect' | 'dispose', listener: (interaction: T) => Awaitable<void>): this;
  public on(event: 'end', listener: (collected: Collection<Snowflake, T>, reason: string) => Awaitable<void>): this;
  public on(event: string, listener: (...args: any[]) => Awaitable<void>): this;

  public once(event: 'collect' | 'dispose', listener: (interaction: T) => Awaitable<void>): this;
  public once(event: 'end', listener: (collected: Collection<Snowflake, T>, reason: string) => Awaitable<void>): this;
  public once(event: string, listener: (...args: any[]) => Awaitable<void>): this;
}

export class InteractionWebhook extends PartialWebhookMixin() {
  public constructor(client: Client, id: Snowflake, token: string);
  public token: string;
  public send(options: string | MessagePayload | InteractionReplyOptions): Promise<Message | APIMessage>;
}

export class Invite extends Base {
  private constructor(client: Client, data: RawInviteData);
  public channel: GuildChannel | PartialGroupDMChannel;
  public code: string;
  public readonly deletable: boolean;
  public readonly createdAt: Date | null;
  public createdTimestamp: number | null;
  public readonly expiresAt: Date | null;
  public readonly expiresTimestamp: number | null;
  public guild: InviteGuild | Guild | null;
  public inviter: User | null;
  public maxAge: number | null;
  public maxUses: number | null;
  public memberCount: number;
  public presenceCount: number;
  public targetApplication: IntegrationApplication | null;
  public targetUser: User | null;
  public targetType: InviteTargetType | null;
  public temporary: boolean | null;
  public readonly url: string;
  public uses: number | null;
  public delete(reason?: string): Promise<Invite>;
  public toJSON(): unknown;
  public toString(): string;
  public static INVITES_PATTERN: RegExp;
  public stageInstance: InviteStageInstance | null;
}

export class InviteStageInstance extends Base {
  private constructor(client: Client, data: RawInviteStageInstance, channelId: Snowflake, guildId: Snowflake);
  public channelId: Snowflake;
  public guildId: Snowflake;
  public members: Collection<Snowflake, GuildMember>;
  public topic: string;
  public participantCount: number;
  public speakerCount: number;
  public readonly channel: StageChannel | null;
  public readonly guild: Guild | null;
}

export class InviteGuild extends AnonymousGuild {
  private constructor(client: Client, data: RawInviteGuildData);
  public welcomeScreen: WelcomeScreen | null;
}

export class LimitedCollection<K, V> extends Collection<K, V> {
  public constructor(options?: LimitedCollectionOptions<K, V>, iterable?: Iterable<readonly [K, V]>);
  public maxSize: number;
  public keepOverLimit: ((value: V, key: K, collection: this) => boolean) | null;
  public interval: NodeJS.Timeout | null;
  public sweepFilter: SweepFilter<K, V> | null;

  public static filterByLifetime<K, V>(options?: LifetimeFilterOptions<K, V>): SweepFilter<K, V>;
}

// This is a general conditional type utility that allows for specific union members to be extracted given
// a tagged union.
export type TaggedUnion<T, K extends keyof T, V extends T[K]> = T extends Record<K, V>
  ? T
  : T extends Record<K, infer U>
  ? V extends U
    ? T
    : never
  : never;

// This creates a map of MessageComponentTypes to their respective `InteractionCollectorOptionsResolvable` variant.
export type CollectorOptionsTypeResolver<U extends InteractionCollectorOptionsResolvable> = {
  readonly [T in U['componentType']]: TaggedUnion<InteractionCollectorOptionsResolvable, 'componentType', T>;
};

// This basically says "Given a `InteractionCollectorOptionsResolvable` variant", I'll give the corresponding
// `InteractionCollector<T>` variant back.
export type ConditionalInteractionCollectorType<T extends InteractionCollectorOptionsResolvable | undefined> =
  T extends InteractionCollectorOptions<infer Item>
    ? InteractionCollector<Item>
    : InteractionCollector<MessageComponentInteraction>;

// This maps each componentType key to each variant.
export type MappedInteractionCollectorOptions = CollectorOptionsTypeResolver<InteractionCollectorOptionsResolvable>;

// Converts mapped types to complimentary collector types.
export type InteractionCollectorReturnType<T extends MessageComponentType | MessageComponentTypes | undefined> =
  T extends MessageComponentType | MessageComponentTypes
    ? ConditionalInteractionCollectorType<MappedInteractionCollectorOptions[T]>
    : InteractionCollector<MessageComponentInteraction>;

export type InteractionExtractor<T extends MessageComponentType | MessageComponentTypes | undefined> = T extends
  | MessageComponentType
  | MessageComponentTypes
  ? MappedInteractionCollectorOptions[T] extends InteractionCollectorOptions<infer Item>
    ? Item
    : never
  : MessageComponentInteraction;

export type MessageCollectorOptionsParams<T extends MessageComponentType | MessageComponentTypes | undefined> =
  | {
      componentType?: T;
    } & MessageComponentCollectorOptions<InteractionExtractor<T>>;

export type AwaitMessageCollectorOptionsParams<T extends MessageComponentType | MessageComponentTypes | undefined> =
  | { componentType?: T } & Pick<
      InteractionCollectorOptions<InteractionExtractor<T>>,
      keyof AwaitMessageComponentOptions<any>
    >;

export class Message extends Base {
  private constructor(client: Client, data: RawMessageData);
  private _patch(data: RawPartialMessageData | RawMessageData): void;

  public activity: MessageActivity | null;
  public applicationId: Snowflake | null;
  public attachments: Collection<Snowflake, MessageAttachment>;
  public author: User;
  public readonly channel: TextBasedChannels;
  public channelId: Snowflake;
  public readonly cleanContent: string;
  public components: MessageActionRow[];
  public content: string;
  public readonly createdAt: Date;
  public createdTimestamp: number;
  public readonly crosspostable: boolean;
  public readonly deletable: boolean;
  public deleted: boolean;
  public readonly editable: boolean;
  public readonly editedAt: Date | null;
  public editedTimestamp: number | null;
  public embeds: MessageEmbed[];
  public groupActivityApplication: ClientApplication | null;
  public guildId: Snowflake | null;
  public readonly guild: Guild | null;
  public readonly hasThread: boolean;
  public id: Snowflake;
  public interaction: MessageInteraction | null;
  public readonly member: GuildMember | null;
  public mentions: MessageMentions;
  public nonce: string | number | null;
  public readonly partial: false;
  public readonly pinnable: boolean;
  public pinned: boolean;
  public reactions: ReactionManager;
  public stickers: Collection<Snowflake, Sticker>;
  public system: boolean;
  public readonly thread: ThreadChannel | null;
  public tts: boolean;
  public type: MessageType;
  public readonly url: string;
  public webhookId: Snowflake | null;
  public flags: Readonly<MessageFlags>;
  public reference: MessageReference | null;
  public awaitMessageComponent<
    T extends MessageComponentType | MessageComponentTypes | undefined = MessageComponentTypes.ACTION_ROW,
  >(options?: AwaitMessageCollectorOptionsParams<T>): Promise<InteractionExtractor<T>>;
  public awaitReactions(options?: AwaitReactionsOptions): Promise<Collection<Snowflake | string, MessageReaction>>;
  public createReactionCollector(options?: ReactionCollectorOptions): ReactionCollector;
  public createMessageComponentCollector<
    T extends MessageComponentType | MessageComponentTypes | undefined = undefined,
  >(options?: MessageCollectorOptionsParams<T>): InteractionCollectorReturnType<T>;
  public delete(): Promise<Message>;
  public edit(content: string | MessageEditOptions | MessagePayload): Promise<Message>;
  public equals(message: Message, rawData: unknown): boolean;
  public fetchReference(): Promise<Message>;
  public fetchWebhook(): Promise<Webhook>;
  public crosspost(): Promise<Message>;
  public fetch(force?: boolean): Promise<Message>;
  public pin(): Promise<Message>;
  public react(emoji: EmojiIdentifierResolvable): Promise<MessageReaction>;
  public removeAttachments(): Promise<Message>;
  public reply(options: string | MessagePayload | ReplyMessageOptions): Promise<Message>;
  public resolveComponent(customId: string): MessageActionRowComponent | null;
  public startThread(options: StartThreadOptions): Promise<ThreadChannel>;
  public suppressEmbeds(suppress?: boolean): Promise<Message>;
  public toJSON(): unknown;
  public toString(): string;
  public unpin(): Promise<Message>;
}

export class MessageActionRow extends BaseMessageComponent {
  public constructor(data?: MessageActionRow | MessageActionRowOptions);
  public type: 'ACTION_ROW';
  public components: MessageActionRowComponent[];
  public addComponents(
    ...components: MessageActionRowComponentResolvable[] | MessageActionRowComponentResolvable[][]
  ): this;
  public setComponents(
    ...components: MessageActionRowComponentResolvable[] | MessageActionRowComponentResolvable[][]
  ): this;
  public spliceComponents(
    index: number,
    deleteCount: number,
    ...components: MessageActionRowComponentResolvable[] | MessageActionRowComponentResolvable[][]
  ): this;
  public toJSON(): unknown;
}

export class MessageAttachment {
  public constructor(attachment: BufferResolvable | Stream, name?: string, data?: RawMessageAttachementData);

  public attachment: BufferResolvable | Stream;
  public contentType: string | null;
  public ephemeral: boolean;
  public height: number | null;
  public id: Snowflake;
  public name: string | null;
  public proxyURL: string;
  public size: number;
  public readonly spoiler: boolean;
  public url: string;
  public width: number | null;
  public setFile(attachment: BufferResolvable | Stream, name?: string): this;
  public setName(name: string): this;
  public setSpoiler(spoiler?: boolean): this;
  public toJSON(): unknown;
}

export class MessageButton extends BaseMessageComponent {
  public constructor(data?: MessageButton | MessageButtonOptions);
  public customId: string | null;
  public disabled: boolean;
  public emoji: APIPartialEmoji | null;
  public label: string | null;
  public style: MessageButtonStyle | null;
  public type: 'BUTTON';
  public url: string | null;
  public setCustomId(customId: string): this;
  public setDisabled(disabled?: boolean): this;
  public setEmoji(emoji: EmojiIdentifierResolvable): this;
  public setLabel(label: string): this;
  public setStyle(style: MessageButtonStyleResolvable): this;
  public setURL(url: string): this;
  public toJSON(): unknown;
  private static resolveStyle(style: MessageButtonStyleResolvable): MessageButtonStyle;
}

export class MessageCollector extends Collector<Snowflake, Message> {
  public constructor(channel: TextBasedChannels, options?: MessageCollectorOptions);
  private _handleChannelDeletion(channel: GuildChannel): void;
  private _handleGuildDeletion(guild: Guild): void;

  public channel: TextBasedChannels;
  public readonly endReason: string | null;
  public options: MessageCollectorOptions;
  public received: number;

  public collect(message: Message): Snowflake | null;
  public dispose(message: Message): Snowflake | null;
}

export class MessageComponentInteraction extends Interaction {
  protected constructor(client: Client, data: RawMessageComponentInteractionData);
  public readonly channel: TextBasedChannels | null;
  public readonly component: MessageActionRowComponent | Exclude<APIMessageComponent, APIActionRowComponent> | null;
  public componentType: Exclude<MessageComponentType, 'ACTION_ROW'>;
  public customId: string;
  public channelId: Snowflake;
  public deferred: boolean;
  public ephemeral: boolean | null;
  public message: Message | APIMessage;
  public replied: boolean;
  public webhook: InteractionWebhook;
  public inGuild(): this is InteractionResponses<'present'> & this;
  public inCachedGuild(): this is InteractionResponses<'cached'> & this;
  public inRawGuild(): this is InteractionResponses<'raw'> & this;
  public deferReply(options: InteractionDeferReplyOptions & { fetchReply: true }): Promise<Message | APIMessage>;
  public deferReply(options?: InteractionDeferReplyOptions): Promise<void>;
  public deferUpdate(options: InteractionDeferUpdateOptions & { fetchReply: true }): Promise<Message | APIMessage>;
  public deferUpdate(options?: InteractionDeferUpdateOptions): Promise<void>;
  public deleteReply(): Promise<void>;
  public editReply(options: string | MessagePayload | WebhookEditMessageOptions): Promise<Message | APIMessage>;
  public fetchReply(): Promise<Message | APIMessage>;
  public followUp(options: string | MessagePayload | InteractionReplyOptions): Promise<Message | APIMessage>;
  public reply(options: InteractionReplyOptions & { fetchReply: true }): Promise<Message | APIMessage>;
  public reply(options: string | MessagePayload | InteractionReplyOptions): Promise<void>;
  public update(options: InteractionUpdateOptions & { fetchReply: true }): Promise<Message | APIMessage>;
  public update(options: string | MessagePayload | InteractionUpdateOptions): Promise<void>;

  public static resolveType(type: MessageComponentTypeResolvable): MessageComponentType;
}

export class MessageEmbed {
  public constructor(data?: MessageEmbed | MessageEmbedOptions | APIEmbed);
  public author: MessageEmbedAuthor | null;
  public color: number | null;
  public readonly createdAt: Date | null;
  public description: string | null;
  public fields: EmbedField[];
  public footer: MessageEmbedFooter | null;
  public readonly hexColor: HexColorString | null;
  public image: MessageEmbedImage | null;
  public readonly length: number;
  public provider: MessageEmbedProvider | null;
  public thumbnail: MessageEmbedThumbnail | null;
  public timestamp: number | null;
  public title: string | null;
  /** @deprecated */
  public type: string;
  public url: string | null;
  public readonly video: MessageEmbedVideo | null;
  public addField(name: string, value: string, inline?: boolean): this;
  public addFields(...fields: EmbedFieldData[] | EmbedFieldData[][]): this;
  public setFields(...fields: EmbedFieldData[] | EmbedFieldData[][]): this;
  public setAuthor(name: string, iconURL?: string, url?: string): this;
  public setColor(color: ColorResolvable): this;
  public setDescription(description: string): this;
  public setFooter(text: string, iconURL?: string): this;
  public setImage(url: string): this;
  public setThumbnail(url: string): this;
  public setTimestamp(timestamp?: Date | number | null): this;
  public setTitle(title: string): this;
  public setURL(url: string): this;
  public spliceFields(index: number, deleteCount: number, ...fields: EmbedFieldData[] | EmbedFieldData[][]): this;
  public toJSON(): unknown;

  public static normalizeField(name: string, value: string, inline?: boolean): Required<EmbedFieldData>;
  public static normalizeFields(...fields: EmbedFieldData[] | EmbedFieldData[][]): Required<EmbedFieldData>[];
}

export class MessageFlags extends BitField<MessageFlagsString> {
  public static FLAGS: Record<MessageFlagsString, number>;
  public static resolve(bit?: BitFieldResolvable<MessageFlagsString, number>): number;
}

export class MessageMentions {
  private constructor(
    message: Message,
    users: APIUser[] | Collection<Snowflake, User>,
    roles: Snowflake[] | Collection<Snowflake, Role>,
    everyone: boolean,
    repliedUser?: APIUser | User,
  );
  private _channels: Collection<Snowflake, Channel> | null;
  private readonly _content: string;
  private _members: Collection<Snowflake, GuildMember> | null;

  public readonly channels: Collection<Snowflake, Channel>;
  public readonly client: Client;
  public everyone: boolean;
  public readonly guild: Guild;
  public has(data: UserResolvable | RoleResolvable | ChannelResolvable, options?: MessageMentionsHasOptions): boolean;
  public readonly members: Collection<Snowflake, GuildMember> | null;
  public repliedUser: User | null;
  public roles: Collection<Snowflake, Role>;
  public users: Collection<Snowflake, User>;
  public crosspostedChannels: Collection<Snowflake, CrosspostedChannel>;
  public toJSON(): unknown;

  public static CHANNELS_PATTERN: RegExp;
  public static EVERYONE_PATTERN: RegExp;
  public static ROLES_PATTERN: RegExp;
  public static USERS_PATTERN: RegExp;
}

export class MessagePayload {
  public constructor(target: MessageTarget, options: MessageOptions | WebhookMessageOptions);
  public data: RawMessagePayloadData | null;
  public readonly isUser: boolean;
  public readonly isWebhook: boolean;
  public readonly isMessage: boolean;
  public readonly isMessageManager: boolean;
  public readonly isInteraction: boolean;
  public files: HTTPAttachmentData[] | null;
  public options: MessageOptions | WebhookMessageOptions;
  public target: MessageTarget;

  public static create(
    target: MessageTarget,
    options: string | MessageOptions | WebhookMessageOptions,
    extra?: MessageOptions | WebhookMessageOptions,
  ): MessagePayload;
  public static resolveFile(
    fileLike: BufferResolvable | Stream | FileOptions | MessageAttachment,
  ): Promise<HTTPAttachmentData>;

  public makeContent(): string | undefined;
  public resolveData(): this;
  public resolveFiles(): Promise<this>;
}

export class MessageReaction {
  private constructor(client: Client, data: RawMessageReactionData, message: Message);
  private _emoji: GuildEmoji | ReactionEmoji;

  public readonly client: Client;
  public count: number;
  public readonly emoji: GuildEmoji | ReactionEmoji;
  public me: boolean;
  public message: Message | PartialMessage;
  public readonly partial: false;
  public users: ReactionUserManager;
  public remove(): Promise<MessageReaction>;
  public fetch(): Promise<MessageReaction>;
  public toJSON(): unknown;
}

export class MessageSelectMenu extends BaseMessageComponent {
  public constructor(data?: MessageSelectMenu | MessageSelectMenuOptions);
  public customId: string | null;
  public disabled: boolean;
  public maxValues: number | null;
  public minValues: number | null;
  public options: MessageSelectOption[];
  public placeholder: string | null;
  public type: 'SELECT_MENU';
  public addOptions(...options: MessageSelectOptionData[] | MessageSelectOptionData[][]): this;
  public setOptions(...options: MessageSelectOptionData[] | MessageSelectOptionData[][]): this;
  public setCustomId(customId: string): this;
  public setDisabled(disabled?: boolean): this;
  public setMaxValues(maxValues: number): this;
  public setMinValues(minValues: number): this;
  public setPlaceholder(placeholder: string): this;
  public spliceOptions(
    index: number,
    deleteCount: number,
    ...options: MessageSelectOptionData[] | MessageSelectOptionData[][]
  ): this;
  public toJSON(): unknown;
}

export class NewsChannel extends BaseGuildTextChannel {
  public threads: ThreadManager<AllowedThreadTypeForNewsChannel>;
  public type: 'GUILD_NEWS';
  public addFollower(channel: TextChannelResolvable, reason?: string): Promise<NewsChannel>;
}

export class OAuth2Guild extends BaseGuild {
  private constructor(client: Client, data: RawOAuth2GuildData);
  public owner: boolean;
  public permissions: Readonly<Permissions>;
}

export class PartialGroupDMChannel extends Channel {
  private constructor(client: Client, data: RawPartialGroupDMChannelData);
  public name: string | null;
  public icon: string | null;
  public recipients: PartialRecipient[];
  public iconURL(options?: StaticImageURLOptions): string | null;
}

export class PermissionOverwrites extends Base {
  private constructor(client: Client, data: RawPermissionOverwriteData, channel: GuildChannel);
  public allow: Readonly<Permissions>;
  public readonly channel: GuildChannel;
  public deny: Readonly<Permissions>;
  public id: Snowflake;
  public type: OverwriteType;
  public edit(options: PermissionOverwriteOptions, reason?: string): Promise<PermissionOverwrites>;
  public delete(reason?: string): Promise<PermissionOverwrites>;
  public toJSON(): unknown;
  public static resolveOverwriteOptions(
    options: PermissionOverwriteOptions,
    initialPermissions: { allow?: PermissionResolvable; deny?: PermissionResolvable },
  ): ResolvedOverwriteOptions;
  public static resolve(overwrite: OverwriteResolvable, guild: Guild): APIOverwrite;
}

export class Permissions extends BitField<PermissionString, bigint> {
  public any(permission: PermissionResolvable, checkAdmin?: boolean): boolean;
  public has(permission: PermissionResolvable, checkAdmin?: boolean): boolean;
  public missing(bits: BitFieldResolvable<PermissionString, bigint>, checkAdmin?: boolean): PermissionString[];
  public serialize(checkAdmin?: boolean): Record<PermissionString, boolean>;
  public toArray(checkAdmin?: boolean): PermissionString[];

  public static ALL: bigint;
  public static DEFAULT: bigint;
  public static STAGE_MODERATOR: bigint;
  public static FLAGS: PermissionFlags;
  public static resolve(permission?: PermissionResolvable): bigint;
}

export class Presence extends Base {
  protected constructor(client: Client, data?: RawPresenceData);
  public activities: Activity[];
  public clientStatus: ClientPresenceStatusData | null;
  public guild: Guild | null;
  public readonly member: GuildMember | null;
  public status: PresenceStatus;
  public readonly user: User | null;
  public userId: Snowflake;
  public equals(presence: Presence): boolean;
}

export class ReactionCollector extends Collector<Snowflake | string, MessageReaction, [User]> {
  public constructor(message: Message, options?: ReactionCollectorOptions);
  private _handleChannelDeletion(channel: GuildChannel): void;
  private _handleGuildDeletion(guild: Guild): void;
  private _handleMessageDeletion(message: Message): void;

  public readonly endReason: string | null;
  public message: Message;
  public options: ReactionCollectorOptions;
  public total: number;
  public users: Collection<Snowflake, User>;

  public static key(reaction: MessageReaction): Snowflake | string;

  public collect(reaction: MessageReaction, user: User): Snowflake | string | null;
  public dispose(reaction: MessageReaction, user: User): Snowflake | string | null;
  public empty(): void;

  public on(event: 'collect' | 'dispose' | 'remove', listener: (reaction: MessageReaction, user: User) => void): this;
  public on(event: 'end', listener: (collected: Collection<Snowflake, MessageReaction>, reason: string) => void): this;
  public on(event: string, listener: (...args: any[]) => void): this;

  public once(event: 'collect' | 'dispose' | 'remove', listener: (reaction: MessageReaction, user: User) => void): this;
  public once(
    event: 'end',
    listener: (collected: Collection<Snowflake, MessageReaction>, reason: string) => void,
  ): this;
  public once(event: string, listener: (...args: any[]) => void): this;
}

export class ReactionEmoji extends Emoji {
  private constructor(reaction: MessageReaction, emoji: RawReactionEmojiData);
  public reaction: MessageReaction;
  public toJSON(): unknown;
}

export class RichPresenceAssets {
  private constructor(activity: Activity, assets: RawRichPresenceAssets);
  public largeImage: Snowflake | null;
  public largeText: string | null;
  public smallImage: Snowflake | null;
  public smallText: string | null;
  public largeImageURL(options?: StaticImageURLOptions): string | null;
  public smallImageURL(options?: StaticImageURLOptions): string | null;
}

export class Role extends Base {
  private constructor(client: Client, data: RawRoleData, guild: Guild);
  public color: number;
  public readonly createdAt: Date;
  public readonly createdTimestamp: number;
  public deleted: boolean;
  public readonly editable: boolean;
  public guild: Guild;
  public readonly hexColor: HexColorString;
  public hoist: boolean;
  public id: Snowflake;
  public managed: boolean;
  public readonly members: Collection<Snowflake, GuildMember>;
  public mentionable: boolean;
  public name: string;
  public permissions: Readonly<Permissions>;
  public readonly position: number;
  public rawPosition: number;
  public tags: RoleTagData | null;
  public comparePositionTo(role: RoleResolvable): number;
  public icon: string | null;
  public unicodeEmoji: string | null;
  public delete(reason?: string): Promise<Role>;
  public edit(data: RoleData, reason?: string): Promise<Role>;
  public equals(role: Role): boolean;
  public iconURL(options?: StaticImageURLOptions): string | null;
  public permissionsIn(channel: GuildChannel | Snowflake, checkAdmin?: boolean): Readonly<Permissions>;
  public setColor(color: ColorResolvable, reason?: string): Promise<Role>;
  public setHoist(hoist?: boolean, reason?: string): Promise<Role>;
  public setMentionable(mentionable?: boolean, reason?: string): Promise<Role>;
  public setName(name: string, reason?: string): Promise<Role>;
  public setPermissions(permissions: PermissionResolvable, reason?: string): Promise<Role>;
  public setIcon(icon: BufferResolvable | Base64Resolvable | EmojiResolvable | null, reason?: string): Promise<Role>;
  public setPosition(position: number, options?: SetRolePositionOptions): Promise<Role>;
  public setUnicodeEmoji(unicodeEmoji: string | null, reason?: string): Promise<Role>;
  public toJSON(): unknown;
  public toString(): RoleMention;

  public static comparePositions(role1: Role, role2: Role): number;
}

export class SelectMenuInteraction extends MessageComponentInteraction {
  public constructor(client: Client, data: RawMessageSelectMenuInteractionData);
  public componentType: 'SELECT_MENU';
  public values: string[];
}

export class Shard extends EventEmitter {
  private constructor(manager: ShardingManager, id: number);
  private _evals: Map<string, Promise<unknown>>;
  private _exitListener: (...args: any[]) => void;
  private _fetches: Map<string, Promise<unknown>>;
  private _handleExit(respawn?: boolean, timeout?: number): void;
  private _handleMessage(message: unknown): void;

  public args: string[];
  public execArgv: string[];
  public env: unknown;
  public id: number;
  public manager: ShardingManager;
  public process: ChildProcess | null;
  public ready: boolean;
  public worker: Worker | null;
  public eval(script: string): Promise<unknown>;
  public eval<T>(fn: (client: Client) => T): Promise<T[]>;
  public fetchClientValue(prop: string): Promise<unknown>;
  public kill(): void;
  public respawn(options?: { delay?: number; timeout?: number }): Promise<ChildProcess>;
  public send(message: unknown): Promise<Shard>;
  public spawn(timeout?: number): Promise<ChildProcess>;

  public on(event: 'spawn' | 'death', listener: (child: ChildProcess) => Awaitable<void>): this;
  public on(event: 'disconnect' | 'ready' | 'reconnecting', listener: () => Awaitable<void>): this;
  public on(event: 'error', listener: (error: Error) => Awaitable<void>): this;
  public on(event: 'message', listener: (message: any) => Awaitable<void>): this;
  public on(event: string, listener: (...args: any[]) => Awaitable<void>): this;

  public once(event: 'spawn' | 'death', listener: (child: ChildProcess) => Awaitable<void>): this;
  public once(event: 'disconnect' | 'ready' | 'reconnecting', listener: () => Awaitable<void>): this;
  public once(event: 'error', listener: (error: Error) => Awaitable<void>): this;
  public once(event: 'message', listener: (message: any) => Awaitable<void>): this;
  public once(event: string, listener: (...args: any[]) => Awaitable<void>): this;
}

export class ShardClientUtil {
  private constructor(client: Client, mode: ShardingManagerMode);
  private _handleMessage(message: unknown): void;
  private _respond(type: string, message: unknown): void;

  public client: Client;
  public readonly count: number;
  public readonly ids: number[];
  public mode: ShardingManagerMode;
  public parentPort: MessagePort | null;
  public broadcastEval<T>(fn: (client: Client) => Awaitable<T>): Promise<Serialized<T>[]>;
  public broadcastEval<T>(fn: (client: Client) => Awaitable<T>, options: { shard: number }): Promise<Serialized<T>>;
  public broadcastEval<T, P>(
    fn: (client: Client, context: Serialized<P>) => Awaitable<T>,
    options: { context: P },
  ): Promise<Serialized<T>[]>;
  public broadcastEval<T, P>(
    fn: (client: Client, context: Serialized<P>) => Awaitable<T>,
    options: { context: P; shard: number },
  ): Promise<Serialized<T>>;
  public fetchClientValues(prop: string): Promise<unknown[]>;
  public fetchClientValues(prop: string, shard: number): Promise<unknown>;
  public respawnAll(options?: MultipleShardRespawnOptions): Promise<void>;
  public send(message: unknown): Promise<void>;

  public static singleton(client: Client, mode: ShardingManagerMode): ShardClientUtil;
  public static shardIdForGuildId(guildId: Snowflake, shardCount: number): number;
}

export class ShardingManager extends EventEmitter {
  public constructor(file: string, options?: ShardingManagerOptions);
  private _performOnShards(method: string, args: unknown[]): Promise<unknown[]>;
  private _performOnShards(method: string, args: unknown[], shard: number): Promise<unknown>;

  public file: string;
  public respawn: boolean;
  public shardArgs: string[];
  public shards: Collection<number, Shard>;
  public token: string | null;
  public totalShards: number | 'auto';
  public shardList: number[] | 'auto';
  public broadcast(message: unknown): Promise<Shard[]>;
  public broadcastEval<T>(fn: (client: Client) => Awaitable<T>): Promise<Serialized<T>[]>;
  public broadcastEval<T>(fn: (client: Client) => Awaitable<T>, options: { shard: number }): Promise<Serialized<T>>;
  public broadcastEval<T, P>(
    fn: (client: Client, context: Serialized<P>) => Awaitable<T>,
    options: { context: P },
  ): Promise<Serialized<T>[]>;
  public broadcastEval<T, P>(
    fn: (client: Client, context: Serialized<P>) => Awaitable<T>,
    options: { context: P; shard: number },
  ): Promise<Serialized<T>>;
  public createShard(id: number): Shard;
  public fetchClientValues(prop: string): Promise<unknown[]>;
  public fetchClientValues(prop: string, shard: number): Promise<unknown>;
  public respawnAll(options?: MultipleShardRespawnOptions): Promise<Collection<number, Shard>>;
  public spawn(options?: MultipleShardSpawnOptions): Promise<Collection<number, Shard>>;

  public on(event: 'shardCreate', listener: (shard: Shard) => Awaitable<void>): this;

  public once(event: 'shardCreate', listener: (shard: Shard) => Awaitable<void>): this;
}

export interface FetchRecommendedShardsOptions {
  guildsPerShard?: number;
  multipleOf?: number;
}

export class SnowflakeUtil extends null {
  private constructor();
  public static deconstruct(snowflake: Snowflake): DeconstructedSnowflake;
  public static generate(timestamp?: number | Date): Snowflake;
  public static readonly EPOCH: number;
}

export class StageChannel extends BaseGuildVoiceChannel {
  public topic: string | null;
  public type: 'GUILD_STAGE_VOICE';
  public readonly stageInstance: StageInstance | null;
  public createStageInstance(options: StageInstanceCreateOptions): Promise<StageInstance>;
  public setTopic(topic: string): Promise<StageChannel>;
}

export class StageInstance extends Base {
  private constructor(client: Client, data: RawStageInstanceData, channel: StageChannel);
  public id: Snowflake;
  public deleted: boolean;
  public guildId: Snowflake;
  public channelId: Snowflake;
  public topic: string;
  public privacyLevel: PrivacyLevel;
  public discoverableDisabled: boolean | null;
  public readonly channel: StageChannel | null;
  public readonly guild: Guild | null;
  public edit(options: StageInstanceEditOptions): Promise<StageInstance>;
  public delete(): Promise<StageInstance>;
  public setTopic(topic: string): Promise<StageInstance>;
  public readonly createdTimestamp: number;
  public readonly createdAt: Date;
}

export class Sticker extends Base {
  private constructor(client: Client, data: RawStickerData);
  public readonly createdTimestamp: number;
  public readonly createdAt: Date;
  public available: boolean | null;
  public description: string | null;
  public format: StickerFormatType;
  public readonly guild: Guild | null;
  public guildId: Snowflake | null;
  public id: Snowflake;
  public name: string;
  public packId: Snowflake | null;
  public readonly partial: boolean;
  public sortValue: number | null;
  public tags: string[] | null;
  public type: StickerType | null;
  public user: User | null;
  public readonly url: string;
  public fetch(): Promise<Sticker>;
  public fetchPack(): Promise<StickerPack | null>;
  public fetchUser(): Promise<User | null>;
  public edit(data?: GuildStickerEditData, reason?: string): Promise<Sticker>;
  public delete(reason?: string): Promise<Sticker>;
  public equals(other: Sticker | unknown): boolean;
}

export class StickerPack extends Base {
  private constructor(client: Client, data: RawStickerPackData);
  public readonly createdTimestamp: number;
  public readonly createdAt: Date;
  public bannerId: Snowflake;
  public readonly coverSticker: Sticker | null;
  public coverStickerId: Snowflake | null;
  public description: string;
  public id: Snowflake;
  public name: string;
  public skuId: Snowflake;
  public stickers: Collection<Snowflake, Sticker>;
  public bannerURL(options?: StaticImageURLOptions): string;
}

export class StoreChannel extends GuildChannel {
  private constructor(guild: Guild, data?: RawGuildChannelData, client?: Client);
  public createInvite(options?: CreateInviteOptions): Promise<Invite>;
  public fetchInvites(cache?: boolean): Promise<Collection<string, Invite>>;
  public nsfw: boolean;
  public type: 'GUILD_STORE';
}

export class SystemChannelFlags extends BitField<SystemChannelFlagsString> {
  public static FLAGS: Record<SystemChannelFlagsString, number>;
  public static resolve(bit?: BitFieldResolvable<SystemChannelFlagsString, number>): number;
}

export class Team extends Base {
  private constructor(client: Client, data: RawTeamData);
  public id: Snowflake;
  public name: string;
  public icon: string | null;
  public ownerId: Snowflake | null;
  public members: Collection<Snowflake, TeamMember>;

  public readonly owner: TeamMember | null;
  public readonly createdAt: Date;
  public readonly createdTimestamp: number;

  public iconURL(options?: StaticImageURLOptions): string | null;
  public toJSON(): unknown;
  public toString(): string;
}

export class TeamMember extends Base {
  private constructor(team: Team, data: RawTeamMemberData);
  public team: Team;
  public readonly id: Snowflake;
  public permissions: string[];
  public membershipState: MembershipState;
  public user: User;

  public toString(): UserMention;
}

export class TextChannel extends BaseGuildTextChannel {
  public rateLimitPerUser: number;
  public threads: ThreadManager<AllowedThreadTypeForTextChannel>;
  public type: 'GUILD_TEXT';
  public setRateLimitPerUser(rateLimitPerUser: number, reason?: string): Promise<TextChannel>;
}

export class ThreadChannel extends TextBasedChannel(Channel) {
  private constructor(guild: Guild, data?: RawThreadChannelData, client?: Client, fromInteraction?: boolean);
  public archived: boolean | null;
  public readonly archivedAt: Date | null;
  public archiveTimestamp: number | null;
  public autoArchiveDuration: ThreadAutoArchiveDuration | null;
  public readonly editable: boolean;
  public guild: Guild;
  public guildId: Snowflake;
  public readonly guildMembers: Collection<Snowflake, GuildMember>;
  public invitable: boolean | null;
  public readonly joinable: boolean;
  public readonly joined: boolean;
  public locked: boolean | null;
  public readonly manageable: boolean;
  public readonly sendable: boolean;
  public memberCount: number | null;
  public messageCount: number | null;
  public messages: MessageManager;
  public members: ThreadMemberManager;
  public name: string;
  public ownerId: Snowflake | null;
  public readonly parent: TextChannel | NewsChannel | null;
  public parentId: Snowflake | null;
  public rateLimitPerUser: number | null;
  public type: ThreadChannelTypes;
  public readonly unarchivable: boolean;
  public delete(reason?: string): Promise<ThreadChannel>;
  public edit(data: ThreadEditData, reason?: string): Promise<ThreadChannel>;
  public join(): Promise<ThreadChannel>;
  public leave(): Promise<ThreadChannel>;
  public permissionsFor(memberOrRole: GuildMember | Role, checkAdmin?: boolean): Readonly<Permissions>;
  public permissionsFor(
    memberOrRole: GuildMemberResolvable | RoleResolvable,
    checkAdmin?: boolean,
  ): Readonly<Permissions> | null;
  public fetchOwner(options?: BaseFetchOptions): Promise<ThreadMember | null>;
  public fetchStarterMessage(options?: BaseFetchOptions): Promise<Message>;
  public setArchived(archived?: boolean, reason?: string): Promise<ThreadChannel>;
  public setAutoArchiveDuration(
    autoArchiveDuration: ThreadAutoArchiveDuration,
    reason?: string,
  ): Promise<ThreadChannel>;
  public setInvitable(invitable?: boolean, reason?: string): Promise<ThreadChannel>;
  public setLocked(locked?: boolean, reason?: string): Promise<ThreadChannel>;
  public setName(name: string, reason?: string): Promise<ThreadChannel>;
  public setRateLimitPerUser(rateLimitPerUser: number, reason?: string): Promise<ThreadChannel>;
}

export class ThreadMember extends Base {
  private constructor(thread: ThreadChannel, data?: RawThreadMemberData);
  public flags: ThreadMemberFlags;
  public readonly guildMember: GuildMember | null;
  public id: Snowflake;
  public readonly joinedAt: Date | null;
  public joinedTimestamp: number | null;
  public readonly manageable: boolean;
  public thread: ThreadChannel;
  public readonly user: User | null;
  public remove(reason?: string): Promise<ThreadMember>;
}

export class ThreadMemberFlags extends BitField<ThreadMemberFlagsString> {
  public static FLAGS: Record<ThreadMemberFlagsString, number>;
  public static resolve(bit?: BitFieldResolvable<ThreadMemberFlagsString, number>): number;
}

export class Typing extends Base {
  private constructor(channel: TextBasedChannels, user: PartialUser, data?: RawTypingData);
  public channel: TextBasedChannels;
  public user: PartialUser;
  public startedTimestamp: number;
  public readonly startedAt: Date;
  public readonly guild: Guild | null;
  public readonly member: GuildMember | null;
  public inGuild(): this is this & {
    channel: TextChannel | NewsChannel | ThreadChannel;
    readonly guild: Guild;
  };
}

export class User extends PartialTextBasedChannel(Base) {
  protected constructor(client: Client, data: RawUserData);
  private _equals(user: APIUser): boolean;

  public accentColor: number | null | undefined;
  public avatar: string | null;
  public banner: string | null | undefined;
  public bot: boolean;
  public readonly createdAt: Date;
  public readonly createdTimestamp: number;
  public discriminator: string;
  public readonly defaultAvatarURL: string;
  public readonly dmChannel: DMChannel | null;
  public flags: Readonly<UserFlags> | null;
  public readonly hexAccentColor: HexColorString | null | undefined;
  public id: Snowflake;
  public readonly partial: false;
  public system: boolean;
  public readonly tag: string;
  public username: string;
  public avatarURL(options?: ImageURLOptions): string | null;
  public bannerURL(options?: ImageURLOptions): string | null;
  public createDM(): Promise<DMChannel>;
  public deleteDM(): Promise<DMChannel>;
  public displayAvatarURL(options?: ImageURLOptions): string;
  public equals(user: User): boolean;
  public fetch(force?: boolean): Promise<User>;
  public fetchFlags(force?: boolean): Promise<UserFlags>;
  public toString(): UserMention;
}

export class UserFlags extends BitField<UserFlagsString> {
  public static FLAGS: Record<UserFlagsString, number>;
  public static resolve(bit?: BitFieldResolvable<UserFlagsString, number>): number;
}

export class Util extends null {
  private constructor();
  public static archivedThreadSweepFilter<K, V>(lifetime?: number): SweepFilter<K, V>;
  public static basename(path: string, ext?: string): string;
  public static binaryToId(num: string): Snowflake;
  public static cleanContent(str: string, channel: TextBasedChannels): string;
  public static removeMentions(str: string): string;
  public static cloneObject(obj: unknown): unknown;
  public static delayFor(ms: number): Promise<void>;
  public static discordSort<K, V extends { rawPosition: number; id: Snowflake }>(
    collection: Collection<K, V>,
  ): Collection<K, V>;
  public static escapeMarkdown(text: string, options?: EscapeMarkdownOptions): string;
  public static escapeCodeBlock(text: string): string;
  public static escapeInlineCode(text: string): string;
  public static escapeBold(text: string): string;
  public static escapeItalic(text: string): string;
  public static escapeUnderline(text: string): string;
  public static escapeStrikethrough(text: string): string;
  public static escapeSpoiler(text: string): string;
  public static cleanCodeBlockContent(text: string): string;
  public static fetchRecommendedShards(token: string, options?: FetchRecommendedShardsOptions): Promise<number>;
  public static flatten(obj: unknown, ...props: Record<string, boolean | string>[]): unknown;
  public static idToBinary(num: Snowflake): string;
  public static makeError(obj: MakeErrorOptions): Error;
  public static makePlainError(err: Error): MakeErrorOptions;
  public static mergeDefault(def: unknown, given: unknown): unknown;
  public static moveElementInArray(array: unknown[], element: unknown, newIndex: number, offset?: boolean): number;
  public static parseEmoji(text: string): { animated: boolean; name: string; id: Snowflake | null } | null;
  public static resolveColor(color: ColorResolvable): number;
  public static resolvePartialEmoji(emoji: EmojiIdentifierResolvable): Partial<APIPartialEmoji> | null;
  public static verifyString(data: string, error?: typeof Error, errorMessage?: string, allowEmpty?: boolean): string;
  public static setPosition<T extends Channel | Role>(
    item: T,
    position: number,
    relative: boolean,
    sorted: Collection<Snowflake, T>,
    route: unknown,
    reason?: string,
  ): Promise<{ id: Snowflake; position: number }[]>;
  public static splitMessage(text: string, options?: SplitOptions): string[];
}

export class Formatters extends null {
  public static blockQuote: typeof blockQuote;
  public static bold: typeof bold;
  public static channelMention: typeof channelMention;
  public static codeBlock: typeof codeBlock;
  public static formatEmoji: typeof formatEmoji;
  public static hideLinkEmbed: typeof hideLinkEmbed;
  public static hyperlink: typeof hyperlink;
  public static inlineCode: typeof inlineCode;
  public static italic: typeof italic;
  public static memberNicknameMention: typeof memberNicknameMention;
  public static quote: typeof quote;
  public static roleMention: typeof roleMention;
  public static spoiler: typeof spoiler;
  public static strikethrough: typeof strikethrough;
  public static time: typeof time;
  public static TimestampStyles: typeof TimestampStyles;
  public static TimestampStylesString: TimestampStylesString;
  public static underscore: typeof underscore;
  public static userMention: typeof userMention;
}

export class VoiceChannel extends BaseGuildVoiceChannel {
  /** @deprecated Use manageable instead */
  public readonly editable: boolean;
  public readonly speakable: boolean;
  public type: 'GUILD_VOICE';
  public setBitrate(bitrate: number, reason?: string): Promise<VoiceChannel>;
  public setUserLimit(userLimit: number, reason?: string): Promise<VoiceChannel>;
}

export class VoiceRegion {
  private constructor(data: RawVoiceRegionData);
  public custom: boolean;
  public deprecated: boolean;
  public id: string;
  public name: string;
  public optimal: boolean;
  public vip: boolean;
  public toJSON(): unknown;
}

export class VoiceState extends Base {
  private constructor(guild: Guild, data: RawVoiceStateData);
  public readonly channel: VoiceChannel | StageChannel | null;
  public channelId: Snowflake | null;
  public readonly deaf: boolean | null;
  public guild: Guild;
  public id: Snowflake;
  public readonly member: GuildMember | null;
  public readonly mute: boolean | null;
  public selfDeaf: boolean | null;
  public selfMute: boolean | null;
  public serverDeaf: boolean | null;
  public serverMute: boolean | null;
  public sessionId: string | null;
  public streaming: boolean;
  public selfVideo: boolean | null;
  public suppress: boolean;
  public requestToSpeakTimestamp: number | null;

  public setDeaf(deaf?: boolean, reason?: string): Promise<GuildMember>;
  public setMute(mute?: boolean, reason?: string): Promise<GuildMember>;
  public disconnect(reason?: string): Promise<GuildMember>;
  public setChannel(channel: GuildVoiceChannelResolvable | null, reason?: string): Promise<GuildMember>;
  public setRequestToSpeak(request?: boolean): Promise<void>;
  public setSuppressed(suppressed?: boolean): Promise<void>;
}

export class Webhook extends WebhookMixin() {
  private constructor(client: Client, data?: RawWebhookData);
  public avatar: string;
  public avatarURL(options?: StaticImageURLOptions): string | null;
  public channelId: Snowflake;
  public client: Client;
  public guildId: Snowflake;
  public name: string;
  public owner: User | APIUser | null;
  public sourceGuild: Guild | APIPartialGuild | null;
  public sourceChannel: NewsChannel | APIPartialChannel | null;
  public token: string | null;
  public type: WebhookType;
}

export class WebhookClient extends WebhookMixin(BaseClient) {
  public constructor(data: WebhookClientData, options?: WebhookClientOptions);
  public client: this;
  public options: WebhookClientOptions;
  public token: string;
  public editMessage(
    message: MessageResolvable,
    options: string | MessagePayload | WebhookEditMessageOptions,
  ): Promise<APIMessage>;
  public fetchMessage(message: Snowflake, options?: WebhookFetchMessageOptions): Promise<APIMessage>;
  /* tslint:disable:unified-signatures */
  /** @deprecated */
  public fetchMessage(message: Snowflake, cache?: boolean): Promise<APIMessage>;
  /* tslint:enable:unified-signatures */
  public send(options: string | MessagePayload | WebhookMessageOptions): Promise<APIMessage>;
}

export class WebSocketManager extends EventEmitter {
  private constructor(client: Client);
  private totalShards: number | string;
  private shardQueue: Set<WebSocketShard>;
  private packetQueue: unknown[];
  private destroyed: boolean;
  private reconnecting: boolean;

  public readonly client: Client;
  public gateway: string | null;
  public shards: Collection<number, WebSocketShard>;
  public status: Status;
  public readonly ping: number;

  public on(event: WSEventType, listener: (data: any, shardId: number) => void): this;
  public once(event: WSEventType, listener: (data: any, shardId: number) => void): this;

  private debug(message: string, shard?: WebSocketShard): void;
  private connect(): Promise<void>;
  private createShards(): Promise<void>;
  private reconnect(): Promise<void>;
  private broadcast(packet: unknown): void;
  private destroy(): void;
  private handlePacket(packet?: unknown, shard?: WebSocketShard): boolean;
  private checkShardsReady(): void;
  private triggerClientReady(): void;
}

export class WebSocketShard extends EventEmitter {
  private constructor(manager: WebSocketManager, id: number);
  private sequence: number;
  private closeSequence: number;
  private sessionId: string | null;
  private lastPingTimestamp: number;
  private lastHeartbeatAcked: boolean;
  private ratelimit: { queue: unknown[]; total: number; remaining: number; time: 60e3; timer: NodeJS.Timeout | null };
  private connection: WebSocket | null;
  private helloTimeout: NodeJS.Timeout | null;
  private eventsAttached: boolean;
  private expectedGuilds: Set<Snowflake> | null;
  private readyTimeout: NodeJS.Timeout | null;

  public manager: WebSocketManager;
  public id: number;
  public status: Status;
  public ping: number;

  private debug(message: string): void;
  private connect(): Promise<void>;
  private onOpen(): void;
  private onMessage(event: MessageEvent): void;
  private onError(error: ErrorEvent | unknown): void;
  private onClose(event: CloseEvent): void;
  private onPacket(packet: unknown): void;
  private checkReady(): void;
  private setHelloTimeout(time?: number): void;
  private setHeartbeatTimer(time: number): void;
  private sendHeartbeat(): void;
  private ackHeartbeat(): void;
  private identify(): void;
  private identifyNew(): void;
  private identifyResume(): void;
  private _send(data: unknown): void;
  private processQueue(): void;
  private destroy(destroyOptions?: { closeCode?: number; reset?: boolean; emit?: boolean; log?: boolean }): void;
  private _cleanupConnection(): void;
  private _emitDestroyed(): void;

  public send(data: unknown, important?: boolean): void;

  public on(event: 'ready' | 'resumed' | 'invalidSession', listener: () => Awaitable<void>): this;
  public on(event: 'close', listener: (event: CloseEvent) => Awaitable<void>): this;
  public on(event: 'allReady', listener: (unavailableGuilds?: Set<Snowflake>) => Awaitable<void>): this;
  public on(event: string, listener: (...args: any[]) => Awaitable<void>): this;

  public once(event: 'ready' | 'resumed' | 'invalidSession', listener: () => Awaitable<void>): this;
  public once(event: 'close', listener: (event: CloseEvent) => Awaitable<void>): this;
  public once(event: 'allReady', listener: (unavailableGuilds?: Set<Snowflake>) => Awaitable<void>): this;
  public once(event: string, listener: (...args: any[]) => Awaitable<void>): this;
}

export class Widget extends Base {
  private constructor(client: Client, data: RawWidgetData);
  private _patch(data: RawWidgetData): void;
  public fetch(): Promise<Widget>;
  public id: Snowflake;
  public instantInvite?: string;
  public channels: Collection<Snowflake, WidgetChannel>;
  public members: Collection<string, WidgetMember>;
  public presenceCount: number;
}

export class WidgetMember extends Base {
  private constructor(client: Client, data: RawWidgetMemberData);
  public id: string;
  public username: string;
  public discriminator: string;
  public avatar: string | null;
  public status: PresenceStatus;
  public deaf: boolean | null;
  public mute: boolean | null;
  public selfDeaf: boolean | null;
  public selfMute: boolean | null;
  public suppress: boolean | null;
  public channelId: Snowflake | null;
  public avatarURL: string;
  public activity: WidgetActivity | null;
}

export class WelcomeChannel extends Base {
  private constructor(guild: Guild, data: RawWelcomeChannelData);
  private _emoji: Omit<APIEmoji, 'animated'>;
  public channelId: Snowflake;
  public guild: Guild | InviteGuild;
  public description: string;
  public readonly channel: TextChannel | NewsChannel | StoreChannel | null;
  public readonly emoji: GuildEmoji | Emoji;
}

export class WelcomeScreen extends Base {
  private constructor(guild: Guild, data: RawWelcomeScreenData);
  public readonly enabled: boolean;
  public guild: Guild | InviteGuild;
  public description: string | null;
  public welcomeChannels: Collection<Snowflake, WelcomeChannel>;
}

//#endregion

//#region Constants

export type EnumHolder<T> = { [P in keyof T]: T[P] };

export type ExcludeEnum<T, K extends keyof T> = Exclude<keyof T | T[keyof T], K | T[K]>;

export const Constants: {
  Package: {
    name: string;
    version: string;
    description: string;
    author: string;
    license: string;
    main: string;
    types: string;
    homepage: string;
    keywords: string[];
    bugs: { url: string };
    repository: { type: string; url: string };
    scripts: Record<string, string>;
    engines: Record<string, string>;
    dependencies: Record<string, string>;
    peerDependencies: Record<string, string>;
    devDependencies: Record<string, string>;
    [key: string]: unknown;
  };
  UserAgent: string;
  Endpoints: {
    botGateway: string;
    invite: (root: string, code: string) => string;
    CDN: (root: string) => {
      Emoji: (emojiId: Snowflake, format: DynamicImageFormat) => string;
      Asset: (name: string) => string;
      DefaultAvatar: (discriminator: number) => string;
      Avatar: (
        userId: Snowflake,
        hash: string,
        format: DynamicImageFormat,
        size: AllowedImageSize,
        dynamic: boolean,
      ) => string;
      Banner: (
        id: Snowflake,
        hash: string,
        format: DynamicImageFormat,
        size: AllowedImageSize,
        dynamic: boolean,
      ) => string;
      GuildMemberAvatar: (
        guildId: Snowflake,
        memberId: Snowflake,
        hash: string,
        format?: DynamicImageFormat,
        size?: AllowedImageSize,
        dynamic?: boolean,
      ) => string;
      Icon: (
        guildId: Snowflake,
        hash: string,
        format: DynamicImageFormat,
        size: AllowedImageSize,
        dynamic: boolean,
      ) => string;
      AppIcon: (
        appId: Snowflake,
        hash: string,
        { format, size }: { format: AllowedImageFormat; size: AllowedImageSize },
      ) => string;
      AppAsset: (
        appId: Snowflake,
        hash: string,
        { format, size }: { format: AllowedImageFormat; size: AllowedImageSize },
      ) => string;
      StickerPackBanner: (bannerId: Snowflake, format: AllowedImageFormat, size: AllowedImageSize) => string;
      GDMIcon: (channelId: Snowflake, hash: string, format: AllowedImageFormat, size: AllowedImageSize) => string;
      Splash: (guildId: Snowflake, hash: string, format: AllowedImageFormat, size: AllowedImageSize) => string;
      DiscoverySplash: (guildId: Snowflake, hash: string, format: AllowedImageFormat, size: AllowedImageSize) => string;
      TeamIcon: (
        teamId: Snowflake,
        hash: string,
        { format, size }: { format: AllowedImageFormat; size: AllowedImageSize },
      ) => string;
      Sticker: (stickerId: Snowflake, stickerFormat: StickerFormatType) => string;
      RoleIcon: (roleId: Snowflake, hash: string, format: AllowedImageFormat, size: AllowedImageSize) => string;
    };
  };
  WSCodes: {
    1000: 'WS_CLOSE_REQUESTED';
    4004: 'TOKEN_INVALID';
    4010: 'SHARDING_INVALID';
    4011: 'SHARDING_REQUIRED';
  };
  Events: ConstantsEvents;
  ShardEvents: ConstantsShardEvents;
  PartialTypes: {
    [K in PartialTypes]: K;
  };
  WSEvents: {
    [K in WSEventType]: K;
  };
  Colors: ConstantsColors;
  Status: ConstantsStatus;
  Opcodes: ConstantsOpcodes;
  APIErrors: APIErrors;
  ChannelTypes: EnumHolder<typeof ChannelTypes>;
  ThreadChannelTypes: ThreadChannelTypes[];
  TextBasedChannelTypes: TextBasedChannelTypes[];
  VoiceBasedChannelTypes: VoiceBasedChannelTypes[];
  ClientApplicationAssetTypes: ConstantsClientApplicationAssetTypes;
  IntegrationExpireBehaviors: IntegrationExpireBehaviors[];
  InviteScopes: InviteScope[];
  MessageTypes: MessageType[];
  SystemMessageTypes: SystemMessageType[];
  ActivityTypes: EnumHolder<typeof ActivityTypes>;
  StickerTypes: EnumHolder<typeof StickerTypes>;
  StickerFormatTypes: EnumHolder<typeof StickerFormatTypes>;
  OverwriteTypes: EnumHolder<typeof OverwriteTypes>;
  ExplicitContentFilterLevels: EnumHolder<typeof ExplicitContentFilterLevels>;
  DefaultMessageNotificationLevels: EnumHolder<typeof DefaultMessageNotificationLevels>;
  VerificationLevels: EnumHolder<typeof VerificationLevels>;
  MembershipStates: EnumHolder<typeof MembershipStates>;
  ApplicationCommandOptionTypes: EnumHolder<typeof ApplicationCommandOptionTypes>;
  ApplicationCommandPermissionTypes: EnumHolder<typeof ApplicationCommandPermissionTypes>;
  InteractionTypes: EnumHolder<typeof InteractionTypes>;
  InteractionResponseTypes: EnumHolder<typeof InteractionResponseTypes>;
  MessageComponentTypes: EnumHolder<typeof MessageComponentTypes>;
  MessageButtonStyles: EnumHolder<typeof MessageButtonStyles>;
  MFALevels: EnumHolder<typeof MFALevels>;
  NSFWLevels: EnumHolder<typeof NSFWLevels>;
  PrivacyLevels: EnumHolder<typeof PrivacyLevels>;
  WebhookTypes: EnumHolder<typeof WebhookTypes>;
  PremiumTiers: EnumHolder<typeof PremiumTiers>;
  ApplicationCommandTypes: EnumHolder<typeof ApplicationCommandTypes>;
};

export const version: string;

//#endregion

//#region Managers

export abstract class BaseManager {
  protected constructor(client: Client);
  public readonly client: Client;
}

export abstract class DataManager<K, Holds, R> extends BaseManager {
  protected constructor(client: Client, holds: Constructable<Holds>);
  public readonly holds: Constructable<Holds>;
  public readonly cache: Collection<K, Holds>;
  public resolve(resolvable: Holds): Holds;
  public resolve(resolvable: R): Holds | null;
  public resolveId(resolvable: K | Holds): K;
  public resolveId(resolvable: R): K | null;
  public valueOf(): Collection<K, Holds>;
}

export abstract class CachedManager<K, Holds, R> extends DataManager<K, Holds, R> {
  protected constructor(client: Client, holds: Constructable<Holds>);
  private _add(data: unknown, cache?: boolean, { id, extras }?: { id: K; extras: unknown[] }): Holds;
}

export type ApplicationCommandDataResolvable = ApplicationCommandData | RESTPostAPIApplicationCommandsJSONBody;

export class ApplicationCommandManager<
  ApplicationCommandScope = ApplicationCommand<{ guild: GuildResolvable }>,
  PermissionsOptionsExtras = { guild: GuildResolvable },
  PermissionsGuildType = null,
> extends CachedManager<Snowflake, ApplicationCommandScope, ApplicationCommandResolvable> {
  protected constructor(client: Client, iterable?: Iterable<unknown>);
  public permissions: ApplicationCommandPermissionsManager<
    { command?: ApplicationCommandResolvable } & PermissionsOptionsExtras,
    { command: ApplicationCommandResolvable } & PermissionsOptionsExtras,
    PermissionsOptionsExtras,
    PermissionsGuildType,
    null
  >;
  private commandPath({ id, guildId }: { id?: Snowflake; guildId?: Snowflake }): unknown;
  public create(command: ApplicationCommandDataResolvable): Promise<ApplicationCommandScope>;
  public create(command: ApplicationCommandDataResolvable, guildId: Snowflake): Promise<ApplicationCommand>;
  public delete(command: ApplicationCommandResolvable, guildId?: Snowflake): Promise<ApplicationCommandScope | null>;
  public edit(
    command: ApplicationCommandResolvable,
    data: ApplicationCommandDataResolvable,
  ): Promise<ApplicationCommandScope>;
  public edit(
    command: ApplicationCommandResolvable,
    data: ApplicationCommandDataResolvable,
    guildId: Snowflake,
  ): Promise<ApplicationCommand>;
  public fetch(
    id: Snowflake,
    options: FetchApplicationCommandOptions & { guildId: Snowflake },
  ): Promise<ApplicationCommand>;
  public fetch(id: Snowflake, options?: FetchApplicationCommandOptions): Promise<ApplicationCommandScope>;
  public fetch(
    id?: Snowflake,
    options?: FetchApplicationCommandOptions,
  ): Promise<Collection<Snowflake, ApplicationCommandScope>>;
  public set(commands: ApplicationCommandDataResolvable[]): Promise<Collection<Snowflake, ApplicationCommandScope>>;
  public set(
    commands: ApplicationCommandDataResolvable[],
    guildId: Snowflake,
  ): Promise<Collection<Snowflake, ApplicationCommand>>;
  private static transformCommand(
    command: ApplicationCommandData,
  ): Omit<APIApplicationCommand, 'id' | 'application_id' | 'guild_id'>;
}

export class ApplicationCommandPermissionsManager<
  BaseOptions,
  FetchSingleOptions,
  FullPermissionsOptions,
  GuildType,
  CommandIdType,
> extends BaseManager {
  private constructor(manager: ApplicationCommandManager | GuildApplicationCommandManager | ApplicationCommand);
  private manager: ApplicationCommandManager | GuildApplicationCommandManager | ApplicationCommand;

  public client: Client;
  public commandId: CommandIdType;
  public guild: GuildType;
  public guildId: Snowflake | null;
  public add(
    options: FetchSingleOptions & { permissions: ApplicationCommandPermissionData[] },
  ): Promise<ApplicationCommandPermissions[]>;
  public has(options: FetchSingleOptions & { permissionId: UserResolvable | RoleResolvable }): Promise<boolean>;
  public fetch(options: FetchSingleOptions): Promise<ApplicationCommandPermissions[]>;
  public fetch(options: BaseOptions): Promise<Collection<Snowflake, ApplicationCommandPermissions[]>>;
  public remove(
    options:
      | (FetchSingleOptions & {
          users: UserResolvable | UserResolvable[];
          roles?: RoleResolvable | RoleResolvable[];
        })
      | (FetchSingleOptions & {
          users?: UserResolvable | UserResolvable[];
          roles: RoleResolvable | RoleResolvable[];
        }),
  ): Promise<ApplicationCommandPermissions[]>;
  public set(
    options: FetchSingleOptions & { permissions: ApplicationCommandPermissionData[] },
  ): Promise<ApplicationCommandPermissions[]>;
  public set(
    options: FullPermissionsOptions & {
      fullPermissions: GuildApplicationCommandPermissionData[];
    },
  ): Promise<Collection<Snowflake, ApplicationCommandPermissions[]>>;
  private permissionsPath(guildId: Snowflake, commandId?: Snowflake): unknown;
  private static transformPermissions(
    permissions: ApplicationCommandPermissionData,
    received: true,
  ): Omit<APIApplicationCommandPermission, 'type'> & { type: keyof ApplicationCommandPermissionTypes };
  private static transformPermissions(permissions: ApplicationCommandPermissionData): APIApplicationCommandPermission;
}

export class BaseGuildEmojiManager extends CachedManager<Snowflake, GuildEmoji, EmojiResolvable> {
  protected constructor(client: Client, iterable?: Iterable<RawGuildEmojiData>);
  public resolveIdentifier(emoji: EmojiIdentifierResolvable): string | null;
}

export class ChannelManager extends CachedManager<Snowflake, Channel, ChannelResolvable> {
  private constructor(client: Client, iterable: Iterable<RawChannelData>);
  public fetch(id: Snowflake, options?: FetchChannelOptions): Promise<Channel | null>;
}

export class GuildApplicationCommandManager extends ApplicationCommandManager<ApplicationCommand, {}, Guild> {
  private constructor(guild: Guild, iterable?: Iterable<RawApplicationCommandData>);
  public guild: Guild;
  public create(command: ApplicationCommandDataResolvable): Promise<ApplicationCommand>;
  public delete(command: ApplicationCommandResolvable): Promise<ApplicationCommand | null>;
  public edit(
    command: ApplicationCommandResolvable,
    data: ApplicationCommandDataResolvable,
  ): Promise<ApplicationCommand>;
  public fetch(id: Snowflake, options?: BaseFetchOptions): Promise<ApplicationCommand>;
  public fetch(id?: undefined, options?: BaseFetchOptions): Promise<Collection<Snowflake, ApplicationCommand>>;
  public set(commands: ApplicationCommandDataResolvable[]): Promise<Collection<Snowflake, ApplicationCommand>>;
}

export class GuildChannelManager extends CachedManager<
  Snowflake,
  GuildChannel | ThreadChannel,
  GuildChannelResolvable
> {
  private constructor(guild: Guild, iterable?: Iterable<RawGuildChannelData>);
  public readonly channelCountWithoutThreads: number;
  public guild: Guild;
  public create(name: string, options: GuildChannelCreateOptions & { type: 'GUILD_VOICE' }): Promise<VoiceChannel>;
  public create(
    name: string,
    options: GuildChannelCreateOptions & { type: 'GUILD_CATEGORY' },
  ): Promise<CategoryChannel>;
  public create(name: string, options?: GuildChannelCreateOptions & { type?: 'GUILD_TEXT' }): Promise<TextChannel>;
  public create(name: string, options: GuildChannelCreateOptions & { type: 'GUILD_NEWS' }): Promise<NewsChannel>;
  public create(name: string, options: GuildChannelCreateOptions & { type: 'GUILD_STORE' }): Promise<StoreChannel>;
  public create(
    name: string,
    options: GuildChannelCreateOptions & { type: 'GUILD_STAGE_VOICE' },
  ): Promise<StageChannel>;
  public create(
    name: string,
    options: GuildChannelCreateOptions,
  ): Promise<TextChannel | VoiceChannel | CategoryChannel | NewsChannel | StoreChannel | StageChannel>;
  public fetch(
    id: Snowflake,
    options?: BaseFetchOptions,
  ): Promise<TextChannel | VoiceChannel | CategoryChannel | NewsChannel | StoreChannel | StageChannel | null>;
  public fetch(
    id?: undefined,
    options?: BaseFetchOptions,
  ): Promise<
    Collection<Snowflake, TextChannel | VoiceChannel | CategoryChannel | NewsChannel | StoreChannel | StageChannel>
  >;
  public fetchActiveThreads(cache?: boolean): Promise<FetchedThreads>;
}

export class GuildEmojiManager extends BaseGuildEmojiManager {
  private constructor(guild: Guild, iterable?: Iterable<RawGuildEmojiData>);
  public guild: Guild;
  public create(
    attachment: BufferResolvable | Base64Resolvable,
    name: string,
    options?: GuildEmojiCreateOptions,
  ): Promise<GuildEmoji>;
  public fetch(id: Snowflake, options?: BaseFetchOptions): Promise<GuildEmoji>;
  public fetch(id?: undefined, options?: BaseFetchOptions): Promise<Collection<Snowflake, GuildEmoji>>;
}

export class GuildEmojiRoleManager extends DataManager<Snowflake, Role, RoleResolvable> {
  private constructor(emoji: GuildEmoji);
  public emoji: GuildEmoji;
  public guild: Guild;
  public add(
    roleOrRoles: RoleResolvable | readonly RoleResolvable[] | Collection<Snowflake, Role>,
  ): Promise<GuildEmoji>;
  public set(roles: readonly RoleResolvable[] | Collection<Snowflake, Role>): Promise<GuildEmoji>;
  public remove(
    roleOrRoles: RoleResolvable | readonly RoleResolvable[] | Collection<Snowflake, Role>,
  ): Promise<GuildEmoji>;
}

export class GuildManager extends CachedManager<Snowflake, Guild, GuildResolvable> {
  private constructor(client: Client, iterable?: Iterable<RawGuildData>);
  public create(name: string, options?: GuildCreateOptions): Promise<Guild>;
  public fetch(options: Snowflake | FetchGuildOptions): Promise<Guild>;
  public fetch(options?: FetchGuildsOptions): Promise<Collection<Snowflake, OAuth2Guild>>;
}

export class GuildMemberManager extends CachedManager<Snowflake, GuildMember, GuildMemberResolvable> {
  private constructor(guild: Guild, iterable?: Iterable<RawGuildMemberData>);
  public guild: Guild;
  public add(
    user: UserResolvable,
    options: AddGuildMemberOptions & { fetchWhenExisting: false },
  ): Promise<GuildMember | null>;
  public add(user: UserResolvable, options: AddGuildMemberOptions): Promise<GuildMember>;
  public ban(user: UserResolvable, options?: BanOptions): Promise<GuildMember | User | Snowflake>;
  public edit(user: UserResolvable, data: GuildMemberEditData, reason?: string): Promise<void>;
  public fetch(
    options: UserResolvable | FetchMemberOptions | (FetchMembersOptions & { user: UserResolvable }),
  ): Promise<GuildMember>;
  public fetch(options?: FetchMembersOptions): Promise<Collection<Snowflake, GuildMember>>;
  public kick(user: UserResolvable, reason?: string): Promise<GuildMember | User | Snowflake>;
  public list(options?: GuildListMembersOptions): Promise<Collection<Snowflake, GuildMember>>;
  public prune(options: GuildPruneMembersOptions & { dry?: false; count: false }): Promise<null>;
  public prune(options?: GuildPruneMembersOptions): Promise<number>;
  public search(options: GuildSearchMembersOptions): Promise<Collection<Snowflake, GuildMember>>;
  public unban(user: UserResolvable, reason?: string): Promise<User>;
}

export class GuildBanManager extends CachedManager<Snowflake, GuildBan, GuildBanResolvable> {
  private constructor(guild: Guild, iterable?: Iterable<RawGuildBanData>);
  public guild: Guild;
  public create(user: UserResolvable, options?: BanOptions): Promise<GuildMember | User | Snowflake>;
  public fetch(options: UserResolvable | FetchBanOptions): Promise<GuildBan>;
  public fetch(options?: FetchBansOptions): Promise<Collection<Snowflake, GuildBan>>;
  public remove(user: UserResolvable, reason?: string): Promise<User | null>;
}

export class GuildInviteManager extends DataManager<string, Invite, InviteResolvable> {
  private constructor(guild: Guild, iterable?: Iterable<RawInviteData>);
  public guild: Guild;
  public create(channel: GuildInvitableChannelResolvable, options?: CreateInviteOptions): Promise<Invite>;
  public fetch(options: InviteResolvable | FetchInviteOptions): Promise<Invite>;
  public fetch(options?: FetchInvitesOptions): Promise<Collection<string, Invite>>;
  public delete(invite: InviteResolvable, reason?: string): Promise<Invite>;
}

export class GuildStickerManager extends CachedManager<Snowflake, Sticker, StickerResolvable> {
  private constructor(guild: Guild, iterable?: Iterable<RawStickerData>);
  public guild: Guild;
  public create(
    file: BufferResolvable | Stream | FileOptions | MessageAttachment,
    name: string,
    tags: string,
    options?: GuildStickerCreateOptions,
  ): Promise<Sticker>;
  public edit(sticker: StickerResolvable, data?: GuildStickerEditData, reason?: string): Promise<Sticker>;
  public delete(sticker: StickerResolvable, reason?: string): Promise<void>;
  public fetch(id: Snowflake, options?: BaseFetchOptions): Promise<Sticker>;
  public fetch(id?: Snowflake, options?: BaseFetchOptions): Promise<Collection<Snowflake, Sticker>>;
}

export class GuildMemberRoleManager extends DataManager<Snowflake, Role, RoleResolvable> {
  private constructor(member: GuildMember);
  public readonly hoist: Role | null;
  public readonly icon: Role | null;
  public readonly color: Role | null;
  public readonly highest: Role;
  public readonly premiumSubscriberRole: Role | null;
  public readonly botRole: Role | null;
  public member: GuildMember;
  public guild: Guild;

  public add(
    roleOrRoles: RoleResolvable | readonly RoleResolvable[] | Collection<Snowflake, Role>,
    reason?: string,
  ): Promise<GuildMember>;
  public set(roles: readonly RoleResolvable[] | Collection<Snowflake, Role>, reason?: string): Promise<GuildMember>;
  public remove(
    roleOrRoles: RoleResolvable | readonly RoleResolvable[] | Collection<Snowflake, Role>,
    reason?: string,
  ): Promise<GuildMember>;
}

export class MessageManager extends CachedManager<Snowflake, Message, MessageResolvable> {
  private constructor(channel: TextBasedChannels, iterable?: Iterable<RawMessageData>);
  public channel: TextBasedChannels;
  public cache: Collection<Snowflake, Message>;
  public crosspost(message: MessageResolvable): Promise<Message>;
  public delete(message: MessageResolvable): Promise<void>;
  public edit(message: MessageResolvable, options: MessagePayload | MessageEditOptions): Promise<Message>;
  public fetch(message: Snowflake, options?: BaseFetchOptions): Promise<Message>;
  public fetch(
    options?: ChannelLogsQueryOptions,
    cacheOptions?: BaseFetchOptions,
  ): Promise<Collection<Snowflake, Message>>;
  public fetchPinned(cache?: boolean): Promise<Collection<Snowflake, Message>>;
  public react(message: MessageResolvable, emoji: EmojiIdentifierResolvable): Promise<void>;
  public pin(message: MessageResolvable): Promise<void>;
  public unpin(message: MessageResolvable): Promise<void>;
}

export class PermissionOverwriteManager extends CachedManager<
  Snowflake,
  PermissionOverwrites,
  PermissionOverwriteResolvable
> {
  private constructor(client: Client, iterable?: Iterable<RawPermissionOverwriteData>);
  public set(
    overwrites: readonly OverwriteResolvable[] | Collection<Snowflake, OverwriteResolvable>,
    reason?: string,
  ): Promise<GuildChannel>;
  private upsert(
    userOrRole: RoleResolvable | UserResolvable,
    options: PermissionOverwriteOptions,
    overwriteOptions?: GuildChannelOverwriteOptions,
    existing?: PermissionOverwrites,
  ): Promise<GuildChannel>;
  public create(
    userOrRole: RoleResolvable | UserResolvable,
    options: PermissionOverwriteOptions,
    overwriteOptions?: GuildChannelOverwriteOptions,
  ): Promise<GuildChannel>;
  public edit(
    userOrRole: RoleResolvable | UserResolvable,
    options: PermissionOverwriteOptions,
    overwriteOptions?: GuildChannelOverwriteOptions,
  ): Promise<GuildChannel>;
  public delete(userOrRole: RoleResolvable | UserResolvable, reason?: string): Promise<GuildChannel>;
}

export class PresenceManager extends CachedManager<Snowflake, Presence, PresenceResolvable> {
  private constructor(client: Client, iterable?: Iterable<RawPresenceData>);
}

export class ReactionManager extends CachedManager<Snowflake | string, MessageReaction, MessageReactionResolvable> {
  private constructor(message: Message, iterable?: Iterable<RawMessageReactionData>);
  public message: Message;
  public removeAll(): Promise<Message>;
}

export class ReactionUserManager extends CachedManager<Snowflake, User, UserResolvable> {
  private constructor(reaction: MessageReaction, iterable?: Iterable<RawUserData>);
  public reaction: MessageReaction;
  public fetch(options?: FetchReactionUsersOptions): Promise<Collection<Snowflake, User>>;
  public remove(user?: UserResolvable): Promise<MessageReaction>;
}

export class RoleManager extends CachedManager<Snowflake, Role, RoleResolvable> {
  private constructor(guild: Guild, iterable?: Iterable<RawRoleData>);
  public readonly everyone: Role;
  public readonly highest: Role;
  public guild: Guild;
  public readonly premiumSubscriberRole: Role | null;
  public botRoleFor(user: UserResolvable): Role | null;
  public fetch(id: Snowflake, options?: BaseFetchOptions): Promise<Role | null>;
  public fetch(id?: undefined, options?: BaseFetchOptions): Promise<Collection<Snowflake, Role>>;
  public create(options?: CreateRoleOptions): Promise<Role>;
  public edit(role: RoleResolvable, options: RoleData, reason?: string): Promise<Role>;
}

export class StageInstanceManager extends CachedManager<Snowflake, StageInstance, StageInstanceResolvable> {
  private constructor(guild: Guild, iterable?: Iterable<RawStageInstanceData>);
  public guild: Guild;
  public create(channel: StageChannelResolvable, options: StageInstanceCreateOptions): Promise<StageInstance>;
  public fetch(channel: StageChannelResolvable, options?: BaseFetchOptions): Promise<StageInstance>;
  public edit(channel: StageChannelResolvable, options: StageInstanceEditOptions): Promise<StageInstance>;
  public delete(channel: StageChannelResolvable): Promise<void>;
}

export class ThreadManager<AllowedThreadType> extends CachedManager<Snowflake, ThreadChannel, ThreadChannelResolvable> {
  private constructor(channel: TextChannel | NewsChannel, iterable?: Iterable<RawThreadChannelData>);
  public channel: TextChannel | NewsChannel;
  public create(options: ThreadCreateOptions<AllowedThreadType>): Promise<ThreadChannel>;
  public fetch(options: ThreadChannelResolvable, cacheOptions?: BaseFetchOptions): Promise<ThreadChannel | null>;
  public fetch(options?: FetchThreadsOptions, cacheOptions?: { cache?: boolean }): Promise<FetchedThreads>;
  public fetchArchived(options?: FetchArchivedThreadOptions, cache?: boolean): Promise<FetchedThreads>;
  public fetchActive(cache?: boolean): Promise<FetchedThreads>;
}

export class ThreadMemberManager extends CachedManager<Snowflake, ThreadMember, ThreadMemberResolvable> {
  private constructor(thread: ThreadChannel, iterable?: Iterable<RawThreadMemberData>);
  public thread: ThreadChannel;
  public add(member: UserResolvable | '@me', reason?: string): Promise<Snowflake>;
  public fetch(cache?: boolean): Promise<Collection<Snowflake, ThreadMember>>;
  public remove(id: Snowflake | '@me', reason?: string): Promise<Snowflake>;
}

export class UserManager extends CachedManager<Snowflake, User, UserResolvable> {
  private constructor(client: Client, iterable?: Iterable<RawUserData>);
  public fetch(user: UserResolvable, options?: BaseFetchOptions): Promise<User>;
}

export class VoiceStateManager extends CachedManager<Snowflake, VoiceState, typeof VoiceState> {
  private constructor(guild: Guild, iterable?: Iterable<RawVoiceStateData>);
  public guild: Guild;
}

//#endregion

//#region Mixins

// Model the TextBasedChannel mixin system, allowing application of these fields
// to the classes that use these methods without having to manually add them
// to each of those classes

export type Constructable<T> = abstract new (...args: any[]) => T;
export function PartialTextBasedChannel<T>(Base?: Constructable<T>): Constructable<T & PartialTextBasedChannelFields>;
export function TextBasedChannel<T, I extends keyof TextBasedChannelFields = never>(
  Base?: Constructable<T>,
  ignore?: I[],
): Constructable<T & Omit<TextBasedChannelFields, I>>;

export interface PartialTextBasedChannelFields {
  send(options: string | MessagePayload | MessageOptions): Promise<Message>;
}

export interface TextBasedChannelFields extends PartialTextBasedChannelFields {
  lastMessageId: Snowflake | null;
  readonly lastMessage: Message | null;
  lastPinTimestamp: number | null;
  readonly lastPinAt: Date | null;
  awaitMessageComponent<T extends MessageComponentType | MessageComponentTypes | undefined = undefined>(
    options?: AwaitMessageCollectorOptionsParams<T>,
  ): Promise<InteractionExtractor<T>>;
  awaitMessages(options?: AwaitMessagesOptions): Promise<Collection<Snowflake, Message>>;
  bulkDelete(
    messages: Collection<Snowflake, Message> | readonly MessageResolvable[] | number,
    filterOld?: boolean,
  ): Promise<Collection<Snowflake, Message>>;
  createMessageComponentCollector<T extends MessageComponentType | MessageComponentTypes | undefined = undefined>(
    options?: MessageCollectorOptionsParams<T>,
  ): InteractionCollectorReturnType<T>;
  createMessageCollector(options?: MessageCollectorOptions): MessageCollector;
  sendTyping(): Promise<void>;
}

export function PartialWebhookMixin<T>(Base?: Constructable<T>): Constructable<T & PartialWebhookFields>;
export function WebhookMixin<T>(Base?: Constructable<T>): Constructable<T & WebhookFields>;

export interface PartialWebhookFields {
  id: Snowflake;
  readonly url: string;
  deleteMessage(message: MessageResolvable | APIMessage | '@original', threadId?: Snowflake): Promise<void>;
  editMessage(
    message: MessageResolvable | '@original',
    options: string | MessagePayload | WebhookEditMessageOptions,
  ): Promise<Message | APIMessage>;
  fetchMessage(message: Snowflake | '@original', options?: WebhookFetchMessageOptions): Promise<Message | APIMessage>;
  /* tslint:disable:unified-signatures */
  /** @deprecated */
  fetchMessage(message: Snowflake | '@original', cache?: boolean): Promise<Message | APIMessage>;
  /* tslint:enable:unified-signatures */
  send(options: string | MessagePayload | WebhookMessageOptions): Promise<Message | APIMessage>;
}

export interface WebhookFields extends PartialWebhookFields {
  readonly createdAt: Date;
  readonly createdTimestamp: number;
  delete(reason?: string): Promise<void>;
  edit(options: WebhookEditData, reason?: string): Promise<Webhook>;
  sendSlackMessage(body: unknown): Promise<boolean>;
}

//#endregion

//#region Typedefs

export type ActivityFlagsString = 'INSTANCE' | 'JOIN' | 'SPECTATE' | 'JOIN_REQUEST' | 'SYNC' | 'PLAY';

export type ActivitiesOptions = Omit<ActivityOptions, 'shardId'>;

export interface ActivityOptions {
  name?: string;
  url?: string;
  type?: ExcludeEnum<typeof ActivityTypes, 'CUSTOM'>;
  shardId?: number | readonly number[];
}

export type ActivityPlatform = 'desktop' | 'samsung' | 'xbox';

export type ActivityType = keyof typeof ActivityTypes;

export interface AddGuildMemberOptions {
  accessToken: string;
  nick?: string;
  roles?: Collection<Snowflake, Role> | RoleResolvable[];
  mute?: boolean;
  deaf?: boolean;
  force?: boolean;
  fetchWhenExisting?: boolean;
}

export type AllowedImageFormat = 'webp' | 'png' | 'jpg' | 'jpeg';

export type AllowedImageSize = 16 | 32 | 56 | 64 | 96 | 128 | 256 | 300 | 512 | 600 | 1024 | 2048 | 4096;

export type AllowedPartial = User | Channel | GuildMember | Message | MessageReaction;

export type AllowedThreadTypeForNewsChannel = 'GUILD_NEWS_THREAD' | 10;

export type AllowedThreadTypeForTextChannel = 'GUILD_PUBLIC_THREAD' | 'GUILD_PRIVATE_THREAD' | 11 | 12;

export interface APIErrors {
  UNKNOWN_ACCOUNT: 10001;
  UNKNOWN_APPLICATION: 10002;
  UNKNOWN_CHANNEL: 10003;
  UNKNOWN_GUILD: 10004;
  UNKNOWN_INTEGRATION: 10005;
  UNKNOWN_INVITE: 10006;
  UNKNOWN_MEMBER: 10007;
  UNKNOWN_MESSAGE: 10008;
  UNKNOWN_OVERWRITE: 10009;
  UNKNOWN_PROVIDER: 10010;
  UNKNOWN_ROLE: 10011;
  UNKNOWN_TOKEN: 10012;
  UNKNOWN_USER: 10013;
  UNKNOWN_EMOJI: 10014;
  UNKNOWN_WEBHOOK: 10015;
  UNKNOWN_WEBHOOK_SERVICE: 10016;
  UNKNOWN_SESSION: 10020;
  UNKNOWN_BAN: 10026;
  UNKNOWN_SKU: 10027;
  UNKNOWN_STORE_LISTING: 10028;
  UNKNOWN_ENTITLEMENT: 10029;
  UNKNOWN_BUILD: 10030;
  UNKNOWN_LOBBY: 10031;
  UNKNOWN_BRANCH: 10032;
  UNKNOWN_STORE_DIRECTORY_LAYOUT: 10033;
  UNKNOWN_REDISTRIBUTABLE: 10036;
  UNKNOWN_GIFT_CODE: 10038;
  UNKNOWN_STREAM: 10049;
  UNKNOWN_PREMIUM_SERVER_SUBSCRIBE_COOLDOWN: 10050;
  UNKNOWN_GUILD_TEMPLATE: 10057;
  UNKNOWN_DISCOVERABLE_SERVER_CATEGORY: 10059;
  UNKNOWN_STICKER: 10060;
  UNKNOWN_INTERACTION: 10062;
  UNKNOWN_APPLICATION_COMMAND: 10063;
  UNKNOWN_APPLICATION_COMMAND_PERMISSIONS: 10066;
  UNKNOWN_STAGE_INSTANCE: 10067;
  UNKNOWN_GUILD_MEMBER_VERIFICATION_FORM: 10068;
  UNKNOWN_GUILD_WELCOME_SCREEN: 10069;
  UNKNOWN_GUILD_SCHEDULED_EVENT: 10070;
  UNKNOWN_GUILD_SCHEDULED_EVENT_USER: 10071;
  BOT_PROHIBITED_ENDPOINT: 20001;
  BOT_ONLY_ENDPOINT: 20002;
  CANNOT_SEND_EXPLICIT_CONTENT: 20009;
  NOT_AUTHORIZED: 20012;
  SLOWMODE_RATE_LIMIT: 20016;
  ACCOUNT_OWNER_ONLY: 20018;
  ANNOUNCEMENT_EDIT_LIMIT_EXCEEDED: 20022;
  CHANNEL_HIT_WRITE_RATELIMIT: 20028;
  CONTENT_NOT_ALLOWED: 20031;
  GUILD_PREMIUM_LEVEL_TOO_LOW: 20035;
  MAXIMUM_GUILDS: 30001;
  MAXIMUM_FRIENDS: 30002;
  MAXIMUM_PINS: 30003;
  MAXIMUM_RECIPIENTS: 30004;
  MAXIMUM_ROLES: 30005;
  MAXIMUM_WEBHOOKS: 30007;
  MAXIMUM_EMOJIS: 30008;
  MAXIMUM_REACTIONS: 30010;
  MAXIMUM_CHANNELS: 30013;
  MAXIMUM_ATTACHMENTS: 30015;
  MAXIMUM_INVITES: 30016;
  MAXIMUM_ANIMATED_EMOJIS: 30018;
  MAXIMUM_SERVER_MEMBERS: 30019;
  MAXIMUM_NUMBER_OF_SERVER_CATEGORIES: 30030;
  GUILD_ALREADY_HAS_TEMPLATE: 30031;
  MAXIMUM_THREAD_PARICIPANTS: 30033;
  MAXIMUM_NON_GUILD_MEMBERS_BANS: 30035;
  MAXIMUM_BAN_FETCHES: 30037;
  MAXIMUM_NUMBER_OF_STICKERS_REACHED: 30039;
  MAXIMUM_PRUNE_REQUESTS: 30040;
  MAXIMUM_GUILD_WIDGET_SETTINGS_UPDATE: 30042;
  UNAUTHORIZED: 40001;
  ACCOUNT_VERIFICATION_REQUIRED: 40002;
  DIRECT_MESSAGES_TOO_FAST: 40003;
  REQUEST_ENTITY_TOO_LARGE: 40005;
  FEATURE_TEMPORARILY_DISABLED: 40006;
  USER_BANNED: 40007;
  TARGET_USER_NOT_CONNECTED_TO_VOICE: 40032;
  ALREADY_CROSSPOSTED: 40033;
  MISSING_ACCESS: 50001;
  INVALID_ACCOUNT_TYPE: 50002;
  CANNOT_EXECUTE_ON_DM: 50003;
  EMBED_DISABLED: 50004;
  CANNOT_EDIT_MESSAGE_BY_OTHER: 50005;
  CANNOT_SEND_EMPTY_MESSAGE: 50006;
  CANNOT_MESSAGE_USER: 50007;
  CANNOT_SEND_MESSAGES_IN_VOICE_CHANNEL: 50008;
  CHANNEL_VERIFICATION_LEVEL_TOO_HIGH: 50009;
  OAUTH2_APPLICATION_BOT_ABSENT: 50010;
  MAXIMUM_OAUTH2_APPLICATIONS: 50011;
  INVALID_OAUTH_STATE: 50012;
  MISSING_PERMISSIONS: 50013;
  INVALID_AUTHENTICATION_TOKEN: 50014;
  NOTE_TOO_LONG: 50015;
  INVALID_BULK_DELETE_QUANTITY: 50016;
  CANNOT_PIN_MESSAGE_IN_OTHER_CHANNEL: 50019;
  INVALID_OR_TAKEN_INVITE_CODE: 50020;
  CANNOT_EXECUTE_ON_SYSTEM_MESSAGE: 50021;
  CANNOT_EXECUTE_ON_CHANNEL_TYPE: 50024;
  INVALID_OAUTH_TOKEN: 50025;
  MISSING_OAUTH_SCOPE: 50026;
  INVALID_WEBHOOK_TOKEN: 50027;
  INVALID_ROLE: 50028;
  INVALID_RECIPIENTS: 50033;
  BULK_DELETE_MESSAGE_TOO_OLD: 50034;
  INVALID_FORM_BODY: 50035;
  INVITE_ACCEPTED_TO_GUILD_NOT_CONTAINING_BOT: 50036;
  INVALID_API_VERSION: 50041;
  FILE_UPLOADED_EXCEEDS_MAXIMUM_SIZE: 50045;
  INVALID_FILE_UPLOADED: 50046;
  CANNOT_SELF_REDEEM_GIFT: 50054;
  PAYMENT_SOURCE_REQUIRED: 50070;
  CANNOT_DELETE_COMMUNITY_REQUIRED_CHANNEL: 50074;
  INVALID_STICKER_SENT: 50081;
  INVALID_THREAD_ARCHIVE_STATE: 50083;
  INVALID_THREAD_NOTIFICATION_SETTINGS: 50084;
  PARAMETER_EARLIER_THAN_CREATION: 50085;
  GUILD_NOT_AVAILABLE_IN_LOCATION: 50095;
  GUILD_MONETIZATION_REQUIRED: 50097;
  INSUFFICIENT_BOOSTS: 50101;
  TWO_FACTOR_REQUIRED: 60003;
  NO_USERS_WITH_DISCORDTAG_EXIST: 80004;
  REACTION_BLOCKED: 90001;
  RESOURCE_OVERLOADED: 130000;
  STAGE_ALREADY_OPEN: 150006;
  CANNOT_REPLY_WITHOUT_READ_MESSAGE_HISTORY_PERMISSION: 160002;
  MESSAGE_ALREADY_HAS_THREAD: 160004;
  THREAD_LOCKED: 160005;
  MAXIMUM_ACTIVE_THREADS: 160006;
  MAXIMUM_ACTIVE_ANNOUNCEMENT_THREADS: 160007;
  INVALID_JSON_FOR_UPLOADED_LOTTIE_FILE: 170001;
  UPLOADED_LOTTIES_CANNOT_CONTAIN_RASTERIZED_IMAGES: 170002;
  STICKER_MAXIMUM_FRAMERATE_EXCEEDED: 170003;
  STICKER_FRAME_COUNT_EXCEEDS_MAXIMUM_OF_1000_FRAMES: 170004;
  LOTTIE_ANIMATION_MAXIMUM_DIMENSIONS_EXCEEDED: 170005;
  STICKER_FRAME_RATE_IS_TOO_SMALL_OR_TOO_LARGE: 170006;
  STICKER_ANIMATION_DURATION_EXCEEDS_MAXIMUM_OF_5_SECONDS: 170007;
}

export interface APIRequest {
  method: 'get' | 'post' | 'delete' | 'patch' | 'put';
  options: unknown;
  path: string;
  retries: number;
  route: string;
}

export interface ApplicationAsset {
  name: string;
  id: Snowflake;
  type: 'BIG' | 'SMALL';
}

export interface BaseApplicationCommandData {
  name: string;
  defaultPermission?: boolean;
}

export type CommandOptionDataTypeResolvable = ApplicationCommandOptionType | ApplicationCommandOptionTypes;

export type CommandOptionChannelResolvableType = ApplicationCommandOptionTypes.CHANNEL | 'CHANNEL';

export type CommandOptionChoiceResolvableType =
  | ApplicationCommandOptionTypes.NUMBER
  | 'NUMBER'
  | ApplicationCommandOptionTypes.STRING
  | 'STRING'
  | ApplicationCommandOptionTypes.INTEGER
  | 'INTEGER';

export type CommandOptionSubOptionResolvableType =
  | ApplicationCommandOptionTypes.SUB_COMMAND
  | 'SUB_COMMAND'
  | ApplicationCommandOptionTypes.SUB_COMMAND_GROUP
  | 'SUB_COMMAND_GROUP';

export type CommandOptionNonChoiceResolvableType = Exclude<
  CommandOptionDataTypeResolvable,
  CommandOptionChoiceResolvableType | CommandOptionSubOptionResolvableType | CommandOptionChannelResolvableType
>;

export interface BaseApplicationCommandOptionsData {
  name: string;
  description: string;
  required?: boolean;
  autocomplete?: boolean;
}

export interface UserApplicationCommandData extends BaseApplicationCommandData {
  type: 'USER' | ApplicationCommandTypes.USER;
}

export interface MessageApplicationCommandData extends BaseApplicationCommandData {
  type: 'MESSAGE' | ApplicationCommandTypes.MESSAGE;
}

export interface ChatInputApplicationCommandData extends BaseApplicationCommandData {
  description: string;
  type?: 'CHAT_INPUT' | ApplicationCommandTypes.CHAT_INPUT;
  options?: ApplicationCommandOptionData[];
}

export type ApplicationCommandData =
  | UserApplicationCommandData
  | MessageApplicationCommandData
  | ChatInputApplicationCommandData;

export interface ApplicationCommandChannelOptionData extends BaseApplicationCommandOptionsData {
  type: CommandOptionChannelResolvableType;
  channelTypes?: ExcludeEnum<typeof ChannelTypes, 'UNKNOWN'>[];
  channel_types?: Exclude<ChannelTypes, ChannelTypes.UNKNOWN>[];
}

export interface ApplicationCommandChannelOption extends BaseApplicationCommandOptionsData {
  type: 'CHANNEL';
  channelTypes?: (keyof typeof ChannelTypes)[];
}

export interface ApplicationCommandChoicesData extends BaseApplicationCommandOptionsData {
  type: CommandOptionChoiceResolvableType;
  choices?: ApplicationCommandOptionChoice[];
}

export interface ApplicationCommandChoicesOption extends BaseApplicationCommandOptionsData {
  type: Exclude<CommandOptionChoiceResolvableType, ApplicationCommandOptionTypes>;
  choices?: ApplicationCommandOptionChoice[];
}

export interface ApplicationCommandSubGroupData extends Omit<BaseApplicationCommandOptionsData, 'required'> {
  type: 'SUB_COMMAND_GROUP' | ApplicationCommandOptionTypes.SUB_COMMAND_GROUP;
  options?: ApplicationCommandSubCommandData[];
}

export interface ApplicationCommandSubGroup extends Omit<BaseApplicationCommandOptionsData, 'required'> {
  type: 'SUB_COMMAND_GROUP';
  options?: ApplicationCommandSubCommand[];
}

export interface ApplicationCommandSubCommandData extends Omit<BaseApplicationCommandOptionsData, 'required'> {
  type: 'SUB_COMMAND' | ApplicationCommandOptionTypes.SUB_COMMAND;
  options?: (ApplicationCommandChoicesData | ApplicationCommandNonOptionsData | ApplicationCommandChannelOptionData)[];
}

export interface ApplicationCommandSubCommand extends Omit<BaseApplicationCommandOptionsData, 'required'> {
  type: 'SUB_COMMAND';
  options?: (ApplicationCommandChoicesOption | ApplicationCommandNonOptions | ApplicationCommandChannelOption)[];
}

export interface ApplicationCommandNonOptionsData extends BaseApplicationCommandOptionsData {
  type: CommandOptionNonChoiceResolvableType;
}

export interface ApplicationCommandNonOptions extends BaseApplicationCommandOptionsData {
  type: Exclude<CommandOptionNonChoiceResolvableType, ApplicationCommandOptionTypes>;
}

export type ApplicationCommandOptionData =
  | ApplicationCommandSubGroupData
  | ApplicationCommandNonOptionsData
  | ApplicationCommandChannelOptionData
  | ApplicationCommandChoicesData
  | ApplicationCommandSubCommandData;

export type ApplicationCommandOption =
  | ApplicationCommandSubGroup
  | ApplicationCommandNonOptions
  | ApplicationCommandChannelOption
  | ApplicationCommandChoicesOption
  | ApplicationCommandSubCommand;

export interface ApplicationCommandOptionChoice {
  name: string;
  value: string | number;
}

export type ApplicationCommandType = keyof typeof ApplicationCommandTypes;

export type ApplicationCommandOptionType = keyof typeof ApplicationCommandOptionTypes;

export interface ApplicationCommandPermissionData {
  id: Snowflake;
  type: ApplicationCommandPermissionType | ApplicationCommandPermissionTypes;
  permission: boolean;
}

export interface ApplicationCommandPermissions extends ApplicationCommandPermissionData {
  type: ApplicationCommandPermissionType;
}

export type ApplicationCommandPermissionType = keyof typeof ApplicationCommandPermissionTypes;

export type ApplicationCommandResolvable = ApplicationCommand | Snowflake;

export type ApplicationFlagsString =
  | 'GATEWAY_PRESENCE'
  | 'GATEWAY_PRESENCE_LIMITED'
  | 'GATEWAY_GUILD_MEMBERS'
  | 'GATEWAY_GUILD_MEMBERS_LIMITED'
  | 'VERIFICATION_PENDING_GUILD_LIMIT'
  | 'EMBEDDED';

export interface AuditLogChange {
  key: APIAuditLogChange['key'];
  old?: APIAuditLogChange['old_value'];
  new?: APIAuditLogChange['new_value'];
}

export type Awaitable<T> = T | PromiseLike<T>;

export type AwaitMessageComponentOptions<T extends MessageComponentInteraction> = Omit<
  MessageComponentCollectorOptions<T>,
  'max' | 'maxComponents' | 'maxUsers'
>;

export interface AwaitMessagesOptions extends MessageCollectorOptions {
  errors?: string[];
}

export interface AwaitReactionsOptions extends ReactionCollectorOptions {
  errors?: string[];
}

export interface BanOptions {
  days?: number;
  reason?: string;
}

export type Base64Resolvable = Buffer | Base64String;

export type Base64String = string;

export interface BaseFetchOptions {
  cache?: boolean;
  force?: boolean;
}

export interface BaseMessageComponentOptions {
  type?: MessageComponentType | MessageComponentTypes;
}

export type BitFieldResolvable<T extends string, N extends number | bigint> =
  | RecursiveReadonlyArray<T | N | `${bigint}` | Readonly<BitField<T, N>>>
  | T
  | N
  | `${bigint}`
  | Readonly<BitField<T, N>>;

export type BufferResolvable = Buffer | string;

export interface Caches {
  ApplicationCommandManager: [manager: typeof ApplicationCommandManager, holds: typeof ApplicationCommand];
  BaseGuildEmojiManager: [manager: typeof BaseGuildEmojiManager, holds: typeof GuildEmoji];
  GuildEmojiManager: [manager: typeof GuildEmojiManager, holds: typeof GuildEmoji];
  // TODO: ChannelManager: [manager: typeof ChannelManager, holds: typeof Channel];
  // TODO: GuildChannelManager: [manager: typeof GuildChannelManager, holds: typeof GuildChannel];
  // TODO: GuildManager: [manager: typeof GuildManager, holds: typeof Guild];
  GuildMemberManager: [manager: typeof GuildMemberManager, holds: typeof GuildMember];
  GuildBanManager: [manager: typeof GuildBanManager, holds: typeof GuildBan];
  GuildInviteManager: [manager: typeof GuildInviteManager, holds: typeof Invite];
  GuildStickerManager: [manager: typeof GuildStickerManager, holds: typeof Sticker];
  MessageManager: [manager: typeof MessageManager, holds: typeof Message];
  // TODO: PermissionOverwriteManager: [manager: typeof PermissionOverwriteManager, holds: typeof PermissionOverwrites];
  PresenceManager: [manager: typeof PresenceManager, holds: typeof Presence];
  ReactionManager: [manager: typeof ReactionManager, holds: typeof MessageReaction];
  ReactionUserManager: [manager: typeof ReactionUserManager, holds: typeof User];
  // TODO: RoleManager: [manager: typeof RoleManager, holds: typeof Role];
  StageInstanceManager: [manager: typeof StageInstanceManager, holds: typeof StageInstance];
  ThreadManager: [manager: typeof ThreadManager, holds: typeof ThreadChannel];
  ThreadMemberManager: [manager: typeof ThreadMemberManager, holds: typeof ThreadMember];
  UserManager: [manager: typeof UserManager, holds: typeof User];
  VoiceStateManager: [manager: typeof VoiceStateManager, holds: typeof VoiceState];
}

export type CacheConstructors = {
  [K in keyof Caches]: Caches[K][0] & { name: K };
};

// This doesn't actually work the way it looks 😢.
// Narrowing the type of `manager.name` doesn't propagate type information to `holds` and the return type.
export type CacheFactory = (
  manager: CacheConstructors[keyof Caches],
  holds: Caches[typeof manager['name']][1],
) => typeof manager['prototype'] extends DataManager<infer K, infer V, any> ? Collection<K, V> : never;

export type CacheWithLimitsOptions = {
  [K in keyof Caches]?: Caches[K][0]['prototype'] extends DataManager<infer K, infer V, any>
    ? LimitedCollectionOptions<K, V> | number
    : never;
};

export interface CategoryCreateChannelOptions {
  permissionOverwrites?: OverwriteResolvable[] | Collection<Snowflake, OverwriteResolvable>;
  topic?: string;
  type?: ExcludeEnum<
    typeof ChannelTypes,
    | 'DM'
    | 'GROUP_DM'
    | 'UNKNOWN'
    | 'GUILD_PUBLIC_THREAD'
    | 'GUILD_NEWS_THREAD'
    | 'GUILD_PRIVATE_THREAD'
    | 'GUILD_CATEGORY'
  >;
  nsfw?: boolean;
  bitrate?: number;
  userLimit?: number;
  rateLimitPerUser?: number;
  position?: number;
  reason?: string;
}

export interface ChannelCreationOverwrites {
  allow?: PermissionResolvable;
  deny?: PermissionResolvable;
  id: RoleResolvable | UserResolvable;
}

export interface ChannelData {
  name?: string;
  type?: Pick<typeof ChannelTypes, 'GUILD_TEXT' | 'GUILD_NEWS'>;
  position?: number;
  topic?: string;
  nsfw?: boolean;
  bitrate?: number;
  userLimit?: number;
  parent?: CategoryChannelResolvable | null;
  rateLimitPerUser?: number;
  lockPermissions?: boolean;
  permissionOverwrites?: readonly OverwriteResolvable[] | Collection<Snowflake, OverwriteResolvable>;
  defaultAutoArchiveDuration?: ThreadAutoArchiveDuration;
  rtcRegion?: string | null;
}

export interface ChannelLogsQueryOptions {
  limit?: number;
  before?: Snowflake;
  after?: Snowflake;
  around?: Snowflake;
}

export type ChannelMention = `<#${Snowflake}>`;

export interface ChannelPosition {
  channel: GuildChannel | Snowflake;
  lockPermissions?: boolean;
  parent?: CategoryChannelResolvable | null;
  position?: number;
}

export type GuildTextChannelResolvable = TextChannel | NewsChannel | Snowflake;
export type ChannelResolvable = Channel | Snowflake;

export interface ChannelWebhookCreateOptions {
  avatar?: BufferResolvable | Base64Resolvable | null;
  reason?: string;
}

export interface ClientEvents {
  apiResponse: [request: APIRequest, response: Response];
  apiRequest: [request: APIRequest];
  applicationCommandCreate: [command: ApplicationCommand];
  applicationCommandDelete: [command: ApplicationCommand];
  applicationCommandUpdate: [oldCommand: ApplicationCommand | null, newCommand: ApplicationCommand];
  channelCreate: [channel: GuildChannel];
  channelDelete: [channel: DMChannel | GuildChannel];
  channelPinsUpdate: [channel: TextBasedChannels, date: Date];
  channelUpdate: [oldChannel: DMChannel | GuildChannel, newChannel: DMChannel | GuildChannel];
  debug: [message: string];
  warn: [message: string];
  emojiCreate: [emoji: GuildEmoji];
  emojiDelete: [emoji: GuildEmoji];
  emojiUpdate: [oldEmoji: GuildEmoji, newEmoji: GuildEmoji];
  error: [error: Error];
  guildBanAdd: [ban: GuildBan];
  guildBanRemove: [ban: GuildBan];
  guildCreate: [guild: Guild];
  guildDelete: [guild: Guild];
  guildUnavailable: [guild: Guild];
  guildIntegrationsUpdate: [guild: Guild];
  guildMemberAdd: [member: GuildMember];
  guildMemberAvailable: [member: GuildMember | PartialGuildMember];
  guildMemberRemove: [member: GuildMember | PartialGuildMember];
  guildMembersChunk: [
    members: Collection<Snowflake, GuildMember>,
    guild: Guild,
    data: { count: number; index: number; nonce: string | undefined },
  ];
  guildMemberUpdate: [oldMember: GuildMember | PartialGuildMember, newMember: GuildMember];
  guildUpdate: [oldGuild: Guild, newGuild: Guild];
  inviteCreate: [invite: Invite];
  inviteDelete: [invite: Invite];
  /** @deprecated Use messageCreate instead */
  message: [message: Message];
  messageCreate: [message: Message];
  messageDelete: [message: Message | PartialMessage];
  messageReactionRemoveAll: [
    message: Message | PartialMessage,
    reactions: Collection<string | Snowflake, MessageReaction>,
  ];
  messageReactionRemoveEmoji: [reaction: MessageReaction | PartialMessageReaction];
  messageDeleteBulk: [messages: Collection<Snowflake, Message | PartialMessage>];
  messageReactionAdd: [reaction: MessageReaction | PartialMessageReaction, user: User | PartialUser];
  messageReactionRemove: [reaction: MessageReaction | PartialMessageReaction, user: User | PartialUser];
  messageUpdate: [oldMessage: Message | PartialMessage, newMessage: Message | PartialMessage];
  presenceUpdate: [oldPresence: Presence | null, newPresence: Presence];
  rateLimit: [rateLimitData: RateLimitData];
  invalidRequestWarning: [invalidRequestWarningData: InvalidRequestWarningData];
  ready: [client: Client<true>];
  invalidated: [];
  roleCreate: [role: Role];
  roleDelete: [role: Role];
  roleUpdate: [oldRole: Role, newRole: Role];
  threadCreate: [thread: ThreadChannel];
  threadDelete: [thread: ThreadChannel];
  threadListSync: [threads: Collection<Snowflake, ThreadChannel>];
  threadMemberUpdate: [oldMember: ThreadMember, newMember: ThreadMember];
  threadMembersUpdate: [
    oldMembers: Collection<Snowflake, ThreadMember>,
    newMembers: Collection<Snowflake, ThreadMember>,
  ];
  threadUpdate: [oldThread: ThreadChannel, newThread: ThreadChannel];
  typingStart: [typing: Typing];
  userUpdate: [oldUser: User | PartialUser, newUser: User];
  voiceStateUpdate: [oldState: VoiceState, newState: VoiceState];
  webhookUpdate: [channel: TextChannel | NewsChannel];
  /** @deprecated Use interactionCreate instead */
  interaction: [interaction: Interaction];
  interactionCreate: [interaction: Interaction];
  shardDisconnect: [closeEvent: CloseEvent, shardId: number];
  shardError: [error: Error, shardId: number];
  shardReady: [shardId: number, unavailableGuilds: Set<Snowflake> | undefined];
  shardReconnecting: [shardId: number];
  shardResume: [shardId: number, replayedEvents: number];
  stageInstanceCreate: [stageInstance: StageInstance];
  stageInstanceUpdate: [oldStageInstance: StageInstance | null, newStageInstance: StageInstance];
  stageInstanceDelete: [stageInstance: StageInstance];
  stickerCreate: [sticker: Sticker];
  stickerDelete: [sticker: Sticker];
  stickerUpdate: [oldSticker: Sticker, newSticker: Sticker];
}

export interface ClientOptions {
  shards?: number | number[] | 'auto';
  shardCount?: number;
  makeCache?: CacheFactory;
  /** @deprecated Use `makeCache` with a `LimitedCollection` for `MessageManager` instead. */
  messageCacheLifetime?: number;
  /** @deprecated Use `makeCache` with a `LimitedCollection` for `MessageManager` instead. */
  messageSweepInterval?: number;
  allowedMentions?: MessageMentionOptions;
  invalidRequestWarningInterval?: number;
  partials?: PartialTypes[];
  restWsBridgeTimeout?: number;
  restTimeOffset?: number;
  restRequestTimeout?: number;
  restGlobalRateLimit?: number;
  restSweepInterval?: number;
  retryLimit?: number;
  failIfNotExists?: boolean;
  userAgentSuffix?: string[];
  presence?: PresenceData;
  intents: BitFieldResolvable<IntentsString, number>;
  ws?: WebSocketOptions;
  http?: HTTPOptions;
  rejectOnRateLimit?: string[] | ((data: RateLimitData) => boolean | Promise<boolean>);
}

export type ClientPresenceStatus = 'online' | 'idle' | 'dnd';

export interface ClientPresenceStatusData {
  web?: ClientPresenceStatus;
  mobile?: ClientPresenceStatus;
  desktop?: ClientPresenceStatus;
}

export interface ClientUserEditData {
  username?: string;
  avatar?: BufferResolvable | Base64Resolvable | null;
}

export interface CloseEvent {
  wasClean: boolean;
  code: number;
  reason: string;
  target: WebSocket;
}

export type CollectorFilter<T extends unknown[]> = (...args: T) => boolean | Promise<boolean>;

export interface CollectorOptions<T extends unknown[]> {
  filter?: CollectorFilter<T>;
  time?: number;
  idle?: number;
  dispose?: boolean;
}

export interface CollectorResetTimerOptions {
  time?: number;
  idle?: number;
}

export type ColorResolvable =
  | 'DEFAULT'
  | 'WHITE'
  | 'AQUA'
  | 'GREEN'
  | 'BLUE'
  | 'YELLOW'
  | 'PURPLE'
  | 'LUMINOUS_VIVID_PINK'
  | 'FUCHSIA'
  | 'GOLD'
  | 'ORANGE'
  | 'RED'
  | 'GREY'
  | 'DARKER_GREY'
  | 'NAVY'
  | 'DARK_AQUA'
  | 'DARK_GREEN'
  | 'DARK_BLUE'
  | 'DARK_PURPLE'
  | 'DARK_VIVID_PINK'
  | 'DARK_GOLD'
  | 'DARK_ORANGE'
  | 'DARK_RED'
  | 'DARK_GREY'
  | 'LIGHT_GREY'
  | 'DARK_NAVY'
  | 'BLURPLE'
  | 'GREYPLE'
  | 'DARK_BUT_NOT_BLACK'
  | 'NOT_QUITE_BLACK'
  | 'RANDOM'
  | readonly [number, number, number]
  | number
  | HexColorString;

export interface CommandInteractionOption {
  name: string;
  type: ApplicationCommandOptionType;
  value?: string | number | boolean;
  focused?: boolean;
  autocomplete?: boolean;
  options?: CommandInteractionOption[];
  user?: User;
  member?: GuildMember | APIInteractionDataResolvedGuildMember;
  channel?: GuildChannel | ThreadChannel | APIInteractionDataResolvedChannel;
  role?: Role | APIRole;
  message?: Message | APIMessage;
}

export interface CommandInteractionResolvedData {
  users?: Collection<Snowflake, User>;
  members?: Collection<Snowflake, GuildMember | APIInteractionDataResolvedGuildMember>;
  roles?: Collection<Snowflake, Role | APIRole>;
  channels?: Collection<Snowflake, Channel | APIInteractionDataResolvedChannel>;
  messages?: Collection<Snowflake, Message | APIMessage>;
}

export interface ConstantsClientApplicationAssetTypes {
  SMALL: 1;
  BIG: 2;
}

export interface ConstantsColors {
  DEFAULT: 0x000000;
  WHITE: 0xffffff;
  AQUA: 0x1abc9c;
  GREEN: 0x57f287;
  BLUE: 0x3498db;
  YELLOW: 0xfee75c;
  PURPLE: 0x9b59b6;
  LUMINOUS_VIVID_PINK: 0xe91e63;
  FUCHSIA: 0xeb459e;
  GOLD: 0xf1c40f;
  ORANGE: 0xe67e22;
  RED: 0xed4245;
  GREY: 0x95a5a6;
  NAVY: 0x34495e;
  DARK_AQUA: 0x11806a;
  DARK_GREEN: 0x1f8b4c;
  DARK_BLUE: 0x206694;
  DARK_PURPLE: 0x71368a;
  DARK_VIVID_PINK: 0xad1457;
  DARK_GOLD: 0xc27c0e;
  DARK_ORANGE: 0xa84300;
  DARK_RED: 0x992d22;
  DARK_GREY: 0x979c9f;
  DARKER_GREY: 0x7f8c8d;
  LIGHT_GREY: 0xbcc0c0;
  DARK_NAVY: 0x2c3e50;
  BLURPLE: 0x5865f2;
  GREYPLE: 0x99aab5;
  DARK_BUT_NOT_BLACK: 0x2c2f33;
  NOT_QUITE_BLACK: 0x23272a;
}

export interface ConstantsEvents {
  RATE_LIMIT: 'rateLimit';
  INVALID_REQUEST_WARNING: 'invalidRequestWarning';
  API_RESPONSE: 'apiResponse';
  API_REQUEST: 'apiRequest';
  CLIENT_READY: 'ready';
  APPLICATION_COMMAND_CREATE: 'applicationCommandCreate';
  APPLICATION_COMMAND_DELETE: 'applicationCommandDelete';
  APPLICATION_COMMAND_UPDATE: 'applicationCommandUpdate';
  GUILD_CREATE: 'guildCreate';
  GUILD_DELETE: 'guildDelete';
  GUILD_UPDATE: 'guildUpdate';
  INVITE_CREATE: 'inviteCreate';
  INVITE_DELETE: 'inviteDelete';
  GUILD_UNAVAILABLE: 'guildUnavailable';
  GUILD_MEMBER_ADD: 'guildMemberAdd';
  GUILD_MEMBER_REMOVE: 'guildMemberRemove';
  GUILD_MEMBER_UPDATE: 'guildMemberUpdate';
  GUILD_MEMBER_AVAILABLE: 'guildMemberAvailable';
  GUILD_MEMBERS_CHUNK: 'guildMembersChunk';
  GUILD_INTEGRATIONS_UPDATE: 'guildIntegrationsUpdate';
  GUILD_ROLE_CREATE: 'roleCreate';
  GUILD_ROLE_DELETE: 'roleDelete';
  GUILD_ROLE_UPDATE: 'roleUpdate';
  GUILD_EMOJI_CREATE: 'emojiCreate';
  GUILD_EMOJI_DELETE: 'emojiDelete';
  GUILD_EMOJI_UPDATE: 'emojiUpdate';
  GUILD_BAN_ADD: 'guildBanAdd';
  GUILD_BAN_REMOVE: 'guildBanRemove';
  CHANNEL_CREATE: 'channelCreate';
  CHANNEL_DELETE: 'channelDelete';
  CHANNEL_UPDATE: 'channelUpdate';
  CHANNEL_PINS_UPDATE: 'channelPinsUpdate';
  MESSAGE_CREATE: 'messageCreate';
  MESSAGE_DELETE: 'messageDelete';
  MESSAGE_UPDATE: 'messageUpdate';
  MESSAGE_BULK_DELETE: 'messageDeleteBulk';
  MESSAGE_REACTION_ADD: 'messageReactionAdd';
  MESSAGE_REACTION_REMOVE: 'messageReactionRemove';
  MESSAGE_REACTION_REMOVE_ALL: 'messageReactionRemoveAll';
  MESSAGE_REACTION_REMOVE_EMOJI: 'messageReactionRemoveEmoji';
  THREAD_CREATE: 'threadCreate';
  THREAD_DELETE: 'threadDelete';
  THREAD_UPDATE: 'threadUpdate';
  THREAD_LIST_SYNC: 'threadListSync';
  THREAD_MEMBER_UPDATE: 'threadMemberUpdate';
  THREAD_MEMBERS_UPDATE: 'threadMembersUpdate';
  USER_UPDATE: 'userUpdate';
  PRESENCE_UPDATE: 'presenceUpdate';
  VOICE_SERVER_UPDATE: 'voiceServerUpdate';
  VOICE_STATE_UPDATE: 'voiceStateUpdate';
  TYPING_START: 'typingStart';
  WEBHOOKS_UPDATE: 'webhookUpdate';
  INTERACTION_CREATE: 'interactionCreate';
  ERROR: 'error';
  WARN: 'warn';
  DEBUG: 'debug';
  SHARD_DISCONNECT: 'shardDisconnect';
  SHARD_ERROR: 'shardError';
  SHARD_RECONNECTING: 'shardReconnecting';
  SHARD_READY: 'shardReady';
  SHARD_RESUME: 'shardResume';
  INVALIDATED: 'invalidated';
  RAW: 'raw';
  STAGE_INSTANCE_CREATE: 'stageInstanceCreate';
  STAGE_INSTANCE_UPDATE: 'stageInstanceUpdate';
  STAGE_INSTANCE_DELETE: 'stageInstanceDelete';
  GUILD_STICKER_CREATE: 'stickerCreate';
  GUILD_STICKER_DELETE: 'stickerDelete';
  GUILD_STICKER_UPDATE: 'stickerUpdate';
}

export interface ConstantsOpcodes {
  DISPATCH: 0;
  HEARTBEAT: 1;
  IDENTIFY: 2;
  STATUS_UPDATE: 3;
  VOICE_STATE_UPDATE: 4;
  VOICE_GUILD_PING: 5;
  RESUME: 6;
  RECONNECT: 7;
  REQUEST_GUILD_MEMBERS: 8;
  INVALID_SESSION: 9;
  HELLO: 10;
  HEARTBEAT_ACK: 11;
}

export interface ConstantsShardEvents {
  CLOSE: 'close';
  DESTROYED: 'destroyed';
  INVALID_SESSION: 'invalidSession';
  READY: 'ready';
  RESUMED: 'resumed';
}

export interface ConstantsStatus {
  READY: 0;
  CONNECTING: 1;
  RECONNECTING: 2;
  IDLE: 3;
  NEARLY: 4;
  DISCONNECTED: 5;
}

export interface CreateRoleOptions extends RoleData {
  reason?: string;
}

export interface StageInstanceCreateOptions {
  topic: string;
  privacyLevel?: PrivacyLevel | number;
}

export interface CrosspostedChannel {
  channelId: Snowflake;
  guildId: Snowflake;
  type: keyof typeof ChannelTypes;
  name: string;
}

export type DateResolvable = Date | number | string;

export interface DeconstructedSnowflake {
  timestamp: number;
  readonly date: Date;
  workerId: number;
  processId: number;
  increment: number;
  binary: string;
}

export type DefaultMessageNotificationLevel = keyof typeof DefaultMessageNotificationLevels;

export type DynamicImageFormat = AllowedImageFormat | 'gif';

export interface EditGuildTemplateOptions {
  name?: string;
  description?: string;
}

export interface EmbedField {
  name: string;
  value: string;
  inline: boolean;
}

export interface EmbedFieldData {
  name: string;
  value: string;
  inline?: boolean;
}

export type EmojiIdentifierResolvable = string | EmojiResolvable;

export type EmojiResolvable = Snowflake | GuildEmoji | ReactionEmoji;

export interface ErrorEvent {
  error: unknown;
  message: string;
  type: string;
  target: WebSocket;
}

export interface EscapeMarkdownOptions {
  codeBlock?: boolean;
  inlineCode?: boolean;
  bold?: boolean;
  italic?: boolean;
  underline?: boolean;
  strikethrough?: boolean;
  spoiler?: boolean;
  inlineCodeContent?: boolean;
  codeBlockContent?: boolean;
}

export type ExplicitContentFilterLevel = keyof typeof ExplicitContentFilterLevels;

export interface FetchApplicationCommandOptions extends BaseFetchOptions {
  guildId?: Snowflake;
}

export interface FetchArchivedThreadOptions {
  type?: 'public' | 'private';
  fetchAll?: boolean;
  before?: ThreadChannelResolvable | DateResolvable;
  limit?: number;
}

export interface FetchBanOptions extends BaseFetchOptions {
  user: UserResolvable;
}

export interface FetchBansOptions {
  cache: boolean;
}

export interface FetchChannelOptions extends BaseFetchOptions {
  allowUnknownGuild?: boolean;
}

export interface FetchedThreads {
  threads: Collection<Snowflake, ThreadChannel>;
  hasMore?: boolean;
}

export interface FetchGuildOptions extends BaseFetchOptions {
  guild: GuildResolvable;
  withCounts?: boolean;
}

export interface FetchGuildsOptions {
  before?: Snowflake;
  after?: Snowflake;
  limit?: number;
}

interface FetchInviteOptions extends BaseFetchOptions {
  code: string;
}

interface FetchInvitesOptions {
  channelId?: GuildInvitableChannelResolvable;
  cache?: boolean;
}

export interface FetchMemberOptions extends BaseFetchOptions {
  user: UserResolvable;
}

export interface FetchMembersOptions {
  user?: UserResolvable | UserResolvable[];
  query?: string;
  limit?: number;
  withPresences?: boolean;
  time?: number;
  nonce?: string;
  force?: boolean;
}

export interface FetchReactionUsersOptions {
  limit?: number;
  after?: Snowflake;
}

export interface FetchThreadsOptions {
  archived?: FetchArchivedThreadOptions;
  active?: boolean;
}

export interface FileOptions {
  attachment: BufferResolvable | Stream;
  name?: string;
}

export interface GuildApplicationCommandPermissionData {
  id: Snowflake;
  permissions: ApplicationCommandPermissionData[];
}

export type GuildAuditLogsAction = keyof GuildAuditLogsActions;

export interface GuildAuditLogsActions {
  ALL?: null;
  GUILD_UPDATE?: number;
  CHANNEL_CREATE?: number;
  CHANNEL_UPDATE?: number;
  CHANNEL_DELETE?: number;
  CHANNEL_OVERWRITE_CREATE?: number;
  CHANNEL_OVERWRITE_UPDATE?: number;
  CHANNEL_OVERWRITE_DELETE?: number;
  MEMBER_KICK?: number;
  MEMBER_PRUNE?: number;
  MEMBER_BAN_ADD?: number;
  MEMBER_BAN_REMOVE?: number;
  MEMBER_UPDATE?: number;
  MEMBER_ROLE_UPDATE?: number;
  MEMBER_MOVE?: number;
  MEMBER_DISCONNECT?: number;
  BOT_ADD?: number;
  ROLE_CREATE?: number;
  ROLE_UPDATE?: number;
  ROLE_DELETE?: number;
  INVITE_CREATE?: number;
  INVITE_UPDATE?: number;
  INVITE_DELETE?: number;
  WEBHOOK_CREATE?: number;
  WEBHOOK_UPDATE?: number;
  WEBHOOK_DELETE?: number;
  EMOJI_CREATE?: number;
  EMOJI_UPDATE?: number;
  EMOJI_DELETE?: number;
  MESSAGE_DELETE?: number;
  MESSAGE_BULK_DELETE?: number;
  MESSAGE_PIN?: number;
  MESSAGE_UNPIN?: number;
  INTEGRATION_CREATE?: number;
  INTEGRATION_UPDATE?: number;
  INTEGRATION_DELETE?: number;
  STAGE_INSTANCE_CREATE?: number;
  STAGE_INSTANCE_UPDATE?: number;
  STAGE_INSTANCE_DELETE?: number;
  STICKER_CREATE?: number;
  STICKER_UPDATE?: number;
  STICKER_DELETE?: number;
  THREAD_CREATE?: number;
  THREAD_UPDATE?: number;
  THREAD_DELETE?: number;
}

export type GuildAuditLogsActionType = 'CREATE' | 'DELETE' | 'UPDATE' | 'ALL';

export interface GuildAuditLogsFetchOptions {
  before?: Snowflake | GuildAuditLogsEntry;
  limit?: number;
  user?: UserResolvable;
  type?: GuildAuditLogsAction | number;
}

export type GuildAuditLogsTarget = keyof GuildAuditLogsTargets;

export interface GuildAuditLogsTargets {
  ALL?: string;
  GUILD?: string;
  CHANNEL?: string;
  USER?: string;
  ROLE?: string;
  INVITE?: string;
  WEBHOOK?: string;
  EMOJI?: string;
  MESSAGE?: string;
  INTEGRATION?: string;
  STAGE_INSTANCE?: string;
  STICKER?: string;
  THREAD?: string;
  UNKNOWN?: string;
}

export type GuildBanResolvable = GuildBan | UserResolvable;

export interface GuildChannelOverwriteOptions {
  reason?: string;
  type?: number;
}

export type GuildChannelResolvable = Snowflake | GuildChannel | ThreadChannel;

export interface GuildChannelCreateOptions extends Omit<CategoryCreateChannelOptions, 'type'> {
  parent?: CategoryChannelResolvable;
  type?: ExcludeEnum<
    typeof ChannelTypes,
    'DM' | 'GROUP_DM' | 'UNKNOWN' | 'GUILD_PUBLIC_THREAD' | 'GUILD_NEWS_THREAD' | 'GUILD_PRIVATE_THREAD'
  >;
}

export interface GuildChannelCloneOptions extends GuildChannelCreateOptions {
  name?: string;
}

export interface GuildChannelOverwriteOptions {
  reason?: string;
  type?: number;
}

export interface GuildCreateOptions {
  afkChannelId?: Snowflake | number;
  afkTimeout?: number;
  channels?: PartialChannelData[];
  defaultMessageNotifications?: DefaultMessageNotificationLevel | number;
  explicitContentFilter?: ExplicitContentFilterLevel | number;
  icon?: BufferResolvable | Base64Resolvable | null;
  roles?: PartialRoleData[];
  systemChannelFlags?: SystemChannelFlagsResolvable;
  systemChannelId?: Snowflake | number;
  verificationLevel?: VerificationLevel | number;
}

export interface GuildWidgetSettings {
  enabled: boolean;
  channel: GuildChannel | null;
}

export interface GuildEditData {
  name?: string;
  verificationLevel?: VerificationLevel | number;
  explicitContentFilter?: ExplicitContentFilterLevel | number;
  defaultMessageNotifications?: DefaultMessageNotificationLevel | number;
  afkChannel?: VoiceChannelResolvable;
  systemChannel?: TextChannelResolvable;
  systemChannelFlags?: SystemChannelFlagsResolvable;
  afkTimeout?: number;
  icon?: BufferResolvable | Base64Resolvable | null;
  owner?: GuildMemberResolvable;
  splash?: BufferResolvable | Base64Resolvable | null;
  discoverySplash?: BufferResolvable | Base64Resolvable | null;
  banner?: BufferResolvable | Base64Resolvable | null;
  rulesChannel?: TextChannelResolvable;
  publicUpdatesChannel?: TextChannelResolvable;
  preferredLocale?: string;
  description?: string | null;
  features?: GuildFeatures[];
}

export interface GuildEmojiCreateOptions {
  roles?: Collection<Snowflake, Role> | RoleResolvable[];
  reason?: string;
}

export interface GuildEmojiEditData {
  name?: string;
  roles?: Collection<Snowflake, Role> | RoleResolvable[];
}

export interface GuildStickerCreateOptions {
  description?: string | null;
  reason?: string;
}

export interface GuildStickerEditData {
  name?: string;
  description?: string | null;
  tags?: string;
}

export type GuildFeatures =
  | 'ANIMATED_ICON'
  | 'BANNER'
  | 'COMMERCE'
  | 'COMMUNITY'
  | 'DISCOVERABLE'
  | 'FEATURABLE'
  | 'INVITE_SPLASH'
  | 'MEMBER_VERIFICATION_GATE_ENABLED'
  | 'NEWS'
  | 'PARTNERED'
  | 'PREVIEW_ENABLED'
  | 'VANITY_URL'
  | 'VERIFIED'
  | 'VIP_REGIONS'
  | 'WELCOME_SCREEN_ENABLED'
  | 'TICKETED_EVENTS_ENABLED'
  | 'MONETIZATION_ENABLED'
  | 'MORE_STICKERS'
  | 'THREE_DAY_THREAD_ARCHIVE'
  | 'SEVEN_DAY_THREAD_ARCHIVE'
  | 'PRIVATE_THREADS'
  | 'ROLE_ICONS';

export interface GuildMemberEditData {
  nick?: string | null;
  roles?: Collection<Snowflake, Role> | readonly RoleResolvable[];
  mute?: boolean;
  deaf?: boolean;
  channel?: GuildVoiceChannelResolvable | null;
}

export type GuildMemberResolvable = GuildMember | UserResolvable;

export type GuildResolvable = Guild | GuildChannel | GuildMember | GuildEmoji | Invite | Role | Snowflake;

export interface GuildPruneMembersOptions {
  count?: boolean;
  days?: number;
  dry?: boolean;
  reason?: string;
  roles?: RoleResolvable[];
}

export interface GuildWidgetSettingsData {
  enabled: boolean;
  channel: GuildChannelResolvable | null;
}

export interface GuildSearchMembersOptions {
  query: string;
  limit?: number;
  cache?: boolean;
}

export interface GuildListMembersOptions {
  after?: Snowflake;
  limit?: number;
  cache?: boolean;
}

export type GuildTemplateResolvable = string;

export type GuildVoiceChannelResolvable = VoiceChannel | StageChannel | Snowflake;

export type HexColorString = `#${string}`;

export interface HTTPAttachmentData {
  attachment: string | Buffer | Stream;
  name: string;
  file: Buffer | Stream;
}

export interface HTTPErrorData {
  json: unknown;
  files: HTTPAttachmentData[];
}

export interface HTTPOptions {
  agent?: Omit<AgentOptions, 'keepAlive'>;
  api?: string;
  version?: number;
  host?: string;
  cdn?: string;
  invite?: string;
  template?: string;
  headers?: Record<string, string>;
}

export interface ImageURLOptions extends Omit<StaticImageURLOptions, 'format'> {
  dynamic?: boolean;
  format?: DynamicImageFormat;
}

export interface IntegrationAccount {
  id: string | Snowflake;
  name: string;
}

export type IntegrationType = 'twitch' | 'youtube' | 'discord';

export interface InteractionCollectorOptions<T extends Interaction> extends CollectorOptions<[T]> {
  channel?: TextBasedChannels;
  componentType?: MessageComponentType | MessageComponentTypes;
  guild?: Guild;
  interactionType?: InteractionType | InteractionTypes;
  max?: number;
  maxComponents?: number;
  maxUsers?: number;
  message?: Message | APIMessage;
}

export interface ButtonInteractionCollectorOptions extends MessageComponentCollectorOptions<ButtonInteraction> {
  componentType: 'BUTTON' | MessageComponentTypes.BUTTON;
}

export interface SelectMenuInteractionCollectorOptions extends MessageComponentCollectorOptions<SelectMenuInteraction> {
  componentType: 'SELECT_MENU' | MessageComponentTypes.SELECT_MENU;
}

export interface MessageInteractionCollectorOptions
  extends MessageComponentCollectorOptions<MessageComponentInteraction> {
  componentType: 'ACTION_ROW' | MessageComponentTypes.ACTION_ROW;
}

export type InteractionCollectorOptionsResolvable =
  | MessageInteractionCollectorOptions
  | SelectMenuInteractionCollectorOptions
  | ButtonInteractionCollectorOptions;

export interface InteractionDeferReplyOptions {
  ephemeral?: boolean;
  fetchReply?: boolean;
}

export type InteractionDeferUpdateOptions = Omit<InteractionDeferReplyOptions, 'ephemeral'>;

export interface InteractionReplyOptions extends Omit<WebhookMessageOptions, 'username' | 'avatarURL'> {
  ephemeral?: boolean;
  fetchReply?: boolean;
}

export type InteractionResponseType = keyof typeof InteractionResponseTypes;

export type InteractionType = keyof typeof InteractionTypes;

export interface InteractionUpdateOptions extends MessageEditOptions {
  fetchReply?: boolean;
}

export type IntentsString =
  | 'GUILDS'
  | 'GUILD_MEMBERS'
  | 'GUILD_BANS'
  | 'GUILD_EMOJIS_AND_STICKERS'
  | 'GUILD_INTEGRATIONS'
  | 'GUILD_WEBHOOKS'
  | 'GUILD_INVITES'
  | 'GUILD_VOICE_STATES'
  | 'GUILD_PRESENCES'
  | 'GUILD_MESSAGES'
  | 'GUILD_MESSAGE_REACTIONS'
  | 'GUILD_MESSAGE_TYPING'
  | 'DIRECT_MESSAGES'
  | 'DIRECT_MESSAGE_REACTIONS'
  | 'DIRECT_MESSAGE_TYPING';

export interface InviteGenerationOptions {
  permissions?: PermissionResolvable;
  guild?: GuildResolvable;
  disableGuildSelect?: boolean;
  scopes: InviteScope[];
}

export type GuildInvitableChannelResolvable =
  | TextChannel
  | VoiceChannel
  | NewsChannel
  | StoreChannel
  | StageChannel
  | Snowflake;

export interface CreateInviteOptions {
  temporary?: boolean;
  maxAge?: number;
  maxUses?: number;
  unique?: boolean;
  reason?: string;
  targetApplication?: ApplicationResolvable;
  targetUser?: UserResolvable;
  targetType?: InviteTargetType;
}

export type IntegrationExpireBehaviors = 'REMOVE_ROLE' | 'KICK';

export type InviteResolvable = string;

export type InviteScope =
  | 'applications.builds.read'
  | 'applications.commands'
  | 'applications.entitlements'
  | 'applications.store.update'
  | 'bot'
  | 'connections'
  | 'email'
  | 'identify'
  | 'guilds'
  | 'guilds.join'
  | 'gdm.join'
  | 'webhook.incoming';

export interface LifetimeFilterOptions<K, V> {
  excludeFromSweep?: (value: V, key: K, collection: LimitedCollection<K, V>) => boolean;
  getComparisonTimestamp?: (value: V, key: K, collection: LimitedCollection<K, V>) => number;
  lifetime?: number;
}

export interface MakeErrorOptions {
  name: string;
  message: string;
  stack: string;
}

export type MemberMention = UserMention | `<@!${Snowflake}>`;

export type MembershipState = keyof typeof MembershipStates;

export type MessageActionRowComponent = MessageButton | MessageSelectMenu;

export type MessageActionRowComponentOptions =
  | (Required<BaseMessageComponentOptions> & MessageButtonOptions)
  | (Required<BaseMessageComponentOptions> & MessageSelectMenuOptions);

export type MessageActionRowComponentResolvable = MessageActionRowComponent | MessageActionRowComponentOptions;

export interface MessageActionRowOptions extends BaseMessageComponentOptions {
  components: MessageActionRowComponentResolvable[];
}

export interface MessageActivity {
  partyId: string;
  type: number;
}

export interface BaseButtonOptions extends BaseMessageComponentOptions {
  disabled?: boolean;
  emoji?: EmojiIdentifierResolvable;
  label?: string;
}

export interface LinkButtonOptions extends BaseButtonOptions {
  style: 'LINK' | MessageButtonStyles.LINK;
  url: string;
}

export interface InteractionButtonOptions extends BaseButtonOptions {
  style: ExcludeEnum<typeof MessageButtonStyles, 'LINK'>;
  customId: string;
}

export type MessageButtonOptions = InteractionButtonOptions | LinkButtonOptions;

export type MessageButtonStyle = keyof typeof MessageButtonStyles;

export type MessageButtonStyleResolvable = MessageButtonStyle | MessageButtonStyles;

export interface MessageCollectorOptions extends CollectorOptions<[Message]> {
  max?: number;
  maxProcessed?: number;
}

export type MessageComponent = BaseMessageComponent | MessageActionRow | MessageButton | MessageSelectMenu;

export type MessageComponentCollectorOptions<T extends MessageComponentInteraction> = Omit<
  InteractionCollectorOptions<T>,
  'channel' | 'message' | 'guild' | 'interactionType'
>;

export type MessageComponentOptions =
  | BaseMessageComponentOptions
  | MessageActionRowOptions
  | MessageButtonOptions
  | MessageSelectMenuOptions;

export type MessageComponentType = keyof typeof MessageComponentTypes;

export type MessageComponentTypeResolvable = MessageComponentType | MessageComponentTypes;

export interface MessageEditOptions {
  attachments?: MessageAttachment[];
  content?: string | null;
  embeds?: (MessageEmbed | MessageEmbedOptions | APIEmbed)[] | null;
  files?: (FileOptions | BufferResolvable | Stream | MessageAttachment)[];
  flags?: BitFieldResolvable<MessageFlagsString, number>;
  allowedMentions?: MessageMentionOptions;
  components?: (MessageActionRow | (Required<BaseMessageComponentOptions> & MessageActionRowOptions))[];
}

export interface MessageEmbedAuthor {
  name: string;
  url?: string;
  iconURL?: string;
  proxyIconURL?: string;
}

export interface MessageEmbedFooter {
  text: string;
  iconURL?: string;
  proxyIconURL?: string;
}

export interface MessageEmbedImage {
  url: string;
  proxyURL?: string;
  height?: number;
  width?: number;
}

export interface MessageEmbedOptions {
  title?: string;
  description?: string;
  url?: string;
  timestamp?: Date | number;
  color?: ColorResolvable;
  fields?: EmbedFieldData[];
  author?: Partial<MessageEmbedAuthor> & { icon_url?: string; proxy_icon_url?: string };
  thumbnail?: Partial<MessageEmbedThumbnail> & { proxy_url?: string };
  image?: Partial<MessageEmbedImage> & { proxy_url?: string };
  video?: Partial<MessageEmbedVideo> & { proxy_url?: string };
  footer?: Partial<MessageEmbedFooter> & { icon_url?: string; proxy_icon_url?: string };
}

export interface MessageEmbedProvider {
  name: string;
  url: string;
}

export interface MessageEmbedThumbnail {
  url: string;
  proxyURL?: string;
  height?: number;
  width?: number;
}

export interface MessageEmbedVideo {
  url?: string;
  proxyURL?: string;
  height?: number;
  width?: number;
}

export interface MessageEvent {
  data: WebSocket.Data;
  type: string;
  target: WebSocket;
}

export type MessageFlagsString =
  | 'CROSSPOSTED'
  | 'IS_CROSSPOST'
  | 'SUPPRESS_EMBEDS'
  | 'SOURCE_MESSAGE_DELETED'
  | 'URGENT'
  | 'HAS_THREAD'
  | 'EPHEMERAL'
  | 'LOADING';

export interface MessageInteraction {
  id: Snowflake;
  type: InteractionType;
  commandName: string;
  user: User;
}

export interface MessageMentionsHasOptions {
  ignoreDirect?: boolean;
  ignoreRoles?: boolean;
  ignoreEveryone?: boolean;
}

export interface MessageMentionOptions {
  parse?: MessageMentionTypes[];
  roles?: Snowflake[];
  users?: Snowflake[];
  repliedUser?: boolean;
}

export type MessageMentionTypes = 'roles' | 'users' | 'everyone';

export interface MessageOptions {
  tts?: boolean;
  nonce?: string | number;
  content?: string | null;
  embeds?: (MessageEmbed | MessageEmbedOptions | APIEmbed)[];
  components?: (MessageActionRow | (Required<BaseMessageComponentOptions> & MessageActionRowOptions))[];
  allowedMentions?: MessageMentionOptions;
  files?: (FileOptions | BufferResolvable | Stream | MessageAttachment)[];
  reply?: ReplyOptions;
  stickers?: StickerResolvable[];
  attachments?: MessageAttachment[];
}

export type MessageReactionResolvable =
  | MessageReaction
  | Snowflake
  | `${string}:${Snowflake}`
  | `<:${string}:${Snowflake}>`
  | `<a:${string}:${Snowflake}>`
  | string;

export interface MessageReference {
  channelId: Snowflake;
  guildId: Snowflake | undefined;
  messageId: Snowflake | undefined;
}

export type MessageResolvable = Message | Snowflake;

export interface MessageSelectMenuOptions extends BaseMessageComponentOptions {
  customId?: string;
  disabled?: boolean;
  maxValues?: number;
  minValues?: number;
  options?: MessageSelectOptionData[];
  placeholder?: string;
}

export interface MessageSelectOption {
  default: boolean;
  description: string | null;
  emoji: APIPartialEmoji | null;
  label: string;
  value: string;
}

export interface MessageSelectOptionData {
  default?: boolean;
  description?: string;
  emoji?: EmojiIdentifierResolvable;
  label: string;
  value: string;
}

export type MessageTarget =
  | Interaction
  | InteractionWebhook
  | TextBasedChannels
  | User
  | GuildMember
  | Webhook
  | WebhookClient
  | Message
  | MessageManager;

export type MessageType = keyof typeof MessageTypes;

export type MFALevel = keyof typeof MFALevels;

export interface MultipleShardRespawnOptions {
  shardDelay?: number;
  respawnDelay?: number;
  timeout?: number;
}

export interface MultipleShardSpawnOptions {
  amount?: number | 'auto';
  delay?: number;
  timeout?: number;
}

export type NSFWLevel = keyof typeof NSFWLevels;

export interface OverwriteData {
  allow?: PermissionResolvable;
  deny?: PermissionResolvable;
  id: GuildMemberResolvable | RoleResolvable;
  type?: OverwriteType;
}

export type OverwriteResolvable = PermissionOverwrites | OverwriteData;

export type OverwriteType = 'member' | 'role';

export type PermissionFlags = Record<PermissionString, bigint>;

export type PermissionOverwriteOptions = Partial<Record<PermissionString, boolean | null>>;

export type PermissionResolvable = BitFieldResolvable<PermissionString, bigint>;

export type PermissionOverwriteResolvable = UserResolvable | RoleResolvable | PermissionOverwrites;

export type PermissionString =
  | 'CREATE_INSTANT_INVITE'
  | 'KICK_MEMBERS'
  | 'BAN_MEMBERS'
  | 'ADMINISTRATOR'
  | 'MANAGE_CHANNELS'
  | 'MANAGE_GUILD'
  | 'ADD_REACTIONS'
  | 'VIEW_AUDIT_LOG'
  | 'PRIORITY_SPEAKER'
  | 'STREAM'
  | 'VIEW_CHANNEL'
  | 'SEND_MESSAGES'
  | 'SEND_TTS_MESSAGES'
  | 'MANAGE_MESSAGES'
  | 'EMBED_LINKS'
  | 'ATTACH_FILES'
  | 'READ_MESSAGE_HISTORY'
  | 'MENTION_EVERYONE'
  | 'USE_EXTERNAL_EMOJIS'
  | 'VIEW_GUILD_INSIGHTS'
  | 'CONNECT'
  | 'SPEAK'
  | 'MUTE_MEMBERS'
  | 'DEAFEN_MEMBERS'
  | 'MOVE_MEMBERS'
  | 'USE_VAD'
  | 'CHANGE_NICKNAME'
  | 'MANAGE_NICKNAMES'
  | 'MANAGE_ROLES'
  | 'MANAGE_WEBHOOKS'
  | 'MANAGE_EMOJIS_AND_STICKERS'
  | 'USE_APPLICATION_COMMANDS'
  | 'REQUEST_TO_SPEAK'
  | 'MANAGE_THREADS'
  | 'USE_PUBLIC_THREADS'
  | 'CREATE_PUBLIC_THREADS'
  | 'USE_PRIVATE_THREADS'
  | 'CREATE_PRIVATE_THREADS'
  | 'USE_EXTERNAL_STICKERS'
  | 'SEND_MESSAGES_IN_THREADS'
  | 'START_EMBEDDED_ACTIVITIES';

export type RecursiveArray<T> = ReadonlyArray<T | RecursiveArray<T>>;

export type RecursiveReadonlyArray<T> = ReadonlyArray<T | RecursiveReadonlyArray<T>>;

export interface PartialRecipient {
  username: string;
}

export type PremiumTier = keyof typeof PremiumTiers;

export interface PresenceData {
  status?: PresenceStatusData;
  afk?: boolean;
  activities?: ActivitiesOptions[];
  shardId?: number | number[];
}

export type PresenceResolvable = Presence | UserResolvable | Snowflake;

export interface PartialChannelData {
  id?: Snowflake | number;
  parentId?: Snowflake | number;
  type?: ExcludeEnum<
    typeof ChannelTypes,
    | 'DM'
    | 'GROUP_DM'
    | 'GUILD_NEWS'
    | 'GUILD_STORE'
    | 'UNKNOWN'
    | 'GUILD_NEWS_THREAD'
    | 'GUILD_PUBLIC_THREAD'
    | 'GUILD_PRIVATE_THREAD'
    | 'GUILD_STAGE_VOICE'
  >;
  name: string;
  topic?: string;
  nsfw?: boolean;
  bitrate?: number;
  userLimit?: number;
  permissionOverwrites?: PartialOverwriteData[];
  rateLimitPerUser?: number;
}

export type Partialize<
  T extends AllowedPartial,
  N extends keyof T | null = null,
  M extends keyof T | null = null,
  E extends keyof T | '' = '',
> = {
  readonly client: Client;
  id: Snowflake;
  partial: true;
} & {
  [K in keyof Omit<T, 'client' | 'id' | 'partial' | E>]: K extends N ? null : K extends M ? T[K] | null : T[K];
};

export interface PartialDMChannel extends Partialize<DMChannel, null, null, 'lastMessageId'> {
  lastMessageId: undefined;
}

export interface PartialGuildMember extends Partialize<GuildMember, 'joinedAt' | 'joinedTimestamp', 'user'> {}

export interface PartialMessage
  extends Partialize<Message, 'type' | 'system' | 'pinned' | 'tts', 'content' | 'cleanContent' | 'author'> {}

export interface PartialMessageReaction extends Partialize<MessageReaction, 'count'> {}

export interface PartialOverwriteData {
  id: Snowflake | number;
  type?: OverwriteType;
  allow?: PermissionResolvable;
  deny?: PermissionResolvable;
}

export interface PartialRoleData extends RoleData {
  id?: Snowflake | number;
}

export type PartialTypes = 'USER' | 'CHANNEL' | 'GUILD_MEMBER' | 'MESSAGE' | 'REACTION';

export interface PartialUser extends Partialize<User, 'username' | 'tag' | 'discriminator'> {}

export type PresenceStatusData = ClientPresenceStatus | 'invisible';

export type PresenceStatus = PresenceStatusData | 'offline';

export type PrivacyLevel = keyof typeof PrivacyLevels;

export interface RateLimitData {
  timeout: number;
  limit: number;
  method: string;
  path: string;
  route: string;
  global: boolean;
}

export interface InvalidRequestWarningData {
  count: number;
  remainingTime: number;
}

export interface ReactionCollectorOptions extends CollectorOptions<[MessageReaction, User]> {
  max?: number;
  maxEmojis?: number;
  maxUsers?: number;
}

export interface ReplyOptions {
  messageReference: MessageResolvable;
  failIfNotExists?: boolean;
}

export interface ReplyMessageOptions extends Omit<MessageOptions, 'reply'> {
  failIfNotExists?: boolean;
}

export interface ResolvedOverwriteOptions {
  allow: Permissions;
  deny: Permissions;
}

export interface RoleData {
  name?: string;
  color?: ColorResolvable;
  hoist?: boolean;
  position?: number;
  permissions?: PermissionResolvable;
  mentionable?: boolean;
  icon?: BufferResolvable | Base64Resolvable | EmojiResolvable | null;
  unicodeEmoji?: string | null;
}

export type RoleMention = '@everyone' | `<@&${Snowflake}>`;

export interface RolePosition {
  role: RoleResolvable;
  position: number;
}

export type RoleResolvable = Role | Snowflake;

export interface RoleTagData {
  botId?: Snowflake;
  integrationId?: Snowflake;
  premiumSubscriberRole?: true;
}

export interface SetChannelPositionOptions {
  relative?: boolean;
  reason?: string;
}

export interface SetParentOptions {
  lockPermissions?: boolean;
  reason?: string;
}

export interface SetRolePositionOptions {
  relative?: boolean;
  reason?: string;
}

export type ShardingManagerMode = 'process' | 'worker';

export interface ShardingManagerOptions {
  totalShards?: number | 'auto';
  shardList?: number[] | 'auto';
  mode?: ShardingManagerMode;
  respawn?: boolean;
  shardArgs?: string[];
  token?: string;
  execArgv?: string[];
}

export { Snowflake };

export interface SplitOptions {
  maxLength?: number;
  char?: string | string[] | RegExp | RegExp[];
  prepend?: string;
  append?: string;
}

export interface StaticImageURLOptions {
  format?: AllowedImageFormat;
  size?: AllowedImageSize;
}

export type StageInstanceResolvable = StageInstance | Snowflake;

export interface StartThreadOptions {
  name: string;
  autoArchiveDuration: ThreadAutoArchiveDuration;
  reason?: string;
}

export type Status = number;

export type StickerFormatType = keyof typeof StickerFormatTypes;

export type StickerResolvable = Sticker | Snowflake;

export type StickerType = keyof typeof StickerTypes;

export type SystemChannelFlagsString =
  | 'SUPPRESS_JOIN_NOTIFICATIONS'
  | 'SUPPRESS_PREMIUM_SUBSCRIPTIONS'
  | 'SUPPRESS_GUILD_REMINDER_NOTIFICATIONS';

export type SystemChannelFlagsResolvable = BitFieldResolvable<SystemChannelFlagsString, number>;

export type SystemMessageType = Exclude<
  MessageType,
  'DEFAULT' | 'REPLY' | 'APPLICATION_COMMAND' | 'CONTEXT_MENU_COMMAND'
>;

export type StageChannelResolvable = StageChannel | Snowflake;

export interface StageInstanceEditOptions {
  topic?: string;
  privacyLevel?: PrivacyLevel | number;
}

export type SweepFilter<K, V> = (
  collection: LimitedCollection<K, V>,
) => ((value: V, key: K, collection: LimitedCollection<K, V>) => boolean) | null;

export interface LimitedCollectionOptions<K, V> {
  maxSize?: number;
  keepOverLimit?: (value: V, key: K, collection: LimitedCollection<K, V>) => boolean;
  sweepFilter?: SweepFilter<K, V>;
  sweepInterval?: number;
}

export type TextBasedChannels = PartialDMChannel | DMChannel | TextChannel | NewsChannel | ThreadChannel;

export type TextBasedChannelTypes = TextBasedChannels['type'];

export type TextChannelResolvable = Snowflake | TextChannel;

export type ThreadAutoArchiveDuration = 60 | 1440 | 4320 | 10080 | 'MAX';

export type ThreadChannelResolvable = ThreadChannel | Snowflake;

export type ThreadChannelTypes = 'GUILD_NEWS_THREAD' | 'GUILD_PUBLIC_THREAD' | 'GUILD_PRIVATE_THREAD';

export interface ThreadCreateOptions<AllowedThreadType> extends StartThreadOptions {
  startMessage?: MessageResolvable;
  type?: AllowedThreadType;
  invitable?: AllowedThreadType extends 'GUILD_PRIVATE_THREAD' | 12 ? boolean : never;
}

export interface ThreadEditData {
  name?: string;
  archived?: boolean;
  autoArchiveDuration?: ThreadAutoArchiveDuration;
  rateLimitPerUser?: number;
  locked?: boolean;
  invitable?: boolean;
}

export type ThreadMemberFlagsString = '';

export type ThreadMemberResolvable = ThreadMember | UserResolvable;

export type UserFlagsString =
  | 'DISCORD_EMPLOYEE'
  | 'PARTNERED_SERVER_OWNER'
  | 'HYPESQUAD_EVENTS'
  | 'BUGHUNTER_LEVEL_1'
  | 'HOUSE_BRAVERY'
  | 'HOUSE_BRILLIANCE'
  | 'HOUSE_BALANCE'
  | 'EARLY_SUPPORTER'
  | 'TEAM_USER'
  | 'BUGHUNTER_LEVEL_2'
  | 'VERIFIED_BOT'
  | 'EARLY_VERIFIED_BOT_DEVELOPER'
  | 'DISCORD_CERTIFIED_MODERATOR';

export type UserMention = `<@${Snowflake}>`;

export type UserResolvable = User | Snowflake | Message | GuildMember | ThreadMember;

export interface Vanity {
  code: string | null;
  uses: number;
}

export type VerificationLevel = keyof typeof VerificationLevels;

export type VoiceBasedChannelTypes = 'GUILD_VOICE' | 'GUILD_STAGE_VOICE';

export type VoiceChannelResolvable = Snowflake | VoiceChannel;

export type WebhookClientData = WebhookClientDataIdWithToken | WebhookClientDataURL;

export interface WebhookClientDataIdWithToken {
  id: Snowflake;
  token: string;
}

export interface WebhookClientDataURL {
  url: string;
}

export type WebhookClientOptions = Pick<
  ClientOptions,
  'allowedMentions' | 'restTimeOffset' | 'restRequestTimeout' | 'retryLimit' | 'http'
>;

export interface WebhookEditData {
  name?: string;
  avatar?: BufferResolvable | null;
  channel?: GuildTextChannelResolvable;
}

export type WebhookEditMessageOptions = Pick<
  WebhookMessageOptions,
  'content' | 'embeds' | 'files' | 'allowedMentions' | 'components' | 'attachments' | 'threadId'
>;

export interface WebhookFetchMessageOptions {
  cache?: boolean;
  threadId?: Snowflake;
}

export interface WebhookMessageOptions extends Omit<MessageOptions, 'reply'> {
  username?: string;
  avatarURL?: string;
  threadId?: Snowflake;
}

export type WebhookType = keyof typeof WebhookTypes;

export interface WebSocketOptions {
  large_threshold?: number;
  compress?: boolean;
  properties?: WebSocketProperties;
}

export interface WebSocketProperties {
  $os?: string;
  $browser?: string;
  $device?: string;
}

export interface WidgetActivity {
  name: string;
}

export interface WidgetChannel {
  id: Snowflake;
  name: string;
  position: number;
}

export interface WelcomeChannelData {
  description: string;
  channel: TextChannel | NewsChannel | StoreChannel | Snowflake;
  emoji?: EmojiIdentifierResolvable;
}

export interface WelcomeScreenEditData {
  enabled?: boolean;
  description?: string;
  welcomeChannels?: WelcomeChannelData[];
}

export type WSEventType =
  | 'READY'
  | 'RESUMED'
  | 'APPLICATION_COMMAND_CREATE'
  | 'APPLICATION_COMMAND_DELETE'
  | 'APPLICATION_COMMAND_UPDATE'
  | 'GUILD_CREATE'
  | 'GUILD_DELETE'
  | 'GUILD_UPDATE'
  | 'INVITE_CREATE'
  | 'INVITE_DELETE'
  | 'GUILD_MEMBER_ADD'
  | 'GUILD_MEMBER_REMOVE'
  | 'GUILD_MEMBER_UPDATE'
  | 'GUILD_MEMBERS_CHUNK'
  | 'GUILD_ROLE_CREATE'
  | 'GUILD_ROLE_DELETE'
  | 'GUILD_ROLE_UPDATE'
  | 'GUILD_BAN_ADD'
  | 'GUILD_BAN_REMOVE'
  | 'GUILD_EMOJIS_UPDATE'
  | 'GUILD_INTEGRATIONS_UPDATE'
  | 'CHANNEL_CREATE'
  | 'CHANNEL_DELETE'
  | 'CHANNEL_UPDATE'
  | 'CHANNEL_PINS_UPDATE'
  | 'MESSAGE_CREATE'
  | 'MESSAGE_DELETE'
  | 'MESSAGE_UPDATE'
  | 'MESSAGE_DELETE_BULK'
  | 'MESSAGE_REACTION_ADD'
  | 'MESSAGE_REACTION_REMOVE'
  | 'MESSAGE_REACTION_REMOVE_ALL'
  | 'MESSAGE_REACTION_REMOVE_EMOJI'
  | 'THREAD_CREATE'
  | 'THREAD_UPDATE'
  | 'THREAD_DELETE'
  | 'THREAD_LIST_SYNC'
  | 'THREAD_MEMBER_UPDATE'
  | 'THREAD_MEMBERS_UPDATE'
  | 'USER_UPDATE'
  | 'PRESENCE_UPDATE'
  | 'TYPING_START'
  | 'VOICE_STATE_UPDATE'
  | 'VOICE_SERVER_UPDATE'
  | 'WEBHOOKS_UPDATE'
  | 'INTERACTION_CREATE'
  | 'STAGE_INSTANCE_CREATE'
  | 'STAGE_INSTANCE_UPDATE'
  | 'STAGE_INSTANCE_DELETE'
  | 'GUILD_STICKERS_UPDATE';

export type Serialized<T> = T extends symbol | bigint | (() => any)
  ? never
  : T extends number | string | boolean | undefined
  ? T
  : T extends { toJSON(): infer R }
  ? R
  : T extends ReadonlyArray<infer V>
  ? Serialized<V>[]
  : T extends ReadonlyMap<unknown, unknown> | ReadonlySet<unknown>
  ? {}
  : { [K in keyof T]: Serialized<T[K]> };

//#endregion

//#region Voice

/**
 * @internal Use `DiscordGatewayAdapterLibraryMethods` from `@discordjs/voice` instead.
 */
export interface InternalDiscordGatewayAdapterLibraryMethods {
  onVoiceServerUpdate(data: GatewayVoiceServerUpdateDispatchData): void;
  onVoiceStateUpdate(data: GatewayVoiceStateUpdateDispatchData): void;
  destroy(): void;
}

/**
 * @internal Use `DiscordGatewayAdapterImplementerMethods` from `@discordjs/voice` instead.
 */
export interface InternalDiscordGatewayAdapterImplementerMethods {
  sendPayload(payload: unknown): boolean;
  destroy(): void;
}

/**
 * @internal Use `DiscordGatewayAdapterCreator` from `@discordjs/voice` instead.
 */
export type InternalDiscordGatewayAdapterCreator = (
  methods: InternalDiscordGatewayAdapterLibraryMethods,
) => InternalDiscordGatewayAdapterImplementerMethods;

//#endregion<|MERGE_RESOLUTION|>--- conflicted
+++ resolved
@@ -602,9 +602,13 @@
   public once(event: 'end', listener: (collected: Collection<K, V>, reason: string) => Awaitable<void>): this;
 }
 
-<<<<<<< HEAD
-export class CommandInteraction extends BaseCommandInteraction {
-  public options: CommandInteractionOptionResolver<CommandInteraction>;
+export type GuildCommandInteraction<Cached extends GuildCacheState> = InteractionResponses<Cached> &
+  CommandInteraction<Cached>;
+
+export class CommandInteraction<Cached extends GuildCacheState = GuildCacheState> extends BaseCommandInteraction {
+  public options: CommandInteractionOptionResolver<CommandInteraction, Cached>;
+  public inCachedGuild(): this is GuildCommandInteraction<'cached'> & this;
+  public inRawGuild(): this is GuildCommandInteraction<'raw'> & this;
   public toString(): string;
 }
 
@@ -622,20 +626,8 @@
 
 export class CommandInteractionOptionResolver<
   Type extends AutocompleteInteraction | ContextMenuInteraction | CommandInteraction,
+  Cached extends GuildCacheState = GuildCacheState,
 > {
-=======
-export type GuildCommandInteraction<Cached extends GuildCacheState> = InteractionResponses<Cached> &
-  CommandInteraction<Cached>;
-
-export class CommandInteraction<Cached extends GuildCacheState = GuildCacheState> extends BaseCommandInteraction {
-  public options: CommandInteractionOptionResolver<Cached>;
-  public inCachedGuild(): this is GuildCommandInteraction<'cached'> & this;
-  public inRawGuild(): this is GuildCommandInteraction<'raw'> & this;
-  public toString(): string;
-}
-
-export class CommandInteractionOptionResolver<Cached extends GuildCacheState = GuildCacheState> {
->>>>>>> 7513b452
   private constructor(client: Client, options: CommandInteractionOption[], resolved: CommandInteractionResolvedData);
   public readonly client: Client;
   public readonly data: readonly CommandInteractionOption[];
@@ -721,9 +713,14 @@
   ): InteractionOptionResolverReturn<Type, CommandInteraction | AutocompleteInteraction, number | null>;
   public getUser(name: string, required: true): NonNullable<CommandInteractionOption['user']>;
   public getUser(name: string, required?: boolean): NonNullable<CommandInteractionOption['user']> | null;
-<<<<<<< HEAD
-  public getMember(name: string, required: true): NonNullable<CommandInteractionOption['member']>;
-  public getMember(name: string, required?: boolean): NonNullable<CommandInteractionOption['member']> | null;
+  public getMember(
+    name: string,
+    required: true,
+  ): CacheTypeReducer<Cached, GuildMember, NonNullable<APIInteractionDataResolvedGuildMember>>;
+  public getMember(
+    name: string,
+    required?: boolean,
+  ): CacheTypeReducer<Cached, GuildMember, NonNullable<APIInteractionDataResolvedGuildMember>> | null;
   public getRole(
     name: string,
     required: true,
@@ -740,18 +737,6 @@
     CommandInteraction | AutocompleteInteraction,
     NonNullable<CommandInteractionOption['role']> | null
   >;
-=======
-  public getMember(
-    name: string,
-    required: true,
-  ): CacheTypeReducer<Cached, GuildMember, NonNullable<APIInteractionDataResolvedGuildMember>>;
-  public getMember(
-    name: string,
-    required?: boolean,
-  ): CacheTypeReducer<Cached, GuildMember, NonNullable<APIInteractionDataResolvedGuildMember>> | null;
-  public getRole(name: string, required: true): NonNullable<CommandInteractionOption['role']>;
-  public getRole(name: string, required?: boolean): NonNullable<CommandInteractionOption['role']> | null;
->>>>>>> 7513b452
   public getMentionable(
     name: string,
     required: true,
