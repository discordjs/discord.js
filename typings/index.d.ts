declare enum ChannelType {
	text,
	dm,
	voice,
	group,
	category,
	news,
	store,
	unknown
}

declare module 'discord.js' {
	import BaseCollection from '@discordjs/collection';
	import { EventEmitter } from 'events';
	import { Stream, Readable, Writable } from 'stream';
	import { ChildProcess } from 'child_process';
	import { PathLike } from 'fs';
	import * as WebSocket from 'ws';

	export const version: string;

//#region Classes

	export class Activity {
		constructor(presence: Presence, data?: object);
		public applicationID: Snowflake | null;
		public assets: RichPresenceAssets | null;
		public readonly createdAt: Date;
		public createdTimestamp: number;
		public details: string | null;
		public emoji: Emoji | null;
		public name: string;
		public party: {
			id: string | null;
			size: [number, number];
		} | null;
		public state: string | null;
		public timestamps: {
			start: Date | null;
			end: Date | null;
		} | null;
		public type: ActivityType;
		public url: string | null;
		public equals(activity: Activity): boolean;
	}

	export class ActivityFlags extends BitField<ActivityFlagsString> {
		public static FLAGS: Record<ActivityFlagsString, number>;
		public static resolve(bit?: BitFieldResolvable<ActivityFlagsString>): number;
	}

	export class APIMessage {
		constructor(target: MessageTarget, options: MessageOptions | WebhookMessageOptions);
		public data: object | null;
		public readonly isUser: boolean;
		public readonly isWebhook: boolean;
		public files: object[] | null;
		public options: MessageOptions | WebhookMessageOptions;
		public target: MessageTarget;

		public static create(
			target: MessageTarget,
			content?: StringResolvable,
			options?: MessageOptions | WebhookMessageOptions | MessageAdditions,
			extra?: MessageOptions | WebhookMessageOptions
		): APIMessage;
		public static partitionMessageAdditions(items: (MessageEmbed | MessageAttachment)[]): [MessageEmbed[], MessageAttachment[]];
		public static resolveFile(fileLike: BufferResolvable | Stream | FileOptions | MessageAttachment): Promise<object>;
		public static transformOptions(
			content: StringResolvable,
			options: MessageOptions | WebhookMessageOptions | MessageAdditions,
			extra?: MessageOptions | WebhookMessageOptions,
			isWebhook?: boolean
		): MessageOptions | WebhookMessageOptions;

		public makeContent(): string | string[] | undefined;
		public resolve(): Promise<this>;
		public resolveData(): this;
		public resolveFiles(): Promise<this>;
		public split(): APIMessage[];
	}

	export class Base {
		constructor(client: Client);
		public readonly client: Client;
		public toJSON(...props: { [key: string]: boolean | string; }[]): object;
		public valueOf(): string;
	}

	export class BaseClient extends EventEmitter {
		constructor(options?: ClientOptions);
		private _timeouts: Set<NodeJS.Timer>;
		private _intervals: Set<NodeJS.Timer>;
		private _immediates: Set<NodeJS.Immediate>;
		private readonly api: object;
		private rest: object;

		public options: ClientOptions;
		public clearInterval(interval: NodeJS.Timer): void;
		public clearTimeout(timeout: NodeJS.Timer): void;
		public clearImmediate(timeout: NodeJS.Immediate): void;
		public destroy(): void;
		public setInterval(fn: (...args: any[]) => void, delay: number, ...args: any[]): NodeJS.Timer;
		public setTimeout(fn: (...args: any[]) => void, delay: number, ...args: any[]): NodeJS.Timer;
		public setImmediate(fn: (...args: any[]) => void, ...args: any[]): NodeJS.Immediate;
		public toJSON(...props: { [key: string]: boolean | string; }[]): object;
	}

	class BroadcastDispatcher extends VolumeMixin(StreamDispatcher) {
		public broadcast: VoiceBroadcast;
	}

	export class BitField<S extends string> {
		constructor(bits?: BitFieldResolvable<S>);
		public bitfield: number;
		public add(...bits: BitFieldResolvable<S>[]): BitField<S>;
		public any(bit: BitFieldResolvable<S>): boolean;
		public equals(bit: BitFieldResolvable<S>): boolean;
		public freeze(): Readonly<BitField<S>>;
		public has(bit: BitFieldResolvable<S>): boolean;
		public missing(bits: BitFieldResolvable<S>, ...hasParam: readonly unknown[]): S[];
		public remove(...bits: BitFieldResolvable<S>[]): BitField<S>;
		public serialize(...hasParam: readonly unknown[]): Record<S, boolean>;
		public toArray(...hasParam: readonly unknown[]): S[];
		public toJSON(): number;
		public valueOf(): number;
		public [Symbol.iterator](): IterableIterator<S>;
		public static FLAGS: object;
		public static resolve(bit?: BitFieldResolvable<any>): number;
	}

	export class CategoryChannel extends GuildChannel {
		public readonly children: Collection<Snowflake, GuildChannel>;
	}

	export class Channel extends Base {
		constructor(client: Client, data?: object);
		public readonly createdAt: Date;
		public readonly createdTimestamp: number;
		public deleted: boolean;
		public id: Snowflake;
		public type: keyof typeof ChannelType;
		public delete(reason?: string): Promise<Channel>;
		public fetch(): Promise<Channel>;
		public toString(): string;
	}

	export class Client extends BaseClient {
		constructor(options?: ClientOptions);
		private actions: object;
		private _eval(script: string): any;
		private _validateOptions(options?: ClientOptions): void;

		public channels: ChannelManager;
		public readonly emojis: GuildEmojiManager;
		public guilds: GuildManager;
		public readyAt: Date | null;
		public readonly readyTimestamp: number | null;
		public shard: ShardClientUtil | null;
		public token: string | null;
		public readonly uptime: number | null;
		public user: ClientUser | null;
		public users: UserManager;
		public voice: ClientVoiceManager | null;
		public ws: WebSocketManager;
		public destroy(): void;
		public fetchApplication(): Promise<ClientApplication>;
		public fetchInvite(invite: InviteResolvable): Promise<Invite>;
		public fetchVoiceRegions(): Promise<Collection<string, VoiceRegion>>;
		public fetchWebhook(id: Snowflake, token?: string): Promise<Webhook>;
		public generateInvite(permissions?: PermissionResolvable): Promise<string>;
		public login(token?: string): Promise<string>;
		public sweepMessages(lifetime?: number): number;
		public toJSON(): object;

		public on(event: 'channelCreate' | 'channelDelete', listener: (channel: Channel | PartialChannel) => void): this;
		public on(event: 'channelPinsUpdate', listener: (channel: Channel | PartialChannel, time: Date) => void): this;
		public on(event: 'channelUpdate', listener: (oldChannel: Channel | PartialChannel, newChannel: Channel | PartialChannel) => void): this;
		public on(event: 'debug' | 'warn', listener: (info: string) => void): this;
		public on(event: 'disconnect', listener: (event: any, shardID: number) => void): this;
		public on(event: 'emojiCreate' | 'emojiDelete', listener: (emoji: GuildEmoji) => void): this;
		public on(event: 'emojiUpdate', listener: (oldEmoji: GuildEmoji, newEmoji: GuildEmoji) => void): this;
		public on(event: 'error', listener: (error: Error) => void): this;
		public on(event: 'guildBanAdd' | 'guildBanRemove', listener: (guild: Guild, user: User | PartialUser) => void): this;
		public on(event: 'guildCreate' | 'guildDelete' | 'guildUnavailable' | 'guildIntegrationsUpdate', listener: (guild: Guild) => void): this;
		public on(event: 'guildMemberAdd' | 'guildMemberAvailable' | 'guildMemberRemove', listener: (member: GuildMember | PartialGuildMember) => void): this;
		public on(event: 'guildMembersChunk', listener: (members: Collection<Snowflake, GuildMember | PartialGuildMember>, guild: Guild) => void): this;
		public on(event: 'guildMemberSpeaking', listener: (member: GuildMember | PartialGuildMember, speaking: Readonly<Speaking>) => void): this;
		public on(event: 'guildMemberUpdate', listener: (oldMember: GuildMember | PartialGuildMember, newMember: GuildMember | PartialGuildMember) => void): this;
		public on(event: 'guildUpdate', listener: (oldGuild: Guild, newGuild: Guild) => void): this;
		public on(event: 'inviteCreate' | 'inviteDelete', listener: (invite: Invite) => void): this;
		public on(event: 'message' | 'messageDelete' | 'messageReactionRemoveAll', listener: (message: Message | PartialMessage) => void): this;
		public on(event: 'messageReactionRemoveEmoji', listener: (reaction: MessageReaction) => void): this;
		public on(event: 'messageDeleteBulk', listener: (messages: Collection<Snowflake, Message | PartialMessage>) => void): this;
		public on(event: 'messageReactionAdd' | 'messageReactionRemove', listener: (messageReaction: MessageReaction, user: User | PartialUser) => void): this;
		public on(event: 'messageUpdate', listener: (oldMessage: Message | PartialMessage, newMessage: Message | PartialMessage) => void): this;
		public on(event: 'presenceUpdate', listener: (oldPresence: Presence | undefined, newPresence: Presence) => void): this;
		public on(event: 'rateLimit', listener: (rateLimitData: RateLimitData) => void): this;
		public on(event: 'ready' | 'invalidated', listener: () => void): this;
		public on(event: 'roleCreate' | 'roleDelete', listener: (role: Role) => void): this;
		public on(event: 'roleUpdate', listener: (oldRole: Role, newRole: Role) => void): this;
		public on(event: 'typingStart' | 'typingStop', listener: (channel: Channel | PartialChannel, user: User | PartialUser) => void): this;
		public on(event: 'userUpdate', listener: (oldUser: User | PartialUser, newUser: User | PartialUser) => void): this;
		public on(event: 'voiceStateUpdate', listener: (oldState: VoiceState, newState: VoiceState) => void): this;
		public on(event: 'webhookUpdate', listener: (channel: TextChannel) => void): this;
		public on(event: 'shardDisconnect', listener: (event: CloseEvent, id: number) => void): this;
		public on(event: 'shardError', listener: (error: Error, id: number) => void): this;
		public on(event: 'shardReady' | 'shardReconnecting', listener: (id: number) => void): this;
		public on(event: 'shardResume', listener: (id: number, replayed: number) => void): this;
		public on(event: string, listener: (...args: any[]) => void): this;

		public once(event: 'channelCreate' | 'channelDelete', listener: (channel: Channel | PartialChannel) => void): this;
		public once(event: 'channelPinsUpdate', listener: (channel: Channel | PartialChannel, time: Date) => void): this;
		public once(event: 'channelUpdate', listener: (oldChannel: Channel | PartialChannel, newChannel: Channel | PartialChannel) => void): this;
		public once(event: 'debug' | 'warn', listener: (info: string) => void): this;
		public once(event: 'disconnect', listener: (event: any, shardID: number) => void): this;
		public once(event: 'emojiCreate' | 'emojiDelete', listener: (emoji: GuildEmoji) => void): this;
		public once(event: 'emojiUpdate', listener: (oldEmoji: GuildEmoji, newEmoji: GuildEmoji) => void): this;
		public once(event: 'error', listener: (error: Error) => void): this;
		public once(event: 'guildBanAdd' | 'guildBanRemove', listener: (guild: Guild, user: User | PartialUser) => void): this;
		public once(event: 'guildCreate' | 'guildDelete' | 'guildUnavailable' | 'guildIntegrationsUpdate', listener: (guild: Guild) => void): this;
		public once(event: 'guildMemberAdd' | 'guildMemberAvailable' | 'guildMemberRemove', listener: (member: GuildMember | PartialGuildMember) => void): this;
		public once(event: 'guildMembersChunk', listener: (members: Collection<Snowflake, GuildMember | PartialGuildMember>, guild: Guild) => void): this;
		public once(event: 'guildMemberSpeaking', listener: (member: GuildMember | PartialGuildMember, speaking: Readonly<Speaking>) => void): this;
		public once(event: 'guildMemberUpdate', listener: (oldMember: GuildMember | PartialGuildMember, newMember: GuildMember | PartialGuildMember) => void): this;
		public once(event: 'guildUpdate', listener: (oldGuild: Guild, newGuild: Guild) => void): this;
		public once(event: 'message' | 'messageDelete' | 'messageReactionRemoveAll', listener: (message: Message | PartialMessage) => void): this;
		public once(event: 'messageDeleteBulk', listener: (messages: Collection<Snowflake, Message | PartialMessage>) => void): this;
		public once(event: 'messageReactionAdd' | 'messageReactionRemove', listener: (messageReaction: MessageReaction, user: User | PartialUser) => void): this;
		public once(event: 'messageUpdate', listener: (oldMessage: Message | PartialMessage, newMessage: Message | PartialMessage) => void): this;
		public once(event: 'presenceUpdate', listener: (oldPresence: Presence | undefined, newPresence: Presence) => void): this;
		public once(event: 'rateLimit', listener: (rateLimitData: RateLimitData) => void): this;
		public once(event: 'ready' | 'invalidated', listener: () => void): this;
		public once(event: 'roleCreate' | 'roleDelete', listener: (role: Role) => void): this;
		public once(event: 'roleUpdate', listener: (oldRole: Role, newRole: Role) => void): this;
		public once(event: 'typingStart' | 'typingStop', listener: (channel: Channel | PartialChannel, user: User | PartialUser) => void): this;
		public once(event: 'userUpdate', listener: (oldUser: User | PartialUser, newUser: User | PartialUser) => void): this;
		public once(event: 'voiceStateUpdate', listener: (oldState: VoiceState, newState: VoiceState) => void): this;
		public once(event: 'webhookUpdate', listener: (channel: TextChannel) => void): this;
		public once(event: 'shardDisconnect', listener: (event: CloseEvent, id: number) => void): this;
		public once(event: 'shardError', listener: (error: Error, id: number) => void): this;
		public once(event: 'shardReady' | 'shardReconnecting', listener: (id: number) => void): this;
		public once(event: 'shardResume', listener: (id: number, replayed: number) => void): this;
		public once(event: string, listener: (...args: any[]) => void): this;
	}

	export class ClientApplication extends Base {
		constructor(client: Client, data: object);
		public botPublic: boolean | null;
		public botRequireCodeGrant: boolean | null;
		public cover: string | null;
		public readonly createdAt: Date;
		public readonly createdTimestamp: number;
		public description: string;
		public icon: string;
		public id: Snowflake;
		public name: string;
		public owner: User | Team | null;
		public rpcOrigins: string[];
		public coverImage(options?: ImageURLOptions): string;
		public fetchAssets(): Promise<ClientApplicationAsset>;
		public iconURL(options?: ImageURLOptions): string;
		public toJSON(): object;
		public toString(): string;
	}

	export class ClientUser extends User {
		public mfaEnabled: boolean;
		public verified: boolean;
		public setActivity(options?: ActivityOptions): Promise<Presence>;
		public setActivity(name: string, options?: ActivityOptions): Promise<Presence>;
		public setAFK(afk: boolean): Promise<Presence>;
		public setAvatar(avatar: BufferResolvable | Base64Resolvable): Promise<ClientUser>;
		public setPresence(data: PresenceData): Promise<Presence>;
		public setStatus(status: PresenceStatusData, shardID?: number | number[]): Promise<Presence>;
		public setUsername(username: string): Promise<ClientUser>;
	}

	export class ClientVoiceManager {
		constructor(client: Client);
		public readonly client: Client;
		public connections: Collection<Snowflake, VoiceConnection>;
		public broadcasts: VoiceBroadcast[];

		private joinChannel(channel: VoiceChannel): Promise<VoiceConnection>;

		public createBroadcast(): VoiceBroadcast;
	}

	export abstract class Collector<K, V> extends EventEmitter {
		constructor(client: Client, filter: CollectorFilter, options?: CollectorOptions);
		private _timeout: NodeJS.Timer | null;
		private _idletimeout: NodeJS.Timer | null;

		public readonly client: Client;
		public collected: Collection<K, V>;
		public ended: boolean;
		public filter: CollectorFilter;
		public readonly next: Promise<V>;
		public options: CollectorOptions;
		public checkEnd(): void;
		public handleCollect(...args: any[]): void;
		public handleDispose(...args: any[]): void;
		public stop(reason?: string): void;
		public resetTimer(options?: { time?: number, idle?: number }): void;
		public [Symbol.asyncIterator](): AsyncIterableIterator<V>;
		public toJSON(): object;

		protected listener: (...args: any[]) => void;
		public abstract collect(...args: any[]): K;
		public abstract dispose(...args: any[]): K;
		public abstract endReason(): void;

		public on(event: 'collect' | 'dispose', listener: (...args: any[]) => void): this;
		public on(event: 'end', listener: (collected: Collection<K, V>, reason: string) => void): this;

		public once(event: 'collect' | 'dispose', listener: (...args: any[]) => void): this;
		public once(event: 'end', listener: (collected: Collection<K, V>, reason: string) => void): this;
	}

	type AllowedImageFormat = 'webp' | 'png' | 'jpg' | 'gif';

	export const Constants: {
		Package: {
			name: string;
			version: string;
			description: string;
			author: string;
			license: string;
			main: PathLike;
			types: PathLike;
			homepage: string;
			keywords: string[];
			bugs: { url: string; };
			repository: { type: string, url: string; };
			browser: { [key: string]: boolean; };
			scripts: { [key: string]: string; };
			engines: { [key: string]: string; };
			dependencies: { [key: string]: string; };
			peerDependencies: { [key: string]: string; };
			devDependencies: { [key: string]: string; };
			[key: string]: any;
		};
		browser: boolean;
		DefaultOptions: ClientOptions;
		UserAgent: string | null;
		Endpoints: {
			botGateway: string;
			invite: (root: string, code: string) => string;
			CDN: (root: string) => {
				Asset: (name: string) => string;
				DefaultAvatar: (id: string | number) => string;
				Emoji: (emojiID: string, format: 'png' | 'gif') => string;
				Avatar: (userID: string | number, hash: string, format: 'default' | AllowedImageFormat, size: number) => string;
				Banner: (guildID: string | number, hash: string, format: AllowedImageFormat, size: number) => string;
				Icon: (userID: string | number, hash: string, format: 'default' | AllowedImageFormat, size: number) => string;
				AppIcon: (userID: string | number, hash: string, format: AllowedImageFormat, size: number) => string;
				AppAsset: (userID: string | number, hash: string, format: AllowedImageFormat, size: number) => string;
				GDMIcon: (userID: string | number, hash: string, format: AllowedImageFormat, size: number) => string;
				Splash: (userID: string | number, hash: string, format: AllowedImageFormat, size: number) => string;
				TeamIcon: (teamID: string | number, hash: string, format: AllowedImageFormat, size: number) => string;
			};
		};
		WSCodes: {
			1000: 'WS_CLOSE_REQUESTED';
			4004: 'TOKEN_INVALID';
			4010: 'SHARDING_INVALID';
			4011: 'SHARDING_REQUIRED';
		};
		Events: {
			RATE_LIMIT: 'rateLimit';
			CLIENT_READY: 'ready';
			RESUMED: 'resumed';
			GUILD_CREATE: 'guildCreate';
			GUILD_DELETE: 'guildDelete';
			GUILD_UPDATE: 'guildUpdate';
			INVITE_CREATE: 'inviteCreate';
			INVITE_DELETE: 'inviteDelete';
			GUILD_UNAVAILABLE: 'guildUnavailable';
			GUILD_MEMBER_ADD: 'guildMemberAdd';
			GUILD_MEMBER_REMOVE: 'guildMemberRemove';
			GUILD_MEMBER_UPDATE: 'guildMemberUpdate';
			GUILD_MEMBER_AVAILABLE: 'guildMemberAvailable';
			GUILD_MEMBER_SPEAKING: 'guildMemberSpeaking';
			GUILD_MEMBERS_CHUNK: 'guildMembersChunk';
			GUILD_INTEGRATIONS_UPDATE: 'guildIntegrationsUpdate';
			GUILD_ROLE_CREATE: 'roleCreate';
			GUILD_ROLE_DELETE: 'roleDelete';
			GUILD_ROLE_UPDATE: 'roleUpdate';
			GUILD_EMOJI_CREATE: 'emojiCreate';
			GUILD_EMOJI_DELETE: 'emojiDelete';
			GUILD_EMOJI_UPDATE: 'emojiUpdate';
			GUILD_BAN_ADD: 'guildBanAdd';
			GUILD_BAN_REMOVE: 'guildBanRemove';
			CHANNEL_CREATE: 'channelCreate';
			CHANNEL_DELETE: 'channelDelete';
			CHANNEL_UPDATE: 'channelUpdate';
			CHANNEL_PINS_UPDATE: 'channelPinsUpdate';
			MESSAGE_CREATE: 'message';
			MESSAGE_DELETE: 'messageDelete';
			MESSAGE_UPDATE: 'messageUpdate';
			MESSAGE_BULK_DELETE: 'messageDeleteBulk';
			MESSAGE_REACTION_ADD: 'messageReactionAdd';
			MESSAGE_REACTION_REMOVE: 'messageReactionRemove';
			MESSAGE_REACTION_REMOVE_ALL: 'messageReactionRemoveAll';
			USER_UPDATE: 'userUpdate';
			PRESENCE_UPDATE: 'presenceUpdate';
			VOICE_STATE_UPDATE: 'voiceStateUpdate';
			VOICE_BROADCAST_SUBSCRIBE: 'subscribe';
			VOICE_BROADCAST_UNSUBSCRIBE: 'unsubscribe';
			TYPING_START: 'typingStart';
			WEBHOOKS_UPDATE: 'webhookUpdate';
			DISCONNECT: 'disconnect';
			RECONNECTING: 'reconnecting';
			ERROR: 'error';
			WARN: 'warn';
			DEBUG: 'debug';
			SHARD_DISCONNECT: 'shardDisconnect';
			SHARD_ERROR: 'shardError';
			SHARD_RECONNECTING: 'shardReconnecting';
			SHARD_READY: 'shardReady';
			SHARD_RESUME: 'shardResume';
			INVALIDATED: 'invalidated';
			RAW: 'raw';
		};
		ShardEvents: {
			CLOSE: 'close';
			DESTROYED: 'destroyed';
			INVALID_SESSION: 'invalidSession';
			READY: 'ready';
			RESUMED: 'resumed';
		};
		PartialTypes: {
			[K in PartialTypes]: K;
		};
		WSEvents: {
			[K in WSEventType]: K;
		};
		Colors: {
			DEFAULT: 0x000000;
			WHITE: 0xFFFFFF;
			AQUA: 0x1ABC9C;
			GREEN: 0x2ECC71;
			BLUE: 0x3498DB;
			YELLOW: 0xFFFF00;
			PURPLE: 0x9B59B6;
			LUMINOUS_VIVID_PINK: 0xE91E63;
			GOLD: 0xF1C40F;
			ORANGE: 0xE67E22;
			RED: 0xE74C3C;
			GREY: 0x95A5A6;
			NAVY: 0x34495E;
			DARK_AQUA: 0x11806A;
			DARK_GREEN: 0x1F8B4C;
			DARK_BLUE: 0x206694;
			DARK_PURPLE: 0x71368A;
			DARK_VIVID_PINK: 0xAD1457;
			DARK_GOLD: 0xC27C0E;
			DARK_ORANGE: 0xA84300;
			DARK_RED: 0x992D22;
			DARK_GREY: 0x979C9F;
			DARKER_GREY: 0x7F8C8D;
			LIGHT_GREY: 0xBCC0C0;
			DARK_NAVY: 0x2C3E50;
			BLURPLE: 0x7289DA;
			GREYPLE: 0x99AAB5;
			DARK_BUT_NOT_BLACK: 0x2C2F33;
			NOT_QUITE_BLACK: 0x23272A;
		};
		VerificationLevels: [
			'None',
			'Low',
			'Medium',
			'(╯°□°）╯︵ ┻━┻',
			'┻━┻ ﾐヽ(ಠ益ಠ)ノ彡┻━┻',
		];
		Status: {
			READY: 0;
			CONNECTING: 1;
			RECONNECTING: 2;
			IDLE: 3;
			NEARLY: 4;
			DISCONNECTED: 5;
		};
		OPCodes: {
			DISPATCH: 0;
			HEARTBEAT: 1;
			IDENTIFY: 2;
			STATUS_UPDATE: 3;
			VOICE_STATE_UPDATE: 4;
			VOICE_GUILD_PING: 5;
			RESUME: 6;
			RECONNECT: 7;
			REQUEST_GUILD_MEMBERS: 8;
			INVALID_SESSION: 9;
			HELLO: 10;
			HEARTBEAT_ACK: 11;
		};
		APIErrors: {
			UNKNOWN_ACCOUNT: 10001;
			UNKNOWN_APPLICATION: 10002;
			UNKNOWN_CHANNEL: 10003;
			UNKNOWN_GUILD: 10004;
			UNKNOWN_INTEGRATION: 10005;
			UNKNOWN_INVITE: 10006;
			UNKNOWN_MEMBER: 10007;
			UNKNOWN_MESSAGE: 10008;
			UNKNOWN_OVERWRITE: 10009;
			UNKNOWN_PROVIDER: 10010;
			UNKNOWN_ROLE: 10011;
			UNKNOWN_TOKEN: 10012;
			UNKNOWN_USER: 10013;
			UNKNOWN_EMOJI: 10014;
			UNKNOWN_WEBHOOK: 10015;
			BOT_PROHIBITED_ENDPOINT: 20001;
			BOT_ONLY_ENDPOINT: 20002;
			MAXIMUM_GUILDS: 30001;
			MAXIMUM_FRIENDS: 30002;
			MAXIMUM_PINS: 30003;
			MAXIMUM_ROLES: 30005;
			MAXIMUM_REACTIONS: 30010;
			MAXIMUM_CHANNELS: 30013;
			MAXIMUM_INVITES: 30016;
			UNAUTHORIZED: 40001;
			USER_BANNED: 40007;
			MISSING_ACCESS: 50001;
			INVALID_ACCOUNT_TYPE: 50002;
			CANNOT_EXECUTE_ON_DM: 50003;
			EMBED_DISABLED: 50004;
			CANNOT_EDIT_MESSAGE_BY_OTHER: 50005;
			CANNOT_SEND_EMPTY_MESSAGE: 50006;
			CANNOT_MESSAGE_USER: 50007;
			CANNOT_SEND_MESSAGES_IN_VOICE_CHANNEL: 50008;
			CHANNEL_VERIFICATION_LEVEL_TOO_HIGH: 50009;
			OAUTH2_APPLICATION_BOT_ABSENT: 50010;
			MAXIMUM_OAUTH2_APPLICATIONS: 50011;
			INVALID_OAUTH_STATE: 50012;
			MISSING_PERMISSIONS: 50013;
			INVALID_AUTHENTICATION_TOKEN: 50014;
			NOTE_TOO_LONG: 50015;
			INVALID_BULK_DELETE_QUANTITY: 50016;
			CANNOT_PIN_MESSAGE_IN_OTHER_CHANNEL: 50019;
			CANNOT_EXECUTE_ON_SYSTEM_MESSAGE: 50021;
			INVALID_OAUTH_TOKEN: 50025;
			BULK_DELETE_MESSAGE_TOO_OLD: 50034;
			INVALID_FORM_BODY: 50035;
			INVITE_ACCEPTED_TO_GUILD_NOT_CONTAINING_BOT: 50036;
			INVALID_API_VERSION: 50041;
			REACTION_BLOCKED: 90001;
			RESOURCE_OVERLOADED: 130000;
		};
		VoiceStatus: {
			CONNECTED: 0;
			CONNECTING: 1;
			AUTHENTICATING: 2;
			RECONNECTING: 3;
			DISCONNECTED: 4;
		};
		VoiceOPCodes: {
			IDENTIFY: 0;
			SELECT_PROTOCOL: 1;
			READY: 2;
			HEARTBEAT: 3;
			SESSION_DESCRIPTION: 4;
			SPEAKING: 5;
			HELLO: 8;
			CLIENT_CONNECT: 12;
			CLIENT_DISCONNECT: 13;
		};
		ChannelTypes: {
			TEXT: 0;
			DM: 1;
			VOICE: 2;
			GROUP: 3;
			CATEGORY: 4;
			NEWS: 5;
			STORE: 6;
		};
		ClientApplicationAssetTypes: {
			SMALL: 1;
			BIG: 2;
		};
		MessageTypes: MessageType[];
		ActivityTypes: ActivityType[];
		ExplicitContentFilterLevels: ExplicitContentFilterLevel[];
		DefaultMessageNotifications: DefaultMessageNotifications[];
		VerificationLevels: VerificationLevel[];
		MembershipStates: 'INVITED' | 'ACCEPTED';
	};

	export class DataResolver {
		public static resolveBase64(data: Base64Resolvable): string;
		public static resolveFile(resource: BufferResolvable | Stream): Promise<Buffer>;
		public static resolveImage(resource: BufferResolvable | Base64Resolvable): Promise<string>;
		public static resolveInviteCode(data: InviteResolvable): string;
	}

	export class DiscordAPIError extends Error {
		constructor(path: string, error: object, method: string, httpStatus: number);
		private static flattenErrors(obj: object, key: string): string[];

		public code: number;
		public method: string;
		public path: string;
		public httpStatus: number;
	}

	export class DMChannel extends TextBasedChannel(Channel) {
		constructor(client: Client, data?: object);
		public messages: MessageManager;
		public recipient: User;
		public readonly partial: false;
		public fetch(): Promise<DMChannel>;
	}

	export class Emoji extends Base {
		constructor(client: Client, emoji: object);
		public animated: boolean;
		public readonly createdAt: Date | null;
		public readonly createdTimestamp: number | null;
		public deleted: boolean;
		public id: Snowflake | null;
		public name: string;
		public readonly identifier: string;
		public readonly url: string | null;
		public toJSON(): object;
		public toString(): string;
	}

	export class Guild extends Base {
		constructor(client: Client, data: object);
		private _sortedRoles(): Collection<Snowflake, Role>;
		private _sortedChannels(channel: Channel): Collection<Snowflake, GuildChannel>;
		private _memberSpeakUpdate(user: Snowflake, speaking: boolean): void;

		public readonly afkChannel: VoiceChannel | null;
		public afkChannelID: Snowflake | null;
		public afkTimeout: number;
		public applicationID: Snowflake | null;
		public available: boolean;
		public banner: string | null;
		public channels: GuildChannelManager;
		public readonly createdAt: Date;
		public readonly createdTimestamp: number;
		public defaultMessageNotifications: DefaultMessageNotifications | number;
		public deleted: boolean;
		public description: string | null;
		public embedChannel: GuildChannel | null;
		public embedChannelID: Snowflake | null;
		public embedEnabled: boolean;
		public emojis: GuildEmojiManager;
		public explicitContentFilter: ExplicitContentFilterLevel;
		public features: GuildFeatures[];
		public icon: string | null;
		public id: Snowflake;
		public readonly joinedAt: Date;
		public joinedTimestamp: number;
		public large: boolean;
		public maximumMembers: number | null;
		public maximumPresences: number | null;
		public readonly me: GuildMember | null;
		public memberCount: number;
		public members: GuildMemberManager;
		public mfaLevel: number;
		public name: string;
		public readonly nameAcronym: string;
		public readonly owner: GuildMember | null;
		public ownerID: Snowflake;
		public readonly partnered: boolean;
		public premiumSubscriptionCount: number | null;
		public premiumTier: PremiumTier;
		public presences: PresenceManager;
		public readonly publicUpdatesChannel: TextChannel | null;
		public publicUpdatesChannelID: Snowflake | null;
		public region: string;
		public roles: RoleManager;
		public readonly rulesChannel: TextChannel | null;
		public rulesChannelID: Snowflake | null;
		public readonly shard: WebSocketShard;
		public shardID: number;
		public splash: string | null;
		public readonly systemChannel: TextChannel | null;
		public systemChannelFlags: Readonly<SystemChannelFlags>;
		public systemChannelID: Snowflake | null;
		public vanityURLCode: string | null;
		public verificationLevel: VerificationLevel;
		public readonly verified: boolean;
		public readonly voice: VoiceState | null;
		public readonly voiceStates: VoiceStateManager;
		public readonly widgetChannel: TextChannel | null;
		public widgetChannelID: Snowflake | null;
		public widgetEnabled: boolean | null;
		public addMember(user: UserResolvable, options: AddGuildMemberOptions): Promise<GuildMember>;
		public bannerURL(options?: ImageURLOptions): string | null;
		public createIntegration(data: IntegrationData, reason?: string): Promise<Guild>;
		public delete(): Promise<Guild>;
		public edit(data: GuildEditData, reason?: string): Promise<Guild>;
		public equals(guild: Guild): boolean;
		public fetch(): Promise<Guild>;
		public fetchAuditLogs(options?: GuildAuditLogsFetchOptions): Promise<GuildAuditLogs>;
		public fetchBan(user: UserResolvable): Promise<{ user: User; reason: string; }>;
		public fetchBans(): Promise<Collection<Snowflake, { user: User; reason: string; }>>;
		public fetchEmbed(): Promise<GuildEmbedData>;
		public fetchIntegrations(): Promise<Collection<string, Integration>>;
		public fetchInvites(): Promise<Collection<string, Invite>>;
		public fetchVanityCode(): Promise<string>;
		public fetchVoiceRegions(): Promise<Collection<string, VoiceRegion>>;
		public fetchWebhooks(): Promise<Collection<Snowflake, Webhook>>;
		public iconURL(options?: ImageURLOptions & { dynamic?: boolean; }): string | null;
		public leave(): Promise<Guild>;
		public member(user: UserResolvable): GuildMember | null;
		public setAFKChannel(afkChannel: ChannelResolvable | null, reason?: string): Promise<Guild>;
		public setAFKTimeout(afkTimeout: number, reason?: string): Promise<Guild>;
		public setBanner(banner: Base64Resolvable | null, reason?: string): Promise<Guild>;
		public setChannelPositions(channelPositions: ChannelPosition[]): Promise<Guild>;
		public setDefaultMessageNotifications(defaultMessageNotifications: DefaultMessageNotifications | number, reason?: string): Promise<Guild>;
		public setEmbed(embed: GuildEmbedData, reason?: string): Promise<Guild>;
		public setExplicitContentFilter(explicitContentFilter: ExplicitContentFilterLevel, reason?: string): Promise<Guild>;
		public setIcon(icon: Base64Resolvable | null, reason?: string): Promise<Guild>;
		public setName(name: string, reason?: string): Promise<Guild>;
		public setOwner(owner: GuildMemberResolvable, reason?: string): Promise<Guild>;
		public setRegion(region: string, reason?: string): Promise<Guild>;
		public setRolePositions(rolePositions: RolePosition[]): Promise<Guild>;
		public setSplash(splash: Base64Resolvable | null, reason?: string): Promise<Guild>;
		public setSystemChannel(systemChannel: ChannelResolvable | null, reason?: string): Promise<Guild>;
		public setSystemChannelFlags(systemChannelFlags: SystemChannelFlagsResolvable, reason?: string): Promise<Guild>;
		public setVerificationLevel(verificationLevel: VerificationLevel, reason?: string): Promise<Guild>;
		public splashURL(options?: ImageURLOptions): string | null;
		public toJSON(): object;
		public toString(): string;
	}

	export class GuildAuditLogs {
		constructor(guild: Guild, data: object);
		private webhooks: Collection<Snowflake, Webhook>;
		private integrations: Collection<Snowflake, Integration>;

		public entries: Collection<Snowflake, GuildAuditLogsEntry>;

		public static Actions: GuildAuditLogsActions;
		public static Targets: GuildAuditLogsTargets;
		public static Entry: typeof GuildAuditLogsEntry;
		public static actionType(action: number): GuildAuditLogsActionType;
		public static build(...args: any[]): Promise<GuildAuditLogs>;
		public static targetType(target: number): GuildAuditLogsTarget;
		public toJSON(): object;
	}

	class GuildAuditLogsEntry {
		constructor(logs: GuildAuditLogs, guild: Guild, data: object);
		public action: GuildAuditLogsAction;
		public actionType: GuildAuditLogsActionType;
		public changes: AuditLogChange[] | null;
		public readonly createdAt: Date;
		public readonly createdTimestamp: number;
		public executor: User;
		public extra: object | Role | GuildMember | null;
		public id: Snowflake;
		public reason: string | null;
		public target: Guild | User | Role | GuildEmoji | Invite | Webhook | Integration | null;
		public targetType: GuildAuditLogsTarget;
		public toJSON(): object;
	}

	export class GuildChannel extends Channel {
		constructor(guild: Guild, data?: object);
		private memberPermissions(member: GuildMember): Readonly<Permissions>;
		private rolePermissions(role: Role): Readonly<Permissions>;

		public readonly calculatedPosition: number;
		public readonly deletable: boolean;
		public guild: Guild;
		public readonly manageable: boolean;
		public readonly members: Collection<Snowflake, GuildMember>;
		public name: string;
		public readonly parent: CategoryChannel | null;
		public parentID: Snowflake | null;
		public permissionOverwrites: Collection<Snowflake, PermissionOverwrites>;
		public readonly permissionsLocked: boolean | null;
		public readonly position: number;
		public rawPosition: number;
		public readonly viewable: boolean;
		public clone(options?: GuildChannelCloneOptions): Promise<this>;
		public createInvite(options?: InviteOptions): Promise<Invite>;
		public createOverwrite(userOrRole: RoleResolvable | UserResolvable, options: PermissionOverwriteOption, reason?: string): Promise<this>;
		public edit(data: ChannelData, reason?: string): Promise<this>;
		public equals(channel: GuildChannel): boolean;
		public fetchInvites(): Promise<Collection<string, Invite>>;
		public lockPermissions(): Promise<this>;
		public overwritePermissions(options?: { permissionOverwrites?: OverwriteResolvable[] | Collection<Snowflake, OverwriteResolvable>, reason?: string; }): Promise<this>;
		public permissionsFor(memberOrRole: GuildMemberResolvable | RoleResolvable): Readonly<Permissions> | null;
		public setName(name: string, reason?: string): Promise<this>;
		public setParent(channel: GuildChannel | Snowflake, options?: { lockPermissions?: boolean; reason?: string; }): Promise<this>;
		public setPosition(position: number, options?: { relative?: boolean; reason?: string; }): Promise<this>;
		public setTopic(topic: string, reason?: string): Promise<this>;
		public updateOverwrite(userOrRole: RoleResolvable | UserResolvable, options: PermissionOverwriteOption, reason?: string): Promise<this>;
	}

	export class GuildEmoji extends Emoji {
		constructor(client: Client, data: object, guild: Guild);
		private _roles: string[];

		public available: boolean;
		public readonly deletable: boolean;
		public guild: Guild;
		public id: Snowflake;
		public managed: boolean;
		public requiresColons: boolean;
		public roles: GuildEmojiRoleManager;
		public readonly url: string;
		public delete(reason?: string): Promise<GuildEmoji>;
		public edit(data: GuildEmojiEditData, reason?: string): Promise<GuildEmoji>;
		public equals(other: GuildEmoji | object): boolean;
		public fetchAuthor(): Promise<User>;
		public setName(name: string, reason?: string): Promise<GuildEmoji>;
	}

	export class GuildMember extends PartialTextBasedChannel(Base) {
		constructor(client: Client, data: object, guild: Guild);
		public readonly bannable: boolean;
		public deleted: boolean;
		public readonly displayColor: number;
		public readonly displayHexColor: string;
		public readonly displayName: string;
		public guild: Guild;
		public readonly id: Snowflake;
		public readonly joinedAt: Date | null;
		public joinedTimestamp: number | null;
		public readonly kickable: boolean;
		public readonly manageable: boolean;
		public nickname: string | null;
		public readonly partial: false;
		public readonly permissions: Readonly<Permissions>;
		public readonly premiumSince: Date | null;
		public premiumSinceTimestamp: number | null;
		public readonly presence: Presence;
		public roles: GuildMemberRoleManager;
		public user: User;
		public readonly voice: VoiceState;
		public ban(options?: BanOptions): Promise<GuildMember>;
		public fetch(): Promise<GuildMember>;
		public createDM(): Promise<DMChannel>;
		public deleteDM(): Promise<DMChannel>;
		public edit(data: GuildMemberEditData, reason?: string): Promise<GuildMember>;
		public hasPermission(permission: PermissionResolvable, options?: { checkAdmin?: boolean; checkOwner?: boolean; }): boolean;
		public kick(reason?: string): Promise<GuildMember>;
		public permissionsIn(channel: ChannelResolvable): Readonly<Permissions>;
		public setNickname(nickname: string, reason?: string): Promise<GuildMember>;
		public toJSON(): object;
		public toString(): string;
		public valueOf(): string;
	}

	export class HTTPError extends Error {
		constructor(message: string, name: string, code: number, method: string, path: string);
		public code: number;
		public method: string;
		public name: string;
		public path: string;
	}

	export class Integration extends Base {
		constructor(client: Client, data: object, guild: Guild);
		public account: IntegrationAccount;
		public enabled: boolean;
		public expireBehavior: number;
		public expireGracePeriod: number;
		public guild: Guild;
		public id: Snowflake;
		public name: string;
		public role: Role;
		public syncedAt: number;
		public syncing: boolean;
		public type: number;
		public user: User;
		public delete(reason?: string): Promise<Integration>;
		public edit(data: IntegrationEditData, reason?: string): Promise<Integration>;
		public sync(): Promise<Integration>;
	}

	export class Invite extends Base {
		constructor(client: Client, data: object);
		public channel: GuildChannel | PartialGroupDMChannel;
		public code: string;
		public readonly deletable: boolean;
		public readonly createdAt: Date | null;
		public createdTimestamp: number | null;
		public readonly expiresAt: Date | null;
		public readonly expiresTimestamp: number | null;
		public guild: Guild | null;
		public inviter: User | null;
		public maxAge: number | null;
		public maxUses: number | null;
		public memberCount: number;
		public presenceCount: number;
		public targetUser: User | null;
		public targetUserType: TargetUser | null;
		public temporary: boolean | null;
		public readonly url: string;
		public uses: number | null;
		public delete(reason?: string): Promise<Invite>;
		public toJSON(): object;
		public toString(): string;
	}

	export class Message extends Base {
		constructor(client: Client, data: object, channel: TextChannel | DMChannel);
		private _edits: Message[];
		private patch(data: object): void;

		public activity: MessageActivity | null;
		public application: ClientApplication | null;
		public attachments: Collection<Snowflake, MessageAttachment>;
		public author: User;
		public channel: TextChannel | DMChannel;
		public readonly cleanContent: string;
		public content: string;
		public readonly createdAt: Date;
		public createdTimestamp: number;
		public readonly deletable: boolean;
		public deleted: boolean;
		public readonly editable: boolean;
		public readonly editedAt: Date | null;
		public editedTimestamp: number | null;
		public readonly edits: Message[];
		public embeds: MessageEmbed[];
		public readonly guild: Guild | null;
		public id: Snowflake;
		public readonly member: GuildMember | null;
		public mentions: MessageMentions;
		public nonce: string | null;
		public readonly partial: false;
		public readonly pinnable: boolean;
		public pinned: boolean;
		public reactions: ReactionManager;
		public system: boolean;
		public tts: boolean;
		public type: MessageType;
		public readonly url: string;
		public webhookID: Snowflake | null;
		public flags: Readonly<MessageFlags>;
		public reference: MessageReference | null;
		public awaitReactions(filter: CollectorFilter, options?: AwaitReactionsOptions): Promise<Collection<Snowflake, MessageReaction>>;
		public createReactionCollector(filter: CollectorFilter, options?: ReactionCollectorOptions): ReactionCollector;
		public delete(options?: { timeout?: number; reason?: string; }): Promise<Message>;
		public edit(content: StringResolvable, options?: MessageEditOptions | MessageEmbed): Promise<Message>;
		public edit(options: MessageEditOptions | MessageEmbed | APIMessage): Promise<Message>;
		public equals(message: Message, rawData: object): boolean;
		public fetchWebhook(): Promise<Webhook>;
		public fetch(): Promise<Message>;
		public pin(): Promise<Message>;
		public react(emoji: EmojiIdentifierResolvable): Promise<MessageReaction>;
		public reply(content?: StringResolvable, options?: MessageOptions | MessageAdditions | MessageOptions & { split?: false; } | MessageAdditions): Promise<Message>;
		public reply(content?: StringResolvable, options?: MessageOptions & { split: true | SplitOptions; } | MessageAdditions): Promise<Message[]>;
		public reply(options?: MessageOptions | MessageAdditions | APIMessage | MessageOptions & { split?: false; } | MessageAdditions | APIMessage): Promise<Message>;
		public reply(options?: MessageOptions & { split: true | SplitOptions; } | MessageAdditions | APIMessage): Promise<Message[]>;
		public suppressEmbeds(suppress?: boolean): Promise<Message>;
		public toJSON(): object;
		public toString(): string;
		public unpin(): Promise<Message>;
	}

	export class MessageAttachment {
		constructor(attachment: BufferResolvable | Stream, name?: string, data?: object);

		public attachment: BufferResolvable | Stream;
		public height: number | null;
		public id: Snowflake;
		public name?: string;
		public proxyURL: string;
		public size: number;
		public readonly spoiler: boolean;
		public url: string;
		public width: number | null;
		public setFile(attachment: BufferResolvable | Stream, name?: string): this;
		public setName(name: string): this;
		public toJSON(): object;
	}

	export class MessageCollector extends Collector<Snowflake, Message> {
		constructor(channel: TextChannel | DMChannel, filter: CollectorFilter, options?: MessageCollectorOptions);
		private _handleChannelDeletion(channel: GuildChannel): void;
		private _handleGuildDeletion(guild: Guild): void;

		public channel: Channel;
		public options: MessageCollectorOptions;
		public received: number;

		public collect(message: Message): Snowflake;
		public dispose(message: Message): Snowflake;
		public endReason(): string;
	}

	export class MessageEmbed {
		constructor(data?: MessageEmbed | MessageEmbedOptions);
		public author: MessageEmbedAuthor | null;
		public color?: number;
		public readonly createdAt: Date | null;
		public description?: string;
		public fields: EmbedField[];
		public files: (MessageAttachment | string | FileOptions)[];
		public footer: MessageEmbedFooter | null;
		public readonly hexColor: string | null;
		public image: MessageEmbedImage | null;
		public readonly length: number;
		public provider: MessageEmbedProvider | null;
		public thumbnail: MessageEmbedThumbnail | null;
		public timestamp: number | null;
		public title?: string;
		public type: string;
		public url?: string;
		public readonly video: MessageEmbedVideo | null;
		public addField(name: StringResolvable, value: StringResolvable, inline?: boolean): this;
		public addFields(...fields: EmbedFieldData[] | EmbedFieldData[][]): this;
		public attachFiles(file: (MessageAttachment | FileOptions | string)[]): this;
		public setAuthor(name: StringResolvable, iconURL?: string, url?: string): this;
		public setColor(color: ColorResolvable): this;
		public setDescription(description: StringResolvable): this;
		public setFooter(text: StringResolvable, iconURL?: string): this;
		public setImage(url: string): this;
		public setThumbnail(url: string): this;
		public setTimestamp(timestamp?: Date | number): this;
		public setTitle(title: StringResolvable): this;
		public setURL(url: string): this;
		public spliceFields(index: number, deleteCount: number, ...fields: EmbedFieldData[] | EmbedFieldData[][]): this;
		public toJSON(): object;

		public static normalizeField(name: StringResolvable, value: StringResolvable, inline?: boolean): Required<EmbedFieldData>;
		public static normalizeFields(...fields: EmbedFieldData[] | EmbedFieldData[][]): Required<EmbedFieldData>[];
	}

	export class MessageFlags extends BitField<MessageFlagsString> {
		public static FLAGS: Record<MessageFlagsString, number>;
		public static resolve(bit?: BitFieldResolvable<MessageFlagsString>): number;
	}

	export class MessageMentions {
		constructor(message: Message, users: object[] | Collection<Snowflake, User>, roles: Snowflake[] | Collection<Snowflake, Role>, everyone: boolean);
		private _channels: Collection<Snowflake, GuildChannel> | null;
		private readonly _content: Message;
		private _members: Collection<Snowflake, GuildMember> | null;

		public readonly channels: Collection<Snowflake, TextChannel>;
		public readonly client: Client;
		public everyone: boolean;
		public readonly guild: Guild;
		public has(data: User | GuildMember | Role | GuildChannel, options?: {
			ignoreDirect?: boolean;
			ignoreRoles?: boolean;
			ignoreEveryone?: boolean;
		}): boolean;
		public readonly members: Collection<Snowflake, GuildMember> | null;
		public roles: Collection<Snowflake, Role>;
		public users: Collection<Snowflake, User>;
		public crosspostedChannels: Collection<Snowflake, CrosspostedChannel>;
		public toJSON(): object;

		public static CHANNELS_PATTERN: RegExp;
		public static EVERYONE_PATTERN: RegExp;
		public static ROLES_PATTERN: RegExp;
		public static USERS_PATTERN: RegExp;
	}

	export class MessageReaction {
		constructor(client: Client, data: object, message: Message);
		private _emoji: GuildEmoji | ReactionEmoji;

		public count: number | null;
		public readonly emoji: GuildEmoji | ReactionEmoji;
		public me: boolean;
		public message: Message;
		public readonly partial: boolean;
		public users: ReactionUserManager;
		public remove(): Promise<MessageReaction>;
		public fetch(): Promise<MessageReaction>;
		public toJSON(): object;
	}

	export class NewsChannel extends TextBasedChannel(GuildChannel) {
		constructor(guild: Guild, data?: object);
		public messages: MessageManager;
		public nsfw: boolean;
		public topic: string | null;
		public createWebhook(name: string, options?: { avatar?: BufferResolvable | Base64Resolvable; reason?: string; }): Promise<Webhook>;
		public setNSFW(nsfw: boolean, reason?: string): Promise<NewsChannel>;
		public fetchWebhooks(): Promise<Collection<Snowflake, Webhook>>;
	}

	export class PartialGroupDMChannel extends Channel {
		constructor(client: Client, data: object);
		public name: string;
		public icon: string | null;
		public iconURL(options?: ImageURLOptions): string | null;
	}

	export class PermissionOverwrites {
		constructor(guildChannel: GuildChannel, data?: object);
		public allow: Readonly<Permissions>;
		public readonly channel: GuildChannel;
		public deny: Readonly<Permissions>;
		public id: Snowflake;
		public type: OverwriteType;
		public update(options: PermissionOverwriteOption, reason?: string): Promise<PermissionOverwrites>;
		public delete(reason?: string): Promise<PermissionOverwrites>;
		public toJSON(): object;
		public static resolveOverwriteOptions(options: ResolvedOverwriteOptions, initialPermissions: { allow?: PermissionResolvable; deny?: PermissionResolvable; }): ResolvedOverwriteOptions;
		public static resolve(overwrite: OverwriteResolvable, guild: Guild): RawOverwriteData;
	}

	export class Permissions extends BitField<PermissionString> {
		public any(permission: PermissionResolvable, checkAdmin?: boolean): boolean;
		public has(permission: PermissionResolvable, checkAdmin?: boolean): boolean;
		public missing(bits: BitFieldResolvable<PermissionString>, checkAdmin?: boolean): PermissionString[];
		public serialize(checkAdmin?: boolean): Record<PermissionString, boolean>;
		public toArray(checkAdmin?: boolean): PermissionString[];

		public static ALL: number;
		public static DEFAULT: number;
		public static FLAGS: PermissionFlags;
		public static resolve(permission?: PermissionResolvable): number;
	}

	export class Presence {
		constructor(client: Client, data?: object);
		public activities: Activity[];
		public clientStatus: ClientPresenceStatusData | null;
		public flags: Readonly<ActivityFlags>;
		public guild: Guild | null;
		public readonly member: GuildMember | null;
		public status: PresenceStatus;
		public readonly user: User | null;
		public equals(presence: Presence): boolean;
	}

	export class ReactionCollector extends Collector<Snowflake, MessageReaction> {
		constructor(message: Message, filter: CollectorFilter, options?: ReactionCollectorOptions);
		private _handleChannelDeletion(channel: GuildChannel): void;
		private _handleGuildDeletion(guild: Guild): void;
		private _handleMessageDeletion(message: Message): void;

		public message: Message;
		public options: ReactionCollectorOptions;
		public total: number;
		public users: Collection<Snowflake, User>;

		public static key(reaction: MessageReaction): Snowflake | string;

		public collect(reaction: MessageReaction): Snowflake | string;
		public dispose(reaction: MessageReaction, user: User): Snowflake | string;
		public empty(): void;
		public endReason(): string | null;

		public on(event: 'collect' | 'dispose' | 'remove', listener: (reaction: MessageReaction, user: User) => void): this;
		public on(event: 'end', listener: (collected: Collection<Snowflake, MessageReaction>, reason: string) => void): this;
		public on(event: string, listener: (...args: any[]) => void): this;

		public once(event: 'collect' | 'dispose' | 'remove', listener: (reaction: MessageReaction, user: User) => void): this;
		public once(event: 'end', listener: (collected: Collection<Snowflake, MessageReaction>, reason: string) => void): this;
		public once(event: string, listener: (...args: any[]) => void): this;
	}

	export class ReactionEmoji extends Emoji {
		constructor(reaction: MessageReaction, emoji: object);
		public reaction: MessageReaction;
		public toJSON(): object;
	}

	export class RichPresenceAssets {
		constructor(activity: Activity, assets: object);
		public largeImage: Snowflake | null;
		public largeText: string | null;
		public smallImage: Snowflake | null;
		public smallText: string | null;
		public largeImageURL(options?: ImageURLOptions): string | null;
		public smallImageURL(options?: ImageURLOptions): string | null;
	}

	export class Role extends Base {
		constructor(client: Client, data: object, guild: Guild);
		public color: number;
		public readonly createdAt: Date;
		public readonly createdTimestamp: number;
		public deleted: boolean;
		public readonly editable: boolean;
		public guild: Guild;
		public readonly hexColor: string;
		public hoist: boolean;
		public id: Snowflake;
		public managed: boolean;
		public readonly members: Collection<Snowflake, GuildMember>;
		public mentionable: boolean;
		public name: string;
		public permissions: Readonly<Permissions>;
		public readonly position: number;
		public rawPosition: number;
		public comparePositionTo(role: Role): number;
		public delete(reason?: string): Promise<Role>;
		public edit(data: RoleData, reason?: string): Promise<Role>;
		public equals(role: Role): boolean;
		public permissionsIn(channel: ChannelResolvable): Readonly<Permissions>;
		public setColor(color: ColorResolvable, reason?: string): Promise<Role>;
		public setHoist(hoist: boolean, reason?: string): Promise<Role>;
		public setMentionable(mentionable: boolean, reason?: string): Promise<Role>;
		public setName(name: string, reason?: string): Promise<Role>;
		public setPermissions(permissions: PermissionResolvable, reason?: string): Promise<Role>;
		public setPosition(position: number, options?: { relative?: boolean; reason?: string; }): Promise<Role>;
		public toJSON(): object;
		public toString(): string;

		public static comparePositions(role1: Role, role2: Role): number;
	}

	export class Shard extends EventEmitter {
		constructor(manager: ShardingManager, id: number);
		private _evals: Map<string, Promise<any>>;
		private _exitListener: (...args: any[]) => void;
		private _fetches: Map<string, Promise<any>>;
		private _handleExit(respawn?: boolean): void;
		private _handleMessage(message: any): void;

		public args: string[];
		public execArgv: string[];
		public env: object;
		public id: number;
		public manager: ShardingManager;
		public process: ChildProcess | null;
		public ready: boolean;
		public worker: any | null;
		public eval(script: string): Promise<any>;
		public eval<T>(fn: (client: Client) => T): Promise<T[]>;
		public fetchClientValue(prop: string): Promise<any>;
		public kill(): void;
		public respawn(delay?: number, spawnTimeout?: number): Promise<ChildProcess>;
		public send(message: any): Promise<Shard>;
		public spawn(spawnTimeout?: number): Promise<ChildProcess>;

		public on(event: 'spawn' | 'death', listener: (child: ChildProcess) => void): this;
		public on(event: 'disconnect' | 'ready' | 'reconnecting', listener: () => void): this;
		public on(event: 'error', listener: (error: Error) => void): this;
		public on(event: 'message', listener: (message: any) => void): this;
		public on(event: string, listener: (...args: any[]) => void): this;

		public once(event: 'spawn' | 'death', listener: (child: ChildProcess) => void): this;
		public once(event: 'disconnect' | 'ready' | 'reconnecting', listener: () => void): this;
		public once(event: 'error', listener: (error: Error) => void): this;
		public once(event: 'message', listener: (message: any) => void): this;
		public once(event: string, listener: (...args: any[]) => void): this;
	}

	export class ShardClientUtil {
		constructor(client: Client, mode: ShardingManagerMode);
		private _handleMessage(message: any): void;
		private _respond(type: string, message: any): void;

		public client: Client;
		public readonly count: number;
		public readonly ids: number[];
		public mode: ShardingManagerMode;
		public parentPort: any | null;
		public broadcastEval(script: string): Promise<any[]>;
		public broadcastEval<T>(fn: (client: Client) => T): Promise<T[]>;
		public fetchClientValues(prop: string): Promise<any[]>;
		public respawnAll(shardDelay?: number, respawnDelay?: number, spawnTimeout?: number): Promise<void>;
		public send(message: any): Promise<void>;

		public static singleton(client: Client, mode: ShardingManagerMode): ShardClientUtil;
	}

	export class ShardingManager extends EventEmitter {
		constructor(file: string, options?: {
			totalShards?: number | 'auto';
			shardList?: number[] | 'auto';
			mode?: ShardingManagerMode;
			respawn?: boolean;
			shardArgs?: string[];
			token?: string;
			execArgv?: string[];
		});

		public file: string;
		public respawn: boolean;
		public shardArgs: string[];
		public shards: Collection<number, Shard>;
		public token: string | null;
		public totalShards: number | 'auto';
		public broadcast(message: any): Promise<Shard[]>;
		public broadcastEval(script: string): Promise<any[]>;
		public createShard(id: number): Shard;
		public fetchClientValues(prop: string): Promise<any[]>;
		public respawnAll(shardDelay?: number, respawnDelay?: number, spawnTimeout?: number): Promise<Collection<number, Shard>>;
		public spawn(amount?: number | 'auto', delay?: number, spawnTimeout?: number): Promise<Collection<number, Shard>>;

		public on(event: 'shardCreate', listener: (shard: Shard) => void): this;

		public once(event: 'shardCreate', listener: (shard: Shard) => void): this;
	}

	export class SnowflakeUtil {
		public static deconstruct(snowflake: Snowflake): DeconstructedSnowflake;
		public static generate(timestamp?: number | Date): Snowflake;
	}

	export class Speaking extends BitField<SpeakingString> {
		public static FLAGS: Record<SpeakingString, number>;
		public static resolve(bit?: BitFieldResolvable<SpeakingString>): number;
	}

	export class StoreChannel extends GuildChannel {
		constructor(guild: Guild, data?: object);
		public nsfw: boolean;
	}

	class StreamDispatcher extends VolumeMixin(Writable) {
		constructor(player: object, options?: StreamOptions, streams?: object);
		public player: object;
		public pausedSince: number;
		public broadcast: VoiceBroadcast | null;
		public readonly paused: boolean;
		public readonly pausedTime: boolean | null;
		public readonly streamTime: number;
		public readonly totalStreamTime: number;
		public readonly bitrateEditable: boolean;

		public setBitrate(value: number | 'auto'): boolean;
		public setPLP(value: number): boolean;
		public setFEC(enabled: boolean): boolean;
		public pause(silence?: boolean): void;
		public resume(): void;

		public on(event: 'close' | 'drain' | 'end' | 'finish' | 'start', listener: () => void): this;
		public on(event: 'debug', listener: (info: string) => void): this;
		public on(event: 'error', listener: (err: Error) => void): this;
		public on(event: 'pipe' | 'unpipe', listener: (src: Readable) => void): this;
		public on(event: 'speaking', listener: (speaking: boolean) => void): this;
		public on(event: 'volumeChange', listener: (oldVolume: number, newVolume: number) => void): this;
		public on(event: string, listener: (...args: any[]) => void): this;

		public once(event: 'close' | 'drain' | 'end' | 'finish' | 'start', listener: () => void): this;
		public once(event: 'debug', listener: (info: string) => void): this;
		public once(event: 'error', listener: (err: Error) => void): this;
		public once(event: 'pipe' | 'unpipe', listener: (src: Readable) => void): this;
		public once(event: 'speaking', listener: (speaking: boolean) => void): this;
		public once(event: 'volumeChange', listener: (oldVolume: number, newVolume: number) => void): this;
		public once(event: string, listener: (...args: any[]) => void): this;
	}

	export class Structures {
		public static get<K extends keyof Extendable>(structure: K): Extendable[K];
		public static get(structure: string): (...args: any[]) => void;
		public static extend<K extends keyof Extendable, T extends Extendable[K]>(structure: K, extender: (baseClass: Extendable[K]) => T): T;
		public static extend<T extends (...args: any[]) => void>(structure: string, extender: (baseClass: typeof Function) => T): T;
	}

	export class SystemChannelFlags extends BitField<SystemChannelFlagsString> {
		public static FLAGS: Record<SystemChannelFlagsString, number>;
		public static resolve(bit?: BitFieldResolvable<SystemChannelFlagsString>): number;
	}

	export class Team extends Base {
		constructor(client: Client, data: object);
		public id: Snowflake;
		public name: string;
		public icon: string | null;
		public ownerID: Snowflake | null;
		public members: Collection<Snowflake, TeamMember>;

		public readonly owner: TeamMember;
		public readonly createdAt: Date;
		public readonly createdTimestamp: number;

		public iconURL(options?: ImageURLOptions): string;
		public toJSON(): object;
		public toString(): string;
	}

	export class TeamMember extends Base {
		constructor(team: Team, data: object);
		public team: Team;
		public readonly id: Snowflake;
		public permissions: string[];
		public membershipState: MembershipStates;
		public user: User;

		public toString(): string;
	}

	export class TextChannel extends TextBasedChannel(GuildChannel) {
		constructor(guild: Guild, data?: object);
		public messages: MessageManager;
		public nsfw: boolean;
		public rateLimitPerUser: number;
		public topic: string | null;
		public createWebhook(name: string, options?: { avatar?: BufferResolvable | Base64Resolvable; reason?: string; }): Promise<Webhook>;
		public setNSFW(nsfw: boolean, reason?: string): Promise<TextChannel>;
		public setRateLimitPerUser(rateLimitPerUser: number, reason?: string): Promise<TextChannel>;
		public fetchWebhooks(): Promise<Collection<Snowflake, Webhook>>;
	}

	export class User extends PartialTextBasedChannel(Base) {
		constructor(client: Client, data: object);
		public avatar: string | null;
		public bot: boolean;
		public readonly createdAt: Date;
		public readonly createdTimestamp: number;
		public discriminator: string;
		public readonly defaultAvatarURL: string;
		public readonly dmChannel: DMChannel;
		public id: Snowflake;
		public locale: string;
		public readonly partial: false;
		public readonly presence: Presence;
		public system?: boolean;
		public readonly tag: string;
		public username: string;
		public avatarURL(options?: ImageURLOptions & { dynamic?: boolean; }): string | null;
		public createDM(): Promise<DMChannel>;
		public deleteDM(): Promise<DMChannel>;
		public displayAvatarURL(options?: ImageURLOptions & { dynamic?: boolean; }): string;
		public equals(user: User): boolean;
		public fetch(): Promise<User>;
		public toString(): string;
		public typingDurationIn(channel: ChannelResolvable): number;
		public typingIn(channel: ChannelResolvable): boolean;
		public typingSinceIn(channel: ChannelResolvable): Date;
	}

	export class Util {
		public static basename(path: string, ext?: string): string;
		public static binaryToID(num: string): Snowflake;
		public static cleanContent(str: string, message: Message): string;
		public static removeMentions(str: string): string;
		public static cloneObject(obj: object): object;
		public static convertToBuffer(ab: ArrayBuffer | string): Buffer;
		public static delayFor(ms: number): Promise<void>;
		public static discordSort<K, V extends { rawPosition: number; id: string; }>(collection: Collection<K, V>): Collection<K, V>;
		public static escapeMarkdown(text: string, options?: EscapeMarkdownOptions): string;
		public static escapeCodeBlock(text: string): string;
		public static escapeInlineCode(text: string): string;
		public static escapeBold(text: string): string;
		public static escapeItalic(text: string): string;
		public static escapeUnderline(text: string): string;
		public static escapeStrikethrough(text: string): string;
		public static escapeSpoiler(text: string): string;
		public static cleanCodeBlockContent(text: string): string;
		public static fetchRecommendedShards(token: string, guildsPerShard?: number): Promise<number>;
		public static flatten(obj: object, ...props: { [key: string]: boolean | string; }[]): object;
		public static idToBinary(num: Snowflake): string;
		public static makeError(obj: { name: string; message: string; stack: string; }): Error;
		public static makePlainError(err: Error): { name: string; message: string; stack: string; };
		public static mergeDefault(def: object, given: object): object;
		public static moveElementInArray(array: any[], element: any, newIndex: number, offset?: boolean): number;
		public static parseEmoji(text: string): { animated: boolean; name: string; id: string | null; } | null;
		public static resolveColor(color: ColorResolvable): number;
		public static resolveString(data: StringResolvable): string;
		public static setPosition<T extends (Channel | Role)>(
			item: T,
			position: number,
			relative: boolean,
			sorted: Collection<Snowflake, T>,
			route: object,
			reason?: string
		): Promise<{ id: Snowflake; position: number; }[]>;
		public static splitMessage(text: StringResolvable, options?: SplitOptions): string[];
		public static str2ab(str: string): ArrayBuffer;
	}

	class VoiceBroadcast extends EventEmitter {
		constructor(client: Client);
		public client: Client;
		public subscribers: StreamDispatcher[];
		public readonly dispatcher: BroadcastDispatcher;
		public play(input: string | Readable, options?: StreamOptions): BroadcastDispatcher;

		public on(event: 'end', listener: () => void): this;
		public on(event: 'error', listener: (error: Error) => void): this;
		public on(event: 'subscribe' | 'unsubscribe', listener: (dispatcher: StreamDispatcher) => void): this;
		public on(event: 'warn', listener: (warning: string | Error) => void): this;
		public on(event: string, listener: (...args: any[]) => void): this;

		public once(event: 'end', listener: () => void): this;
		public once(event: 'error', listener: (error: Error) => void): this;
		public once(event: 'subscribe' | 'unsubscribe', listener: (dispatcher: StreamDispatcher) => void): this;
		public once(event: 'warn', listener: (warning: string | Error) => void): this;
		public once(event: string, listener: (...args: any[]) => void): this;
	}

	export class VoiceChannel extends GuildChannel {
		constructor(guild: Guild, data?: object);
		public bitrate: number;
		public readonly editable: boolean;
		public readonly full: boolean;
		public readonly joinable: boolean;
		public readonly speakable: boolean;
		public userLimit: number;
		public join(): Promise<VoiceConnection>;
		public leave(): void;
		public setBitrate(bitrate: number, reason?: string): Promise<VoiceChannel>;
		public setUserLimit(userLimit: number, reason?: string): Promise<VoiceChannel>;
	}

	class VoiceConnection extends EventEmitter {
		constructor(voiceManager: ClientVoiceManager, channel: VoiceChannel);
		private authentication: object;
		private sockets: object;
		private ssrcMap: Map<number, boolean>;
		private _speaking: Map<Snowflake, Readonly<Speaking>>;
		private _disconnect(): void;
		private authenticate(): void;
		private authenticateFailed(reason: string): void;
		private checkAuthenticated(): void;
		private cleanup(): void;
		private connect(): void;
		private onReady(data: object): void;
		private onSessionDescription(mode: string, secret: string): void;
		private onSpeaking(data: object): void;
		private reconnect(token: string, endpoint: string): void;
		private sendVoiceStateUpdate(options: object): Promise<Shard>;
		private setSessionID(sessionID: string): void;
		private setSpeaking(value: BitFieldResolvable<SpeakingString>): void;
		private setTokenAndEndpoint(token: string, endpoint: string): void;
		private updateChannel(channel: VoiceChannel): void;

		public channel: VoiceChannel;
		public readonly client: Client;
		public readonly dispatcher: StreamDispatcher;
		public player: object;
		public receiver: VoiceReceiver;
		public speaking: Readonly<Speaking>;
		public status: VoiceStatus;
		public readonly voice: VoiceState;
		public voiceManager: ClientVoiceManager;
		public disconnect(): void;
		public play(input: VoiceBroadcast | Readable | string, options?: StreamOptions): StreamDispatcher;

		public on(event: 'authenticated' | 'closing' | 'newSession' | 'ready' | 'reconnecting', listener: () => void): this;
		public on(event: 'debug', listener: (message: string) => void): this;
		public on(event: 'error' | 'failed' | 'disconnect', listener: (error: Error) => void): this;
		public on(event: 'speaking', listener: (user: User, speaking: Readonly<Speaking>) => void): this;
		public on(event: 'warn', listener: (warning: string | Error) => void): this;
		public on(event: string, listener: (...args: any[]) => void): this;

		public once(event: 'authenticated' | 'closing' | 'newSession' | 'ready' | 'reconnecting', listener: () => void): this;
		public once(event: 'debug', listener: (message: string) => void): this;
		public once(event: 'error' | 'failed' | 'disconnect', listener: (error: Error) => void): this;
		public once(event: 'speaking', listener: (user: User, speaking: Readonly<Speaking>) => void): this;
		public once(event: 'warn', listener: (warning: string | Error) => void): this;
		public once(event: string, listener: (...args: any[]) => void): this;
	}

	class VoiceReceiver extends EventEmitter {
		constructor(connection: VoiceConnection);
		public createStream(user: UserResolvable, options?: { mode?: 'opus' | 'pcm'; end?: 'silence' | 'manual'; }): Readable;

		public on(event: 'debug', listener: (error: Error | string) => void): this;
		public on(event: string, listener: (...args: any[]) => void): this;

		public once(event: 'debug', listener: (error: Error | string) => void): this;
		public once(event: string, listener: (...args: any[]) => void): this;
	}

	export class VoiceRegion {
		constructor(data: object);
		public custom: boolean;
		public deprecated: boolean;
		public id: string;
		public name: string;
		public optimal: boolean;
		public vip: boolean;
		public toJSON(): object;
	}

	export class VoiceState extends Base {
		constructor(guild: Guild, data: object);
		public readonly channel: VoiceChannel | null;
		public channelID?: Snowflake;
		public readonly connection: VoiceConnection | null;
		public readonly deaf?: boolean;
		public guild: Guild;
		public id: Snowflake;
		public readonly member: GuildMember | null;
		public readonly mute?: boolean;
		public selfDeaf?: boolean;
		public selfMute?: boolean;
		public serverDeaf?: boolean;
		public serverMute?: boolean;
		public sessionID?: string;
		public streaming: boolean;
		public readonly speaking: boolean | null;

		public setDeaf(deaf: boolean, reason?: string): Promise<GuildMember>;
		public setMute(mute: boolean, reason?: string): Promise<GuildMember>;
		public kick(reason?: string): Promise<GuildMember>;
		public setChannel(channel: ChannelResolvable | null, reason?: string): Promise<GuildMember>;
		public setSelfDeaf(deaf: boolean): Promise<boolean>;
		public setSelfMute(mute: boolean): Promise<boolean>;
	}

	class VolumeInterface extends EventEmitter {
		constructor(options?: { volume?: number; });
		public readonly volume: number;
		public readonly volumeDecibels: number;
		public readonly volumeEditable: boolean;
		public readonly volumeLogarithmic: number;
		public setVolume(volume: number): void;
		public setVolumeDecibels(db: number): void;
		public setVolumeLogarithmic(value: number): void;

		public on(event: 'volumeChange', listener: (oldVolume: number, newVolume: number) => void): this;

		public once(event: 'volumeChange', listener: (oldVolume: number, newVolume: number) => void): this;
	}

	export class Webhook extends WebhookMixin() {
		constructor(client: Client, data?: object);
		public avatar: string;
		public avatarURL(options?: ImageURLOptions): string | null;
		public channelID: Snowflake;
		public client: Client;
		public guildID: Snowflake;
		public name: string;
		public owner: User | object | null;
		public token: string | null;
		public type: WebhookTypes;
	}

	export class WebhookClient extends WebhookMixin(BaseClient) {
		constructor(id: string, token: string, options?: ClientOptions);
		public client: this;
		public token: string;
	}

	export class WebSocketManager extends EventEmitter {
		constructor(client: Client);
		private totalShards: number | string;
		private shardQueue: Set<WebSocketShard>;
		private packetQueue: object[];
		private destroyed: boolean;
		private reconnecting: boolean;
		private sessionStartLimit?: { total: number; remaining: number; reset_after: number; };

		public readonly client: Client;
		public gateway?: string;
		public shards: Collection<number, WebSocketShard>;
		public status: Status;
		public readonly ping: number;

		public on(event: WSEventType, listener: (data: any, shardID: number) => void): this;
		public once(event: WSEventType, listener: (data: any, shardID: number) => void): this;

		private debug(message: string, shard?: WebSocketShard): void;
		private connect(): Promise<void>;
		private createShards(): Promise<void>;
		private reconnect(): Promise<void>;
		private broadcast(packet: object): void;
		private destroy(): void;
		private _handleSessionLimit(remaining?: number, resetAfter?: number): Promise<void>;
		private handlePacket(packet?: object, shard?: WebSocketShard): boolean;
		private checkShardsReady(): Promise<void>;
		private triggerClientReady(): void;
	}

	export class WebSocketShard extends EventEmitter {
		constructor(manager: WebSocketManager, id: number);
		private sequence: number;
		private closeSequence: number;
		private sessionID?: string;
		private lastPingTimestamp: number;
		private lastHeartbeatAcked: boolean;
		private ratelimit: { queue: object[]; total: number; remaining: number; time: 60e3; timer: NodeJS.Timeout | null; };
		private connection: WebSocket | null;
		private helloTimeout: NodeJS.Timeout | undefined;
		private eventsAttached: boolean;
		private expectedGuilds: Set<Snowflake> | undefined;
		private readyTimeout: NodeJS.Timeout | undefined;

		public manager: WebSocketManager;
		public id: number;
		public status: Status;
		public ping: number;

		private debug(message: string): void;
		private connect(): Promise<void>;
		private onOpen(): void;
		private onMessage(event: MessageEvent): void;
		private onError(error: ErrorEvent | object): void;
		private onClose(event: CloseEvent): void;
		private onPacket(packet: object): void;
		private checkReady(): void;
		private setHelloTimeout(time?: number): void;
		private setHeartbeatTimer(time: number): void;
		private sendHeartbeat(): void;
		private ackHeartbeat(): void;
		private identify(): void;
		private identifyNew(): void;
		private identifyResume(): void;
		private _send(data: object): void;
		private processQueue(): void;
		private destroy(destroyOptions?: { closeCode?: number; reset?: boolean; emit?: boolean; log?: boolean; }): void;
		private _cleanupConnection(): void;
		private _emitDestroyed(): void;

		public send(data: object): void;
		public on(event: 'ready' | 'resumed' | 'invalidSession', listener: () => void): this;
		public on(event: 'close', listener: (event: CloseEvent) => void): this;
		public on(event: 'allReady', listener: (unavailableGuilds?: Set<Snowflake>) => void): this;
		public on(event: string, listener: (...args: any[]) => void): this;

		public once(event: 'ready' | 'resumed' | 'invalidSession', listener: () => void): this;
		public once(event: 'close', listener: (event: CloseEvent) => void): this;
		public once(event: 'allReady', listener: (unavailableGuilds?: Set<Snowflake>) => void): this;
		public once(event: string, listener: (...args: any[]) => void): this;
	}

//#endregion

//#region Collections

	export class Collection<K, V> extends BaseCollection<K, V> {
		public flatMap<T>(fn: (value: V, key: K, collection: this) => Collection<K, T>, thisArg?: unknown): Collection<K, T>;
		public flatMap<T, This>(fn: (this: This, value: V, key: K, collection: this) => Collection<K, T>, thisArg: This): Collection<K, T>;
		public mapValues<T>(fn: (value: V, key: K, collection: this) => T, thisArg?: unknown): Collection<K, T>;
		public mapValues<This, T>(fn: (this: This, value: V, key: K, collection: this) => T, thisArg: This): Collection<K, T>;
		public toJSON(): object;
	}

	export class LimitedCollection<K, V> extends Collection<K, V> {
		public constructor(maxSize: number, iterable: Iterable<any>);
		public maxSize: number;
	}

//#endregion

//#region Managers

	export class ChannelManager extends BaseManager<Snowflake, Channel, ChannelResolvable> {
		constructor(client: Client, iterable: Iterable<any>);
		public fetch(id: Snowflake, cache?: boolean): Promise<Channel>;
	}

	export abstract class BaseManager<K, Holds, R> {
		constructor(client: Client, iterable: Iterable<any>, holds: Constructable<Holds>, cacheType: Collection<K, Holds>);
		public holds: Constructable<Holds>;
		public cache: Collection<K, Holds>;
		public cacheType: Collection<K, Holds>;
		public readonly client: Client;
		public add(data: any, cache?: boolean, { id, extras }?: { id: K; extras: any[]; }): Holds;
		public remove(key: K): void;
		public resolve(resolvable: R): Holds | null;
		public resolveID(resolvable: R): K | null;
	}

	export class GuildChannelManager extends BaseManager<Snowflake, GuildChannel, GuildChannelResolvable> {
		constructor(guild: Guild, iterable?: Iterable<any>);
		public guild: Guild;
		public create(name: string, options: GuildCreateChannelOptions & { type: 'voice'; }): Promise<VoiceChannel>;
		public create(name: string, options: GuildCreateChannelOptions & { type: 'category'; }): Promise<CategoryChannel>;
		public create(name: string, options?: GuildCreateChannelOptions & { type?: 'text'; }): Promise<TextChannel>;
		public create(name: string, options: GuildCreateChannelOptions): Promise<TextChannel | VoiceChannel | CategoryChannel>;
	}

	export class GuildEmojiManager extends BaseManager<Snowflake, GuildEmoji, EmojiResolvable> {
		constructor(guild: Guild, iterable?: Iterable<any>);
		public guild: Guild;
		public create(attachment: BufferResolvable | Base64Resolvable, name: string, options?: GuildEmojiCreateOptions): Promise<GuildEmoji>;
		public resolveIdentifier(emoji: EmojiIdentifierResolvable): string | null;
	}

	export class GuildEmojiRoleManager {
		constructor(emoji: GuildEmoji);
		public emoji: GuildEmoji;
		public guild: Guild;
		public cache: Collection<Snowflake, Role>;
		public add(roleOrRoles: RoleResolvable | RoleResolvable[] | Collection<Snowflake, Role>): Promise<GuildEmoji>;
		public set(roles: RoleResolvable[] | Collection<Snowflake, Role>): Promise<GuildEmoji>;
		public remove(roleOrRoles: RoleResolvable | RoleResolvable[] | Collection<Snowflake, Role>): Promise<GuildEmoji>;
	}

	export class GuildManager extends BaseManager<Snowflake, Guild, GuildResolvable> {
		constructor(client: Client, iterable?: Iterable<any>);
		public create(name: string, options?: { region?: string; icon: BufferResolvable | Base64Resolvable | null; }): Promise<Guild>;
	}

	export class GuildMemberManager extends BaseManager<Snowflake, GuildMember, GuildMemberResolvable> {
		constructor(guild: Guild, iterable?: Iterable<any>);
		public guild: Guild;
		public ban(user: UserResolvable, options?: BanOptions): Promise<GuildMember | User | Snowflake>;
		public fetch(options: UserResolvable | FetchMemberOptions): Promise<GuildMember>;
		public fetch(options?: FetchMembersOptions): Promise<Collection<Snowflake, GuildMember>>;
		public prune(options: GuildPruneMembersOptions & { dry?: false; count: false; }): Promise<null>;
		public prune(options?: GuildPruneMembersOptions): Promise<number>;
		public unban(user: UserResolvable, reason?: string): Promise<User>;
	}

	export class GuildMemberRoleManager extends OverridableManager<Snowflake, Role, RoleResolvable> {
		constructor(member: GuildMember);
		public readonly hoist: Role | null;
		public readonly color: Role | null;
		public readonly highest: Role;
		public member: GuildMember;
		public guild: Guild;

		public add(roleOrRoles: RoleResolvable | RoleResolvable[] | Collection<Snowflake, Role>, reason?: string): Promise<GuildMember>;
		public set(roles: RoleResolvable[] | Collection<Snowflake, Role>, reason?: string): Promise<GuildMember>;
		public remove(roleOrRoles: RoleResolvable | RoleResolvable[] | Collection<Snowflake, Role>, reason?: string): Promise<GuildMember>;
	}

<<<<<<< HEAD
	export class GuildMemberManager extends BaseManager<Snowflake, GuildMember, GuildMemberResolvable> {
		constructor(guild: Guild, iterable?: Iterable<any>);
		public guild: Guild;
		public ban(user: UserResolvable, options?: BanOptions): Promise<GuildMember | User | Snowflake>;
		public fetch(options: UserResolvable | FetchMemberOptions): Promise<GuildMember>;
		public fetch(options?: FetchMembersOptions): Promise<Collection<Snowflake, GuildMember>>;
		public prune(options: GuildPruneMembersOptions & { dry?: false; count: false; }): Promise<null>;
		public prune(options?: GuildPruneMembersOptions): Promise<number>;
		public unban(user: UserResolvable, reason?: string): Promise<User>;
	}

	export class GuildManager extends BaseManager<Snowflake, Guild, GuildResolvable> {
		constructor(client: Client, iterable?: Iterable<any>);
		public create(name: string, options?: {
			channels?: PartialChannelData[];
			defaultMessageNotifications?: DefaultMessageNotifications;
			explicitContentFilter?: ExplicitContentFilterLevel;
			icon?: BufferResolvable | Base64Resolvable;
			region?: string;
			roles?: PartialRoleData[];
			verificationLevel?: VerificationLevel;
		}): Promise<Guild>;
	}

=======
>>>>>>> 1af1e0cb
	export class MessageManager extends BaseManager<Snowflake, Message, MessageResolvable> {
		constructor(channel: TextChannel | DMChannel, iterable?: Iterable<any>);
		public channel: TextBasedChannelFields;
		public cache: LimitedCollection<Snowflake, Message>;
		public fetch(message: Snowflake, cache?: boolean): Promise<Message>;
		public fetch(options?: ChannelLogsQueryOptions, cache?: boolean): Promise<Collection<Snowflake, Message>>;
		public fetchPinned(cache?: boolean): Promise<Collection<Snowflake, Message>>;
		public delete(message: MessageResolvable, reason?: string): Promise<void>;
	}

	// Hacky workaround because changing the signature of an overridden method errors
	class OverridableManager<V, K, R = any> extends BaseManager<V, K, R> {
		public add(data: any, cache: any): any;
		public set(key: any): any;
	}

	export class PresenceManager extends BaseManager<Snowflake, Presence, PresenceResolvable> {
		constructor(client: Client, iterable?: Iterable<any>);
	}

	export class ReactionManager extends BaseManager<Snowflake, MessageReaction, MessageReactionResolvable> {
		constructor(message: Message, iterable?: Iterable<any>);
		public message: Message;
		public removeAll(): Promise<Message>;
	}

	export class ReactionUserManager extends BaseManager<Snowflake, User, UserResolvable> {
		constructor(client: Client, iterable: Iterable<any> | undefined, reaction: MessageReaction);
		public reaction: MessageReaction;
		public fetch(options?: { limit?: number; after?: Snowflake; before?: Snowflake; }): Promise<Collection<Snowflake, User>>;
		public remove(user?: UserResolvable): Promise<MessageReaction>;
	}

	export class RoleManager extends BaseManager<Snowflake, Role, RoleResolvable> {
		constructor(guild: Guild, iterable?: Iterable<any>);
		public readonly everyone: Role | null;
		public readonly highest: Role;
		public guild: Guild;

		public create(options?: { data?: RoleData; reason?: string; }): Promise<Role>;
		public fetch(id: Snowflake, cache?: boolean): Promise<Role | null>;
		public fetch(id?: Snowflake, cache?: boolean): Promise<this>;
	}

	export class UserManager extends BaseManager<Snowflake, User, UserResolvable> {
		constructor(client: Client, iterable?: Iterable<any>);
		public fetch(id: Snowflake, cache?: boolean): Promise<User>;
	}

	export class VoiceStateManager extends BaseManager<Snowflake, VoiceState, typeof VoiceState> {
		constructor(guild: Guild, iterable?: Iterable<any>);
		public guild: Guild;
	}

//#endregion

//#region Mixins

	// Model the TextBasedChannel mixin system, allowing application of these fields
	// to the classes that use these methods without having to manually add them
	// to each of those classes

	type Constructable<T> = new (...args: any[]) => T;
	function PartialTextBasedChannel<T>(Base?: Constructable<T>): Constructable<T & PartialTextBasedChannelFields>;
	function TextBasedChannel<T>(Base?: Constructable<T>): Constructable<T & TextBasedChannelFields>;

	interface PartialTextBasedChannelFields {
		lastMessageID: Snowflake | null;
		lastMessageChannelID: Snowflake | null;
		readonly lastMessage: Message | null;
		lastPinTimestamp: number | null;
		readonly lastPinAt: Date;
		send(content?: StringResolvable, options?: MessageOptions | MessageAdditions | MessageOptions & { split?: false; } | MessageAdditions): Promise<Message>;
		send(content?: StringResolvable, options?: MessageOptions & { split: true | SplitOptions; } | MessageAdditions): Promise<Message[]>;
		send(options?: MessageOptions | MessageAdditions | APIMessage | MessageOptions & { split?: false; } | MessageAdditions | APIMessage): Promise<Message>;
		send(options?: MessageOptions & { split: true | SplitOptions; } | MessageAdditions | APIMessage): Promise<Message[]>;
	}

	interface TextBasedChannelFields extends PartialTextBasedChannelFields {
		typing: boolean;
		typingCount: number;
		awaitMessages(filter: CollectorFilter, options?: AwaitMessagesOptions): Promise<Collection<Snowflake, Message>>;
		bulkDelete(messages: Collection<Snowflake, Message> | Message[] | Snowflake[] | number, filterOld?: boolean): Promise<Collection<Snowflake, Message>>;
		createMessageCollector(filter: CollectorFilter, options?: MessageCollectorOptions): MessageCollector;
		startTyping(count?: number): Promise<void>;
		stopTyping(force?: boolean): void;
	}

	function WebhookMixin<T>(Base?: Constructable<T>): Constructable<T & WebhookFields>;

	function VolumeMixin<T>(base: Constructable<T>): Constructable<T & VolumeInterface>;

	interface WebhookFields {
		id: Snowflake;
		readonly createdAt: Date;
		readonly createdTimestamp: number;
		readonly url: string;
		delete(reason?: string): Promise<void>;
		edit(options: WebhookEditData): Promise<Webhook>;
		send(content?: StringResolvable, options?: WebhookMessageOptions & { split?: false; } | MessageAdditions): Promise<Message>;
		send(content?: StringResolvable, options?: WebhookMessageOptions & { split: true | SplitOptions; } | MessageAdditions): Promise<Message[]>;
		send(options?: WebhookMessageOptions & { split?: false; } | MessageAdditions | APIMessage): Promise<Message>;
		send(options?: WebhookMessageOptions & { split: true | SplitOptions; } | MessageAdditions | APIMessage): Promise<Message[]>;
		sendSlackMessage(body: object): Promise<boolean>;
	}

//#endregion

//#region Typedefs

	type ActivityFlagsString = 'INSTANCE'
		| 'JOIN'
		| 'SPECTATE'
		| 'JOIN_REQUEST'
		| 'SYNC'
		| 'PLAY';

	interface ActivityOptions {
		name?: string;
		url?: string;
		type?: ActivityType | number;
		shardID?: number | number[];
	}

	type ActivityType = 'PLAYING'
		| 'STREAMING'
		| 'LISTENING'
		| 'WATCHING'
		| 'CUSTOM_STATUS';

	interface AddGuildMemberOptions {
		accessToken: string;
		nick?: string;
		roles?: Collection<Snowflake, Role> | RoleResolvable[];
		mute?: boolean;
		deaf?: boolean;
	}

	interface APIErrror {
		UNKNOWN_ACCOUNT: number;
		UNKNOWN_APPLICATION: number;
		UNKNOWN_CHANNEL: number;
		UNKNOWN_GUILD: number;
		UNKNOWN_INTEGRATION: number;
		UNKNOWN_INVITE: number;
		UNKNOWN_MEMBER: number;
		UNKNOWN_MESSAGE: number;
		UNKNOWN_OVERWRITE: number;
		UNKNOWN_PROVIDER: number;
		UNKNOWN_ROLE: number;
		UNKNOWN_TOKEN: number;
		UNKNOWN_USER: number;
		UNKNOWN_EMOJI: number;
		UNKNOWN_WEBHOOK: number;
		BOT_PROHIBITED_ENDPOINT: number;
		BOT_ONLY_ENDPOINT: number;
		MAXIMUM_GUILDS: number;
		MAXIMUM_FRIENDS: number;
		MAXIMUM_PINS: number;
		MAXIMUM_ROLES: number;
		MAXIMUM_REACTIONS: number;
		UNAUTHORIZED: number;
		MISSING_ACCESS: number;
		INVALID_ACCOUNT_TYPE: number;
		CANNOT_EXECUTE_ON_DM: number;
		EMBED_DISABLED: number;
		CANNOT_EDIT_MESSAGE_BY_OTHER: number;
		CANNOT_SEND_EMPTY_MESSAGE: number;
		CANNOT_MESSAGE_USER: number;
		CANNOT_SEND_MESSAGES_IN_VOICE_CHANNEL: number;
		CHANNEL_VERIFICATION_LEVEL_TOO_HIGH: number;
		OAUTH2_APPLICATION_BOT_ABSENT: number;
		MAXIMUM_OAUTH2_APPLICATIONS: number;
		INVALID_OAUTH_STATE: number;
		MISSING_PERMISSIONS: number;
		INVALID_AUTHENTICATION_TOKEN: number;
		NOTE_TOO_LONG: number;
		INVALID_BULK_DELETE_QUANTITY: number;
		CANNOT_PIN_MESSAGE_IN_OTHER_CHANNEL: number;
		CANNOT_EXECUTE_ON_SYSTEM_MESSAGE: number;
		BULK_DELETE_MESSAGE_TOO_OLD: number;
		INVITE_ACCEPTED_TO_GUILD_NOT_CONTAINING_BOT: number;
		REACTION_BLOCKED: number;
	}

	interface AuditLogChange {
		key: string;
		old?: any;
		new?: any;
	}

	interface AwaitMessagesOptions extends MessageCollectorOptions {
		errors?: string[];
	}

	interface AwaitReactionsOptions extends ReactionCollectorOptions {
		errors?: string[];
	}

	interface BanOptions {
		days?: number;
		reason?: string;
	}

	type Base64Resolvable = Buffer | Base64String;

	type Base64String = string;

	type BitFieldResolvable<T extends string> = RecursiveArray<T | number | Readonly<BitField<T>>> | T | number | Readonly<BitField<T>>;

	type BufferResolvable = Buffer | string;

	interface ChannelCreationOverwrites {
		allow?: PermissionResolvable | number;
		deny?: PermissionResolvable | number;
		id: RoleResolvable | UserResolvable;
	}

	interface ChannelData {
		name?: string;
		position?: number;
		topic?: string;
		nsfw?: boolean;
		bitrate?: number;
		userLimit?: number;
		parentID?: Snowflake;
		rateLimitPerUser?: number;
		lockPermissions?: boolean;
		permissionOverwrites?: OverwriteResolvable[] | Collection<Snowflake, OverwriteResolvable>;
	}

	interface ChannelLogsQueryOptions {
		limit?: number;
		before?: Snowflake;
		after?: Snowflake;
		around?: Snowflake;
	}

	interface ChannelPosition {
		channel: ChannelResolvable;
		position: number;
	}

	type ChannelResolvable = Channel | Snowflake;

	interface ClientApplicationAsset {
		name: string;
		id: Snowflake;
		type: 'BIG' | 'SMALL';
	}

	interface ClientOptions {
		shards?: number | number[] | 'auto';
		shardCount?: number;
		messageCacheMaxSize?: number;
		messageCacheLifetime?: number;
		messageSweepInterval?: number;
		fetchAllMembers?: boolean;
		disableMentions?: boolean;
		partials?: PartialTypes[];
		restWsBridgeTimeout?: number;
		restTimeOffset?: number;
		restRequestTimeout?: number;
		restSweepInterval?: number;
		retryLimit?: number;
		presence?: PresenceData;
		disabledEvents?: WSEventType[];
		ws?: WebSocketOptions;
		http?: HTTPOptions;
	}

	type ClientPresenceStatus = 'online' | 'idle' | 'dnd';

	interface ClientPresenceStatusData {
		web?: ClientPresenceStatus;
		mobile?: ClientPresenceStatus;
		desktop?: ClientPresenceStatus;
	}

	interface CloseEvent {
		wasClean: boolean;
		code: number;
		reason: string;
		target: WebSocket;
	}

	type CollectorFilter = (...args: any[]) => boolean;

	interface CollectorOptions {
		time?: number;
		idle?: number;
		dispose?: boolean;
	}

	type ColorResolvable = 'DEFAULT'
		| 'WHITE'
		| 'AQUA'
		| 'GREEN'
		| 'BLUE'
		| 'YELLOW'
		| 'PURPLE'
		| 'LUMINOUS_VIVID_PINK'
		| 'GOLD'
		| 'ORANGE'
		| 'RED'
		| 'GREY'
		| 'DARKER_GREY'
		| 'NAVY'
		| 'DARK_AQUA'
		| 'DARK_GREEN'
		| 'DARK_BLUE'
		| 'DARK_PURPLE'
		| 'DARK_VIVID_PINK'
		| 'DARK_GOLD'
		| 'DARK_ORANGE'
		| 'DARK_RED'
		| 'DARK_GREY'
		| 'LIGHT_GREY'
		| 'DARK_NAVY'
		| 'RANDOM'
		| [number, number, number]
		| number
		| string;

	interface CrosspostedChannel {
		channelID: Snowflake;
		guildID: Snowflake;
		type: keyof typeof ChannelType;
		name: string;
	}

	interface DeconstructedSnowflake {
		timestamp: number;
		readonly date: Date;
		workerID: number;
		processID: number;
		increment: number;
		binary: string;
	}

	type DefaultMessageNotifications = 'ALL' | 'MENTIONS';

	interface EmbedField {
		name: string;
		value: string;
		inline: boolean;
	}

	interface EmbedFieldData {
		name: StringResolvable;
		value: StringResolvable;
		inline?: boolean;
	}

	type EmojiIdentifierResolvable = string | EmojiResolvable;

	type EmojiResolvable = Snowflake | GuildEmoji | ReactionEmoji;

<<<<<<< HEAD
	type ExplicitContentFilterLevel = 'DISABLED' | 'MEMBERS_WITHOUT_ROLES' | 'ALL_MEMBERS';
=======
	interface ErrorEvent {
		error: any;
		message: string;
		type: string;
		target: WebSocket;
	}

	interface EscapeMarkdownOptions {
		codeBlock?: boolean;
		inlineCode?: boolean;
		bold?: boolean;
		italic?: boolean;
		underline?: boolean;
		strikethrough?: boolean;
		spoiler?: boolean;
		inlineCodeContent?: boolean;
		codeBlockContent?: boolean;
	}
>>>>>>> 1af1e0cb

	interface Extendable {
		GuildEmoji: typeof GuildEmoji;
		DMChannel: typeof DMChannel;
		TextChannel: typeof TextChannel;
		VoiceChannel: typeof VoiceChannel;
		CategoryChannel: typeof CategoryChannel;
		NewsChannel: typeof NewsChannel;
		StoreChannel: typeof StoreChannel;
		GuildMember: typeof GuildMember;
		Guild: typeof Guild;
		Message: typeof Message;
		MessageReaction: typeof MessageReaction;
		Presence: typeof Presence;
		VoiceState: typeof VoiceState;
		Role: typeof Role;
		User: typeof User;
	}

	interface FetchMemberOptions {
		user: UserResolvable;
		cache?: boolean;
	}

	interface FetchMembersOptions {
		query?: string;
		limit?: number;
	}

	interface FileOptions {
		attachment: BufferResolvable | Stream;
		name?: string;
	}

	type GuildAuditLogsAction = keyof GuildAuditLogsActions;

	interface GuildAuditLogsActions {
		ALL?: null;
		GUILD_UPDATE?: number;
		CHANNEL_CREATE?: number;
		CHANNEL_UPDATE?: number;
		CHANNEL_DELETE?: number;
		CHANNEL_OVERWRITE_CREATE?: number;
		CHANNEL_OVERWRITE_UPDATE?: number;
		CHANNEL_OVERWRITE_DELETE?: number;
		MEMBER_KICK?: number;
		MEMBER_PRUNE?: number;
		MEMBER_BAN_ADD?: number;
		MEMBER_BAN_REMOVE?: number;
		MEMBER_UPDATE?: number;
		MEMBER_ROLE_UPDATE?: number;
		MEMBER_MOVE?: number;
		MEMBER_DISCONNECT?: number;
		BOT_ADD?: number;
		ROLE_CREATE?: number;
		ROLE_UPDATE?: number;
		ROLE_DELETE?: number;
		INVITE_CREATE?: number;
		INVITE_UPDATE?: number;
		INVITE_DELETE?: number;
		WEBHOOK_CREATE?: number;
		WEBHOOK_UPDATE?: number;
		WEBHOOK_DELETE?: number;
		EMOJI_CREATE?: number;
		EMOJI_UPDATE?: number;
		EMOJI_DELETE?: number;
		MESSAGE_DELETE?: number;
		MESSAGE_BULK_DELETE?: number;
		MESSAGE_PIN?: number;
		MESSAGE_UNPIN?: number;
		INTEGRATION_CREATE?: number;
		INTEGRATION_UPDATE?: number;
		INTEGRATION_DELETE?: number;
	}

	type GuildAuditLogsActionType = 'CREATE'
		| 'DELETE'
		| 'UPDATE'
		| 'ALL';

	interface GuildAuditLogsFetchOptions {
		before?: Snowflake | GuildAuditLogsEntry;
		limit?: number;
		user?: UserResolvable;
		type?: GuildAuditLogsAction | number;
	}

	type GuildAuditLogsTarget = keyof GuildAuditLogsTargets;

	interface GuildAuditLogsTargets {
		ALL?: string;
		GUILD?: string;
		CHANNEL?: string;
		USER?: string;
		ROLE?: string;
		INVITE?: string;
		WEBHOOK?: string;
		EMOJI?: string;
		MESSAGE?: string;
		INTEGRATION?: string;
		UNKNOWN?: string;
	}

	type GuildChannelResolvable = Snowflake | GuildChannel;

	interface GuildCreateChannelOptions {
		permissionOverwrites?: OverwriteResolvable[] | Collection<Snowflake, OverwriteResolvable>;
		topic?: string;
		type?: Exclude<keyof typeof ChannelType, 'dm' | 'group' | 'unknown'>;
		nsfw?: boolean;
		parent?: ChannelResolvable;
		bitrate?: number;
		userLimit?: number;
		rateLimitPerUser?: number;
		position?: number;
		reason?: string;
	}

	interface GuildChannelCloneOptions extends GuildCreateChannelOptions {
		name?: string;
	}

	interface GuildEditData {
		name?: string;
		region?: string;
		verificationLevel?: VerificationLevel;
		explicitContentFilter?: ExplicitContentFilterLevel;
		defaultMessageNotifications?: DefaultMessageNotifications | number;
		afkChannel?: ChannelResolvable;
		systemChannel?: ChannelResolvable;
		systemChannelFlags?: SystemChannelFlagsResolvable;
		afkTimeout?: number;
		icon?: Base64Resolvable;
		owner?: GuildMemberResolvable;
		splash?: Base64Resolvable;
		banner?: Base64Resolvable;
	}

	interface GuildEmbedData {
		enabled: boolean;
		channel: GuildChannelResolvable | null;
	}

	interface GuildEmojiCreateOptions {
		roles?: Collection<Snowflake, Role> | RoleResolvable[];
		reason?: string;
	}

	interface GuildEmojiEditData {
		name?: string;
		roles?: Collection<Snowflake, Role> | RoleResolvable[];
	}

	type GuildFeatures = 'ANIMATED_ICON'
		| 'BANNER'
		| 'COMMERCE'
		| 'DISCOVERABLE'
		| 'FEATURABLE'
		| 'INVITE_SPLASH'
		| 'PUBLIC'
		| 'NEWS'
		| 'PARTNERED'
		| 'VANITY_URL'
		| 'VERIFIED'
		| 'VIP_REGIONS';

	interface GuildMemberEditData {
		nick?: string;
		roles?: Collection<Snowflake, Role> | RoleResolvable[];
		mute?: boolean;
		deaf?: boolean;
		channel?: ChannelResolvable | null;
	}

	type GuildMemberResolvable = GuildMember | UserResolvable;

	type GuildResolvable = Guild | GuildChannel | GuildMember | GuildEmoji | Invite | Role | Snowflake;

	interface GuildPruneMembersOptions {
		count?: boolean;
		days?: number;
		dry?: boolean;
		reason?: string;
	}

	interface HTTPOptions {
		api?: string;
		version?: number;
		host?: string;
		cdn?: string;
		invite?: string;
	}

	type ImageExt = 'webp'
		| 'png'
		| 'jpg'
		| 'gif';

	type ImageSize = 16
		| 32
		| 64
		| 128
		| 256
		| 512
		| 1024
		| 2048;

	interface ImageURLOptions {
		format?: ImageExt;
		size?: ImageSize;
	}

	interface IntegrationData {
		id: string;
		type: string;
	}

	interface IntegrationEditData {
		expireBehavior?: number;
		expireGracePeriod?: number;
	}

	interface IntegrationAccount {
		id: string;
		name: string;
	}

	interface InviteOptions {
		temporary?: boolean;
		maxAge?: number;
		maxUses?: number;
		unique?: boolean;
		reason?: string;
	}

	type InviteResolvable = string;

	type MembershipStates = 'INVITED'
		| 'ACCEPTED';

	type MessageAdditions = MessageEmbed | MessageAttachment | (MessageEmbed | MessageAttachment)[];

	interface MessageActivity {
		partyID: string;
		type: number;
	}

	interface MessageCollectorOptions extends CollectorOptions {
		max?: number;
		maxProcessed?: number;
	}

	interface MessageEditOptions {
		content?: string;
		embed?: MessageEmbedOptions | null;
		code?: string | boolean;
		flags?: BitFieldResolvable<MessageFlagsString>;
	}

	interface MessageEmbedAuthor {
		name?: string;
		url?: string;
		iconURL?: string;
		proxyIconURL?: string;
	}

	interface MessageEmbedFooter {
		text?: string;
		iconURL?: string;
		proxyIconURL?: string;
	}

	interface MessageEmbedImage {
		url: string;
		proxyURL?: string;
		height?: number;
		width?: number;
	}

	interface MessageEmbedOptions {
		title?: string;
		description?: string;
		url?: string;
		timestamp?: Date | number;
		color?: ColorResolvable;
		fields?: EmbedField[];
		files?: (MessageAttachment | string | FileOptions)[];
		author?: Partial<MessageEmbedAuthor> & { icon_url?: string; proxy_icon_url?: string; };
		thumbnail?: Partial<MessageEmbedThumbnail> & { proxy_url?: string; };
		image?: Partial<MessageEmbedImage> & { proxy_url?: string; };
		video?: Partial<MessageEmbedVideo> & { proxy_url?: string; };
		footer?: Partial<MessageEmbedFooter> & { icon_url?: string; proxy_icon_url?: string; };
	}

	interface MessageEmbedProvider {
		name: string;
		url: string;
	}

	interface MessageEmbedThumbnail {
		url: string;
		proxyURL?: string;
		height?: number;
		width?: number;
	}

	interface MessageEmbedVideo {
		url?: string;
		proxyURL?: string;
		height?: number;
		width?: number;
	}

	interface MessageEvent {
		data: WebSocket.Data;
		type: string;
		target: WebSocket;
	}

	type MessageFlagsString = 'CROSSPOSTED'
		| 'IS_CROSSPOST'
		| 'SUPPRESS_EMBEDS'
		| 'SOURCE_MESSAGE_DELETED'
		| 'URGENT';

	interface MessageOptions {
		tts?: boolean;
		nonce?: string;
		content?: string;
		embed?: MessageEmbed | MessageEmbedOptions;
		disableMentions?: boolean;
		files?: (FileOptions | BufferResolvable | Stream | MessageAttachment)[];
		code?: string | boolean;
		split?: boolean | SplitOptions;
		reply?: UserResolvable;
	}

	type MessageReactionResolvable = MessageReaction | Snowflake;

	interface MessageReference {
		channelID: string;
		guildID: string;
		messageID: string | null;
	}

	type MessageResolvable = Message | Snowflake;

	type MessageTarget = TextChannel | DMChannel | User | GuildMember | Webhook | WebhookClient;

	type MessageType = 'DEFAULT'
		| 'RECIPIENT_ADD'
		| 'RECIPIENT_REMOVE'
		| 'CALL'
		| 'CHANNEL_NAME_CHANGE'
		| 'CHANNEL_ICON_CHANGE'
		| 'PINS_ADD'
		| 'GUILD_MEMBER_JOIN'
		| 'USER_PREMIUM_GUILD_SUBSCRIPTION'
		| 'USER_PREMIUM_GUILD_SUBSCRIPTION_TIER_1'
		| 'USER_PREMIUM_GUILD_SUBSCRIPTION_TIER_2'
		| 'USER_PREMIUM_GUILD_SUBSCRIPTION_TIER_3'
		| 'CHANNEL_FOLLOW_ADD'
		| 'GUILD_DISCOVERY_DISQUALIFIED'
		| 'GUILD_DISCOVERY_REQUALIFIED';

	interface OverwriteData {
		allow?: PermissionResolvable;
		deny?: PermissionResolvable;
		id: GuildMemberResolvable | RoleResolvable;
		type?: OverwriteType;
	}

	type OverwriteResolvable = PermissionOverwrites | OverwriteData;

	type OverwriteType = 'member' | 'role';

	interface PermissionFlags extends Record<PermissionString, number> { }

	interface PermissionObject extends Record<PermissionString, boolean> { }

	interface PermissionOverwriteOption extends Partial<Record<PermissionString, boolean | null>> { }

	type PermissionResolvable = BitFieldResolvable<PermissionString>;

	type PermissionString = 'CREATE_INSTANT_INVITE'
		| 'KICK_MEMBERS'
		| 'BAN_MEMBERS'
		| 'ADMINISTRATOR'
		| 'MANAGE_CHANNELS'
		| 'MANAGE_GUILD'
		| 'ADD_REACTIONS'
		| 'VIEW_AUDIT_LOG'
		| 'PRIORITY_SPEAKER'
		| 'STREAM'
		| 'VIEW_CHANNEL'
		| 'SEND_MESSAGES'
		| 'SEND_TTS_MESSAGES'
		| 'MANAGE_MESSAGES'
		| 'EMBED_LINKS'
		| 'ATTACH_FILES'
		| 'READ_MESSAGE_HISTORY'
		| 'MENTION_EVERYONE'
		| 'USE_EXTERNAL_EMOJIS'
		| 'CONNECT'
		| 'SPEAK'
		| 'MUTE_MEMBERS'
		| 'DEAFEN_MEMBERS'
		| 'MOVE_MEMBERS'
		| 'USE_VAD'
		| 'CHANGE_NICKNAME'
		| 'MANAGE_NICKNAMES'
		| 'MANAGE_ROLES'
		| 'MANAGE_WEBHOOKS'
		| 'MANAGE_EMOJIS';

	interface RecursiveArray<T> extends Array<T | RecursiveArray<T>> { }

	interface PermissionOverwriteOptions {
		allow: PermissionResolvable;
		deny: PermissionResolvable;
		id: UserResolvable | RoleResolvable;
	}

	type PremiumTier = number;

	interface PresenceData {
		status?: PresenceStatusData;
		afk?: boolean;
		activity?: {
			name?: string;
			type?: ActivityType | number;
			url?: string;
		};
		shardID?: number | number[];
	}

	type PresenceResolvable = Presence | UserResolvable | Snowflake;

<<<<<<< HEAD
	type ClientPresenceStatus = 'online' | 'idle' | 'dnd';

	interface ClientPresenceStatusData {
		web?: ClientPresenceStatus;
		mobile?: ClientPresenceStatus;
		desktop?: ClientPresenceStatus;
	}

	interface PartialChannelData {
		id?: number;
		name: string;
		topic?: string;
		type?: ChannelType;
		parentID?: number;
		permissionOverwrites?: {
			id: number | Snowflake;
			type?: OverwriteType;
			allow?: PermissionResolvable;
			deny?: PermissionResolvable;
		}[];
	}

	interface PartialRoleData extends RoleData {
		id?: number;
	}

	type PartialTypes = 'USER'
		| 'CHANNEL'
		| 'GUILD_MEMBER'
		| 'MESSAGE'
		| 'REACTION';

=======
>>>>>>> 1af1e0cb
	type Partialize<T> = {
		id: string;
		partial: true;
		fetch(): Promise<T>;
	} & {
			[K in keyof Omit<T, 'id' | 'partial'>]: T[K] | null;
		};

	interface PartialChannel extends Partialize<Channel> {}
	interface PartialGuildMember extends Partialize<GuildMember> {}
	interface PartialMessage extends Partialize<Message> {}
	interface PartialUser extends Partialize<User> {}

	type PartialTypes = 'USER'
		| 'CHANNEL'
		| 'GUILD_MEMBER'
		| 'MESSAGE'
		| 'REACTION';

	type PresenceStatus = ClientPresenceStatus | 'offline';

	type PresenceStatusData = ClientPresenceStatus | 'invisible';

	interface RateLimitData {
		timeout: number;
		limit: number;
		timeDifference: number;
		method: string;
		path: string;
		route: string;
	}

	interface RawOverwriteData {
		id: Snowflake;
		allow: number;
		deny: number;
		type: OverwriteType;
	}

	interface ReactionCollectorOptions extends CollectorOptions {
		max?: number;
		maxEmojis?: number;
		maxUsers?: number;
	}

	interface ResolvedOverwriteOptions {
		allow: Permissions;
		deny: Permissions;
	}

	interface RoleData {
		name?: string;
		color?: ColorResolvable;
		hoist?: boolean;
		position?: number;
		permissions?: PermissionResolvable;
		mentionable?: boolean;
	}

	interface RolePosition {
		role: RoleResolvable;
		position: number;
	}

	type RoleResolvable = Role | string;

	type ShardingManagerMode = 'process' | 'worker';

	type Snowflake = string;

	interface SplitOptions {
		maxLength?: number;
		char?: string;
		prepend?: string;
		append?: string;
	}

	type Status = number;

	interface StreamOptions {
		type?: StreamType;
		seek?: number;
		volume?: number | boolean;
		plp?: number;
		fec?: boolean;
		bitrate?: number | 'auto';
		highWaterMark?: number;
	}

	type SpeakingString = 'SPEAKING' | 'SOUNDSHARE' | 'PRIORITY_SPEAKING';

	type StreamType = 'unknown' | 'converted' | 'opus' | 'ogg/opus' | 'webm/opus';

	type StringResolvable = string | string[] | any;

	type SystemChannelFlagsString = 'WELCOME_MESSAGE_DISABLED'
		| 'BOOST_MESSAGE_DISABLED';

	type SystemChannelFlagsResolvable = BitFieldResolvable<SystemChannelFlagsString>;

	type TargetUser = number;

	type UserResolvable = User | Snowflake | Message | GuildMember;

	type VerificationLevel = 'NONE' | 'LOW' | 'MEDIUM' | 'HIGH' | 'VERY_HIGH';

	type VoiceStatus = number;

	interface WebhookEditData {
		name?: string;
		avatar?: BufferResolvable;
		channel?: ChannelResolvable;
		reason?: string;
	}

	interface WebhookMessageOptions {
		username?: string;
		avatarURL?: string;
		tts?: boolean;
		nonce?: string;
		embeds?: (MessageEmbed | object)[];
		disableMentions?: boolean;
		files?: (FileOptions | BufferResolvable | Stream | MessageAttachment)[];
		code?: string | boolean;
		split?: boolean | SplitOptions;
	}

	type WebhookTypes = 'Incoming' | 'Channel Follower';

	interface WebSocketOptions {
		large_threshold?: number;
		compress?: boolean;
	}

	type WSEventType = 'READY'
		| 'RESUMED'
		| 'GUILD_CREATE'
		| 'GUILD_DELETE'
		| 'GUILD_UPDATE'
		| 'INVITE_CREATE'
		| 'INVITE_DELETE'
		| 'GUILD_MEMBER_ADD'
		| 'GUILD_MEMBER_REMOVE'
		| 'GUILD_MEMBER_UPDATE'
		| 'GUILD_MEMBERS_CHUNK'
		| 'GUILD_ROLE_CREATE'
		| 'GUILD_ROLE_DELETE'
		| 'GUILD_ROLE_UPDATE'
		| 'GUILD_BAN_ADD'
		| 'GUILD_BAN_REMOVE'
		| 'GUILD_EMOJIS_UPDATE'
		| 'GUILD_INTEGRATIONS_UPDATE'
		| 'CHANNEL_CREATE'
		| 'CHANNEL_DELETE'
		| 'CHANNEL_UPDATE'
		| 'CHANNEL_PINS_UPDATE'
		| 'MESSAGE_CREATE'
		| 'MESSAGE_DELETE'
		| 'MESSAGE_UPDATE'
		| 'MESSAGE_DELETE_BULK'
		| 'MESSAGE_REACTION_ADD'
		| 'MESSAGE_REACTION_REMOVE'
		| 'MESSAGE_REACTION_REMOVE_ALL'
		| 'MESSAGE_REACTION_REMOVE_EMOJI'
		| 'USER_UPDATE'
		| 'PRESENCE_UPDATE'
		| 'TYPING_START'
		| 'VOICE_STATE_UPDATE'
		| 'VOICE_SERVER_UPDATE'
		| 'WEBHOOKS_UPDATE';

//#endregion
}<|MERGE_RESOLUTION|>--- conflicted
+++ resolved
@@ -1804,33 +1804,6 @@
 		public remove(roleOrRoles: RoleResolvable | RoleResolvable[] | Collection<Snowflake, Role>, reason?: string): Promise<GuildMember>;
 	}
 
-<<<<<<< HEAD
-	export class GuildMemberManager extends BaseManager<Snowflake, GuildMember, GuildMemberResolvable> {
-		constructor(guild: Guild, iterable?: Iterable<any>);
-		public guild: Guild;
-		public ban(user: UserResolvable, options?: BanOptions): Promise<GuildMember | User | Snowflake>;
-		public fetch(options: UserResolvable | FetchMemberOptions): Promise<GuildMember>;
-		public fetch(options?: FetchMembersOptions): Promise<Collection<Snowflake, GuildMember>>;
-		public prune(options: GuildPruneMembersOptions & { dry?: false; count: false; }): Promise<null>;
-		public prune(options?: GuildPruneMembersOptions): Promise<number>;
-		public unban(user: UserResolvable, reason?: string): Promise<User>;
-	}
-
-	export class GuildManager extends BaseManager<Snowflake, Guild, GuildResolvable> {
-		constructor(client: Client, iterable?: Iterable<any>);
-		public create(name: string, options?: {
-			channels?: PartialChannelData[];
-			defaultMessageNotifications?: DefaultMessageNotifications;
-			explicitContentFilter?: ExplicitContentFilterLevel;
-			icon?: BufferResolvable | Base64Resolvable;
-			region?: string;
-			roles?: PartialRoleData[];
-			verificationLevel?: VerificationLevel;
-		}): Promise<Guild>;
-	}
-
-=======
->>>>>>> 1af1e0cb
 	export class MessageManager extends BaseManager<Snowflake, Message, MessageResolvable> {
 		constructor(channel: TextChannel | DMChannel, iterable?: Iterable<any>);
 		public channel: TextBasedChannelFields;
@@ -2189,9 +2162,6 @@
 
 	type EmojiResolvable = Snowflake | GuildEmoji | ReactionEmoji;
 
-<<<<<<< HEAD
-	type ExplicitContentFilterLevel = 'DISABLED' | 'MEMBERS_WITHOUT_ROLES' | 'ALL_MEMBERS';
-=======
 	interface ErrorEvent {
 		error: any;
 		message: string;
@@ -2210,7 +2180,8 @@
 		inlineCodeContent?: boolean;
 		codeBlockContent?: boolean;
 	}
->>>>>>> 1af1e0cb
+
+	type ExplicitContentFilterLevel = 'DISABLED' | 'MEMBERS_WITHOUT_ROLES' | 'ALL_MEMBERS';
 
 	interface Extendable {
 		GuildEmoji: typeof GuildEmoji;
@@ -2649,14 +2620,15 @@
 
 	type PresenceResolvable = Presence | UserResolvable | Snowflake;
 
-<<<<<<< HEAD
-	type ClientPresenceStatus = 'online' | 'idle' | 'dnd';
-
-	interface ClientPresenceStatusData {
-		web?: ClientPresenceStatus;
-		mobile?: ClientPresenceStatus;
-		desktop?: ClientPresenceStatus;
-	}
+	type Partialize<T> = {
+		id: string;
+		partial: true;
+		fetch(): Promise<T>;
+	} & {
+			[K in keyof Omit<T, 'id' | 'partial'>]: T[K] | null;
+		};
+
+	interface PartialChannel extends Partialize<Channel> {}
 
 	interface PartialChannelData {
 		id?: number;
@@ -2672,6 +2644,9 @@
 		}[];
 	}
 
+	interface PartialGuildMember extends Partialize<GuildMember> {}
+	interface PartialMessage extends Partialize<Message> {}
+
 	interface PartialRoleData extends RoleData {
 		id?: number;
 	}
@@ -2682,26 +2657,7 @@
 		| 'MESSAGE'
 		| 'REACTION';
 
-=======
->>>>>>> 1af1e0cb
-	type Partialize<T> = {
-		id: string;
-		partial: true;
-		fetch(): Promise<T>;
-	} & {
-			[K in keyof Omit<T, 'id' | 'partial'>]: T[K] | null;
-		};
-
-	interface PartialChannel extends Partialize<Channel> {}
-	interface PartialGuildMember extends Partialize<GuildMember> {}
-	interface PartialMessage extends Partialize<Message> {}
 	interface PartialUser extends Partialize<User> {}
-
-	type PartialTypes = 'USER'
-		| 'CHANNEL'
-		| 'GUILD_MEMBER'
-		| 'MESSAGE'
-		| 'REACTION';
 
 	type PresenceStatus = ClientPresenceStatus | 'offline';
 
