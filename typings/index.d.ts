import {
  blockQuote,
  bold,
  channelMention,
  codeBlock,
  formatEmoji,
  hideLinkEmbed,
  hyperlink,
  inlineCode,
  italic,
  memberNicknameMention,
  quote,
  roleMention,
  spoiler,
  strikethrough,
  time,
  TimestampStyles,
  TimestampStylesString,
  underscore,
  userMention,
} from '@discordjs/builders';
import { Collection } from '@discordjs/collection';
import {
  APIActionRowComponent,
  APIApplicationCommand,
  APIApplicationCommandInteractionData,
  APIApplicationCommandOption,
  APIApplicationCommandPermission,
  APIAuditLogChange,
  APIButtonComponent,
  APIEmbed,
  APIEmoji,
  APIInteractionDataResolvedChannel,
  APIInteractionDataResolvedGuildMember,
  APIInteractionGuildMember,
  APIMessage,
  APIMessageComponent,
  APIOverwrite,
  APIPartialChannel,
  APIPartialEmoji,
  APIPartialGuild,
  APIRole,
  APISelectMenuComponent,
  APITemplateSerializedSourceGuild,
  APIUser,
  GatewayVoiceServerUpdateDispatchData,
  GatewayVoiceStateUpdateDispatchData,
  RESTPatchAPIApplicationCommandJSONBody,
  RESTPostAPIApplicationCommandsJSONBody,
  Snowflake,
} from 'discord-api-types/v9';
import { ChildProcess } from 'node:child_process';
import { EventEmitter } from 'node:events';
import { AgentOptions } from 'node:https';
import { Response } from 'node-fetch';
import { Stream } from 'node:stream';
import { MessagePort, Worker } from 'node:worker_threads';
import * as WebSocket from 'ws';
import {
  ActivityTypes,
  ApplicationCommandOptionTypes,
  ApplicationCommandPermissionTypes,
  ApplicationCommandTypes,
  ChannelTypes,
  DefaultMessageNotificationLevels,
  ExplicitContentFilterLevels,
  InteractionResponseTypes,
  InteractionTypes,
  InviteTargetType,
  MembershipStates,
  MessageButtonStyles,
  MessageComponentTypes,
  MessageTypes,
  MFALevels,
  NSFWLevels,
  OverwriteTypes,
  PremiumTiers,
  PrivacyLevels,
  StickerFormatTypes,
  StickerTypes,
  VerificationLevels,
  WebhookTypes,
} from './enums';
import {
  RawActivityData,
  RawAnonymousGuildData,
  RawApplicationCommandData,
  RawApplicationData,
  RawBaseGuildData,
  RawChannelData,
  RawClientApplicationData,
  RawDMChannelData,
  RawEmojiData,
  RawGuildAuditLogData,
  RawGuildAuditLogEntryData,
  RawGuildBanData,
  RawGuildChannelData,
  RawGuildData,
  RawGuildEmojiData,
  RawGuildMemberData,
  RawGuildPreviewData,
  RawGuildTemplateData,
  RawIntegrationApplicationData,
  RawIntegrationData,
  RawInteractionData,
  RawInviteData,
  RawInviteGuildData,
  RawInviteStageInstance,
  RawMessageAttachmentData,
  RawMessageButtonInteractionData,
  RawMessageComponentInteractionData,
  RawMessageData,
  RawMessagePayloadData,
  RawMessageReactionData,
  RawMessageSelectMenuInteractionData,
  RawOAuth2GuildData,
  RawPartialGroupDMChannelData,
  RawPartialMessageData,
  RawPermissionOverwriteData,
  RawPresenceData,
  RawReactionEmojiData,
  RawRichPresenceAssets,
  RawRoleData,
  RawStageInstanceData,
  RawStickerData,
  RawStickerPackData,
  RawTeamData,
  RawTeamMemberData,
  RawThreadChannelData,
  RawThreadMemberData,
  RawTypingData,
  RawUserData,
  RawVoiceRegionData,
  RawVoiceStateData,
  RawWebhookData,
  RawWelcomeChannelData,
  RawWelcomeScreenData,
  RawWidgetData,
  RawWidgetMemberData,
} from './rawDataTypes';
import type { CamelCasedPropertiesDeep } from 'type-fest';

//#region Classes

export class Activity {
  private constructor(presence: Presence, data?: RawActivityData);
  public applicationId: Snowflake | null;
  public assets: RichPresenceAssets | null;
  public buttons: string[];
  public readonly createdAt: Date;
  public createdTimestamp: number;
  public details: string | null;
  public emoji: Emoji | null;
  public flags: Readonly<ActivityFlags>;
  public id: string;
  public name: string;
  public party: {
    id: string | null;
    size: [number, number];
  } | null;
  public platform: ActivityPlatform | null;
  public sessionId: string | null;
  public state: string | null;
  public syncId: string | null;
  public timestamps: {
    start: Date | null;
    end: Date | null;
  } | null;
  public type: ActivityType;
  public url: string | null;
  public equals(activity: Activity): boolean;
}

export class ActivityFlags extends BitField<ActivityFlagsString> {
  public static FLAGS: Record<ActivityFlagsString, number>;
  public static resolve(bit?: BitFieldResolvable<ActivityFlagsString, number>): number;
}

export abstract class AnonymousGuild extends BaseGuild {
  protected constructor(client: Client, data: RawAnonymousGuildData, immediatePatch?: boolean);
  public banner: string | null;
  public description: string | null;
  public nsfwLevel: NSFWLevel;
  public splash: string | null;
  public vanityURLCode: string | null;
  public verificationLevel: VerificationLevel;
  public bannerURL(options?: StaticImageURLOptions): string | null;
  public splashURL(options?: StaticImageURLOptions): string | null;
}

export abstract class Application extends Base {
  protected constructor(client: Client, data: RawApplicationData);
  public readonly createdAt: Date;
  public readonly createdTimestamp: number;
  public description: string | null;
  public icon: string | null;
  public id: Snowflake;
  public name: string | null;
  public coverURL(options?: StaticImageURLOptions): string | null;
  public fetchAssets(): Promise<ApplicationAsset[]>;
  public iconURL(options?: StaticImageURLOptions): string | null;
  public toJSON(): unknown;
  public toString(): string | null;
}

export class ApplicationCommand<PermissionsFetchType = {}> extends Base {
  private constructor(client: Client, data: RawApplicationCommandData, guild?: Guild, guildId?: Snowflake);
  public applicationId: Snowflake;
  public readonly createdAt: Date;
  public readonly createdTimestamp: number;
  public defaultPermission: boolean;
  public description: string;
  public guild: Guild | null;
  public guildId: Snowflake | null;
  public readonly manager: ApplicationCommandManager;
  public id: Snowflake;
  public name: string;
  public options: Camelize<APIApplicationCommandOption>[];
  public permissions: ApplicationCommandPermissionsManager<
    PermissionsFetchType,
    PermissionsFetchType,
    PermissionsFetchType,
    Guild | null,
    Snowflake
  >;
  public type: ApplicationCommandType;
  public version: Snowflake;
  public delete(): Promise<ApplicationCommand<PermissionsFetchType>>;
  /** @deprecated use `edit(Camelize<RESTPatchAPIApplicationCommandJSONBody>)` instead */
  public edit(data: ApplicationCommandData): Promise<ApplicationCommand<PermissionsFetchType>>;
  public edit(
    data: Camelize<RESTPatchAPIApplicationCommandJSONBody>,
  ): Promise<ApplicationCommand<PermissionsFetchType>>;
  public equals(
    command: ApplicationCommand | Camelize<RESTPatchAPIApplicationCommandJSONBody> | RawApplicationCommandData,
    enforceOptionorder?: boolean,
  ): boolean;
  public static optionsEqual(
    existing: Camelize<APIApplicationCommandOption>[],
    options: Camelize<APIApplicationCommandOption>[] | APIApplicationCommandOption[],
    enforceOptionorder?: boolean,
  ): boolean;
  private static _optionEquals(
    existing: Camelize<APIApplicationCommandOption>[],
    options: Camelize<APIApplicationCommandOption>[] | APIApplicationCommandOption,
    enforceOptionorder?: boolean,
  ): boolean;
  private static transformOption(option: Camelize<APIApplicationCommandOption>, received?: boolean): unknown;
  private static transformCommand(
    command: Camelize<RESTPostAPIApplicationCommandsJSONBody>,
  ): RESTPostAPIApplicationCommandsJSONBody;
  private static isAPICommandData(command: object): command is RESTPostAPIApplicationCommandsJSONBody;
}

export type ApplicationResolvable = Application | Activity | Snowflake;

export class ApplicationFlags extends BitField<ApplicationFlagsString> {
  public static FLAGS: Record<ApplicationFlagsString, number>;
  public static resolve(bit?: BitFieldResolvable<ApplicationFlagsString, number>): number;
}

export abstract class Base {
  public constructor(client: Client);
  public readonly client: Client;
  public toJSON(...props: Record<string, boolean | string>[]): unknown;
  public valueOf(): string;
}

export class BaseClient extends EventEmitter {
  public constructor(options?: ClientOptions | WebhookClientOptions);
  private readonly api: unknown;
  private rest: unknown;
  private decrementMaxListeners(): void;
  private incrementMaxListeners(): void;

  public on<K extends keyof BaseClientEvents>(
    event: K,
    listener: (...args: BaseClientEvents[K]) => Awaitable<void>,
  ): this;
  public on<S extends string | symbol>(
    event: Exclude<S, keyof BaseClientEvents>,
    listener: (...args: any[]) => Awaitable<void>,
  ): this;

  public once<K extends keyof BaseClientEvents>(
    event: K,
    listener: (...args: BaseClientEvents[K]) => Awaitable<void>,
  ): this;
  public once<S extends string | symbol>(
    event: Exclude<S, keyof BaseClientEvents>,
    listener: (...args: any[]) => Awaitable<void>,
  ): this;

  public emit<K extends keyof BaseClientEvents>(event: K, ...args: BaseClientEvents[K]): boolean;
  public emit<S extends string | symbol>(event: Exclude<S, keyof BaseClientEvents>, ...args: unknown[]): boolean;

  public off<K extends keyof BaseClientEvents>(
    event: K,
    listener: (...args: BaseClientEvents[K]) => Awaitable<void>,
  ): this;
  public off<S extends string | symbol>(
    event: Exclude<S, keyof BaseClientEvents>,
    listener: (...args: any[]) => Awaitable<void>,
  ): this;

  public removeAllListeners<K extends keyof BaseClientEvents>(event?: K): this;
  public removeAllListeners<S extends string | symbol>(event?: Exclude<S, keyof BaseClientEvents>): this;

  public options: ClientOptions | WebhookClientOptions;
  public destroy(): void;
  public toJSON(...props: Record<string, boolean | string>[]): unknown;
}

export type GuildCacheMessage<Cached extends CacheType> = CacheTypeReducer<
  Cached,
  Message<true>,
  APIMessage,
  Message | APIMessage,
  Message | APIMessage
>;

export abstract class BaseCommandInteraction<Cached extends CacheType = CacheType> extends Interaction<Cached> {
  public readonly command: ApplicationCommand | ApplicationCommand<{ guild: GuildResolvable }> | null;
  public options: Omit<
    CommandInteractionOptionResolver<Cached>,
    | 'getMessage'
    | 'getFocused'
    | 'getMentionable'
    | 'getRole'
    | 'getNumber'
    | 'getInteger'
    | 'getString'
    | 'getChannel'
    | 'getBoolean'
    | 'getSubcommandGroup'
    | 'getSubcommand'
  >;
  public channelId: Snowflake;
  public commandId: Snowflake;
  public commandName: string;
  public deferred: boolean;
  public ephemeral: boolean | null;
  public replied: boolean;
  public webhook: InteractionWebhook;
  public inGuild(): this is BaseCommandInteraction<'present'>;
  public inCachedGuild(): this is BaseCommandInteraction<'cached'>;
  public inRawGuild(): this is BaseCommandInteraction<'raw'>;
  public deferReply(options: InteractionDeferReplyOptions & { fetchReply: true }): Promise<GuildCacheMessage<Cached>>;
  public deferReply(options?: InteractionDeferReplyOptions): Promise<void>;
  public deleteReply(): Promise<void>;
  public editReply(options: string | MessagePayload | WebhookEditMessageOptions): Promise<GuildCacheMessage<Cached>>;
  public fetchReply(): Promise<GuildCacheMessage<Cached>>;
  public followUp(options: string | MessagePayload | InteractionReplyOptions): Promise<GuildCacheMessage<Cached>>;
  public reply(options: InteractionReplyOptions & { fetchReply: true }): Promise<GuildCacheMessage<Cached>>;
  public reply(options: string | MessagePayload | InteractionReplyOptions): Promise<void>;
  private transformOption(
    option: APIApplicationCommandOption,
    resolved: APIApplicationCommandInteractionData['resolved'],
  ): CommandInteractionOption<Cached>;
  private transformResolved(
    resolved: APIApplicationCommandInteractionData['resolved'],
  ): CommandInteractionResolvedData<Cached>;
}

export abstract class BaseGuild extends Base {
  protected constructor(client: Client, data: RawBaseGuildData);
  public readonly createdAt: Date;
  public readonly createdTimestamp: number;
  public features: GuildFeatures[];
  public icon: string | null;
  public id: Snowflake;
  public name: string;
  public readonly nameAcronym: string;
  public readonly partnered: boolean;
  public readonly verified: boolean;
  public fetch(): Promise<Guild>;
  public iconURL(options?: ImageURLOptions): string | null;
  public toString(): string;
}

export class BaseGuildEmoji extends Emoji {
  protected constructor(client: Client, data: RawGuildEmojiData, guild: Guild | GuildPreview);
  public available: boolean | null;
  public readonly createdAt: Date;
  public readonly createdTimestamp: number;
  public guild: Guild | GuildPreview;
  public id: Snowflake;
  public managed: boolean | null;
  public requiresColons: boolean | null;
}

export class BaseGuildTextChannel extends TextBasedChannel(GuildChannel) {
  protected constructor(guild: Guild, data?: RawGuildChannelData, client?: Client, immediatePatch?: boolean);
  public defaultAutoArchiveDuration?: ThreadAutoArchiveDuration;
  public messages: MessageManager;
  public nsfw: boolean;
  public threads: ThreadManager<AllowedThreadTypeForTextChannel | AllowedThreadTypeForNewsChannel>;
  public topic: string | null;
  public createInvite(options?: CreateInviteOptions): Promise<Invite>;
  public createWebhook(name: string, options?: ChannelWebhookCreateOptions): Promise<Webhook>;
  public fetchInvites(cache?: boolean): Promise<Collection<string, Invite>>;
  public setDefaultAutoArchiveDuration(
    defaultAutoArchiveDuration: ThreadAutoArchiveDuration,
    reason?: string,
  ): Promise<this>;
  public setNSFW(nsfw?: boolean, reason?: string): Promise<this>;
  public setTopic(topic: string | null, reason?: string): Promise<this>;
  public setType(type: Pick<typeof ChannelTypes, 'GUILD_TEXT'>, reason?: string): Promise<TextChannel>;
  public setType(type: Pick<typeof ChannelTypes, 'GUILD_NEWS'>, reason?: string): Promise<NewsChannel>;
  public fetchWebhooks(): Promise<Collection<Snowflake, Webhook>>;
}

export class BaseGuildVoiceChannel extends GuildChannel {
  protected constructor(guild: Guild, data?: RawGuildChannelData);
  public readonly members: Collection<Snowflake, GuildMember>;
  public readonly full: boolean;
  public readonly joinable: boolean;
  public rtcRegion: string | null;
  public bitrate: number;
  public userLimit: number;
  public createInvite(options?: CreateInviteOptions): Promise<Invite>;
  public setRTCRegion(region: string | null): Promise<this>;
  public fetchInvites(cache?: boolean): Promise<Collection<string, Invite>>;
}

export class BaseMessageComponent {
  protected constructor(data?: BaseMessageComponent | BaseMessageComponentOptions);
  public type: MessageComponentType | null;
  private static create(data: MessageComponentOptions, client?: Client | WebhookClient): MessageComponent | undefined;
  private static resolveType(type: MessageComponentTypeResolvable): MessageComponentType;
}

export class BitField<S extends string, N extends number | bigint = number> {
  public constructor(bits?: BitFieldResolvable<S, N>);
  public bitfield: N;
  public add(...bits: BitFieldResolvable<S, N>[]): BitField<S, N>;
  public any(bit: BitFieldResolvable<S, N>): boolean;
  public equals(bit: BitFieldResolvable<S, N>): boolean;
  public freeze(): Readonly<BitField<S, N>>;
  public has(bit: BitFieldResolvable<S, N>): boolean;
  public missing(bits: BitFieldResolvable<S, N>, ...hasParams: readonly unknown[]): S[];
  public remove(...bits: BitFieldResolvable<S, N>[]): BitField<S, N>;
  public serialize(...hasParams: readonly unknown[]): Record<S, boolean>;
  public toArray(...hasParams: readonly unknown[]): S[];
  public toJSON(): N extends number ? number : string;
  public valueOf(): N;
  public [Symbol.iterator](): IterableIterator<S>;
  public static FLAGS: Record<string, number | bigint>;
  public static resolve(bit?: BitFieldResolvable<string, number | bigint>): number | bigint;
}

export class ButtonInteraction<Cached extends CacheType = CacheType> extends MessageComponentInteraction<Cached> {
  private constructor(client: Client, data: RawMessageButtonInteractionData);
  public componentType: 'BUTTON';
  public inGuild(): this is ButtonInteraction<'present'>;
  public inCachedGuild(): this is ButtonInteraction<'cached'>;
  public inRawGuild(): this is ButtonInteraction<'raw'>;
}

export class CategoryChannel extends GuildChannel {
  public readonly children: Collection<Snowflake, GuildChannel>;
  public type: 'GUILD_CATEGORY';
  public createChannel(
    name: string,
    options: CategoryCreateChannelOptions & { type: 'GUILD_VOICE' },
  ): Promise<VoiceChannel>;
  public createChannel(
    name: string,
    options?: CategoryCreateChannelOptions & { type?: 'GUILD_TEXT' },
  ): Promise<TextChannel>;
  public createChannel(
    name: string,
    options: CategoryCreateChannelOptions & { type: 'GUILD_NEWS' },
  ): Promise<NewsChannel>;
  public createChannel(
    name: string,
    options: CategoryCreateChannelOptions & { type: 'GUILD_STORE' },
  ): Promise<StoreChannel>;
  public createChannel(
    name: string,
    options: CategoryCreateChannelOptions & { type: 'GUILD_STAGE_VOICE' },
  ): Promise<StageChannel>;
  public createChannel(
    name: string,
    options: CategoryCreateChannelOptions,
  ): Promise<TextChannel | VoiceChannel | NewsChannel | StoreChannel | StageChannel>;
}

export type CategoryChannelResolvable = Snowflake | CategoryChannel;

export abstract class Channel extends Base {
  public constructor(client: Client, data?: RawChannelData, immediatePatch?: boolean);
  public readonly createdAt: Date;
  public readonly createdTimestamp: number;
  public deleted: boolean;
  public id: Snowflake;
  public readonly partial: false;
  public type: keyof typeof ChannelTypes;
  public delete(): Promise<Channel>;
  public fetch(force?: boolean): Promise<Channel>;
  public isText(): this is TextBasedChannels;
  public isVoice(): this is BaseGuildVoiceChannel;
  public isThread(): this is ThreadChannel;
  public toString(): ChannelMention;
}

export type If<T extends boolean, A, B = null> = T extends true ? A : T extends false ? B : A | B;

export class Client<Ready extends boolean = boolean> extends BaseClient {
  public constructor(options: ClientOptions);
  private actions: unknown;
  private presence: ClientPresence;
  private _eval(script: string): unknown;
  private _validateOptions(options: ClientOptions): void;

  public application: If<Ready, ClientApplication>;
  public channels: ChannelManager;
  public readonly emojis: BaseGuildEmojiManager;
  public guilds: GuildManager;
  public options: ClientOptions;
  public readyAt: If<Ready, Date>;
  public readonly readyTimestamp: If<Ready, number>;
  public shard: ShardClientUtil | null;
  public token: If<Ready, string, string | null>;
  public uptime: If<Ready, number>;
  public user: If<Ready, ClientUser>;
  public users: UserManager;
  public voice: ClientVoiceManager;
  public ws: WebSocketManager;
  public destroy(): void;
  public fetchGuildPreview(guild: GuildResolvable): Promise<GuildPreview>;
  public fetchInvite(invite: InviteResolvable): Promise<Invite>;
  public fetchGuildTemplate(template: GuildTemplateResolvable): Promise<GuildTemplate>;
  public fetchVoiceRegions(): Promise<Collection<string, VoiceRegion>>;
  public fetchSticker(id: Snowflake): Promise<Sticker>;
  public fetchPremiumStickerPacks(): Promise<Collection<Snowflake, StickerPack>>;
  public fetchWebhook(id: Snowflake, token?: string): Promise<Webhook>;
  public fetchGuildWidget(guild: GuildResolvable): Promise<Widget>;
  public generateInvite(options?: InviteGenerationOptions): string;
  public login(token?: string): Promise<string>;
  public isReady(): this is Client<true>;
  public sweepMessages(lifetime?: number): number;
  public toJSON(): unknown;

  public on<K extends keyof ClientEvents>(event: K, listener: (...args: ClientEvents[K]) => Awaitable<void>): this;
  public on<S extends string | symbol>(
    event: Exclude<S, keyof ClientEvents>,
    listener: (...args: any[]) => Awaitable<void>,
  ): this;

  public once<K extends keyof ClientEvents>(event: K, listener: (...args: ClientEvents[K]) => Awaitable<void>): this;
  public once<S extends string | symbol>(
    event: Exclude<S, keyof ClientEvents>,
    listener: (...args: any[]) => Awaitable<void>,
  ): this;

  public emit<K extends keyof ClientEvents>(event: K, ...args: ClientEvents[K]): boolean;
  public emit<S extends string | symbol>(event: Exclude<S, keyof ClientEvents>, ...args: unknown[]): boolean;

  public off<K extends keyof ClientEvents>(event: K, listener: (...args: ClientEvents[K]) => Awaitable<void>): this;
  public off<S extends string | symbol>(
    event: Exclude<S, keyof ClientEvents>,
    listener: (...args: any[]) => Awaitable<void>,
  ): this;

  public removeAllListeners<K extends keyof ClientEvents>(event?: K): this;
  public removeAllListeners<S extends string | symbol>(event?: Exclude<S, keyof ClientEvents>): this;
}

export class ClientApplication extends Application {
  private constructor(client: Client, data: RawClientApplicationData);
  public botPublic: boolean | null;
  public botRequireCodeGrant: boolean | null;
  public commands: ApplicationCommandManager;
  public cover: string | null;
  public flags: Readonly<ApplicationFlags>;
  public owner: User | Team | null;
  public readonly partial: boolean;
  public rpcOrigins: string[];
  public fetch(): Promise<ClientApplication>;
}

export class ClientPresence extends Presence {
  private constructor(client: Client, data: RawPresenceData);
  private _parse(data: PresenceData): RawPresenceData;

  public set(presence: PresenceData): ClientPresence;
}

export class ClientUser extends User {
  public mfaEnabled: boolean;
  public readonly presence: ClientPresence;
  public verified: boolean;
  public edit(data: ClientUserEditData): Promise<this>;
  public setActivity(options?: ActivityOptions): ClientPresence;
  public setActivity(name: string, options?: ActivityOptions): ClientPresence;
  public setAFK(afk?: boolean, shardId?: number | number[]): ClientPresence;
  public setAvatar(avatar: BufferResolvable | Base64Resolvable | null): Promise<this>;
  public setPresence(data: PresenceData): ClientPresence;
  public setStatus(status: PresenceStatusData, shardId?: number | number[]): ClientPresence;
  public setUsername(username: string): Promise<this>;
}

export class Options extends null {
  private constructor();
  public static defaultMakeCacheSettings: CacheWithLimitsOptions;
  public static createDefault(): ClientOptions;
  public static cacheWithLimits(settings?: CacheWithLimitsOptions): CacheFactory;
  public static cacheEverything(): CacheFactory;
}

export class ClientVoiceManager {
  private constructor(client: Client);
  public readonly client: Client;
  public adapters: Map<Snowflake, InternalDiscordGatewayAdapterLibraryMethods>;
}

export { Collection } from '@discordjs/collection';

export abstract class Collector<K, V, F extends unknown[] = []> extends EventEmitter {
  protected constructor(client: Client, options?: CollectorOptions<[V, ...F]>);
  private _timeout: NodeJS.Timeout | null;
  private _idletimeout: NodeJS.Timeout | null;

  public readonly client: Client;
  public collected: Collection<K, V>;
  public ended: boolean;
  public abstract readonly endReason: string | null;
  public filter: CollectorFilter<[V, ...F]>;
  public readonly next: Promise<V>;
  public options: CollectorOptions<[V, ...F]>;
  public checkEnd(): boolean;
  public handleCollect(...args: unknown[]): Promise<void>;
  public handleDispose(...args: unknown[]): Promise<void>;
  public stop(reason?: string): void;
  public resetTimer(options?: CollectorResetTimerOptions): void;
  public [Symbol.asyncIterator](): AsyncIterableIterator<V>;
  public toJSON(): unknown;

  protected listener: (...args: any[]) => void;
  public abstract collect(...args: unknown[]): K | null | Promise<K | null>;
  public abstract dispose(...args: unknown[]): K | null;

  public on(event: 'collect' | 'dispose', listener: (...args: [V, ...F]) => Awaitable<void>): this;
  public on(event: 'end', listener: (collected: Collection<K, V>, reason: string) => Awaitable<void>): this;

  public once(event: 'collect' | 'dispose', listener: (...args: [V, ...F]) => Awaitable<void>): this;
  public once(event: 'end', listener: (collected: Collection<K, V>, reason: string) => Awaitable<void>): this;
}

export interface ApplicationCommandInteractionOptionResolver<Cached extends CacheType = CacheType>
  extends CommandInteractionOptionResolver<Cached> {
  getSubcommand(required?: true): string;
  getSubcommand(required: boolean): string | null;
  getSubcommandGroup(required?: true): string;
  getSubcommandGroup(required: boolean): string | null;
  getBoolean(name: string, required: true): boolean;
  getBoolean(name: string, required?: boolean): boolean | null;
  getChannel(name: string, required: true): NonNullable<CommandInteractionOption<Cached>['channel']>;
  getChannel(name: string, required?: boolean): NonNullable<CommandInteractionOption<Cached>['channel']> | null;
  getString(name: string, required: true): string;
  getString(name: string, required?: boolean): string | null;
  getInteger(name: string, required: true): number;
  getInteger(name: string, required?: boolean): number | null;
  getNumber(name: string, required: true): number;
  getNumber(name: string, required?: boolean): number | null;
  getUser(name: string, required: true): NonNullable<CommandInteractionOption<Cached>['user']>;
  getUser(name: string, required?: boolean): NonNullable<CommandInteractionOption<Cached>['user']> | null;
  getMember(name: string, required: true): NonNullable<CommandInteractionOption<Cached>['member']>;
  getMember(name: string, required?: boolean): NonNullable<CommandInteractionOption<Cached>['member']> | null;
  getRole(name: string, required: true): NonNullable<CommandInteractionOption<Cached>['role']>;
  getRole(name: string, required?: boolean): NonNullable<CommandInteractionOption<Cached>['role']> | null;
  getMentionable(
    name: string,
    required: true,
  ): NonNullable<CommandInteractionOption<Cached>['member' | 'role' | 'user']>;
  getMentionable(
    name: string,
    required?: boolean,
  ): NonNullable<CommandInteractionOption<Cached>['member' | 'role' | 'user']> | null;
}

export class CommandInteraction<Cached extends CacheType = CacheType> extends BaseCommandInteraction<Cached> {
  public options: Omit<CommandInteractionOptionResolver<Cached>, 'getMessage' | 'getFocused'>;
  public inGuild(): this is CommandInteraction<'present'>;
  public inCachedGuild(): this is CommandInteraction<'cached'>;
  public inRawGuild(): this is CommandInteraction<'raw'>;
  public toString(): string;
}

export class AutocompleteInteraction<Cached extends CacheType = CacheType> extends Interaction<Cached> {
  public readonly command: ApplicationCommand | ApplicationCommand<{ guild: GuildResolvable }> | null;
  public channelId: Snowflake;
  public commandId: Snowflake;
  public commandName: string;
  public responded: boolean;
  public options: Omit<CommandInteractionOptionResolver<Cached>, 'getMessage'>;
  public inGuild(): this is AutocompleteInteraction<'present'>;
  public inCachedGuild(): this is AutocompleteInteraction<'cached'>;
  public inRawGuild(): this is AutocompleteInteraction<'raw'>;
  private transformOption(option: APIApplicationCommandOption): CommandInteractionOption;
  public respond(options: ApplicationCommandOptionChoice[]): Promise<void>;
}

export class CommandInteractionOptionResolver<Cached extends CacheType = CacheType> {
  private constructor(client: Client, options: CommandInteractionOption[], resolved: CommandInteractionResolvedData);
  public readonly client: Client;
  public readonly data: readonly CommandInteractionOption<Cached>[];
  public readonly resolved: Readonly<CommandInteractionResolvedData<Cached>>;
  private _group: string | null;
  private _hoistedOptions: CommandInteractionOption<Cached>[];
  private _subcommand: string | null;
  private _getTypedOption(
    name: string,
    type: ApplicationCommandOptionType,
    properties: (keyof ApplicationCommandOption)[],
    required: true,
  ): CommandInteractionOption<Cached>;
  private _getTypedOption(
    name: string,
    type: ApplicationCommandOptionType,
    properties: (keyof ApplicationCommandOption)[],
    required: boolean,
  ): CommandInteractionOption<Cached> | null;

  public get(name: string, required: true): CommandInteractionOption<Cached>;
  public get(name: string, required?: boolean): CommandInteractionOption<Cached> | null;

  public getSubcommand(required?: true): string;
  public getSubcommand(required: boolean): string | null;
  public getSubcommandGroup(required?: true): string;
  public getSubcommandGroup(required: boolean): string | null;
  public getBoolean(name: string, required: true): boolean;
  public getBoolean(name: string, required?: boolean): boolean | null;
  public getChannel(name: string, required: true): NonNullable<CommandInteractionOption<Cached>['channel']>;
  public getChannel(name: string, required?: boolean): NonNullable<CommandInteractionOption<Cached>['channel']> | null;
  public getString(name: string, required: true): string;
  public getString(name: string, required?: boolean): string | null;
  public getInteger(name: string, required: true): number;
  public getInteger(name: string, required?: boolean): number | null;
  public getNumber(name: string, required: true): number;
  public getNumber(name: string, required?: boolean): number | null;
  public getUser(name: string, required: true): NonNullable<CommandInteractionOption<Cached>['user']>;
  public getUser(name: string, required?: boolean): NonNullable<CommandInteractionOption<Cached>['user']> | null;
  public getMember(name: string, required: true): NonNullable<CommandInteractionOption<Cached>['member']>;
  public getMember(name: string, required?: boolean): NonNullable<CommandInteractionOption<Cached>['member']> | null;
  public getRole(name: string, required: true): NonNullable<CommandInteractionOption<Cached>['role']>;
  public getRole(name: string, required?: boolean): NonNullable<CommandInteractionOption<Cached>['role']> | null;
  public getMentionable(
    name: string,
    required: true,
  ): NonNullable<CommandInteractionOption<Cached>['member' | 'role' | 'user']>;
  public getMentionable(
    name: string,
    required?: boolean,
  ): NonNullable<CommandInteractionOption<Cached>['member' | 'role' | 'user']> | null;
  public getMessage(name: string, required: true): NonNullable<CommandInteractionOption<Cached>['message']>;
  public getMessage(name: string, required?: boolean): NonNullable<CommandInteractionOption<Cached>['message']> | null;
  public getFocused(getFull: true): ApplicationCommandOptionChoice;
  public getFocused(getFull?: boolean): string | number;
}

export class ContextMenuInteraction<Cached extends CacheType = CacheType> extends BaseCommandInteraction<Cached> {
  public options: Omit<
    CommandInteractionOptionResolver<Cached>,
    | 'getFocused'
    | 'getMentionable'
    | 'getRole'
    | 'getNumber'
    | 'getInteger'
    | 'getString'
    | 'getChannel'
    | 'getBoolean'
    | 'getSubcommandGroup'
    | 'getSubcommand'
  >;
  public targetId: Snowflake;
  public targetType: Exclude<ApplicationCommandType, 'CHAT_INPUT'>;
  public inGuild(): this is ContextMenuInteraction<'present'>;
  public inCachedGuild(): this is ContextMenuInteraction<'cached'>;
  public inRawGuild(): this is ContextMenuInteraction<'raw'>;
  private resolveContextMenuOptions(data: APIApplicationCommandInteractionData): CommandInteractionOption<Cached>[];
}

export class DataResolver extends null {
  private constructor();
  public static resolveBase64(data: Base64Resolvable): string;
  public static resolveCode(data: string, regx: RegExp): string;
  public static resolveFile(resource: BufferResolvable | Stream): Promise<Buffer | Stream>;
  public static resolveFileAsBuffer(resource: BufferResolvable | Stream): Promise<Buffer>;
  public static resolveImage(resource: BufferResolvable | Base64Resolvable): Promise<string | null>;
  public static resolveInviteCode(data: InviteResolvable): string;
  public static resolveGuildTemplateCode(data: GuildTemplateResolvable): string;
}

export class DiscordAPIError extends Error {
  private constructor(error: unknown, status: number, request: unknown);
  private static flattenErrors(obj: unknown, key: string): string[];

  public code: number;
  public method: string;
  public path: string;
  public httpStatus: number;
  public requestData: HTTPErrorData;
}

export class DMChannel extends TextBasedChannel(Channel, ['bulkDelete']) {
  private constructor(client: Client, data?: RawDMChannelData);
  public messages: MessageManager;
  public recipient: User;
  public type: 'DM';
  public fetch(force?: boolean): Promise<this>;
}

export class Emoji extends Base {
  protected constructor(client: Client, emoji: RawEmojiData);
  public animated: boolean | null;
  public readonly createdAt: Date | null;
  public readonly createdTimestamp: number | null;
  public deleted: boolean;
  public id: Snowflake | null;
  public name: string | null;
  public readonly identifier: string;
  public readonly url: string | null;
  public toJSON(): unknown;
  public toString(): string;
}

export class Guild extends AnonymousGuild {
  private constructor(client: Client, data: RawGuildData);
  private _sortedRoles(): Collection<Snowflake, Role>;
  private _sortedChannels(channel: Channel): Collection<Snowflake, GuildChannel>;

  public readonly afkChannel: VoiceChannel | null;
  public afkChannelId: Snowflake | null;
  public afkTimeout: number;
  public applicationId: Snowflake | null;
  public approximateMemberCount: number | null;
  public approximatePresenceCount: number | null;
  public available: boolean;
  public bans: GuildBanManager;
  public channels: GuildChannelManager;
  public commands: GuildApplicationCommandManager;
  public defaultMessageNotifications: DefaultMessageNotificationLevel | number;
  public deleted: boolean;
  public discoverySplash: string | null;
  public emojis: GuildEmojiManager;
  public explicitContentFilter: ExplicitContentFilterLevel;
  public invites: GuildInviteManager;
  public readonly joinedAt: Date;
  public joinedTimestamp: number;
  public large: boolean;
  public maximumMembers: number | null;
  public maximumPresences: number | null;
  public readonly me: GuildMember | null;
  public memberCount: number;
  public members: GuildMemberManager;
  public mfaLevel: MFALevel;
  public ownerId: Snowflake;
  public preferredLocale: string;
  public premiumSubscriptionCount: number | null;
  public premiumTier: PremiumTier;
  public presences: PresenceManager;
  public readonly publicUpdatesChannel: TextChannel | null;
  public publicUpdatesChannelId: Snowflake | null;
  public roles: RoleManager;
  public readonly rulesChannel: TextChannel | null;
  public rulesChannelId: Snowflake | null;
  public readonly shard: WebSocketShard;
  public shardId: number;
  public stageInstances: StageInstanceManager;
  public stickers: GuildStickerManager;
  public readonly systemChannel: TextChannel | null;
  public systemChannelFlags: Readonly<SystemChannelFlags>;
  public systemChannelId: Snowflake | null;
  public vanityURLUses: number | null;
  public readonly voiceAdapterCreator: InternalDiscordGatewayAdapterCreator;
  public readonly voiceStates: VoiceStateManager;
  public readonly widgetChannel: TextChannel | null;
  public widgetChannelId: Snowflake | null;
  public widgetEnabled: boolean | null;
  public readonly maximumBitrate: number;
  public createTemplate(name: string, description?: string): Promise<GuildTemplate>;
  public delete(): Promise<Guild>;
  public discoverySplashURL(options?: StaticImageURLOptions): string | null;
  public edit(data: GuildEditData, reason?: string): Promise<Guild>;
  public editWelcomeScreen(data: WelcomeScreenEditData): Promise<WelcomeScreen>;
  public equals(guild: Guild): boolean;
  public fetchAuditLogs(options?: GuildAuditLogsFetchOptions): Promise<GuildAuditLogs>;
  public fetchIntegrations(): Promise<Collection<Snowflake | string, Integration>>;
  public fetchOwner(options?: BaseFetchOptions): Promise<GuildMember>;
  public fetchPreview(): Promise<GuildPreview>;
  public fetchTemplates(): Promise<Collection<GuildTemplate['code'], GuildTemplate>>;
  public fetchVanityData(): Promise<Vanity>;
  public fetchWebhooks(): Promise<Collection<Snowflake, Webhook>>;
  public fetchWelcomeScreen(): Promise<WelcomeScreen>;
  public fetchWidget(): Promise<Widget>;
  public fetchWidgetSettings(): Promise<GuildWidgetSettings>;
  public leave(): Promise<Guild>;
  public setAFKChannel(afkChannel: VoiceChannelResolvable | null, reason?: string): Promise<Guild>;
  public setAFKTimeout(afkTimeout: number, reason?: string): Promise<Guild>;
  public setBanner(banner: BufferResolvable | Base64Resolvable | null, reason?: string): Promise<Guild>;
  /** @deprecated Use {@link GuildChannelManager.setPositions} instead */
  public setChannelPositions(channelPositions: readonly ChannelPosition[]): Promise<Guild>;
  public setDefaultMessageNotifications(
    defaultMessageNotifications: DefaultMessageNotificationLevel | number,
    reason?: string,
  ): Promise<Guild>;
  public setDiscoverySplash(
    discoverySplash: BufferResolvable | Base64Resolvable | null,
    reason?: string,
  ): Promise<Guild>;
  public setExplicitContentFilter(
    explicitContentFilter: ExplicitContentFilterLevel | number,
    reason?: string,
  ): Promise<Guild>;
  public setIcon(icon: BufferResolvable | Base64Resolvable | null, reason?: string): Promise<Guild>;
  public setName(name: string, reason?: string): Promise<Guild>;
  public setOwner(owner: GuildMemberResolvable, reason?: string): Promise<Guild>;
  public setPreferredLocale(preferredLocale: string, reason?: string): Promise<Guild>;
  public setPublicUpdatesChannel(publicUpdatesChannel: TextChannelResolvable | null, reason?: string): Promise<Guild>;
  /** @deprecated Use {@link RoleManager.setPositions} instead */
  public setRolePositions(rolePositions: readonly RolePosition[]): Promise<Guild>;
  public setRulesChannel(rulesChannel: TextChannelResolvable | null, reason?: string): Promise<Guild>;
  public setSplash(splash: BufferResolvable | Base64Resolvable | null, reason?: string): Promise<Guild>;
  public setSystemChannel(systemChannel: TextChannelResolvable | null, reason?: string): Promise<Guild>;
  public setSystemChannelFlags(systemChannelFlags: SystemChannelFlagsResolvable, reason?: string): Promise<Guild>;
  public setVerificationLevel(verificationLevel: VerificationLevel | number, reason?: string): Promise<Guild>;
  public setWidgetSettings(settings: GuildWidgetSettingsData, reason?: string): Promise<Guild>;
  public toJSON(): unknown;
}

export class GuildAuditLogs {
  private constructor(guild: Guild, data: RawGuildAuditLogData);
  private webhooks: Collection<Snowflake, Webhook>;
  private integrations: Collection<Snowflake | string, Integration>;

  public entries: Collection<Snowflake, GuildAuditLogsEntry>;

  public static Actions: GuildAuditLogsActions;
  public static Targets: GuildAuditLogsTargets;
  public static Entry: typeof GuildAuditLogsEntry;
  public static actionType(action: number): GuildAuditLogsActionType;
  public static build(...args: unknown[]): Promise<GuildAuditLogs>;
  public static targetType(target: number): GuildAuditLogsTarget;
  public toJSON(): unknown;
}

export class GuildAuditLogsEntry {
  private constructor(logs: GuildAuditLogs, guild: Guild, data: RawGuildAuditLogEntryData);
  public action: GuildAuditLogsAction;
  public actionType: GuildAuditLogsActionType;
  public changes: AuditLogChange[] | null;
  public readonly createdAt: Date;
  public readonly createdTimestamp: number;
  public executor: User | null;
  public extra: unknown | Role | GuildMember | null;
  public id: Snowflake;
  public reason: string | null;
  public target:
    | Guild
    | GuildChannel
    | User
    | Role
    | GuildEmoji
    | Invite
    | Webhook
    | Message
    | Integration
    | StageInstance
    | Sticker
    | ThreadChannel
    | { id: Snowflake }
    | null;
  public targetType: GuildAuditLogsTarget;
  public toJSON(): unknown;
}

export class GuildBan extends Base {
  private constructor(client: Client, data: RawGuildBanData, guild: Guild);
  public guild: Guild;
  public user: User;
  public readonly partial: boolean;
  public reason?: string | null;
  public fetch(force?: boolean): Promise<GuildBan>;
}

export abstract class GuildChannel extends Channel {
  public constructor(guild: Guild, data?: RawGuildChannelData, client?: Client, immediatePatch?: boolean);
  private memberPermissions(member: GuildMember, checkAdmin: boolean): Readonly<Permissions>;
  private rolePermissions(role: Role, checkAdmin: boolean): Readonly<Permissions>;

  public readonly calculatedPosition: number;
  public readonly deletable: boolean;
  public guild: Guild;
  public guildId: Snowflake;
  public readonly manageable: boolean;
  public readonly members: Collection<Snowflake, GuildMember>;
  public name: string;
  public readonly parent: CategoryChannel | null;
  public parentId: Snowflake | null;
  public permissionOverwrites: PermissionOverwriteManager;
  public readonly permissionsLocked: boolean | null;
  public readonly position: number;
  public rawPosition: number;
  public type: Exclude<keyof typeof ChannelTypes, 'DM' | 'GROUP_DM' | 'UNKNOWN'>;
  public readonly viewable: boolean;
  public clone(options?: GuildChannelCloneOptions): Promise<this>;
  public delete(reason?: string): Promise<this>;
  public edit(data: ChannelData, reason?: string): Promise<this>;
  public equals(channel: GuildChannel): boolean;
  public lockPermissions(): Promise<this>;
  public permissionsFor(memberOrRole: GuildMember | Role, checkAdmin?: boolean): Readonly<Permissions>;
  public permissionsFor(
    memberOrRole: GuildMemberResolvable | RoleResolvable,
    checkAdmin?: boolean,
  ): Readonly<Permissions> | null;
  public setName(name: string, reason?: string): Promise<this>;
  public setParent(channel: CategoryChannelResolvable | null, options?: SetParentOptions): Promise<this>;
  public setPosition(position: number, options?: SetChannelPositionOptions): Promise<this>;
  public isText(): this is TextChannel | NewsChannel;
}

export class GuildEmoji extends BaseGuildEmoji {
  private constructor(client: Client, data: RawGuildEmojiData, guild: Guild);
  private _roles: Snowflake[];

  public readonly deletable: boolean;
  public guild: Guild;
  public author: User | null;
  public readonly roles: GuildEmojiRoleManager;
  public readonly url: string;
  public delete(reason?: string): Promise<GuildEmoji>;
  public edit(data: GuildEmojiEditData, reason?: string): Promise<GuildEmoji>;
  public equals(other: GuildEmoji | unknown): boolean;
  public fetchAuthor(): Promise<User>;
  public setName(name: string, reason?: string): Promise<GuildEmoji>;
}

export class GuildMember extends PartialTextBasedChannel(Base) {
  private constructor(client: Client, data: RawGuildMemberData, guild: Guild);
  public avatar: string | null;
  public readonly bannable: boolean;
  public deleted: boolean;
  public readonly displayColor: number;
  public readonly displayHexColor: HexColorString;
  public readonly displayName: string;
  public guild: Guild;
  public readonly id: Snowflake;
  public pending: boolean;
  public readonly joinedAt: Date | null;
  public joinedTimestamp: number | null;
  public readonly kickable: boolean;
  public readonly manageable: boolean;
  public nickname: string | null;
  public readonly partial: false;
  public readonly permissions: Readonly<Permissions>;
  public readonly premiumSince: Date | null;
  public premiumSinceTimestamp: number | null;
  public readonly presence: Presence | null;
  public readonly roles: GuildMemberRoleManager;
  public user: User;
  public readonly voice: VoiceState;
  public avatarURL(options?: ImageURLOptions): string | null;
  public ban(options?: BanOptions): Promise<GuildMember>;
  public fetch(force?: boolean): Promise<GuildMember>;
  public createDM(force?: boolean): Promise<DMChannel>;
  public deleteDM(): Promise<DMChannel>;
  public displayAvatarURL(options?: ImageURLOptions): string;
  public edit(data: GuildMemberEditData, reason?: string): Promise<GuildMember>;
  public kick(reason?: string): Promise<GuildMember>;
  public permissionsIn(channel: GuildChannelResolvable): Readonly<Permissions>;
  public setNickname(nickname: string | null, reason?: string): Promise<GuildMember>;
  public toJSON(): unknown;
  public toString(): MemberMention;
  public valueOf(): string;
}

export class GuildPreview extends Base {
  private constructor(client: Client, data: RawGuildPreviewData);
  public approximateMemberCount: number;
  public approximatePresenceCount: number;
  public readonly createdAt: Date;
  public readonly createdTimestamp: number;
  public description: string | null;
  public discoverySplash: string | null;
  public emojis: Collection<Snowflake, GuildPreviewEmoji>;
  public features: GuildFeatures[];
  public icon: string | null;
  public id: Snowflake;
  public name: string;
  public splash: string | null;
  public discoverySplashURL(options?: StaticImageURLOptions): string | null;
  public iconURL(options?: ImageURLOptions): string | null;
  public splashURL(options?: StaticImageURLOptions): string | null;
  public fetch(): Promise<GuildPreview>;
  public toJSON(): unknown;
  public toString(): string;
}

export class GuildTemplate extends Base {
  private constructor(client: Client, data: RawGuildTemplateData);
  public readonly createdTimestamp: number;
  public readonly updatedTimestamp: number;
  public readonly url: string;
  public code: string;
  public name: string;
  public description: string | null;
  public usageCount: number;
  public creator: User;
  public creatorId: Snowflake;
  public createdAt: Date;
  public updatedAt: Date;
  public guild: Guild | null;
  public guildId: Snowflake;
  public serializedGuild: APITemplateSerializedSourceGuild;
  public unSynced: boolean | null;
  public createGuild(name: string, icon?: BufferResolvable | Base64Resolvable): Promise<Guild>;
  public delete(): Promise<GuildTemplate>;
  public edit(options?: EditGuildTemplateOptions): Promise<GuildTemplate>;
  public sync(): Promise<GuildTemplate>;
  public static GUILD_TEMPLATES_PATTERN: RegExp;
}

export class GuildPreviewEmoji extends BaseGuildEmoji {
  private constructor(client: Client, data: RawGuildEmojiData, guild: GuildPreview);
  public guild: GuildPreview;
  public roles: Snowflake[];
}

export class HTTPError extends Error {
  private constructor(message: string, name: string, code: number, request: unknown);
  public code: number;
  public method: string;
  public name: string;
  public path: string;
  public requestData: HTTPErrorData;
}

// tslint:disable-next-line:no-empty-interface - Merge RateLimitData into RateLimitError to not have to type it again
export interface RateLimitError extends RateLimitData {}
export class RateLimitError extends Error {
  private constructor(data: RateLimitData);
  public name: 'RateLimitError';
}

export class Integration extends Base {
  private constructor(client: Client, data: RawIntegrationData, guild: Guild);
  public account: IntegrationAccount;
  public application: IntegrationApplication | null;
  public enabled: boolean;
  public expireBehavior: number | undefined;
  public expireGracePeriod: number | undefined;
  public guild: Guild;
  public id: Snowflake | string;
  public name: string;
  public role: Role | undefined;
  public enableEmoticons: boolean | null;
  public readonly roles: Collection<Snowflake, Role>;
  public syncedAt: number | undefined;
  public syncing: boolean | undefined;
  public type: IntegrationType;
  public user: User | null;
  public subscriberCount: number | null;
  public revoked: boolean | null;
  public delete(reason?: string): Promise<Integration>;
}

export class IntegrationApplication extends Application {
  private constructor(client: Client, data: RawIntegrationApplicationData);
  public bot: User | null;
  public termsOfServiceURL: string | null;
  public privacyPolicyURL: string | null;
  public rpcOrigins: string[];
  public summary: string | null;
  public hook: boolean | null;
  public cover: string | null;
  public verifyKey: string | null;
}

export class Intents extends BitField<IntentsString> {
  public static FLAGS: Record<IntentsString, number>;
  public static resolve(bit?: BitFieldResolvable<IntentsString, number>): number;
}

export type CacheType = 'cached' | 'raw' | 'present';

export type CacheTypeReducer<
  State extends CacheType,
  CachedType,
  RawType = CachedType,
  PresentType = CachedType | RawType,
  Fallback = PresentType | null,
> = [State] extends ['cached']
  ? CachedType
  : [State] extends ['raw']
  ? RawType
  : [State] extends ['present']
  ? PresentType
  : Fallback;

export class Interaction<Cached extends CacheType = CacheType> extends Base {
  // This a technique used to brand different cached types. Or else we'll get `never` errors on typeguard checks.
  private readonly _cacheType: Cached;
  protected constructor(client: Client, data: RawInteractionData);
  public applicationId: Snowflake;
  public readonly channel: CacheTypeReducer<Cached, TextBasedChannels | null>;
  public channelId: Snowflake | null;
  public readonly createdAt: Date;
  public readonly createdTimestamp: number;
  public readonly guild: CacheTypeReducer<Cached, Guild, null>;
  public guildId: CacheTypeReducer<Cached, Snowflake>;
  public id: Snowflake;
  public member: CacheTypeReducer<Cached, GuildMember, APIInteractionGuildMember>;
  public readonly token: string;
  public type: InteractionType;
  public user: User;
  public version: number;
  public memberPermissions: Readonly<Permissions> | null;
  public inGuild(): this is Interaction<'present'>;
  public inCachedGuild(): this is Interaction<'cached'>;
  public inRawGuild(): this is Interaction<'raw'>;
  public isApplicationCommand(): this is BaseCommandInteraction<Cached>;
  public isButton(): this is ButtonInteraction<Cached>;
  public isCommand(): this is CommandInteraction<Cached>;
  public isAutocomplete(): this is AutocompleteInteraction<Cached>;
  public isContextMenu(): this is ContextMenuInteraction<Cached>;
  public isMessageComponent(): this is MessageComponentInteraction<Cached>;
  public isSelectMenu(): this is SelectMenuInteraction<Cached>;
}

export class InteractionCollector<T extends Interaction> extends Collector<Snowflake, T> {
  public constructor(client: Client, options?: InteractionCollectorOptions<T>);
  private _handleMessageDeletion(message: Message): void;
  private _handleChannelDeletion(channel: GuildChannel): void;
  private _handleGuildDeletion(guild: Guild): void;

  public channelId: Snowflake | null;
  public componentType: MessageComponentType | null;
  public readonly endReason: string | null;
  public guildId: Snowflake | null;
  public interactionType: InteractionType | null;
  public messageId: Snowflake | null;
  public options: InteractionCollectorOptions<T>;
  public total: number;
  public users: Collection<Snowflake, User>;

  public collect(interaction: Interaction): Snowflake;
  public empty(): void;
  public dispose(interaction: Interaction): Snowflake;
  public on(event: 'collect' | 'dispose', listener: (interaction: T) => Awaitable<void>): this;
  public on(event: 'end', listener: (collected: Collection<Snowflake, T>, reason: string) => Awaitable<void>): this;
  public on(event: string, listener: (...args: any[]) => Awaitable<void>): this;

  public once(event: 'collect' | 'dispose', listener: (interaction: T) => Awaitable<void>): this;
  public once(event: 'end', listener: (collected: Collection<Snowflake, T>, reason: string) => Awaitable<void>): this;
  public once(event: string, listener: (...args: any[]) => Awaitable<void>): this;
}

export class InteractionWebhook extends PartialWebhookMixin() {
  public constructor(client: Client, id: Snowflake, token: string);
  public token: string;
  public send(options: string | MessagePayload | InteractionReplyOptions): Promise<Message | APIMessage>;
}

export class Invite extends Base {
  private constructor(client: Client, data: RawInviteData);
  public channel: GuildChannel | PartialGroupDMChannel;
  public code: string;
  public readonly deletable: boolean;
  public readonly createdAt: Date | null;
  public createdTimestamp: number | null;
  public readonly expiresAt: Date | null;
  public readonly expiresTimestamp: number | null;
  public guild: InviteGuild | Guild | null;
  public inviter: User | null;
  public maxAge: number | null;
  public maxUses: number | null;
  public memberCount: number;
  public presenceCount: number;
  public targetApplication: IntegrationApplication | null;
  public targetUser: User | null;
  public targetType: InviteTargetType | null;
  public temporary: boolean | null;
  public readonly url: string;
  public uses: number | null;
  public delete(reason?: string): Promise<Invite>;
  public toJSON(): unknown;
  public toString(): string;
  public static INVITES_PATTERN: RegExp;
  public stageInstance: InviteStageInstance | null;
}

export class InviteStageInstance extends Base {
  private constructor(client: Client, data: RawInviteStageInstance, channelId: Snowflake, guildId: Snowflake);
  public channelId: Snowflake;
  public guildId: Snowflake;
  public members: Collection<Snowflake, GuildMember>;
  public topic: string;
  public participantCount: number;
  public speakerCount: number;
  public readonly channel: StageChannel | null;
  public readonly guild: Guild | null;
}

export class InviteGuild extends AnonymousGuild {
  private constructor(client: Client, data: RawInviteGuildData);
  public welcomeScreen: WelcomeScreen | null;
}

export class LimitedCollection<K, V> extends Collection<K, V> {
  public constructor(options?: LimitedCollectionOptions<K, V>, iterable?: Iterable<readonly [K, V]>);
  public maxSize: number;
  public keepOverLimit: ((value: V, key: K, collection: this) => boolean) | null;
  public interval: NodeJS.Timeout | null;
  public sweepFilter: SweepFilter<K, V> | null;

  public static filterByLifetime<K, V>(options?: LifetimeFilterOptions<K, V>): SweepFilter<K, V>;
}

export type MessageCollectorOptionsParams<T extends MessageComponentTypeResolvable> =
  | {
      componentType?: T;
    } & MessageComponentCollectorOptions<MappedInteractionTypes[T]>;

export type MessageChannelCollectorOptionsParams<T extends MessageComponentTypeResolvable> =
  | {
      componentType?: T;
    } & MessageChannelComponentCollectorOptions<MappedInteractionTypes[T]>;

export type AwaitMessageCollectorOptionsParams<T extends MessageComponentTypeResolvable> =
  | { componentType?: T } & Pick<
      InteractionCollectorOptions<MappedInteractionTypes[T]>,
      keyof AwaitMessageComponentOptions<any>
    >;

export type GuildTextBasedChannel = Exclude<TextBasedChannels, PartialDMChannel | DMChannel>;
export interface StringMappedInteractionTypes<Cached extends CacheType = CacheType> {
  BUTTON: ButtonInteraction<Cached>;
  SELECT_MENU: SelectMenuInteraction<Cached>;
  ACTION_ROW: MessageComponentInteraction<Cached>;
}

export interface EnumMappedInteractionTypes<Cached extends CacheType = CacheType> {
  1: MessageComponentInteraction<Cached>;
  2: ButtonInteraction<Cached>;
  3: SelectMenuInteraction<Cached>;
}

export type WrapBooleanCache<T extends boolean> = If<T, 'cached', CacheType>;
export type MappedInteractionTypes<Cached extends boolean = boolean> = StringMappedInteractionTypes<
  WrapBooleanCache<Cached>
> &
  EnumMappedInteractionTypes<WrapBooleanCache<Cached>>;

export class Message<Cached extends boolean = boolean> extends Base {
  private readonly _cacheType: Cached;
  private constructor(client: Client, data: RawMessageData);
  private _patch(data: RawPartialMessageData | RawMessageData): void;

  public activity: MessageActivity | null;
  public applicationId: Snowflake | null;
  public attachments: Collection<Snowflake, MessageAttachment>;
  public author: User;
  public readonly channel: If<Cached, GuildTextBasedChannel, TextBasedChannels>;
  public channelId: Snowflake;
  public readonly cleanContent: string;
  public components: MessageActionRow[];
  public content: string;
  public readonly createdAt: Date;
  public createdTimestamp: number;
  public readonly crosspostable: boolean;
  public readonly deletable: boolean;
  public deleted: boolean;
  public readonly editable: boolean;
  public readonly editedAt: Date | null;
  public editedTimestamp: number | null;
  public embeds: MessageEmbed[];
  public groupActivityApplication: ClientApplication | null;
  public guildId: Snowflake | null;
  public readonly guild: Guild | null;
  public readonly hasThread: boolean;
  public id: Snowflake;
  public interaction: MessageInteraction | null;
  public readonly member: GuildMember | null;
  public mentions: MessageMentions;
  public nonce: string | number | null;
  public readonly partial: false;
  public readonly pinnable: boolean;
  public pinned: boolean;
  public reactions: ReactionManager;
  public stickers: Collection<Snowflake, Sticker>;
  public system: boolean;
  public readonly thread: ThreadChannel | null;
  public tts: boolean;
  public type: MessageType;
  public readonly url: string;
  public webhookId: Snowflake | null;
  public flags: Readonly<MessageFlags>;
  public reference: MessageReference | null;
  public awaitMessageComponent<T extends MessageComponentTypeResolvable = 'ACTION_ROW'>(
    options?: AwaitMessageCollectorOptionsParams<T>,
  ): Promise<MappedInteractionTypes<Cached>[T]>;
  public awaitReactions(options?: AwaitReactionsOptions): Promise<Collection<Snowflake | string, MessageReaction>>;
  public createReactionCollector(options?: ReactionCollectorOptions): ReactionCollector;
  public createMessageComponentCollector<T extends MessageComponentTypeResolvable = 'ACTION_ROW'>(
    options?: MessageCollectorOptionsParams<T>,
  ): InteractionCollector<MappedInteractionTypes<Cached>[T]>;
  public delete(): Promise<Message>;
  public edit(content: string | MessageEditOptions | MessagePayload): Promise<Message>;
  public equals(message: Message, rawData: unknown): boolean;
  public fetchReference(): Promise<Message>;
  public fetchWebhook(): Promise<Webhook>;
  public crosspost(): Promise<Message>;
  public fetch(force?: boolean): Promise<Message>;
  public pin(): Promise<Message>;
  public react(emoji: EmojiIdentifierResolvable): Promise<MessageReaction>;
  public removeAttachments(): Promise<Message>;
  public reply(options: string | MessagePayload | ReplyMessageOptions): Promise<Message>;
  public resolveComponent(customId: string): MessageActionRowComponent | null;
  public startThread(options: StartThreadOptions): Promise<ThreadChannel>;
  public suppressEmbeds(suppress?: boolean): Promise<Message>;
  public toJSON(): unknown;
  public toString(): string;
  public unpin(): Promise<Message>;
  public inGuild(): this is Message<true> & this;
}

export class MessageActionRow extends BaseMessageComponent {
  public constructor(data?: MessageActionRow | MessageActionRowOptions | APIActionRowComponent);
  public type: 'ACTION_ROW';
  public components: MessageActionRowComponent[];
  public addComponents(
    ...components: MessageActionRowComponentResolvable[] | MessageActionRowComponentResolvable[][]
  ): this;
  public setComponents(
    ...components: MessageActionRowComponentResolvable[] | MessageActionRowComponentResolvable[][]
  ): this;
  public spliceComponents(
    index: number,
    deleteCount: number,
    ...components: MessageActionRowComponentResolvable[] | MessageActionRowComponentResolvable[][]
  ): this;
  public toJSON(): APIActionRowComponent;
}

export class MessageAttachment {
  public constructor(attachment: BufferResolvable | Stream, name?: string, data?: RawMessageAttachmentData);

  public attachment: BufferResolvable | Stream;
  public contentType: string | null;
  public description: string | null;
  public ephemeral: boolean;
  public height: number | null;
  public id: Snowflake;
  public name: string | null;
  public proxyURL: string;
  public size: number;
  public readonly spoiler: boolean;
  public url: string;
  public width: number | null;
  public setDescription(description: string): this;
  public setFile(attachment: BufferResolvable | Stream, name?: string): this;
  public setName(name: string): this;
  public setSpoiler(spoiler?: boolean): this;
  public toJSON(): unknown;
}

export class MessageButton extends BaseMessageComponent {
  public constructor(data?: MessageButton | MessageButtonOptions | APIButtonComponent);
  public customId: string | null;
  public disabled: boolean;
  public emoji: APIPartialEmoji | null;
  public label: string | null;
  public style: MessageButtonStyle | null;
  public type: 'BUTTON';
  public url: string | null;
  public setCustomId(customId: string): this;
  public setDisabled(disabled?: boolean): this;
  public setEmoji(emoji: EmojiIdentifierResolvable): this;
  public setLabel(label: string): this;
  public setStyle(style: MessageButtonStyleResolvable): this;
  public setURL(url: string): this;
  public toJSON(): APIButtonComponent;
  private static resolveStyle(style: MessageButtonStyleResolvable): MessageButtonStyle;
}

export class MessageCollector extends Collector<Snowflake, Message> {
  public constructor(channel: TextBasedChannels, options?: MessageCollectorOptions);
  private _handleChannelDeletion(channel: GuildChannel): void;
  private _handleGuildDeletion(guild: Guild): void;

  public channel: TextBasedChannels;
  public readonly endReason: string | null;
  public options: MessageCollectorOptions;
  public received: number;

  public collect(message: Message): Snowflake | null;
  public dispose(message: Message): Snowflake | null;
}

export class MessageComponentInteraction<Cached extends CacheType = CacheType> extends Interaction<Cached> {
  protected constructor(client: Client, data: RawMessageComponentInteractionData);
  public readonly channel: CacheTypeReducer<Cached, TextBasedChannels | null>;
  public readonly component: CacheTypeReducer<
    Cached,
    MessageActionRowComponent,
    Exclude<APIMessageComponent, APIActionRowComponent>
  > | null;
  public componentType: Exclude<MessageComponentType, 'ACTION_ROW'>;
  public customId: string;
  public channelId: Snowflake;
  public deferred: boolean;
  public ephemeral: boolean | null;
  public message: CacheTypeReducer<Cached, Message, APIMessage>;
  public replied: boolean;
  public webhook: InteractionWebhook;
  public inGuild(): this is MessageComponentInteraction<'present'>;
  public inCachedGuild(): this is MessageComponentInteraction<'cached'>;
  public inRawGuild(): this is MessageComponentInteraction<'raw'>;
  public deferReply(options: InteractionDeferReplyOptions & { fetchReply: true }): Promise<GuildCacheMessage<Cached>>;
  public deferReply(options?: InteractionDeferReplyOptions): Promise<void>;
  public deferUpdate(options: InteractionDeferUpdateOptions & { fetchReply: true }): Promise<GuildCacheMessage<Cached>>;
  public deferUpdate(options?: InteractionDeferUpdateOptions): Promise<void>;
  public deleteReply(): Promise<void>;
  public editReply(options: string | MessagePayload | WebhookEditMessageOptions): Promise<GuildCacheMessage<Cached>>;
  public fetchReply(): Promise<GuildCacheMessage<Cached>>;
  public followUp(options: string | MessagePayload | InteractionReplyOptions): Promise<GuildCacheMessage<Cached>>;
  public reply(options: InteractionReplyOptions & { fetchReply: true }): Promise<GuildCacheMessage<Cached>>;
  public reply(options: string | MessagePayload | InteractionReplyOptions): Promise<void>;
  public update(options: InteractionUpdateOptions & { fetchReply: true }): Promise<GuildCacheMessage<Cached>>;
  public update(options: string | MessagePayload | InteractionUpdateOptions): Promise<void>;

  public static resolveType(type: MessageComponentTypeResolvable): MessageComponentType;
}

export class MessageEmbed {
  private _fieldEquals(field: EmbedField, other: EmbedField): boolean;

  public constructor(data?: MessageEmbed | MessageEmbedOptions | APIEmbed);
  public author: MessageEmbedAuthor | null;
  public color: number | null;
  public readonly createdAt: Date | null;
  public description: string | null;
  public fields: EmbedField[];
  public footer: MessageEmbedFooter | null;
  public readonly hexColor: HexColorString | null;
  public image: MessageEmbedImage | null;
  public readonly length: number;
  public provider: MessageEmbedProvider | null;
  public thumbnail: MessageEmbedThumbnail | null;
  public timestamp: number | null;
  public title: string | null;
  /** @deprecated */
  public type: string;
  public url: string | null;
  public readonly video: MessageEmbedVideo | null;
  public addField(name: string, value: string, inline?: boolean): this;
  public addFields(...fields: EmbedFieldData[] | EmbedFieldData[][]): this;
  public setFields(...fields: EmbedFieldData[] | EmbedFieldData[][]): this;
  public setAuthor(options: string | EmbedAuthorData | null): this;
  /** @deprecated Supply a lone object of interface {@link EmbedAuthorData} instead of more parameters. */
  public setAuthor(name: string, iconURL?: string, url?: string): this;
  public setColor(color: ColorResolvable): this;
  public setDescription(description: string): this;
  public setFooter(text: string, iconURL?: string): this;
  public setImage(url: string): this;
  public setThumbnail(url: string): this;
  public setTimestamp(timestamp?: Date | number | null): this;
  public setTitle(title: string): this;
  public setURL(url: string): this;
  public spliceFields(index: number, deleteCount: number, ...fields: EmbedFieldData[] | EmbedFieldData[][]): this;
  public equals(embed: MessageEmbed | APIEmbed): boolean;
  public toJSON(): APIEmbed;

  public static normalizeField(name: string, value: string, inline?: boolean): Required<EmbedFieldData>;
  public static normalizeFields(...fields: EmbedFieldData[] | EmbedFieldData[][]): Required<EmbedFieldData>[];
}

export class MessageFlags extends BitField<MessageFlagsString> {
  public static FLAGS: Record<MessageFlagsString, number>;
  public static resolve(bit?: BitFieldResolvable<MessageFlagsString, number>): number;
}

export class MessageMentions {
  private constructor(
    message: Message,
    users: APIUser[] | Collection<Snowflake, User>,
    roles: Snowflake[] | Collection<Snowflake, Role>,
    everyone: boolean,
    repliedUser?: APIUser | User,
  );
  private _channels: Collection<Snowflake, Channel> | null;
  private readonly _content: string;
  private _members: Collection<Snowflake, GuildMember> | null;

  public readonly channels: Collection<Snowflake, Channel>;
  public readonly client: Client;
  public everyone: boolean;
  public readonly guild: Guild;
  public has(data: UserResolvable | RoleResolvable | ChannelResolvable, options?: MessageMentionsHasOptions): boolean;
  public readonly members: Collection<Snowflake, GuildMember> | null;
  public repliedUser: User | null;
  public roles: Collection<Snowflake, Role>;
  public users: Collection<Snowflake, User>;
  public crosspostedChannels: Collection<Snowflake, CrosspostedChannel>;
  public toJSON(): unknown;

  public static CHANNELS_PATTERN: RegExp;
  public static EVERYONE_PATTERN: RegExp;
  public static ROLES_PATTERN: RegExp;
  public static USERS_PATTERN: RegExp;
}

export class MessagePayload {
  public constructor(target: MessageTarget, options: MessageOptions | WebhookMessageOptions);
  public data: RawMessagePayloadData | null;
  public readonly isUser: boolean;
  public readonly isWebhook: boolean;
  public readonly isMessage: boolean;
  public readonly isMessageManager: boolean;
  public readonly isInteraction: boolean;
  public files: HTTPAttachmentData[] | null;
  public options: MessageOptions | WebhookMessageOptions;
  public target: MessageTarget;

  public static create(
    target: MessageTarget,
    options: string | MessageOptions | WebhookMessageOptions,
    extra?: MessageOptions | WebhookMessageOptions,
  ): MessagePayload;
  public static resolveFile(
    fileLike: BufferResolvable | Stream | FileOptions | MessageAttachment,
  ): Promise<HTTPAttachmentData>;

  public makeContent(): string | undefined;
  public resolveData(): this;
  public resolveFiles(): Promise<this>;
}

export class MessageReaction {
  private constructor(client: Client, data: RawMessageReactionData, message: Message);
  private _emoji: GuildEmoji | ReactionEmoji;

  public readonly client: Client;
  public count: number;
  public readonly emoji: GuildEmoji | ReactionEmoji;
  public me: boolean;
  public message: Message | PartialMessage;
  public readonly partial: false;
  public users: ReactionUserManager;
  public remove(): Promise<MessageReaction>;
  public fetch(): Promise<MessageReaction>;
  public toJSON(): unknown;
}

export class MessageSelectMenu extends BaseMessageComponent {
  public constructor(data?: MessageSelectMenu | MessageSelectMenuOptions | APISelectMenuComponent);
  public customId: string | null;
  public disabled: boolean;
  public maxValues: number | null;
  public minValues: number | null;
  public options: MessageSelectOption[];
  public placeholder: string | null;
  public type: 'SELECT_MENU';
  public addOptions(...options: MessageSelectOptionData[] | MessageSelectOptionData[][]): this;
  public setOptions(...options: MessageSelectOptionData[] | MessageSelectOptionData[][]): this;
  public setCustomId(customId: string): this;
  public setDisabled(disabled?: boolean): this;
  public setMaxValues(maxValues: number): this;
  public setMinValues(minValues: number): this;
  public setPlaceholder(placeholder: string): this;
  public spliceOptions(
    index: number,
    deleteCount: number,
    ...options: MessageSelectOptionData[] | MessageSelectOptionData[][]
  ): this;
  public toJSON(): APISelectMenuComponent;
}

export class NewsChannel extends BaseGuildTextChannel {
  public threads: ThreadManager<AllowedThreadTypeForNewsChannel>;
  public type: 'GUILD_NEWS';
  public addFollower(channel: TextChannelResolvable, reason?: string): Promise<NewsChannel>;
}

export class OAuth2Guild extends BaseGuild {
  private constructor(client: Client, data: RawOAuth2GuildData);
  public owner: boolean;
  public permissions: Readonly<Permissions>;
}

export class PartialGroupDMChannel extends Channel {
  private constructor(client: Client, data: RawPartialGroupDMChannelData);
  public name: string | null;
  public icon: string | null;
  public recipients: PartialRecipient[];
  public iconURL(options?: StaticImageURLOptions): string | null;
}

export class PermissionOverwrites extends Base {
  private constructor(client: Client, data: RawPermissionOverwriteData, channel: GuildChannel);
  public allow: Readonly<Permissions>;
  public readonly channel: GuildChannel;
  public deny: Readonly<Permissions>;
  public id: Snowflake;
  public type: OverwriteType;
  public edit(options: PermissionOverwriteOptions, reason?: string): Promise<PermissionOverwrites>;
  public delete(reason?: string): Promise<PermissionOverwrites>;
  public toJSON(): unknown;
  public static resolveOverwriteOptions(
    options: PermissionOverwriteOptions,
    initialPermissions: { allow?: PermissionResolvable; deny?: PermissionResolvable },
  ): ResolvedOverwriteOptions;
  public static resolve(overwrite: OverwriteResolvable, guild: Guild): APIOverwrite;
}

export class Permissions extends BitField<PermissionString, bigint> {
  public any(permission: PermissionResolvable, checkAdmin?: boolean): boolean;
  public has(permission: PermissionResolvable, checkAdmin?: boolean): boolean;
  public missing(bits: BitFieldResolvable<PermissionString, bigint>, checkAdmin?: boolean): PermissionString[];
  public serialize(checkAdmin?: boolean): Record<PermissionString, boolean>;
  public toArray(checkAdmin?: boolean): PermissionString[];

  public static ALL: bigint;
  public static DEFAULT: bigint;
  public static STAGE_MODERATOR: bigint;
  public static FLAGS: PermissionFlags;
  public static resolve(permission?: PermissionResolvable): bigint;
}

export class Presence extends Base {
  protected constructor(client: Client, data?: RawPresenceData);
  public activities: Activity[];
  public clientStatus: ClientPresenceStatusData | null;
  public guild: Guild | null;
  public readonly member: GuildMember | null;
  public status: PresenceStatus;
  public readonly user: User | null;
  public userId: Snowflake;
  public equals(presence: Presence): boolean;
}

export class ReactionCollector extends Collector<Snowflake | string, MessageReaction, [User]> {
  public constructor(message: Message, options?: ReactionCollectorOptions);
  private _handleChannelDeletion(channel: GuildChannel): void;
  private _handleGuildDeletion(guild: Guild): void;
  private _handleMessageDeletion(message: Message): void;

  public readonly endReason: string | null;
  public message: Message;
  public options: ReactionCollectorOptions;
  public total: number;
  public users: Collection<Snowflake, User>;

  public static key(reaction: MessageReaction): Snowflake | string;

  public collect(reaction: MessageReaction, user: User): Snowflake | string | null;
  public dispose(reaction: MessageReaction, user: User): Snowflake | string | null;
  public empty(): void;

  public on(event: 'collect' | 'dispose' | 'remove', listener: (reaction: MessageReaction, user: User) => void): this;
  public on(event: 'end', listener: (collected: Collection<Snowflake, MessageReaction>, reason: string) => void): this;
  public on(event: string, listener: (...args: any[]) => void): this;

  public once(event: 'collect' | 'dispose' | 'remove', listener: (reaction: MessageReaction, user: User) => void): this;
  public once(
    event: 'end',
    listener: (collected: Collection<Snowflake, MessageReaction>, reason: string) => void,
  ): this;
  public once(event: string, listener: (...args: any[]) => void): this;
}

export class ReactionEmoji extends Emoji {
  private constructor(reaction: MessageReaction, emoji: RawReactionEmojiData);
  public reaction: MessageReaction;
  public toJSON(): unknown;
}

export class RichPresenceAssets {
  private constructor(activity: Activity, assets: RawRichPresenceAssets);
  public largeImage: Snowflake | null;
  public largeText: string | null;
  public smallImage: Snowflake | null;
  public smallText: string | null;
  public largeImageURL(options?: StaticImageURLOptions): string | null;
  public smallImageURL(options?: StaticImageURLOptions): string | null;
}

export class Role extends Base {
  private constructor(client: Client, data: RawRoleData, guild: Guild);
  public color: number;
  public readonly createdAt: Date;
  public readonly createdTimestamp: number;
  public deleted: boolean;
  public readonly editable: boolean;
  public guild: Guild;
  public readonly hexColor: HexColorString;
  public hoist: boolean;
  public id: Snowflake;
  public managed: boolean;
  public readonly members: Collection<Snowflake, GuildMember>;
  public mentionable: boolean;
  public name: string;
  public permissions: Readonly<Permissions>;
  public readonly position: number;
  public rawPosition: number;
  public tags: RoleTagData | null;
  public comparePositionTo(role: RoleResolvable): number;
  public icon: string | null;
  public unicodeEmoji: string | null;
  public delete(reason?: string): Promise<Role>;
  public edit(data: RoleData, reason?: string): Promise<Role>;
  public equals(role: Role): boolean;
  public iconURL(options?: StaticImageURLOptions): string | null;
  public permissionsIn(channel: GuildChannel | Snowflake, checkAdmin?: boolean): Readonly<Permissions>;
  public setColor(color: ColorResolvable, reason?: string): Promise<Role>;
  public setHoist(hoist?: boolean, reason?: string): Promise<Role>;
  public setMentionable(mentionable?: boolean, reason?: string): Promise<Role>;
  public setName(name: string, reason?: string): Promise<Role>;
  public setPermissions(permissions: PermissionResolvable, reason?: string): Promise<Role>;
  public setIcon(icon: BufferResolvable | Base64Resolvable | EmojiResolvable | null, reason?: string): Promise<Role>;
  public setPosition(position: number, options?: SetRolePositionOptions): Promise<Role>;
  public setUnicodeEmoji(unicodeEmoji: string | null, reason?: string): Promise<Role>;
  public toJSON(): unknown;
  public toString(): RoleMention;

  public static comparePositions(role1: Role, role2: Role): number;
}

export class SelectMenuInteraction<Cached extends CacheType = CacheType> extends MessageComponentInteraction<Cached> {
  public constructor(client: Client, data: RawMessageSelectMenuInteractionData);
  public componentType: 'SELECT_MENU';
  public values: string[];
  public inGuild(): this is SelectMenuInteraction<'present'>;
  public inCachedGuild(): this is SelectMenuInteraction<'cached'>;
  public inRawGuild(): this is SelectMenuInteraction<'raw'>;
}

export class Shard extends EventEmitter {
  private constructor(manager: ShardingManager, id: number);
  private _evals: Map<string, Promise<unknown>>;
  private _exitListener: (...args: any[]) => void;
  private _fetches: Map<string, Promise<unknown>>;
  private _handleExit(respawn?: boolean, timeout?: number): void;
  private _handleMessage(message: unknown): void;

  public args: string[];
  public execArgv: string[];
  public env: unknown;
  public id: number;
  public manager: ShardingManager;
  public process: ChildProcess | null;
  public ready: boolean;
  public worker: Worker | null;
  public eval(script: string): Promise<unknown>;
  public eval<T>(fn: (client: Client) => T): Promise<T>;
  public fetchClientValue(prop: string): Promise<unknown>;
  public kill(): void;
  public respawn(options?: { delay?: number; timeout?: number }): Promise<ChildProcess>;
  public send(message: unknown): Promise<Shard>;
  public spawn(timeout?: number): Promise<ChildProcess>;

  public on(event: 'spawn' | 'death', listener: (child: ChildProcess) => Awaitable<void>): this;
  public on(event: 'disconnect' | 'ready' | 'reconnecting', listener: () => Awaitable<void>): this;
  public on(event: 'error', listener: (error: Error) => Awaitable<void>): this;
  public on(event: 'message', listener: (message: any) => Awaitable<void>): this;
  public on(event: string, listener: (...args: any[]) => Awaitable<void>): this;

  public once(event: 'spawn' | 'death', listener: (child: ChildProcess) => Awaitable<void>): this;
  public once(event: 'disconnect' | 'ready' | 'reconnecting', listener: () => Awaitable<void>): this;
  public once(event: 'error', listener: (error: Error) => Awaitable<void>): this;
  public once(event: 'message', listener: (message: any) => Awaitable<void>): this;
  public once(event: string, listener: (...args: any[]) => Awaitable<void>): this;
}

export class ShardClientUtil {
  private constructor(client: Client, mode: ShardingManagerMode);
  private _handleMessage(message: unknown): void;
  private _respond(type: string, message: unknown): void;

  public client: Client;
  public readonly count: number;
  public readonly ids: number[];
  public mode: ShardingManagerMode;
  public parentPort: MessagePort | null;
  public broadcastEval<T>(fn: (client: Client) => Awaitable<T>): Promise<Serialized<T>[]>;
  public broadcastEval<T>(fn: (client: Client) => Awaitable<T>, options: { shard: number }): Promise<Serialized<T>>;
  public broadcastEval<T, P>(
    fn: (client: Client, context: Serialized<P>) => Awaitable<T>,
    options: { context: P },
  ): Promise<Serialized<T>[]>;
  public broadcastEval<T, P>(
    fn: (client: Client, context: Serialized<P>) => Awaitable<T>,
    options: { context: P; shard: number },
  ): Promise<Serialized<T>>;
  public fetchClientValues(prop: string): Promise<unknown[]>;
  public fetchClientValues(prop: string, shard: number): Promise<unknown>;
  public respawnAll(options?: MultipleShardRespawnOptions): Promise<void>;
  public send(message: unknown): Promise<void>;

  public static singleton(client: Client, mode: ShardingManagerMode): ShardClientUtil;
  public static shardIdForGuildId(guildId: Snowflake, shardCount: number): number;
}

export class ShardingManager extends EventEmitter {
  public constructor(file: string, options?: ShardingManagerOptions);
  private _performOnShards(method: string, args: unknown[]): Promise<unknown[]>;
  private _performOnShards(method: string, args: unknown[], shard: number): Promise<unknown>;

  public file: string;
  public respawn: boolean;
  public shardArgs: string[];
  public shards: Collection<number, Shard>;
  public token: string | null;
  public totalShards: number | 'auto';
  public shardList: number[] | 'auto';
  public broadcast(message: unknown): Promise<Shard[]>;
  public broadcastEval<T>(fn: (client: Client) => Awaitable<T>): Promise<Serialized<T>[]>;
  public broadcastEval<T>(fn: (client: Client) => Awaitable<T>, options: { shard: number }): Promise<Serialized<T>>;
  public broadcastEval<T, P>(
    fn: (client: Client, context: Serialized<P>) => Awaitable<T>,
    options: { context: P },
  ): Promise<Serialized<T>[]>;
  public broadcastEval<T, P>(
    fn: (client: Client, context: Serialized<P>) => Awaitable<T>,
    options: { context: P; shard: number },
  ): Promise<Serialized<T>>;
  public createShard(id: number): Shard;
  public fetchClientValues(prop: string): Promise<unknown[]>;
  public fetchClientValues(prop: string, shard: number): Promise<unknown>;
  public respawnAll(options?: MultipleShardRespawnOptions): Promise<Collection<number, Shard>>;
  public spawn(options?: MultipleShardSpawnOptions): Promise<Collection<number, Shard>>;

  public on(event: 'shardCreate', listener: (shard: Shard) => Awaitable<void>): this;

  public once(event: 'shardCreate', listener: (shard: Shard) => Awaitable<void>): this;
}

export interface FetchRecommendedShardsOptions {
  guildsPerShard?: number;
  multipleOf?: number;
}

export class SnowflakeUtil extends null {
  private constructor();
  public static deconstruct(snowflake: Snowflake): DeconstructedSnowflake;
  public static generate(timestamp?: number | Date): Snowflake;
  public static readonly EPOCH: number;
}

export class StageChannel extends BaseGuildVoiceChannel {
  public topic: string | null;
  public type: 'GUILD_STAGE_VOICE';
  public readonly stageInstance: StageInstance | null;
  public createStageInstance(options: StageInstanceCreateOptions): Promise<StageInstance>;
  public setTopic(topic: string): Promise<StageChannel>;
}

export class StageInstance extends Base {
  private constructor(client: Client, data: RawStageInstanceData, channel: StageChannel);
  public id: Snowflake;
  public deleted: boolean;
  public guildId: Snowflake;
  public channelId: Snowflake;
  public topic: string;
  public privacyLevel: PrivacyLevel;
  public discoverableDisabled: boolean | null;
  public readonly channel: StageChannel | null;
  public readonly guild: Guild | null;
  public edit(options: StageInstanceEditOptions): Promise<StageInstance>;
  public delete(): Promise<StageInstance>;
  public setTopic(topic: string): Promise<StageInstance>;
  public readonly createdTimestamp: number;
  public readonly createdAt: Date;
}

export class Sticker extends Base {
  private constructor(client: Client, data: RawStickerData);
  public readonly createdTimestamp: number;
  public readonly createdAt: Date;
  public available: boolean | null;
  public description: string | null;
  public format: StickerFormatType;
  public readonly guild: Guild | null;
  public guildId: Snowflake | null;
  public id: Snowflake;
  public name: string;
  public packId: Snowflake | null;
  public readonly partial: boolean;
  public sortValue: number | null;
  public tags: string[] | null;
  public type: StickerType | null;
  public user: User | null;
  public readonly url: string;
  public fetch(): Promise<Sticker>;
  public fetchPack(): Promise<StickerPack | null>;
  public fetchUser(): Promise<User | null>;
  public edit(data?: GuildStickerEditData, reason?: string): Promise<Sticker>;
  public delete(reason?: string): Promise<Sticker>;
  public equals(other: Sticker | unknown): boolean;
}

export class StickerPack extends Base {
  private constructor(client: Client, data: RawStickerPackData);
  public readonly createdTimestamp: number;
  public readonly createdAt: Date;
  public bannerId: Snowflake;
  public readonly coverSticker: Sticker | null;
  public coverStickerId: Snowflake | null;
  public description: string;
  public id: Snowflake;
  public name: string;
  public skuId: Snowflake;
  public stickers: Collection<Snowflake, Sticker>;
  public bannerURL(options?: StaticImageURLOptions): string;
}

export class StoreChannel extends GuildChannel {
  private constructor(guild: Guild, data?: RawGuildChannelData, client?: Client);
  public createInvite(options?: CreateInviteOptions): Promise<Invite>;
  public fetchInvites(cache?: boolean): Promise<Collection<string, Invite>>;
  public nsfw: boolean;
  public type: 'GUILD_STORE';
}

export class SystemChannelFlags extends BitField<SystemChannelFlagsString> {
  public static FLAGS: Record<SystemChannelFlagsString, number>;
  public static resolve(bit?: BitFieldResolvable<SystemChannelFlagsString, number>): number;
}

export class Team extends Base {
  private constructor(client: Client, data: RawTeamData);
  public id: Snowflake;
  public name: string;
  public icon: string | null;
  public ownerId: Snowflake | null;
  public members: Collection<Snowflake, TeamMember>;

  public readonly owner: TeamMember | null;
  public readonly createdAt: Date;
  public readonly createdTimestamp: number;

  public iconURL(options?: StaticImageURLOptions): string | null;
  public toJSON(): unknown;
  public toString(): string;
}

export class TeamMember extends Base {
  private constructor(team: Team, data: RawTeamMemberData);
  public team: Team;
  public readonly id: Snowflake;
  public permissions: string[];
  public membershipState: MembershipState;
  public user: User;

  public toString(): UserMention;
}

export class TextChannel extends BaseGuildTextChannel {
  public rateLimitPerUser: number;
  public threads: ThreadManager<AllowedThreadTypeForTextChannel>;
  public type: 'GUILD_TEXT';
  public setRateLimitPerUser(rateLimitPerUser: number, reason?: string): Promise<TextChannel>;
}

export class ThreadChannel extends TextBasedChannel(Channel) {
  private constructor(guild: Guild, data?: RawThreadChannelData, client?: Client, fromInteraction?: boolean);
  public archived: boolean | null;
  public readonly archivedAt: Date | null;
  public archiveTimestamp: number | null;
  public autoArchiveDuration: ThreadAutoArchiveDuration | null;
  public readonly editable: boolean;
  public guild: Guild;
  public guildId: Snowflake;
  public readonly guildMembers: Collection<Snowflake, GuildMember>;
  public invitable: boolean | null;
  public readonly joinable: boolean;
  public readonly joined: boolean;
  public locked: boolean | null;
  public readonly manageable: boolean;
  public readonly viewable: boolean;
  public readonly sendable: boolean;
  public memberCount: number | null;
  public messageCount: number | null;
  public messages: MessageManager;
  public members: ThreadMemberManager;
  public name: string;
  public ownerId: Snowflake | null;
  public readonly parent: TextChannel | NewsChannel | null;
  public parentId: Snowflake | null;
  public rateLimitPerUser: number | null;
  public type: ThreadChannelTypes;
  public readonly unarchivable: boolean;
  public delete(reason?: string): Promise<ThreadChannel>;
  public edit(data: ThreadEditData, reason?: string): Promise<ThreadChannel>;
  public join(): Promise<ThreadChannel>;
  public leave(): Promise<ThreadChannel>;
  public permissionsFor(memberOrRole: GuildMember | Role, checkAdmin?: boolean): Readonly<Permissions>;
  public permissionsFor(
    memberOrRole: GuildMemberResolvable | RoleResolvable,
    checkAdmin?: boolean,
  ): Readonly<Permissions> | null;
  public fetchOwner(options?: BaseFetchOptions): Promise<ThreadMember | null>;
  public fetchStarterMessage(options?: BaseFetchOptions): Promise<Message>;
  public setArchived(archived?: boolean, reason?: string): Promise<ThreadChannel>;
  public setAutoArchiveDuration(
    autoArchiveDuration: ThreadAutoArchiveDuration,
    reason?: string,
  ): Promise<ThreadChannel>;
  public setInvitable(invitable?: boolean, reason?: string): Promise<ThreadChannel>;
  public setLocked(locked?: boolean, reason?: string): Promise<ThreadChannel>;
  public setName(name: string, reason?: string): Promise<ThreadChannel>;
  public setRateLimitPerUser(rateLimitPerUser: number, reason?: string): Promise<ThreadChannel>;
}

export class ThreadMember extends Base {
  private constructor(thread: ThreadChannel, data?: RawThreadMemberData);
  public flags: ThreadMemberFlags;
  public readonly guildMember: GuildMember | null;
  public id: Snowflake;
  public readonly joinedAt: Date | null;
  public joinedTimestamp: number | null;
  public readonly manageable: boolean;
  public thread: ThreadChannel;
  public readonly user: User | null;
  public remove(reason?: string): Promise<ThreadMember>;
}

export class ThreadMemberFlags extends BitField<ThreadMemberFlagsString> {
  public static FLAGS: Record<ThreadMemberFlagsString, number>;
  public static resolve(bit?: BitFieldResolvable<ThreadMemberFlagsString, number>): number;
}

export class Typing extends Base {
  private constructor(channel: TextBasedChannels, user: PartialUser, data?: RawTypingData);
  public channel: TextBasedChannels;
  public user: PartialUser;
  public startedTimestamp: number;
  public readonly startedAt: Date;
  public readonly guild: Guild | null;
  public readonly member: GuildMember | null;
  public inGuild(): this is this & {
    channel: TextChannel | NewsChannel | ThreadChannel;
    readonly guild: Guild;
  };
}

export class User extends PartialTextBasedChannel(Base) {
  protected constructor(client: Client, data: RawUserData);
  private _equals(user: APIUser): boolean;

  public accentColor: number | null | undefined;
  public avatar: string | null;
  public banner: string | null | undefined;
  public bot: boolean;
  public readonly createdAt: Date;
  public readonly createdTimestamp: number;
  public discriminator: string;
  public readonly defaultAvatarURL: string;
  public readonly dmChannel: DMChannel | null;
  public flags: Readonly<UserFlags> | null;
  public readonly hexAccentColor: HexColorString | null | undefined;
  public id: Snowflake;
  public readonly partial: false;
  public system: boolean;
  public readonly tag: string;
  public username: string;
  public avatarURL(options?: ImageURLOptions): string | null;
  public bannerURL(options?: ImageURLOptions): string | null;
  public createDM(): Promise<DMChannel>;
  public deleteDM(): Promise<DMChannel>;
  public displayAvatarURL(options?: ImageURLOptions): string;
  public equals(user: User): boolean;
  public fetch(force?: boolean): Promise<User>;
  public fetchFlags(force?: boolean): Promise<UserFlags>;
  public toString(): UserMention;
}

export class UserFlags extends BitField<UserFlagsString> {
  public static FLAGS: Record<UserFlagsString, number>;
  public static resolve(bit?: BitFieldResolvable<UserFlagsString, number>): number;
}

export class Util extends null {
  private constructor();
  public static archivedThreadSweepFilter<K, V>(lifetime?: number): SweepFilter<K, V>;
  public static basename(path: string, ext?: string): string;
  public static binaryToId(num: string): Snowflake;
  public static cleanContent(str: string, channel: TextBasedChannels): string;
  /** @deprecated Use {@link MessageOptions.allowedMentions} to control mentions in a message instead. */
  public static removeMentions(str: string): string;
  public static cloneObject(obj: unknown): unknown;
  public static delayFor(ms: number): Promise<void>;
  public static discordSort<K, V extends { rawPosition: number; id: Snowflake }>(
    collection: Collection<K, V>,
  ): Collection<K, V>;
  public static escapeMarkdown(text: string, options?: EscapeMarkdownOptions): string;
  public static escapeCodeBlock(text: string): string;
  public static escapeInlineCode(text: string): string;
  public static escapeBold(text: string): string;
  public static escapeItalic(text: string): string;
  public static escapeUnderline(text: string): string;
  public static escapeStrikethrough(text: string): string;
  public static escapeSpoiler(text: string): string;
  public static cleanCodeBlockContent(text: string): string;
  public static fetchRecommendedShards(token: string, options?: FetchRecommendedShardsOptions): Promise<number>;
  public static flatten(obj: unknown, ...props: Record<string, boolean | string>[]): unknown;
  public static idToBinary(num: Snowflake): string;
  public static makeError(obj: MakeErrorOptions): Error;
  public static makePlainError(err: Error): MakeErrorOptions;
  public static mergeDefault(def: unknown, given: unknown): unknown;
  public static moveElementInArray(array: unknown[], element: unknown, newIndex: number, offset?: boolean): number;
  public static parseEmoji(text: string): { animated: boolean; name: string; id: Snowflake | null } | null;
  public static resolveColor(color: ColorResolvable): number;
  public static resolvePartialEmoji(emoji: EmojiIdentifierResolvable): Partial<APIPartialEmoji> | null;
  public static verifyString(data: string, error?: typeof Error, errorMessage?: string, allowEmpty?: boolean): string;
  public static setPosition<T extends Channel | Role>(
    item: T,
    position: number,
    relative: boolean,
    sorted: Collection<Snowflake, T>,
    route: unknown,
    reason?: string,
  ): Promise<{ id: Snowflake; position: number }[]>;
  public static splitMessage(text: string, options?: SplitOptions): string[];
}

export class Formatters extends null {
  public static blockQuote: typeof blockQuote;
  public static bold: typeof bold;
  public static channelMention: typeof channelMention;
  public static codeBlock: typeof codeBlock;
  public static formatEmoji: typeof formatEmoji;
  public static hideLinkEmbed: typeof hideLinkEmbed;
  public static hyperlink: typeof hyperlink;
  public static inlineCode: typeof inlineCode;
  public static italic: typeof italic;
  public static memberNicknameMention: typeof memberNicknameMention;
  public static quote: typeof quote;
  public static roleMention: typeof roleMention;
  public static spoiler: typeof spoiler;
  public static strikethrough: typeof strikethrough;
  public static time: typeof time;
  public static TimestampStyles: typeof TimestampStyles;
  public static TimestampStylesString: TimestampStylesString;
  public static underscore: typeof underscore;
  public static userMention: typeof userMention;
}

export class VoiceChannel extends BaseGuildVoiceChannel {
  /** @deprecated Use manageable instead */
  public readonly editable: boolean;
  public readonly speakable: boolean;
  public type: 'GUILD_VOICE';
  public setBitrate(bitrate: number, reason?: string): Promise<VoiceChannel>;
  public setUserLimit(userLimit: number, reason?: string): Promise<VoiceChannel>;
}

export class VoiceRegion {
  private constructor(data: RawVoiceRegionData);
  public custom: boolean;
  public deprecated: boolean;
  public id: string;
  public name: string;
  public optimal: boolean;
  public vip: boolean;
  public toJSON(): unknown;
}

export class VoiceState extends Base {
  private constructor(guild: Guild, data: RawVoiceStateData);
  public readonly channel: VoiceChannel | StageChannel | null;
  public channelId: Snowflake | null;
  public readonly deaf: boolean | null;
  public guild: Guild;
  public id: Snowflake;
  public readonly member: GuildMember | null;
  public readonly mute: boolean | null;
  public selfDeaf: boolean | null;
  public selfMute: boolean | null;
  public serverDeaf: boolean | null;
  public serverMute: boolean | null;
  public sessionId: string | null;
  public streaming: boolean;
  public selfVideo: boolean | null;
  public suppress: boolean;
  public requestToSpeakTimestamp: number | null;

  public setDeaf(deaf?: boolean, reason?: string): Promise<GuildMember>;
  public setMute(mute?: boolean, reason?: string): Promise<GuildMember>;
  public disconnect(reason?: string): Promise<GuildMember>;
  public setChannel(channel: GuildVoiceChannelResolvable | null, reason?: string): Promise<GuildMember>;
  public setRequestToSpeak(request?: boolean): Promise<void>;
  public setSuppressed(suppressed?: boolean): Promise<void>;
}

export class Webhook extends WebhookMixin() {
  private constructor(client: Client, data?: RawWebhookData);
  public avatar: string;
  public avatarURL(options?: StaticImageURLOptions): string | null;
  public channelId: Snowflake;
  public client: Client;
  public guildId: Snowflake;
  public name: string;
  public owner: User | APIUser | null;
  public sourceGuild: Guild | APIPartialGuild | null;
  public sourceChannel: NewsChannel | APIPartialChannel | null;
  public token: string | null;
  public type: WebhookType;
  public isIncoming(): this is this & { token: string };
  public isChannelFollower(): this is this & {
    sourceGuild: Guild | APIPartialGuild;
    sourceChannel: NewsChannel | APIPartialChannel;
  };
}

export class WebhookClient extends WebhookMixin(BaseClient) {
  public constructor(data: WebhookClientData, options?: WebhookClientOptions);
  public client: this;
  public options: WebhookClientOptions;
  public token: string;
  public editMessage(
    message: MessageResolvable,
    options: string | MessagePayload | WebhookEditMessageOptions,
  ): Promise<APIMessage>;
  public fetchMessage(message: Snowflake, options?: WebhookFetchMessageOptions): Promise<APIMessage>;
  /* tslint:disable:unified-signatures */
  /** @deprecated */
  public fetchMessage(message: Snowflake, cache?: boolean): Promise<APIMessage>;
  /* tslint:enable:unified-signatures */
  public send(options: string | MessagePayload | WebhookMessageOptions): Promise<APIMessage>;
}

export class WebSocketManager extends EventEmitter {
  private constructor(client: Client);
  private totalShards: number | string;
  private shardQueue: Set<WebSocketShard>;
  private packetQueue: unknown[];
  private destroyed: boolean;
  private reconnecting: boolean;

  public readonly client: Client;
  public gateway: string | null;
  public shards: Collection<number, WebSocketShard>;
  public status: Status;
  public readonly ping: number;

  public on(event: WSEventType, listener: (data: any, shardId: number) => void): this;
  public once(event: WSEventType, listener: (data: any, shardId: number) => void): this;

  private debug(message: string, shard?: WebSocketShard): void;
  private connect(): Promise<void>;
  private createShards(): Promise<void>;
  private reconnect(): Promise<void>;
  private broadcast(packet: unknown): void;
  private destroy(): void;
  private handlePacket(packet?: unknown, shard?: WebSocketShard): boolean;
  private checkShardsReady(): void;
  private triggerClientReady(): void;
}

export class WebSocketShard extends EventEmitter {
  private constructor(manager: WebSocketManager, id: number);
  private sequence: number;
  private closeSequence: number;
  private sessionId: string | null;
  private lastPingTimestamp: number;
  private lastHeartbeatAcked: boolean;
  private ratelimit: { queue: unknown[]; total: number; remaining: number; time: 60e3; timer: NodeJS.Timeout | null };
  private connection: WebSocket | null;
  private helloTimeout: NodeJS.Timeout | null;
  private eventsAttached: boolean;
  private expectedGuilds: Set<Snowflake> | null;
  private readyTimeout: NodeJS.Timeout | null;

  public manager: WebSocketManager;
  public id: number;
  public status: Status;
  public ping: number;

  private debug(message: string): void;
  private connect(): Promise<void>;
  private onOpen(): void;
  private onMessage(event: MessageEvent): void;
  private onError(error: ErrorEvent | unknown): void;
  private onClose(event: CloseEvent): void;
  private onPacket(packet: unknown): void;
  private checkReady(): void;
  private setHelloTimeout(time?: number): void;
  private setHeartbeatTimer(time: number): void;
  private sendHeartbeat(): void;
  private ackHeartbeat(): void;
  private identify(): void;
  private identifyNew(): void;
  private identifyResume(): void;
  private _send(data: unknown): void;
  private processQueue(): void;
  private destroy(destroyOptions?: { closeCode?: number; reset?: boolean; emit?: boolean; log?: boolean }): void;
  private _cleanupConnection(): void;
  private _emitDestroyed(): void;

  public send(data: unknown, important?: boolean): void;

  public on(event: 'ready' | 'resumed' | 'invalidSession', listener: () => Awaitable<void>): this;
  public on(event: 'close', listener: (event: CloseEvent) => Awaitable<void>): this;
  public on(event: 'allReady', listener: (unavailableGuilds?: Set<Snowflake>) => Awaitable<void>): this;
  public on(event: string, listener: (...args: any[]) => Awaitable<void>): this;

  public once(event: 'ready' | 'resumed' | 'invalidSession', listener: () => Awaitable<void>): this;
  public once(event: 'close', listener: (event: CloseEvent) => Awaitable<void>): this;
  public once(event: 'allReady', listener: (unavailableGuilds?: Set<Snowflake>) => Awaitable<void>): this;
  public once(event: string, listener: (...args: any[]) => Awaitable<void>): this;
}

export class Widget extends Base {
  private constructor(client: Client, data: RawWidgetData);
  private _patch(data: RawWidgetData): void;
  public fetch(): Promise<Widget>;
  public id: Snowflake;
  public instantInvite?: string;
  public channels: Collection<Snowflake, WidgetChannel>;
  public members: Collection<string, WidgetMember>;
  public presenceCount: number;
}

export class WidgetMember extends Base {
  private constructor(client: Client, data: RawWidgetMemberData);
  public id: string;
  public username: string;
  public discriminator: string;
  public avatar: string | null;
  public status: PresenceStatus;
  public deaf: boolean | null;
  public mute: boolean | null;
  public selfDeaf: boolean | null;
  public selfMute: boolean | null;
  public suppress: boolean | null;
  public channelId: Snowflake | null;
  public avatarURL: string;
  public activity: WidgetActivity | null;
}

export class WelcomeChannel extends Base {
  private constructor(guild: Guild, data: RawWelcomeChannelData);
  private _emoji: Omit<APIEmoji, 'animated'>;
  public channelId: Snowflake;
  public guild: Guild | InviteGuild;
  public description: string;
  public readonly channel: TextChannel | NewsChannel | StoreChannel | null;
  public readonly emoji: GuildEmoji | Emoji;
}

export class WelcomeScreen extends Base {
  private constructor(guild: Guild, data: RawWelcomeScreenData);
  public readonly enabled: boolean;
  public guild: Guild | InviteGuild;
  public description: string | null;
  public welcomeChannels: Collection<Snowflake, WelcomeChannel>;
}

//#endregion

//#region Constants

export type EnumHolder<T> = { [P in keyof T]: T[P] };

export type ExcludeEnum<T, K extends keyof T> = Exclude<keyof T | T[keyof T], K | T[K]>;

export const Constants: {
  Package: {
    name: string;
    version: string;
    description: string;
    license: string;
    main: string;
    types: string;
    homepage: string;
    keywords: string[];
    bugs: { url: string };
    repository: { type: string; url: string };
    scripts: Record<string, string>;
    engines: Record<string, string>;
    dependencies: Record<string, string>;
    devDependencies: Record<string, string>;
    [key: string]: unknown;
  };
  UserAgent: string;
  Endpoints: {
    botGateway: string;
    invite: (root: string, code: string) => string;
    CDN: (root: string) => {
      Emoji: (emojiId: Snowflake, format: DynamicImageFormat) => string;
      Asset: (name: string) => string;
      DefaultAvatar: (discriminator: number) => string;
      Avatar: (
        userId: Snowflake,
        hash: string,
        format: DynamicImageFormat,
        size: AllowedImageSize,
        dynamic: boolean,
      ) => string;
      Banner: (
        id: Snowflake,
        hash: string,
        format: DynamicImageFormat,
        size: AllowedImageSize,
        dynamic: boolean,
      ) => string;
      GuildMemberAvatar: (
        guildId: Snowflake,
        memberId: Snowflake,
        hash: string,
        format?: DynamicImageFormat,
        size?: AllowedImageSize,
        dynamic?: boolean,
      ) => string;
      Icon: (
        guildId: Snowflake,
        hash: string,
        format: DynamicImageFormat,
        size: AllowedImageSize,
        dynamic: boolean,
      ) => string;
      AppIcon: (
        appId: Snowflake,
        hash: string,
        { format, size }: { format: AllowedImageFormat; size: AllowedImageSize },
      ) => string;
      AppAsset: (
        appId: Snowflake,
        hash: string,
        { format, size }: { format: AllowedImageFormat; size: AllowedImageSize },
      ) => string;
      StickerPackBanner: (bannerId: Snowflake, format: AllowedImageFormat, size: AllowedImageSize) => string;
      GDMIcon: (channelId: Snowflake, hash: string, format: AllowedImageFormat, size: AllowedImageSize) => string;
      Splash: (guildId: Snowflake, hash: string, format: AllowedImageFormat, size: AllowedImageSize) => string;
      DiscoverySplash: (guildId: Snowflake, hash: string, format: AllowedImageFormat, size: AllowedImageSize) => string;
      TeamIcon: (
        teamId: Snowflake,
        hash: string,
        { format, size }: { format: AllowedImageFormat; size: AllowedImageSize },
      ) => string;
      Sticker: (stickerId: Snowflake, stickerFormat: StickerFormatType) => string;
      RoleIcon: (roleId: Snowflake, hash: string, format: AllowedImageFormat, size: AllowedImageSize) => string;
    };
  };
  WSCodes: {
    1000: 'WS_CLOSE_REQUESTED';
    4004: 'TOKEN_INVALID';
    4010: 'SHARDING_INVALID';
    4011: 'SHARDING_REQUIRED';
  };
  Events: ConstantsEvents;
  ShardEvents: ConstantsShardEvents;
  PartialTypes: {
    [K in PartialTypes]: K;
  };
  WSEvents: {
    [K in WSEventType]: K;
  };
  Colors: ConstantsColors;
  Status: ConstantsStatus;
  Opcodes: ConstantsOpcodes;
  APIErrors: APIErrors;
  ChannelTypes: EnumHolder<typeof ChannelTypes>;
  ThreadChannelTypes: ThreadChannelTypes[];
  TextBasedChannelTypes: TextBasedChannelTypes[];
  VoiceBasedChannelTypes: VoiceBasedChannelTypes[];
  ClientApplicationAssetTypes: ConstantsClientApplicationAssetTypes;
  IntegrationExpireBehaviors: IntegrationExpireBehaviors[];
  InviteScopes: InviteScope[];
  MessageTypes: MessageType[];
  SystemMessageTypes: SystemMessageType[];
  ActivityTypes: EnumHolder<typeof ActivityTypes>;
  StickerTypes: EnumHolder<typeof StickerTypes>;
  StickerFormatTypes: EnumHolder<typeof StickerFormatTypes>;
  OverwriteTypes: EnumHolder<typeof OverwriteTypes>;
  ExplicitContentFilterLevels: EnumHolder<typeof ExplicitContentFilterLevels>;
  DefaultMessageNotificationLevels: EnumHolder<typeof DefaultMessageNotificationLevels>;
  VerificationLevels: EnumHolder<typeof VerificationLevels>;
  MembershipStates: EnumHolder<typeof MembershipStates>;
  ApplicationCommandOptionTypes: EnumHolder<typeof ApplicationCommandOptionTypes>;
  ApplicationCommandPermissionTypes: EnumHolder<typeof ApplicationCommandPermissionTypes>;
  InteractionTypes: EnumHolder<typeof InteractionTypes>;
  InteractionResponseTypes: EnumHolder<typeof InteractionResponseTypes>;
  MessageComponentTypes: EnumHolder<typeof MessageComponentTypes>;
  MessageButtonStyles: EnumHolder<typeof MessageButtonStyles>;
  MFALevels: EnumHolder<typeof MFALevels>;
  NSFWLevels: EnumHolder<typeof NSFWLevels>;
  PrivacyLevels: EnumHolder<typeof PrivacyLevels>;
  WebhookTypes: EnumHolder<typeof WebhookTypes>;
  PremiumTiers: EnumHolder<typeof PremiumTiers>;
  ApplicationCommandTypes: EnumHolder<typeof ApplicationCommandTypes>;
};

export const version: string;

//#endregion

//#region Managers

export abstract class BaseManager {
  protected constructor(client: Client);
  public readonly client: Client;
}

export abstract class DataManager<K, Holds, R> extends BaseManager {
  protected constructor(client: Client, holds: Constructable<Holds>);
  public readonly holds: Constructable<Holds>;
  public readonly cache: Collection<K, Holds>;
  public resolve(resolvable: Holds): Holds;
  public resolve(resolvable: R): Holds | null;
  public resolveId(resolvable: K | Holds): K;
  public resolveId(resolvable: R): K | null;
  public valueOf(): Collection<K, Holds>;
}

export abstract class CachedManager<K, Holds, R> extends DataManager<K, Holds, R> {
  protected constructor(client: Client, holds: Constructable<Holds>);
  private _add(data: unknown, cache?: boolean, { id, extras }?: { id: K; extras: unknown[] }): Holds;
}

export type ApplicationCommandDataResolvable =
  | Camelize<RESTPostAPIApplicationCommandsJSONBody>
  | RESTPostAPIApplicationCommandsJSONBody;

export class ApplicationCommandManager<
  ApplicationCommandScope = ApplicationCommand<{ guild: GuildResolvable }>,
  PermissionsOptionsExtras = { guild: GuildResolvable },
  PermissionsGuildType = null,
> extends CachedManager<Snowflake, ApplicationCommandScope, ApplicationCommandResolvable> {
  protected constructor(client: Client, iterable?: Iterable<unknown>);
  public permissions: ApplicationCommandPermissionsManager<
    { command?: ApplicationCommandResolvable } & PermissionsOptionsExtras,
    { command: ApplicationCommandResolvable } & PermissionsOptionsExtras,
    PermissionsOptionsExtras,
    PermissionsGuildType,
    null
  >;
  private commandPath({ id, guildId }: { id?: Snowflake; guildId?: Snowflake }): unknown;
<<<<<<< HEAD
  /** @deprecated use `create(ApplicationCommandDataResolvable)` instead */
  public create(
    command: ApplicationCommandData | RESTPostAPIApplicationCommandsJSONBody,
  ): Promise<ApplicationCommandScope>;
  /** @deprecated use `create(ApplicationCommandDataResolvable, Snowflake)` instead */
  public create(
    command: ApplicationCommandData | RESTPostAPIApplicationCommandsJSONBody,
    guildId: Snowflake,
  ): Promise<ApplicationCommand>;
  public create(command: ApplicationCommandDataResolvable): Promise<ApplicationCommandScope>;
  /** @deprecated use `delete(ApplicationCommandDataResolvable, Snowflake?)` instead */
  public delete(command: ApplicationCommandData, guildId?: Snowflake): Promise<ApplicationCommandScope | null>;
=======
  public create(command: ApplicationCommandDataResolvable, guildId?: Snowflake): Promise<ApplicationCommandScope>;
>>>>>>> 802a5ac2
  public delete(command: ApplicationCommandResolvable, guildId?: Snowflake): Promise<ApplicationCommandScope | null>;
  public edit(
    command: ApplicationCommandResolvable,
    data: ApplicationCommandDataResolvable,
  ): Promise<ApplicationCommandScope>;
  public edit(
    command: ApplicationCommandResolvable,
    data: ApplicationCommandDataResolvable,
    guildId: Snowflake,
  ): Promise<ApplicationCommand>;
  public fetch(
    id: Snowflake,
    options: FetchApplicationCommandOptions & { guildId: Snowflake },
  ): Promise<ApplicationCommand>;
  public fetch(options: FetchApplicationCommandOptions): Promise<Collection<string, ApplicationCommandScope>>;
  public fetch(id: Snowflake, options?: FetchApplicationCommandOptions): Promise<ApplicationCommandScope>;
  public fetch(
    id?: Snowflake,
    options?: FetchApplicationCommandOptions,
  ): Promise<Collection<Snowflake, ApplicationCommandScope>>;
  /** @deprecated Use `set(ApplicationCommandResolvable)` instead */
  public set(commands: ApplicationCommandData[]): Promise<Collection<Snowflake, ApplicationCommandScope>>;
  /** @deprecated Use `set(ApplicationCommandResolvable, Snowflake)` instead */
  public set(
    commands: ApplicationCommandData[],
    guildId: Snowflake,
  ): Promise<Collection<Snowflake, ApplicationCommand>>;
  public set(commands: ApplicationCommandDataResolvable[]): Promise<Collection<Snowflake, ApplicationCommandScope>>;
  public set(
    commands: ApplicationCommandDataResolvable[],
    guildId: Snowflake,
  ): Promise<Collection<Snowflake, ApplicationCommand>>;
  private static transformCommand(
    command: Camelize<RESTPostAPIApplicationCommandsJSONBody>,
  ): Omit<APIApplicationCommand, 'id' | 'application_id' | 'guild_id'>;
}

export class ApplicationCommandPermissionsManager<
  BaseOptions,
  FetchSingleOptions,
  FullPermissionsOptions,
  GuildType,
  CommandIdType,
> extends BaseManager {
  private constructor(manager: ApplicationCommandManager | GuildApplicationCommandManager | ApplicationCommand);
  private manager: ApplicationCommandManager | GuildApplicationCommandManager | ApplicationCommand;

  public client: Client;
  public commandId: CommandIdType;
  public guild: GuildType;
  public guildId: Snowflake | null;
  public add(
    options: FetchSingleOptions & { permissions: ApplicationCommandPermissionData[] },
  ): Promise<ApplicationCommandPermissions[]>;
  public has(options: FetchSingleOptions & { permissionId: UserResolvable | RoleResolvable }): Promise<boolean>;
  public fetch(options: FetchSingleOptions): Promise<ApplicationCommandPermissions[]>;
  public fetch(options: BaseOptions): Promise<Collection<Snowflake, ApplicationCommandPermissions[]>>;
  public remove(
    options:
      | (FetchSingleOptions & {
          users: UserResolvable | UserResolvable[];
          roles?: RoleResolvable | RoleResolvable[];
        })
      | (FetchSingleOptions & {
          users?: UserResolvable | UserResolvable[];
          roles: RoleResolvable | RoleResolvable[];
        }),
  ): Promise<ApplicationCommandPermissions[]>;
  public set(
    options: FetchSingleOptions & { permissions: ApplicationCommandPermissionData[] },
  ): Promise<ApplicationCommandPermissions[]>;
  public set(
    options: FullPermissionsOptions & {
      fullPermissions: GuildApplicationCommandPermissionData[];
    },
  ): Promise<Collection<Snowflake, ApplicationCommandPermissions[]>>;
  private permissionsPath(guildId: Snowflake, commandId?: Snowflake): unknown;
  private static transformPermissions(
    permissions: ApplicationCommandPermissionData,
    received: true,
  ): Omit<APIApplicationCommandPermission, 'type'> & { type: keyof ApplicationCommandPermissionTypes };
  private static transformPermissions(permissions: ApplicationCommandPermissionData): APIApplicationCommandPermission;
}

export class BaseGuildEmojiManager extends CachedManager<Snowflake, GuildEmoji, EmojiResolvable> {
  protected constructor(client: Client, iterable?: Iterable<RawGuildEmojiData>);
  public resolveIdentifier(emoji: EmojiIdentifierResolvable): string | null;
}

export class ChannelManager extends CachedManager<Snowflake, Channel, ChannelResolvable> {
  private constructor(client: Client, iterable: Iterable<RawChannelData>);
  public fetch(id: Snowflake, options?: FetchChannelOptions): Promise<Channel | null>;
}

export class GuildApplicationCommandManager extends ApplicationCommandManager<ApplicationCommand, {}, Guild> {
  private constructor(guild: Guild, iterable?: Iterable<RawApplicationCommandData>);
  public guild: Guild;
  public create(command: ApplicationCommandDataResolvable): Promise<ApplicationCommand>;
  /** @deprecated use `delete(ApplicationCommandDataResolvable, Snowflake?)` instead */
  public delete(command: ApplicationCommandData, guildId?: Snowflake): Promise<ApplicationCommand | null>;
  public delete(command: ApplicationCommandResolvable, guildId?: Snowflake): Promise<ApplicationCommand | null>;
  public edit(
    command: ApplicationCommandResolvable,
    data: ApplicationCommandDataResolvable,
  ): Promise<ApplicationCommand>;
  public fetch(id: Snowflake, options?: BaseFetchOptions): Promise<ApplicationCommand>;
  public fetch(options: BaseFetchOptions): Promise<Collection<Snowflake, ApplicationCommand>>;
  public fetch(id?: undefined, options?: BaseFetchOptions): Promise<Collection<Snowflake, ApplicationCommand>>;
  /** @deprecated Use `set(ApplicationCommandResolvable)` instead */
  public set(commands: ApplicationCommandData[]): Promise<Collection<Snowflake, ApplicationCommand>>;
  public set(commands: ApplicationCommandDataResolvable[]): Promise<Collection<Snowflake, ApplicationCommand>>;
}

export class GuildChannelManager extends CachedManager<
  Snowflake,
  GuildChannel | ThreadChannel,
  GuildChannelResolvable
> {
  private constructor(guild: Guild, iterable?: Iterable<RawGuildChannelData>);
  public readonly channelCountWithoutThreads: number;
  public guild: Guild;
  public create(name: string, options: GuildChannelCreateOptions & { type: 'GUILD_VOICE' }): Promise<VoiceChannel>;
  public create(
    name: string,
    options: GuildChannelCreateOptions & { type: 'GUILD_CATEGORY' },
  ): Promise<CategoryChannel>;
  public create(name: string, options?: GuildChannelCreateOptions & { type?: 'GUILD_TEXT' }): Promise<TextChannel>;
  public create(name: string, options: GuildChannelCreateOptions & { type: 'GUILD_NEWS' }): Promise<NewsChannel>;
  public create(name: string, options: GuildChannelCreateOptions & { type: 'GUILD_STORE' }): Promise<StoreChannel>;
  public create(
    name: string,
    options: GuildChannelCreateOptions & { type: 'GUILD_STAGE_VOICE' },
  ): Promise<StageChannel>;
  public create(
    name: string,
    options: GuildChannelCreateOptions,
  ): Promise<TextChannel | VoiceChannel | CategoryChannel | NewsChannel | StoreChannel | StageChannel>;
  public fetch(
    id: Snowflake,
    options?: BaseFetchOptions,
  ): Promise<TextChannel | VoiceChannel | CategoryChannel | NewsChannel | StoreChannel | StageChannel | null>;
  public fetch(
    id?: undefined,
    options?: BaseFetchOptions,
  ): Promise<
    Collection<Snowflake, TextChannel | VoiceChannel | CategoryChannel | NewsChannel | StoreChannel | StageChannel>
  >;
  public setPositions(channelPositions: readonly ChannelPosition[]): Promise<Guild>;
  public fetchActiveThreads(cache?: boolean): Promise<FetchedThreads>;
}

export class GuildEmojiManager extends BaseGuildEmojiManager {
  private constructor(guild: Guild, iterable?: Iterable<RawGuildEmojiData>);
  public guild: Guild;
  public create(
    attachment: BufferResolvable | Base64Resolvable,
    name: string,
    options?: GuildEmojiCreateOptions,
  ): Promise<GuildEmoji>;
  public fetch(id: Snowflake, options?: BaseFetchOptions): Promise<GuildEmoji>;
  public fetch(id?: undefined, options?: BaseFetchOptions): Promise<Collection<Snowflake, GuildEmoji>>;
}

export class GuildEmojiRoleManager extends DataManager<Snowflake, Role, RoleResolvable> {
  private constructor(emoji: GuildEmoji);
  public emoji: GuildEmoji;
  public guild: Guild;
  public add(
    roleOrRoles: RoleResolvable | readonly RoleResolvable[] | Collection<Snowflake, Role>,
  ): Promise<GuildEmoji>;
  public set(roles: readonly RoleResolvable[] | Collection<Snowflake, Role>): Promise<GuildEmoji>;
  public remove(
    roleOrRoles: RoleResolvable | readonly RoleResolvable[] | Collection<Snowflake, Role>,
  ): Promise<GuildEmoji>;
}

export class GuildManager extends CachedManager<Snowflake, Guild, GuildResolvable> {
  private constructor(client: Client, iterable?: Iterable<RawGuildData>);
  public create(name: string, options?: GuildCreateOptions): Promise<Guild>;
  public fetch(options: Snowflake | FetchGuildOptions): Promise<Guild>;
  public fetch(options?: FetchGuildsOptions): Promise<Collection<Snowflake, OAuth2Guild>>;
}

export class GuildMemberManager extends CachedManager<Snowflake, GuildMember, GuildMemberResolvable> {
  private constructor(guild: Guild, iterable?: Iterable<RawGuildMemberData>);
  public guild: Guild;
  public add(
    user: UserResolvable,
    options: AddGuildMemberOptions & { fetchWhenExisting: false },
  ): Promise<GuildMember | null>;
  public add(user: UserResolvable, options: AddGuildMemberOptions): Promise<GuildMember>;
  public ban(user: UserResolvable, options?: BanOptions): Promise<GuildMember | User | Snowflake>;
  public edit(user: UserResolvable, data: GuildMemberEditData, reason?: string): Promise<void>;
  public fetch(
    options: UserResolvable | FetchMemberOptions | (FetchMembersOptions & { user: UserResolvable }),
  ): Promise<GuildMember>;
  public fetch(options?: FetchMembersOptions): Promise<Collection<Snowflake, GuildMember>>;
  public kick(user: UserResolvable, reason?: string): Promise<GuildMember | User | Snowflake>;
  public list(options?: GuildListMembersOptions): Promise<Collection<Snowflake, GuildMember>>;
  public prune(options: GuildPruneMembersOptions & { dry?: false; count: false }): Promise<null>;
  public prune(options?: GuildPruneMembersOptions): Promise<number>;
  public search(options: GuildSearchMembersOptions): Promise<Collection<Snowflake, GuildMember>>;
  public unban(user: UserResolvable, reason?: string): Promise<User>;
}

export class GuildBanManager extends CachedManager<Snowflake, GuildBan, GuildBanResolvable> {
  private constructor(guild: Guild, iterable?: Iterable<RawGuildBanData>);
  public guild: Guild;
  public create(user: UserResolvable, options?: BanOptions): Promise<GuildMember | User | Snowflake>;
  public fetch(options: UserResolvable | FetchBanOptions): Promise<GuildBan>;
  public fetch(options?: FetchBansOptions): Promise<Collection<Snowflake, GuildBan>>;
  public remove(user: UserResolvable, reason?: string): Promise<User | null>;
}

export class GuildInviteManager extends DataManager<string, Invite, InviteResolvable> {
  private constructor(guild: Guild, iterable?: Iterable<RawInviteData>);
  public guild: Guild;
  public create(channel: GuildInvitableChannelResolvable, options?: CreateInviteOptions): Promise<Invite>;
  public fetch(options: InviteResolvable | FetchInviteOptions): Promise<Invite>;
  public fetch(options?: FetchInvitesOptions): Promise<Collection<string, Invite>>;
  public delete(invite: InviteResolvable, reason?: string): Promise<Invite>;
}

export class GuildStickerManager extends CachedManager<Snowflake, Sticker, StickerResolvable> {
  private constructor(guild: Guild, iterable?: Iterable<RawStickerData>);
  public guild: Guild;
  public create(
    file: BufferResolvable | Stream | FileOptions | MessageAttachment,
    name: string,
    tags: string,
    options?: GuildStickerCreateOptions,
  ): Promise<Sticker>;
  public edit(sticker: StickerResolvable, data?: GuildStickerEditData, reason?: string): Promise<Sticker>;
  public delete(sticker: StickerResolvable, reason?: string): Promise<void>;
  public fetch(id: Snowflake, options?: BaseFetchOptions): Promise<Sticker>;
  public fetch(id?: Snowflake, options?: BaseFetchOptions): Promise<Collection<Snowflake, Sticker>>;
}

export class GuildMemberRoleManager extends DataManager<Snowflake, Role, RoleResolvable> {
  private constructor(member: GuildMember);
  public readonly hoist: Role | null;
  public readonly icon: Role | null;
  public readonly color: Role | null;
  public readonly highest: Role;
  public readonly premiumSubscriberRole: Role | null;
  public readonly botRole: Role | null;
  public member: GuildMember;
  public guild: Guild;

  public add(
    roleOrRoles: RoleResolvable | readonly RoleResolvable[] | Collection<Snowflake, Role>,
    reason?: string,
  ): Promise<GuildMember>;
  public set(roles: readonly RoleResolvable[] | Collection<Snowflake, Role>, reason?: string): Promise<GuildMember>;
  public remove(
    roleOrRoles: RoleResolvable | readonly RoleResolvable[] | Collection<Snowflake, Role>,
    reason?: string,
  ): Promise<GuildMember>;
}

export class MessageManager extends CachedManager<Snowflake, Message, MessageResolvable> {
  private constructor(channel: TextBasedChannels, iterable?: Iterable<RawMessageData>);
  public channel: TextBasedChannels;
  public cache: Collection<Snowflake, Message>;
  public crosspost(message: MessageResolvable): Promise<Message>;
  public delete(message: MessageResolvable): Promise<void>;
  public edit(message: MessageResolvable, options: MessagePayload | MessageEditOptions): Promise<Message>;
  public fetch(message: Snowflake, options?: BaseFetchOptions): Promise<Message>;
  public fetch(
    options?: ChannelLogsQueryOptions,
    cacheOptions?: BaseFetchOptions,
  ): Promise<Collection<Snowflake, Message>>;
  public fetchPinned(cache?: boolean): Promise<Collection<Snowflake, Message>>;
  public react(message: MessageResolvable, emoji: EmojiIdentifierResolvable): Promise<void>;
  public pin(message: MessageResolvable): Promise<void>;
  public unpin(message: MessageResolvable): Promise<void>;
}

export class PermissionOverwriteManager extends CachedManager<
  Snowflake,
  PermissionOverwrites,
  PermissionOverwriteResolvable
> {
  private constructor(client: Client, iterable?: Iterable<RawPermissionOverwriteData>);
  public set(
    overwrites: readonly OverwriteResolvable[] | Collection<Snowflake, OverwriteResolvable>,
    reason?: string,
  ): Promise<GuildChannel>;
  private upsert(
    userOrRole: RoleResolvable | UserResolvable,
    options: PermissionOverwriteOptions,
    overwriteOptions?: GuildChannelOverwriteOptions,
    existing?: PermissionOverwrites,
  ): Promise<GuildChannel>;
  public create(
    userOrRole: RoleResolvable | UserResolvable,
    options: PermissionOverwriteOptions,
    overwriteOptions?: GuildChannelOverwriteOptions,
  ): Promise<GuildChannel>;
  public edit(
    userOrRole: RoleResolvable | UserResolvable,
    options: PermissionOverwriteOptions,
    overwriteOptions?: GuildChannelOverwriteOptions,
  ): Promise<GuildChannel>;
  public delete(userOrRole: RoleResolvable | UserResolvable, reason?: string): Promise<GuildChannel>;
}

export class PresenceManager extends CachedManager<Snowflake, Presence, PresenceResolvable> {
  private constructor(client: Client, iterable?: Iterable<RawPresenceData>);
}

export class ReactionManager extends CachedManager<Snowflake | string, MessageReaction, MessageReactionResolvable> {
  private constructor(message: Message, iterable?: Iterable<RawMessageReactionData>);
  public message: Message;
  public removeAll(): Promise<Message>;
}

export class ReactionUserManager extends CachedManager<Snowflake, User, UserResolvable> {
  private constructor(reaction: MessageReaction, iterable?: Iterable<RawUserData>);
  public reaction: MessageReaction;
  public fetch(options?: FetchReactionUsersOptions): Promise<Collection<Snowflake, User>>;
  public remove(user?: UserResolvable): Promise<MessageReaction>;
}

export class RoleManager extends CachedManager<Snowflake, Role, RoleResolvable> {
  private constructor(guild: Guild, iterable?: Iterable<RawRoleData>);
  public readonly everyone: Role;
  public readonly highest: Role;
  public guild: Guild;
  public readonly premiumSubscriberRole: Role | null;
  public botRoleFor(user: UserResolvable): Role | null;
  public fetch(id: Snowflake, options?: BaseFetchOptions): Promise<Role | null>;
  public fetch(id?: undefined, options?: BaseFetchOptions): Promise<Collection<Snowflake, Role>>;
  public create(options?: CreateRoleOptions): Promise<Role>;
  public edit(role: RoleResolvable, options: RoleData, reason?: string): Promise<Role>;
  public setPositions(rolePositions: readonly RolePosition[]): Promise<Guild>;
}

export class StageInstanceManager extends CachedManager<Snowflake, StageInstance, StageInstanceResolvable> {
  private constructor(guild: Guild, iterable?: Iterable<RawStageInstanceData>);
  public guild: Guild;
  public create(channel: StageChannelResolvable, options: StageInstanceCreateOptions): Promise<StageInstance>;
  public fetch(channel: StageChannelResolvable, options?: BaseFetchOptions): Promise<StageInstance>;
  public edit(channel: StageChannelResolvable, options: StageInstanceEditOptions): Promise<StageInstance>;
  public delete(channel: StageChannelResolvable): Promise<void>;
}

export class ThreadManager<AllowedThreadType> extends CachedManager<Snowflake, ThreadChannel, ThreadChannelResolvable> {
  private constructor(channel: TextChannel | NewsChannel, iterable?: Iterable<RawThreadChannelData>);
  public channel: TextChannel | NewsChannel;
  public create(options: ThreadCreateOptions<AllowedThreadType>): Promise<ThreadChannel>;
  public fetch(options: ThreadChannelResolvable, cacheOptions?: BaseFetchOptions): Promise<ThreadChannel | null>;
  public fetch(options?: FetchThreadsOptions, cacheOptions?: { cache?: boolean }): Promise<FetchedThreads>;
  public fetchArchived(options?: FetchArchivedThreadOptions, cache?: boolean): Promise<FetchedThreads>;
  public fetchActive(cache?: boolean): Promise<FetchedThreads>;
}

export class ThreadMemberManager extends CachedManager<Snowflake, ThreadMember, ThreadMemberResolvable> {
  private constructor(thread: ThreadChannel, iterable?: Iterable<RawThreadMemberData>);
  public thread: ThreadChannel;
  public add(member: UserResolvable | '@me', reason?: string): Promise<Snowflake>;
  public fetch(member?: UserResolvable, options?: BaseFetchOptions): Promise<ThreadMember>;
  /** @deprecated Use `fetch(member, options)` instead. */
  public fetch(cache?: boolean): Promise<Collection<Snowflake, ThreadMember>>;
  public remove(id: Snowflake | '@me', reason?: string): Promise<Snowflake>;
}

export class UserManager extends CachedManager<Snowflake, User, UserResolvable> {
  private constructor(client: Client, iterable?: Iterable<RawUserData>);
  public fetch(user: UserResolvable, options?: BaseFetchOptions): Promise<User>;
}

export class VoiceStateManager extends CachedManager<Snowflake, VoiceState, typeof VoiceState> {
  private constructor(guild: Guild, iterable?: Iterable<RawVoiceStateData>);
  public guild: Guild;
}

//#endregion

//#region Mixins

// Model the TextBasedChannel mixin system, allowing application of these fields
// to the classes that use these methods without having to manually add them
// to each of those classes

export type Constructable<T> = abstract new (...args: any[]) => T;
export function PartialTextBasedChannel<T>(Base?: Constructable<T>): Constructable<T & PartialTextBasedChannelFields>;
export function TextBasedChannel<T, I extends keyof TextBasedChannelFields = never>(
  Base?: Constructable<T>,
  ignore?: I[],
): Constructable<T & Omit<TextBasedChannelFields, I>>;

export interface PartialTextBasedChannelFields {
  send(options: string | MessagePayload | MessageOptions): Promise<Message>;
}

export interface TextBasedChannelFields extends PartialTextBasedChannelFields {
  lastMessageId: Snowflake | null;
  readonly lastMessage: Message | null;
  lastPinTimestamp: number | null;
  readonly lastPinAt: Date | null;
  awaitMessageComponent<T extends MessageComponentTypeResolvable = 'ACTION_ROW'>(
    options?: AwaitMessageCollectorOptionsParams<T>,
  ): Promise<MappedInteractionTypes[T]>;
  awaitMessages(options?: AwaitMessagesOptions): Promise<Collection<Snowflake, Message>>;
  bulkDelete(
    messages: Collection<Snowflake, Message> | readonly MessageResolvable[] | number,
    filterOld?: boolean,
  ): Promise<Collection<Snowflake, Message>>;
  createMessageComponentCollector<T extends MessageComponentTypeResolvable = 'ACTION_ROW'>(
    options?: MessageChannelCollectorOptionsParams<T>,
  ): InteractionCollector<MappedInteractionTypes[T]>;
  createMessageCollector(options?: MessageCollectorOptions): MessageCollector;
  sendTyping(): Promise<void>;
}

export function PartialWebhookMixin<T>(Base?: Constructable<T>): Constructable<T & PartialWebhookFields>;
export function WebhookMixin<T>(Base?: Constructable<T>): Constructable<T & WebhookFields>;

export interface PartialWebhookFields {
  id: Snowflake;
  readonly url: string;
  deleteMessage(message: MessageResolvable | APIMessage | '@original', threadId?: Snowflake): Promise<void>;
  editMessage(
    message: MessageResolvable | '@original',
    options: string | MessagePayload | WebhookEditMessageOptions,
  ): Promise<Message | APIMessage>;
  fetchMessage(message: Snowflake | '@original', options?: WebhookFetchMessageOptions): Promise<Message | APIMessage>;
  /* tslint:disable:unified-signatures */
  /** @deprecated */
  fetchMessage(message: Snowflake | '@original', cache?: boolean): Promise<Message | APIMessage>;
  /* tslint:enable:unified-signatures */
  send(options: string | MessagePayload | WebhookMessageOptions): Promise<Message | APIMessage>;
}

export interface WebhookFields extends PartialWebhookFields {
  readonly createdAt: Date;
  readonly createdTimestamp: number;
  delete(reason?: string): Promise<void>;
  edit(options: WebhookEditData, reason?: string): Promise<Webhook>;
  sendSlackMessage(body: unknown): Promise<boolean>;
}

//#endregion

//#region Typedefs

export type ActivityFlagsString =
  | 'INSTANCE'
  | 'JOIN'
  | 'SPECTATE'
  | 'JOIN_REQUEST'
  | 'SYNC'
  | 'PLAY'
  | 'PARTY_PRIVACY_FRIENDS'
  | 'PARTY_PRIVACY_VOICE_CHANNEL'
  | 'EMBEDDED';

export type ActivitiesOptions = Omit<ActivityOptions, 'shardId'>;

export interface ActivityOptions {
  name?: string;
  url?: string;
  type?: ExcludeEnum<typeof ActivityTypes, 'CUSTOM'>;
  shardId?: number | readonly number[];
}

export type ActivityPlatform = 'desktop' | 'samsung' | 'xbox';

export type ActivityType = keyof typeof ActivityTypes;

export interface AddGuildMemberOptions {
  accessToken: string;
  nick?: string;
  roles?: Collection<Snowflake, Role> | RoleResolvable[];
  mute?: boolean;
  deaf?: boolean;
  force?: boolean;
  fetchWhenExisting?: boolean;
}

export type AllowedImageFormat = 'webp' | 'png' | 'jpg' | 'jpeg';

export type AllowedImageSize = 16 | 32 | 56 | 64 | 96 | 128 | 256 | 300 | 512 | 600 | 1024 | 2048 | 4096;

export type AllowedPartial = User | Channel | GuildMember | Message | MessageReaction;

export type AllowedThreadTypeForNewsChannel = 'GUILD_NEWS_THREAD' | 10;

export type AllowedThreadTypeForTextChannel = 'GUILD_PUBLIC_THREAD' | 'GUILD_PRIVATE_THREAD' | 11 | 12;

export interface APIErrors {
  UNKNOWN_ACCOUNT: 10001;
  UNKNOWN_APPLICATION: 10002;
  UNKNOWN_CHANNEL: 10003;
  UNKNOWN_GUILD: 10004;
  UNKNOWN_INTEGRATION: 10005;
  UNKNOWN_INVITE: 10006;
  UNKNOWN_MEMBER: 10007;
  UNKNOWN_MESSAGE: 10008;
  UNKNOWN_OVERWRITE: 10009;
  UNKNOWN_PROVIDER: 10010;
  UNKNOWN_ROLE: 10011;
  UNKNOWN_TOKEN: 10012;
  UNKNOWN_USER: 10013;
  UNKNOWN_EMOJI: 10014;
  UNKNOWN_WEBHOOK: 10015;
  UNKNOWN_WEBHOOK_SERVICE: 10016;
  UNKNOWN_SESSION: 10020;
  UNKNOWN_BAN: 10026;
  UNKNOWN_SKU: 10027;
  UNKNOWN_STORE_LISTING: 10028;
  UNKNOWN_ENTITLEMENT: 10029;
  UNKNOWN_BUILD: 10030;
  UNKNOWN_LOBBY: 10031;
  UNKNOWN_BRANCH: 10032;
  UNKNOWN_STORE_DIRECTORY_LAYOUT: 10033;
  UNKNOWN_REDISTRIBUTABLE: 10036;
  UNKNOWN_GIFT_CODE: 10038;
  UNKNOWN_STREAM: 10049;
  UNKNOWN_PREMIUM_SERVER_SUBSCRIBE_COOLDOWN: 10050;
  UNKNOWN_GUILD_TEMPLATE: 10057;
  UNKNOWN_DISCOVERABLE_SERVER_CATEGORY: 10059;
  UNKNOWN_STICKER: 10060;
  UNKNOWN_INTERACTION: 10062;
  UNKNOWN_APPLICATION_COMMAND: 10063;
  UNKNOWN_APPLICATION_COMMAND_PERMISSIONS: 10066;
  UNKNOWN_STAGE_INSTANCE: 10067;
  UNKNOWN_GUILD_MEMBER_VERIFICATION_FORM: 10068;
  UNKNOWN_GUILD_WELCOME_SCREEN: 10069;
  UNKNOWN_GUILD_SCHEDULED_EVENT: 10070;
  UNKNOWN_GUILD_SCHEDULED_EVENT_USER: 10071;
  BOT_PROHIBITED_ENDPOINT: 20001;
  BOT_ONLY_ENDPOINT: 20002;
  CANNOT_SEND_EXPLICIT_CONTENT: 20009;
  NOT_AUTHORIZED: 20012;
  SLOWMODE_RATE_LIMIT: 20016;
  ACCOUNT_OWNER_ONLY: 20018;
  ANNOUNCEMENT_EDIT_LIMIT_EXCEEDED: 20022;
  CHANNEL_HIT_WRITE_RATELIMIT: 20028;
  CONTENT_NOT_ALLOWED: 20031;
  GUILD_PREMIUM_LEVEL_TOO_LOW: 20035;
  MAXIMUM_GUILDS: 30001;
  MAXIMUM_FRIENDS: 30002;
  MAXIMUM_PINS: 30003;
  MAXIMUM_RECIPIENTS: 30004;
  MAXIMUM_ROLES: 30005;
  MAXIMUM_WEBHOOKS: 30007;
  MAXIMUM_EMOJIS: 30008;
  MAXIMUM_REACTIONS: 30010;
  MAXIMUM_CHANNELS: 30013;
  MAXIMUM_ATTACHMENTS: 30015;
  MAXIMUM_INVITES: 30016;
  MAXIMUM_ANIMATED_EMOJIS: 30018;
  MAXIMUM_SERVER_MEMBERS: 30019;
  MAXIMUM_NUMBER_OF_SERVER_CATEGORIES: 30030;
  GUILD_ALREADY_HAS_TEMPLATE: 30031;
  MAXIMUM_THREAD_PARICIPANTS: 30033;
  MAXIMUM_NON_GUILD_MEMBERS_BANS: 30035;
  MAXIMUM_BAN_FETCHES: 30037;
  MAXIMUM_NUMBER_OF_STICKERS_REACHED: 30039;
  MAXIMUM_PRUNE_REQUESTS: 30040;
  MAXIMUM_GUILD_WIDGET_SETTINGS_UPDATE: 30042;
  UNAUTHORIZED: 40001;
  ACCOUNT_VERIFICATION_REQUIRED: 40002;
  DIRECT_MESSAGES_TOO_FAST: 40003;
  REQUEST_ENTITY_TOO_LARGE: 40005;
  FEATURE_TEMPORARILY_DISABLED: 40006;
  USER_BANNED: 40007;
  TARGET_USER_NOT_CONNECTED_TO_VOICE: 40032;
  ALREADY_CROSSPOSTED: 40033;
  MISSING_ACCESS: 50001;
  INVALID_ACCOUNT_TYPE: 50002;
  CANNOT_EXECUTE_ON_DM: 50003;
  EMBED_DISABLED: 50004;
  CANNOT_EDIT_MESSAGE_BY_OTHER: 50005;
  CANNOT_SEND_EMPTY_MESSAGE: 50006;
  CANNOT_MESSAGE_USER: 50007;
  CANNOT_SEND_MESSAGES_IN_VOICE_CHANNEL: 50008;
  CHANNEL_VERIFICATION_LEVEL_TOO_HIGH: 50009;
  OAUTH2_APPLICATION_BOT_ABSENT: 50010;
  MAXIMUM_OAUTH2_APPLICATIONS: 50011;
  INVALID_OAUTH_STATE: 50012;
  MISSING_PERMISSIONS: 50013;
  INVALID_AUTHENTICATION_TOKEN: 50014;
  NOTE_TOO_LONG: 50015;
  INVALID_BULK_DELETE_QUANTITY: 50016;
  CANNOT_PIN_MESSAGE_IN_OTHER_CHANNEL: 50019;
  INVALID_OR_TAKEN_INVITE_CODE: 50020;
  CANNOT_EXECUTE_ON_SYSTEM_MESSAGE: 50021;
  CANNOT_EXECUTE_ON_CHANNEL_TYPE: 50024;
  INVALID_OAUTH_TOKEN: 50025;
  MISSING_OAUTH_SCOPE: 50026;
  INVALID_WEBHOOK_TOKEN: 50027;
  INVALID_ROLE: 50028;
  INVALID_RECIPIENTS: 50033;
  BULK_DELETE_MESSAGE_TOO_OLD: 50034;
  INVALID_FORM_BODY: 50035;
  INVITE_ACCEPTED_TO_GUILD_NOT_CONTAINING_BOT: 50036;
  INVALID_API_VERSION: 50041;
  FILE_UPLOADED_EXCEEDS_MAXIMUM_SIZE: 50045;
  INVALID_FILE_UPLOADED: 50046;
  CANNOT_SELF_REDEEM_GIFT: 50054;
  PAYMENT_SOURCE_REQUIRED: 50070;
  CANNOT_DELETE_COMMUNITY_REQUIRED_CHANNEL: 50074;
  INVALID_STICKER_SENT: 50081;
  INVALID_THREAD_ARCHIVE_STATE: 50083;
  INVALID_THREAD_NOTIFICATION_SETTINGS: 50084;
  PARAMETER_EARLIER_THAN_CREATION: 50085;
  GUILD_NOT_AVAILABLE_IN_LOCATION: 50095;
  GUILD_MONETIZATION_REQUIRED: 50097;
  INSUFFICIENT_BOOSTS: 50101;
  TWO_FACTOR_REQUIRED: 60003;
  NO_USERS_WITH_DISCORDTAG_EXIST: 80004;
  REACTION_BLOCKED: 90001;
  RESOURCE_OVERLOADED: 130000;
  STAGE_ALREADY_OPEN: 150006;
  CANNOT_REPLY_WITHOUT_READ_MESSAGE_HISTORY_PERMISSION: 160002;
  MESSAGE_ALREADY_HAS_THREAD: 160004;
  THREAD_LOCKED: 160005;
  MAXIMUM_ACTIVE_THREADS: 160006;
  MAXIMUM_ACTIVE_ANNOUNCEMENT_THREADS: 160007;
  INVALID_JSON_FOR_UPLOADED_LOTTIE_FILE: 170001;
  UPLOADED_LOTTIES_CANNOT_CONTAIN_RASTERIZED_IMAGES: 170002;
  STICKER_MAXIMUM_FRAMERATE_EXCEEDED: 170003;
  STICKER_FRAME_COUNT_EXCEEDS_MAXIMUM_OF_1000_FRAMES: 170004;
  LOTTIE_ANIMATION_MAXIMUM_DIMENSIONS_EXCEEDED: 170005;
  STICKER_FRAME_RATE_IS_TOO_SMALL_OR_TOO_LARGE: 170006;
  STICKER_ANIMATION_DURATION_EXCEEDS_MAXIMUM_OF_5_SECONDS: 170007;
}

export interface APIRequest {
  method: 'get' | 'post' | 'delete' | 'patch' | 'put';
  options: unknown;
  path: string;
  retries: number;
  route: string;
}

export interface ApplicationAsset {
  name: string;
  id: Snowflake;
  type: 'BIG' | 'SMALL';
}

export interface BaseApplicationCommandData {
  name: string;
  defaultPermission?: boolean;
}

export type CommandOptionDataTypeResolvable = ApplicationCommandOptionType | ApplicationCommandOptionTypes;

export type CommandOptionChannelResolvableType = ApplicationCommandOptionTypes.CHANNEL | 'CHANNEL';

export type CommandOptionChoiceResolvableType =
  | ApplicationCommandOptionTypes.STRING
  | 'STRING'
  | CommandOptionNumericResolvableType;

export type CommandOptionNumericResolvableType =
  | ApplicationCommandOptionTypes.NUMBER
  | 'NUMBER'
  | ApplicationCommandOptionTypes.INTEGER
  | 'INTEGER';

export type CommandOptionSubOptionResolvableType =
  | ApplicationCommandOptionTypes.SUB_COMMAND
  | 'SUB_COMMAND'
  | ApplicationCommandOptionTypes.SUB_COMMAND_GROUP
  | 'SUB_COMMAND_GROUP';

export type CommandOptionNonChoiceResolvableType = Exclude<
  CommandOptionDataTypeResolvable,
  CommandOptionChoiceResolvableType | CommandOptionSubOptionResolvableType | CommandOptionChannelResolvableType
>;

export interface BaseApplicationCommandOptionsData {
  name: string;
  description: string;
  required?: boolean;
  autocomplete?: never;
}

export interface UserApplicationCommandData extends BaseApplicationCommandData {
  type: 'USER' | ApplicationCommandTypes.USER;
}

export interface MessageApplicationCommandData extends BaseApplicationCommandData {
  type: 'MESSAGE' | ApplicationCommandTypes.MESSAGE;
}

export interface ChatInputApplicationCommandData extends BaseApplicationCommandData {
  description: string;
  type?: 'CHAT_INPUT' | ApplicationCommandTypes.CHAT_INPUT;
  options?: ApplicationCommandOptionData[];
}

/** @deprecated use `Camelize<RESTPostApplicationCommandBody>` instead */
export type ApplicationCommandData =
  | UserApplicationCommandData
  | MessageApplicationCommandData
  | ChatInputApplicationCommandData;

export interface ApplicationCommandChannelOptionData extends BaseApplicationCommandOptionsData {
  type: CommandOptionChannelResolvableType;
  channelTypes?: ExcludeEnum<typeof ChannelTypes, 'UNKNOWN'>[];
  channel_types?: Exclude<ChannelTypes, ChannelTypes.UNKNOWN>[];
}

export interface ApplicationCommandChannelOption extends BaseApplicationCommandOptionsData {
  type: 'CHANNEL';
  channelTypes?: (keyof typeof ChannelTypes)[];
}

export interface ApplicationCommandAutocompleteOption extends Omit<BaseApplicationCommandOptionsData, 'autocomplete'> {
  type:
    | 'STRING'
    | 'NUMBER'
    | 'INTEGER'
    | ApplicationCommandOptionTypes.STRING
    | ApplicationCommandOptionTypes.NUMBER
    | ApplicationCommandOptionTypes.INTEGER;
  autocomplete: true;
}

export interface ApplicationCommandChoicesData extends Omit<BaseApplicationCommandOptionsData, 'autocomplete'> {
  type: CommandOptionChoiceResolvableType;
  choices?: ApplicationCommandOptionChoice[];
  autocomplete?: false;
}

export interface ApplicationCommandChoicesOption extends Omit<BaseApplicationCommandOptionsData, 'autocomplete'> {
  type: Exclude<CommandOptionChoiceResolvableType, ApplicationCommandOptionTypes>;
  choices?: ApplicationCommandOptionChoice[];
  autocomplete?: false;
}

export interface ApplicationCommandNumericOptionData extends ApplicationCommandChoicesData {
  type: CommandOptionNumericResolvableType;
  minValue?: number;
  min_value?: number;
  maxValue?: number;
  max_value?: number;
}

export interface ApplicationCommandNumericOption extends ApplicationCommandChoicesOption {
  type: Exclude<CommandOptionNumericResolvableType, ApplicationCommandOptionTypes>;
  minValue?: number;
  maxValue?: number;
}

export interface ApplicationCommandSubGroupData extends Omit<BaseApplicationCommandOptionsData, 'required'> {
  type: 'SUB_COMMAND_GROUP' | ApplicationCommandOptionTypes.SUB_COMMAND_GROUP;
  options?: ApplicationCommandSubCommandData[];
}

export interface ApplicationCommandSubGroup extends Omit<BaseApplicationCommandOptionsData, 'required'> {
  type: 'SUB_COMMAND_GROUP';
  options?: ApplicationCommandSubCommand[];
}

export interface ApplicationCommandSubCommandData extends Omit<BaseApplicationCommandOptionsData, 'required'> {
  type: 'SUB_COMMAND' | ApplicationCommandOptionTypes.SUB_COMMAND;
  options?: (
    | ApplicationCommandChoicesData
    | ApplicationCommandNonOptionsData
    | ApplicationCommandChannelOptionData
    | ApplicationCommandAutocompleteOption
    | ApplicationCommandNumericOptionData
  )[];
}

export interface ApplicationCommandSubCommand extends Omit<BaseApplicationCommandOptionsData, 'required'> {
  type: 'SUB_COMMAND';
  options?: (ApplicationCommandChoicesOption | ApplicationCommandNonOptions | ApplicationCommandChannelOption)[];
}

export interface ApplicationCommandNonOptionsData extends BaseApplicationCommandOptionsData {
  type: CommandOptionNonChoiceResolvableType;
}

export interface ApplicationCommandNonOptions extends BaseApplicationCommandOptionsData {
  type: Exclude<CommandOptionNonChoiceResolvableType, ApplicationCommandOptionTypes>;
}

// Type alias since the lib name is very long.
export type Camelize<T> = CamelCasedPropertiesDeep<T>;

/** @deprecated Use `Camelize<APIApplicationCommandsOption>` instead. */
export type ApplicationCommandOptionData =
  | ApplicationCommandSubGroupData
  | ApplicationCommandNonOptionsData
  | ApplicationCommandChannelOptionData
  | ApplicationCommandChoicesData
  | ApplicationCommandAutocompleteOption
  | ApplicationCommandNumericOptionData
  | ApplicationCommandSubCommandData;

/** @deprecated use `Camelize<APIApplicationCommandOption>` instead */
export type ApplicationCommandOption =
  | ApplicationCommandSubGroup
  | ApplicationCommandNonOptions
  | ApplicationCommandChannelOption
  | ApplicationCommandChoicesOption
  | ApplicationCommandNumericOption
  | ApplicationCommandSubCommand;

export interface ApplicationCommandOptionChoice {
  name: string;
  value: string | number;
}

export type ApplicationCommandType = keyof typeof ApplicationCommandTypes;

export type ApplicationCommandOptionType = keyof typeof ApplicationCommandOptionTypes;

export interface ApplicationCommandPermissionData {
  id: Snowflake;
  type: ApplicationCommandPermissionType | ApplicationCommandPermissionTypes;
  permission: boolean;
}

export interface ApplicationCommandPermissions extends ApplicationCommandPermissionData {
  type: ApplicationCommandPermissionType;
}

export type ApplicationCommandPermissionType = keyof typeof ApplicationCommandPermissionTypes;

export type ApplicationCommandResolvable = ApplicationCommand | Snowflake;

export type ApplicationFlagsString =
  | 'GATEWAY_PRESENCE'
  | 'GATEWAY_PRESENCE_LIMITED'
  | 'GATEWAY_GUILD_MEMBERS'
  | 'GATEWAY_GUILD_MEMBERS_LIMITED'
  | 'VERIFICATION_PENDING_GUILD_LIMIT'
  | 'EMBEDDED'
  | 'GATEWAY_MESSAGE_CONTENT'
  | 'GATEWAY_MESSAGE_CONTENT_LIMITED';

export interface AuditLogChange {
  key: APIAuditLogChange['key'];
  old?: APIAuditLogChange['old_value'];
  new?: APIAuditLogChange['new_value'];
}

export type Awaitable<T> = T | PromiseLike<T>;

export type AwaitMessageComponentOptions<T extends MessageComponentInteraction> = Omit<
  MessageComponentCollectorOptions<T>,
  'max' | 'maxComponents' | 'maxUsers'
>;

export interface AwaitMessagesOptions extends MessageCollectorOptions {
  errors?: string[];
}

export interface AwaitReactionsOptions extends ReactionCollectorOptions {
  errors?: string[];
}

export interface BanOptions {
  days?: number;
  reason?: string;
}

export type Base64Resolvable = Buffer | Base64String;

export type Base64String = string;

export interface BaseFetchOptions {
  cache?: boolean;
  force?: boolean;
}

export interface BaseMessageComponentOptions {
  type?: MessageComponentType | MessageComponentTypes;
}

export type BitFieldResolvable<T extends string, N extends number | bigint> =
  | RecursiveReadonlyArray<T | N | `${bigint}` | Readonly<BitField<T, N>>>
  | T
  | N
  | `${bigint}`
  | Readonly<BitField<T, N>>;

export type BufferResolvable = Buffer | string;

export interface Caches {
  ApplicationCommandManager: [manager: typeof ApplicationCommandManager, holds: typeof ApplicationCommand];
  BaseGuildEmojiManager: [manager: typeof BaseGuildEmojiManager, holds: typeof GuildEmoji];
  GuildEmojiManager: [manager: typeof GuildEmojiManager, holds: typeof GuildEmoji];
  // TODO: ChannelManager: [manager: typeof ChannelManager, holds: typeof Channel];
  // TODO: GuildChannelManager: [manager: typeof GuildChannelManager, holds: typeof GuildChannel];
  // TODO: GuildManager: [manager: typeof GuildManager, holds: typeof Guild];
  GuildMemberManager: [manager: typeof GuildMemberManager, holds: typeof GuildMember];
  GuildBanManager: [manager: typeof GuildBanManager, holds: typeof GuildBan];
  GuildInviteManager: [manager: typeof GuildInviteManager, holds: typeof Invite];
  GuildStickerManager: [manager: typeof GuildStickerManager, holds: typeof Sticker];
  MessageManager: [manager: typeof MessageManager, holds: typeof Message];
  // TODO: PermissionOverwriteManager: [manager: typeof PermissionOverwriteManager, holds: typeof PermissionOverwrites];
  PresenceManager: [manager: typeof PresenceManager, holds: typeof Presence];
  ReactionManager: [manager: typeof ReactionManager, holds: typeof MessageReaction];
  ReactionUserManager: [manager: typeof ReactionUserManager, holds: typeof User];
  // TODO: RoleManager: [manager: typeof RoleManager, holds: typeof Role];
  StageInstanceManager: [manager: typeof StageInstanceManager, holds: typeof StageInstance];
  ThreadManager: [manager: typeof ThreadManager, holds: typeof ThreadChannel];
  ThreadMemberManager: [manager: typeof ThreadMemberManager, holds: typeof ThreadMember];
  UserManager: [manager: typeof UserManager, holds: typeof User];
  VoiceStateManager: [manager: typeof VoiceStateManager, holds: typeof VoiceState];
}

export type CacheConstructors = {
  [K in keyof Caches]: Caches[K][0] & { name: K };
};

// This doesn't actually work the way it looks 😢.
// Narrowing the type of `manager.name` doesn't propagate type information to `holds` and the return type.
export type CacheFactory = (
  manager: CacheConstructors[keyof Caches],
  holds: Caches[typeof manager['name']][1],
) => typeof manager['prototype'] extends DataManager<infer K, infer V, any> ? Collection<K, V> : never;

export type CacheWithLimitsOptions = {
  [K in keyof Caches]?: Caches[K][0]['prototype'] extends DataManager<infer K, infer V, any>
    ? LimitedCollectionOptions<K, V> | number
    : never;
};

export interface CategoryCreateChannelOptions {
  permissionOverwrites?: OverwriteResolvable[] | Collection<Snowflake, OverwriteResolvable>;
  topic?: string;
  type?: ExcludeEnum<
    typeof ChannelTypes,
    | 'DM'
    | 'GROUP_DM'
    | 'UNKNOWN'
    | 'GUILD_PUBLIC_THREAD'
    | 'GUILD_NEWS_THREAD'
    | 'GUILD_PRIVATE_THREAD'
    | 'GUILD_CATEGORY'
  >;
  nsfw?: boolean;
  bitrate?: number;
  userLimit?: number;
  rateLimitPerUser?: number;
  position?: number;
  rtcRegion?: string;
  reason?: string;
}

export interface ChannelCreationOverwrites {
  allow?: PermissionResolvable;
  deny?: PermissionResolvable;
  id: RoleResolvable | UserResolvable;
}

export interface ChannelData {
  name?: string;
  type?: Pick<typeof ChannelTypes, 'GUILD_TEXT' | 'GUILD_NEWS'>;
  position?: number;
  topic?: string;
  nsfw?: boolean;
  bitrate?: number;
  userLimit?: number;
  parent?: CategoryChannelResolvable | null;
  rateLimitPerUser?: number;
  lockPermissions?: boolean;
  permissionOverwrites?: readonly OverwriteResolvable[] | Collection<Snowflake, OverwriteResolvable>;
  defaultAutoArchiveDuration?: ThreadAutoArchiveDuration;
  rtcRegion?: string | null;
}

export interface ChannelLogsQueryOptions {
  limit?: number;
  before?: Snowflake;
  after?: Snowflake;
  around?: Snowflake;
}

export type ChannelMention = `<#${Snowflake}>`;

export interface ChannelPosition {
  channel: GuildChannel | Snowflake;
  lockPermissions?: boolean;
  parent?: CategoryChannelResolvable | null;
  position?: number;
}

export type GuildTextChannelResolvable = TextChannel | NewsChannel | Snowflake;
export type ChannelResolvable = Channel | Snowflake;

export interface ChannelWebhookCreateOptions {
  avatar?: BufferResolvable | Base64Resolvable | null;
  reason?: string;
}

export interface BaseClientEvents {
  apiResponse: [request: APIRequest, response: Response];
  apiRequest: [request: APIRequest];
  debug: [message: string];
  rateLimit: [rateLimitData: RateLimitData];
  invalidRequestWarning: [invalidRequestWarningData: InvalidRequestWarningData];
}

export interface ClientEvents extends BaseClientEvents {
  /** @deprecated See [this issue](https://github.com/discord/discord-api-docs/issues/3690) for more information. */
  applicationCommandCreate: [command: ApplicationCommand];
  /** @deprecated See [this issue](https://github.com/discord/discord-api-docs/issues/3690) for more information. */
  applicationCommandDelete: [command: ApplicationCommand];
  /** @deprecated See [this issue](https://github.com/discord/discord-api-docs/issues/3690) for more information. */
  applicationCommandUpdate: [oldCommand: ApplicationCommand | null, newCommand: ApplicationCommand];
  channelCreate: [channel: GuildChannel];
  channelDelete: [channel: DMChannel | GuildChannel];
  channelPinsUpdate: [channel: TextBasedChannels, date: Date];
  channelUpdate: [oldChannel: DMChannel | GuildChannel, newChannel: DMChannel | GuildChannel];
  warn: [message: string];
  emojiCreate: [emoji: GuildEmoji];
  emojiDelete: [emoji: GuildEmoji];
  emojiUpdate: [oldEmoji: GuildEmoji, newEmoji: GuildEmoji];
  error: [error: Error];
  guildBanAdd: [ban: GuildBan];
  guildBanRemove: [ban: GuildBan];
  guildCreate: [guild: Guild];
  guildDelete: [guild: Guild];
  guildUnavailable: [guild: Guild];
  guildIntegrationsUpdate: [guild: Guild];
  guildMemberAdd: [member: GuildMember];
  guildMemberAvailable: [member: GuildMember | PartialGuildMember];
  guildMemberRemove: [member: GuildMember | PartialGuildMember];
  guildMembersChunk: [
    members: Collection<Snowflake, GuildMember>,
    guild: Guild,
    data: { count: number; index: number; nonce: string | undefined },
  ];
  guildMemberUpdate: [oldMember: GuildMember | PartialGuildMember, newMember: GuildMember];
  guildUpdate: [oldGuild: Guild, newGuild: Guild];
  inviteCreate: [invite: Invite];
  inviteDelete: [invite: Invite];
  /** @deprecated Use messageCreate instead */
  message: [message: Message];
  messageCreate: [message: Message];
  messageDelete: [message: Message | PartialMessage];
  messageReactionRemoveAll: [
    message: Message | PartialMessage,
    reactions: Collection<string | Snowflake, MessageReaction>,
  ];
  messageReactionRemoveEmoji: [reaction: MessageReaction | PartialMessageReaction];
  messageDeleteBulk: [messages: Collection<Snowflake, Message | PartialMessage>];
  messageReactionAdd: [reaction: MessageReaction | PartialMessageReaction, user: User | PartialUser];
  messageReactionRemove: [reaction: MessageReaction | PartialMessageReaction, user: User | PartialUser];
  messageUpdate: [oldMessage: Message | PartialMessage, newMessage: Message | PartialMessage];
  presenceUpdate: [oldPresence: Presence | null, newPresence: Presence];
  ready: [client: Client<true>];
  invalidated: [];
  roleCreate: [role: Role];
  roleDelete: [role: Role];
  roleUpdate: [oldRole: Role, newRole: Role];
  threadCreate: [thread: ThreadChannel];
  threadDelete: [thread: ThreadChannel];
  threadListSync: [threads: Collection<Snowflake, ThreadChannel>];
  threadMemberUpdate: [oldMember: ThreadMember, newMember: ThreadMember];
  threadMembersUpdate: [
    oldMembers: Collection<Snowflake, ThreadMember>,
    newMembers: Collection<Snowflake, ThreadMember>,
  ];
  threadUpdate: [oldThread: ThreadChannel, newThread: ThreadChannel];
  typingStart: [typing: Typing];
  userUpdate: [oldUser: User | PartialUser, newUser: User];
  voiceStateUpdate: [oldState: VoiceState, newState: VoiceState];
  webhookUpdate: [channel: TextChannel | NewsChannel];
  /** @deprecated Use interactionCreate instead */
  interaction: [interaction: Interaction];
  interactionCreate: [interaction: Interaction];
  shardDisconnect: [closeEvent: CloseEvent, shardId: number];
  shardError: [error: Error, shardId: number];
  shardReady: [shardId: number, unavailableGuilds: Set<Snowflake> | undefined];
  shardReconnecting: [shardId: number];
  shardResume: [shardId: number, replayedEvents: number];
  stageInstanceCreate: [stageInstance: StageInstance];
  stageInstanceUpdate: [oldStageInstance: StageInstance | null, newStageInstance: StageInstance];
  stageInstanceDelete: [stageInstance: StageInstance];
  stickerCreate: [sticker: Sticker];
  stickerDelete: [sticker: Sticker];
  stickerUpdate: [oldSticker: Sticker, newSticker: Sticker];
}

export interface ClientOptions {
  shards?: number | number[] | 'auto';
  shardCount?: number;
  makeCache?: CacheFactory;
  /** @deprecated Use `makeCache` with a `LimitedCollection` for `MessageManager` instead. */
  messageCacheLifetime?: number;
  /** @deprecated Use `makeCache` with a `LimitedCollection` for `MessageManager` instead. */
  messageSweepInterval?: number;
  allowedMentions?: MessageMentionOptions;
  invalidRequestWarningInterval?: number;
  partials?: PartialTypes[];
  restWsBridgeTimeout?: number;
  restTimeOffset?: number;
  restRequestTimeout?: number;
  restGlobalRateLimit?: number;
  restSweepInterval?: number;
  retryLimit?: number;
  failIfNotExists?: boolean;
  userAgentSuffix?: string[];
  presence?: PresenceData;
  intents: BitFieldResolvable<IntentsString, number>;
  ws?: WebSocketOptions;
  http?: HTTPOptions;
  rejectOnRateLimit?: string[] | ((data: RateLimitData) => boolean | Promise<boolean>);
}

export type ClientPresenceStatus = 'online' | 'idle' | 'dnd';

export interface ClientPresenceStatusData {
  web?: ClientPresenceStatus;
  mobile?: ClientPresenceStatus;
  desktop?: ClientPresenceStatus;
}

export interface ClientUserEditData {
  username?: string;
  avatar?: BufferResolvable | Base64Resolvable | null;
}

export interface CloseEvent {
  wasClean: boolean;
  code: number;
  reason: string;
  target: WebSocket;
}

export type CollectorFilter<T extends unknown[]> = (...args: T) => boolean | Promise<boolean>;

export interface CollectorOptions<T extends unknown[]> {
  filter?: CollectorFilter<T>;
  time?: number;
  idle?: number;
  dispose?: boolean;
}

export interface CollectorResetTimerOptions {
  time?: number;
  idle?: number;
}

export type ColorResolvable =
  | 'DEFAULT'
  | 'WHITE'
  | 'AQUA'
  | 'GREEN'
  | 'BLUE'
  | 'YELLOW'
  | 'PURPLE'
  | 'LUMINOUS_VIVID_PINK'
  | 'FUCHSIA'
  | 'GOLD'
  | 'ORANGE'
  | 'RED'
  | 'GREY'
  | 'DARKER_GREY'
  | 'NAVY'
  | 'DARK_AQUA'
  | 'DARK_GREEN'
  | 'DARK_BLUE'
  | 'DARK_PURPLE'
  | 'DARK_VIVID_PINK'
  | 'DARK_GOLD'
  | 'DARK_ORANGE'
  | 'DARK_RED'
  | 'DARK_GREY'
  | 'LIGHT_GREY'
  | 'DARK_NAVY'
  | 'BLURPLE'
  | 'GREYPLE'
  | 'DARK_BUT_NOT_BLACK'
  | 'NOT_QUITE_BLACK'
  | 'RANDOM'
  | readonly [number, number, number]
  | number
  | HexColorString;

export interface CommandInteractionOption<Cached extends CacheType = CacheType> {
  name: string;
  type: ApplicationCommandOptionType;
  value?: string | number | boolean;
  focused?: boolean;
  autocomplete?: boolean;
  options?: CommandInteractionOption[];
  user?: User;
  member?: CacheTypeReducer<Cached, GuildMember, APIInteractionDataResolvedGuildMember>;
  channel?: CacheTypeReducer<Cached, GuildChannel | ThreadChannel, APIInteractionDataResolvedChannel>;
  role?: CacheTypeReducer<Cached, Role, APIRole>;
  message?: CacheTypeReducer<Cached, Message, APIMessage>;
}

export interface CommandInteractionResolvedData<Cached extends CacheType = CacheType> {
  users?: Collection<Snowflake, User>;
  members?: Collection<Snowflake, CacheTypeReducer<Cached, GuildMember, APIInteractionDataResolvedGuildMember>>;
  roles?: Collection<Snowflake, CacheTypeReducer<Cached, Role, APIRole>>;
  channels?: Collection<Snowflake, CacheTypeReducer<Cached, Channel, APIInteractionDataResolvedChannel>>;
  messages?: Collection<Snowflake, CacheTypeReducer<Cached, Message, APIMessage>>;
}

export interface ConstantsClientApplicationAssetTypes {
  SMALL: 1;
  BIG: 2;
}

export interface ConstantsColors {
  DEFAULT: 0x000000;
  WHITE: 0xffffff;
  AQUA: 0x1abc9c;
  GREEN: 0x57f287;
  BLUE: 0x3498db;
  YELLOW: 0xfee75c;
  PURPLE: 0x9b59b6;
  LUMINOUS_VIVID_PINK: 0xe91e63;
  FUCHSIA: 0xeb459e;
  GOLD: 0xf1c40f;
  ORANGE: 0xe67e22;
  RED: 0xed4245;
  GREY: 0x95a5a6;
  NAVY: 0x34495e;
  DARK_AQUA: 0x11806a;
  DARK_GREEN: 0x1f8b4c;
  DARK_BLUE: 0x206694;
  DARK_PURPLE: 0x71368a;
  DARK_VIVID_PINK: 0xad1457;
  DARK_GOLD: 0xc27c0e;
  DARK_ORANGE: 0xa84300;
  DARK_RED: 0x992d22;
  DARK_GREY: 0x979c9f;
  DARKER_GREY: 0x7f8c8d;
  LIGHT_GREY: 0xbcc0c0;
  DARK_NAVY: 0x2c3e50;
  BLURPLE: 0x5865f2;
  GREYPLE: 0x99aab5;
  DARK_BUT_NOT_BLACK: 0x2c2f33;
  NOT_QUITE_BLACK: 0x23272a;
}

export interface ConstantsEvents {
  RATE_LIMIT: 'rateLimit';
  INVALID_REQUEST_WARNING: 'invalidRequestWarning';
  API_RESPONSE: 'apiResponse';
  API_REQUEST: 'apiRequest';
  CLIENT_READY: 'ready';
  /** @deprecated See [this issue](https://github.com/discord/discord-api-docs/issues/3690) for more information. */
  APPLICATION_COMMAND_CREATE: 'applicationCommandCreate';
  /** @deprecated See [this issue](https://github.com/discord/discord-api-docs/issues/3690) for more information. */
  APPLICATION_COMMAND_DELETE: 'applicationCommandDelete';
  /** @deprecated See [this issue](https://github.com/discord/discord-api-docs/issues/3690) for more information. */
  APPLICATION_COMMAND_UPDATE: 'applicationCommandUpdate';
  GUILD_CREATE: 'guildCreate';
  GUILD_DELETE: 'guildDelete';
  GUILD_UPDATE: 'guildUpdate';
  INVITE_CREATE: 'inviteCreate';
  INVITE_DELETE: 'inviteDelete';
  GUILD_UNAVAILABLE: 'guildUnavailable';
  GUILD_MEMBER_ADD: 'guildMemberAdd';
  GUILD_MEMBER_REMOVE: 'guildMemberRemove';
  GUILD_MEMBER_UPDATE: 'guildMemberUpdate';
  GUILD_MEMBER_AVAILABLE: 'guildMemberAvailable';
  GUILD_MEMBERS_CHUNK: 'guildMembersChunk';
  GUILD_INTEGRATIONS_UPDATE: 'guildIntegrationsUpdate';
  GUILD_ROLE_CREATE: 'roleCreate';
  GUILD_ROLE_DELETE: 'roleDelete';
  GUILD_ROLE_UPDATE: 'roleUpdate';
  GUILD_EMOJI_CREATE: 'emojiCreate';
  GUILD_EMOJI_DELETE: 'emojiDelete';
  GUILD_EMOJI_UPDATE: 'emojiUpdate';
  GUILD_BAN_ADD: 'guildBanAdd';
  GUILD_BAN_REMOVE: 'guildBanRemove';
  CHANNEL_CREATE: 'channelCreate';
  CHANNEL_DELETE: 'channelDelete';
  CHANNEL_UPDATE: 'channelUpdate';
  CHANNEL_PINS_UPDATE: 'channelPinsUpdate';
  MESSAGE_CREATE: 'messageCreate';
  MESSAGE_DELETE: 'messageDelete';
  MESSAGE_UPDATE: 'messageUpdate';
  MESSAGE_BULK_DELETE: 'messageDeleteBulk';
  MESSAGE_REACTION_ADD: 'messageReactionAdd';
  MESSAGE_REACTION_REMOVE: 'messageReactionRemove';
  MESSAGE_REACTION_REMOVE_ALL: 'messageReactionRemoveAll';
  MESSAGE_REACTION_REMOVE_EMOJI: 'messageReactionRemoveEmoji';
  THREAD_CREATE: 'threadCreate';
  THREAD_DELETE: 'threadDelete';
  THREAD_UPDATE: 'threadUpdate';
  THREAD_LIST_SYNC: 'threadListSync';
  THREAD_MEMBER_UPDATE: 'threadMemberUpdate';
  THREAD_MEMBERS_UPDATE: 'threadMembersUpdate';
  USER_UPDATE: 'userUpdate';
  PRESENCE_UPDATE: 'presenceUpdate';
  VOICE_SERVER_UPDATE: 'voiceServerUpdate';
  VOICE_STATE_UPDATE: 'voiceStateUpdate';
  TYPING_START: 'typingStart';
  WEBHOOKS_UPDATE: 'webhookUpdate';
  INTERACTION_CREATE: 'interactionCreate';
  ERROR: 'error';
  WARN: 'warn';
  DEBUG: 'debug';
  SHARD_DISCONNECT: 'shardDisconnect';
  SHARD_ERROR: 'shardError';
  SHARD_RECONNECTING: 'shardReconnecting';
  SHARD_READY: 'shardReady';
  SHARD_RESUME: 'shardResume';
  INVALIDATED: 'invalidated';
  RAW: 'raw';
  STAGE_INSTANCE_CREATE: 'stageInstanceCreate';
  STAGE_INSTANCE_UPDATE: 'stageInstanceUpdate';
  STAGE_INSTANCE_DELETE: 'stageInstanceDelete';
  GUILD_STICKER_CREATE: 'stickerCreate';
  GUILD_STICKER_DELETE: 'stickerDelete';
  GUILD_STICKER_UPDATE: 'stickerUpdate';
}

export interface ConstantsOpcodes {
  DISPATCH: 0;
  HEARTBEAT: 1;
  IDENTIFY: 2;
  STATUS_UPDATE: 3;
  VOICE_STATE_UPDATE: 4;
  VOICE_GUILD_PING: 5;
  RESUME: 6;
  RECONNECT: 7;
  REQUEST_GUILD_MEMBERS: 8;
  INVALID_SESSION: 9;
  HELLO: 10;
  HEARTBEAT_ACK: 11;
}

export interface ConstantsShardEvents {
  CLOSE: 'close';
  DESTROYED: 'destroyed';
  INVALID_SESSION: 'invalidSession';
  READY: 'ready';
  RESUMED: 'resumed';
}

export interface ConstantsStatus {
  READY: 0;
  CONNECTING: 1;
  RECONNECTING: 2;
  IDLE: 3;
  NEARLY: 4;
  DISCONNECTED: 5;
}

export interface CreateRoleOptions extends RoleData {
  reason?: string;
}

export interface StageInstanceCreateOptions {
  topic: string;
  privacyLevel?: PrivacyLevel | number;
}

export interface CrosspostedChannel {
  channelId: Snowflake;
  guildId: Snowflake;
  type: keyof typeof ChannelTypes;
  name: string;
}

export type DateResolvable = Date | number | string;

export interface DeconstructedSnowflake {
  timestamp: number;
  readonly date: Date;
  workerId: number;
  processId: number;
  increment: number;
  binary: string;
}

export type DefaultMessageNotificationLevel = keyof typeof DefaultMessageNotificationLevels;

export type DynamicImageFormat = AllowedImageFormat | 'gif';

export interface EditGuildTemplateOptions {
  name?: string;
  description?: string;
}

export interface EmbedAuthorData {
  name: string;
  url?: string;
  iconURL?: string;
}

export interface EmbedField {
  name: string;
  value: string;
  inline: boolean;
}

export interface EmbedFieldData {
  name: string;
  value: string;
  inline?: boolean;
}

export type EmojiIdentifierResolvable = string | EmojiResolvable;

export type EmojiResolvable = Snowflake | GuildEmoji | ReactionEmoji;

export interface ErrorEvent {
  error: unknown;
  message: string;
  type: string;
  target: WebSocket;
}

export interface EscapeMarkdownOptions {
  codeBlock?: boolean;
  inlineCode?: boolean;
  bold?: boolean;
  italic?: boolean;
  underline?: boolean;
  strikethrough?: boolean;
  spoiler?: boolean;
  inlineCodeContent?: boolean;
  codeBlockContent?: boolean;
}

export type ExplicitContentFilterLevel = keyof typeof ExplicitContentFilterLevels;

export interface FetchApplicationCommandOptions extends BaseFetchOptions {
  guildId?: Snowflake;
}

export interface FetchArchivedThreadOptions {
  type?: 'public' | 'private';
  fetchAll?: boolean;
  before?: ThreadChannelResolvable | DateResolvable;
  limit?: number;
}

export interface FetchBanOptions extends BaseFetchOptions {
  user: UserResolvable;
}

export interface FetchBansOptions {
  cache: boolean;
}

export interface FetchChannelOptions extends BaseFetchOptions {
  allowUnknownGuild?: boolean;
}

export interface FetchedThreads {
  threads: Collection<Snowflake, ThreadChannel>;
  hasMore?: boolean;
}

export interface FetchGuildOptions extends BaseFetchOptions {
  guild: GuildResolvable;
  withCounts?: boolean;
}

export interface FetchGuildsOptions {
  before?: Snowflake;
  after?: Snowflake;
  limit?: number;
}

interface FetchInviteOptions extends BaseFetchOptions {
  code: string;
}

interface FetchInvitesOptions {
  channelId?: GuildInvitableChannelResolvable;
  cache?: boolean;
}

export interface FetchMemberOptions extends BaseFetchOptions {
  user: UserResolvable;
}

export interface FetchMembersOptions {
  user?: UserResolvable | UserResolvable[];
  query?: string;
  limit?: number;
  withPresences?: boolean;
  time?: number;
  nonce?: string;
  force?: boolean;
}

export interface FetchReactionUsersOptions {
  limit?: number;
  after?: Snowflake;
}

export interface FetchThreadsOptions {
  archived?: FetchArchivedThreadOptions;
  active?: boolean;
}

export interface FileOptions {
  attachment: BufferResolvable | Stream;
  name?: string;
  description?: string;
}

export interface GuildApplicationCommandPermissionData {
  id: Snowflake;
  permissions: ApplicationCommandPermissionData[];
}

export type GuildAuditLogsAction = keyof GuildAuditLogsActions;

export interface GuildAuditLogsActions {
  ALL?: null;
  GUILD_UPDATE?: number;
  CHANNEL_CREATE?: number;
  CHANNEL_UPDATE?: number;
  CHANNEL_DELETE?: number;
  CHANNEL_OVERWRITE_CREATE?: number;
  CHANNEL_OVERWRITE_UPDATE?: number;
  CHANNEL_OVERWRITE_DELETE?: number;
  MEMBER_KICK?: number;
  MEMBER_PRUNE?: number;
  MEMBER_BAN_ADD?: number;
  MEMBER_BAN_REMOVE?: number;
  MEMBER_UPDATE?: number;
  MEMBER_ROLE_UPDATE?: number;
  MEMBER_MOVE?: number;
  MEMBER_DISCONNECT?: number;
  BOT_ADD?: number;
  ROLE_CREATE?: number;
  ROLE_UPDATE?: number;
  ROLE_DELETE?: number;
  INVITE_CREATE?: number;
  INVITE_UPDATE?: number;
  INVITE_DELETE?: number;
  WEBHOOK_CREATE?: number;
  WEBHOOK_UPDATE?: number;
  WEBHOOK_DELETE?: number;
  EMOJI_CREATE?: number;
  EMOJI_UPDATE?: number;
  EMOJI_DELETE?: number;
  MESSAGE_DELETE?: number;
  MESSAGE_BULK_DELETE?: number;
  MESSAGE_PIN?: number;
  MESSAGE_UNPIN?: number;
  INTEGRATION_CREATE?: number;
  INTEGRATION_UPDATE?: number;
  INTEGRATION_DELETE?: number;
  STAGE_INSTANCE_CREATE?: number;
  STAGE_INSTANCE_UPDATE?: number;
  STAGE_INSTANCE_DELETE?: number;
  STICKER_CREATE?: number;
  STICKER_UPDATE?: number;
  STICKER_DELETE?: number;
  THREAD_CREATE?: number;
  THREAD_UPDATE?: number;
  THREAD_DELETE?: number;
}

export type GuildAuditLogsActionType = 'CREATE' | 'DELETE' | 'UPDATE' | 'ALL';

export interface GuildAuditLogsFetchOptions {
  before?: Snowflake | GuildAuditLogsEntry;
  limit?: number;
  user?: UserResolvable;
  type?: GuildAuditLogsAction | number;
}

export type GuildAuditLogsTarget = keyof GuildAuditLogsTargets;

export interface GuildAuditLogsTargets {
  ALL?: string;
  GUILD?: string;
  CHANNEL?: string;
  USER?: string;
  ROLE?: string;
  INVITE?: string;
  WEBHOOK?: string;
  EMOJI?: string;
  MESSAGE?: string;
  INTEGRATION?: string;
  STAGE_INSTANCE?: string;
  STICKER?: string;
  THREAD?: string;
  UNKNOWN?: string;
}

export type GuildBanResolvable = GuildBan | UserResolvable;

export interface GuildChannelOverwriteOptions {
  reason?: string;
  type?: number;
}

export type GuildChannelResolvable = Snowflake | GuildChannel | ThreadChannel;

export interface GuildChannelCreateOptions extends Omit<CategoryCreateChannelOptions, 'type'> {
  parent?: CategoryChannelResolvable;
  type?: ExcludeEnum<
    typeof ChannelTypes,
    'DM' | 'GROUP_DM' | 'UNKNOWN' | 'GUILD_PUBLIC_THREAD' | 'GUILD_NEWS_THREAD' | 'GUILD_PRIVATE_THREAD'
  >;
}

export interface GuildChannelCloneOptions extends GuildChannelCreateOptions {
  name?: string;
}

export interface GuildChannelOverwriteOptions {
  reason?: string;
  type?: number;
}

export interface GuildCreateOptions {
  afkChannelId?: Snowflake | number;
  afkTimeout?: number;
  channels?: PartialChannelData[];
  defaultMessageNotifications?: DefaultMessageNotificationLevel | number;
  explicitContentFilter?: ExplicitContentFilterLevel | number;
  icon?: BufferResolvable | Base64Resolvable | null;
  roles?: PartialRoleData[];
  systemChannelFlags?: SystemChannelFlagsResolvable;
  systemChannelId?: Snowflake | number;
  verificationLevel?: VerificationLevel | number;
}

export interface GuildWidgetSettings {
  enabled: boolean;
  channel: GuildChannel | null;
}

export interface GuildEditData {
  name?: string;
  verificationLevel?: VerificationLevel | number;
  explicitContentFilter?: ExplicitContentFilterLevel | number;
  defaultMessageNotifications?: DefaultMessageNotificationLevel | number;
  afkChannel?: VoiceChannelResolvable;
  systemChannel?: TextChannelResolvable;
  systemChannelFlags?: SystemChannelFlagsResolvable;
  afkTimeout?: number;
  icon?: BufferResolvable | Base64Resolvable | null;
  owner?: GuildMemberResolvable;
  splash?: BufferResolvable | Base64Resolvable | null;
  discoverySplash?: BufferResolvable | Base64Resolvable | null;
  banner?: BufferResolvable | Base64Resolvable | null;
  rulesChannel?: TextChannelResolvable;
  publicUpdatesChannel?: TextChannelResolvable;
  preferredLocale?: string;
  description?: string | null;
  features?: GuildFeatures[];
}

export interface GuildEmojiCreateOptions {
  roles?: Collection<Snowflake, Role> | RoleResolvable[];
  reason?: string;
}

export interface GuildEmojiEditData {
  name?: string;
  roles?: Collection<Snowflake, Role> | RoleResolvable[];
}

export interface GuildStickerCreateOptions {
  description?: string | null;
  reason?: string;
}

export interface GuildStickerEditData {
  name?: string;
  description?: string | null;
  tags?: string;
}

export type GuildFeatures =
  | 'ANIMATED_ICON'
  | 'BANNER'
  | 'COMMERCE'
  | 'COMMUNITY'
  | 'DISCOVERABLE'
  | 'FEATURABLE'
  | 'INVITE_SPLASH'
  | 'MEMBER_VERIFICATION_GATE_ENABLED'
  | 'NEWS'
  | 'PARTNERED'
  | 'PREVIEW_ENABLED'
  | 'VANITY_URL'
  | 'VERIFIED'
  | 'VIP_REGIONS'
  | 'WELCOME_SCREEN_ENABLED'
  | 'TICKETED_EVENTS_ENABLED'
  | 'MONETIZATION_ENABLED'
  | 'MORE_STICKERS'
  | 'THREE_DAY_THREAD_ARCHIVE'
  | 'SEVEN_DAY_THREAD_ARCHIVE'
  | 'PRIVATE_THREADS'
  | 'ROLE_ICONS';

export interface GuildMemberEditData {
  nick?: string | null;
  roles?: Collection<Snowflake, Role> | readonly RoleResolvable[];
  mute?: boolean;
  deaf?: boolean;
  channel?: GuildVoiceChannelResolvable | null;
}

export type GuildMemberResolvable = GuildMember | UserResolvable;

export type GuildResolvable = Guild | GuildChannel | GuildMember | GuildEmoji | Invite | Role | Snowflake;

export interface GuildPruneMembersOptions {
  count?: boolean;
  days?: number;
  dry?: boolean;
  reason?: string;
  roles?: RoleResolvable[];
}

export interface GuildWidgetSettingsData {
  enabled: boolean;
  channel: GuildChannelResolvable | null;
}

export interface GuildSearchMembersOptions {
  query: string;
  limit?: number;
  cache?: boolean;
}

export interface GuildListMembersOptions {
  after?: Snowflake;
  limit?: number;
  cache?: boolean;
}

export type GuildTemplateResolvable = string;

export type GuildVoiceChannelResolvable = VoiceChannel | StageChannel | Snowflake;

export type HexColorString = `#${string}`;

export interface HTTPAttachmentData {
  attachment: string | Buffer | Stream;
  name: string;
  file: Buffer | Stream;
}

export interface HTTPErrorData {
  json: unknown;
  files: HTTPAttachmentData[];
}

export interface HTTPOptions {
  agent?: Omit<AgentOptions, 'keepAlive'>;
  api?: string;
  version?: number;
  host?: string;
  cdn?: string;
  invite?: string;
  template?: string;
  headers?: Record<string, string>;
}

export interface ImageURLOptions extends Omit<StaticImageURLOptions, 'format'> {
  dynamic?: boolean;
  format?: DynamicImageFormat;
}

export interface IntegrationAccount {
  id: string | Snowflake;
  name: string;
}

export type IntegrationType = 'twitch' | 'youtube' | 'discord';

export interface InteractionCollectorOptions<T extends Interaction, Cached extends CacheType = CacheType>
  extends CollectorOptions<[T]> {
  channel?: TextBasedChannels;
  componentType?: MessageComponentType | MessageComponentTypes;
  guild?: Guild;
  interactionType?: InteractionType | InteractionTypes;
  max?: number;
  maxComponents?: number;
  maxUsers?: number;
  message?: CacheTypeReducer<Cached, Message, APIMessage>;
}

export interface ButtonInteractionCollectorOptions<Cached = boolean>
  extends MessageComponentCollectorOptions<Cached extends true ? ButtonInteraction<'cached'> : ButtonInteraction> {
  componentType: 'BUTTON' | MessageComponentTypes.BUTTON;
}

export interface SelectMenuInteractionCollectorOptions<Cached = boolean>
  extends MessageComponentCollectorOptions<
    Cached extends true ? SelectMenuInteraction<'cached'> : SelectMenuInteraction
  > {
  componentType: 'SELECT_MENU' | MessageComponentTypes.SELECT_MENU;
}

export interface MessageInteractionCollectorOptions<Cached = boolean>
  extends MessageComponentCollectorOptions<
    Cached extends true ? MessageComponentInteraction<'cached'> : MessageComponentInteraction
  > {
  componentType: 'ACTION_ROW' | MessageComponentTypes.ACTION_ROW;
}

export type InteractionCollectorOptionsResolvable<Cached = boolean> =
  | MessageInteractionCollectorOptions<Cached>
  | SelectMenuInteractionCollectorOptions<Cached>
  | ButtonInteractionCollectorOptions<Cached>;

export interface InteractionDeferReplyOptions {
  ephemeral?: boolean;
  fetchReply?: boolean;
}

export type InteractionDeferUpdateOptions = Omit<InteractionDeferReplyOptions, 'ephemeral'>;

export interface InteractionReplyOptions extends Omit<WebhookMessageOptions, 'username' | 'avatarURL'> {
  ephemeral?: boolean;
  fetchReply?: boolean;
}

export type InteractionResponseType = keyof typeof InteractionResponseTypes;

export type InteractionType = keyof typeof InteractionTypes;

export interface InteractionUpdateOptions extends MessageEditOptions {
  fetchReply?: boolean;
}

export type IntentsString =
  | 'GUILDS'
  | 'GUILD_MEMBERS'
  | 'GUILD_BANS'
  | 'GUILD_EMOJIS_AND_STICKERS'
  | 'GUILD_INTEGRATIONS'
  | 'GUILD_WEBHOOKS'
  | 'GUILD_INVITES'
  | 'GUILD_VOICE_STATES'
  | 'GUILD_PRESENCES'
  | 'GUILD_MESSAGES'
  | 'GUILD_MESSAGE_REACTIONS'
  | 'GUILD_MESSAGE_TYPING'
  | 'DIRECT_MESSAGES'
  | 'DIRECT_MESSAGE_REACTIONS'
  | 'DIRECT_MESSAGE_TYPING';

export interface InviteGenerationOptions {
  permissions?: PermissionResolvable;
  guild?: GuildResolvable;
  disableGuildSelect?: boolean;
  scopes: InviteScope[];
}

export type GuildInvitableChannelResolvable =
  | TextChannel
  | VoiceChannel
  | NewsChannel
  | StoreChannel
  | StageChannel
  | Snowflake;

export interface CreateInviteOptions {
  temporary?: boolean;
  maxAge?: number;
  maxUses?: number;
  unique?: boolean;
  reason?: string;
  targetApplication?: ApplicationResolvable;
  targetUser?: UserResolvable;
  targetType?: InviteTargetType;
}

export type IntegrationExpireBehaviors = 'REMOVE_ROLE' | 'KICK';

export type InviteResolvable = string;

export type InviteScope =
  | 'applications.builds.read'
  | 'applications.commands'
  | 'applications.entitlements'
  | 'applications.store.update'
  | 'bot'
  | 'connections'
  | 'email'
  | 'identify'
  | 'guilds'
  | 'guilds.join'
  | 'gdm.join'
  | 'webhook.incoming';

export interface LifetimeFilterOptions<K, V> {
  excludeFromSweep?: (value: V, key: K, collection: LimitedCollection<K, V>) => boolean;
  getComparisonTimestamp?: (value: V, key: K, collection: LimitedCollection<K, V>) => number;
  lifetime?: number;
}

export interface MakeErrorOptions {
  name: string;
  message: string;
  stack: string;
}

export type MemberMention = UserMention | `<@!${Snowflake}>`;

export type MembershipState = keyof typeof MembershipStates;

export type MessageActionRowComponent = MessageButton | MessageSelectMenu;

export type MessageActionRowComponentOptions =
  | (Required<BaseMessageComponentOptions> & MessageButtonOptions)
  | (Required<BaseMessageComponentOptions> & MessageSelectMenuOptions);

export type MessageActionRowComponentResolvable = MessageActionRowComponent | MessageActionRowComponentOptions;

export interface MessageActionRowOptions extends BaseMessageComponentOptions {
  components: MessageActionRowComponentResolvable[];
}

export interface MessageActivity {
  partyId: string;
  type: number;
}

export interface BaseButtonOptions extends BaseMessageComponentOptions {
  disabled?: boolean;
  emoji?: EmojiIdentifierResolvable;
  label?: string;
}

export interface LinkButtonOptions extends BaseButtonOptions {
  style: 'LINK' | MessageButtonStyles.LINK;
  url: string;
}

export interface InteractionButtonOptions extends BaseButtonOptions {
  style: ExcludeEnum<typeof MessageButtonStyles, 'LINK'>;
  customId: string;
}

export type MessageButtonOptions = InteractionButtonOptions | LinkButtonOptions;

export type MessageButtonStyle = keyof typeof MessageButtonStyles;

export type MessageButtonStyleResolvable = MessageButtonStyle | MessageButtonStyles;

export interface MessageCollectorOptions extends CollectorOptions<[Message]> {
  max?: number;
  maxProcessed?: number;
}

export type MessageComponent = BaseMessageComponent | MessageActionRow | MessageButton | MessageSelectMenu;

export type MessageComponentCollectorOptions<T extends MessageComponentInteraction> = Omit<
  InteractionCollectorOptions<T>,
  'channel' | 'message' | 'guild' | 'interactionType'
>;

export type MessageChannelComponentCollectorOptions<T extends MessageComponentInteraction> = Omit<
  InteractionCollectorOptions<T>,
  'channel' | 'guild' | 'interactionType'
>;

export type MessageComponentOptions =
  | BaseMessageComponentOptions
  | MessageActionRowOptions
  | MessageButtonOptions
  | MessageSelectMenuOptions;

export type MessageComponentType = keyof typeof MessageComponentTypes;

export type MessageComponentTypeResolvable = MessageComponentType | MessageComponentTypes;

export interface MessageEditOptions {
  attachments?: MessageAttachment[];
  content?: string | null;
  embeds?: (MessageEmbed | MessageEmbedOptions | APIEmbed)[] | null;
  files?: (FileOptions | BufferResolvable | Stream | MessageAttachment)[];
  flags?: BitFieldResolvable<MessageFlagsString, number>;
  allowedMentions?: MessageMentionOptions;
  components?: (MessageActionRow | (Required<BaseMessageComponentOptions> & MessageActionRowOptions))[];
}

export interface MessageEmbedAuthor {
  name: string;
  url?: string;
  iconURL?: string;
  proxyIconURL?: string;
}

export interface MessageEmbedFooter {
  text: string;
  iconURL?: string;
  proxyIconURL?: string;
}

export interface MessageEmbedImage {
  url: string;
  proxyURL?: string;
  height?: number;
  width?: number;
}

export interface MessageEmbedOptions {
  title?: string;
  description?: string;
  url?: string;
  timestamp?: Date | number;
  color?: ColorResolvable;
  fields?: EmbedFieldData[];
  author?: Partial<MessageEmbedAuthor> & { icon_url?: string; proxy_icon_url?: string };
  thumbnail?: Partial<MessageEmbedThumbnail> & { proxy_url?: string };
  image?: Partial<MessageEmbedImage> & { proxy_url?: string };
  video?: Partial<MessageEmbedVideo> & { proxy_url?: string };
  footer?: Partial<MessageEmbedFooter> & { icon_url?: string; proxy_icon_url?: string };
}

export interface MessageEmbedProvider {
  name: string;
  url: string;
}

export interface MessageEmbedThumbnail {
  url: string;
  proxyURL?: string;
  height?: number;
  width?: number;
}

export interface MessageEmbedVideo {
  url?: string;
  proxyURL?: string;
  height?: number;
  width?: number;
}

export interface MessageEvent {
  data: WebSocket.Data;
  type: string;
  target: WebSocket;
}

export type MessageFlagsString =
  | 'CROSSPOSTED'
  | 'IS_CROSSPOST'
  | 'SUPPRESS_EMBEDS'
  | 'SOURCE_MESSAGE_DELETED'
  | 'URGENT'
  | 'HAS_THREAD'
  | 'EPHEMERAL'
  | 'LOADING';

export interface MessageInteraction {
  id: Snowflake;
  type: InteractionType;
  commandName: string;
  user: User;
}

export interface MessageMentionsHasOptions {
  ignoreDirect?: boolean;
  ignoreRoles?: boolean;
  ignoreEveryone?: boolean;
}

export interface MessageMentionOptions {
  parse?: MessageMentionTypes[];
  roles?: Snowflake[];
  users?: Snowflake[];
  repliedUser?: boolean;
}

export type MessageMentionTypes = 'roles' | 'users' | 'everyone';

export interface MessageOptions {
  tts?: boolean;
  nonce?: string | number;
  content?: string | null;
  embeds?: (MessageEmbed | MessageEmbedOptions | APIEmbed)[];
  components?: (MessageActionRow | (Required<BaseMessageComponentOptions> & MessageActionRowOptions))[];
  allowedMentions?: MessageMentionOptions;
  files?: (FileOptions | BufferResolvable | Stream | MessageAttachment)[];
  reply?: ReplyOptions;
  stickers?: StickerResolvable[];
  attachments?: MessageAttachment[];
}

export type MessageReactionResolvable =
  | MessageReaction
  | Snowflake
  | `${string}:${Snowflake}`
  | `<:${string}:${Snowflake}>`
  | `<a:${string}:${Snowflake}>`
  | string;

export interface MessageReference {
  channelId: Snowflake;
  guildId: Snowflake | undefined;
  messageId: Snowflake | undefined;
}

export type MessageResolvable = Message | Snowflake;

export interface MessageSelectMenuOptions extends BaseMessageComponentOptions {
  customId?: string;
  disabled?: boolean;
  maxValues?: number;
  minValues?: number;
  options?: MessageSelectOptionData[];
  placeholder?: string;
}

export interface MessageSelectOption {
  default: boolean;
  description: string | null;
  emoji: APIPartialEmoji | null;
  label: string;
  value: string;
}

export interface MessageSelectOptionData {
  default?: boolean;
  description?: string;
  emoji?: EmojiIdentifierResolvable;
  label: string;
  value: string;
}

export type MessageTarget =
  | Interaction
  | InteractionWebhook
  | TextBasedChannels
  | User
  | GuildMember
  | Webhook
  | WebhookClient
  | Message
  | MessageManager;

export type MessageType = keyof typeof MessageTypes;

export type MFALevel = keyof typeof MFALevels;

export interface MultipleShardRespawnOptions {
  shardDelay?: number;
  respawnDelay?: number;
  timeout?: number;
}

export interface MultipleShardSpawnOptions {
  amount?: number | 'auto';
  delay?: number;
  timeout?: number;
}

export type NSFWLevel = keyof typeof NSFWLevels;

export interface OverwriteData {
  allow?: PermissionResolvable;
  deny?: PermissionResolvable;
  id: GuildMemberResolvable | RoleResolvable;
  type?: OverwriteType;
}

export type OverwriteResolvable = PermissionOverwrites | OverwriteData;

export type OverwriteType = 'member' | 'role';

export type PermissionFlags = Record<PermissionString, bigint>;

export type PermissionOverwriteOptions = Partial<Record<PermissionString, boolean | null>>;

export type PermissionResolvable = BitFieldResolvable<PermissionString, bigint>;

export type PermissionOverwriteResolvable = UserResolvable | RoleResolvable | PermissionOverwrites;

export type PermissionString =
  | 'CREATE_INSTANT_INVITE'
  | 'KICK_MEMBERS'
  | 'BAN_MEMBERS'
  | 'ADMINISTRATOR'
  | 'MANAGE_CHANNELS'
  | 'MANAGE_GUILD'
  | 'ADD_REACTIONS'
  | 'VIEW_AUDIT_LOG'
  | 'PRIORITY_SPEAKER'
  | 'STREAM'
  | 'VIEW_CHANNEL'
  | 'SEND_MESSAGES'
  | 'SEND_TTS_MESSAGES'
  | 'MANAGE_MESSAGES'
  | 'EMBED_LINKS'
  | 'ATTACH_FILES'
  | 'READ_MESSAGE_HISTORY'
  | 'MENTION_EVERYONE'
  | 'USE_EXTERNAL_EMOJIS'
  | 'VIEW_GUILD_INSIGHTS'
  | 'CONNECT'
  | 'SPEAK'
  | 'MUTE_MEMBERS'
  | 'DEAFEN_MEMBERS'
  | 'MOVE_MEMBERS'
  | 'USE_VAD'
  | 'CHANGE_NICKNAME'
  | 'MANAGE_NICKNAMES'
  | 'MANAGE_ROLES'
  | 'MANAGE_WEBHOOKS'
  | 'MANAGE_EMOJIS_AND_STICKERS'
  | 'USE_APPLICATION_COMMANDS'
  | 'REQUEST_TO_SPEAK'
  | 'MANAGE_THREADS'
  | 'USE_PUBLIC_THREADS'
  | 'CREATE_PUBLIC_THREADS'
  | 'USE_PRIVATE_THREADS'
  | 'CREATE_PRIVATE_THREADS'
  | 'USE_EXTERNAL_STICKERS'
  | 'SEND_MESSAGES_IN_THREADS'
  | 'START_EMBEDDED_ACTIVITIES';

export type RecursiveArray<T> = ReadonlyArray<T | RecursiveArray<T>>;

export type RecursiveReadonlyArray<T> = ReadonlyArray<T | RecursiveReadonlyArray<T>>;

export interface PartialRecipient {
  username: string;
}

export type PremiumTier = keyof typeof PremiumTiers;

export interface PresenceData {
  status?: PresenceStatusData;
  afk?: boolean;
  activities?: ActivitiesOptions[];
  shardId?: number | number[];
}

export type PresenceResolvable = Presence | UserResolvable | Snowflake;

export interface PartialChannelData {
  id?: Snowflake | number;
  parentId?: Snowflake | number;
  type?: ExcludeEnum<
    typeof ChannelTypes,
    | 'DM'
    | 'GROUP_DM'
    | 'GUILD_NEWS'
    | 'GUILD_STORE'
    | 'UNKNOWN'
    | 'GUILD_NEWS_THREAD'
    | 'GUILD_PUBLIC_THREAD'
    | 'GUILD_PRIVATE_THREAD'
    | 'GUILD_STAGE_VOICE'
  >;
  name: string;
  topic?: string;
  nsfw?: boolean;
  bitrate?: number;
  userLimit?: number;
  rtcRegion?: string | null;
  permissionOverwrites?: PartialOverwriteData[];
  rateLimitPerUser?: number;
}

export type Partialize<
  T extends AllowedPartial,
  N extends keyof T | null = null,
  M extends keyof T | null = null,
  E extends keyof T | '' = '',
> = {
  readonly client: Client;
  id: Snowflake;
  partial: true;
} & {
  [K in keyof Omit<T, 'client' | 'id' | 'partial' | E>]: K extends N ? null : K extends M ? T[K] | null : T[K];
};

export interface PartialDMChannel extends Partialize<DMChannel, null, null, 'lastMessageId'> {
  lastMessageId: undefined;
}

export interface PartialGuildMember extends Partialize<GuildMember, 'joinedAt' | 'joinedTimestamp'> {}

export interface PartialMessage
  extends Partialize<Message, 'type' | 'system' | 'pinned' | 'tts', 'content' | 'cleanContent' | 'author'> {}

export interface PartialMessageReaction extends Partialize<MessageReaction, 'count'> {}

export interface PartialOverwriteData {
  id: Snowflake | number;
  type?: OverwriteType;
  allow?: PermissionResolvable;
  deny?: PermissionResolvable;
}

export interface PartialRoleData extends RoleData {
  id?: Snowflake | number;
}

export type PartialTypes = 'USER' | 'CHANNEL' | 'GUILD_MEMBER' | 'MESSAGE' | 'REACTION';

export interface PartialUser extends Partialize<User, 'username' | 'tag' | 'discriminator'> {}

export type PresenceStatusData = ClientPresenceStatus | 'invisible';

export type PresenceStatus = PresenceStatusData | 'offline';

export type PrivacyLevel = keyof typeof PrivacyLevels;

export interface RateLimitData {
  timeout: number;
  limit: number;
  method: string;
  path: string;
  route: string;
  global: boolean;
}

export interface InvalidRequestWarningData {
  count: number;
  remainingTime: number;
}

export interface ReactionCollectorOptions extends CollectorOptions<[MessageReaction, User]> {
  max?: number;
  maxEmojis?: number;
  maxUsers?: number;
}

export interface ReplyOptions {
  messageReference: MessageResolvable;
  failIfNotExists?: boolean;
}

export interface ReplyMessageOptions extends Omit<MessageOptions, 'reply'> {
  failIfNotExists?: boolean;
}

export interface ResolvedOverwriteOptions {
  allow: Permissions;
  deny: Permissions;
}

export interface RoleData {
  name?: string;
  color?: ColorResolvable;
  hoist?: boolean;
  position?: number;
  permissions?: PermissionResolvable;
  mentionable?: boolean;
  icon?: BufferResolvable | Base64Resolvable | EmojiResolvable | null;
  unicodeEmoji?: string | null;
}

export type RoleMention = '@everyone' | `<@&${Snowflake}>`;

export interface RolePosition {
  role: RoleResolvable;
  position: number;
}

export type RoleResolvable = Role | Snowflake;

export interface RoleTagData {
  botId?: Snowflake;
  integrationId?: Snowflake;
  premiumSubscriberRole?: true;
}

export interface SetChannelPositionOptions {
  relative?: boolean;
  reason?: string;
}

export interface SetParentOptions {
  lockPermissions?: boolean;
  reason?: string;
}

export interface SetRolePositionOptions {
  relative?: boolean;
  reason?: string;
}

export type ShardingManagerMode = 'process' | 'worker';

export interface ShardingManagerOptions {
  totalShards?: number | 'auto';
  shardList?: number[] | 'auto';
  mode?: ShardingManagerMode;
  respawn?: boolean;
  shardArgs?: string[];
  token?: string;
  execArgv?: string[];
}

export { Snowflake };

export interface SplitOptions {
  maxLength?: number;
  char?: string | string[] | RegExp | RegExp[];
  prepend?: string;
  append?: string;
}

export interface StaticImageURLOptions {
  format?: AllowedImageFormat;
  size?: AllowedImageSize;
}

export type StageInstanceResolvable = StageInstance | Snowflake;

export interface StartThreadOptions {
  name: string;
  autoArchiveDuration?: ThreadAutoArchiveDuration;
  reason?: string;
  rateLimitPerUser?: number;
}

export type Status = number;

export type StickerFormatType = keyof typeof StickerFormatTypes;

export type StickerResolvable = Sticker | Snowflake;

export type StickerType = keyof typeof StickerTypes;

export type SystemChannelFlagsString =
  | 'SUPPRESS_JOIN_NOTIFICATIONS'
  | 'SUPPRESS_PREMIUM_SUBSCRIPTIONS'
  | 'SUPPRESS_GUILD_REMINDER_NOTIFICATIONS'
  | 'SUPPRESS_JOIN_NOTIFICATION_REPLIES';

export type SystemChannelFlagsResolvable = BitFieldResolvable<SystemChannelFlagsString, number>;

export type SystemMessageType = Exclude<
  MessageType,
  'DEFAULT' | 'REPLY' | 'APPLICATION_COMMAND' | 'CONTEXT_MENU_COMMAND'
>;

export type StageChannelResolvable = StageChannel | Snowflake;

export interface StageInstanceEditOptions {
  topic?: string;
  privacyLevel?: PrivacyLevel | number;
}

export type SweepFilter<K, V> = (
  collection: LimitedCollection<K, V>,
) => ((value: V, key: K, collection: LimitedCollection<K, V>) => boolean) | null;

export interface LimitedCollectionOptions<K, V> {
  maxSize?: number;
  keepOverLimit?: (value: V, key: K, collection: LimitedCollection<K, V>) => boolean;
  sweepFilter?: SweepFilter<K, V>;
  sweepInterval?: number;
}

export type TextBasedChannels = PartialDMChannel | DMChannel | TextChannel | NewsChannel | ThreadChannel;

export type TextBasedChannelTypes = TextBasedChannels['type'];

export type TextChannelResolvable = Snowflake | TextChannel;

export type ThreadAutoArchiveDuration = 60 | 1440 | 4320 | 10080 | 'MAX';

export type ThreadChannelResolvable = ThreadChannel | Snowflake;

export type ThreadChannelTypes = 'GUILD_NEWS_THREAD' | 'GUILD_PUBLIC_THREAD' | 'GUILD_PRIVATE_THREAD';

export interface ThreadCreateOptions<AllowedThreadType> extends StartThreadOptions {
  startMessage?: MessageResolvable;
  type?: AllowedThreadType;
  invitable?: AllowedThreadType extends 'GUILD_PRIVATE_THREAD' | 12 ? boolean : never;
  rateLimitPerUser?: number;
}

export interface ThreadEditData {
  name?: string;
  archived?: boolean;
  autoArchiveDuration?: ThreadAutoArchiveDuration;
  rateLimitPerUser?: number;
  locked?: boolean;
  invitable?: boolean;
}

export type ThreadMemberFlagsString = '';

export type ThreadMemberResolvable = ThreadMember | UserResolvable;

export type UserFlagsString =
  | 'DISCORD_EMPLOYEE'
  | 'PARTNERED_SERVER_OWNER'
  | 'HYPESQUAD_EVENTS'
  | 'BUGHUNTER_LEVEL_1'
  | 'HOUSE_BRAVERY'
  | 'HOUSE_BRILLIANCE'
  | 'HOUSE_BALANCE'
  | 'EARLY_SUPPORTER'
  | 'TEAM_USER'
  | 'BUGHUNTER_LEVEL_2'
  | 'VERIFIED_BOT'
  | 'EARLY_VERIFIED_BOT_DEVELOPER'
  | 'DISCORD_CERTIFIED_MODERATOR'
  | 'BOT_HTTP_INTERACTIONS';

export type UserMention = `<@${Snowflake}>`;

export type UserResolvable = User | Snowflake | Message | GuildMember | ThreadMember;

export interface Vanity {
  code: string | null;
  uses: number;
}

export type VerificationLevel = keyof typeof VerificationLevels;

export type VoiceBasedChannelTypes = 'GUILD_VOICE' | 'GUILD_STAGE_VOICE';

export type VoiceChannelResolvable = Snowflake | VoiceChannel;

export type WebhookClientData = WebhookClientDataIdWithToken | WebhookClientDataURL;

export interface WebhookClientDataIdWithToken {
  id: Snowflake;
  token: string;
}

export interface WebhookClientDataURL {
  url: string;
}

export type WebhookClientOptions = Pick<
  ClientOptions,
  'allowedMentions' | 'restTimeOffset' | 'restRequestTimeout' | 'retryLimit' | 'http'
>;

export interface WebhookEditData {
  name?: string;
  avatar?: BufferResolvable | null;
  channel?: GuildTextChannelResolvable;
}

export type WebhookEditMessageOptions = Pick<
  WebhookMessageOptions,
  'content' | 'embeds' | 'files' | 'allowedMentions' | 'components' | 'attachments' | 'threadId'
>;

export interface WebhookFetchMessageOptions {
  cache?: boolean;
  threadId?: Snowflake;
}

export interface WebhookMessageOptions extends Omit<MessageOptions, 'reply'> {
  username?: string;
  avatarURL?: string;
  threadId?: Snowflake;
}

export type WebhookType = keyof typeof WebhookTypes;

export interface WebSocketOptions {
  large_threshold?: number;
  compress?: boolean;
  properties?: WebSocketProperties;
}

export interface WebSocketProperties {
  $os?: string;
  $browser?: string;
  $device?: string;
}

export interface WidgetActivity {
  name: string;
}

export interface WidgetChannel {
  id: Snowflake;
  name: string;
  position: number;
}

export interface WelcomeChannelData {
  description: string;
  channel: TextChannel | NewsChannel | StoreChannel | Snowflake;
  emoji?: EmojiIdentifierResolvable;
}

export interface WelcomeScreenEditData {
  enabled?: boolean;
  description?: string;
  welcomeChannels?: WelcomeChannelData[];
}

export type WSEventType =
  | 'READY'
  | 'RESUMED'
  | 'APPLICATION_COMMAND_CREATE'
  | 'APPLICATION_COMMAND_DELETE'
  | 'APPLICATION_COMMAND_UPDATE'
  | 'GUILD_CREATE'
  | 'GUILD_DELETE'
  | 'GUILD_UPDATE'
  | 'INVITE_CREATE'
  | 'INVITE_DELETE'
  | 'GUILD_MEMBER_ADD'
  | 'GUILD_MEMBER_REMOVE'
  | 'GUILD_MEMBER_UPDATE'
  | 'GUILD_MEMBERS_CHUNK'
  | 'GUILD_ROLE_CREATE'
  | 'GUILD_ROLE_DELETE'
  | 'GUILD_ROLE_UPDATE'
  | 'GUILD_BAN_ADD'
  | 'GUILD_BAN_REMOVE'
  | 'GUILD_EMOJIS_UPDATE'
  | 'GUILD_INTEGRATIONS_UPDATE'
  | 'CHANNEL_CREATE'
  | 'CHANNEL_DELETE'
  | 'CHANNEL_UPDATE'
  | 'CHANNEL_PINS_UPDATE'
  | 'MESSAGE_CREATE'
  | 'MESSAGE_DELETE'
  | 'MESSAGE_UPDATE'
  | 'MESSAGE_DELETE_BULK'
  | 'MESSAGE_REACTION_ADD'
  | 'MESSAGE_REACTION_REMOVE'
  | 'MESSAGE_REACTION_REMOVE_ALL'
  | 'MESSAGE_REACTION_REMOVE_EMOJI'
  | 'THREAD_CREATE'
  | 'THREAD_UPDATE'
  | 'THREAD_DELETE'
  | 'THREAD_LIST_SYNC'
  | 'THREAD_MEMBER_UPDATE'
  | 'THREAD_MEMBERS_UPDATE'
  | 'USER_UPDATE'
  | 'PRESENCE_UPDATE'
  | 'TYPING_START'
  | 'VOICE_STATE_UPDATE'
  | 'VOICE_SERVER_UPDATE'
  | 'WEBHOOKS_UPDATE'
  | 'INTERACTION_CREATE'
  | 'STAGE_INSTANCE_CREATE'
  | 'STAGE_INSTANCE_UPDATE'
  | 'STAGE_INSTANCE_DELETE'
  | 'GUILD_STICKERS_UPDATE';

export type Serialized<T> = T extends symbol | bigint | (() => any)
  ? never
  : T extends number | string | boolean | undefined
  ? T
  : T extends { toJSON(): infer R }
  ? R
  : T extends ReadonlyArray<infer V>
  ? Serialized<V>[]
  : T extends ReadonlyMap<unknown, unknown> | ReadonlySet<unknown>
  ? {}
  : { [K in keyof T]: Serialized<T[K]> };

//#endregion

//#region Voice

/**
 * @internal Use `DiscordGatewayAdapterLibraryMethods` from `@discordjs/voice` instead.
 */
export interface InternalDiscordGatewayAdapterLibraryMethods {
  onVoiceServerUpdate(data: GatewayVoiceServerUpdateDispatchData): void;
  onVoiceStateUpdate(data: GatewayVoiceStateUpdateDispatchData): void;
  destroy(): void;
}

/**
 * @internal Use `DiscordGatewayAdapterImplementerMethods` from `@discordjs/voice` instead.
 */
export interface InternalDiscordGatewayAdapterImplementerMethods {
  sendPayload(payload: unknown): boolean;
  destroy(): void;
}

/**
 * @internal Use `DiscordGatewayAdapterCreator` from `@discordjs/voice` instead.
 */
export type InternalDiscordGatewayAdapterCreator = (
  methods: InternalDiscordGatewayAdapterLibraryMethods,
) => InternalDiscordGatewayAdapterImplementerMethods;

//#endregion<|MERGE_RESOLUTION|>--- conflicted
+++ resolved
@@ -2639,7 +2639,6 @@
     null
   >;
   private commandPath({ id, guildId }: { id?: Snowflake; guildId?: Snowflake }): unknown;
-<<<<<<< HEAD
   /** @deprecated use `create(ApplicationCommandDataResolvable)` instead */
   public create(
     command: ApplicationCommandData | RESTPostAPIApplicationCommandsJSONBody,
@@ -2649,12 +2648,9 @@
     command: ApplicationCommandData | RESTPostAPIApplicationCommandsJSONBody,
     guildId: Snowflake,
   ): Promise<ApplicationCommand>;
-  public create(command: ApplicationCommandDataResolvable): Promise<ApplicationCommandScope>;
+  public create(command: ApplicationCommandDataResolvable, guildId?: Snowflake): Promise<ApplicationCommandScope>;
   /** @deprecated use `delete(ApplicationCommandDataResolvable, Snowflake?)` instead */
   public delete(command: ApplicationCommandData, guildId?: Snowflake): Promise<ApplicationCommandScope | null>;
-=======
-  public create(command: ApplicationCommandDataResolvable, guildId?: Snowflake): Promise<ApplicationCommandScope>;
->>>>>>> 802a5ac2
   public delete(command: ApplicationCommandResolvable, guildId?: Snowflake): Promise<ApplicationCommandScope | null>;
   public edit(
     command: ApplicationCommandResolvable,
