import {
  blockQuote,
  bold,
  channelMention,
  codeBlock,
  formatEmoji,
  hideLinkEmbed,
  hyperlink,
  inlineCode,
  italic,
  memberNicknameMention,
  quote,
  roleMention,
  spoiler,
  strikethrough,
  time,
  TimestampStyles,
  TimestampStylesString,
  underscore,
  userMention,
} from '@discordjs/builders';
import { Collection } from '@discordjs/collection';
import {
  APIActionRowComponent,
  APIApplicationCommand,
  APIApplicationCommandInteractionData,
  APIApplicationCommandOption,
  APIApplicationCommandPermission,
  APIAuditLogChange,
  APIEmbed,
  APIEmoji,
  APIInteractionDataResolvedChannel,
  APIInteractionDataResolvedGuildMember,
  APIInteractionGuildMember,
  APIMessage,
  APIMessageComponent,
  APIOverwrite,
  APIPartialChannel,
  APIPartialEmoji,
  APIPartialGuild,
  APIRole,
  APITemplateSerializedSourceGuild,
  APIUser,
  GatewayVoiceServerUpdateDispatchData,
  GatewayVoiceStateUpdateDispatchData,
  RESTPostAPIApplicationCommandsJSONBody,
  Snowflake,
} from 'discord-api-types/v9';
import { ChildProcess } from 'node:child_process';
import { EventEmitter } from 'node:events';
import { AgentOptions } from 'node:https';
import { Response } from 'node-fetch';
import { Stream } from 'node:stream';
import { MessagePort, Worker } from 'node:worker_threads';
import * as WebSocket from 'ws';
import {
  ActivityTypes,
  ApplicationCommandOptionTypes,
  ApplicationCommandPermissionTypes,
  ApplicationCommandTypes,
  ChannelTypes,
  DefaultMessageNotificationLevels,
  ExplicitContentFilterLevels,
  InteractionResponseTypes,
  InteractionTypes,
  InviteTargetType,
  MembershipStates,
  MessageButtonStyles,
  MessageComponentTypes,
  MessageTypes,
  MFALevels,
  NSFWLevels,
  OverwriteTypes,
  PremiumTiers,
  PrivacyLevels,
  StickerFormatTypes,
  StickerTypes,
  VerificationLevels,
  WebhookTypes,
} from './enums';
import {
  RawActivityData,
  RawAnonymousGuildData,
  RawApplicationCommandData,
  RawApplicationData,
  RawBaseGuildData,
  RawChannelData,
  RawClientApplicationData,
  RawDMChannelData,
  RawEmojiData,
  RawGuildAuditLogData,
  RawGuildAuditLogEntryData,
  RawGuildBanData,
  RawGuildChannelData,
  RawGuildData,
  RawGuildEmojiData,
  RawGuildMemberData,
  RawGuildPreviewData,
  RawGuildTemplateData,
  RawIntegrationApplicationData,
  RawIntegrationData,
  RawInteractionData,
  RawInviteData,
  RawInviteGuildData,
  RawInviteStageInstance,
  RawMessageAttachementData,
  RawMessageButtonInteractionData,
  RawMessageComponentInteractionData,
  RawMessageData,
  RawMessagePayloadData,
  RawMessageReactionData,
  RawMessageSelectMenuInteractionData,
  RawOAuth2GuildData,
  RawPartialGroupDMChannelData,
  RawPartialMessageData,
  RawPermissionOverwriteData,
  RawPresenceData,
  RawReactionEmojiData,
  RawRichPresenceAssets,
  RawRoleData,
  RawStageInstanceData,
  RawStickerData,
  RawStickerPackData,
  RawTeamData,
  RawTeamMemberData,
  RawThreadChannelData,
  RawThreadMemberData,
  RawTypingData,
  RawUserData,
  RawVoiceRegionData,
  RawVoiceStateData,
  RawWebhookData,
  RawWelcomeChannelData,
  RawWelcomeScreenData,
  RawWidgetData,
  RawWidgetMemberData,
} from './rawDataTypes';

//#region Classes

export class Activity {
  private constructor(presence: Presence, data?: RawActivityData);
  public applicationId: Snowflake | null;
  public assets: RichPresenceAssets | null;
  public buttons: string[];
  public readonly createdAt: Date;
  public createdTimestamp: number;
  public details: string | null;
  public emoji: Emoji | null;
  public flags: Readonly<ActivityFlags>;
  public id: string;
  public name: string;
  public party: {
    id: string | null;
    size: [number, number];
  } | null;
  public platform: ActivityPlatform | null;
  public sessionId: string | null;
  public state: string | null;
  public syncId: string | null;
  public timestamps: {
    start: Date | null;
    end: Date | null;
  } | null;
  public type: ActivityType;
  public url: string | null;
  public equals(activity: Activity): boolean;
}

export class ActivityFlags extends BitField<ActivityFlagsString> {
  public static FLAGS: Record<ActivityFlagsString, number>;
  public static resolve(bit?: BitFieldResolvable<ActivityFlagsString, number>): number;
}

export abstract class AnonymousGuild extends BaseGuild {
  protected constructor(client: Client, data: RawAnonymousGuildData, immediatePatch?: boolean);
  public banner: string | null;
  public description: string | null;
  public nsfwLevel: NSFWLevel;
  public splash: string | null;
  public vanityURLCode: string | null;
  public verificationLevel: VerificationLevel;
  public bannerURL(options?: StaticImageURLOptions): string | null;
  public splashURL(options?: StaticImageURLOptions): string | null;
}

export abstract class Application extends Base {
  protected constructor(client: Client, data: RawApplicationData);
  public readonly createdAt: Date;
  public readonly createdTimestamp: number;
  public description: string | null;
  public icon: string | null;
  public id: Snowflake;
  public name: string | null;
  public coverURL(options?: StaticImageURLOptions): string | null;
  public fetchAssets(): Promise<ApplicationAsset[]>;
  public iconURL(options?: StaticImageURLOptions): string | null;
  public toJSON(): unknown;
  public toString(): string | null;
}

export class ApplicationCommand<PermissionsFetchType = {}> extends Base {
  private constructor(client: Client, data: RawApplicationCommandData, guild?: Guild, guildId?: Snowflake);
  public applicationId: Snowflake;
  public readonly createdAt: Date;
  public readonly createdTimestamp: number;
  public defaultPermission: boolean;
  public description: string;
  public guild: Guild | null;
  public guildId: Snowflake | null;
  public readonly manager: ApplicationCommandManager;
  public id: Snowflake;
  public name: string;
  public options: ApplicationCommandOption[];
  public permissions: ApplicationCommandPermissionsManager<
    PermissionsFetchType,
    PermissionsFetchType,
    PermissionsFetchType,
    Guild | null,
    Snowflake
  >;
  public type: ApplicationCommandType;
  public version: Snowflake;
  public delete(): Promise<ApplicationCommand<PermissionsFetchType>>;
  public edit(data: ApplicationCommandData): Promise<ApplicationCommand<PermissionsFetchType>>;
  public equals(
    command: ApplicationCommand | ApplicationCommandData | RawApplicationCommandData,
    enforceOptionorder?: boolean,
  ): boolean;
  public static optionsEqual(
    existing: ApplicationCommandOption[],
    options: ApplicationCommandOption[] | ApplicationCommandOptionData[] | APIApplicationCommandOption[],
    enforceOptionorder?: boolean,
  ): boolean;
  private static _optionEquals(
    existing: ApplicationCommandOption,
    options: ApplicationCommandOption | ApplicationCommandOptionData | APIApplicationCommandOption,
    enforceOptionorder?: boolean,
  ): boolean;
  private static transformOption(option: ApplicationCommandOptionData, received?: boolean): unknown;
  private static transformCommand(command: ApplicationCommandData): RESTPostAPIApplicationCommandsJSONBody;
  private static isAPICommandData(command: object): command is RESTPostAPIApplicationCommandsJSONBody;
}

export type ApplicationResolvable = Application | Activity | Snowflake;

export class ApplicationFlags extends BitField<ApplicationFlagsString> {
  public static FLAGS: Record<ApplicationFlagsString, number>;
  public static resolve(bit?: BitFieldResolvable<ApplicationFlagsString, number>): number;
}

export abstract class Base {
  public constructor(client: Client);
  public readonly client: Client;
  public toJSON(...props: Record<string, boolean | string>[]): unknown;
  public valueOf(): string;
}

export class BaseClient extends EventEmitter {
  public constructor(options?: ClientOptions | WebhookClientOptions);
  private readonly api: unknown;
  private rest: unknown;
  private decrementMaxListeners(): void;
  private incrementMaxListeners(): void;

  public options: ClientOptions | WebhookClientOptions;
  public destroy(): void;
  public toJSON(...props: Record<string, boolean | string>[]): unknown;
}

export type GuildCacheMessage<Cached extends GuildCacheState> = CacheTypeReducer<
  Cached,
  Message,
  APIMessage,
  Message | APIMessage,
  Message | APIMessage
>;

export abstract class BaseCommandInteraction<
  Cached extends GuildCacheState = GuildCacheState,
> extends Interaction<Cached> {
  public readonly command: ApplicationCommand | ApplicationCommand<{ guild: GuildResolvable }> | null;
  public readonly channel: TextBasedChannels | null;
  public channelId: Snowflake;
  public commandId: Snowflake;
  public commandName: string;
  public deferred: boolean;
  public ephemeral: boolean | null;
  public replied: boolean;
  public webhook: InteractionWebhook;
  public inGuild(): this is BaseCommandInteraction<'present'> & this;
  public inCachedGuild(): this is BaseCommandInteraction<'cached'> & this;
  public inRawGuild(): this is BaseCommandInteraction<'raw'> & this;
  public deferReply(options: InteractionDeferReplyOptions & { fetchReply: true }): Promise<GuildCacheMessage<Cached>>;
  public deferReply(options?: InteractionDeferReplyOptions): Promise<void>;
  public deleteReply(): Promise<void>;
  public editReply(options: string | MessagePayload | WebhookEditMessageOptions): Promise<GuildCacheMessage<Cached>>;
  public fetchReply(): Promise<GuildCacheMessage<Cached>>;
  public followUp(options: string | MessagePayload | InteractionReplyOptions): Promise<GuildCacheMessage<Cached>>;
  public reply(options: InteractionReplyOptions & { fetchReply: true }): Promise<GuildCacheMessage<Cached>>;
  public reply(options: string | MessagePayload | InteractionReplyOptions): Promise<void>;
  private transformOption(
    option: APIApplicationCommandOption,
    resolved: APIApplicationCommandInteractionData['resolved'],
  ): CommandInteractionOption;
  private transformResolved(resolved: APIApplicationCommandInteractionData['resolved']): CommandInteractionResolvedData;
}

export abstract class BaseGuild extends Base {
  protected constructor(client: Client, data: RawBaseGuildData);
  public readonly createdAt: Date;
  public readonly createdTimestamp: number;
  public features: GuildFeatures[];
  public icon: string | null;
  public id: Snowflake;
  public name: string;
  public readonly nameAcronym: string;
  public readonly partnered: boolean;
  public readonly verified: boolean;
  public fetch(): Promise<Guild>;
  public iconURL(options?: ImageURLOptions): string | null;
  public toString(): string;
}

export class BaseGuildEmoji extends Emoji {
  protected constructor(client: Client, data: RawGuildEmojiData, guild: Guild | GuildPreview);
  public available: boolean | null;
  public readonly createdAt: Date;
  public readonly createdTimestamp: number;
  public guild: Guild | GuildPreview;
  public id: Snowflake;
  public managed: boolean | null;
  public requiresColons: boolean | null;
}

export class BaseGuildTextChannel extends TextBasedChannel(GuildChannel) {
  protected constructor(guild: Guild, data?: RawGuildChannelData, client?: Client, immediatePatch?: boolean);
  public defaultAutoArchiveDuration?: ThreadAutoArchiveDuration;
  public messages: MessageManager;
  public nsfw: boolean;
  public threads: ThreadManager<AllowedThreadTypeForTextChannel | AllowedThreadTypeForNewsChannel>;
  public topic: string | null;
  public createInvite(options?: CreateInviteOptions): Promise<Invite>;
  public createWebhook(name: string, options?: ChannelWebhookCreateOptions): Promise<Webhook>;
  public fetchInvites(cache?: boolean): Promise<Collection<string, Invite>>;
  public setDefaultAutoArchiveDuration(
    defaultAutoArchiveDuration: ThreadAutoArchiveDuration,
    reason?: string,
  ): Promise<this>;
  public setNSFW(nsfw?: boolean, reason?: string): Promise<this>;
  public setTopic(topic: string | null, reason?: string): Promise<this>;
  public setType(type: Pick<typeof ChannelTypes, 'GUILD_TEXT'>, reason?: string): Promise<TextChannel>;
  public setType(type: Pick<typeof ChannelTypes, 'GUILD_NEWS'>, reason?: string): Promise<NewsChannel>;
  public fetchWebhooks(): Promise<Collection<Snowflake, Webhook>>;
}

export class BaseGuildVoiceChannel extends GuildChannel {
  protected constructor(guild: Guild, data?: RawGuildChannelData);
  public readonly members: Collection<Snowflake, GuildMember>;
  public readonly full: boolean;
  public readonly joinable: boolean;
  public rtcRegion: string | null;
  public bitrate: number;
  public userLimit: number;
  public createInvite(options?: CreateInviteOptions): Promise<Invite>;
  public setRTCRegion(region: string | null): Promise<this>;
  public fetchInvites(cache?: boolean): Promise<Collection<string, Invite>>;
}

export class BaseMessageComponent {
  protected constructor(data?: BaseMessageComponent | BaseMessageComponentOptions);
  public type: MessageComponentType | null;
  private static create(data: MessageComponentOptions, client?: Client | WebhookClient): MessageComponent | undefined;
  private static resolveType(type: MessageComponentTypeResolvable): MessageComponentType;
}

export class BitField<S extends string, N extends number | bigint = number> {
  public constructor(bits?: BitFieldResolvable<S, N>);
  public bitfield: N;
  public add(...bits: BitFieldResolvable<S, N>[]): BitField<S, N>;
  public any(bit: BitFieldResolvable<S, N>): boolean;
  public equals(bit: BitFieldResolvable<S, N>): boolean;
  public freeze(): Readonly<BitField<S, N>>;
  public has(bit: BitFieldResolvable<S, N>): boolean;
  public missing(bits: BitFieldResolvable<S, N>, ...hasParams: readonly unknown[]): S[];
  public remove(...bits: BitFieldResolvable<S, N>[]): BitField<S, N>;
  public serialize(...hasParams: readonly unknown[]): Record<S, boolean>;
  public toArray(...hasParams: readonly unknown[]): S[];
  public toJSON(): N extends number ? number : string;
  public valueOf(): N;
  public [Symbol.iterator](): IterableIterator<S>;
  public static FLAGS: Record<string, number | bigint>;
  public static resolve(bit?: BitFieldResolvable<string, number | bigint>): number | bigint;
}

export class ButtonInteraction<
  Cached extends GuildCacheState = GuildCacheState,
> extends MessageComponentInteraction<Cached> {
  private constructor(client: Client, data: RawMessageButtonInteractionData);
  public componentType: 'BUTTON';
}

export class CategoryChannel extends GuildChannel {
  public readonly children: Collection<Snowflake, GuildChannel>;
  public type: 'GUILD_CATEGORY';
  public createChannel(
    name: string,
    options: CategoryCreateChannelOptions & { type: 'GUILD_VOICE' },
  ): Promise<VoiceChannel>;
  public createChannel(
    name: string,
    options?: CategoryCreateChannelOptions & { type?: 'GUILD_TEXT' },
  ): Promise<TextChannel>;
  public createChannel(
    name: string,
    options: CategoryCreateChannelOptions & { type: 'GUILD_NEWS' },
  ): Promise<NewsChannel>;
  public createChannel(
    name: string,
    options: CategoryCreateChannelOptions & { type: 'GUILD_STORE' },
  ): Promise<StoreChannel>;
  public createChannel(
    name: string,
    options: CategoryCreateChannelOptions & { type: 'GUILD_STAGE_VOICE' },
  ): Promise<StageChannel>;
  public createChannel(
    name: string,
    options: CategoryCreateChannelOptions,
  ): Promise<TextChannel | VoiceChannel | NewsChannel | StoreChannel | StageChannel>;
}

export type CategoryChannelResolvable = Snowflake | CategoryChannel;

export abstract class Channel extends Base {
  public constructor(client: Client, data?: RawChannelData, immediatePatch?: boolean);
  public readonly createdAt: Date;
  public readonly createdTimestamp: number;
  public deleted: boolean;
  public id: Snowflake;
  public readonly partial: false;
  public type: keyof typeof ChannelTypes;
  public delete(): Promise<Channel>;
  public fetch(force?: boolean): Promise<Channel>;
  public isText(): this is TextBasedChannels;
  public isVoice(): this is BaseGuildVoiceChannel;
  public isThread(): this is ThreadChannel;
  public toString(): ChannelMention;
}

export type If<T extends boolean, A, B = null> = T extends true ? A : T extends false ? B : A | B;

export class Client<Ready extends boolean = boolean> extends BaseClient {
  public constructor(options: ClientOptions);
  private actions: unknown;
  private presence: ClientPresence;
  private _eval(script: string): unknown;
  private _validateOptions(options: ClientOptions): void;

  public application: If<Ready, ClientApplication>;
  public channels: ChannelManager;
  public readonly emojis: BaseGuildEmojiManager;
  public guilds: GuildManager;
  public options: ClientOptions;
  public readyAt: If<Ready, Date>;
  public readonly readyTimestamp: If<Ready, number>;
  public shard: ShardClientUtil | null;
  public token: If<Ready, string, string | null>;
  public uptime: If<Ready, number>;
  public user: If<Ready, ClientUser>;
  public users: UserManager;
  public voice: ClientVoiceManager;
  public ws: WebSocketManager;
  public destroy(): void;
  public fetchGuildPreview(guild: GuildResolvable): Promise<GuildPreview>;
  public fetchInvite(invite: InviteResolvable): Promise<Invite>;
  public fetchGuildTemplate(template: GuildTemplateResolvable): Promise<GuildTemplate>;
  public fetchVoiceRegions(): Promise<Collection<string, VoiceRegion>>;
  public fetchSticker(id: Snowflake): Promise<Sticker>;
  public fetchPremiumStickerPacks(): Promise<Collection<Snowflake, StickerPack>>;
  public fetchWebhook(id: Snowflake, token?: string): Promise<Webhook>;
  public fetchGuildWidget(guild: GuildResolvable): Promise<Widget>;
  public generateInvite(options?: InviteGenerationOptions): string;
  public login(token?: string): Promise<string>;
  public isReady(): this is Client<true>;
  public sweepMessages(lifetime?: number): number;
  public toJSON(): unknown;

  public on<K extends keyof ClientEvents>(event: K, listener: (...args: ClientEvents[K]) => Awaitable<void>): this;
  public on<S extends string | symbol>(
    event: Exclude<S, keyof ClientEvents>,
    listener: (...args: any[]) => Awaitable<void>,
  ): this;

  public once<K extends keyof ClientEvents>(event: K, listener: (...args: ClientEvents[K]) => Awaitable<void>): this;
  public once<S extends string | symbol>(
    event: Exclude<S, keyof ClientEvents>,
    listener: (...args: any[]) => Awaitable<void>,
  ): this;

  public emit<K extends keyof ClientEvents>(event: K, ...args: ClientEvents[K]): boolean;
  public emit<S extends string | symbol>(event: Exclude<S, keyof ClientEvents>, ...args: unknown[]): boolean;

  public off<K extends keyof ClientEvents>(event: K, listener: (...args: ClientEvents[K]) => Awaitable<void>): this;
  public off<S extends string | symbol>(
    event: Exclude<S, keyof ClientEvents>,
    listener: (...args: any[]) => Awaitable<void>,
  ): this;

  public removeAllListeners<K extends keyof ClientEvents>(event?: K): this;
  public removeAllListeners<S extends string | symbol>(event?: Exclude<S, keyof ClientEvents>): this;
}

export class ClientApplication extends Application {
  private constructor(client: Client, data: RawClientApplicationData);
  public botPublic: boolean | null;
  public botRequireCodeGrant: boolean | null;
  public commands: ApplicationCommandManager;
  public cover: string | null;
  public flags: Readonly<ApplicationFlags>;
  public owner: User | Team | null;
  public readonly partial: boolean;
  public rpcOrigins: string[];
  public fetch(): Promise<ClientApplication>;
}

export class ClientPresence extends Presence {
  private constructor(client: Client, data: RawPresenceData);
  private _parse(data: PresenceData): RawPresenceData;

  public set(presence: PresenceData): ClientPresence;
}

export class ClientUser extends User {
  public mfaEnabled: boolean;
  public readonly presence: ClientPresence;
  public verified: boolean;
  public edit(data: ClientUserEditData): Promise<this>;
  public setActivity(options?: ActivityOptions): ClientPresence;
  public setActivity(name: string, options?: ActivityOptions): ClientPresence;
  public setAFK(afk?: boolean, shardId?: number | number[]): ClientPresence;
  public setAvatar(avatar: BufferResolvable | Base64Resolvable | null): Promise<this>;
  public setPresence(data: PresenceData): ClientPresence;
  public setStatus(status: PresenceStatusData, shardId?: number | number[]): ClientPresence;
  public setUsername(username: string): Promise<this>;
}

export class Options extends null {
  private constructor();
  public static defaultMakeCacheSettings: CacheWithLimitsOptions;
  public static createDefault(): ClientOptions;
  public static cacheWithLimits(settings?: CacheWithLimitsOptions): CacheFactory;
  public static cacheEverything(): CacheFactory;
}

export class ClientVoiceManager {
  private constructor(client: Client);
  public readonly client: Client;
  public adapters: Map<Snowflake, InternalDiscordGatewayAdapterLibraryMethods>;
}

export { Collection } from '@discordjs/collection';

export abstract class Collector<K, V, F extends unknown[] = []> extends EventEmitter {
  protected constructor(client: Client, options?: CollectorOptions<[V, ...F]>);
  private _timeout: NodeJS.Timeout | null;
  private _idletimeout: NodeJS.Timeout | null;

  public readonly client: Client;
  public collected: Collection<K, V>;
  public ended: boolean;
  public abstract readonly endReason: string | null;
  public filter: CollectorFilter<[V, ...F]>;
  public readonly next: Promise<V>;
  public options: CollectorOptions<[V, ...F]>;
  public checkEnd(): boolean;
  public handleCollect(...args: unknown[]): Promise<void>;
  public handleDispose(...args: unknown[]): Promise<void>;
  public stop(reason?: string): void;
  public resetTimer(options?: CollectorResetTimerOptions): void;
  public [Symbol.asyncIterator](): AsyncIterableIterator<V>;
  public toJSON(): unknown;

  protected listener: (...args: any[]) => void;
  public abstract collect(...args: unknown[]): K | null | Promise<K | null>;
  public abstract dispose(...args: unknown[]): K | null;

  public on(event: 'collect' | 'dispose', listener: (...args: [V, ...F]) => Awaitable<void>): this;
  public on(event: 'end', listener: (collected: Collection<K, V>, reason: string) => Awaitable<void>): this;

  public once(event: 'collect' | 'dispose', listener: (...args: [V, ...F]) => Awaitable<void>): this;
  public once(event: 'end', listener: (collected: Collection<K, V>, reason: string) => Awaitable<void>): this;
}

<<<<<<< HEAD
export class CommandInteraction<
  Cached extends GuildCacheState = GuildCacheState,
> extends BaseCommandInteraction<Cached> {
  public options: CommandInteractionOptionResolver;
=======
export type GuildCommandInteraction<Cached extends GuildCacheState> = InteractionResponses<Cached> &
  CommandInteraction<Cached>;

export class CommandInteraction<Cached extends GuildCacheState = GuildCacheState> extends BaseCommandInteraction {
  public options: CommandInteractionOptionResolver<Cached>;
  public inCachedGuild(): this is GuildCommandInteraction<'cached'> & this;
  public inRawGuild(): this is GuildCommandInteraction<'raw'> & this;
>>>>>>> 579569ae
  public toString(): string;
}

export class CommandInteractionOptionResolver<Cached extends GuildCacheState = GuildCacheState> {
  private constructor(client: Client, options: CommandInteractionOption[], resolved: CommandInteractionResolvedData);
  public readonly client: Client;
  public readonly data: readonly CommandInteractionOption[];
  public readonly resolved: Readonly<CommandInteractionResolvedData>;
  private _group: string | null;
  private _hoistedOptions: CommandInteractionOption[];
  private _subcommand: string | null;
  private _getTypedOption(
    name: string,
    type: ApplicationCommandOptionType,
    properties: (keyof ApplicationCommandOption)[],
    required: true,
  ): CommandInteractionOption;
  private _getTypedOption(
    name: string,
    type: ApplicationCommandOptionType,
    properties: (keyof ApplicationCommandOption)[],
    required: boolean,
  ): CommandInteractionOption | null;

  public get(name: string, required: true): CommandInteractionOption;
  public get(name: string, required?: boolean): CommandInteractionOption | null;

  public getSubcommand(required?: true): string;
  public getSubcommand(required: boolean): string | null;
  public getSubcommandGroup(required?: true): string;
  public getSubcommandGroup(required: boolean): string | null;
  public getBoolean(name: string, required: true): boolean;
  public getBoolean(name: string, required?: boolean): boolean | null;
  public getChannel(name: string, required: true): NonNullable<CommandInteractionOption['channel']>;
  public getChannel(name: string, required?: boolean): NonNullable<CommandInteractionOption['channel']> | null;
  public getString(name: string, required: true): string;
  public getString(name: string, required?: boolean): string | null;
  public getInteger(name: string, required: true): number;
  public getInteger(name: string, required?: boolean): number | null;
  public getNumber(name: string, required: true): number;
  public getNumber(name: string, required?: boolean): number | null;
  public getUser(name: string, required: true): NonNullable<CommandInteractionOption['user']>;
  public getUser(name: string, required?: boolean): NonNullable<CommandInteractionOption['user']> | null;
  public getMember(
    name: string,
    required: true,
  ): CacheTypeReducer<Cached, GuildMember, NonNullable<APIInteractionDataResolvedGuildMember>>;
  public getMember(
    name: string,
    required?: boolean,
  ): CacheTypeReducer<Cached, GuildMember, NonNullable<APIInteractionDataResolvedGuildMember>> | null;
  public getRole(name: string, required: true): NonNullable<CommandInteractionOption['role']>;
  public getRole(name: string, required?: boolean): NonNullable<CommandInteractionOption['role']> | null;
  public getMentionable(
    name: string,
    required: true,
  ): NonNullable<CommandInteractionOption['member' | 'role' | 'user']>;
  public getMentionable(
    name: string,
    required?: boolean,
  ): NonNullable<CommandInteractionOption['member' | 'role' | 'user']> | null;
  public getMessage(name: string, required: true): NonNullable<CommandInteractionOption['message']>;
  public getMessage(name: string, required?: boolean): NonNullable<CommandInteractionOption['message']> | null;
}
export class ContextMenuInteraction<
  Cached extends GuildCacheState = GuildCacheState,
> extends BaseCommandInteraction<Cached> {
  public options: CommandInteractionOptionResolver;
  public targetId: Snowflake;
  public targetType: Exclude<ApplicationCommandType, 'CHAT_INPUT'>;
  private resolveContextMenuOptions(data: APIApplicationCommandInteractionData): CommandInteractionOption[];
}

export class DataResolver extends null {
  private constructor();
  public static resolveBase64(data: Base64Resolvable): string;
  public static resolveCode(data: string, regx: RegExp): string;
  public static resolveFile(resource: BufferResolvable | Stream): Promise<Buffer | Stream>;
  public static resolveFileAsBuffer(resource: BufferResolvable | Stream): Promise<Buffer>;
  public static resolveImage(resource: BufferResolvable | Base64Resolvable): Promise<string | null>;
  public static resolveInviteCode(data: InviteResolvable): string;
  public static resolveGuildTemplateCode(data: GuildTemplateResolvable): string;
}

export class DiscordAPIError extends Error {
  private constructor(error: unknown, status: number, request: unknown);
  private static flattenErrors(obj: unknown, key: string): string[];

  public code: number;
  public method: string;
  public path: string;
  public httpStatus: number;
  public requestData: HTTPErrorData;
}

export class DMChannel extends TextBasedChannel(Channel, ['bulkDelete']) {
  private constructor(client: Client, data?: RawDMChannelData);
  public messages: MessageManager;
  public recipient: User;
  public type: 'DM';
  public fetch(force?: boolean): Promise<this>;
}

export class Emoji extends Base {
  protected constructor(client: Client, emoji: RawEmojiData);
  public animated: boolean | null;
  public readonly createdAt: Date | null;
  public readonly createdTimestamp: number | null;
  public deleted: boolean;
  public id: Snowflake | null;
  public name: string | null;
  public readonly identifier: string;
  public readonly url: string | null;
  public toJSON(): unknown;
  public toString(): string;
}

export class Guild extends AnonymousGuild {
  private constructor(client: Client, data: RawGuildData);
  private _sortedRoles(): Collection<Snowflake, Role>;
  private _sortedChannels(channel: Channel): Collection<Snowflake, GuildChannel>;

  public readonly afkChannel: VoiceChannel | null;
  public afkChannelId: Snowflake | null;
  public afkTimeout: number;
  public applicationId: Snowflake | null;
  public approximateMemberCount: number | null;
  public approximatePresenceCount: number | null;
  public available: boolean;
  public bans: GuildBanManager;
  public channels: GuildChannelManager;
  public commands: GuildApplicationCommandManager;
  public defaultMessageNotifications: DefaultMessageNotificationLevel | number;
  public deleted: boolean;
  public discoverySplash: string | null;
  public emojis: GuildEmojiManager;
  public explicitContentFilter: ExplicitContentFilterLevel;
  public invites: GuildInviteManager;
  public readonly joinedAt: Date;
  public joinedTimestamp: number;
  public large: boolean;
  public maximumMembers: number | null;
  public maximumPresences: number | null;
  public readonly me: GuildMember | null;
  public memberCount: number;
  public members: GuildMemberManager;
  public mfaLevel: MFALevel;
  public ownerId: Snowflake;
  public preferredLocale: string;
  public premiumSubscriptionCount: number | null;
  public premiumTier: PremiumTier;
  public presences: PresenceManager;
  public readonly publicUpdatesChannel: TextChannel | null;
  public publicUpdatesChannelId: Snowflake | null;
  public roles: RoleManager;
  public readonly rulesChannel: TextChannel | null;
  public rulesChannelId: Snowflake | null;
  public readonly shard: WebSocketShard;
  public shardId: number;
  public stageInstances: StageInstanceManager;
  public stickers: GuildStickerManager;
  public readonly systemChannel: TextChannel | null;
  public systemChannelFlags: Readonly<SystemChannelFlags>;
  public systemChannelId: Snowflake | null;
  public vanityURLUses: number | null;
  public readonly voiceAdapterCreator: InternalDiscordGatewayAdapterCreator;
  public readonly voiceStates: VoiceStateManager;
  public readonly widgetChannel: TextChannel | null;
  public widgetChannelId: Snowflake | null;
  public widgetEnabled: boolean | null;
  public readonly maximumBitrate: number;
  public createTemplate(name: string, description?: string): Promise<GuildTemplate>;
  public delete(): Promise<Guild>;
  public discoverySplashURL(options?: StaticImageURLOptions): string | null;
  public edit(data: GuildEditData, reason?: string): Promise<Guild>;
  public editWelcomeScreen(data: WelcomeScreenEditData): Promise<WelcomeScreen>;
  public equals(guild: Guild): boolean;
  public fetchAuditLogs(options?: GuildAuditLogsFetchOptions): Promise<GuildAuditLogs>;
  public fetchIntegrations(): Promise<Collection<Snowflake | string, Integration>>;
  public fetchOwner(options?: BaseFetchOptions): Promise<GuildMember>;
  public fetchPreview(): Promise<GuildPreview>;
  public fetchTemplates(): Promise<Collection<GuildTemplate['code'], GuildTemplate>>;
  public fetchVanityData(): Promise<Vanity>;
  public fetchWebhooks(): Promise<Collection<Snowflake, Webhook>>;
  public fetchWelcomeScreen(): Promise<WelcomeScreen>;
  public fetchWidget(): Promise<Widget>;
  public fetchWidgetSettings(): Promise<GuildWidgetSettings>;
  public leave(): Promise<Guild>;
  public setAFKChannel(afkChannel: VoiceChannelResolvable | null, reason?: string): Promise<Guild>;
  public setAFKTimeout(afkTimeout: number, reason?: string): Promise<Guild>;
  public setBanner(banner: BufferResolvable | Base64Resolvable | null, reason?: string): Promise<Guild>;
  public setChannelPositions(channelPositions: readonly ChannelPosition[]): Promise<Guild>;
  public setDefaultMessageNotifications(
    defaultMessageNotifications: DefaultMessageNotificationLevel | number,
    reason?: string,
  ): Promise<Guild>;
  public setDiscoverySplash(
    discoverySplash: BufferResolvable | Base64Resolvable | null,
    reason?: string,
  ): Promise<Guild>;
  public setExplicitContentFilter(
    explicitContentFilter: ExplicitContentFilterLevel | number,
    reason?: string,
  ): Promise<Guild>;
  public setIcon(icon: BufferResolvable | Base64Resolvable | null, reason?: string): Promise<Guild>;
  public setName(name: string, reason?: string): Promise<Guild>;
  public setOwner(owner: GuildMemberResolvable, reason?: string): Promise<Guild>;
  public setPreferredLocale(preferredLocale: string, reason?: string): Promise<Guild>;
  public setPublicUpdatesChannel(publicUpdatesChannel: TextChannelResolvable | null, reason?: string): Promise<Guild>;
  public setRolePositions(rolePositions: readonly RolePosition[]): Promise<Guild>;
  public setRulesChannel(rulesChannel: TextChannelResolvable | null, reason?: string): Promise<Guild>;
  public setSplash(splash: BufferResolvable | Base64Resolvable | null, reason?: string): Promise<Guild>;
  public setSystemChannel(systemChannel: TextChannelResolvable | null, reason?: string): Promise<Guild>;
  public setSystemChannelFlags(systemChannelFlags: SystemChannelFlagsResolvable, reason?: string): Promise<Guild>;
  public setVerificationLevel(verificationLevel: VerificationLevel | number, reason?: string): Promise<Guild>;
  public setWidgetSettings(settings: GuildWidgetSettingsData, reason?: string): Promise<Guild>;
  public toJSON(): unknown;
}

export class GuildAuditLogs {
  private constructor(guild: Guild, data: RawGuildAuditLogData);
  private webhooks: Collection<Snowflake, Webhook>;
  private integrations: Collection<Snowflake | string, Integration>;

  public entries: Collection<Snowflake, GuildAuditLogsEntry>;

  public static Actions: GuildAuditLogsActions;
  public static Targets: GuildAuditLogsTargets;
  public static Entry: typeof GuildAuditLogsEntry;
  public static actionType(action: number): GuildAuditLogsActionType;
  public static build(...args: unknown[]): Promise<GuildAuditLogs>;
  public static targetType(target: number): GuildAuditLogsTarget;
  public toJSON(): unknown;
}

export class GuildAuditLogsEntry {
  private constructor(logs: GuildAuditLogs, guild: Guild, data: RawGuildAuditLogEntryData);
  public action: GuildAuditLogsAction;
  public actionType: GuildAuditLogsActionType;
  public changes: AuditLogChange[] | null;
  public readonly createdAt: Date;
  public readonly createdTimestamp: number;
  public executor: User | null;
  public extra: unknown | Role | GuildMember | null;
  public id: Snowflake;
  public reason: string | null;
  public target:
    | Guild
    | GuildChannel
    | User
    | Role
    | GuildEmoji
    | Invite
    | Webhook
    | Message
    | Integration
    | StageInstance
    | Sticker
    | ThreadChannel
    | { id: Snowflake }
    | null;
  public targetType: GuildAuditLogsTarget;
  public toJSON(): unknown;
}

export class GuildBan extends Base {
  private constructor(client: Client, data: RawGuildBanData, guild: Guild);
  public guild: Guild;
  public user: User;
  public readonly partial: boolean;
  public reason?: string | null;
  public fetch(force?: boolean): Promise<GuildBan>;
}

export abstract class GuildChannel extends Channel {
  public constructor(guild: Guild, data?: RawGuildChannelData, client?: Client, immediatePatch?: boolean);
  private memberPermissions(member: GuildMember, checkAdmin: boolean): Readonly<Permissions>;
  private rolePermissions(role: Role, checkAdmin: boolean): Readonly<Permissions>;

  public readonly calculatedPosition: number;
  public readonly deletable: boolean;
  public guild: Guild;
  public guildId: Snowflake;
  public readonly manageable: boolean;
  public readonly members: Collection<Snowflake, GuildMember>;
  public name: string;
  public readonly parent: CategoryChannel | null;
  public parentId: Snowflake | null;
  public permissionOverwrites: PermissionOverwriteManager;
  public readonly permissionsLocked: boolean | null;
  public readonly position: number;
  public rawPosition: number;
  public type: Exclude<keyof typeof ChannelTypes, 'DM' | 'GROUP_DM' | 'UNKNOWN'>;
  public readonly viewable: boolean;
  public clone(options?: GuildChannelCloneOptions): Promise<this>;
  public delete(reason?: string): Promise<this>;
  public edit(data: ChannelData, reason?: string): Promise<this>;
  public equals(channel: GuildChannel): boolean;
  public lockPermissions(): Promise<this>;
  public permissionsFor(memberOrRole: GuildMember | Role, checkAdmin?: boolean): Readonly<Permissions>;
  public permissionsFor(
    memberOrRole: GuildMemberResolvable | RoleResolvable,
    checkAdmin?: boolean,
  ): Readonly<Permissions> | null;
  public setName(name: string, reason?: string): Promise<this>;
  public setParent(channel: CategoryChannelResolvable | null, options?: SetParentOptions): Promise<this>;
  public setPosition(position: number, options?: SetChannelPositionOptions): Promise<this>;
  public isText(): this is TextChannel | NewsChannel;
}

export class GuildEmoji extends BaseGuildEmoji {
  private constructor(client: Client, data: RawGuildEmojiData, guild: Guild);
  private _roles: Snowflake[];

  public readonly deletable: boolean;
  public guild: Guild;
  public author: User | null;
  public readonly roles: GuildEmojiRoleManager;
  public readonly url: string;
  public delete(reason?: string): Promise<GuildEmoji>;
  public edit(data: GuildEmojiEditData, reason?: string): Promise<GuildEmoji>;
  public equals(other: GuildEmoji | unknown): boolean;
  public fetchAuthor(): Promise<User>;
  public setName(name: string, reason?: string): Promise<GuildEmoji>;
}

export class GuildMember extends PartialTextBasedChannel(Base) {
  private constructor(client: Client, data: RawGuildMemberData, guild: Guild);
  public avatar: string | null;
  public readonly bannable: boolean;
  public deleted: boolean;
  public readonly displayColor: number;
  public readonly displayHexColor: HexColorString;
  public readonly displayName: string;
  public guild: Guild;
  public readonly id: Snowflake;
  public pending: boolean;
  public readonly joinedAt: Date | null;
  public joinedTimestamp: number | null;
  public readonly kickable: boolean;
  public readonly manageable: boolean;
  public nickname: string | null;
  public readonly partial: false;
  public readonly permissions: Readonly<Permissions>;
  public readonly premiumSince: Date | null;
  public premiumSinceTimestamp: number | null;
  public readonly presence: Presence | null;
  public readonly roles: GuildMemberRoleManager;
  public user: User;
  public readonly voice: VoiceState;
  public avatarURL(options?: ImageURLOptions): string | null;
  public ban(options?: BanOptions): Promise<GuildMember>;
  public fetch(force?: boolean): Promise<GuildMember>;
  public createDM(force?: boolean): Promise<DMChannel>;
  public deleteDM(): Promise<DMChannel>;
  public displayAvatarURL(options?: ImageURLOptions): string;
  public edit(data: GuildMemberEditData, reason?: string): Promise<GuildMember>;
  public kick(reason?: string): Promise<GuildMember>;
  public permissionsIn(channel: GuildChannelResolvable): Readonly<Permissions>;
  public setNickname(nickname: string | null, reason?: string): Promise<GuildMember>;
  public toJSON(): unknown;
  public toString(): MemberMention;
  public valueOf(): string;
}

export class GuildPreview extends Base {
  private constructor(client: Client, data: RawGuildPreviewData);
  public approximateMemberCount: number;
  public approximatePresenceCount: number;
  public readonly createdAt: Date;
  public readonly createdTimestamp: number;
  public description: string | null;
  public discoverySplash: string | null;
  public emojis: Collection<Snowflake, GuildPreviewEmoji>;
  public features: GuildFeatures[];
  public icon: string | null;
  public id: Snowflake;
  public name: string;
  public splash: string | null;
  public discoverySplashURL(options?: StaticImageURLOptions): string | null;
  public iconURL(options?: ImageURLOptions): string | null;
  public splashURL(options?: StaticImageURLOptions): string | null;
  public fetch(): Promise<GuildPreview>;
  public toJSON(): unknown;
  public toString(): string;
}

export class GuildTemplate extends Base {
  private constructor(client: Client, data: RawGuildTemplateData);
  public readonly createdTimestamp: number;
  public readonly updatedTimestamp: number;
  public readonly url: string;
  public code: string;
  public name: string;
  public description: string | null;
  public usageCount: number;
  public creator: User;
  public creatorId: Snowflake;
  public createdAt: Date;
  public updatedAt: Date;
  public guild: Guild | null;
  public guildId: Snowflake;
  public serializedGuild: APITemplateSerializedSourceGuild;
  public unSynced: boolean | null;
  public createGuild(name: string, icon?: BufferResolvable | Base64Resolvable): Promise<Guild>;
  public delete(): Promise<GuildTemplate>;
  public edit(options?: EditGuildTemplateOptions): Promise<GuildTemplate>;
  public sync(): Promise<GuildTemplate>;
  public static GUILD_TEMPLATES_PATTERN: RegExp;
}

export class GuildPreviewEmoji extends BaseGuildEmoji {
  private constructor(client: Client, data: RawGuildEmojiData, guild: GuildPreview);
  public guild: GuildPreview;
  public roles: Snowflake[];
}

export class HTTPError extends Error {
  private constructor(message: string, name: string, code: number, request: unknown);
  public code: number;
  public method: string;
  public name: string;
  public path: string;
  public requestData: HTTPErrorData;
}

// tslint:disable-next-line:no-empty-interface - Merge RateLimitData into RateLimitError to not have to type it again
export interface RateLimitError extends RateLimitData {}
export class RateLimitError extends Error {
  private constructor(data: RateLimitData);
  public name: 'RateLimitError';
}

export class Integration extends Base {
  private constructor(client: Client, data: RawIntegrationData, guild: Guild);
  public account: IntegrationAccount;
  public application: IntegrationApplication | null;
  public enabled: boolean;
  public expireBehavior: number | undefined;
  public expireGracePeriod: number | undefined;
  public guild: Guild;
  public id: Snowflake | string;
  public name: string;
  public role: Role | undefined;
  public enableEmoticons: boolean | null;
  public readonly roles: Collection<Snowflake, Role>;
  public syncedAt: number | undefined;
  public syncing: boolean | undefined;
  public type: IntegrationType;
  public user: User | null;
  public subscriberCount: number | null;
  public revoked: boolean | null;
  public delete(reason?: string): Promise<Integration>;
}

export class IntegrationApplication extends Application {
  private constructor(client: Client, data: RawIntegrationApplicationData);
  public bot: User | null;
  public termsOfServiceURL: string | null;
  public privacyPolicyURL: string | null;
  public rpcOrigins: string[];
  public summary: string | null;
  public hook: boolean | null;
  public cover: string | null;
  public verifyKey: string | null;
}

export class Intents extends BitField<IntentsString> {
  public static FLAGS: Record<IntentsString, number>;
  public static resolve(bit?: BitFieldResolvable<IntentsString, number>): number;
}

export type GuildCacheState = 'cached' | 'raw' | 'present';

export type CacheTypeReducer<
  State extends GuildCacheState,
  CachedType,
  RawType = CachedType,
  PresentType = CachedType | RawType,
  Fallback = PresentType | null,
> = State extends 'cached'
  ? CachedType
  : State extends 'raw'
  ? RawType
  : State extends 'present'
  ? PresentType
  : Fallback;

<<<<<<< HEAD
export class Interaction<Cached extends GuildCacheState = GuildCacheState> extends Base {
  // This a technique used to brand different cached types. Or else we'll get `never` errors on typeguard checks.
  private readonly _cacheType: Cached;
=======
export interface GuildInteraction<Cached extends GuildCacheState = GuildCacheState> extends Interaction {
  guildId: Snowflake;
  member: CacheTypeReducer<Cached, GuildMember, APIInteractionGuildMember>;
  readonly guild: CacheTypeReducer<Cached, Guild, null>;
  channel: CacheTypeReducer<Cached, Exclude<TextBasedChannels, PartialDMChannel | DMChannel> | null>;
  isCommand(): this is GuildCommandInteraction<Cached> & this;
}

export class Interaction extends Base {
>>>>>>> 579569ae
  protected constructor(client: Client, data: RawInteractionData);
  public applicationId: Snowflake;
  public channel: CacheTypeReducer<Cached, TextBasedChannels | null>;
  public channelId: Snowflake | null;
  public readonly createdAt: Date;
  public readonly createdTimestamp: number;
  public readonly guild: CacheTypeReducer<Cached, Guild, null>;
  public guildId: CacheTypeReducer<Cached, Snowflake>;
  public id: Snowflake;
  public member: CacheTypeReducer<Cached, GuildMember, APIInteractionGuildMember>;
  public readonly token: string;
  public type: InteractionType;
  public user: User;
  public version: number;
  public memberPermissions: Readonly<Permissions> | null;
  public inGuild(): this is Interaction<'present'> & this;
  public inCachedGuild(): this is Interaction<'cached'> & this;
  public inRawGuild(): this is Interaction<'raw'> & this;
  public isApplicationCommand(): this is BaseCommandInteraction<Cached>;
  public isButton(): this is ButtonInteraction<Cached>;
  public isCommand(): this is CommandInteraction<Cached>;
  public isContextMenu(): this is ContextMenuInteraction<Cached>;
  public isMessageComponent(): this is MessageComponentInteraction<Cached>;
  public isSelectMenu(): this is SelectMenuInteraction<Cached>;
}

export class InteractionCollector<T extends Interaction> extends Collector<Snowflake, T> {
  public constructor(client: Client, options?: InteractionCollectorOptions<T>);
  private _handleMessageDeletion(message: Message): void;
  private _handleChannelDeletion(channel: GuildChannel): void;
  private _handleGuildDeletion(guild: Guild): void;

  public channelId: Snowflake | null;
  public componentType: MessageComponentType | null;
  public readonly endReason: string | null;
  public guildId: Snowflake | null;
  public interactionType: InteractionType | null;
  public messageId: Snowflake | null;
  public options: InteractionCollectorOptions<T>;
  public total: number;
  public users: Collection<Snowflake, User>;

  public collect(interaction: Interaction): Snowflake;
  public empty(): void;
  public dispose(interaction: Interaction): Snowflake;
  public on(event: 'collect' | 'dispose', listener: (interaction: T) => Awaitable<void>): this;
  public on(event: 'end', listener: (collected: Collection<Snowflake, T>, reason: string) => Awaitable<void>): this;
  public on(event: string, listener: (...args: any[]) => Awaitable<void>): this;

  public once(event: 'collect' | 'dispose', listener: (interaction: T) => Awaitable<void>): this;
  public once(event: 'end', listener: (collected: Collection<Snowflake, T>, reason: string) => Awaitable<void>): this;
  public once(event: string, listener: (...args: any[]) => Awaitable<void>): this;
}

export class InteractionWebhook extends PartialWebhookMixin() {
  public constructor(client: Client, id: Snowflake, token: string);
  public token: string;
  public send(options: string | MessagePayload | InteractionReplyOptions): Promise<Message | APIMessage>;
}

export class Invite extends Base {
  private constructor(client: Client, data: RawInviteData);
  public channel: GuildChannel | PartialGroupDMChannel;
  public code: string;
  public readonly deletable: boolean;
  public readonly createdAt: Date | null;
  public createdTimestamp: number | null;
  public readonly expiresAt: Date | null;
  public readonly expiresTimestamp: number | null;
  public guild: InviteGuild | Guild | null;
  public inviter: User | null;
  public maxAge: number | null;
  public maxUses: number | null;
  public memberCount: number;
  public presenceCount: number;
  public targetApplication: IntegrationApplication | null;
  public targetUser: User | null;
  public targetType: InviteTargetType | null;
  public temporary: boolean | null;
  public readonly url: string;
  public uses: number | null;
  public delete(reason?: string): Promise<Invite>;
  public toJSON(): unknown;
  public toString(): string;
  public static INVITES_PATTERN: RegExp;
  public stageInstance: InviteStageInstance | null;
}

export class InviteStageInstance extends Base {
  private constructor(client: Client, data: RawInviteStageInstance, channelId: Snowflake, guildId: Snowflake);
  public channelId: Snowflake;
  public guildId: Snowflake;
  public members: Collection<Snowflake, GuildMember>;
  public topic: string;
  public participantCount: number;
  public speakerCount: number;
  public readonly channel: StageChannel | null;
  public readonly guild: Guild | null;
}

export class InviteGuild extends AnonymousGuild {
  private constructor(client: Client, data: RawInviteGuildData);
  public welcomeScreen: WelcomeScreen | null;
}

export class LimitedCollection<K, V> extends Collection<K, V> {
  public constructor(options?: LimitedCollectionOptions<K, V>, iterable?: Iterable<readonly [K, V]>);
  public maxSize: number;
  public keepOverLimit: ((value: V, key: K, collection: this) => boolean) | null;
  public interval: NodeJS.Timeout | null;
  public sweepFilter: SweepFilter<K, V> | null;

  public static filterByLifetime<K, V>(options?: LifetimeFilterOptions<K, V>): SweepFilter<K, V>;
}

// This is a general conditional type utility that allows for specific union members to be extracted given
// a tagged union.
export type TaggedUnion<T, K extends keyof T, V extends T[K]> = T extends Record<K, V>
  ? T
  : T extends Record<K, infer U>
  ? V extends U
    ? T
    : never
  : never;

// This creates a map of MessageComponentTypes to their respective `InteractionCollectorOptionsResolvable` variant.
export type CollectorOptionsTypeResolver<U extends InteractionCollectorOptionsResolvable> = {
  readonly [T in U['componentType']]: TaggedUnion<InteractionCollectorOptionsResolvable, 'componentType', T>;
};

// This basically says "Given a `InteractionCollectorOptionsResolvable` variant", I'll give the corresponding
// `InteractionCollector<T>` variant back.
export type ConditionalInteractionCollectorType<T extends InteractionCollectorOptionsResolvable | undefined> =
  T extends InteractionCollectorOptions<infer Item>
    ? InteractionCollector<Item>
    : InteractionCollector<MessageComponentInteraction>;

// This maps each componentType key to each variant.
export type MappedInteractionCollectorOptions = CollectorOptionsTypeResolver<InteractionCollectorOptionsResolvable>;

// Converts mapped types to complimentary collector types.
export type InteractionCollectorReturnType<T extends MessageComponentType | MessageComponentTypes | undefined> =
  T extends MessageComponentType | MessageComponentTypes
    ? ConditionalInteractionCollectorType<MappedInteractionCollectorOptions[T]>
    : InteractionCollector<MessageComponentInteraction>;

export type InteractionExtractor<T extends MessageComponentType | MessageComponentTypes | undefined> = T extends
  | MessageComponentType
  | MessageComponentTypes
  ? MappedInteractionCollectorOptions[T] extends InteractionCollectorOptions<infer Item>
    ? Item
    : never
  : MessageComponentInteraction;

export type MessageCollectorOptionsParams<T extends MessageComponentType | MessageComponentTypes | undefined> =
  | {
      componentType?: T;
    } & MessageComponentCollectorOptions<InteractionExtractor<T>>;

export type AwaitMessageCollectorOptionsParams<T extends MessageComponentType | MessageComponentTypes | undefined> =
  | { componentType?: T } & Pick<
      InteractionCollectorOptions<InteractionExtractor<T>>,
      keyof AwaitMessageComponentOptions<any>
    >;

export class Message extends Base {
  private constructor(client: Client, data: RawMessageData);
  private _patch(data: RawPartialMessageData | RawMessageData): void;

  public activity: MessageActivity | null;
  public applicationId: Snowflake | null;
  public attachments: Collection<Snowflake, MessageAttachment>;
  public author: User;
  public readonly channel: TextBasedChannels;
  public channelId: Snowflake;
  public readonly cleanContent: string;
  public components: MessageActionRow[];
  public content: string;
  public readonly createdAt: Date;
  public createdTimestamp: number;
  public readonly crosspostable: boolean;
  public readonly deletable: boolean;
  public deleted: boolean;
  public readonly editable: boolean;
  public readonly editedAt: Date | null;
  public editedTimestamp: number | null;
  public embeds: MessageEmbed[];
  public groupActivityApplication: ClientApplication | null;
  public guildId: Snowflake | null;
  public readonly guild: Guild | null;
  public readonly hasThread: boolean;
  public id: Snowflake;
  public interaction: MessageInteraction | null;
  public readonly member: GuildMember | null;
  public mentions: MessageMentions;
  public nonce: string | number | null;
  public readonly partial: false;
  public readonly pinnable: boolean;
  public pinned: boolean;
  public reactions: ReactionManager;
  public stickers: Collection<Snowflake, Sticker>;
  public system: boolean;
  public readonly thread: ThreadChannel | null;
  public tts: boolean;
  public type: MessageType;
  public readonly url: string;
  public webhookId: Snowflake | null;
  public flags: Readonly<MessageFlags>;
  public reference: MessageReference | null;
  public awaitMessageComponent<
    T extends MessageComponentType | MessageComponentTypes | undefined = MessageComponentTypes.ACTION_ROW,
  >(options?: AwaitMessageCollectorOptionsParams<T>): Promise<InteractionExtractor<T>>;
  public awaitReactions(options?: AwaitReactionsOptions): Promise<Collection<Snowflake | string, MessageReaction>>;
  public createReactionCollector(options?: ReactionCollectorOptions): ReactionCollector;
  public createMessageComponentCollector<
    T extends MessageComponentType | MessageComponentTypes | undefined = undefined,
  >(options?: MessageCollectorOptionsParams<T>): InteractionCollectorReturnType<T>;
  public delete(): Promise<Message>;
  public edit(content: string | MessageEditOptions | MessagePayload): Promise<Message>;
  public equals(message: Message, rawData: unknown): boolean;
  public fetchReference(): Promise<Message>;
  public fetchWebhook(): Promise<Webhook>;
  public crosspost(): Promise<Message>;
  public fetch(force?: boolean): Promise<Message>;
  public pin(): Promise<Message>;
  public react(emoji: EmojiIdentifierResolvable): Promise<MessageReaction>;
  public removeAttachments(): Promise<Message>;
  public reply(options: string | MessagePayload | ReplyMessageOptions): Promise<Message>;
  public resolveComponent(customId: string): MessageActionRowComponent | null;
  public startThread(options: StartThreadOptions): Promise<ThreadChannel>;
  public suppressEmbeds(suppress?: boolean): Promise<Message>;
  public toJSON(): unknown;
  public toString(): string;
  public unpin(): Promise<Message>;
}

export class MessageActionRow extends BaseMessageComponent {
  public constructor(data?: MessageActionRow | MessageActionRowOptions);
  public type: 'ACTION_ROW';
  public components: MessageActionRowComponent[];
  public addComponents(
    ...components: MessageActionRowComponentResolvable[] | MessageActionRowComponentResolvable[][]
  ): this;
  public setComponents(
    ...components: MessageActionRowComponentResolvable[] | MessageActionRowComponentResolvable[][]
  ): this;
  public spliceComponents(
    index: number,
    deleteCount: number,
    ...components: MessageActionRowComponentResolvable[] | MessageActionRowComponentResolvable[][]
  ): this;
  public toJSON(): unknown;
}

export class MessageAttachment {
  public constructor(attachment: BufferResolvable | Stream, name?: string, data?: RawMessageAttachementData);

  public attachment: BufferResolvable | Stream;
  public contentType: string | null;
  public ephemeral: boolean;
  public height: number | null;
  public id: Snowflake;
  public name: string | null;
  public proxyURL: string;
  public size: number;
  public readonly spoiler: boolean;
  public url: string;
  public width: number | null;
  public setFile(attachment: BufferResolvable | Stream, name?: string): this;
  public setName(name: string): this;
  public setSpoiler(spoiler?: boolean): this;
  public toJSON(): unknown;
}

export class MessageButton extends BaseMessageComponent {
  public constructor(data?: MessageButton | MessageButtonOptions);
  public customId: string | null;
  public disabled: boolean;
  public emoji: APIPartialEmoji | null;
  public label: string | null;
  public style: MessageButtonStyle | null;
  public type: 'BUTTON';
  public url: string | null;
  public setCustomId(customId: string): this;
  public setDisabled(disabled?: boolean): this;
  public setEmoji(emoji: EmojiIdentifierResolvable): this;
  public setLabel(label: string): this;
  public setStyle(style: MessageButtonStyleResolvable): this;
  public setURL(url: string): this;
  public toJSON(): unknown;
  private static resolveStyle(style: MessageButtonStyleResolvable): MessageButtonStyle;
}

export class MessageCollector extends Collector<Snowflake, Message> {
  public constructor(channel: TextBasedChannels, options?: MessageCollectorOptions);
  private _handleChannelDeletion(channel: GuildChannel): void;
  private _handleGuildDeletion(guild: Guild): void;

  public channel: TextBasedChannels;
  public readonly endReason: string | null;
  public options: MessageCollectorOptions;
  public received: number;

  public collect(message: Message): Snowflake | null;
  public dispose(message: Message): Snowflake | null;
}

export class MessageComponentInteraction<Cached extends GuildCacheState = GuildCacheState> extends Interaction<Cached> {
  protected constructor(client: Client, data: RawMessageComponentInteractionData);
  public readonly channel: CacheTypeReducer<Cached, TextBasedChannels | null>;
  public readonly component: MessageActionRowComponent | Exclude<APIMessageComponent, APIActionRowComponent> | null;
  public componentType: Exclude<MessageComponentType, 'ACTION_ROW'>;
  public customId: string;
  public channelId: Snowflake;
  public deferred: boolean;
  public ephemeral: boolean | null;
  public message: Message | APIMessage;
  public replied: boolean;
  public webhook: InteractionWebhook;
  public inGuild(): this is MessageComponentInteraction<'present'> & this;
  public inCachedGuild(): this is MessageComponentInteraction<'cached'> & this;
  public inRawGuild(): this is MessageComponentInteraction<'raw'> & this;
  public deferReply(options: InteractionDeferReplyOptions & { fetchReply: true }): Promise<GuildCacheMessage<Cached>>;
  public deferReply(options?: InteractionDeferReplyOptions): Promise<void>;
  public deferUpdate(options: InteractionDeferUpdateOptions & { fetchReply: true }): Promise<GuildCacheMessage<Cached>>;
  public deferUpdate(options?: InteractionDeferUpdateOptions): Promise<void>;
  public deleteReply(): Promise<void>;
  public editReply(options: string | MessagePayload | WebhookEditMessageOptions): Promise<GuildCacheMessage<Cached>>;
  public fetchReply(): Promise<Message | APIMessage>;
  public followUp(options: string | MessagePayload | InteractionReplyOptions): Promise<GuildCacheMessage<Cached>>;
  public reply(options: InteractionReplyOptions & { fetchReply: true }): Promise<GuildCacheMessage<Cached>>;
  public reply(options: string | MessagePayload | InteractionReplyOptions): Promise<void>;
  public update(options: InteractionUpdateOptions & { fetchReply: true }): Promise<GuildCacheMessage<Cached>>;
  public update(options: string | MessagePayload | InteractionUpdateOptions): Promise<void>;

  public static resolveType(type: MessageComponentTypeResolvable): MessageComponentType;
}

export class MessageEmbed {
  public constructor(data?: MessageEmbed | MessageEmbedOptions | APIEmbed);
  public author: MessageEmbedAuthor | null;
  public color: number | null;
  public readonly createdAt: Date | null;
  public description: string | null;
  public fields: EmbedField[];
  public footer: MessageEmbedFooter | null;
  public readonly hexColor: HexColorString | null;
  public image: MessageEmbedImage | null;
  public readonly length: number;
  public provider: MessageEmbedProvider | null;
  public thumbnail: MessageEmbedThumbnail | null;
  public timestamp: number | null;
  public title: string | null;
  /** @deprecated */
  public type: string;
  public url: string | null;
  public readonly video: MessageEmbedVideo | null;
  public addField(name: string, value: string, inline?: boolean): this;
  public addFields(...fields: EmbedFieldData[] | EmbedFieldData[][]): this;
  public setFields(...fields: EmbedFieldData[] | EmbedFieldData[][]): this;
  public setAuthor(name: string, iconURL?: string, url?: string): this;
  public setColor(color: ColorResolvable): this;
  public setDescription(description: string): this;
  public setFooter(text: string, iconURL?: string): this;
  public setImage(url: string): this;
  public setThumbnail(url: string): this;
  public setTimestamp(timestamp?: Date | number | null): this;
  public setTitle(title: string): this;
  public setURL(url: string): this;
  public spliceFields(index: number, deleteCount: number, ...fields: EmbedFieldData[] | EmbedFieldData[][]): this;
  public toJSON(): unknown;

  public static normalizeField(name: string, value: string, inline?: boolean): Required<EmbedFieldData>;
  public static normalizeFields(...fields: EmbedFieldData[] | EmbedFieldData[][]): Required<EmbedFieldData>[];
}

export class MessageFlags extends BitField<MessageFlagsString> {
  public static FLAGS: Record<MessageFlagsString, number>;
  public static resolve(bit?: BitFieldResolvable<MessageFlagsString, number>): number;
}

export class MessageMentions {
  private constructor(
    message: Message,
    users: APIUser[] | Collection<Snowflake, User>,
    roles: Snowflake[] | Collection<Snowflake, Role>,
    everyone: boolean,
    repliedUser?: APIUser | User,
  );
  private _channels: Collection<Snowflake, Channel> | null;
  private readonly _content: string;
  private _members: Collection<Snowflake, GuildMember> | null;

  public readonly channels: Collection<Snowflake, Channel>;
  public readonly client: Client;
  public everyone: boolean;
  public readonly guild: Guild;
  public has(data: UserResolvable | RoleResolvable | ChannelResolvable, options?: MessageMentionsHasOptions): boolean;
  public readonly members: Collection<Snowflake, GuildMember> | null;
  public repliedUser: User | null;
  public roles: Collection<Snowflake, Role>;
  public users: Collection<Snowflake, User>;
  public crosspostedChannels: Collection<Snowflake, CrosspostedChannel>;
  public toJSON(): unknown;

  public static CHANNELS_PATTERN: RegExp;
  public static EVERYONE_PATTERN: RegExp;
  public static ROLES_PATTERN: RegExp;
  public static USERS_PATTERN: RegExp;
}

export class MessagePayload {
  public constructor(target: MessageTarget, options: MessageOptions | WebhookMessageOptions);
  public data: RawMessagePayloadData | null;
  public readonly isUser: boolean;
  public readonly isWebhook: boolean;
  public readonly isMessage: boolean;
  public readonly isMessageManager: boolean;
  public readonly isInteraction: boolean;
  public files: HTTPAttachmentData[] | null;
  public options: MessageOptions | WebhookMessageOptions;
  public target: MessageTarget;

  public static create(
    target: MessageTarget,
    options: string | MessageOptions | WebhookMessageOptions,
    extra?: MessageOptions | WebhookMessageOptions,
  ): MessagePayload;
  public static resolveFile(
    fileLike: BufferResolvable | Stream | FileOptions | MessageAttachment,
  ): Promise<HTTPAttachmentData>;

  public makeContent(): string | undefined;
  public resolveData(): this;
  public resolveFiles(): Promise<this>;
}

export class MessageReaction {
  private constructor(client: Client, data: RawMessageReactionData, message: Message);
  private _emoji: GuildEmoji | ReactionEmoji;

  public readonly client: Client;
  public count: number;
  public readonly emoji: GuildEmoji | ReactionEmoji;
  public me: boolean;
  public message: Message | PartialMessage;
  public readonly partial: false;
  public users: ReactionUserManager;
  public remove(): Promise<MessageReaction>;
  public fetch(): Promise<MessageReaction>;
  public toJSON(): unknown;
}

export class MessageSelectMenu extends BaseMessageComponent {
  public constructor(data?: MessageSelectMenu | MessageSelectMenuOptions);
  public customId: string | null;
  public disabled: boolean;
  public maxValues: number | null;
  public minValues: number | null;
  public options: MessageSelectOption[];
  public placeholder: string | null;
  public type: 'SELECT_MENU';
  public addOptions(...options: MessageSelectOptionData[] | MessageSelectOptionData[][]): this;
  public setOptions(...options: MessageSelectOptionData[] | MessageSelectOptionData[][]): this;
  public setCustomId(customId: string): this;
  public setDisabled(disabled?: boolean): this;
  public setMaxValues(maxValues: number): this;
  public setMinValues(minValues: number): this;
  public setPlaceholder(placeholder: string): this;
  public spliceOptions(
    index: number,
    deleteCount: number,
    ...options: MessageSelectOptionData[] | MessageSelectOptionData[][]
  ): this;
  public toJSON(): unknown;
}

export class NewsChannel extends BaseGuildTextChannel {
  public threads: ThreadManager<AllowedThreadTypeForNewsChannel>;
  public type: 'GUILD_NEWS';
  public addFollower(channel: TextChannelResolvable, reason?: string): Promise<NewsChannel>;
}

export class OAuth2Guild extends BaseGuild {
  private constructor(client: Client, data: RawOAuth2GuildData);
  public owner: boolean;
  public permissions: Readonly<Permissions>;
}

export class PartialGroupDMChannel extends Channel {
  private constructor(client: Client, data: RawPartialGroupDMChannelData);
  public name: string | null;
  public icon: string | null;
  public recipients: PartialRecipient[];
  public iconURL(options?: StaticImageURLOptions): string | null;
}

export class PermissionOverwrites extends Base {
  private constructor(client: Client, data: RawPermissionOverwriteData, channel: GuildChannel);
  public allow: Readonly<Permissions>;
  public readonly channel: GuildChannel;
  public deny: Readonly<Permissions>;
  public id: Snowflake;
  public type: OverwriteType;
  public edit(options: PermissionOverwriteOptions, reason?: string): Promise<PermissionOverwrites>;
  public delete(reason?: string): Promise<PermissionOverwrites>;
  public toJSON(): unknown;
  public static resolveOverwriteOptions(
    options: PermissionOverwriteOptions,
    initialPermissions: { allow?: PermissionResolvable; deny?: PermissionResolvable },
  ): ResolvedOverwriteOptions;
  public static resolve(overwrite: OverwriteResolvable, guild: Guild): APIOverwrite;
}

export class Permissions extends BitField<PermissionString, bigint> {
  public any(permission: PermissionResolvable, checkAdmin?: boolean): boolean;
  public has(permission: PermissionResolvable, checkAdmin?: boolean): boolean;
  public missing(bits: BitFieldResolvable<PermissionString, bigint>, checkAdmin?: boolean): PermissionString[];
  public serialize(checkAdmin?: boolean): Record<PermissionString, boolean>;
  public toArray(checkAdmin?: boolean): PermissionString[];

  public static ALL: bigint;
  public static DEFAULT: bigint;
  public static STAGE_MODERATOR: bigint;
  public static FLAGS: PermissionFlags;
  public static resolve(permission?: PermissionResolvable): bigint;
}

export class Presence extends Base {
  protected constructor(client: Client, data?: RawPresenceData);
  public activities: Activity[];
  public clientStatus: ClientPresenceStatusData | null;
  public guild: Guild | null;
  public readonly member: GuildMember | null;
  public status: PresenceStatus;
  public readonly user: User | null;
  public userId: Snowflake;
  public equals(presence: Presence): boolean;
}

export class ReactionCollector extends Collector<Snowflake | string, MessageReaction, [User]> {
  public constructor(message: Message, options?: ReactionCollectorOptions);
  private _handleChannelDeletion(channel: GuildChannel): void;
  private _handleGuildDeletion(guild: Guild): void;
  private _handleMessageDeletion(message: Message): void;

  public readonly endReason: string | null;
  public message: Message;
  public options: ReactionCollectorOptions;
  public total: number;
  public users: Collection<Snowflake, User>;

  public static key(reaction: MessageReaction): Snowflake | string;

  public collect(reaction: MessageReaction, user: User): Snowflake | string | null;
  public dispose(reaction: MessageReaction, user: User): Snowflake | string | null;
  public empty(): void;

  public on(event: 'collect' | 'dispose' | 'remove', listener: (reaction: MessageReaction, user: User) => void): this;
  public on(event: 'end', listener: (collected: Collection<Snowflake, MessageReaction>, reason: string) => void): this;
  public on(event: string, listener: (...args: any[]) => void): this;

  public once(event: 'collect' | 'dispose' | 'remove', listener: (reaction: MessageReaction, user: User) => void): this;
  public once(
    event: 'end',
    listener: (collected: Collection<Snowflake, MessageReaction>, reason: string) => void,
  ): this;
  public once(event: string, listener: (...args: any[]) => void): this;
}

export class ReactionEmoji extends Emoji {
  private constructor(reaction: MessageReaction, emoji: RawReactionEmojiData);
  public reaction: MessageReaction;
  public toJSON(): unknown;
}

export class RichPresenceAssets {
  private constructor(activity: Activity, assets: RawRichPresenceAssets);
  public largeImage: Snowflake | null;
  public largeText: string | null;
  public smallImage: Snowflake | null;
  public smallText: string | null;
  public largeImageURL(options?: StaticImageURLOptions): string | null;
  public smallImageURL(options?: StaticImageURLOptions): string | null;
}

export class Role extends Base {
  private constructor(client: Client, data: RawRoleData, guild: Guild);
  public color: number;
  public readonly createdAt: Date;
  public readonly createdTimestamp: number;
  public deleted: boolean;
  public readonly editable: boolean;
  public guild: Guild;
  public readonly hexColor: HexColorString;
  public hoist: boolean;
  public id: Snowflake;
  public managed: boolean;
  public readonly members: Collection<Snowflake, GuildMember>;
  public mentionable: boolean;
  public name: string;
  public permissions: Readonly<Permissions>;
  public readonly position: number;
  public rawPosition: number;
  public tags: RoleTagData | null;
  public comparePositionTo(role: RoleResolvable): number;
  public icon: string | null;
  public unicodeEmoji: string | null;
  public delete(reason?: string): Promise<Role>;
  public edit(data: RoleData, reason?: string): Promise<Role>;
  public equals(role: Role): boolean;
  public iconURL(options?: StaticImageURLOptions): string | null;
  public permissionsIn(channel: GuildChannel | Snowflake, checkAdmin?: boolean): Readonly<Permissions>;
  public setColor(color: ColorResolvable, reason?: string): Promise<Role>;
  public setHoist(hoist?: boolean, reason?: string): Promise<Role>;
  public setMentionable(mentionable?: boolean, reason?: string): Promise<Role>;
  public setName(name: string, reason?: string): Promise<Role>;
  public setPermissions(permissions: PermissionResolvable, reason?: string): Promise<Role>;
  public setIcon(icon: BufferResolvable | Base64Resolvable | EmojiResolvable | null, reason?: string): Promise<Role>;
  public setPosition(position: number, options?: SetRolePositionOptions): Promise<Role>;
  public setUnicodeEmoji(unicodeEmoji: string | null, reason?: string): Promise<Role>;
  public toJSON(): unknown;
  public toString(): RoleMention;

  public static comparePositions(role1: Role, role2: Role): number;
}

export class SelectMenuInteraction<
  Cached extends GuildCacheState = GuildCacheState,
> extends MessageComponentInteraction<Cached> {
  public constructor(client: Client, data: RawMessageSelectMenuInteractionData);
  public componentType: 'SELECT_MENU';
  public values: string[];
}

export class Shard extends EventEmitter {
  private constructor(manager: ShardingManager, id: number);
  private _evals: Map<string, Promise<unknown>>;
  private _exitListener: (...args: any[]) => void;
  private _fetches: Map<string, Promise<unknown>>;
  private _handleExit(respawn?: boolean, timeout?: number): void;
  private _handleMessage(message: unknown): void;

  public args: string[];
  public execArgv: string[];
  public env: unknown;
  public id: number;
  public manager: ShardingManager;
  public process: ChildProcess | null;
  public ready: boolean;
  public worker: Worker | null;
  public eval(script: string): Promise<unknown>;
  public eval<T>(fn: (client: Client) => T): Promise<T[]>;
  public fetchClientValue(prop: string): Promise<unknown>;
  public kill(): void;
  public respawn(options?: { delay?: number; timeout?: number }): Promise<ChildProcess>;
  public send(message: unknown): Promise<Shard>;
  public spawn(timeout?: number): Promise<ChildProcess>;

  public on(event: 'spawn' | 'death', listener: (child: ChildProcess) => Awaitable<void>): this;
  public on(event: 'disconnect' | 'ready' | 'reconnecting', listener: () => Awaitable<void>): this;
  public on(event: 'error', listener: (error: Error) => Awaitable<void>): this;
  public on(event: 'message', listener: (message: any) => Awaitable<void>): this;
  public on(event: string, listener: (...args: any[]) => Awaitable<void>): this;

  public once(event: 'spawn' | 'death', listener: (child: ChildProcess) => Awaitable<void>): this;
  public once(event: 'disconnect' | 'ready' | 'reconnecting', listener: () => Awaitable<void>): this;
  public once(event: 'error', listener: (error: Error) => Awaitable<void>): this;
  public once(event: 'message', listener: (message: any) => Awaitable<void>): this;
  public once(event: string, listener: (...args: any[]) => Awaitable<void>): this;
}

export class ShardClientUtil {
  private constructor(client: Client, mode: ShardingManagerMode);
  private _handleMessage(message: unknown): void;
  private _respond(type: string, message: unknown): void;

  public client: Client;
  public readonly count: number;
  public readonly ids: number[];
  public mode: ShardingManagerMode;
  public parentPort: MessagePort | null;
  public broadcastEval<T>(fn: (client: Client) => Awaitable<T>): Promise<Serialized<T>[]>;
  public broadcastEval<T>(fn: (client: Client) => Awaitable<T>, options: { shard: number }): Promise<Serialized<T>>;
  public broadcastEval<T, P>(
    fn: (client: Client, context: Serialized<P>) => Awaitable<T>,
    options: { context: P },
  ): Promise<Serialized<T>[]>;
  public broadcastEval<T, P>(
    fn: (client: Client, context: Serialized<P>) => Awaitable<T>,
    options: { context: P; shard: number },
  ): Promise<Serialized<T>>;
  public fetchClientValues(prop: string): Promise<unknown[]>;
  public fetchClientValues(prop: string, shard: number): Promise<unknown>;
  public respawnAll(options?: MultipleShardRespawnOptions): Promise<void>;
  public send(message: unknown): Promise<void>;

  public static singleton(client: Client, mode: ShardingManagerMode): ShardClientUtil;
  public static shardIdForGuildId(guildId: Snowflake, shardCount: number): number;
}

export class ShardingManager extends EventEmitter {
  public constructor(file: string, options?: ShardingManagerOptions);
  private _performOnShards(method: string, args: unknown[]): Promise<unknown[]>;
  private _performOnShards(method: string, args: unknown[], shard: number): Promise<unknown>;

  public file: string;
  public respawn: boolean;
  public shardArgs: string[];
  public shards: Collection<number, Shard>;
  public token: string | null;
  public totalShards: number | 'auto';
  public shardList: number[] | 'auto';
  public broadcast(message: unknown): Promise<Shard[]>;
  public broadcastEval<T>(fn: (client: Client) => Awaitable<T>): Promise<Serialized<T>[]>;
  public broadcastEval<T>(fn: (client: Client) => Awaitable<T>, options: { shard: number }): Promise<Serialized<T>>;
  public broadcastEval<T, P>(
    fn: (client: Client, context: Serialized<P>) => Awaitable<T>,
    options: { context: P },
  ): Promise<Serialized<T>[]>;
  public broadcastEval<T, P>(
    fn: (client: Client, context: Serialized<P>) => Awaitable<T>,
    options: { context: P; shard: number },
  ): Promise<Serialized<T>>;
  public createShard(id: number): Shard;
  public fetchClientValues(prop: string): Promise<unknown[]>;
  public fetchClientValues(prop: string, shard: number): Promise<unknown>;
  public respawnAll(options?: MultipleShardRespawnOptions): Promise<Collection<number, Shard>>;
  public spawn(options?: MultipleShardSpawnOptions): Promise<Collection<number, Shard>>;

  public on(event: 'shardCreate', listener: (shard: Shard) => Awaitable<void>): this;

  public once(event: 'shardCreate', listener: (shard: Shard) => Awaitable<void>): this;
}

export interface FetchRecommendedShardsOptions {
  guildsPerShard?: number;
  multipleOf?: number;
}

export class SnowflakeUtil extends null {
  private constructor();
  public static deconstruct(snowflake: Snowflake): DeconstructedSnowflake;
  public static generate(timestamp?: number | Date): Snowflake;
  public static readonly EPOCH: number;
}

export class StageChannel extends BaseGuildVoiceChannel {
  public topic: string | null;
  public type: 'GUILD_STAGE_VOICE';
  public readonly stageInstance: StageInstance | null;
  public createStageInstance(options: StageInstanceCreateOptions): Promise<StageInstance>;
  public setTopic(topic: string): Promise<StageChannel>;
}

export class StageInstance extends Base {
  private constructor(client: Client, data: RawStageInstanceData, channel: StageChannel);
  public id: Snowflake;
  public deleted: boolean;
  public guildId: Snowflake;
  public channelId: Snowflake;
  public topic: string;
  public privacyLevel: PrivacyLevel;
  public discoverableDisabled: boolean | null;
  public readonly channel: StageChannel | null;
  public readonly guild: Guild | null;
  public edit(options: StageInstanceEditOptions): Promise<StageInstance>;
  public delete(): Promise<StageInstance>;
  public setTopic(topic: string): Promise<StageInstance>;
  public readonly createdTimestamp: number;
  public readonly createdAt: Date;
}

export class Sticker extends Base {
  private constructor(client: Client, data: RawStickerData);
  public readonly createdTimestamp: number;
  public readonly createdAt: Date;
  public available: boolean | null;
  public description: string | null;
  public format: StickerFormatType;
  public readonly guild: Guild | null;
  public guildId: Snowflake | null;
  public id: Snowflake;
  public name: string;
  public packId: Snowflake | null;
  public readonly partial: boolean;
  public sortValue: number | null;
  public tags: string[] | null;
  public type: StickerType | null;
  public user: User | null;
  public readonly url: string;
  public fetch(): Promise<Sticker>;
  public fetchPack(): Promise<StickerPack | null>;
  public fetchUser(): Promise<User | null>;
  public edit(data?: GuildStickerEditData, reason?: string): Promise<Sticker>;
  public delete(reason?: string): Promise<Sticker>;
  public equals(other: Sticker | unknown): boolean;
}

export class StickerPack extends Base {
  private constructor(client: Client, data: RawStickerPackData);
  public readonly createdTimestamp: number;
  public readonly createdAt: Date;
  public bannerId: Snowflake;
  public readonly coverSticker: Sticker | null;
  public coverStickerId: Snowflake | null;
  public description: string;
  public id: Snowflake;
  public name: string;
  public skuId: Snowflake;
  public stickers: Collection<Snowflake, Sticker>;
  public bannerURL(options?: StaticImageURLOptions): string;
}

export class StoreChannel extends GuildChannel {
  private constructor(guild: Guild, data?: RawGuildChannelData, client?: Client);
  public createInvite(options?: CreateInviteOptions): Promise<Invite>;
  public fetchInvites(cache?: boolean): Promise<Collection<string, Invite>>;
  public nsfw: boolean;
  public type: 'GUILD_STORE';
}

export class SystemChannelFlags extends BitField<SystemChannelFlagsString> {
  public static FLAGS: Record<SystemChannelFlagsString, number>;
  public static resolve(bit?: BitFieldResolvable<SystemChannelFlagsString, number>): number;
}

export class Team extends Base {
  private constructor(client: Client, data: RawTeamData);
  public id: Snowflake;
  public name: string;
  public icon: string | null;
  public ownerId: Snowflake | null;
  public members: Collection<Snowflake, TeamMember>;

  public readonly owner: TeamMember | null;
  public readonly createdAt: Date;
  public readonly createdTimestamp: number;

  public iconURL(options?: StaticImageURLOptions): string | null;
  public toJSON(): unknown;
  public toString(): string;
}

export class TeamMember extends Base {
  private constructor(team: Team, data: RawTeamMemberData);
  public team: Team;
  public readonly id: Snowflake;
  public permissions: string[];
  public membershipState: MembershipState;
  public user: User;

  public toString(): UserMention;
}

export class TextChannel extends BaseGuildTextChannel {
  public rateLimitPerUser: number;
  public threads: ThreadManager<AllowedThreadTypeForTextChannel>;
  public type: 'GUILD_TEXT';
  public setRateLimitPerUser(rateLimitPerUser: number, reason?: string): Promise<TextChannel>;
}

export class ThreadChannel extends TextBasedChannel(Channel) {
  private constructor(guild: Guild, data?: RawThreadChannelData, client?: Client, fromInteraction?: boolean);
  public archived: boolean | null;
  public readonly archivedAt: Date | null;
  public archiveTimestamp: number | null;
  public autoArchiveDuration: ThreadAutoArchiveDuration | null;
  public readonly editable: boolean;
  public guild: Guild;
  public guildId: Snowflake;
  public readonly guildMembers: Collection<Snowflake, GuildMember>;
  public invitable: boolean | null;
  public readonly joinable: boolean;
  public readonly joined: boolean;
  public locked: boolean | null;
  public readonly manageable: boolean;
  public readonly sendable: boolean;
  public memberCount: number | null;
  public messageCount: number | null;
  public messages: MessageManager;
  public members: ThreadMemberManager;
  public name: string;
  public ownerId: Snowflake | null;
  public readonly parent: TextChannel | NewsChannel | null;
  public parentId: Snowflake | null;
  public rateLimitPerUser: number | null;
  public type: ThreadChannelTypes;
  public readonly unarchivable: boolean;
  public delete(reason?: string): Promise<ThreadChannel>;
  public edit(data: ThreadEditData, reason?: string): Promise<ThreadChannel>;
  public join(): Promise<ThreadChannel>;
  public leave(): Promise<ThreadChannel>;
  public permissionsFor(memberOrRole: GuildMember | Role, checkAdmin?: boolean): Readonly<Permissions>;
  public permissionsFor(
    memberOrRole: GuildMemberResolvable | RoleResolvable,
    checkAdmin?: boolean,
  ): Readonly<Permissions> | null;
  public fetchOwner(options?: BaseFetchOptions): Promise<ThreadMember | null>;
  public fetchStarterMessage(options?: BaseFetchOptions): Promise<Message>;
  public setArchived(archived?: boolean, reason?: string): Promise<ThreadChannel>;
  public setAutoArchiveDuration(
    autoArchiveDuration: ThreadAutoArchiveDuration,
    reason?: string,
  ): Promise<ThreadChannel>;
  public setInvitable(invitable?: boolean, reason?: string): Promise<ThreadChannel>;
  public setLocked(locked?: boolean, reason?: string): Promise<ThreadChannel>;
  public setName(name: string, reason?: string): Promise<ThreadChannel>;
  public setRateLimitPerUser(rateLimitPerUser: number, reason?: string): Promise<ThreadChannel>;
}

export class ThreadMember extends Base {
  private constructor(thread: ThreadChannel, data?: RawThreadMemberData);
  public flags: ThreadMemberFlags;
  public readonly guildMember: GuildMember | null;
  public id: Snowflake;
  public readonly joinedAt: Date | null;
  public joinedTimestamp: number | null;
  public readonly manageable: boolean;
  public thread: ThreadChannel;
  public readonly user: User | null;
  public remove(reason?: string): Promise<ThreadMember>;
}

export class ThreadMemberFlags extends BitField<ThreadMemberFlagsString> {
  public static FLAGS: Record<ThreadMemberFlagsString, number>;
  public static resolve(bit?: BitFieldResolvable<ThreadMemberFlagsString, number>): number;
}

export class Typing extends Base {
  private constructor(channel: TextBasedChannels, user: PartialUser, data?: RawTypingData);
  public channel: TextBasedChannels;
  public user: PartialUser;
  public startedTimestamp: number;
  public readonly startedAt: Date;
  public readonly guild: Guild | null;
  public readonly member: GuildMember | null;
  public inGuild(): this is this & {
    channel: TextChannel | NewsChannel | ThreadChannel;
    readonly guild: Guild;
  };
}

export class User extends PartialTextBasedChannel(Base) {
  protected constructor(client: Client, data: RawUserData);
  private _equals(user: APIUser): boolean;

  public accentColor: number | null | undefined;
  public avatar: string | null;
  public banner: string | null | undefined;
  public bot: boolean;
  public readonly createdAt: Date;
  public readonly createdTimestamp: number;
  public discriminator: string;
  public readonly defaultAvatarURL: string;
  public readonly dmChannel: DMChannel | null;
  public flags: Readonly<UserFlags> | null;
  public readonly hexAccentColor: HexColorString | null | undefined;
  public id: Snowflake;
  public readonly partial: false;
  public system: boolean;
  public readonly tag: string;
  public username: string;
  public avatarURL(options?: ImageURLOptions): string | null;
  public bannerURL(options?: ImageURLOptions): string | null;
  public createDM(): Promise<DMChannel>;
  public deleteDM(): Promise<DMChannel>;
  public displayAvatarURL(options?: ImageURLOptions): string;
  public equals(user: User): boolean;
  public fetch(force?: boolean): Promise<User>;
  public fetchFlags(force?: boolean): Promise<UserFlags>;
  public toString(): UserMention;
}

export class UserFlags extends BitField<UserFlagsString> {
  public static FLAGS: Record<UserFlagsString, number>;
  public static resolve(bit?: BitFieldResolvable<UserFlagsString, number>): number;
}

export class Util extends null {
  private constructor();
  public static archivedThreadSweepFilter<K, V>(lifetime?: number): SweepFilter<K, V>;
  public static basename(path: string, ext?: string): string;
  public static binaryToId(num: string): Snowflake;
  public static cleanContent(str: string, channel: TextBasedChannels): string;
  public static removeMentions(str: string): string;
  public static cloneObject(obj: unknown): unknown;
  public static delayFor(ms: number): Promise<void>;
  public static discordSort<K, V extends { rawPosition: number; id: Snowflake }>(
    collection: Collection<K, V>,
  ): Collection<K, V>;
  public static escapeMarkdown(text: string, options?: EscapeMarkdownOptions): string;
  public static escapeCodeBlock(text: string): string;
  public static escapeInlineCode(text: string): string;
  public static escapeBold(text: string): string;
  public static escapeItalic(text: string): string;
  public static escapeUnderline(text: string): string;
  public static escapeStrikethrough(text: string): string;
  public static escapeSpoiler(text: string): string;
  public static cleanCodeBlockContent(text: string): string;
  public static fetchRecommendedShards(token: string, options?: FetchRecommendedShardsOptions): Promise<number>;
  public static flatten(obj: unknown, ...props: Record<string, boolean | string>[]): unknown;
  public static idToBinary(num: Snowflake): string;
  public static makeError(obj: MakeErrorOptions): Error;
  public static makePlainError(err: Error): MakeErrorOptions;
  public static mergeDefault(def: unknown, given: unknown): unknown;
  public static moveElementInArray(array: unknown[], element: unknown, newIndex: number, offset?: boolean): number;
  public static parseEmoji(text: string): { animated: boolean; name: string; id: Snowflake | null } | null;
  public static resolveColor(color: ColorResolvable): number;
  public static resolvePartialEmoji(emoji: EmojiIdentifierResolvable): Partial<APIPartialEmoji> | null;
  public static verifyString(data: string, error?: typeof Error, errorMessage?: string, allowEmpty?: boolean): string;
  public static setPosition<T extends Channel | Role>(
    item: T,
    position: number,
    relative: boolean,
    sorted: Collection<Snowflake, T>,
    route: unknown,
    reason?: string,
  ): Promise<{ id: Snowflake; position: number }[]>;
  public static splitMessage(text: string, options?: SplitOptions): string[];
}

export class Formatters extends null {
  public static blockQuote: typeof blockQuote;
  public static bold: typeof bold;
  public static channelMention: typeof channelMention;
  public static codeBlock: typeof codeBlock;
  public static formatEmoji: typeof formatEmoji;
  public static hideLinkEmbed: typeof hideLinkEmbed;
  public static hyperlink: typeof hyperlink;
  public static inlineCode: typeof inlineCode;
  public static italic: typeof italic;
  public static memberNicknameMention: typeof memberNicknameMention;
  public static quote: typeof quote;
  public static roleMention: typeof roleMention;
  public static spoiler: typeof spoiler;
  public static strikethrough: typeof strikethrough;
  public static time: typeof time;
  public static TimestampStyles: typeof TimestampStyles;
  public static TimestampStylesString: TimestampStylesString;
  public static underscore: typeof underscore;
  public static userMention: typeof userMention;
}

export class VoiceChannel extends BaseGuildVoiceChannel {
  /** @deprecated Use manageable instead */
  public readonly editable: boolean;
  public readonly speakable: boolean;
  public type: 'GUILD_VOICE';
  public setBitrate(bitrate: number, reason?: string): Promise<VoiceChannel>;
  public setUserLimit(userLimit: number, reason?: string): Promise<VoiceChannel>;
}

export class VoiceRegion {
  private constructor(data: RawVoiceRegionData);
  public custom: boolean;
  public deprecated: boolean;
  public id: string;
  public name: string;
  public optimal: boolean;
  public vip: boolean;
  public toJSON(): unknown;
}

export class VoiceState extends Base {
  private constructor(guild: Guild, data: RawVoiceStateData);
  public readonly channel: VoiceChannel | StageChannel | null;
  public channelId: Snowflake | null;
  public readonly deaf: boolean | null;
  public guild: Guild;
  public id: Snowflake;
  public readonly member: GuildMember | null;
  public readonly mute: boolean | null;
  public selfDeaf: boolean | null;
  public selfMute: boolean | null;
  public serverDeaf: boolean | null;
  public serverMute: boolean | null;
  public sessionId: string | null;
  public streaming: boolean;
  public selfVideo: boolean | null;
  public suppress: boolean;
  public requestToSpeakTimestamp: number | null;

  public setDeaf(deaf?: boolean, reason?: string): Promise<GuildMember>;
  public setMute(mute?: boolean, reason?: string): Promise<GuildMember>;
  public disconnect(reason?: string): Promise<GuildMember>;
  public setChannel(channel: GuildVoiceChannelResolvable | null, reason?: string): Promise<GuildMember>;
  public setRequestToSpeak(request?: boolean): Promise<void>;
  public setSuppressed(suppressed?: boolean): Promise<void>;
}

export class Webhook extends WebhookMixin() {
  private constructor(client: Client, data?: RawWebhookData);
  public avatar: string;
  public avatarURL(options?: StaticImageURLOptions): string | null;
  public channelId: Snowflake;
  public client: Client;
  public guildId: Snowflake;
  public name: string;
  public owner: User | APIUser | null;
  public sourceGuild: Guild | APIPartialGuild | null;
  public sourceChannel: NewsChannel | APIPartialChannel | null;
  public token: string | null;
  public type: WebhookType;
  public isIncoming(): this is this & { token: string };
  public isChannelFollower(): this is this & {
    sourceGuild: Guild | APIPartialGuild;
    sourceChannel: NewsChannel | APIPartialChannel;
  };
}

export class WebhookClient extends WebhookMixin(BaseClient) {
  public constructor(data: WebhookClientData, options?: WebhookClientOptions);
  public client: this;
  public options: WebhookClientOptions;
  public token: string;
  public editMessage(
    message: MessageResolvable,
    options: string | MessagePayload | WebhookEditMessageOptions,
  ): Promise<APIMessage>;
  public fetchMessage(message: Snowflake, options?: WebhookFetchMessageOptions): Promise<APIMessage>;
  /* tslint:disable:unified-signatures */
  /** @deprecated */
  public fetchMessage(message: Snowflake, cache?: boolean): Promise<APIMessage>;
  /* tslint:enable:unified-signatures */
  public send(options: string | MessagePayload | WebhookMessageOptions): Promise<APIMessage>;
}

export class WebSocketManager extends EventEmitter {
  private constructor(client: Client);
  private totalShards: number | string;
  private shardQueue: Set<WebSocketShard>;
  private packetQueue: unknown[];
  private destroyed: boolean;
  private reconnecting: boolean;

  public readonly client: Client;
  public gateway: string | null;
  public shards: Collection<number, WebSocketShard>;
  public status: Status;
  public readonly ping: number;

  public on(event: WSEventType, listener: (data: any, shardId: number) => void): this;
  public once(event: WSEventType, listener: (data: any, shardId: number) => void): this;

  private debug(message: string, shard?: WebSocketShard): void;
  private connect(): Promise<void>;
  private createShards(): Promise<void>;
  private reconnect(): Promise<void>;
  private broadcast(packet: unknown): void;
  private destroy(): void;
  private handlePacket(packet?: unknown, shard?: WebSocketShard): boolean;
  private checkShardsReady(): void;
  private triggerClientReady(): void;
}

export class WebSocketShard extends EventEmitter {
  private constructor(manager: WebSocketManager, id: number);
  private sequence: number;
  private closeSequence: number;
  private sessionId: string | null;
  private lastPingTimestamp: number;
  private lastHeartbeatAcked: boolean;
  private ratelimit: { queue: unknown[]; total: number; remaining: number; time: 60e3; timer: NodeJS.Timeout | null };
  private connection: WebSocket | null;
  private helloTimeout: NodeJS.Timeout | null;
  private eventsAttached: boolean;
  private expectedGuilds: Set<Snowflake> | null;
  private readyTimeout: NodeJS.Timeout | null;

  public manager: WebSocketManager;
  public id: number;
  public status: Status;
  public ping: number;

  private debug(message: string): void;
  private connect(): Promise<void>;
  private onOpen(): void;
  private onMessage(event: MessageEvent): void;
  private onError(error: ErrorEvent | unknown): void;
  private onClose(event: CloseEvent): void;
  private onPacket(packet: unknown): void;
  private checkReady(): void;
  private setHelloTimeout(time?: number): void;
  private setHeartbeatTimer(time: number): void;
  private sendHeartbeat(): void;
  private ackHeartbeat(): void;
  private identify(): void;
  private identifyNew(): void;
  private identifyResume(): void;
  private _send(data: unknown): void;
  private processQueue(): void;
  private destroy(destroyOptions?: { closeCode?: number; reset?: boolean; emit?: boolean; log?: boolean }): void;
  private _cleanupConnection(): void;
  private _emitDestroyed(): void;

  public send(data: unknown, important?: boolean): void;

  public on(event: 'ready' | 'resumed' | 'invalidSession', listener: () => Awaitable<void>): this;
  public on(event: 'close', listener: (event: CloseEvent) => Awaitable<void>): this;
  public on(event: 'allReady', listener: (unavailableGuilds?: Set<Snowflake>) => Awaitable<void>): this;
  public on(event: string, listener: (...args: any[]) => Awaitable<void>): this;

  public once(event: 'ready' | 'resumed' | 'invalidSession', listener: () => Awaitable<void>): this;
  public once(event: 'close', listener: (event: CloseEvent) => Awaitable<void>): this;
  public once(event: 'allReady', listener: (unavailableGuilds?: Set<Snowflake>) => Awaitable<void>): this;
  public once(event: string, listener: (...args: any[]) => Awaitable<void>): this;
}

export class Widget extends Base {
  private constructor(client: Client, data: RawWidgetData);
  private _patch(data: RawWidgetData): void;
  public fetch(): Promise<Widget>;
  public id: Snowflake;
  public instantInvite?: string;
  public channels: Collection<Snowflake, WidgetChannel>;
  public members: Collection<string, WidgetMember>;
  public presenceCount: number;
}

export class WidgetMember extends Base {
  private constructor(client: Client, data: RawWidgetMemberData);
  public id: string;
  public username: string;
  public discriminator: string;
  public avatar: string | null;
  public status: PresenceStatus;
  public deaf: boolean | null;
  public mute: boolean | null;
  public selfDeaf: boolean | null;
  public selfMute: boolean | null;
  public suppress: boolean | null;
  public channelId: Snowflake | null;
  public avatarURL: string;
  public activity: WidgetActivity | null;
}

export class WelcomeChannel extends Base {
  private constructor(guild: Guild, data: RawWelcomeChannelData);
  private _emoji: Omit<APIEmoji, 'animated'>;
  public channelId: Snowflake;
  public guild: Guild | InviteGuild;
  public description: string;
  public readonly channel: TextChannel | NewsChannel | StoreChannel | null;
  public readonly emoji: GuildEmoji | Emoji;
}

export class WelcomeScreen extends Base {
  private constructor(guild: Guild, data: RawWelcomeScreenData);
  public readonly enabled: boolean;
  public guild: Guild | InviteGuild;
  public description: string | null;
  public welcomeChannels: Collection<Snowflake, WelcomeChannel>;
}

//#endregion

//#region Constants

export type EnumHolder<T> = { [P in keyof T]: T[P] };

export type ExcludeEnum<T, K extends keyof T> = Exclude<keyof T | T[keyof T], K | T[K]>;

export const Constants: {
  Package: {
    name: string;
    version: string;
    description: string;
    author: string;
    license: string;
    main: string;
    types: string;
    homepage: string;
    keywords: string[];
    bugs: { url: string };
    repository: { type: string; url: string };
    scripts: Record<string, string>;
    engines: Record<string, string>;
    dependencies: Record<string, string>;
    peerDependencies: Record<string, string>;
    devDependencies: Record<string, string>;
    [key: string]: unknown;
  };
  UserAgent: string;
  Endpoints: {
    botGateway: string;
    invite: (root: string, code: string) => string;
    CDN: (root: string) => {
      Emoji: (emojiId: Snowflake, format: DynamicImageFormat) => string;
      Asset: (name: string) => string;
      DefaultAvatar: (discriminator: number) => string;
      Avatar: (
        userId: Snowflake,
        hash: string,
        format: DynamicImageFormat,
        size: AllowedImageSize,
        dynamic: boolean,
      ) => string;
      Banner: (
        id: Snowflake,
        hash: string,
        format: DynamicImageFormat,
        size: AllowedImageSize,
        dynamic: boolean,
      ) => string;
      GuildMemberAvatar: (
        guildId: Snowflake,
        memberId: Snowflake,
        hash: string,
        format?: DynamicImageFormat,
        size?: AllowedImageSize,
        dynamic?: boolean,
      ) => string;
      Icon: (
        guildId: Snowflake,
        hash: string,
        format: DynamicImageFormat,
        size: AllowedImageSize,
        dynamic: boolean,
      ) => string;
      AppIcon: (
        appId: Snowflake,
        hash: string,
        { format, size }: { format: AllowedImageFormat; size: AllowedImageSize },
      ) => string;
      AppAsset: (
        appId: Snowflake,
        hash: string,
        { format, size }: { format: AllowedImageFormat; size: AllowedImageSize },
      ) => string;
      StickerPackBanner: (bannerId: Snowflake, format: AllowedImageFormat, size: AllowedImageSize) => string;
      GDMIcon: (channelId: Snowflake, hash: string, format: AllowedImageFormat, size: AllowedImageSize) => string;
      Splash: (guildId: Snowflake, hash: string, format: AllowedImageFormat, size: AllowedImageSize) => string;
      DiscoverySplash: (guildId: Snowflake, hash: string, format: AllowedImageFormat, size: AllowedImageSize) => string;
      TeamIcon: (
        teamId: Snowflake,
        hash: string,
        { format, size }: { format: AllowedImageFormat; size: AllowedImageSize },
      ) => string;
      Sticker: (stickerId: Snowflake, stickerFormat: StickerFormatType) => string;
      RoleIcon: (roleId: Snowflake, hash: string, format: AllowedImageFormat, size: AllowedImageSize) => string;
    };
  };
  WSCodes: {
    1000: 'WS_CLOSE_REQUESTED';
    4004: 'TOKEN_INVALID';
    4010: 'SHARDING_INVALID';
    4011: 'SHARDING_REQUIRED';
  };
  Events: ConstantsEvents;
  ShardEvents: ConstantsShardEvents;
  PartialTypes: {
    [K in PartialTypes]: K;
  };
  WSEvents: {
    [K in WSEventType]: K;
  };
  Colors: ConstantsColors;
  Status: ConstantsStatus;
  Opcodes: ConstantsOpcodes;
  APIErrors: APIErrors;
  ChannelTypes: EnumHolder<typeof ChannelTypes>;
  ThreadChannelTypes: ThreadChannelTypes[];
  TextBasedChannelTypes: TextBasedChannelTypes[];
  VoiceBasedChannelTypes: VoiceBasedChannelTypes[];
  ClientApplicationAssetTypes: ConstantsClientApplicationAssetTypes;
  IntegrationExpireBehaviors: IntegrationExpireBehaviors[];
  InviteScopes: InviteScope[];
  MessageTypes: MessageType[];
  SystemMessageTypes: SystemMessageType[];
  ActivityTypes: EnumHolder<typeof ActivityTypes>;
  StickerTypes: EnumHolder<typeof StickerTypes>;
  StickerFormatTypes: EnumHolder<typeof StickerFormatTypes>;
  OverwriteTypes: EnumHolder<typeof OverwriteTypes>;
  ExplicitContentFilterLevels: EnumHolder<typeof ExplicitContentFilterLevels>;
  DefaultMessageNotificationLevels: EnumHolder<typeof DefaultMessageNotificationLevels>;
  VerificationLevels: EnumHolder<typeof VerificationLevels>;
  MembershipStates: EnumHolder<typeof MembershipStates>;
  ApplicationCommandOptionTypes: EnumHolder<typeof ApplicationCommandOptionTypes>;
  ApplicationCommandPermissionTypes: EnumHolder<typeof ApplicationCommandPermissionTypes>;
  InteractionTypes: EnumHolder<typeof InteractionTypes>;
  InteractionResponseTypes: EnumHolder<typeof InteractionResponseTypes>;
  MessageComponentTypes: EnumHolder<typeof MessageComponentTypes>;
  MessageButtonStyles: EnumHolder<typeof MessageButtonStyles>;
  MFALevels: EnumHolder<typeof MFALevels>;
  NSFWLevels: EnumHolder<typeof NSFWLevels>;
  PrivacyLevels: EnumHolder<typeof PrivacyLevels>;
  WebhookTypes: EnumHolder<typeof WebhookTypes>;
  PremiumTiers: EnumHolder<typeof PremiumTiers>;
  ApplicationCommandTypes: EnumHolder<typeof ApplicationCommandTypes>;
};

export const version: string;

//#endregion

//#region Managers

export abstract class BaseManager {
  protected constructor(client: Client);
  public readonly client: Client;
}

export abstract class DataManager<K, Holds, R> extends BaseManager {
  protected constructor(client: Client, holds: Constructable<Holds>);
  public readonly holds: Constructable<Holds>;
  public readonly cache: Collection<K, Holds>;
  public resolve(resolvable: Holds): Holds;
  public resolve(resolvable: R): Holds | null;
  public resolveId(resolvable: K | Holds): K;
  public resolveId(resolvable: R): K | null;
  public valueOf(): Collection<K, Holds>;
}

export abstract class CachedManager<K, Holds, R> extends DataManager<K, Holds, R> {
  protected constructor(client: Client, holds: Constructable<Holds>);
  private _add(data: unknown, cache?: boolean, { id, extras }?: { id: K; extras: unknown[] }): Holds;
}

export type ApplicationCommandDataResolvable = ApplicationCommandData | RESTPostAPIApplicationCommandsJSONBody;

export class ApplicationCommandManager<
  ApplicationCommandScope = ApplicationCommand<{ guild: GuildResolvable }>,
  PermissionsOptionsExtras = { guild: GuildResolvable },
  PermissionsGuildType = null,
> extends CachedManager<Snowflake, ApplicationCommandScope, ApplicationCommandResolvable> {
  protected constructor(client: Client, iterable?: Iterable<unknown>);
  public permissions: ApplicationCommandPermissionsManager<
    { command?: ApplicationCommandResolvable } & PermissionsOptionsExtras,
    { command: ApplicationCommandResolvable } & PermissionsOptionsExtras,
    PermissionsOptionsExtras,
    PermissionsGuildType,
    null
  >;
  private commandPath({ id, guildId }: { id?: Snowflake; guildId?: Snowflake }): unknown;
  public create(command: ApplicationCommandDataResolvable): Promise<ApplicationCommandScope>;
  public create(command: ApplicationCommandDataResolvable, guildId: Snowflake): Promise<ApplicationCommand>;
  public delete(command: ApplicationCommandResolvable, guildId?: Snowflake): Promise<ApplicationCommandScope | null>;
  public edit(
    command: ApplicationCommandResolvable,
    data: ApplicationCommandDataResolvable,
  ): Promise<ApplicationCommandScope>;
  public edit(
    command: ApplicationCommandResolvable,
    data: ApplicationCommandDataResolvable,
    guildId: Snowflake,
  ): Promise<ApplicationCommand>;
  public fetch(
    id: Snowflake,
    options: FetchApplicationCommandOptions & { guildId: Snowflake },
  ): Promise<ApplicationCommand>;
  public fetch(id: Snowflake, options?: FetchApplicationCommandOptions): Promise<ApplicationCommandScope>;
  public fetch(
    id?: Snowflake,
    options?: FetchApplicationCommandOptions,
  ): Promise<Collection<Snowflake, ApplicationCommandScope>>;
  public set(commands: ApplicationCommandDataResolvable[]): Promise<Collection<Snowflake, ApplicationCommandScope>>;
  public set(
    commands: ApplicationCommandDataResolvable[],
    guildId: Snowflake,
  ): Promise<Collection<Snowflake, ApplicationCommand>>;
  private static transformCommand(
    command: ApplicationCommandData,
  ): Omit<APIApplicationCommand, 'id' | 'application_id' | 'guild_id'>;
}

export class ApplicationCommandPermissionsManager<
  BaseOptions,
  FetchSingleOptions,
  FullPermissionsOptions,
  GuildType,
  CommandIdType,
> extends BaseManager {
  private constructor(manager: ApplicationCommandManager | GuildApplicationCommandManager | ApplicationCommand);
  private manager: ApplicationCommandManager | GuildApplicationCommandManager | ApplicationCommand;

  public client: Client;
  public commandId: CommandIdType;
  public guild: GuildType;
  public guildId: Snowflake | null;
  public add(
    options: FetchSingleOptions & { permissions: ApplicationCommandPermissionData[] },
  ): Promise<ApplicationCommandPermissions[]>;
  public has(options: FetchSingleOptions & { permissionId: UserResolvable | RoleResolvable }): Promise<boolean>;
  public fetch(options: FetchSingleOptions): Promise<ApplicationCommandPermissions[]>;
  public fetch(options: BaseOptions): Promise<Collection<Snowflake, ApplicationCommandPermissions[]>>;
  public remove(
    options:
      | (FetchSingleOptions & {
          users: UserResolvable | UserResolvable[];
          roles?: RoleResolvable | RoleResolvable[];
        })
      | (FetchSingleOptions & {
          users?: UserResolvable | UserResolvable[];
          roles: RoleResolvable | RoleResolvable[];
        }),
  ): Promise<ApplicationCommandPermissions[]>;
  public set(
    options: FetchSingleOptions & { permissions: ApplicationCommandPermissionData[] },
  ): Promise<ApplicationCommandPermissions[]>;
  public set(
    options: FullPermissionsOptions & {
      fullPermissions: GuildApplicationCommandPermissionData[];
    },
  ): Promise<Collection<Snowflake, ApplicationCommandPermissions[]>>;
  private permissionsPath(guildId: Snowflake, commandId?: Snowflake): unknown;
  private static transformPermissions(
    permissions: ApplicationCommandPermissionData,
    received: true,
  ): Omit<APIApplicationCommandPermission, 'type'> & { type: keyof ApplicationCommandPermissionTypes };
  private static transformPermissions(permissions: ApplicationCommandPermissionData): APIApplicationCommandPermission;
}

export class BaseGuildEmojiManager extends CachedManager<Snowflake, GuildEmoji, EmojiResolvable> {
  protected constructor(client: Client, iterable?: Iterable<RawGuildEmojiData>);
  public resolveIdentifier(emoji: EmojiIdentifierResolvable): string | null;
}

export class ChannelManager extends CachedManager<Snowflake, Channel, ChannelResolvable> {
  private constructor(client: Client, iterable: Iterable<RawChannelData>);
  public fetch(id: Snowflake, options?: FetchChannelOptions): Promise<Channel | null>;
}

export class GuildApplicationCommandManager extends ApplicationCommandManager<ApplicationCommand, {}, Guild> {
  private constructor(guild: Guild, iterable?: Iterable<RawApplicationCommandData>);
  public guild: Guild;
  public create(command: ApplicationCommandDataResolvable): Promise<ApplicationCommand>;
  public delete(command: ApplicationCommandResolvable): Promise<ApplicationCommand | null>;
  public edit(
    command: ApplicationCommandResolvable,
    data: ApplicationCommandDataResolvable,
  ): Promise<ApplicationCommand>;
  public fetch(id: Snowflake, options?: BaseFetchOptions): Promise<ApplicationCommand>;
  public fetch(id?: undefined, options?: BaseFetchOptions): Promise<Collection<Snowflake, ApplicationCommand>>;
  public set(commands: ApplicationCommandDataResolvable[]): Promise<Collection<Snowflake, ApplicationCommand>>;
}

export class GuildChannelManager extends CachedManager<
  Snowflake,
  GuildChannel | ThreadChannel,
  GuildChannelResolvable
> {
  private constructor(guild: Guild, iterable?: Iterable<RawGuildChannelData>);
  public readonly channelCountWithoutThreads: number;
  public guild: Guild;
  public create(name: string, options: GuildChannelCreateOptions & { type: 'GUILD_VOICE' }): Promise<VoiceChannel>;
  public create(
    name: string,
    options: GuildChannelCreateOptions & { type: 'GUILD_CATEGORY' },
  ): Promise<CategoryChannel>;
  public create(name: string, options?: GuildChannelCreateOptions & { type?: 'GUILD_TEXT' }): Promise<TextChannel>;
  public create(name: string, options: GuildChannelCreateOptions & { type: 'GUILD_NEWS' }): Promise<NewsChannel>;
  public create(name: string, options: GuildChannelCreateOptions & { type: 'GUILD_STORE' }): Promise<StoreChannel>;
  public create(
    name: string,
    options: GuildChannelCreateOptions & { type: 'GUILD_STAGE_VOICE' },
  ): Promise<StageChannel>;
  public create(
    name: string,
    options: GuildChannelCreateOptions,
  ): Promise<TextChannel | VoiceChannel | CategoryChannel | NewsChannel | StoreChannel | StageChannel>;
  public fetch(
    id: Snowflake,
    options?: BaseFetchOptions,
  ): Promise<TextChannel | VoiceChannel | CategoryChannel | NewsChannel | StoreChannel | StageChannel | null>;
  public fetch(
    id?: undefined,
    options?: BaseFetchOptions,
  ): Promise<
    Collection<Snowflake, TextChannel | VoiceChannel | CategoryChannel | NewsChannel | StoreChannel | StageChannel>
  >;
  public fetchActiveThreads(cache?: boolean): Promise<FetchedThreads>;
}

export class GuildEmojiManager extends BaseGuildEmojiManager {
  private constructor(guild: Guild, iterable?: Iterable<RawGuildEmojiData>);
  public guild: Guild;
  public create(
    attachment: BufferResolvable | Base64Resolvable,
    name: string,
    options?: GuildEmojiCreateOptions,
  ): Promise<GuildEmoji>;
  public fetch(id: Snowflake, options?: BaseFetchOptions): Promise<GuildEmoji>;
  public fetch(id?: undefined, options?: BaseFetchOptions): Promise<Collection<Snowflake, GuildEmoji>>;
}

export class GuildEmojiRoleManager extends DataManager<Snowflake, Role, RoleResolvable> {
  private constructor(emoji: GuildEmoji);
  public emoji: GuildEmoji;
  public guild: Guild;
  public add(
    roleOrRoles: RoleResolvable | readonly RoleResolvable[] | Collection<Snowflake, Role>,
  ): Promise<GuildEmoji>;
  public set(roles: readonly RoleResolvable[] | Collection<Snowflake, Role>): Promise<GuildEmoji>;
  public remove(
    roleOrRoles: RoleResolvable | readonly RoleResolvable[] | Collection<Snowflake, Role>,
  ): Promise<GuildEmoji>;
}

export class GuildManager extends CachedManager<Snowflake, Guild, GuildResolvable> {
  private constructor(client: Client, iterable?: Iterable<RawGuildData>);
  public create(name: string, options?: GuildCreateOptions): Promise<Guild>;
  public fetch(options: Snowflake | FetchGuildOptions): Promise<Guild>;
  public fetch(options?: FetchGuildsOptions): Promise<Collection<Snowflake, OAuth2Guild>>;
}

export class GuildMemberManager extends CachedManager<Snowflake, GuildMember, GuildMemberResolvable> {
  private constructor(guild: Guild, iterable?: Iterable<RawGuildMemberData>);
  public guild: Guild;
  public add(
    user: UserResolvable,
    options: AddGuildMemberOptions & { fetchWhenExisting: false },
  ): Promise<GuildMember | null>;
  public add(user: UserResolvable, options: AddGuildMemberOptions): Promise<GuildMember>;
  public ban(user: UserResolvable, options?: BanOptions): Promise<GuildMember | User | Snowflake>;
  public edit(user: UserResolvable, data: GuildMemberEditData, reason?: string): Promise<void>;
  public fetch(
    options: UserResolvable | FetchMemberOptions | (FetchMembersOptions & { user: UserResolvable }),
  ): Promise<GuildMember>;
  public fetch(options?: FetchMembersOptions): Promise<Collection<Snowflake, GuildMember>>;
  public kick(user: UserResolvable, reason?: string): Promise<GuildMember | User | Snowflake>;
  public list(options?: GuildListMembersOptions): Promise<Collection<Snowflake, GuildMember>>;
  public prune(options: GuildPruneMembersOptions & { dry?: false; count: false }): Promise<null>;
  public prune(options?: GuildPruneMembersOptions): Promise<number>;
  public search(options: GuildSearchMembersOptions): Promise<Collection<Snowflake, GuildMember>>;
  public unban(user: UserResolvable, reason?: string): Promise<User>;
}

export class GuildBanManager extends CachedManager<Snowflake, GuildBan, GuildBanResolvable> {
  private constructor(guild: Guild, iterable?: Iterable<RawGuildBanData>);
  public guild: Guild;
  public create(user: UserResolvable, options?: BanOptions): Promise<GuildMember | User | Snowflake>;
  public fetch(options: UserResolvable | FetchBanOptions): Promise<GuildBan>;
  public fetch(options?: FetchBansOptions): Promise<Collection<Snowflake, GuildBan>>;
  public remove(user: UserResolvable, reason?: string): Promise<User | null>;
}

export class GuildInviteManager extends DataManager<string, Invite, InviteResolvable> {
  private constructor(guild: Guild, iterable?: Iterable<RawInviteData>);
  public guild: Guild;
  public create(channel: GuildInvitableChannelResolvable, options?: CreateInviteOptions): Promise<Invite>;
  public fetch(options: InviteResolvable | FetchInviteOptions): Promise<Invite>;
  public fetch(options?: FetchInvitesOptions): Promise<Collection<string, Invite>>;
  public delete(invite: InviteResolvable, reason?: string): Promise<Invite>;
}

export class GuildStickerManager extends CachedManager<Snowflake, Sticker, StickerResolvable> {
  private constructor(guild: Guild, iterable?: Iterable<RawStickerData>);
  public guild: Guild;
  public create(
    file: BufferResolvable | Stream | FileOptions | MessageAttachment,
    name: string,
    tags: string,
    options?: GuildStickerCreateOptions,
  ): Promise<Sticker>;
  public edit(sticker: StickerResolvable, data?: GuildStickerEditData, reason?: string): Promise<Sticker>;
  public delete(sticker: StickerResolvable, reason?: string): Promise<void>;
  public fetch(id: Snowflake, options?: BaseFetchOptions): Promise<Sticker>;
  public fetch(id?: Snowflake, options?: BaseFetchOptions): Promise<Collection<Snowflake, Sticker>>;
}

export class GuildMemberRoleManager extends DataManager<Snowflake, Role, RoleResolvable> {
  private constructor(member: GuildMember);
  public readonly hoist: Role | null;
  public readonly icon: Role | null;
  public readonly color: Role | null;
  public readonly highest: Role;
  public readonly premiumSubscriberRole: Role | null;
  public readonly botRole: Role | null;
  public member: GuildMember;
  public guild: Guild;

  public add(
    roleOrRoles: RoleResolvable | readonly RoleResolvable[] | Collection<Snowflake, Role>,
    reason?: string,
  ): Promise<GuildMember>;
  public set(roles: readonly RoleResolvable[] | Collection<Snowflake, Role>, reason?: string): Promise<GuildMember>;
  public remove(
    roleOrRoles: RoleResolvable | readonly RoleResolvable[] | Collection<Snowflake, Role>,
    reason?: string,
  ): Promise<GuildMember>;
}

export class MessageManager extends CachedManager<Snowflake, Message, MessageResolvable> {
  private constructor(channel: TextBasedChannels, iterable?: Iterable<RawMessageData>);
  public channel: TextBasedChannels;
  public cache: Collection<Snowflake, Message>;
  public crosspost(message: MessageResolvable): Promise<Message>;
  public delete(message: MessageResolvable): Promise<void>;
  public edit(message: MessageResolvable, options: MessagePayload | MessageEditOptions): Promise<Message>;
  public fetch(message: Snowflake, options?: BaseFetchOptions): Promise<Message>;
  public fetch(
    options?: ChannelLogsQueryOptions,
    cacheOptions?: BaseFetchOptions,
  ): Promise<Collection<Snowflake, Message>>;
  public fetchPinned(cache?: boolean): Promise<Collection<Snowflake, Message>>;
  public react(message: MessageResolvable, emoji: EmojiIdentifierResolvable): Promise<void>;
  public pin(message: MessageResolvable): Promise<void>;
  public unpin(message: MessageResolvable): Promise<void>;
}

export class PermissionOverwriteManager extends CachedManager<
  Snowflake,
  PermissionOverwrites,
  PermissionOverwriteResolvable
> {
  private constructor(client: Client, iterable?: Iterable<RawPermissionOverwriteData>);
  public set(
    overwrites: readonly OverwriteResolvable[] | Collection<Snowflake, OverwriteResolvable>,
    reason?: string,
  ): Promise<GuildChannel>;
  private upsert(
    userOrRole: RoleResolvable | UserResolvable,
    options: PermissionOverwriteOptions,
    overwriteOptions?: GuildChannelOverwriteOptions,
    existing?: PermissionOverwrites,
  ): Promise<GuildChannel>;
  public create(
    userOrRole: RoleResolvable | UserResolvable,
    options: PermissionOverwriteOptions,
    overwriteOptions?: GuildChannelOverwriteOptions,
  ): Promise<GuildChannel>;
  public edit(
    userOrRole: RoleResolvable | UserResolvable,
    options: PermissionOverwriteOptions,
    overwriteOptions?: GuildChannelOverwriteOptions,
  ): Promise<GuildChannel>;
  public delete(userOrRole: RoleResolvable | UserResolvable, reason?: string): Promise<GuildChannel>;
}

export class PresenceManager extends CachedManager<Snowflake, Presence, PresenceResolvable> {
  private constructor(client: Client, iterable?: Iterable<RawPresenceData>);
}

export class ReactionManager extends CachedManager<Snowflake | string, MessageReaction, MessageReactionResolvable> {
  private constructor(message: Message, iterable?: Iterable<RawMessageReactionData>);
  public message: Message;
  public removeAll(): Promise<Message>;
}

export class ReactionUserManager extends CachedManager<Snowflake, User, UserResolvable> {
  private constructor(reaction: MessageReaction, iterable?: Iterable<RawUserData>);
  public reaction: MessageReaction;
  public fetch(options?: FetchReactionUsersOptions): Promise<Collection<Snowflake, User>>;
  public remove(user?: UserResolvable): Promise<MessageReaction>;
}

export class RoleManager extends CachedManager<Snowflake, Role, RoleResolvable> {
  private constructor(guild: Guild, iterable?: Iterable<RawRoleData>);
  public readonly everyone: Role;
  public readonly highest: Role;
  public guild: Guild;
  public readonly premiumSubscriberRole: Role | null;
  public botRoleFor(user: UserResolvable): Role | null;
  public fetch(id: Snowflake, options?: BaseFetchOptions): Promise<Role | null>;
  public fetch(id?: undefined, options?: BaseFetchOptions): Promise<Collection<Snowflake, Role>>;
  public create(options?: CreateRoleOptions): Promise<Role>;
  public edit(role: RoleResolvable, options: RoleData, reason?: string): Promise<Role>;
}

export class StageInstanceManager extends CachedManager<Snowflake, StageInstance, StageInstanceResolvable> {
  private constructor(guild: Guild, iterable?: Iterable<RawStageInstanceData>);
  public guild: Guild;
  public create(channel: StageChannelResolvable, options: StageInstanceCreateOptions): Promise<StageInstance>;
  public fetch(channel: StageChannelResolvable, options?: BaseFetchOptions): Promise<StageInstance>;
  public edit(channel: StageChannelResolvable, options: StageInstanceEditOptions): Promise<StageInstance>;
  public delete(channel: StageChannelResolvable): Promise<void>;
}

export class ThreadManager<AllowedThreadType> extends CachedManager<Snowflake, ThreadChannel, ThreadChannelResolvable> {
  private constructor(channel: TextChannel | NewsChannel, iterable?: Iterable<RawThreadChannelData>);
  public channel: TextChannel | NewsChannel;
  public create(options: ThreadCreateOptions<AllowedThreadType>): Promise<ThreadChannel>;
  public fetch(options: ThreadChannelResolvable, cacheOptions?: BaseFetchOptions): Promise<ThreadChannel | null>;
  public fetch(options?: FetchThreadsOptions, cacheOptions?: { cache?: boolean }): Promise<FetchedThreads>;
  public fetchArchived(options?: FetchArchivedThreadOptions, cache?: boolean): Promise<FetchedThreads>;
  public fetchActive(cache?: boolean): Promise<FetchedThreads>;
}

export class ThreadMemberManager extends CachedManager<Snowflake, ThreadMember, ThreadMemberResolvable> {
  private constructor(thread: ThreadChannel, iterable?: Iterable<RawThreadMemberData>);
  public thread: ThreadChannel;
  public add(member: UserResolvable | '@me', reason?: string): Promise<Snowflake>;
  public fetch(cache?: boolean): Promise<Collection<Snowflake, ThreadMember>>;
  public remove(id: Snowflake | '@me', reason?: string): Promise<Snowflake>;
}

export class UserManager extends CachedManager<Snowflake, User, UserResolvable> {
  private constructor(client: Client, iterable?: Iterable<RawUserData>);
  public fetch(user: UserResolvable, options?: BaseFetchOptions): Promise<User>;
}

export class VoiceStateManager extends CachedManager<Snowflake, VoiceState, typeof VoiceState> {
  private constructor(guild: Guild, iterable?: Iterable<RawVoiceStateData>);
  public guild: Guild;
}

//#endregion

//#region Mixins

// Model the TextBasedChannel mixin system, allowing application of these fields
// to the classes that use these methods without having to manually add them
// to each of those classes

export type Constructable<T> = abstract new (...args: any[]) => T;
export function PartialTextBasedChannel<T>(Base?: Constructable<T>): Constructable<T & PartialTextBasedChannelFields>;
export function TextBasedChannel<T, I extends keyof TextBasedChannelFields = never>(
  Base?: Constructable<T>,
  ignore?: I[],
): Constructable<T & Omit<TextBasedChannelFields, I>>;

export interface PartialTextBasedChannelFields {
  send(options: string | MessagePayload | MessageOptions): Promise<Message>;
}

export interface TextBasedChannelFields extends PartialTextBasedChannelFields {
  lastMessageId: Snowflake | null;
  readonly lastMessage: Message | null;
  lastPinTimestamp: number | null;
  readonly lastPinAt: Date | null;
  awaitMessageComponent<T extends MessageComponentType | MessageComponentTypes | undefined = undefined>(
    options?: AwaitMessageCollectorOptionsParams<T>,
  ): Promise<InteractionExtractor<T>>;
  awaitMessages(options?: AwaitMessagesOptions): Promise<Collection<Snowflake, Message>>;
  bulkDelete(
    messages: Collection<Snowflake, Message> | readonly MessageResolvable[] | number,
    filterOld?: boolean,
  ): Promise<Collection<Snowflake, Message>>;
  createMessageComponentCollector<T extends MessageComponentType | MessageComponentTypes | undefined = undefined>(
    options?: MessageCollectorOptionsParams<T>,
  ): InteractionCollectorReturnType<T>;
  createMessageCollector(options?: MessageCollectorOptions): MessageCollector;
  sendTyping(): Promise<void>;
}

export function PartialWebhookMixin<T>(Base?: Constructable<T>): Constructable<T & PartialWebhookFields>;
export function WebhookMixin<T>(Base?: Constructable<T>): Constructable<T & WebhookFields>;

export interface PartialWebhookFields {
  id: Snowflake;
  readonly url: string;
  deleteMessage(message: MessageResolvable | APIMessage | '@original', threadId?: Snowflake): Promise<void>;
  editMessage(
    message: MessageResolvable | '@original',
    options: string | MessagePayload | WebhookEditMessageOptions,
  ): Promise<Message | APIMessage>;
  fetchMessage(message: Snowflake | '@original', options?: WebhookFetchMessageOptions): Promise<Message | APIMessage>;
  /* tslint:disable:unified-signatures */
  /** @deprecated */
  fetchMessage(message: Snowflake | '@original', cache?: boolean): Promise<Message | APIMessage>;
  /* tslint:enable:unified-signatures */
  send(options: string | MessagePayload | WebhookMessageOptions): Promise<Message | APIMessage>;
}

export interface WebhookFields extends PartialWebhookFields {
  readonly createdAt: Date;
  readonly createdTimestamp: number;
  delete(reason?: string): Promise<void>;
  edit(options: WebhookEditData, reason?: string): Promise<Webhook>;
  sendSlackMessage(body: unknown): Promise<boolean>;
}

//#endregion

//#region Typedefs

export type ActivityFlagsString = 'INSTANCE' | 'JOIN' | 'SPECTATE' | 'JOIN_REQUEST' | 'SYNC' | 'PLAY';

export type ActivitiesOptions = Omit<ActivityOptions, 'shardId'>;

export interface ActivityOptions {
  name?: string;
  url?: string;
  type?: ExcludeEnum<typeof ActivityTypes, 'CUSTOM'>;
  shardId?: number | readonly number[];
}

export type ActivityPlatform = 'desktop' | 'samsung' | 'xbox';

export type ActivityType = keyof typeof ActivityTypes;

export interface AddGuildMemberOptions {
  accessToken: string;
  nick?: string;
  roles?: Collection<Snowflake, Role> | RoleResolvable[];
  mute?: boolean;
  deaf?: boolean;
  force?: boolean;
  fetchWhenExisting?: boolean;
}

export type AllowedImageFormat = 'webp' | 'png' | 'jpg' | 'jpeg';

export type AllowedImageSize = 16 | 32 | 56 | 64 | 96 | 128 | 256 | 300 | 512 | 600 | 1024 | 2048 | 4096;

export type AllowedPartial = User | Channel | GuildMember | Message | MessageReaction;

export type AllowedThreadTypeForNewsChannel = 'GUILD_NEWS_THREAD' | 10;

export type AllowedThreadTypeForTextChannel = 'GUILD_PUBLIC_THREAD' | 'GUILD_PRIVATE_THREAD' | 11 | 12;

export interface APIErrors {
  UNKNOWN_ACCOUNT: 10001;
  UNKNOWN_APPLICATION: 10002;
  UNKNOWN_CHANNEL: 10003;
  UNKNOWN_GUILD: 10004;
  UNKNOWN_INTEGRATION: 10005;
  UNKNOWN_INVITE: 10006;
  UNKNOWN_MEMBER: 10007;
  UNKNOWN_MESSAGE: 10008;
  UNKNOWN_OVERWRITE: 10009;
  UNKNOWN_PROVIDER: 10010;
  UNKNOWN_ROLE: 10011;
  UNKNOWN_TOKEN: 10012;
  UNKNOWN_USER: 10013;
  UNKNOWN_EMOJI: 10014;
  UNKNOWN_WEBHOOK: 10015;
  UNKNOWN_WEBHOOK_SERVICE: 10016;
  UNKNOWN_SESSION: 10020;
  UNKNOWN_BAN: 10026;
  UNKNOWN_SKU: 10027;
  UNKNOWN_STORE_LISTING: 10028;
  UNKNOWN_ENTITLEMENT: 10029;
  UNKNOWN_BUILD: 10030;
  UNKNOWN_LOBBY: 10031;
  UNKNOWN_BRANCH: 10032;
  UNKNOWN_STORE_DIRECTORY_LAYOUT: 10033;
  UNKNOWN_REDISTRIBUTABLE: 10036;
  UNKNOWN_GIFT_CODE: 10038;
  UNKNOWN_STREAM: 10049;
  UNKNOWN_PREMIUM_SERVER_SUBSCRIBE_COOLDOWN: 10050;
  UNKNOWN_GUILD_TEMPLATE: 10057;
  UNKNOWN_DISCOVERABLE_SERVER_CATEGORY: 10059;
  UNKNOWN_STICKER: 10060;
  UNKNOWN_INTERACTION: 10062;
  UNKNOWN_APPLICATION_COMMAND: 10063;
  UNKNOWN_APPLICATION_COMMAND_PERMISSIONS: 10066;
  UNKNOWN_STAGE_INSTANCE: 10067;
  UNKNOWN_GUILD_MEMBER_VERIFICATION_FORM: 10068;
  UNKNOWN_GUILD_WELCOME_SCREEN: 10069;
  UNKNOWN_GUILD_SCHEDULED_EVENT: 10070;
  UNKNOWN_GUILD_SCHEDULED_EVENT_USER: 10071;
  BOT_PROHIBITED_ENDPOINT: 20001;
  BOT_ONLY_ENDPOINT: 20002;
  CANNOT_SEND_EXPLICIT_CONTENT: 20009;
  NOT_AUTHORIZED: 20012;
  SLOWMODE_RATE_LIMIT: 20016;
  ACCOUNT_OWNER_ONLY: 20018;
  ANNOUNCEMENT_EDIT_LIMIT_EXCEEDED: 20022;
  CHANNEL_HIT_WRITE_RATELIMIT: 20028;
  CONTENT_NOT_ALLOWED: 20031;
  GUILD_PREMIUM_LEVEL_TOO_LOW: 20035;
  MAXIMUM_GUILDS: 30001;
  MAXIMUM_FRIENDS: 30002;
  MAXIMUM_PINS: 30003;
  MAXIMUM_RECIPIENTS: 30004;
  MAXIMUM_ROLES: 30005;
  MAXIMUM_WEBHOOKS: 30007;
  MAXIMUM_EMOJIS: 30008;
  MAXIMUM_REACTIONS: 30010;
  MAXIMUM_CHANNELS: 30013;
  MAXIMUM_ATTACHMENTS: 30015;
  MAXIMUM_INVITES: 30016;
  MAXIMUM_ANIMATED_EMOJIS: 30018;
  MAXIMUM_SERVER_MEMBERS: 30019;
  MAXIMUM_NUMBER_OF_SERVER_CATEGORIES: 30030;
  GUILD_ALREADY_HAS_TEMPLATE: 30031;
  MAXIMUM_THREAD_PARICIPANTS: 30033;
  MAXIMUM_NON_GUILD_MEMBERS_BANS: 30035;
  MAXIMUM_BAN_FETCHES: 30037;
  MAXIMUM_NUMBER_OF_STICKERS_REACHED: 30039;
  MAXIMUM_PRUNE_REQUESTS: 30040;
  MAXIMUM_GUILD_WIDGET_SETTINGS_UPDATE: 30042;
  UNAUTHORIZED: 40001;
  ACCOUNT_VERIFICATION_REQUIRED: 40002;
  DIRECT_MESSAGES_TOO_FAST: 40003;
  REQUEST_ENTITY_TOO_LARGE: 40005;
  FEATURE_TEMPORARILY_DISABLED: 40006;
  USER_BANNED: 40007;
  TARGET_USER_NOT_CONNECTED_TO_VOICE: 40032;
  ALREADY_CROSSPOSTED: 40033;
  MISSING_ACCESS: 50001;
  INVALID_ACCOUNT_TYPE: 50002;
  CANNOT_EXECUTE_ON_DM: 50003;
  EMBED_DISABLED: 50004;
  CANNOT_EDIT_MESSAGE_BY_OTHER: 50005;
  CANNOT_SEND_EMPTY_MESSAGE: 50006;
  CANNOT_MESSAGE_USER: 50007;
  CANNOT_SEND_MESSAGES_IN_VOICE_CHANNEL: 50008;
  CHANNEL_VERIFICATION_LEVEL_TOO_HIGH: 50009;
  OAUTH2_APPLICATION_BOT_ABSENT: 50010;
  MAXIMUM_OAUTH2_APPLICATIONS: 50011;
  INVALID_OAUTH_STATE: 50012;
  MISSING_PERMISSIONS: 50013;
  INVALID_AUTHENTICATION_TOKEN: 50014;
  NOTE_TOO_LONG: 50015;
  INVALID_BULK_DELETE_QUANTITY: 50016;
  CANNOT_PIN_MESSAGE_IN_OTHER_CHANNEL: 50019;
  INVALID_OR_TAKEN_INVITE_CODE: 50020;
  CANNOT_EXECUTE_ON_SYSTEM_MESSAGE: 50021;
  CANNOT_EXECUTE_ON_CHANNEL_TYPE: 50024;
  INVALID_OAUTH_TOKEN: 50025;
  MISSING_OAUTH_SCOPE: 50026;
  INVALID_WEBHOOK_TOKEN: 50027;
  INVALID_ROLE: 50028;
  INVALID_RECIPIENTS: 50033;
  BULK_DELETE_MESSAGE_TOO_OLD: 50034;
  INVALID_FORM_BODY: 50035;
  INVITE_ACCEPTED_TO_GUILD_NOT_CONTAINING_BOT: 50036;
  INVALID_API_VERSION: 50041;
  FILE_UPLOADED_EXCEEDS_MAXIMUM_SIZE: 50045;
  INVALID_FILE_UPLOADED: 50046;
  CANNOT_SELF_REDEEM_GIFT: 50054;
  PAYMENT_SOURCE_REQUIRED: 50070;
  CANNOT_DELETE_COMMUNITY_REQUIRED_CHANNEL: 50074;
  INVALID_STICKER_SENT: 50081;
  INVALID_THREAD_ARCHIVE_STATE: 50083;
  INVALID_THREAD_NOTIFICATION_SETTINGS: 50084;
  PARAMETER_EARLIER_THAN_CREATION: 50085;
  GUILD_NOT_AVAILABLE_IN_LOCATION: 50095;
  GUILD_MONETIZATION_REQUIRED: 50097;
  INSUFFICIENT_BOOSTS: 50101;
  TWO_FACTOR_REQUIRED: 60003;
  NO_USERS_WITH_DISCORDTAG_EXIST: 80004;
  REACTION_BLOCKED: 90001;
  RESOURCE_OVERLOADED: 130000;
  STAGE_ALREADY_OPEN: 150006;
  CANNOT_REPLY_WITHOUT_READ_MESSAGE_HISTORY_PERMISSION: 160002;
  MESSAGE_ALREADY_HAS_THREAD: 160004;
  THREAD_LOCKED: 160005;
  MAXIMUM_ACTIVE_THREADS: 160006;
  MAXIMUM_ACTIVE_ANNOUNCEMENT_THREADS: 160007;
  INVALID_JSON_FOR_UPLOADED_LOTTIE_FILE: 170001;
  UPLOADED_LOTTIES_CANNOT_CONTAIN_RASTERIZED_IMAGES: 170002;
  STICKER_MAXIMUM_FRAMERATE_EXCEEDED: 170003;
  STICKER_FRAME_COUNT_EXCEEDS_MAXIMUM_OF_1000_FRAMES: 170004;
  LOTTIE_ANIMATION_MAXIMUM_DIMENSIONS_EXCEEDED: 170005;
  STICKER_FRAME_RATE_IS_TOO_SMALL_OR_TOO_LARGE: 170006;
  STICKER_ANIMATION_DURATION_EXCEEDS_MAXIMUM_OF_5_SECONDS: 170007;
}

export interface APIRequest {
  method: 'get' | 'post' | 'delete' | 'patch' | 'put';
  options: unknown;
  path: string;
  retries: number;
  route: string;
}

export interface ApplicationAsset {
  name: string;
  id: Snowflake;
  type: 'BIG' | 'SMALL';
}

export interface BaseApplicationCommandData {
  name: string;
  defaultPermission?: boolean;
}

export type CommandOptionDataTypeResolvable = ApplicationCommandOptionType | ApplicationCommandOptionTypes;

export type CommandOptionChannelResolvableType = ApplicationCommandOptionTypes.CHANNEL | 'CHANNEL';

export type CommandOptionChoiceResolvableType =
  | ApplicationCommandOptionTypes.NUMBER
  | 'NUMBER'
  | ApplicationCommandOptionTypes.STRING
  | 'STRING'
  | ApplicationCommandOptionTypes.INTEGER
  | 'INTEGER';

export type CommandOptionSubOptionResolvableType =
  | ApplicationCommandOptionTypes.SUB_COMMAND
  | 'SUB_COMMAND'
  | ApplicationCommandOptionTypes.SUB_COMMAND_GROUP
  | 'SUB_COMMAND_GROUP';

export type CommandOptionNonChoiceResolvableType = Exclude<
  CommandOptionDataTypeResolvable,
  CommandOptionChoiceResolvableType | CommandOptionSubOptionResolvableType | CommandOptionChannelResolvableType
>;

export interface BaseApplicationCommandOptionsData {
  name: string;
  description: string;
  required?: boolean;
}

export interface UserApplicationCommandData extends BaseApplicationCommandData {
  type: 'USER' | ApplicationCommandTypes.USER;
}

export interface MessageApplicationCommandData extends BaseApplicationCommandData {
  type: 'MESSAGE' | ApplicationCommandTypes.MESSAGE;
}

export interface ChatInputApplicationCommandData extends BaseApplicationCommandData {
  description: string;
  type?: 'CHAT_INPUT' | ApplicationCommandTypes.CHAT_INPUT;
  options?: ApplicationCommandOptionData[];
}

export type ApplicationCommandData =
  | UserApplicationCommandData
  | MessageApplicationCommandData
  | ChatInputApplicationCommandData;

export interface ApplicationCommandChannelOptionData extends BaseApplicationCommandOptionsData {
  type: CommandOptionChannelResolvableType;
  channelTypes?: ExcludeEnum<typeof ChannelTypes, 'UNKNOWN'>[];
  channel_types?: Exclude<ChannelTypes, ChannelTypes.UNKNOWN>[];
}

export interface ApplicationCommandChannelOption extends BaseApplicationCommandOptionsData {
  type: 'CHANNEL';
  channelTypes?: (keyof typeof ChannelTypes)[];
}

export interface ApplicationCommandChoicesData extends BaseApplicationCommandOptionsData {
  type: CommandOptionChoiceResolvableType;
  choices?: ApplicationCommandOptionChoice[];
}

export interface ApplicationCommandChoicesOption extends BaseApplicationCommandOptionsData {
  type: Exclude<CommandOptionChoiceResolvableType, ApplicationCommandOptionTypes>;
  choices?: ApplicationCommandOptionChoice[];
}

export interface ApplicationCommandSubGroupData extends Omit<BaseApplicationCommandOptionsData, 'required'> {
  type: 'SUB_COMMAND_GROUP' | ApplicationCommandOptionTypes.SUB_COMMAND_GROUP;
  options?: ApplicationCommandSubCommandData[];
}

export interface ApplicationCommandSubGroup extends Omit<BaseApplicationCommandOptionsData, 'required'> {
  type: 'SUB_COMMAND_GROUP';
  options?: ApplicationCommandSubCommand[];
}

export interface ApplicationCommandSubCommandData extends Omit<BaseApplicationCommandOptionsData, 'required'> {
  type: 'SUB_COMMAND' | ApplicationCommandOptionTypes.SUB_COMMAND;
  options?: (ApplicationCommandChoicesData | ApplicationCommandNonOptionsData | ApplicationCommandChannelOptionData)[];
}

export interface ApplicationCommandSubCommand extends Omit<BaseApplicationCommandOptionsData, 'required'> {
  type: 'SUB_COMMAND';
  options?: (ApplicationCommandChoicesOption | ApplicationCommandNonOptions | ApplicationCommandChannelOption)[];
}

export interface ApplicationCommandNonOptionsData extends BaseApplicationCommandOptionsData {
  type: CommandOptionNonChoiceResolvableType;
}

export interface ApplicationCommandNonOptions extends BaseApplicationCommandOptionsData {
  type: Exclude<CommandOptionNonChoiceResolvableType, ApplicationCommandOptionTypes>;
}

export type ApplicationCommandOptionData =
  | ApplicationCommandSubGroupData
  | ApplicationCommandNonOptionsData
  | ApplicationCommandChannelOptionData
  | ApplicationCommandChoicesData
  | ApplicationCommandSubCommandData;

export type ApplicationCommandOption =
  | ApplicationCommandSubGroup
  | ApplicationCommandNonOptions
  | ApplicationCommandChannelOption
  | ApplicationCommandChoicesOption
  | ApplicationCommandSubCommand;

export interface ApplicationCommandOptionChoice {
  name: string;
  value: string | number;
}

export type ApplicationCommandType = keyof typeof ApplicationCommandTypes;

export type ApplicationCommandOptionType = keyof typeof ApplicationCommandOptionTypes;

export interface ApplicationCommandPermissionData {
  id: Snowflake;
  type: ApplicationCommandPermissionType | ApplicationCommandPermissionTypes;
  permission: boolean;
}

export interface ApplicationCommandPermissions extends ApplicationCommandPermissionData {
  type: ApplicationCommandPermissionType;
}

export type ApplicationCommandPermissionType = keyof typeof ApplicationCommandPermissionTypes;

export type ApplicationCommandResolvable = ApplicationCommand | Snowflake;

export type ApplicationFlagsString =
  | 'GATEWAY_PRESENCE'
  | 'GATEWAY_PRESENCE_LIMITED'
  | 'GATEWAY_GUILD_MEMBERS'
  | 'GATEWAY_GUILD_MEMBERS_LIMITED'
  | 'VERIFICATION_PENDING_GUILD_LIMIT'
  | 'EMBEDDED';

export interface AuditLogChange {
  key: APIAuditLogChange['key'];
  old?: APIAuditLogChange['old_value'];
  new?: APIAuditLogChange['new_value'];
}

export type Awaitable<T> = T | PromiseLike<T>;

export type AwaitMessageComponentOptions<T extends MessageComponentInteraction> = Omit<
  MessageComponentCollectorOptions<T>,
  'max' | 'maxComponents' | 'maxUsers'
>;

export interface AwaitMessagesOptions extends MessageCollectorOptions {
  errors?: string[];
}

export interface AwaitReactionsOptions extends ReactionCollectorOptions {
  errors?: string[];
}

export interface BanOptions {
  days?: number;
  reason?: string;
}

export type Base64Resolvable = Buffer | Base64String;

export type Base64String = string;

export interface BaseFetchOptions {
  cache?: boolean;
  force?: boolean;
}

export interface BaseMessageComponentOptions {
  type?: MessageComponentType | MessageComponentTypes;
}

export type BitFieldResolvable<T extends string, N extends number | bigint> =
  | RecursiveReadonlyArray<T | N | `${bigint}` | Readonly<BitField<T, N>>>
  | T
  | N
  | `${bigint}`
  | Readonly<BitField<T, N>>;

export type BufferResolvable = Buffer | string;

export interface Caches {
  ApplicationCommandManager: [manager: typeof ApplicationCommandManager, holds: typeof ApplicationCommand];
  BaseGuildEmojiManager: [manager: typeof BaseGuildEmojiManager, holds: typeof GuildEmoji];
  GuildEmojiManager: [manager: typeof GuildEmojiManager, holds: typeof GuildEmoji];
  // TODO: ChannelManager: [manager: typeof ChannelManager, holds: typeof Channel];
  // TODO: GuildChannelManager: [manager: typeof GuildChannelManager, holds: typeof GuildChannel];
  // TODO: GuildManager: [manager: typeof GuildManager, holds: typeof Guild];
  GuildMemberManager: [manager: typeof GuildMemberManager, holds: typeof GuildMember];
  GuildBanManager: [manager: typeof GuildBanManager, holds: typeof GuildBan];
  GuildInviteManager: [manager: typeof GuildInviteManager, holds: typeof Invite];
  GuildStickerManager: [manager: typeof GuildStickerManager, holds: typeof Sticker];
  MessageManager: [manager: typeof MessageManager, holds: typeof Message];
  // TODO: PermissionOverwriteManager: [manager: typeof PermissionOverwriteManager, holds: typeof PermissionOverwrites];
  PresenceManager: [manager: typeof PresenceManager, holds: typeof Presence];
  ReactionManager: [manager: typeof ReactionManager, holds: typeof MessageReaction];
  ReactionUserManager: [manager: typeof ReactionUserManager, holds: typeof User];
  // TODO: RoleManager: [manager: typeof RoleManager, holds: typeof Role];
  StageInstanceManager: [manager: typeof StageInstanceManager, holds: typeof StageInstance];
  ThreadManager: [manager: typeof ThreadManager, holds: typeof ThreadChannel];
  ThreadMemberManager: [manager: typeof ThreadMemberManager, holds: typeof ThreadMember];
  UserManager: [manager: typeof UserManager, holds: typeof User];
  VoiceStateManager: [manager: typeof VoiceStateManager, holds: typeof VoiceState];
}

export type CacheConstructors = {
  [K in keyof Caches]: Caches[K][0] & { name: K };
};

// This doesn't actually work the way it looks 😢.
// Narrowing the type of `manager.name` doesn't propagate type information to `holds` and the return type.
export type CacheFactory = (
  manager: CacheConstructors[keyof Caches],
  holds: Caches[typeof manager['name']][1],
) => typeof manager['prototype'] extends DataManager<infer K, infer V, any> ? Collection<K, V> : never;

export type CacheWithLimitsOptions = {
  [K in keyof Caches]?: Caches[K][0]['prototype'] extends DataManager<infer K, infer V, any>
    ? LimitedCollectionOptions<K, V> | number
    : never;
};

export interface CategoryCreateChannelOptions {
  permissionOverwrites?: OverwriteResolvable[] | Collection<Snowflake, OverwriteResolvable>;
  topic?: string;
  type?: ExcludeEnum<
    typeof ChannelTypes,
    | 'DM'
    | 'GROUP_DM'
    | 'UNKNOWN'
    | 'GUILD_PUBLIC_THREAD'
    | 'GUILD_NEWS_THREAD'
    | 'GUILD_PRIVATE_THREAD'
    | 'GUILD_CATEGORY'
  >;
  nsfw?: boolean;
  bitrate?: number;
  userLimit?: number;
  rateLimitPerUser?: number;
  position?: number;
  rtcRegion?: string;
  reason?: string;
}

export interface ChannelCreationOverwrites {
  allow?: PermissionResolvable;
  deny?: PermissionResolvable;
  id: RoleResolvable | UserResolvable;
}

export interface ChannelData {
  name?: string;
  type?: Pick<typeof ChannelTypes, 'GUILD_TEXT' | 'GUILD_NEWS'>;
  position?: number;
  topic?: string;
  nsfw?: boolean;
  bitrate?: number;
  userLimit?: number;
  parent?: CategoryChannelResolvable | null;
  rateLimitPerUser?: number;
  lockPermissions?: boolean;
  permissionOverwrites?: readonly OverwriteResolvable[] | Collection<Snowflake, OverwriteResolvable>;
  defaultAutoArchiveDuration?: ThreadAutoArchiveDuration;
  rtcRegion?: string | null;
}

export interface ChannelLogsQueryOptions {
  limit?: number;
  before?: Snowflake;
  after?: Snowflake;
  around?: Snowflake;
}

export type ChannelMention = `<#${Snowflake}>`;

export interface ChannelPosition {
  channel: GuildChannel | Snowflake;
  lockPermissions?: boolean;
  parent?: CategoryChannelResolvable | null;
  position?: number;
}

export type GuildTextChannelResolvable = TextChannel | NewsChannel | Snowflake;
export type ChannelResolvable = Channel | Snowflake;

export interface ChannelWebhookCreateOptions {
  avatar?: BufferResolvable | Base64Resolvable | null;
  reason?: string;
}

export interface ClientEvents {
  apiResponse: [request: APIRequest, response: Response];
  apiRequest: [request: APIRequest];
  applicationCommandCreate: [command: ApplicationCommand];
  applicationCommandDelete: [command: ApplicationCommand];
  applicationCommandUpdate: [oldCommand: ApplicationCommand | null, newCommand: ApplicationCommand];
  channelCreate: [channel: GuildChannel];
  channelDelete: [channel: DMChannel | GuildChannel];
  channelPinsUpdate: [channel: TextBasedChannels, date: Date];
  channelUpdate: [oldChannel: DMChannel | GuildChannel, newChannel: DMChannel | GuildChannel];
  debug: [message: string];
  warn: [message: string];
  emojiCreate: [emoji: GuildEmoji];
  emojiDelete: [emoji: GuildEmoji];
  emojiUpdate: [oldEmoji: GuildEmoji, newEmoji: GuildEmoji];
  error: [error: Error];
  guildBanAdd: [ban: GuildBan];
  guildBanRemove: [ban: GuildBan];
  guildCreate: [guild: Guild];
  guildDelete: [guild: Guild];
  guildUnavailable: [guild: Guild];
  guildIntegrationsUpdate: [guild: Guild];
  guildMemberAdd: [member: GuildMember];
  guildMemberAvailable: [member: GuildMember | PartialGuildMember];
  guildMemberRemove: [member: GuildMember | PartialGuildMember];
  guildMembersChunk: [
    members: Collection<Snowflake, GuildMember>,
    guild: Guild,
    data: { count: number; index: number; nonce: string | undefined },
  ];
  guildMemberUpdate: [oldMember: GuildMember | PartialGuildMember, newMember: GuildMember];
  guildUpdate: [oldGuild: Guild, newGuild: Guild];
  inviteCreate: [invite: Invite];
  inviteDelete: [invite: Invite];
  /** @deprecated Use messageCreate instead */
  message: [message: Message];
  messageCreate: [message: Message];
  messageDelete: [message: Message | PartialMessage];
  messageReactionRemoveAll: [
    message: Message | PartialMessage,
    reactions: Collection<string | Snowflake, MessageReaction>,
  ];
  messageReactionRemoveEmoji: [reaction: MessageReaction | PartialMessageReaction];
  messageDeleteBulk: [messages: Collection<Snowflake, Message | PartialMessage>];
  messageReactionAdd: [reaction: MessageReaction | PartialMessageReaction, user: User | PartialUser];
  messageReactionRemove: [reaction: MessageReaction | PartialMessageReaction, user: User | PartialUser];
  messageUpdate: [oldMessage: Message | PartialMessage, newMessage: Message | PartialMessage];
  presenceUpdate: [oldPresence: Presence | null, newPresence: Presence];
  rateLimit: [rateLimitData: RateLimitData];
  invalidRequestWarning: [invalidRequestWarningData: InvalidRequestWarningData];
  ready: [client: Client<true>];
  invalidated: [];
  roleCreate: [role: Role];
  roleDelete: [role: Role];
  roleUpdate: [oldRole: Role, newRole: Role];
  threadCreate: [thread: ThreadChannel];
  threadDelete: [thread: ThreadChannel];
  threadListSync: [threads: Collection<Snowflake, ThreadChannel>];
  threadMemberUpdate: [oldMember: ThreadMember, newMember: ThreadMember];
  threadMembersUpdate: [
    oldMembers: Collection<Snowflake, ThreadMember>,
    newMembers: Collection<Snowflake, ThreadMember>,
  ];
  threadUpdate: [oldThread: ThreadChannel, newThread: ThreadChannel];
  typingStart: [typing: Typing];
  userUpdate: [oldUser: User | PartialUser, newUser: User];
  voiceStateUpdate: [oldState: VoiceState, newState: VoiceState];
  webhookUpdate: [channel: TextChannel | NewsChannel];
  /** @deprecated Use interactionCreate instead */
  interaction: [interaction: Interaction];
  interactionCreate: [interaction: Interaction];
  shardDisconnect: [closeEvent: CloseEvent, shardId: number];
  shardError: [error: Error, shardId: number];
  shardReady: [shardId: number, unavailableGuilds: Set<Snowflake> | undefined];
  shardReconnecting: [shardId: number];
  shardResume: [shardId: number, replayedEvents: number];
  stageInstanceCreate: [stageInstance: StageInstance];
  stageInstanceUpdate: [oldStageInstance: StageInstance | null, newStageInstance: StageInstance];
  stageInstanceDelete: [stageInstance: StageInstance];
  stickerCreate: [sticker: Sticker];
  stickerDelete: [sticker: Sticker];
  stickerUpdate: [oldSticker: Sticker, newSticker: Sticker];
}

export interface ClientOptions {
  shards?: number | number[] | 'auto';
  shardCount?: number;
  makeCache?: CacheFactory;
  /** @deprecated Use `makeCache` with a `LimitedCollection` for `MessageManager` instead. */
  messageCacheLifetime?: number;
  /** @deprecated Use `makeCache` with a `LimitedCollection` for `MessageManager` instead. */
  messageSweepInterval?: number;
  allowedMentions?: MessageMentionOptions;
  invalidRequestWarningInterval?: number;
  partials?: PartialTypes[];
  restWsBridgeTimeout?: number;
  restTimeOffset?: number;
  restRequestTimeout?: number;
  restGlobalRateLimit?: number;
  restSweepInterval?: number;
  retryLimit?: number;
  failIfNotExists?: boolean;
  userAgentSuffix?: string[];
  presence?: PresenceData;
  intents: BitFieldResolvable<IntentsString, number>;
  ws?: WebSocketOptions;
  http?: HTTPOptions;
  rejectOnRateLimit?: string[] | ((data: RateLimitData) => boolean | Promise<boolean>);
}

export type ClientPresenceStatus = 'online' | 'idle' | 'dnd';

export interface ClientPresenceStatusData {
  web?: ClientPresenceStatus;
  mobile?: ClientPresenceStatus;
  desktop?: ClientPresenceStatus;
}

export interface ClientUserEditData {
  username?: string;
  avatar?: BufferResolvable | Base64Resolvable | null;
}

export interface CloseEvent {
  wasClean: boolean;
  code: number;
  reason: string;
  target: WebSocket;
}

export type CollectorFilter<T extends unknown[]> = (...args: T) => boolean | Promise<boolean>;

export interface CollectorOptions<T extends unknown[]> {
  filter?: CollectorFilter<T>;
  time?: number;
  idle?: number;
  dispose?: boolean;
}

export interface CollectorResetTimerOptions {
  time?: number;
  idle?: number;
}

export type ColorResolvable =
  | 'DEFAULT'
  | 'WHITE'
  | 'AQUA'
  | 'GREEN'
  | 'BLUE'
  | 'YELLOW'
  | 'PURPLE'
  | 'LUMINOUS_VIVID_PINK'
  | 'FUCHSIA'
  | 'GOLD'
  | 'ORANGE'
  | 'RED'
  | 'GREY'
  | 'DARKER_GREY'
  | 'NAVY'
  | 'DARK_AQUA'
  | 'DARK_GREEN'
  | 'DARK_BLUE'
  | 'DARK_PURPLE'
  | 'DARK_VIVID_PINK'
  | 'DARK_GOLD'
  | 'DARK_ORANGE'
  | 'DARK_RED'
  | 'DARK_GREY'
  | 'LIGHT_GREY'
  | 'DARK_NAVY'
  | 'BLURPLE'
  | 'GREYPLE'
  | 'DARK_BUT_NOT_BLACK'
  | 'NOT_QUITE_BLACK'
  | 'RANDOM'
  | readonly [number, number, number]
  | number
  | HexColorString;

export interface CommandInteractionOption {
  name: string;
  type: ApplicationCommandOptionType;
  value?: string | number | boolean;
  options?: CommandInteractionOption[];
  user?: User;
  member?: GuildMember | APIInteractionDataResolvedGuildMember;
  channel?: GuildChannel | ThreadChannel | APIInteractionDataResolvedChannel;
  role?: Role | APIRole;
  message?: Message | APIMessage;
}

export interface CommandInteractionResolvedData {
  users?: Collection<Snowflake, User>;
  members?: Collection<Snowflake, GuildMember | APIInteractionDataResolvedGuildMember>;
  roles?: Collection<Snowflake, Role | APIRole>;
  channels?: Collection<Snowflake, Channel | APIInteractionDataResolvedChannel>;
  messages?: Collection<Snowflake, Message | APIMessage>;
}

export interface ConstantsClientApplicationAssetTypes {
  SMALL: 1;
  BIG: 2;
}

export interface ConstantsColors {
  DEFAULT: 0x000000;
  WHITE: 0xffffff;
  AQUA: 0x1abc9c;
  GREEN: 0x57f287;
  BLUE: 0x3498db;
  YELLOW: 0xfee75c;
  PURPLE: 0x9b59b6;
  LUMINOUS_VIVID_PINK: 0xe91e63;
  FUCHSIA: 0xeb459e;
  GOLD: 0xf1c40f;
  ORANGE: 0xe67e22;
  RED: 0xed4245;
  GREY: 0x95a5a6;
  NAVY: 0x34495e;
  DARK_AQUA: 0x11806a;
  DARK_GREEN: 0x1f8b4c;
  DARK_BLUE: 0x206694;
  DARK_PURPLE: 0x71368a;
  DARK_VIVID_PINK: 0xad1457;
  DARK_GOLD: 0xc27c0e;
  DARK_ORANGE: 0xa84300;
  DARK_RED: 0x992d22;
  DARK_GREY: 0x979c9f;
  DARKER_GREY: 0x7f8c8d;
  LIGHT_GREY: 0xbcc0c0;
  DARK_NAVY: 0x2c3e50;
  BLURPLE: 0x5865f2;
  GREYPLE: 0x99aab5;
  DARK_BUT_NOT_BLACK: 0x2c2f33;
  NOT_QUITE_BLACK: 0x23272a;
}

export interface ConstantsEvents {
  RATE_LIMIT: 'rateLimit';
  INVALID_REQUEST_WARNING: 'invalidRequestWarning';
  API_RESPONSE: 'apiResponse';
  API_REQUEST: 'apiRequest';
  CLIENT_READY: 'ready';
  APPLICATION_COMMAND_CREATE: 'applicationCommandCreate';
  APPLICATION_COMMAND_DELETE: 'applicationCommandDelete';
  APPLICATION_COMMAND_UPDATE: 'applicationCommandUpdate';
  GUILD_CREATE: 'guildCreate';
  GUILD_DELETE: 'guildDelete';
  GUILD_UPDATE: 'guildUpdate';
  INVITE_CREATE: 'inviteCreate';
  INVITE_DELETE: 'inviteDelete';
  GUILD_UNAVAILABLE: 'guildUnavailable';
  GUILD_MEMBER_ADD: 'guildMemberAdd';
  GUILD_MEMBER_REMOVE: 'guildMemberRemove';
  GUILD_MEMBER_UPDATE: 'guildMemberUpdate';
  GUILD_MEMBER_AVAILABLE: 'guildMemberAvailable';
  GUILD_MEMBERS_CHUNK: 'guildMembersChunk';
  GUILD_INTEGRATIONS_UPDATE: 'guildIntegrationsUpdate';
  GUILD_ROLE_CREATE: 'roleCreate';
  GUILD_ROLE_DELETE: 'roleDelete';
  GUILD_ROLE_UPDATE: 'roleUpdate';
  GUILD_EMOJI_CREATE: 'emojiCreate';
  GUILD_EMOJI_DELETE: 'emojiDelete';
  GUILD_EMOJI_UPDATE: 'emojiUpdate';
  GUILD_BAN_ADD: 'guildBanAdd';
  GUILD_BAN_REMOVE: 'guildBanRemove';
  CHANNEL_CREATE: 'channelCreate';
  CHANNEL_DELETE: 'channelDelete';
  CHANNEL_UPDATE: 'channelUpdate';
  CHANNEL_PINS_UPDATE: 'channelPinsUpdate';
  MESSAGE_CREATE: 'messageCreate';
  MESSAGE_DELETE: 'messageDelete';
  MESSAGE_UPDATE: 'messageUpdate';
  MESSAGE_BULK_DELETE: 'messageDeleteBulk';
  MESSAGE_REACTION_ADD: 'messageReactionAdd';
  MESSAGE_REACTION_REMOVE: 'messageReactionRemove';
  MESSAGE_REACTION_REMOVE_ALL: 'messageReactionRemoveAll';
  MESSAGE_REACTION_REMOVE_EMOJI: 'messageReactionRemoveEmoji';
  THREAD_CREATE: 'threadCreate';
  THREAD_DELETE: 'threadDelete';
  THREAD_UPDATE: 'threadUpdate';
  THREAD_LIST_SYNC: 'threadListSync';
  THREAD_MEMBER_UPDATE: 'threadMemberUpdate';
  THREAD_MEMBERS_UPDATE: 'threadMembersUpdate';
  USER_UPDATE: 'userUpdate';
  PRESENCE_UPDATE: 'presenceUpdate';
  VOICE_SERVER_UPDATE: 'voiceServerUpdate';
  VOICE_STATE_UPDATE: 'voiceStateUpdate';
  TYPING_START: 'typingStart';
  WEBHOOKS_UPDATE: 'webhookUpdate';
  INTERACTION_CREATE: 'interactionCreate';
  ERROR: 'error';
  WARN: 'warn';
  DEBUG: 'debug';
  SHARD_DISCONNECT: 'shardDisconnect';
  SHARD_ERROR: 'shardError';
  SHARD_RECONNECTING: 'shardReconnecting';
  SHARD_READY: 'shardReady';
  SHARD_RESUME: 'shardResume';
  INVALIDATED: 'invalidated';
  RAW: 'raw';
  STAGE_INSTANCE_CREATE: 'stageInstanceCreate';
  STAGE_INSTANCE_UPDATE: 'stageInstanceUpdate';
  STAGE_INSTANCE_DELETE: 'stageInstanceDelete';
  GUILD_STICKER_CREATE: 'stickerCreate';
  GUILD_STICKER_DELETE: 'stickerDelete';
  GUILD_STICKER_UPDATE: 'stickerUpdate';
}

export interface ConstantsOpcodes {
  DISPATCH: 0;
  HEARTBEAT: 1;
  IDENTIFY: 2;
  STATUS_UPDATE: 3;
  VOICE_STATE_UPDATE: 4;
  VOICE_GUILD_PING: 5;
  RESUME: 6;
  RECONNECT: 7;
  REQUEST_GUILD_MEMBERS: 8;
  INVALID_SESSION: 9;
  HELLO: 10;
  HEARTBEAT_ACK: 11;
}

export interface ConstantsShardEvents {
  CLOSE: 'close';
  DESTROYED: 'destroyed';
  INVALID_SESSION: 'invalidSession';
  READY: 'ready';
  RESUMED: 'resumed';
}

export interface ConstantsStatus {
  READY: 0;
  CONNECTING: 1;
  RECONNECTING: 2;
  IDLE: 3;
  NEARLY: 4;
  DISCONNECTED: 5;
}

export interface CreateRoleOptions extends RoleData {
  reason?: string;
}

export interface StageInstanceCreateOptions {
  topic: string;
  privacyLevel?: PrivacyLevel | number;
}

export interface CrosspostedChannel {
  channelId: Snowflake;
  guildId: Snowflake;
  type: keyof typeof ChannelTypes;
  name: string;
}

export type DateResolvable = Date | number | string;

export interface DeconstructedSnowflake {
  timestamp: number;
  readonly date: Date;
  workerId: number;
  processId: number;
  increment: number;
  binary: string;
}

export type DefaultMessageNotificationLevel = keyof typeof DefaultMessageNotificationLevels;

export type DynamicImageFormat = AllowedImageFormat | 'gif';

export interface EditGuildTemplateOptions {
  name?: string;
  description?: string;
}

export interface EmbedField {
  name: string;
  value: string;
  inline: boolean;
}

export interface EmbedFieldData {
  name: string;
  value: string;
  inline?: boolean;
}

export type EmojiIdentifierResolvable = string | EmojiResolvable;

export type EmojiResolvable = Snowflake | GuildEmoji | ReactionEmoji;

export interface ErrorEvent {
  error: unknown;
  message: string;
  type: string;
  target: WebSocket;
}

export interface EscapeMarkdownOptions {
  codeBlock?: boolean;
  inlineCode?: boolean;
  bold?: boolean;
  italic?: boolean;
  underline?: boolean;
  strikethrough?: boolean;
  spoiler?: boolean;
  inlineCodeContent?: boolean;
  codeBlockContent?: boolean;
}

export type ExplicitContentFilterLevel = keyof typeof ExplicitContentFilterLevels;

export interface FetchApplicationCommandOptions extends BaseFetchOptions {
  guildId?: Snowflake;
}

export interface FetchArchivedThreadOptions {
  type?: 'public' | 'private';
  fetchAll?: boolean;
  before?: ThreadChannelResolvable | DateResolvable;
  limit?: number;
}

export interface FetchBanOptions extends BaseFetchOptions {
  user: UserResolvable;
}

export interface FetchBansOptions {
  cache: boolean;
}

export interface FetchChannelOptions extends BaseFetchOptions {
  allowUnknownGuild?: boolean;
}

export interface FetchedThreads {
  threads: Collection<Snowflake, ThreadChannel>;
  hasMore?: boolean;
}

export interface FetchGuildOptions extends BaseFetchOptions {
  guild: GuildResolvable;
  withCounts?: boolean;
}

export interface FetchGuildsOptions {
  before?: Snowflake;
  after?: Snowflake;
  limit?: number;
}

interface FetchInviteOptions extends BaseFetchOptions {
  code: string;
}

interface FetchInvitesOptions {
  channelId?: GuildInvitableChannelResolvable;
  cache?: boolean;
}

export interface FetchMemberOptions extends BaseFetchOptions {
  user: UserResolvable;
}

export interface FetchMembersOptions {
  user?: UserResolvable | UserResolvable[];
  query?: string;
  limit?: number;
  withPresences?: boolean;
  time?: number;
  nonce?: string;
  force?: boolean;
}

export interface FetchReactionUsersOptions {
  limit?: number;
  after?: Snowflake;
}

export interface FetchThreadsOptions {
  archived?: FetchArchivedThreadOptions;
  active?: boolean;
}

export interface FileOptions {
  attachment: BufferResolvable | Stream;
  name?: string;
}

export interface GuildApplicationCommandPermissionData {
  id: Snowflake;
  permissions: ApplicationCommandPermissionData[];
}

export type GuildAuditLogsAction = keyof GuildAuditLogsActions;

export interface GuildAuditLogsActions {
  ALL?: null;
  GUILD_UPDATE?: number;
  CHANNEL_CREATE?: number;
  CHANNEL_UPDATE?: number;
  CHANNEL_DELETE?: number;
  CHANNEL_OVERWRITE_CREATE?: number;
  CHANNEL_OVERWRITE_UPDATE?: number;
  CHANNEL_OVERWRITE_DELETE?: number;
  MEMBER_KICK?: number;
  MEMBER_PRUNE?: number;
  MEMBER_BAN_ADD?: number;
  MEMBER_BAN_REMOVE?: number;
  MEMBER_UPDATE?: number;
  MEMBER_ROLE_UPDATE?: number;
  MEMBER_MOVE?: number;
  MEMBER_DISCONNECT?: number;
  BOT_ADD?: number;
  ROLE_CREATE?: number;
  ROLE_UPDATE?: number;
  ROLE_DELETE?: number;
  INVITE_CREATE?: number;
  INVITE_UPDATE?: number;
  INVITE_DELETE?: number;
  WEBHOOK_CREATE?: number;
  WEBHOOK_UPDATE?: number;
  WEBHOOK_DELETE?: number;
  EMOJI_CREATE?: number;
  EMOJI_UPDATE?: number;
  EMOJI_DELETE?: number;
  MESSAGE_DELETE?: number;
  MESSAGE_BULK_DELETE?: number;
  MESSAGE_PIN?: number;
  MESSAGE_UNPIN?: number;
  INTEGRATION_CREATE?: number;
  INTEGRATION_UPDATE?: number;
  INTEGRATION_DELETE?: number;
  STAGE_INSTANCE_CREATE?: number;
  STAGE_INSTANCE_UPDATE?: number;
  STAGE_INSTANCE_DELETE?: number;
  STICKER_CREATE?: number;
  STICKER_UPDATE?: number;
  STICKER_DELETE?: number;
  THREAD_CREATE?: number;
  THREAD_UPDATE?: number;
  THREAD_DELETE?: number;
}

export type GuildAuditLogsActionType = 'CREATE' | 'DELETE' | 'UPDATE' | 'ALL';

export interface GuildAuditLogsFetchOptions {
  before?: Snowflake | GuildAuditLogsEntry;
  limit?: number;
  user?: UserResolvable;
  type?: GuildAuditLogsAction | number;
}

export type GuildAuditLogsTarget = keyof GuildAuditLogsTargets;

export interface GuildAuditLogsTargets {
  ALL?: string;
  GUILD?: string;
  CHANNEL?: string;
  USER?: string;
  ROLE?: string;
  INVITE?: string;
  WEBHOOK?: string;
  EMOJI?: string;
  MESSAGE?: string;
  INTEGRATION?: string;
  STAGE_INSTANCE?: string;
  STICKER?: string;
  THREAD?: string;
  UNKNOWN?: string;
}

export type GuildBanResolvable = GuildBan | UserResolvable;

export interface GuildChannelOverwriteOptions {
  reason?: string;
  type?: number;
}

export type GuildChannelResolvable = Snowflake | GuildChannel | ThreadChannel;

export interface GuildChannelCreateOptions extends Omit<CategoryCreateChannelOptions, 'type'> {
  parent?: CategoryChannelResolvable;
  type?: ExcludeEnum<
    typeof ChannelTypes,
    'DM' | 'GROUP_DM' | 'UNKNOWN' | 'GUILD_PUBLIC_THREAD' | 'GUILD_NEWS_THREAD' | 'GUILD_PRIVATE_THREAD'
  >;
}

export interface GuildChannelCloneOptions extends GuildChannelCreateOptions {
  name?: string;
}

export interface GuildChannelOverwriteOptions {
  reason?: string;
  type?: number;
}

export interface GuildCreateOptions {
  afkChannelId?: Snowflake | number;
  afkTimeout?: number;
  channels?: PartialChannelData[];
  defaultMessageNotifications?: DefaultMessageNotificationLevel | number;
  explicitContentFilter?: ExplicitContentFilterLevel | number;
  icon?: BufferResolvable | Base64Resolvable | null;
  roles?: PartialRoleData[];
  systemChannelFlags?: SystemChannelFlagsResolvable;
  systemChannelId?: Snowflake | number;
  verificationLevel?: VerificationLevel | number;
}

export interface GuildWidgetSettings {
  enabled: boolean;
  channel: GuildChannel | null;
}

export interface GuildEditData {
  name?: string;
  verificationLevel?: VerificationLevel | number;
  explicitContentFilter?: ExplicitContentFilterLevel | number;
  defaultMessageNotifications?: DefaultMessageNotificationLevel | number;
  afkChannel?: VoiceChannelResolvable;
  systemChannel?: TextChannelResolvable;
  systemChannelFlags?: SystemChannelFlagsResolvable;
  afkTimeout?: number;
  icon?: BufferResolvable | Base64Resolvable | null;
  owner?: GuildMemberResolvable;
  splash?: BufferResolvable | Base64Resolvable | null;
  discoverySplash?: BufferResolvable | Base64Resolvable | null;
  banner?: BufferResolvable | Base64Resolvable | null;
  rulesChannel?: TextChannelResolvable;
  publicUpdatesChannel?: TextChannelResolvable;
  preferredLocale?: string;
  description?: string | null;
  features?: GuildFeatures[];
}

export interface GuildEmojiCreateOptions {
  roles?: Collection<Snowflake, Role> | RoleResolvable[];
  reason?: string;
}

export interface GuildEmojiEditData {
  name?: string;
  roles?: Collection<Snowflake, Role> | RoleResolvable[];
}

export interface GuildStickerCreateOptions {
  description?: string | null;
  reason?: string;
}

export interface GuildStickerEditData {
  name?: string;
  description?: string | null;
  tags?: string;
}

export type GuildFeatures =
  | 'ANIMATED_ICON'
  | 'BANNER'
  | 'COMMERCE'
  | 'COMMUNITY'
  | 'DISCOVERABLE'
  | 'FEATURABLE'
  | 'INVITE_SPLASH'
  | 'MEMBER_VERIFICATION_GATE_ENABLED'
  | 'NEWS'
  | 'PARTNERED'
  | 'PREVIEW_ENABLED'
  | 'VANITY_URL'
  | 'VERIFIED'
  | 'VIP_REGIONS'
  | 'WELCOME_SCREEN_ENABLED'
  | 'TICKETED_EVENTS_ENABLED'
  | 'MONETIZATION_ENABLED'
  | 'MORE_STICKERS'
  | 'THREE_DAY_THREAD_ARCHIVE'
  | 'SEVEN_DAY_THREAD_ARCHIVE'
  | 'PRIVATE_THREADS'
  | 'ROLE_ICONS';

export interface GuildMemberEditData {
  nick?: string | null;
  roles?: Collection<Snowflake, Role> | readonly RoleResolvable[];
  mute?: boolean;
  deaf?: boolean;
  channel?: GuildVoiceChannelResolvable | null;
}

export type GuildMemberResolvable = GuildMember | UserResolvable;

export type GuildResolvable = Guild | GuildChannel | GuildMember | GuildEmoji | Invite | Role | Snowflake;

export interface GuildPruneMembersOptions {
  count?: boolean;
  days?: number;
  dry?: boolean;
  reason?: string;
  roles?: RoleResolvable[];
}

export interface GuildWidgetSettingsData {
  enabled: boolean;
  channel: GuildChannelResolvable | null;
}

export interface GuildSearchMembersOptions {
  query: string;
  limit?: number;
  cache?: boolean;
}

export interface GuildListMembersOptions {
  after?: Snowflake;
  limit?: number;
  cache?: boolean;
}

export type GuildTemplateResolvable = string;

export type GuildVoiceChannelResolvable = VoiceChannel | StageChannel | Snowflake;

export type HexColorString = `#${string}`;

export interface HTTPAttachmentData {
  attachment: string | Buffer | Stream;
  name: string;
  file: Buffer | Stream;
}

export interface HTTPErrorData {
  json: unknown;
  files: HTTPAttachmentData[];
}

export interface HTTPOptions {
  agent?: Omit<AgentOptions, 'keepAlive'>;
  api?: string;
  version?: number;
  host?: string;
  cdn?: string;
  invite?: string;
  template?: string;
  headers?: Record<string, string>;
}

export interface ImageURLOptions extends Omit<StaticImageURLOptions, 'format'> {
  dynamic?: boolean;
  format?: DynamicImageFormat;
}

export interface IntegrationAccount {
  id: string | Snowflake;
  name: string;
}

export type IntegrationType = 'twitch' | 'youtube' | 'discord';

export interface InteractionCollectorOptions<T extends Interaction> extends CollectorOptions<[T]> {
  channel?: TextBasedChannels;
  componentType?: MessageComponentType | MessageComponentTypes;
  guild?: Guild;
  interactionType?: InteractionType | InteractionTypes;
  max?: number;
  maxComponents?: number;
  maxUsers?: number;
  message?: Message | APIMessage;
}

export interface ButtonInteractionCollectorOptions extends MessageComponentCollectorOptions<ButtonInteraction> {
  componentType: 'BUTTON' | MessageComponentTypes.BUTTON;
}

export interface SelectMenuInteractionCollectorOptions extends MessageComponentCollectorOptions<SelectMenuInteraction> {
  componentType: 'SELECT_MENU' | MessageComponentTypes.SELECT_MENU;
}

export interface MessageInteractionCollectorOptions
  extends MessageComponentCollectorOptions<MessageComponentInteraction> {
  componentType: 'ACTION_ROW' | MessageComponentTypes.ACTION_ROW;
}

export type InteractionCollectorOptionsResolvable =
  | MessageInteractionCollectorOptions
  | SelectMenuInteractionCollectorOptions
  | ButtonInteractionCollectorOptions;

export interface InteractionDeferReplyOptions {
  ephemeral?: boolean;
  fetchReply?: boolean;
}

export type InteractionDeferUpdateOptions = Omit<InteractionDeferReplyOptions, 'ephemeral'>;

export interface InteractionReplyOptions extends Omit<WebhookMessageOptions, 'username' | 'avatarURL'> {
  ephemeral?: boolean;
  fetchReply?: boolean;
}

export type InteractionResponseType = keyof typeof InteractionResponseTypes;

export type InteractionType = keyof typeof InteractionTypes;

export interface InteractionUpdateOptions extends MessageEditOptions {
  fetchReply?: boolean;
}

export type IntentsString =
  | 'GUILDS'
  | 'GUILD_MEMBERS'
  | 'GUILD_BANS'
  | 'GUILD_EMOJIS_AND_STICKERS'
  | 'GUILD_INTEGRATIONS'
  | 'GUILD_WEBHOOKS'
  | 'GUILD_INVITES'
  | 'GUILD_VOICE_STATES'
  | 'GUILD_PRESENCES'
  | 'GUILD_MESSAGES'
  | 'GUILD_MESSAGE_REACTIONS'
  | 'GUILD_MESSAGE_TYPING'
  | 'DIRECT_MESSAGES'
  | 'DIRECT_MESSAGE_REACTIONS'
  | 'DIRECT_MESSAGE_TYPING';

export interface InviteGenerationOptions {
  permissions?: PermissionResolvable;
  guild?: GuildResolvable;
  disableGuildSelect?: boolean;
  scopes: InviteScope[];
}

export type GuildInvitableChannelResolvable =
  | TextChannel
  | VoiceChannel
  | NewsChannel
  | StoreChannel
  | StageChannel
  | Snowflake;

export interface CreateInviteOptions {
  temporary?: boolean;
  maxAge?: number;
  maxUses?: number;
  unique?: boolean;
  reason?: string;
  targetApplication?: ApplicationResolvable;
  targetUser?: UserResolvable;
  targetType?: InviteTargetType;
}

export type IntegrationExpireBehaviors = 'REMOVE_ROLE' | 'KICK';

export type InviteResolvable = string;

export type InviteScope =
  | 'applications.builds.read'
  | 'applications.commands'
  | 'applications.entitlements'
  | 'applications.store.update'
  | 'bot'
  | 'connections'
  | 'email'
  | 'identify'
  | 'guilds'
  | 'guilds.join'
  | 'gdm.join'
  | 'webhook.incoming';

export interface LifetimeFilterOptions<K, V> {
  excludeFromSweep?: (value: V, key: K, collection: LimitedCollection<K, V>) => boolean;
  getComparisonTimestamp?: (value: V, key: K, collection: LimitedCollection<K, V>) => number;
  lifetime?: number;
}

export interface MakeErrorOptions {
  name: string;
  message: string;
  stack: string;
}

export type MemberMention = UserMention | `<@!${Snowflake}>`;

export type MembershipState = keyof typeof MembershipStates;

export type MessageActionRowComponent = MessageButton | MessageSelectMenu;

export type MessageActionRowComponentOptions =
  | (Required<BaseMessageComponentOptions> & MessageButtonOptions)
  | (Required<BaseMessageComponentOptions> & MessageSelectMenuOptions);

export type MessageActionRowComponentResolvable = MessageActionRowComponent | MessageActionRowComponentOptions;

export interface MessageActionRowOptions extends BaseMessageComponentOptions {
  components: MessageActionRowComponentResolvable[];
}

export interface MessageActivity {
  partyId: string;
  type: number;
}

export interface BaseButtonOptions extends BaseMessageComponentOptions {
  disabled?: boolean;
  emoji?: EmojiIdentifierResolvable;
  label?: string;
}

export interface LinkButtonOptions extends BaseButtonOptions {
  style: 'LINK' | MessageButtonStyles.LINK;
  url: string;
}

export interface InteractionButtonOptions extends BaseButtonOptions {
  style: ExcludeEnum<typeof MessageButtonStyles, 'LINK'>;
  customId: string;
}

export type MessageButtonOptions = InteractionButtonOptions | LinkButtonOptions;

export type MessageButtonStyle = keyof typeof MessageButtonStyles;

export type MessageButtonStyleResolvable = MessageButtonStyle | MessageButtonStyles;

export interface MessageCollectorOptions extends CollectorOptions<[Message]> {
  max?: number;
  maxProcessed?: number;
}

export type MessageComponent = BaseMessageComponent | MessageActionRow | MessageButton | MessageSelectMenu;

export type MessageComponentCollectorOptions<T extends MessageComponentInteraction> = Omit<
  InteractionCollectorOptions<T>,
  'channel' | 'message' | 'guild' | 'interactionType'
>;

export type MessageComponentOptions =
  | BaseMessageComponentOptions
  | MessageActionRowOptions
  | MessageButtonOptions
  | MessageSelectMenuOptions;

export type MessageComponentType = keyof typeof MessageComponentTypes;

export type MessageComponentTypeResolvable = MessageComponentType | MessageComponentTypes;

export interface MessageEditOptions {
  attachments?: MessageAttachment[];
  content?: string | null;
  embeds?: (MessageEmbed | MessageEmbedOptions | APIEmbed)[] | null;
  files?: (FileOptions | BufferResolvable | Stream | MessageAttachment)[];
  flags?: BitFieldResolvable<MessageFlagsString, number>;
  allowedMentions?: MessageMentionOptions;
  components?: (MessageActionRow | (Required<BaseMessageComponentOptions> & MessageActionRowOptions))[];
}

export interface MessageEmbedAuthor {
  name: string;
  url?: string;
  iconURL?: string;
  proxyIconURL?: string;
}

export interface MessageEmbedFooter {
  text: string;
  iconURL?: string;
  proxyIconURL?: string;
}

export interface MessageEmbedImage {
  url: string;
  proxyURL?: string;
  height?: number;
  width?: number;
}

export interface MessageEmbedOptions {
  title?: string;
  description?: string;
  url?: string;
  timestamp?: Date | number;
  color?: ColorResolvable;
  fields?: EmbedFieldData[];
  author?: Partial<MessageEmbedAuthor> & { icon_url?: string; proxy_icon_url?: string };
  thumbnail?: Partial<MessageEmbedThumbnail> & { proxy_url?: string };
  image?: Partial<MessageEmbedImage> & { proxy_url?: string };
  video?: Partial<MessageEmbedVideo> & { proxy_url?: string };
  footer?: Partial<MessageEmbedFooter> & { icon_url?: string; proxy_icon_url?: string };
}

export interface MessageEmbedProvider {
  name: string;
  url: string;
}

export interface MessageEmbedThumbnail {
  url: string;
  proxyURL?: string;
  height?: number;
  width?: number;
}

export interface MessageEmbedVideo {
  url?: string;
  proxyURL?: string;
  height?: number;
  width?: number;
}

export interface MessageEvent {
  data: WebSocket.Data;
  type: string;
  target: WebSocket;
}

export type MessageFlagsString =
  | 'CROSSPOSTED'
  | 'IS_CROSSPOST'
  | 'SUPPRESS_EMBEDS'
  | 'SOURCE_MESSAGE_DELETED'
  | 'URGENT'
  | 'HAS_THREAD'
  | 'EPHEMERAL'
  | 'LOADING';

export interface MessageInteraction {
  id: Snowflake;
  type: InteractionType;
  commandName: string;
  user: User;
}

export interface MessageMentionsHasOptions {
  ignoreDirect?: boolean;
  ignoreRoles?: boolean;
  ignoreEveryone?: boolean;
}

export interface MessageMentionOptions {
  parse?: MessageMentionTypes[];
  roles?: Snowflake[];
  users?: Snowflake[];
  repliedUser?: boolean;
}

export type MessageMentionTypes = 'roles' | 'users' | 'everyone';

export interface MessageOptions {
  tts?: boolean;
  nonce?: string | number;
  content?: string | null;
  embeds?: (MessageEmbed | MessageEmbedOptions | APIEmbed)[];
  components?: (MessageActionRow | (Required<BaseMessageComponentOptions> & MessageActionRowOptions))[];
  allowedMentions?: MessageMentionOptions;
  files?: (FileOptions | BufferResolvable | Stream | MessageAttachment)[];
  reply?: ReplyOptions;
  stickers?: StickerResolvable[];
  attachments?: MessageAttachment[];
}

export type MessageReactionResolvable =
  | MessageReaction
  | Snowflake
  | `${string}:${Snowflake}`
  | `<:${string}:${Snowflake}>`
  | `<a:${string}:${Snowflake}>`
  | string;

export interface MessageReference {
  channelId: Snowflake;
  guildId: Snowflake | undefined;
  messageId: Snowflake | undefined;
}

export type MessageResolvable = Message | Snowflake;

export interface MessageSelectMenuOptions extends BaseMessageComponentOptions {
  customId?: string;
  disabled?: boolean;
  maxValues?: number;
  minValues?: number;
  options?: MessageSelectOptionData[];
  placeholder?: string;
}

export interface MessageSelectOption {
  default: boolean;
  description: string | null;
  emoji: APIPartialEmoji | null;
  label: string;
  value: string;
}

export interface MessageSelectOptionData {
  default?: boolean;
  description?: string;
  emoji?: EmojiIdentifierResolvable;
  label: string;
  value: string;
}

export type MessageTarget =
  | Interaction
  | InteractionWebhook
  | TextBasedChannels
  | User
  | GuildMember
  | Webhook
  | WebhookClient
  | Message
  | MessageManager;

export type MessageType = keyof typeof MessageTypes;

export type MFALevel = keyof typeof MFALevels;

export interface MultipleShardRespawnOptions {
  shardDelay?: number;
  respawnDelay?: number;
  timeout?: number;
}

export interface MultipleShardSpawnOptions {
  amount?: number | 'auto';
  delay?: number;
  timeout?: number;
}

export type NSFWLevel = keyof typeof NSFWLevels;

export interface OverwriteData {
  allow?: PermissionResolvable;
  deny?: PermissionResolvable;
  id: GuildMemberResolvable | RoleResolvable;
  type?: OverwriteType;
}

export type OverwriteResolvable = PermissionOverwrites | OverwriteData;

export type OverwriteType = 'member' | 'role';

export type PermissionFlags = Record<PermissionString, bigint>;

export type PermissionOverwriteOptions = Partial<Record<PermissionString, boolean | null>>;

export type PermissionResolvable = BitFieldResolvable<PermissionString, bigint>;

export type PermissionOverwriteResolvable = UserResolvable | RoleResolvable | PermissionOverwrites;

export type PermissionString =
  | 'CREATE_INSTANT_INVITE'
  | 'KICK_MEMBERS'
  | 'BAN_MEMBERS'
  | 'ADMINISTRATOR'
  | 'MANAGE_CHANNELS'
  | 'MANAGE_GUILD'
  | 'ADD_REACTIONS'
  | 'VIEW_AUDIT_LOG'
  | 'PRIORITY_SPEAKER'
  | 'STREAM'
  | 'VIEW_CHANNEL'
  | 'SEND_MESSAGES'
  | 'SEND_TTS_MESSAGES'
  | 'MANAGE_MESSAGES'
  | 'EMBED_LINKS'
  | 'ATTACH_FILES'
  | 'READ_MESSAGE_HISTORY'
  | 'MENTION_EVERYONE'
  | 'USE_EXTERNAL_EMOJIS'
  | 'VIEW_GUILD_INSIGHTS'
  | 'CONNECT'
  | 'SPEAK'
  | 'MUTE_MEMBERS'
  | 'DEAFEN_MEMBERS'
  | 'MOVE_MEMBERS'
  | 'USE_VAD'
  | 'CHANGE_NICKNAME'
  | 'MANAGE_NICKNAMES'
  | 'MANAGE_ROLES'
  | 'MANAGE_WEBHOOKS'
  | 'MANAGE_EMOJIS_AND_STICKERS'
  | 'USE_APPLICATION_COMMANDS'
  | 'REQUEST_TO_SPEAK'
  | 'MANAGE_THREADS'
  | 'USE_PUBLIC_THREADS'
  | 'CREATE_PUBLIC_THREADS'
  | 'USE_PRIVATE_THREADS'
  | 'CREATE_PRIVATE_THREADS'
  | 'USE_EXTERNAL_STICKERS'
  | 'SEND_MESSAGES_IN_THREADS'
  | 'START_EMBEDDED_ACTIVITIES';

export type RecursiveArray<T> = ReadonlyArray<T | RecursiveArray<T>>;

export type RecursiveReadonlyArray<T> = ReadonlyArray<T | RecursiveReadonlyArray<T>>;

export interface PartialRecipient {
  username: string;
}

export type PremiumTier = keyof typeof PremiumTiers;

export interface PresenceData {
  status?: PresenceStatusData;
  afk?: boolean;
  activities?: ActivitiesOptions[];
  shardId?: number | number[];
}

export type PresenceResolvable = Presence | UserResolvable | Snowflake;

export interface PartialChannelData {
  id?: Snowflake | number;
  parentId?: Snowflake | number;
  type?: ExcludeEnum<
    typeof ChannelTypes,
    | 'DM'
    | 'GROUP_DM'
    | 'GUILD_NEWS'
    | 'GUILD_STORE'
    | 'UNKNOWN'
    | 'GUILD_NEWS_THREAD'
    | 'GUILD_PUBLIC_THREAD'
    | 'GUILD_PRIVATE_THREAD'
    | 'GUILD_STAGE_VOICE'
  >;
  name: string;
  topic?: string;
  nsfw?: boolean;
  bitrate?: number;
  userLimit?: number;
  rtcRegion?: string | null;
  permissionOverwrites?: PartialOverwriteData[];
  rateLimitPerUser?: number;
}

export type Partialize<
  T extends AllowedPartial,
  N extends keyof T | null = null,
  M extends keyof T | null = null,
  E extends keyof T | '' = '',
> = {
  readonly client: Client;
  id: Snowflake;
  partial: true;
} & {
  [K in keyof Omit<T, 'client' | 'id' | 'partial' | E>]: K extends N ? null : K extends M ? T[K] | null : T[K];
};

export interface PartialDMChannel extends Partialize<DMChannel, null, null, 'lastMessageId'> {
  lastMessageId: undefined;
}

export interface PartialGuildMember extends Partialize<GuildMember, 'joinedAt' | 'joinedTimestamp'> {}

export interface PartialMessage
  extends Partialize<Message, 'type' | 'system' | 'pinned' | 'tts', 'content' | 'cleanContent' | 'author'> {}

export interface PartialMessageReaction extends Partialize<MessageReaction, 'count'> {}

export interface PartialOverwriteData {
  id: Snowflake | number;
  type?: OverwriteType;
  allow?: PermissionResolvable;
  deny?: PermissionResolvable;
}

export interface PartialRoleData extends RoleData {
  id?: Snowflake | number;
}

export type PartialTypes = 'USER' | 'CHANNEL' | 'GUILD_MEMBER' | 'MESSAGE' | 'REACTION';

export interface PartialUser extends Partialize<User, 'username' | 'tag' | 'discriminator'> {}

export type PresenceStatusData = ClientPresenceStatus | 'invisible';

export type PresenceStatus = PresenceStatusData | 'offline';

export type PrivacyLevel = keyof typeof PrivacyLevels;

export interface RateLimitData {
  timeout: number;
  limit: number;
  method: string;
  path: string;
  route: string;
  global: boolean;
}

export interface InvalidRequestWarningData {
  count: number;
  remainingTime: number;
}

export interface ReactionCollectorOptions extends CollectorOptions<[MessageReaction, User]> {
  max?: number;
  maxEmojis?: number;
  maxUsers?: number;
}

export interface ReplyOptions {
  messageReference: MessageResolvable;
  failIfNotExists?: boolean;
}

export interface ReplyMessageOptions extends Omit<MessageOptions, 'reply'> {
  failIfNotExists?: boolean;
}

export interface ResolvedOverwriteOptions {
  allow: Permissions;
  deny: Permissions;
}

export interface RoleData {
  name?: string;
  color?: ColorResolvable;
  hoist?: boolean;
  position?: number;
  permissions?: PermissionResolvable;
  mentionable?: boolean;
  icon?: BufferResolvable | Base64Resolvable | EmojiResolvable | null;
  unicodeEmoji?: string | null;
}

export type RoleMention = '@everyone' | `<@&${Snowflake}>`;

export interface RolePosition {
  role: RoleResolvable;
  position: number;
}

export type RoleResolvable = Role | Snowflake;

export interface RoleTagData {
  botId?: Snowflake;
  integrationId?: Snowflake;
  premiumSubscriberRole?: true;
}

export interface SetChannelPositionOptions {
  relative?: boolean;
  reason?: string;
}

export interface SetParentOptions {
  lockPermissions?: boolean;
  reason?: string;
}

export interface SetRolePositionOptions {
  relative?: boolean;
  reason?: string;
}

export type ShardingManagerMode = 'process' | 'worker';

export interface ShardingManagerOptions {
  totalShards?: number | 'auto';
  shardList?: number[] | 'auto';
  mode?: ShardingManagerMode;
  respawn?: boolean;
  shardArgs?: string[];
  token?: string;
  execArgv?: string[];
}

export { Snowflake };

export interface SplitOptions {
  maxLength?: number;
  char?: string | string[] | RegExp | RegExp[];
  prepend?: string;
  append?: string;
}

export interface StaticImageURLOptions {
  format?: AllowedImageFormat;
  size?: AllowedImageSize;
}

export type StageInstanceResolvable = StageInstance | Snowflake;

export interface StartThreadOptions {
  name: string;
  autoArchiveDuration: ThreadAutoArchiveDuration;
  reason?: string;
}

export type Status = number;

export type StickerFormatType = keyof typeof StickerFormatTypes;

export type StickerResolvable = Sticker | Snowflake;

export type StickerType = keyof typeof StickerTypes;

export type SystemChannelFlagsString =
  | 'SUPPRESS_JOIN_NOTIFICATIONS'
  | 'SUPPRESS_PREMIUM_SUBSCRIPTIONS'
  | 'SUPPRESS_GUILD_REMINDER_NOTIFICATIONS';

export type SystemChannelFlagsResolvable = BitFieldResolvable<SystemChannelFlagsString, number>;

export type SystemMessageType = Exclude<
  MessageType,
  'DEFAULT' | 'REPLY' | 'APPLICATION_COMMAND' | 'CONTEXT_MENU_COMMAND'
>;

export type StageChannelResolvable = StageChannel | Snowflake;

export interface StageInstanceEditOptions {
  topic?: string;
  privacyLevel?: PrivacyLevel | number;
}

export type SweepFilter<K, V> = (
  collection: LimitedCollection<K, V>,
) => ((value: V, key: K, collection: LimitedCollection<K, V>) => boolean) | null;

export interface LimitedCollectionOptions<K, V> {
  maxSize?: number;
  keepOverLimit?: (value: V, key: K, collection: LimitedCollection<K, V>) => boolean;
  sweepFilter?: SweepFilter<K, V>;
  sweepInterval?: number;
}

export type TextBasedChannels = PartialDMChannel | DMChannel | TextChannel | NewsChannel | ThreadChannel;

export type TextBasedChannelTypes = TextBasedChannels['type'];

export type TextChannelResolvable = Snowflake | TextChannel;

export type ThreadAutoArchiveDuration = 60 | 1440 | 4320 | 10080 | 'MAX';

export type ThreadChannelResolvable = ThreadChannel | Snowflake;

export type ThreadChannelTypes = 'GUILD_NEWS_THREAD' | 'GUILD_PUBLIC_THREAD' | 'GUILD_PRIVATE_THREAD';

export interface ThreadCreateOptions<AllowedThreadType> extends StartThreadOptions {
  startMessage?: MessageResolvable;
  type?: AllowedThreadType;
  invitable?: AllowedThreadType extends 'GUILD_PRIVATE_THREAD' | 12 ? boolean : never;
}

export interface ThreadEditData {
  name?: string;
  archived?: boolean;
  autoArchiveDuration?: ThreadAutoArchiveDuration;
  rateLimitPerUser?: number;
  locked?: boolean;
  invitable?: boolean;
}

export type ThreadMemberFlagsString = '';

export type ThreadMemberResolvable = ThreadMember | UserResolvable;

export type UserFlagsString =
  | 'DISCORD_EMPLOYEE'
  | 'PARTNERED_SERVER_OWNER'
  | 'HYPESQUAD_EVENTS'
  | 'BUGHUNTER_LEVEL_1'
  | 'HOUSE_BRAVERY'
  | 'HOUSE_BRILLIANCE'
  | 'HOUSE_BALANCE'
  | 'EARLY_SUPPORTER'
  | 'TEAM_USER'
  | 'BUGHUNTER_LEVEL_2'
  | 'VERIFIED_BOT'
  | 'EARLY_VERIFIED_BOT_DEVELOPER'
  | 'DISCORD_CERTIFIED_MODERATOR';

export type UserMention = `<@${Snowflake}>`;

export type UserResolvable = User | Snowflake | Message | GuildMember | ThreadMember;

export interface Vanity {
  code: string | null;
  uses: number;
}

export type VerificationLevel = keyof typeof VerificationLevels;

export type VoiceBasedChannelTypes = 'GUILD_VOICE' | 'GUILD_STAGE_VOICE';

export type VoiceChannelResolvable = Snowflake | VoiceChannel;

export type WebhookClientData = WebhookClientDataIdWithToken | WebhookClientDataURL;

export interface WebhookClientDataIdWithToken {
  id: Snowflake;
  token: string;
}

export interface WebhookClientDataURL {
  url: string;
}

export type WebhookClientOptions = Pick<
  ClientOptions,
  'allowedMentions' | 'restTimeOffset' | 'restRequestTimeout' | 'retryLimit' | 'http'
>;

export interface WebhookEditData {
  name?: string;
  avatar?: BufferResolvable | null;
  channel?: GuildTextChannelResolvable;
}

export type WebhookEditMessageOptions = Pick<
  WebhookMessageOptions,
  'content' | 'embeds' | 'files' | 'allowedMentions' | 'components' | 'attachments' | 'threadId'
>;

export interface WebhookFetchMessageOptions {
  cache?: boolean;
  threadId?: Snowflake;
}

export interface WebhookMessageOptions extends Omit<MessageOptions, 'reply'> {
  username?: string;
  avatarURL?: string;
  threadId?: Snowflake;
}

export type WebhookType = keyof typeof WebhookTypes;

export interface WebSocketOptions {
  large_threshold?: number;
  compress?: boolean;
  properties?: WebSocketProperties;
}

export interface WebSocketProperties {
  $os?: string;
  $browser?: string;
  $device?: string;
}

export interface WidgetActivity {
  name: string;
}

export interface WidgetChannel {
  id: Snowflake;
  name: string;
  position: number;
}

export interface WelcomeChannelData {
  description: string;
  channel: TextChannel | NewsChannel | StoreChannel | Snowflake;
  emoji?: EmojiIdentifierResolvable;
}

export interface WelcomeScreenEditData {
  enabled?: boolean;
  description?: string;
  welcomeChannels?: WelcomeChannelData[];
}

export type WSEventType =
  | 'READY'
  | 'RESUMED'
  | 'APPLICATION_COMMAND_CREATE'
  | 'APPLICATION_COMMAND_DELETE'
  | 'APPLICATION_COMMAND_UPDATE'
  | 'GUILD_CREATE'
  | 'GUILD_DELETE'
  | 'GUILD_UPDATE'
  | 'INVITE_CREATE'
  | 'INVITE_DELETE'
  | 'GUILD_MEMBER_ADD'
  | 'GUILD_MEMBER_REMOVE'
  | 'GUILD_MEMBER_UPDATE'
  | 'GUILD_MEMBERS_CHUNK'
  | 'GUILD_ROLE_CREATE'
  | 'GUILD_ROLE_DELETE'
  | 'GUILD_ROLE_UPDATE'
  | 'GUILD_BAN_ADD'
  | 'GUILD_BAN_REMOVE'
  | 'GUILD_EMOJIS_UPDATE'
  | 'GUILD_INTEGRATIONS_UPDATE'
  | 'CHANNEL_CREATE'
  | 'CHANNEL_DELETE'
  | 'CHANNEL_UPDATE'
  | 'CHANNEL_PINS_UPDATE'
  | 'MESSAGE_CREATE'
  | 'MESSAGE_DELETE'
  | 'MESSAGE_UPDATE'
  | 'MESSAGE_DELETE_BULK'
  | 'MESSAGE_REACTION_ADD'
  | 'MESSAGE_REACTION_REMOVE'
  | 'MESSAGE_REACTION_REMOVE_ALL'
  | 'MESSAGE_REACTION_REMOVE_EMOJI'
  | 'THREAD_CREATE'
  | 'THREAD_UPDATE'
  | 'THREAD_DELETE'
  | 'THREAD_LIST_SYNC'
  | 'THREAD_MEMBER_UPDATE'
  | 'THREAD_MEMBERS_UPDATE'
  | 'USER_UPDATE'
  | 'PRESENCE_UPDATE'
  | 'TYPING_START'
  | 'VOICE_STATE_UPDATE'
  | 'VOICE_SERVER_UPDATE'
  | 'WEBHOOKS_UPDATE'
  | 'INTERACTION_CREATE'
  | 'STAGE_INSTANCE_CREATE'
  | 'STAGE_INSTANCE_UPDATE'
  | 'STAGE_INSTANCE_DELETE'
  | 'GUILD_STICKERS_UPDATE';

export type Serialized<T> = T extends symbol | bigint | (() => any)
  ? never
  : T extends number | string | boolean | undefined
  ? T
  : T extends { toJSON(): infer R }
  ? R
  : T extends ReadonlyArray<infer V>
  ? Serialized<V>[]
  : T extends ReadonlyMap<unknown, unknown> | ReadonlySet<unknown>
  ? {}
  : { [K in keyof T]: Serialized<T[K]> };

//#endregion

//#region Voice

/**
 * @internal Use `DiscordGatewayAdapterLibraryMethods` from `@discordjs/voice` instead.
 */
export interface InternalDiscordGatewayAdapterLibraryMethods {
  onVoiceServerUpdate(data: GatewayVoiceServerUpdateDispatchData): void;
  onVoiceStateUpdate(data: GatewayVoiceStateUpdateDispatchData): void;
  destroy(): void;
}

/**
 * @internal Use `DiscordGatewayAdapterImplementerMethods` from `@discordjs/voice` instead.
 */
export interface InternalDiscordGatewayAdapterImplementerMethods {
  sendPayload(payload: unknown): boolean;
  destroy(): void;
}

/**
 * @internal Use `DiscordGatewayAdapterCreator` from `@discordjs/voice` instead.
 */
export type InternalDiscordGatewayAdapterCreator = (
  methods: InternalDiscordGatewayAdapterLibraryMethods,
) => InternalDiscordGatewayAdapterImplementerMethods;

//#endregion<|MERGE_RESOLUTION|>--- conflicted
+++ resolved
@@ -591,20 +591,13 @@
   public once(event: 'end', listener: (collected: Collection<K, V>, reason: string) => Awaitable<void>): this;
 }
 
-<<<<<<< HEAD
 export class CommandInteraction<
   Cached extends GuildCacheState = GuildCacheState,
 > extends BaseCommandInteraction<Cached> {
-  public options: CommandInteractionOptionResolver;
-=======
-export type GuildCommandInteraction<Cached extends GuildCacheState> = InteractionResponses<Cached> &
-  CommandInteraction<Cached>;
-
-export class CommandInteraction<Cached extends GuildCacheState = GuildCacheState> extends BaseCommandInteraction {
+  public inGuild(): this is CommandInteraction<'present'> & this;
+  public inCachedGuild(): this is CommandInteraction<'cached'> & this;
+  public inRawGuild(): this is CommandInteraction<'raw'> & this;
   public options: CommandInteractionOptionResolver<Cached>;
-  public inCachedGuild(): this is GuildCommandInteraction<'cached'> & this;
-  public inRawGuild(): this is GuildCommandInteraction<'raw'> & this;
->>>>>>> 579569ae
   public toString(): string;
 }
 
@@ -672,7 +665,7 @@
 export class ContextMenuInteraction<
   Cached extends GuildCacheState = GuildCacheState,
 > extends BaseCommandInteraction<Cached> {
-  public options: CommandInteractionOptionResolver;
+  public options: CommandInteractionOptionResolver<Cached>;
   public targetId: Snowflake;
   public targetType: Exclude<ApplicationCommandType, 'CHAT_INPUT'>;
   private resolveContextMenuOptions(data: APIApplicationCommandInteractionData): CommandInteractionOption[];
@@ -1093,21 +1086,9 @@
   ? PresentType
   : Fallback;
 
-<<<<<<< HEAD
 export class Interaction<Cached extends GuildCacheState = GuildCacheState> extends Base {
   // This a technique used to brand different cached types. Or else we'll get `never` errors on typeguard checks.
   private readonly _cacheType: Cached;
-=======
-export interface GuildInteraction<Cached extends GuildCacheState = GuildCacheState> extends Interaction {
-  guildId: Snowflake;
-  member: CacheTypeReducer<Cached, GuildMember, APIInteractionGuildMember>;
-  readonly guild: CacheTypeReducer<Cached, Guild, null>;
-  channel: CacheTypeReducer<Cached, Exclude<TextBasedChannels, PartialDMChannel | DMChannel> | null>;
-  isCommand(): this is GuildCommandInteraction<Cached> & this;
-}
-
-export class Interaction extends Base {
->>>>>>> 579569ae
   protected constructor(client: Client, data: RawInteractionData);
   public applicationId: Snowflake;
   public channel: CacheTypeReducer<Cached, TextBasedChannels | null>;
