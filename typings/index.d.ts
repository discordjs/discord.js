--- conflicted
+++ resolved
@@ -2270,17 +2270,13 @@
 
 	interface RecursiveArray<T> extends Array<T | RecursiveArray<T>> { }
 
-<<<<<<< HEAD
 	interface EmbedFieldData {
 		name: string;
 		value: string;
 		inline?: boolean;
 	}
 
-	type PermissionResolvable = RecursiveArray<Permissions | PermissionString | number> | Permissions | PermissionString | number;
-=======
 	type PermissionResolvable = BitFieldResolvable<PermissionString>
->>>>>>> cf646b53
 
 	type PremiumTier = number;
 
