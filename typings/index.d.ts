declare enum ChannelType {
  text = 0,
  dm = 1,
  voice = 2,
  group = 3,
  category = 4,
  news = 5,
  store = 6,
  unknown = 7,
}

declare module 'discord.js' {
  import BaseCollection from '@discordjs/collection';
  import { ChildProcess } from 'child_process';
  import { EventEmitter } from 'events';
  import { PathLike } from 'fs';
  import { Readable, Stream, Writable } from 'stream';
  import * as WebSocket from 'ws';

  export const version: string;

  //#region Classes

  export class Activity {
    constructor(presence: Presence, data?: object);
    public applicationID: Snowflake | null;
    public assets: RichPresenceAssets | null;
    public readonly createdAt: Date;
    public createdTimestamp: number;
    public details: string | null;
    public emoji: Emoji | null;
    public name: string;
    public party: {
      id: string | null;
      size: [number, number];
    } | null;
    public state: string | null;
    public timestamps: {
      start: Date | null;
      end: Date | null;
    } | null;
    public type: ActivityType;
    public url: string | null;
    public equals(activity: Activity): boolean;
  }

  export class ActivityFlags extends BitField<ActivityFlagsString> {
    public static FLAGS: Record<ActivityFlagsString, number>;
    public static resolve(bit?: BitFieldResolvable<ActivityFlagsString>): number;
  }

  export class APIMessage {
    constructor(target: MessageTarget, options: MessageOptions | WebhookMessageOptions);
    public data: object | null;
    public readonly isUser: boolean;
    public readonly isWebhook: boolean;
    public files: object[] | null;
    public options: MessageOptions | WebhookMessageOptions;
    public target: MessageTarget;

    public static create(
      target: MessageTarget,
      content: APIMessageContentResolvable,
      options?: undefined,
      extra?: MessageOptions | WebhookMessageOptions,
    ): APIMessage;
    public static create(
      target: MessageTarget,
      content: StringResolvable,
      options: MessageOptions | WebhookMessageOptions | MessageAdditions,
      extra?: MessageOptions | WebhookMessageOptions,
    ): APIMessage;
    public static partitionMessageAdditions(
      items: readonly (MessageEmbed | MessageAttachment)[],
    ): [MessageEmbed[], MessageAttachment[]];
    public static resolveFile(fileLike: BufferResolvable | Stream | FileOptions | MessageAttachment): Promise<object>;
    public static transformOptions(
      content: APIMessageContentResolvable,
      options?: undefined,
      extra?: MessageOptions | WebhookMessageOptions,
      isWebhook?: boolean,
    ): MessageOptions | WebhookMessageOptions;
    public static transformOptions(
      content: StringResolvable,
      options: MessageOptions | WebhookMessageOptions | MessageAdditions,
      extra?: MessageOptions | WebhookMessageOptions,
      isWebhook?: boolean,
    ): MessageOptions | WebhookMessageOptions;

    public makeContent(): string | string[] | undefined;
    public resolve(): Promise<this>;
    public resolveData(): this;
    public resolveFiles(): Promise<this>;
    public split(): APIMessage[];
  }

  export abstract class Application {
    constructor(client: Client, data: object);
    public readonly createdAt: Date;
    public readonly createdTimestamp: number;
    public description: string;
    public icon: string;
    public id: Snowflake;
    public name: string;
    public coverImage(options?: ImageURLOptions): string;
    public fetchAssets(): Promise<ApplicationAsset[]>;
    public iconURL(options?: ImageURLOptions): string;
    public toJSON(): object;
    public toString(): string;
  }

  export class Base {
    constructor(client: Client);
    public readonly client: Client;
    public toJSON(...props: { [key: string]: boolean | string }[]): object;
    public valueOf(): string;
  }

  export class BaseClient extends EventEmitter {
    constructor(options?: ClientOptions);
    private _timeouts: Set<NodeJS.Timeout>;
    private _intervals: Set<NodeJS.Timeout>;
    private _immediates: Set<NodeJS.Immediate>;
    private readonly api: object;
    private rest: object;
    private decrementMaxListeners(): void;
    private incrementMaxListeners(): void;

    public options: ClientOptions;
    public clearInterval(interval: NodeJS.Timeout): void;
    public clearTimeout(timeout: NodeJS.Timeout): void;
    public clearImmediate(timeout: NodeJS.Immediate): void;
    public destroy(): void;
    public setInterval(fn: (...args: any[]) => void, delay: number, ...args: any[]): NodeJS.Timeout;
    public setTimeout(fn: (...args: any[]) => void, delay: number, ...args: any[]): NodeJS.Timeout;
    public setImmediate(fn: (...args: any[]) => void, ...args: any[]): NodeJS.Immediate;
    public toJSON(...props: { [key: string]: boolean | string }[]): object;
  }

  export class BaseGuildEmoji extends Emoji {
    constructor(client: Client, data: object, guild: Guild);
    private _roles: string[];

    public available?: boolean;
    public readonly createdAt: Date;
    public readonly createdTimestamp: number;
    public guild: Guild | GuildPreview;
    public id: Snowflake;
    public managed?: boolean;
    public requiresColons?: boolean;
  }

  class BroadcastDispatcher extends VolumeMixin(StreamDispatcher) {
    public broadcast: VoiceBroadcast;
  }

  export class BitField<S extends string> {
    constructor(bits?: BitFieldResolvable<S>);
    public bitfield: number;
    public add(...bits: BitFieldResolvable<S>[]): BitField<S>;
    public any(bit: BitFieldResolvable<S>): boolean;
    public equals(bit: BitFieldResolvable<S>): boolean;
    public freeze(): Readonly<BitField<S>>;
    public has(bit: BitFieldResolvable<S>): boolean;
    public missing(bits: BitFieldResolvable<S>, ...hasParam: readonly unknown[]): S[];
    public remove(...bits: BitFieldResolvable<S>[]): BitField<S>;
    public serialize(...hasParam: readonly unknown[]): Record<S, boolean>;
    public toArray(...hasParam: readonly unknown[]): S[];
    public toJSON(): number;
    public valueOf(): number;
    public [Symbol.iterator](): IterableIterator<S>;
    public static FLAGS: object;
    public static resolve(bit?: BitFieldResolvable<any>): number;
  }

  export class CategoryChannel extends GuildChannel {
    public readonly children: Collection<Snowflake, GuildChannel>;
    public type: 'category';
  }

  export class Channel extends Base {
    constructor(client: Client, data?: object);
    public readonly createdAt: Date;
    public readonly createdTimestamp: number;
    public deleted: boolean;
    public id: Snowflake;
    public type: keyof typeof ChannelType;
    public delete(reason?: string): Promise<Channel>;
    public fetch(force?: boolean): Promise<Channel>;
    public isText(): this is TextChannel | DMChannel | NewsChannel;
    public toString(): string;
  }

  export class Client extends BaseClient {
    constructor(options?: ClientOptions);
    private actions: object;
    private _eval(script: string): any;
    private _validateOptions(options?: ClientOptions): void;

    public channels: ChannelManager;
    public readonly emojis: GuildEmojiManager;
    public guilds: GuildManager;
    public readyAt: Date | null;
    public readonly readyTimestamp: number | null;
    public shard: ShardClientUtil | null;
    public token: string | null;
    public readonly uptime: number | null;
    public user: ClientUser | null;
    public users: UserManager;
    public voice: ClientVoiceManager | null;
    public ws: WebSocketManager;
    public destroy(): void;
    public fetchApplication(): Promise<ClientApplication>;
    public fetchGuildPreview(guild: GuildResolvable): Promise<GuildPreview>;
    public fetchInvite(invite: InviteResolvable): Promise<Invite>;
    public fetchVoiceRegions(): Promise<Collection<string, VoiceRegion>>;
    public fetchWebhook(id: Snowflake, token?: string): Promise<Webhook>;
    public generateInvite(options?: InviteGenerationOptions | PermissionResolvable): Promise<string>;
    public login(token?: string): Promise<string>;
    public sweepMessages(lifetime?: number): number;
    public toJSON(): object;

    public on<K extends keyof ClientEvents>(event: K, listener: (...args: ClientEvents[K]) => void): this;
    public on<S extends string | symbol>(
      event: Exclude<S, keyof ClientEvents>,
      listener: (...args: any[]) => void,
    ): this;

    public once<K extends keyof ClientEvents>(event: K, listener: (...args: ClientEvents[K]) => void): this;
    public once<S extends string | symbol>(
      event: Exclude<S, keyof ClientEvents>,
      listener: (...args: any[]) => void,
    ): this;

    public emit<K extends keyof ClientEvents>(event: K, ...args: ClientEvents[K]): boolean;
    public emit<S extends string | symbol>(event: Exclude<S, keyof ClientEvents>, ...args: any[]): boolean;

    public off<K extends keyof ClientEvents>(event: K, listener: (...args: ClientEvents[K]) => void): this;
    public off<S extends string | symbol>(
      event: Exclude<S, keyof ClientEvents>,
      listener: (...args: any[]) => void,
    ): this;

    public removeAllListeners<K extends keyof ClientEvents>(event?: K): this;
    public removeAllListeners<S extends string | symbol>(event?: Exclude<S, keyof ClientEvents>): this;
  }

  export class ClientApplication extends Application {
    public botPublic: boolean | null;
    public botRequireCodeGrant: boolean | null;
    public cover: string | null;
    public owner: User | Team | null;
    public rpcOrigins: string[];
  }

  export class ClientUser extends User {
    public mfaEnabled: boolean;
    public verified: boolean;
    public setActivity(options?: ActivityOptions): Promise<Presence>;
    public setActivity(name: string, options?: ActivityOptions): Promise<Presence>;
    public setAFK(afk: boolean): Promise<Presence>;
    public setAvatar(avatar: BufferResolvable | Base64Resolvable): Promise<ClientUser>;
    public setPresence(data: PresenceData): Promise<Presence>;
    public setStatus(status: PresenceStatusData, shardID?: number | number[]): Promise<Presence>;
    public setUsername(username: string): Promise<ClientUser>;
  }

  export class ClientVoiceManager {
    constructor(client: Client);
    public readonly client: Client;
    public connections: Collection<Snowflake, VoiceConnection>;
    public broadcasts: VoiceBroadcast[];

    private joinChannel(channel: VoiceChannel): Promise<VoiceConnection>;

    public createBroadcast(): VoiceBroadcast;
  }

  export abstract class Collector<K, V> extends EventEmitter {
    constructor(client: Client, filter: CollectorFilter, options?: CollectorOptions);
    private _timeout: NodeJS.Timeout | null;
    private _idletimeout: NodeJS.Timeout | null;

    public readonly client: Client;
    public collected: Collection<K, V>;
    public ended: boolean;
    public filter: CollectorFilter;
    public readonly next: Promise<V>;
    public options: CollectorOptions;
    public checkEnd(): void;
    public handleCollect(...args: any[]): void;
    public handleDispose(...args: any[]): void;
    public stop(reason?: string): void;
    public resetTimer(options?: { time?: number; idle?: number }): void;
    public [Symbol.asyncIterator](): AsyncIterableIterator<V>;
    public toJSON(): object;

    protected listener: (...args: any[]) => void;
    public abstract collect(...args: any[]): K;
    public abstract dispose(...args: any[]): K;
    public abstract endReason(): void;

    public on(event: 'collect' | 'dispose', listener: (...args: any[]) => void): this;
    public on(event: 'end', listener: (collected: Collection<K, V>, reason: string) => void): this;

    public once(event: 'collect' | 'dispose', listener: (...args: any[]) => void): this;
    public once(event: 'end', listener: (collected: Collection<K, V>, reason: string) => void): this;
  }

  type AllowedImageFormat = 'webp' | 'png' | 'jpg' | 'jpeg' | 'gif';

  export const Constants: {
    Package: {
      name: string;
      version: string;
      description: string;
      author: string;
      license: string;
      main: PathLike;
      types: PathLike;
      homepage: string;
      keywords: string[];
      bugs: { url: string };
      repository: { type: string; url: string };
      browser: { [key: string]: boolean };
      scripts: { [key: string]: string };
      engines: { [key: string]: string };
      dependencies: { [key: string]: string };
      peerDependencies: { [key: string]: string };
      devDependencies: { [key: string]: string };
      [key: string]: any;
    };
    browser: boolean;
    DefaultOptions: ClientOptions;
    UserAgent: string | null;
    Endpoints: {
      botGateway: string;
      invite: (root: string, code: string) => string;
      CDN: (
        root: string,
      ) => {
        Asset: (name: string) => string;
        DefaultAvatar: (id: string | number) => string;
        Emoji: (emojiID: string, format: 'png' | 'gif') => string;
        Avatar: (userID: string | number, hash: string, format: 'default' | AllowedImageFormat, size: number) => string;
        Banner: (guildID: string | number, hash: string, format: AllowedImageFormat, size: number) => string;
        Icon: (userID: string | number, hash: string, format: 'default' | AllowedImageFormat, size: number) => string;
        AppIcon: (userID: string | number, hash: string, format: AllowedImageFormat, size: number) => string;
        AppAsset: (userID: string | number, hash: string, format: AllowedImageFormat, size: number) => string;
        GDMIcon: (userID: string | number, hash: string, format: AllowedImageFormat, size: number) => string;
        Splash: (guildID: string | number, hash: string, format: AllowedImageFormat, size: number) => string;
        DiscoverySplash: (guildID: string | number, hash: string, format: AllowedImageFormat, size: number) => string;
        TeamIcon: (teamID: string | number, hash: string, format: AllowedImageFormat, size: number) => string;
      };
    };
    WSCodes: {
      1000: 'WS_CLOSE_REQUESTED';
      4004: 'TOKEN_INVALID';
      4010: 'SHARDING_INVALID';
      4011: 'SHARDING_REQUIRED';
    };
    Events: {
      RATE_LIMIT: 'rateLimit';
      CLIENT_READY: 'ready';
      RESUMED: 'resumed';
      GUILD_CREATE: 'guildCreate';
      GUILD_DELETE: 'guildDelete';
      GUILD_UPDATE: 'guildUpdate';
      INVITE_CREATE: 'inviteCreate';
      INVITE_DELETE: 'inviteDelete';
      GUILD_UNAVAILABLE: 'guildUnavailable';
      GUILD_MEMBER_ADD: 'guildMemberAdd';
      GUILD_MEMBER_REMOVE: 'guildMemberRemove';
      GUILD_MEMBER_UPDATE: 'guildMemberUpdate';
      GUILD_MEMBER_AVAILABLE: 'guildMemberAvailable';
      GUILD_MEMBER_SPEAKING: 'guildMemberSpeaking';
      GUILD_MEMBERS_CHUNK: 'guildMembersChunk';
      GUILD_INTEGRATIONS_UPDATE: 'guildIntegrationsUpdate';
      GUILD_ROLE_CREATE: 'roleCreate';
      GUILD_ROLE_DELETE: 'roleDelete';
      GUILD_ROLE_UPDATE: 'roleUpdate';
      GUILD_EMOJI_CREATE: 'emojiCreate';
      GUILD_EMOJI_DELETE: 'emojiDelete';
      GUILD_EMOJI_UPDATE: 'emojiUpdate';
      GUILD_BAN_ADD: 'guildBanAdd';
      GUILD_BAN_REMOVE: 'guildBanRemove';
      CHANNEL_CREATE: 'channelCreate';
      CHANNEL_DELETE: 'channelDelete';
      CHANNEL_UPDATE: 'channelUpdate';
      CHANNEL_PINS_UPDATE: 'channelPinsUpdate';
      MESSAGE_CREATE: 'message';
      MESSAGE_DELETE: 'messageDelete';
      MESSAGE_UPDATE: 'messageUpdate';
      MESSAGE_BULK_DELETE: 'messageDeleteBulk';
      MESSAGE_REACTION_ADD: 'messageReactionAdd';
      MESSAGE_REACTION_REMOVE: 'messageReactionRemove';
      MESSAGE_REACTION_REMOVE_ALL: 'messageReactionRemoveAll';
      USER_UPDATE: 'userUpdate';
      PRESENCE_UPDATE: 'presenceUpdate';
      VOICE_STATE_UPDATE: 'voiceStateUpdate';
      VOICE_BROADCAST_SUBSCRIBE: 'subscribe';
      VOICE_BROADCAST_UNSUBSCRIBE: 'unsubscribe';
      TYPING_START: 'typingStart';
      WEBHOOKS_UPDATE: 'webhookUpdate';
      DISCONNECT: 'disconnect';
      RECONNECTING: 'reconnecting';
      ERROR: 'error';
      WARN: 'warn';
      DEBUG: 'debug';
      SHARD_DISCONNECT: 'shardDisconnect';
      SHARD_ERROR: 'shardError';
      SHARD_RECONNECTING: 'shardReconnecting';
      SHARD_READY: 'shardReady';
      SHARD_RESUME: 'shardResume';
      INVALIDATED: 'invalidated';
      RAW: 'raw';
    };
    ShardEvents: {
      CLOSE: 'close';
      DESTROYED: 'destroyed';
      INVALID_SESSION: 'invalidSession';
      READY: 'ready';
      RESUMED: 'resumed';
    };
    PartialTypes: {
      [K in PartialTypes]: K;
    };
    WSEvents: {
      [K in WSEventType]: K;
    };
    Colors: {
      DEFAULT: 0x000000;
      WHITE: 0xffffff;
      AQUA: 0x1abc9c;
      GREEN: 0x2ecc71;
      BLUE: 0x3498db;
      YELLOW: 0xffff00;
      PURPLE: 0x9b59b6;
      LUMINOUS_VIVID_PINK: 0xe91e63;
      GOLD: 0xf1c40f;
      ORANGE: 0xe67e22;
      RED: 0xe74c3c;
      GREY: 0x95a5a6;
      NAVY: 0x34495e;
      DARK_AQUA: 0x11806a;
      DARK_GREEN: 0x1f8b4c;
      DARK_BLUE: 0x206694;
      DARK_PURPLE: 0x71368a;
      DARK_VIVID_PINK: 0xad1457;
      DARK_GOLD: 0xc27c0e;
      DARK_ORANGE: 0xa84300;
      DARK_RED: 0x992d22;
      DARK_GREY: 0x979c9f;
      DARKER_GREY: 0x7f8c8d;
      LIGHT_GREY: 0xbcc0c0;
      DARK_NAVY: 0x2c3e50;
      BLURPLE: 0x7289da;
      GREYPLE: 0x99aab5;
      DARK_BUT_NOT_BLACK: 0x2c2f33;
      NOT_QUITE_BLACK: 0x23272a;
    };
    Status: {
      READY: 0;
      CONNECTING: 1;
      RECONNECTING: 2;
      IDLE: 3;
      NEARLY: 4;
      DISCONNECTED: 5;
    };
    OPCodes: {
      DISPATCH: 0;
      HEARTBEAT: 1;
      IDENTIFY: 2;
      STATUS_UPDATE: 3;
      VOICE_STATE_UPDATE: 4;
      VOICE_GUILD_PING: 5;
      RESUME: 6;
      RECONNECT: 7;
      REQUEST_GUILD_MEMBERS: 8;
      INVALID_SESSION: 9;
      HELLO: 10;
      HEARTBEAT_ACK: 11;
    };
    APIErrors: {
      UNKNOWN_ACCOUNT: 10001;
      UNKNOWN_APPLICATION: 10002;
      UNKNOWN_CHANNEL: 10003;
      UNKNOWN_GUILD: 10004;
      UNKNOWN_INTEGRATION: 10005;
      UNKNOWN_INVITE: 10006;
      UNKNOWN_MEMBER: 10007;
      UNKNOWN_MESSAGE: 10008;
      UNKNOWN_OVERWRITE: 10009;
      UNKNOWN_PROVIDER: 10010;
      UNKNOWN_ROLE: 10011;
      UNKNOWN_TOKEN: 10012;
      UNKNOWN_USER: 10013;
      UNKNOWN_EMOJI: 10014;
      UNKNOWN_WEBHOOK: 10015;
      BOT_PROHIBITED_ENDPOINT: 20001;
      BOT_ONLY_ENDPOINT: 20002;
      MAXIMUM_GUILDS: 30001;
      MAXIMUM_FRIENDS: 30002;
      MAXIMUM_PINS: 30003;
      MAXIMUM_ROLES: 30005;
      MAXIMUM_REACTIONS: 30010;
      MAXIMUM_CHANNELS: 30013;
      MAXIMUM_INVITES: 30016;
      UNAUTHORIZED: 40001;
      USER_BANNED: 40007;
      MISSING_ACCESS: 50001;
      INVALID_ACCOUNT_TYPE: 50002;
      CANNOT_EXECUTE_ON_DM: 50003;
      EMBED_DISABLED: 50004;
      CANNOT_EDIT_MESSAGE_BY_OTHER: 50005;
      CANNOT_SEND_EMPTY_MESSAGE: 50006;
      CANNOT_MESSAGE_USER: 50007;
      CANNOT_SEND_MESSAGES_IN_VOICE_CHANNEL: 50008;
      CHANNEL_VERIFICATION_LEVEL_TOO_HIGH: 50009;
      OAUTH2_APPLICATION_BOT_ABSENT: 50010;
      MAXIMUM_OAUTH2_APPLICATIONS: 50011;
      INVALID_OAUTH_STATE: 50012;
      MISSING_PERMISSIONS: 50013;
      INVALID_AUTHENTICATION_TOKEN: 50014;
      NOTE_TOO_LONG: 50015;
      INVALID_BULK_DELETE_QUANTITY: 50016;
      CANNOT_PIN_MESSAGE_IN_OTHER_CHANNEL: 50019;
      CANNOT_EXECUTE_ON_SYSTEM_MESSAGE: 50021;
      INVALID_OAUTH_TOKEN: 50025;
      BULK_DELETE_MESSAGE_TOO_OLD: 50034;
      INVALID_FORM_BODY: 50035;
      INVITE_ACCEPTED_TO_GUILD_NOT_CONTAINING_BOT: 50036;
      INVALID_API_VERSION: 50041;
      REACTION_BLOCKED: 90001;
      RESOURCE_OVERLOADED: 130000;
    };
    VoiceStatus: {
      CONNECTED: 0;
      CONNECTING: 1;
      AUTHENTICATING: 2;
      RECONNECTING: 3;
      DISCONNECTED: 4;
    };
    VoiceOPCodes: {
      IDENTIFY: 0;
      SELECT_PROTOCOL: 1;
      READY: 2;
      HEARTBEAT: 3;
      SESSION_DESCRIPTION: 4;
      SPEAKING: 5;
      HELLO: 8;
      CLIENT_CONNECT: 12;
      CLIENT_DISCONNECT: 13;
    };
    ChannelTypes: {
      TEXT: 0;
      DM: 1;
      VOICE: 2;
      GROUP: 3;
      CATEGORY: 4;
      NEWS: 5;
      STORE: 6;
    };
    ClientApplicationAssetTypes: {
      SMALL: 1;
      BIG: 2;
    };
    MessageTypes: MessageType[];
    ActivityTypes: ActivityType[];
    ExplicitContentFilterLevels: ExplicitContentFilterLevel[];
    DefaultMessageNotifications: DefaultMessageNotifications[];
    VerificationLevels: VerificationLevel[];
    MembershipStates: 'INVITED' | 'ACCEPTED';
  };

  export class DataResolver {
    public static resolveBase64(data: Base64Resolvable): string;
    public static resolveFile(resource: BufferResolvable | Stream): Promise<Buffer | Stream>;
    public static resolveFileAsBuffer(resource: BufferResolvable | Stream): Promise<Buffer>;
    public static resolveImage(resource: BufferResolvable | Base64Resolvable): Promise<string>;
    public static resolveInviteCode(data: InviteResolvable): string;
  }

  export class DiscordAPIError extends Error {
    constructor(path: string, error: object, method: string, httpStatus: number);
    private static flattenErrors(obj: object, key: string): string[];

    public code: number;
    public method: string;
    public path: string;
    public httpStatus: number;
  }

  export class DMChannel extends TextBasedChannel(Channel, ['bulkDelete']) {
    constructor(client: Client, data?: object);
    public messages: MessageManager;
    public recipient: User;
    public readonly partial: false;
    public type: 'dm';
    public fetch(force?: boolean): Promise<this>;
  }

  export class Emoji extends Base {
    constructor(client: Client, emoji: object);
    public animated: boolean;
    public readonly createdAt: Date | null;
    public readonly createdTimestamp: number | null;
    public deleted: boolean;
    public id: Snowflake | null;
    public name: string;
    public readonly identifier: string;
    public readonly url: string | null;
    public toJSON(): object;
    public toString(): string;
  }

  export class Guild extends Base {
    constructor(client: Client, data: object);
    private _sortedRoles(): Collection<Snowflake, Role>;
    private _sortedChannels(channel: Channel): Collection<Snowflake, GuildChannel>;
    private _memberSpeakUpdate(user: Snowflake, speaking: boolean): void;

    public readonly afkChannel: VoiceChannel | null;
    public afkChannelID: Snowflake | null;
    public afkTimeout: number;
    public applicationID: Snowflake | null;
    public approximateMemberCount?: number;
    public approximatePresenceCount?: number;
    public available: boolean;
    public banner: string | null;
    public channels: GuildChannelManager;
    public readonly createdAt: Date;
    public readonly createdTimestamp: number;
    public defaultMessageNotifications: DefaultMessageNotifications | number;
    public deleted: boolean;
    public description: string | null;
    public discoverySplash: string | null;
    public embedChannel: GuildChannel | null;
    public embedChannelID: Snowflake | null;
    public embedEnabled: boolean;
    public emojis: GuildEmojiManager;
    public explicitContentFilter: ExplicitContentFilterLevel;
    public features: GuildFeatures[];
    public icon: string | null;
    public id: Snowflake;
    public readonly joinedAt: Date;
    public joinedTimestamp: number;
    public large: boolean;
    public maximumMembers: number | null;
    public maximumPresences: number | null;
    public readonly me: GuildMember | null;
    public memberCount: number;
    public members: GuildMemberManager;
    public mfaLevel: number;
    public name: string;
    public readonly nameAcronym: string;
    public readonly owner: GuildMember | null;
    public ownerID: Snowflake;
    public readonly partnered: boolean;
    public preferredLocale: string;
    public premiumSubscriptionCount: number | null;
    public premiumTier: PremiumTier;
    public presences: PresenceManager;
    public readonly publicUpdatesChannel: TextChannel | null;
    public publicUpdatesChannelID: Snowflake | null;
    public region: string;
    public roles: RoleManager;
    public readonly rulesChannel: TextChannel | null;
    public rulesChannelID: Snowflake | null;
    public readonly shard: WebSocketShard;
    public shardID: number;
    public splash: string | null;
    public readonly systemChannel: TextChannel | null;
    public systemChannelFlags: Readonly<SystemChannelFlags>;
    public systemChannelID: Snowflake | null;
    public vanityURLCode: string | null;
    public vanityURLUses: number | null;
    public verificationLevel: VerificationLevel;
    public readonly verified: boolean;
    public readonly voice: VoiceState | null;
    public readonly voiceStates: VoiceStateManager;
    public readonly widgetChannel: TextChannel | null;
    public widgetChannelID: Snowflake | null;
    public widgetEnabled: boolean | null;
    public addMember(user: UserResolvable, options: AddGuildMemberOptions): Promise<GuildMember>;
    public bannerURL(options?: ImageURLOptions): string | null;
    public createIntegration(data: IntegrationData, reason?: string): Promise<Guild>;
    public delete(): Promise<Guild>;
    public discoverySplashURL(options?: ImageURLOptions): string | null;
    public edit(data: GuildEditData, reason?: string): Promise<Guild>;
    public equals(guild: Guild): boolean;
    public fetch(): Promise<Guild>;
    public fetchAuditLogs(options?: GuildAuditLogsFetchOptions): Promise<GuildAuditLogs>;
    public fetchBan(user: UserResolvable): Promise<{ user: User; reason: string }>;
    public fetchBans(): Promise<Collection<Snowflake, { user: User; reason: string }>>;
    public fetchEmbed(): Promise<GuildWidget>;
    public fetchIntegrations(options?: FetchIntegrationsOptions): Promise<Collection<string, Integration>>;
    public fetchInvites(): Promise<Collection<string, Invite>>;
    public fetchPreview(): Promise<GuildPreview>;
    public fetchVanityCode(): Promise<string>;
    public fetchVanityData(): Promise<{ code: string; uses: number }>;
    public fetchVoiceRegions(): Promise<Collection<string, VoiceRegion>>;
    public fetchWebhooks(): Promise<Collection<Snowflake, Webhook>>;
    public fetchWidget(): Promise<GuildWidget>;
    public iconURL(options?: ImageURLOptions & { dynamic?: boolean }): string | null;
    public leave(): Promise<Guild>;
    public member(user: UserResolvable): GuildMember | null;
    public setAFKChannel(afkChannel: ChannelResolvable | null, reason?: string): Promise<Guild>;
    public setAFKTimeout(afkTimeout: number, reason?: string): Promise<Guild>;
    public setBanner(banner: Base64Resolvable | null, reason?: string): Promise<Guild>;
    public setChannelPositions(channelPositions: readonly ChannelPosition[]): Promise<Guild>;
    public setDefaultMessageNotifications(
      defaultMessageNotifications: DefaultMessageNotifications | number,
      reason?: string,
    ): Promise<Guild>;
    public setDiscoverySplash(discoverySplash: Base64Resolvable | null, reason?: string): Promise<Guild>;
    public setEmbed(embed: GuildWidgetData, reason?: string): Promise<Guild>;
    public setExplicitContentFilter(
      explicitContentFilter: ExplicitContentFilterLevel | number,
      reason?: string,
    ): Promise<Guild>;
    public setIcon(icon: Base64Resolvable | null, reason?: string): Promise<Guild>;
    public setName(name: string, reason?: string): Promise<Guild>;
    public setOwner(owner: GuildMemberResolvable, reason?: string): Promise<Guild>;
    public setPreferredLocale(preferredLocale: string, reason?: string): Promise<Guild>;
    public setPublicUpdatesChannel(publicUpdatesChannel: ChannelResolvable | null, reason?: string): Promise<Guild>;
    public setRegion(region: string, reason?: string): Promise<Guild>;
    public setRolePositions(rolePositions: readonly RolePosition[]): Promise<Guild>;
    public setRulesChannel(rulesChannel: ChannelResolvable | null, reason?: string): Promise<Guild>;
    public setSplash(splash: Base64Resolvable | null, reason?: string): Promise<Guild>;
    public setSystemChannel(systemChannel: ChannelResolvable | null, reason?: string): Promise<Guild>;
    public setSystemChannelFlags(systemChannelFlags: SystemChannelFlagsResolvable, reason?: string): Promise<Guild>;
    public setVerificationLevel(verificationLevel: VerificationLevel | number, reason?: string): Promise<Guild>;
    public setWidget(widget: GuildWidgetData, reason?: string): Promise<Guild>;
    public splashURL(options?: ImageURLOptions): string | null;
    public toJSON(): object;
    public toString(): string;
  }

  export class GuildAuditLogs {
    constructor(guild: Guild, data: object);
    private webhooks: Collection<Snowflake, Webhook>;
    private integrations: Collection<Snowflake, Integration>;

    public entries: Collection<Snowflake, GuildAuditLogsEntry>;

    public static Actions: GuildAuditLogsActions;
    public static Targets: GuildAuditLogsTargets;
    public static Entry: typeof GuildAuditLogsEntry;
    public static actionType(action: number): GuildAuditLogsActionType;
    public static build(...args: any[]): Promise<GuildAuditLogs>;
    public static targetType(target: number): GuildAuditLogsTarget;
    public toJSON(): object;
  }

  class GuildAuditLogsEntry {
    constructor(logs: GuildAuditLogs, guild: Guild, data: object);
    public action: GuildAuditLogsAction;
    public actionType: GuildAuditLogsActionType;
    public changes: AuditLogChange[] | null;
    public readonly createdAt: Date;
    public readonly createdTimestamp: number;
    public executor: User;
    public extra: object | Role | GuildMember | null;
    public id: Snowflake;
    public reason: string | null;
    public target:
      | Guild
      | GuildChannel
      | User
      | Role
      | GuildEmoji
      | Invite
      | Webhook
      | Message
      | Integration
      | { id: Snowflake }
      | null;
    public targetType: GuildAuditLogsTarget;
    public toJSON(): object;
  }

  export class GuildChannel extends Channel {
    constructor(guild: Guild, data?: object);
    private memberPermissions(member: GuildMember): Readonly<Permissions>;
    private rolePermissions(role: Role): Readonly<Permissions>;

    public readonly calculatedPosition: number;
    public readonly deletable: boolean;
    public guild: Guild;
    public readonly manageable: boolean;
    public readonly members: Collection<Snowflake, GuildMember>;
    public name: string;
    public readonly parent: CategoryChannel | null;
    public parentID: Snowflake | null;
    public permissionOverwrites: Collection<Snowflake, PermissionOverwrites>;
    public readonly permissionsLocked: boolean | null;
    public readonly position: number;
    public rawPosition: number;
    public type: Exclude<keyof typeof ChannelType, 'dm' | 'group' | 'unknown'>;
    public readonly viewable: boolean;
    public clone(options?: GuildChannelCloneOptions): Promise<this>;
    public createInvite(options?: InviteOptions): Promise<Invite>;
    public createOverwrite(
      userOrRole: RoleResolvable | UserResolvable,
      options: PermissionOverwriteOption,
      reason?: string,
    ): Promise<this>;
    public edit(data: ChannelData, reason?: string): Promise<this>;
    public equals(channel: GuildChannel): boolean;
    public fetchInvites(): Promise<Collection<string, Invite>>;
    public lockPermissions(): Promise<this>;
    public overwritePermissions(
      overwrites: readonly OverwriteResolvable[] | Collection<Snowflake, OverwriteResolvable>,
      reason?: string,
    ): Promise<this>;
    public permissionsFor(memberOrRole: GuildMemberResolvable | RoleResolvable): Readonly<Permissions> | null;
    public setName(name: string, reason?: string): Promise<this>;
    public setParent(
      channel: CategoryChannel | Snowflake,
      options?: { lockPermissions?: boolean; reason?: string },
    ): Promise<this>;
    public setPosition(position: number, options?: { relative?: boolean; reason?: string }): Promise<this>;
    public setTopic(topic: string, reason?: string): Promise<this>;
    public updateOverwrite(
      userOrRole: RoleResolvable | UserResolvable,
      options: PermissionOverwriteOption,
      reason?: string,
    ): Promise<this>;
    public isText(): this is TextChannel | NewsChannel;
  }

  export class GuildEmoji extends BaseGuildEmoji {
    public readonly deletable: boolean;
    public guild: Guild;
    public author: User | null;
    public readonly roles: GuildEmojiRoleManager;
    public readonly url: string;
    public delete(reason?: string): Promise<GuildEmoji>;
    public edit(data: GuildEmojiEditData, reason?: string): Promise<GuildEmoji>;
    public equals(other: GuildEmoji | object): boolean;
    public fetchAuthor(): Promise<User>;
    public setName(name: string, reason?: string): Promise<GuildEmoji>;
  }

  export class GuildMember extends PartialTextBasedChannel(Base) {
    constructor(client: Client, data: object, guild: Guild);
    public readonly bannable: boolean;
    public deleted: boolean;
    public readonly displayColor: number;
    public readonly displayHexColor: string;
    public readonly displayName: string;
    public guild: Guild;
    public readonly id: Snowflake;
    public readonly joinedAt: Date | null;
    public joinedTimestamp: number | null;
    public readonly kickable: boolean;
    public lastMessageChannelID: Snowflake | null;
    public readonly manageable: boolean;
    public nickname: string | null;
    public readonly partial: false;
    public readonly permissions: Readonly<Permissions>;
    public readonly premiumSince: Date | null;
    public premiumSinceTimestamp: number | null;
    public readonly presence: Presence;
    public readonly roles: GuildMemberRoleManager;
    public user: User;
    public readonly voice: VoiceState;
    public ban(options?: BanOptions): Promise<GuildMember>;
    public fetch(force?: boolean): Promise<GuildMember>;
    public createDM(force?: boolean): Promise<DMChannel>;
    public deleteDM(): Promise<DMChannel>;
    public edit(data: GuildMemberEditData, reason?: string): Promise<GuildMember>;
    public hasPermission(
      permission: PermissionResolvable,
      options?: { checkAdmin?: boolean; checkOwner?: boolean },
    ): boolean;
    public kick(reason?: string): Promise<GuildMember>;
    public permissionsIn(channel: ChannelResolvable): Readonly<Permissions>;
    public setNickname(nickname: string, reason?: string): Promise<GuildMember>;
    public toJSON(): object;
    public toString(): string;
    public valueOf(): string;
  }

  export class GuildPreview extends Base {
    constructor(client: Client, data: object);
    public approximateMemberCount: number;
    public approximatePresenceCount: number;
    public description?: string;
    public discoverySplash: string | null;
    public emojis: Collection<Snowflake, GuildPreviewEmoji>;
    public features: GuildFeatures[];
    public icon: string | null;
    public id: string;
    public name: string;
    public splash: string | null;
    public discoverySplashURL(options?: ImageURLOptions): string | null;
    public iconURL(options?: ImageURLOptions & { dynamic?: boolean }): string | null;
    public splashURL(options?: ImageURLOptions): string | null;
    public fetch(): Promise<GuildPreview>;
    public toJSON(): object;
    public toString(): string;
  }

  export class GuildPreviewEmoji extends BaseGuildEmoji {
    constructor(client: Client, data: object, guild: GuildPreview);
    public guild: GuildPreview;
    public readonly roles: Set<Snowflake>;
  }

  export class HTTPError extends Error {
    constructor(message: string, name: string, code: number, method: string, path: string);
    public code: number;
    public method: string;
    public name: string;
    public path: string;
  }

  export class Integration extends Base {
    constructor(client: Client, data: object, guild: Guild);
    public account: IntegrationAccount;
    public application: IntegrationApplication | null;
    public enabled: boolean;
    public expireBehavior: number;
    public expireGracePeriod: number;
    public guild: Guild;
    public id: Snowflake;
    public name: string;
    public role: Role;
    public syncedAt: number;
    public syncing: boolean;
    public type: string;
    public user?: User;
    public delete(reason?: string): Promise<Integration>;
    public edit(data: IntegrationEditData, reason?: string): Promise<Integration>;
    public sync(): Promise<Integration>;
  }

  export class IntegrationApplication extends Application {
    public bot: User | null;
  }

  export class Intents extends BitField<IntentsString> {
    public static FLAGS: Record<IntentsString, number>;
    public static PRIVILEGED: number;
    public static ALL: number;
    public static NON_PRIVILEGED: number;
    public static resolve(bit?: BitFieldResolvable<IntentsString>): number;
  }

  export class Invite extends Base {
    constructor(client: Client, data: object);
    public channel: GuildChannel | PartialGroupDMChannel;
    public code: string;
    public readonly deletable: boolean;
    public readonly createdAt: Date | null;
    public createdTimestamp: number | null;
    public readonly expiresAt: Date | null;
    public readonly expiresTimestamp: number | null;
    public guild: Guild | null;
    public inviter: User | null;
    public maxAge: number | null;
    public maxUses: number | null;
    public memberCount: number;
    public presenceCount: number;
    public targetUser: User | null;
    public targetUserType: TargetUser | null;
    public temporary: boolean | null;
    public readonly url: string;
    public uses: number | null;
    public delete(reason?: string): Promise<Invite>;
    public toJSON(): object;
    public toString(): string;
  }

  export class Message extends Base {
    constructor(client: Client, data: object, channel: TextChannel | DMChannel | NewsChannel);
    private _edits: Message[];
    private patch(data: object): void;

    public activity: MessageActivity | null;
    public application: ClientApplication | null;
    public attachments: Collection<Snowflake, MessageAttachment>;
    public author: User;
    public channel: TextChannel | DMChannel | NewsChannel;
    public readonly cleanContent: string;
    public content: string;
    public readonly createdAt: Date;
    public createdTimestamp: number;
    public readonly deletable: boolean;
    public deleted: boolean;
    public readonly editable: boolean;
    public readonly editedAt: Date | null;
    public editedTimestamp: number | null;
    public readonly edits: Message[];
    public embeds: MessageEmbed[];
    public readonly guild: Guild | null;
    public id: Snowflake;
    public readonly member: GuildMember | null;
    public mentions: MessageMentions;
    public nonce: string | null;
    public readonly partial: false;
    public readonly pinnable: boolean;
    public pinned: boolean;
    public reactions: ReactionManager;
    public system: boolean;
    public tts: boolean;
    public type: MessageType;
    public readonly url: string;
    public webhookID: Snowflake | null;
    public flags: Readonly<MessageFlags>;
    public reference: MessageReference | null;
    public awaitReactions(
      filter: CollectorFilter,
      options?: AwaitReactionsOptions,
    ): Promise<Collection<Snowflake, MessageReaction>>;
    public createReactionCollector(filter: CollectorFilter, options?: ReactionCollectorOptions): ReactionCollector;
    public delete(options?: { timeout?: number; reason?: string }): Promise<Message>;
    public edit(
      content: APIMessageContentResolvable | MessageEditOptions | MessageEmbed | APIMessage,
    ): Promise<Message>;
    public edit(content: StringResolvable, options: MessageEditOptions | MessageEmbed): Promise<Message>;
    public equals(message: Message, rawData: object): boolean;
    public fetchWebhook(): Promise<Webhook>;
<<<<<<< HEAD
    public fetch(): Promise<Message>;
    public crosspost(): Promise<Message>;
=======
    public fetch(force?: boolean): Promise<Message>;
>>>>>>> dfd63bdb
    public pin(options?: { reason?: string }): Promise<Message>;
    public react(emoji: EmojiIdentifierResolvable): Promise<MessageReaction>;
    public reply(
      content: APIMessageContentResolvable | (MessageOptions & { split?: false }) | MessageAdditions,
    ): Promise<Message>;
    public reply(options: MessageOptions & { split: true | SplitOptions }): Promise<Message[]>;
    public reply(options: MessageOptions | APIMessage): Promise<Message | Message[]>;
    public reply(
      content: StringResolvable,
      options: (MessageOptions & { split?: false }) | MessageAdditions,
    ): Promise<Message>;
    public reply(
      content: StringResolvable,
      options: MessageOptions & { split: true | SplitOptions },
    ): Promise<Message[]>;
    public reply(content: StringResolvable, options: MessageOptions): Promise<Message | Message[]>;
    public suppressEmbeds(suppress?: boolean): Promise<Message>;
    public toJSON(): object;
    public toString(): string;
    public unpin(options?: { reason?: string }): Promise<Message>;
  }

  export class MessageAttachment {
    constructor(attachment: BufferResolvable | Stream, name?: string, data?: object);

    public attachment: BufferResolvable | Stream;
    public height: number | null;
    public id: Snowflake;
    public name?: string;
    public proxyURL: string;
    public size: number;
    public readonly spoiler: boolean;
    public url: string;
    public width: number | null;
    public setFile(attachment: BufferResolvable | Stream, name?: string): this;
    public setName(name: string): this;
    public toJSON(): object;
  }

  export class MessageCollector extends Collector<Snowflake, Message> {
    constructor(channel: TextChannel | DMChannel, filter: CollectorFilter, options?: MessageCollectorOptions);
    private _handleChannelDeletion(channel: GuildChannel): void;
    private _handleGuildDeletion(guild: Guild): void;

    public channel: Channel;
    public options: MessageCollectorOptions;
    public received: number;

    public collect(message: Message): Snowflake;
    public dispose(message: Message): Snowflake;
    public endReason(): string;
  }

  export class MessageEmbed {
    constructor(data?: MessageEmbed | MessageEmbedOptions);
    public author: MessageEmbedAuthor | null;
    public color?: number;
    public readonly createdAt: Date | null;
    public description?: string;
    public fields: EmbedField[];
    public files: (MessageAttachment | string | FileOptions)[];
    public footer: MessageEmbedFooter | null;
    public readonly hexColor: string | null;
    public image: MessageEmbedImage | null;
    public readonly length: number;
    public provider: MessageEmbedProvider | null;
    public thumbnail: MessageEmbedThumbnail | null;
    public timestamp: number | null;
    public title?: string;
    public type: string;
    public url?: string;
    public readonly video: MessageEmbedVideo | null;
    public addField(name: StringResolvable, value: StringResolvable, inline?: boolean): this;
    public addFields(...fields: EmbedFieldData[] | EmbedFieldData[][]): this;
    public attachFiles(file: (MessageAttachment | FileOptions | string)[]): this;
    public setAuthor(name: StringResolvable, iconURL?: string, url?: string): this;
    public setColor(color: ColorResolvable): this;
    public setDescription(description: StringResolvable): this;
    public setFooter(text: StringResolvable, iconURL?: string): this;
    public setImage(url: string): this;
    public setThumbnail(url: string): this;
    public setTimestamp(timestamp?: Date | number): this;
    public setTitle(title: StringResolvable): this;
    public setURL(url: string): this;
    public spliceFields(index: number, deleteCount: number, ...fields: EmbedFieldData[] | EmbedFieldData[][]): this;
    public toJSON(): object;

    public static normalizeField(
      name: StringResolvable,
      value: StringResolvable,
      inline?: boolean,
    ): Required<EmbedFieldData>;
    public static normalizeFields(...fields: EmbedFieldData[] | EmbedFieldData[][]): Required<EmbedFieldData>[];
  }

  export class MessageFlags extends BitField<MessageFlagsString> {
    public static FLAGS: Record<MessageFlagsString, number>;
    public static resolve(bit?: BitFieldResolvable<MessageFlagsString>): number;
  }

  export class MessageMentions {
    constructor(
      message: Message,
      users: object[] | Collection<Snowflake, User>,
      roles: Snowflake[] | Collection<Snowflake, Role>,
      everyone: boolean,
    );
    private _channels: Collection<Snowflake, GuildChannel> | null;
    private readonly _content: string;
    private _members: Collection<Snowflake, GuildMember> | null;

    public readonly channels: Collection<Snowflake, TextChannel>;
    public readonly client: Client;
    public everyone: boolean;
    public readonly guild: Guild;
    public has(
      data: UserResolvable | RoleResolvable | GuildChannelResolvable,
      options?: {
        ignoreDirect?: boolean;
        ignoreRoles?: boolean;
        ignoreEveryone?: boolean;
      },
    ): boolean;
    public readonly members: Collection<Snowflake, GuildMember> | null;
    public roles: Collection<Snowflake, Role>;
    public users: Collection<Snowflake, User>;
    public crosspostedChannels: Collection<Snowflake, CrosspostedChannel>;
    public toJSON(): object;

    public static CHANNELS_PATTERN: RegExp;
    public static EVERYONE_PATTERN: RegExp;
    public static ROLES_PATTERN: RegExp;
    public static USERS_PATTERN: RegExp;
  }

  export class MessageReaction {
    constructor(client: Client, data: object, message: Message);
    private _emoji: GuildEmoji | ReactionEmoji;

    public count: number | null;
    public readonly emoji: GuildEmoji | ReactionEmoji;
    public me: boolean;
    public message: Message;
    public readonly partial: boolean;
    public users: ReactionUserManager;
    public remove(): Promise<MessageReaction>;
    public fetch(): Promise<MessageReaction>;
    public toJSON(): object;
  }

  export class NewsChannel extends TextBasedChannel(GuildChannel) {
    constructor(guild: Guild, data?: object);
    public messages: MessageManager;
    public nsfw: boolean;
    public topic: string | null;
    public type: 'news';
    public createWebhook(
      name: string,
      options?: { avatar?: BufferResolvable | Base64Resolvable; reason?: string },
    ): Promise<Webhook>;
    public setNSFW(nsfw: boolean, reason?: string): Promise<NewsChannel>;
    public fetchWebhooks(): Promise<Collection<Snowflake, Webhook>>;
  }

  export class PartialGroupDMChannel extends Channel {
    constructor(client: Client, data: object);
    public name: string;
    public icon: string | null;
    public iconURL(options?: ImageURLOptions): string | null;
  }

  export class PermissionOverwrites {
    constructor(guildChannel: GuildChannel, data?: object);
    public allow: Readonly<Permissions>;
    public readonly channel: GuildChannel;
    public deny: Readonly<Permissions>;
    public id: Snowflake;
    public type: OverwriteType;
    public update(options: PermissionOverwriteOption, reason?: string): Promise<PermissionOverwrites>;
    public delete(reason?: string): Promise<PermissionOverwrites>;
    public toJSON(): object;
    public static resolveOverwriteOptions(
      options: ResolvedOverwriteOptions,
      initialPermissions: { allow?: PermissionResolvable; deny?: PermissionResolvable },
    ): ResolvedOverwriteOptions;
    public static resolve(overwrite: OverwriteResolvable, guild: Guild): RawOverwriteData;
  }

  export class Permissions extends BitField<PermissionString> {
    public any(permission: PermissionResolvable, checkAdmin?: boolean): boolean;
    public has(permission: PermissionResolvable, checkAdmin?: boolean): boolean;
    public missing(bits: BitFieldResolvable<PermissionString>, checkAdmin?: boolean): PermissionString[];
    public serialize(checkAdmin?: boolean): Record<PermissionString, boolean>;
    public toArray(checkAdmin?: boolean): PermissionString[];

    public static ALL: number;
    public static DEFAULT: number;
    public static FLAGS: PermissionFlags;
    public static resolve(permission?: PermissionResolvable): number;
  }

  export class Presence {
    constructor(client: Client, data?: object);
    public activities: Activity[];
    public clientStatus: ClientPresenceStatusData | null;
    public flags: Readonly<ActivityFlags>;
    public guild: Guild | null;
    public readonly member: GuildMember | null;
    public status: PresenceStatus;
    public readonly user: User | null;
    public userID: Snowflake;
    public equals(presence: Presence): boolean;
  }

  export class ReactionCollector extends Collector<Snowflake, MessageReaction> {
    constructor(message: Message, filter: CollectorFilter, options?: ReactionCollectorOptions);
    private _handleChannelDeletion(channel: GuildChannel): void;
    private _handleGuildDeletion(guild: Guild): void;
    private _handleMessageDeletion(message: Message): void;

    public message: Message;
    public options: ReactionCollectorOptions;
    public total: number;
    public users: Collection<Snowflake, User>;

    public static key(reaction: MessageReaction): Snowflake | string;

    public collect(reaction: MessageReaction): Snowflake | string;
    public dispose(reaction: MessageReaction, user: User): Snowflake | string;
    public empty(): void;
    public endReason(): string | null;

    public on(event: 'collect' | 'dispose' | 'remove', listener: (reaction: MessageReaction, user: User) => void): this;
    public on(
      event: 'end',
      listener: (collected: Collection<Snowflake, MessageReaction>, reason: string) => void,
    ): this;
    public on(event: string, listener: (...args: any[]) => void): this;

    public once(
      event: 'collect' | 'dispose' | 'remove',
      listener: (reaction: MessageReaction, user: User) => void,
    ): this;
    public once(
      event: 'end',
      listener: (collected: Collection<Snowflake, MessageReaction>, reason: string) => void,
    ): this;
    public once(event: string, listener: (...args: any[]) => void): this;
  }

  export class ReactionEmoji extends Emoji {
    constructor(reaction: MessageReaction, emoji: object);
    public reaction: MessageReaction;
    public toJSON(): object;
  }

  export class RichPresenceAssets {
    constructor(activity: Activity, assets: object);
    public largeImage: Snowflake | null;
    public largeText: string | null;
    public smallImage: Snowflake | null;
    public smallText: string | null;
    public largeImageURL(options?: ImageURLOptions): string | null;
    public smallImageURL(options?: ImageURLOptions): string | null;
  }

  export class Role extends Base {
    constructor(client: Client, data: object, guild: Guild);
    public color: number;
    public readonly createdAt: Date;
    public readonly createdTimestamp: number;
    public deleted: boolean;
    public readonly editable: boolean;
    public guild: Guild;
    public readonly hexColor: string;
    public hoist: boolean;
    public id: Snowflake;
    public managed: boolean;
    public readonly members: Collection<Snowflake, GuildMember>;
    public mentionable: boolean;
    public name: string;
    public permissions: Readonly<Permissions>;
    public readonly position: number;
    public rawPosition: number;
    public comparePositionTo(role: Role): number;
    public delete(reason?: string): Promise<Role>;
    public edit(data: RoleData, reason?: string): Promise<Role>;
    public equals(role: Role): boolean;
    public permissionsIn(channel: ChannelResolvable): Readonly<Permissions>;
    public setColor(color: ColorResolvable, reason?: string): Promise<Role>;
    public setHoist(hoist: boolean, reason?: string): Promise<Role>;
    public setMentionable(mentionable: boolean, reason?: string): Promise<Role>;
    public setName(name: string, reason?: string): Promise<Role>;
    public setPermissions(permissions: PermissionResolvable, reason?: string): Promise<Role>;
    public setPosition(position: number, options?: { relative?: boolean; reason?: string }): Promise<Role>;
    public toJSON(): object;
    public toString(): string;

    public static comparePositions(role1: Role, role2: Role): number;
  }

  export class Shard extends EventEmitter {
    constructor(manager: ShardingManager, id: number);
    private _evals: Map<string, Promise<any>>;
    private _exitListener: (...args: any[]) => void;
    private _fetches: Map<string, Promise<any>>;
    private _handleExit(respawn?: boolean): void;
    private _handleMessage(message: any): void;

    public args: string[];
    public execArgv: string[];
    public env: object;
    public id: number;
    public manager: ShardingManager;
    public process: ChildProcess | null;
    public ready: boolean;
    public worker: any | null;
    public eval(script: string): Promise<any>;
    public eval<T>(fn: (client: Client) => T): Promise<T[]>;
    public fetchClientValue(prop: string): Promise<any>;
    public kill(): void;
    public respawn(delay?: number, spawnTimeout?: number): Promise<ChildProcess>;
    public send(message: any): Promise<Shard>;
    public spawn(spawnTimeout?: number): Promise<ChildProcess>;

    public on(event: 'spawn' | 'death', listener: (child: ChildProcess) => void): this;
    public on(event: 'disconnect' | 'ready' | 'reconnecting', listener: () => void): this;
    public on(event: 'error', listener: (error: Error) => void): this;
    public on(event: 'message', listener: (message: any) => void): this;
    public on(event: string, listener: (...args: any[]) => void): this;

    public once(event: 'spawn' | 'death', listener: (child: ChildProcess) => void): this;
    public once(event: 'disconnect' | 'ready' | 'reconnecting', listener: () => void): this;
    public once(event: 'error', listener: (error: Error) => void): this;
    public once(event: 'message', listener: (message: any) => void): this;
    public once(event: string, listener: (...args: any[]) => void): this;
  }

  export class ShardClientUtil {
    constructor(client: Client, mode: ShardingManagerMode);
    private _handleMessage(message: any): void;
    private _respond(type: string, message: any): void;

    public client: Client;
    public readonly count: number;
    public readonly ids: number[];
    public mode: ShardingManagerMode;
    public parentPort: any | null;
    public broadcastEval(script: string): Promise<any[]>;
    public broadcastEval<T>(fn: (client: Client) => T): Promise<T[]>;
    public fetchClientValues(prop: string): Promise<any[]>;
    public respawnAll(shardDelay?: number, respawnDelay?: number, spawnTimeout?: number): Promise<void>;
    public send(message: any): Promise<void>;

    public static singleton(client: Client, mode: ShardingManagerMode): ShardClientUtil;
  }

  export class ShardingManager extends EventEmitter {
    constructor(
      file: string,
      options?: {
        totalShards?: number | 'auto';
        shardList?: number[] | 'auto';
        mode?: ShardingManagerMode;
        respawn?: boolean;
        shardArgs?: string[];
        token?: string;
        execArgv?: string[];
      },
    );

    public file: string;
    public respawn: boolean;
    public shardArgs: string[];
    public shards: Collection<number, Shard>;
    public token: string | null;
    public totalShards: number | 'auto';
    public broadcast(message: any): Promise<Shard[]>;
    public broadcastEval(script: string): Promise<any[]>;
    public createShard(id: number): Shard;
    public fetchClientValues(prop: string): Promise<any[]>;
    public respawnAll(
      shardDelay?: number,
      respawnDelay?: number,
      spawnTimeout?: number,
    ): Promise<Collection<number, Shard>>;
    public spawn(amount?: number | 'auto', delay?: number, spawnTimeout?: number): Promise<Collection<number, Shard>>;

    public on(event: 'shardCreate', listener: (shard: Shard) => void): this;

    public once(event: 'shardCreate', listener: (shard: Shard) => void): this;
  }

  export class SnowflakeUtil {
    public static deconstruct(snowflake: Snowflake): DeconstructedSnowflake;
    public static generate(timestamp?: number | Date): Snowflake;
  }

  export class Speaking extends BitField<SpeakingString> {
    public static FLAGS: Record<SpeakingString, number>;
    public static resolve(bit?: BitFieldResolvable<SpeakingString>): number;
  }

  export class StoreChannel extends GuildChannel {
    constructor(guild: Guild, data?: object);
    public nsfw: boolean;
    public type: 'store';
  }

  class StreamDispatcher extends VolumeMixin(Writable) {
    constructor(player: object, options?: StreamOptions, streams?: object);
    public readonly bitrateEditable: boolean;
    public broadcast: VoiceBroadcast | null;
    public readonly paused: boolean;
    public pausedSince: number | null;
    public readonly pausedTime: number;
    public player: object;
    public readonly streamTime: number;
    public readonly totalStreamTime: number;

    public pause(silence?: boolean): void;
    public resume(): void;
    public setBitrate(value: number | 'auto'): boolean;
    public setFEC(enabled: boolean): boolean;
    public setPLP(value: number): boolean;

    public on(event: 'close' | 'drain' | 'finish' | 'start', listener: () => void): this;
    public on(event: 'debug', listener: (info: string) => void): this;
    public on(event: 'error', listener: (err: Error) => void): this;
    public on(event: 'pipe' | 'unpipe', listener: (src: Readable) => void): this;
    public on(event: 'speaking', listener: (speaking: boolean) => void): this;
    public on(event: 'volumeChange', listener: (oldVolume: number, newVolume: number) => void): this;
    public on(event: string, listener: (...args: any[]) => void): this;

    public once(event: 'close' | 'drain' | 'finish' | 'start', listener: () => void): this;
    public once(event: 'debug', listener: (info: string) => void): this;
    public once(event: 'error', listener: (err: Error) => void): this;
    public once(event: 'pipe' | 'unpipe', listener: (src: Readable) => void): this;
    public once(event: 'speaking', listener: (speaking: boolean) => void): this;
    public once(event: 'volumeChange', listener: (oldVolume: number, newVolume: number) => void): this;
    public once(event: string, listener: (...args: any[]) => void): this;
  }

  export class Structures {
    public static get<K extends keyof Extendable>(structure: K): Extendable[K];
    public static get(structure: string): (...args: any[]) => void;
    public static extend<K extends keyof Extendable, T extends Extendable[K]>(
      structure: K,
      extender: (baseClass: Extendable[K]) => T,
    ): T;
    public static extend<T extends (...args: any[]) => void>(
      structure: string,
      extender: (baseClass: typeof Function) => T,
    ): T;
  }

  export class SystemChannelFlags extends BitField<SystemChannelFlagsString> {
    public static FLAGS: Record<SystemChannelFlagsString, number>;
    public static resolve(bit?: BitFieldResolvable<SystemChannelFlagsString>): number;
  }

  export class Team extends Base {
    constructor(client: Client, data: object);
    public id: Snowflake;
    public name: string;
    public icon: string | null;
    public ownerID: Snowflake | null;
    public members: Collection<Snowflake, TeamMember>;

    public readonly owner: TeamMember;
    public readonly createdAt: Date;
    public readonly createdTimestamp: number;

    public iconURL(options?: ImageURLOptions): string;
    public toJSON(): object;
    public toString(): string;
  }

  export class TeamMember extends Base {
    constructor(team: Team, data: object);
    public team: Team;
    public readonly id: Snowflake;
    public permissions: string[];
    public membershipState: MembershipStates;
    public user: User;

    public toString(): string;
  }

  export class TextChannel extends TextBasedChannel(GuildChannel) {
    constructor(guild: Guild, data?: object);
    public messages: MessageManager;
    public nsfw: boolean;
    public type: 'text';
    public rateLimitPerUser: number;
    public topic: string | null;
    public createWebhook(
      name: string,
      options?: { avatar?: BufferResolvable | Base64Resolvable; reason?: string },
    ): Promise<Webhook>;
    public setNSFW(nsfw: boolean, reason?: string): Promise<TextChannel>;
    public setRateLimitPerUser(rateLimitPerUser: number, reason?: string): Promise<TextChannel>;
    public fetchWebhooks(): Promise<Collection<Snowflake, Webhook>>;
  }

  export class User extends PartialTextBasedChannel(Base) {
    constructor(client: Client, data: object);
    public avatar: string | null;
    public bot: boolean;
    public readonly createdAt: Date;
    public readonly createdTimestamp: number;
    public discriminator: string;
    public readonly defaultAvatarURL: string;
    public readonly dmChannel: DMChannel | null;
    public flags?: Readonly<UserFlags>;
    public id: Snowflake;
    public lastMessageID: Snowflake | null;
    public locale?: string;
    public readonly partial: false;
    public readonly presence: Presence;
    public system?: boolean;
    public readonly tag: string;
    public username: string;
    public avatarURL(options?: ImageURLOptions & { dynamic?: boolean }): string | null;
    public createDM(): Promise<DMChannel>;
    public deleteDM(): Promise<DMChannel>;
    public displayAvatarURL(options?: ImageURLOptions & { dynamic?: boolean }): string;
    public equals(user: User): boolean;
    public fetch(force?: boolean): Promise<User>;
    public fetchFlags(force?: boolean): Promise<UserFlags>;
    public toString(): string;
    public typingDurationIn(channel: ChannelResolvable): number;
    public typingIn(channel: ChannelResolvable): boolean;
    public typingSinceIn(channel: ChannelResolvable): Date;
  }

  export class UserFlags extends BitField<UserFlagsString> {
    public static FLAGS: Record<UserFlagsString, number>;
    public static resolve(bit?: BitFieldResolvable<UserFlagsString>): number;
  }

  export class Util {
    public static basename(path: string, ext?: string): string;
    public static binaryToID(num: string): Snowflake;
    public static cleanContent(str: string, message: Message): string;
    public static removeMentions(str: string): string;
    public static cloneObject(obj: object): object;
    public static convertToBuffer(ab: ArrayBuffer | string): Buffer;
    public static delayFor(ms: number): Promise<void>;
    public static discordSort<K, V extends { rawPosition: number; id: string }>(
      collection: Collection<K, V>,
    ): Collection<K, V>;
    public static escapeMarkdown(text: string, options?: EscapeMarkdownOptions): string;
    public static escapeCodeBlock(text: string): string;
    public static escapeInlineCode(text: string): string;
    public static escapeBold(text: string): string;
    public static escapeItalic(text: string): string;
    public static escapeUnderline(text: string): string;
    public static escapeStrikethrough(text: string): string;
    public static escapeSpoiler(text: string): string;
    public static cleanCodeBlockContent(text: string): string;
    public static fetchRecommendedShards(token: string, guildsPerShard?: number): Promise<number>;
    public static flatten(obj: object, ...props: { [key: string]: boolean | string }[]): object;
    public static idToBinary(num: Snowflake): string;
    public static makeError(obj: { name: string; message: string; stack: string }): Error;
    public static makePlainError(err: Error): { name: string; message: string; stack: string };
    public static mergeDefault(def: object, given: object): object;
    public static moveElementInArray(array: any[], element: any, newIndex: number, offset?: boolean): number;
    public static parseEmoji(text: string): { animated: boolean; name: string; id: string | null } | null;
    public static resolveColor(color: ColorResolvable): number;
    public static resolveString(data: StringResolvable): string;
    public static setPosition<T extends Channel | Role>(
      item: T,
      position: number,
      relative: boolean,
      sorted: Collection<Snowflake, T>,
      route: object,
      reason?: string,
    ): Promise<{ id: Snowflake; position: number }[]>;
    public static splitMessage(text: StringResolvable, options?: SplitOptions): string[];
    public static str2ab(str: string): ArrayBuffer;
  }

  class VoiceBroadcast extends EventEmitter {
    constructor(client: Client);
    public client: Client;
    public subscribers: StreamDispatcher[];
    public readonly dispatcher?: BroadcastDispatcher;
    public play(input: string | Readable, options?: StreamOptions): BroadcastDispatcher;
    public end(): void;

    public on(event: 'end', listener: () => void): this;
    public on(event: 'subscribe' | 'unsubscribe', listener: (dispatcher: StreamDispatcher) => void): this;
    public on(event: string, listener: (...args: any[]) => void): this;

    public once(event: 'end', listener: () => void): this;
    public once(event: 'subscribe' | 'unsubscribe', listener: (dispatcher: StreamDispatcher) => void): this;
    public once(event: string, listener: (...args: any[]) => void): this;
  }

  export class VoiceChannel extends GuildChannel {
    constructor(guild: Guild, data?: object);
    public bitrate: number;
    public readonly editable: boolean;
    public readonly full: boolean;
    public readonly joinable: boolean;
    public readonly speakable: boolean;
    public type: 'voice';
    public userLimit: number;
    public join(): Promise<VoiceConnection>;
    public leave(): void;
    public setBitrate(bitrate: number, reason?: string): Promise<VoiceChannel>;
    public setUserLimit(userLimit: number, reason?: string): Promise<VoiceChannel>;
  }

  class VoiceConnection extends EventEmitter {
    constructor(voiceManager: ClientVoiceManager, channel: VoiceChannel);
    private authentication: object;
    private sockets: object;
    private ssrcMap: Map<number, boolean>;
    private _speaking: Map<Snowflake, Readonly<Speaking>>;
    private _disconnect(): void;
    private authenticate(): void;
    private authenticateFailed(reason: string): void;
    private checkAuthenticated(): void;
    private cleanup(): void;
    private connect(): void;
    private onReady(data: object): void;
    private onSessionDescription(mode: string, secret: string): void;
    private onSpeaking(data: object): void;
    private reconnect(token: string, endpoint: string): void;
    private sendVoiceStateUpdate(options: object): Promise<Shard>;
    private setSessionID(sessionID: string): void;
    private setTokenAndEndpoint(token: string, endpoint: string): void;
    private updateChannel(channel: VoiceChannel): void;

    public channel: VoiceChannel;
    public readonly client: Client;
    public readonly dispatcher: StreamDispatcher;
    public player: object;
    public receiver: VoiceReceiver;
    public speaking: Readonly<Speaking>;
    public status: VoiceStatus;
    public readonly voice: VoiceState;
    public voiceManager: ClientVoiceManager;
    public disconnect(): void;
    public play(input: VoiceBroadcast | Readable | string, options?: StreamOptions): StreamDispatcher;
    public setSpeaking(value: BitFieldResolvable<SpeakingString>): void;

    public on(event: 'authenticated' | 'closing' | 'newSession' | 'ready' | 'reconnecting', listener: () => void): this;
    public on(event: 'debug', listener: (message: string) => void): this;
    public on(event: 'error' | 'failed' | 'disconnect', listener: (error: Error) => void): this;
    public on(event: 'speaking', listener: (user: User, speaking: Readonly<Speaking>) => void): this;
    public on(event: 'warn', listener: (warning: string | Error) => void): this;
    public on(event: string, listener: (...args: any[]) => void): this;

    public once(
      event: 'authenticated' | 'closing' | 'newSession' | 'ready' | 'reconnecting',
      listener: () => void,
    ): this;
    public once(event: 'debug', listener: (message: string) => void): this;
    public once(event: 'error' | 'failed' | 'disconnect', listener: (error: Error) => void): this;
    public once(event: 'speaking', listener: (user: User, speaking: Readonly<Speaking>) => void): this;
    public once(event: 'warn', listener: (warning: string | Error) => void): this;
    public once(event: string, listener: (...args: any[]) => void): this;
  }

  class VoiceReceiver extends EventEmitter {
    constructor(connection: VoiceConnection);
    public createStream(
      user: UserResolvable,
      options?: { mode?: 'opus' | 'pcm'; end?: 'silence' | 'manual' },
    ): Readable;

    public on(event: 'debug', listener: (error: Error | string) => void): this;
    public on(event: string, listener: (...args: any[]) => void): this;

    public once(event: 'debug', listener: (error: Error | string) => void): this;
    public once(event: string, listener: (...args: any[]) => void): this;
  }

  export class VoiceRegion {
    constructor(data: object);
    public custom: boolean;
    public deprecated: boolean;
    public id: string;
    public name: string;
    public optimal: boolean;
    public vip: boolean;
    public toJSON(): object;
  }

  export class VoiceState extends Base {
    constructor(guild: Guild, data: object);
    public readonly channel: VoiceChannel | null;
    public channelID?: Snowflake;
    public readonly connection: VoiceConnection | null;
    public readonly deaf?: boolean;
    public guild: Guild;
    public id: Snowflake;
    public readonly member: GuildMember | null;
    public readonly mute?: boolean;
    public selfDeaf?: boolean;
    public selfMute?: boolean;
    public serverDeaf?: boolean;
    public serverMute?: boolean;
    public sessionID?: string;
    public streaming: boolean;
    public selfVideo: boolean;
    public readonly speaking: boolean | null;

    public setDeaf(deaf: boolean, reason?: string): Promise<GuildMember>;
    public setMute(mute: boolean, reason?: string): Promise<GuildMember>;
    public kick(reason?: string): Promise<GuildMember>;
    public setChannel(channel: ChannelResolvable | null, reason?: string): Promise<GuildMember>;
    public setSelfDeaf(deaf: boolean): Promise<boolean>;
    public setSelfMute(mute: boolean): Promise<boolean>;
  }

  class VolumeInterface extends EventEmitter {
    constructor(options?: { volume?: number });
    public readonly volume: number;
    public readonly volumeDecibels: number;
    public readonly volumeEditable: boolean;
    public readonly volumeLogarithmic: number;
    public setVolume(volume: number): void;
    public setVolumeDecibels(db: number): void;
    public setVolumeLogarithmic(value: number): void;

    public on(event: 'volumeChange', listener: (oldVolume: number, newVolume: number) => void): this;

    public once(event: 'volumeChange', listener: (oldVolume: number, newVolume: number) => void): this;
  }

  export class Webhook extends WebhookMixin() {
    constructor(client: Client, data?: object);
    public avatar: string;
    public avatarURL(options?: ImageURLOptions): string | null;
    public channelID: Snowflake;
    public client: Client;
    public guildID: Snowflake;
    public name: string;
    public owner: User | object | null;
    public token: string | null;
    public type: WebhookTypes;
  }

  export class WebhookClient extends WebhookMixin(BaseClient) {
    constructor(id: string, token: string, options?: ClientOptions);
    public client: this;
    public token: string;
  }

  export class WebSocketManager extends EventEmitter {
    constructor(client: Client);
    private totalShards: number | string;
    private shardQueue: Set<WebSocketShard>;
    private packetQueue: object[];
    private destroyed: boolean;
    private reconnecting: boolean;
    private sessionStartLimit?: { total: number; remaining: number; reset_after: number };

    public readonly client: Client;
    public gateway?: string;
    public shards: Collection<number, WebSocketShard>;
    public status: Status;
    public readonly ping: number;

    public on(event: WSEventType, listener: (data: any, shardID: number) => void): this;
    public once(event: WSEventType, listener: (data: any, shardID: number) => void): this;

    private debug(message: string, shard?: WebSocketShard): void;
    private connect(): Promise<void>;
    private createShards(): Promise<void>;
    private reconnect(): Promise<void>;
    private broadcast(packet: object): void;
    private destroy(): void;
    private _handleSessionLimit(remaining?: number, resetAfter?: number): Promise<void>;
    private handlePacket(packet?: object, shard?: WebSocketShard): boolean;
    private checkShardsReady(): Promise<void>;
    private triggerClientReady(): void;
  }

  export class WebSocketShard extends EventEmitter {
    constructor(manager: WebSocketManager, id: number);
    private sequence: number;
    private closeSequence: number;
    private sessionID?: string;
    private lastPingTimestamp: number;
    private lastHeartbeatAcked: boolean;
    private ratelimit: { queue: object[]; total: number; remaining: number; time: 60e3; timer: NodeJS.Timeout | null };
    private connection: WebSocket | null;
    private helloTimeout: NodeJS.Timeout | undefined;
    private eventsAttached: boolean;
    private expectedGuilds: Set<Snowflake> | undefined;
    private readyTimeout: NodeJS.Timeout | undefined;

    public manager: WebSocketManager;
    public id: number;
    public status: Status;
    public ping: number;

    private debug(message: string): void;
    private connect(): Promise<void>;
    private onOpen(): void;
    private onMessage(event: MessageEvent): void;
    private onError(error: ErrorEvent | object): void;
    private onClose(event: CloseEvent): void;
    private onPacket(packet: object): void;
    private checkReady(): void;
    private setHelloTimeout(time?: number): void;
    private setHeartbeatTimer(time: number): void;
    private sendHeartbeat(): void;
    private ackHeartbeat(): void;
    private identify(): void;
    private identifyNew(): void;
    private identifyResume(): void;
    private _send(data: object): void;
    private processQueue(): void;
    private destroy(destroyOptions?: { closeCode?: number; reset?: boolean; emit?: boolean; log?: boolean }): void;
    private _cleanupConnection(): void;
    private _emitDestroyed(): void;

    public send(data: object): void;
    public on(event: 'ready' | 'resumed' | 'invalidSession', listener: () => void): this;
    public on(event: 'close', listener: (event: CloseEvent) => void): this;
    public on(event: 'allReady', listener: (unavailableGuilds?: Set<Snowflake>) => void): this;
    public on(event: string, listener: (...args: any[]) => void): this;

    public once(event: 'ready' | 'resumed' | 'invalidSession', listener: () => void): this;
    public once(event: 'close', listener: (event: CloseEvent) => void): this;
    public once(event: 'allReady', listener: (unavailableGuilds?: Set<Snowflake>) => void): this;
    public once(event: string, listener: (...args: any[]) => void): this;
  }

  //#endregion

  //#region Collections

  export class Collection<K, V> extends BaseCollection<K, V> {
    public flatMap<T>(
      fn: (value: V, key: K, collection: this) => Collection<K, T>,
      thisArg?: unknown,
    ): Collection<K, T>;
    public flatMap<T, This>(
      fn: (this: This, value: V, key: K, collection: this) => Collection<K, T>,
      thisArg: This,
    ): Collection<K, T>;
    public mapValues<T>(fn: (value: V, key: K, collection: this) => T, thisArg?: unknown): Collection<K, T>;
    public mapValues<This, T>(
      fn: (this: This, value: V, key: K, collection: this) => T,
      thisArg: This,
    ): Collection<K, T>;
    public toJSON(): object;
  }

  //#endregion

  //#region Managers

  export class ChannelManager extends BaseManager<Snowflake, Channel, ChannelResolvable> {
    constructor(client: Client, iterable: Iterable<any>);
    public fetch(id: Snowflake, cache?: boolean, force?: boolean): Promise<Channel>;
  }

  export abstract class BaseManager<K, Holds, R> {
    constructor(client: Client, iterable: Iterable<any>, holds: Constructable<Holds>, cacheType: Collection<K, Holds>);
    public holds: Constructable<Holds>;
    public cache: Collection<K, Holds>;
    public cacheType: Collection<K, Holds>;
    public readonly client: Client;
    public add(data: any, cache?: boolean, { id, extras }?: { id: K; extras: any[] }): Holds;
    public resolve(resolvable: R): Holds | null;
    public resolveID(resolvable: R): K | null;
    public valueOf(): Collection<K, Holds>;
  }

  export class GuildChannelManager extends BaseManager<Snowflake, GuildChannel, GuildChannelResolvable> {
    constructor(guild: Guild, iterable?: Iterable<any>);
    public guild: Guild;
    public create(name: string, options: GuildCreateChannelOptions & { type: 'voice' }): Promise<VoiceChannel>;
    public create(name: string, options: GuildCreateChannelOptions & { type: 'category' }): Promise<CategoryChannel>;
    public create(name: string, options?: GuildCreateChannelOptions & { type?: 'text' }): Promise<TextChannel>;
    public create(
      name: string,
      options: GuildCreateChannelOptions,
    ): Promise<TextChannel | VoiceChannel | CategoryChannel>;
  }

  export class GuildEmojiManager extends BaseManager<Snowflake, GuildEmoji, EmojiResolvable> {
    constructor(guild: Guild, iterable?: Iterable<any>);
    public guild: Guild;
    public create(
      attachment: BufferResolvable | Base64Resolvable,
      name: string,
      options?: GuildEmojiCreateOptions,
    ): Promise<GuildEmoji>;
    public resolveIdentifier(emoji: EmojiIdentifierResolvable): string | null;
  }

  export class GuildEmojiRoleManager {
    constructor(emoji: GuildEmoji);
    public emoji: GuildEmoji;
    public guild: Guild;
    public cache: Collection<Snowflake, Role>;
    public add(
      roleOrRoles: RoleResolvable | readonly RoleResolvable[] | Collection<Snowflake, Role>,
    ): Promise<GuildEmoji>;
    public set(roles: readonly RoleResolvable[] | Collection<Snowflake, Role>): Promise<GuildEmoji>;
    public remove(
      roleOrRoles: RoleResolvable | readonly RoleResolvable[] | Collection<Snowflake, Role>,
    ): Promise<GuildEmoji>;
  }

  export class GuildManager extends BaseManager<Snowflake, Guild, GuildResolvable> {
    constructor(client: Client, iterable?: Iterable<any>);
    public create(
      name: string,
      options?: { region?: string; icon: BufferResolvable | Base64Resolvable | null },
    ): Promise<Guild>;
    public fetch(id: Snowflake, cache?: boolean, force?: boolean): Promise<Guild>;
  }

  export class GuildMemberManager extends BaseManager<Snowflake, GuildMember, GuildMemberResolvable> {
    constructor(guild: Guild, iterable?: Iterable<any>);
    public guild: Guild;
    public ban(user: UserResolvable, options?: BanOptions): Promise<GuildMember | User | Snowflake>;
    public fetch(
      options: UserResolvable | FetchMemberOptions | (FetchMembersOptions & { user: UserResolvable }),
    ): Promise<GuildMember>;
    public fetch(options?: FetchMembersOptions): Promise<Collection<Snowflake, GuildMember>>;
    public prune(options: GuildPruneMembersOptions & { dry?: false; count: false }): Promise<null>;
    public prune(options?: GuildPruneMembersOptions): Promise<number>;
    public unban(user: UserResolvable, reason?: string): Promise<User>;
  }

  export class GuildMemberRoleManager extends OverridableManager<Snowflake, Role, RoleResolvable> {
    constructor(member: GuildMember);
    public readonly hoist: Role | null;
    public readonly color: Role | null;
    public readonly highest: Role;
    public member: GuildMember;
    public guild: Guild;

    public add(
      roleOrRoles: RoleResolvable | readonly RoleResolvable[] | Collection<Snowflake, Role>,
      reason?: string,
    ): Promise<GuildMember>;
    public set(roles: readonly RoleResolvable[] | Collection<Snowflake, Role>, reason?: string): Promise<GuildMember>;
    public remove(
      roleOrRoles: RoleResolvable | readonly RoleResolvable[] | Collection<Snowflake, Role>,
      reason?: string,
    ): Promise<GuildMember>;
  }

  export class MessageManager extends BaseManager<Snowflake, Message, MessageResolvable> {
    constructor(channel: TextChannel | DMChannel, iterable?: Iterable<any>);
    public channel: TextBasedChannelFields;
    public cache: Collection<Snowflake, Message>;
    public fetch(message: Snowflake, cache?: boolean, force?: boolean): Promise<Message>;
    public fetch(
      options?: ChannelLogsQueryOptions,
      cache?: boolean,
      force?: boolean,
    ): Promise<Collection<Snowflake, Message>>;
    public fetchPinned(cache?: boolean): Promise<Collection<Snowflake, Message>>;
    public delete(message: MessageResolvable, reason?: string): Promise<void>;
  }

  // Hacky workaround because changing the signature of an overridden method errors
  class OverridableManager<V, K, R = any> extends BaseManager<V, K, R> {
    public add(data: any, cache: any): any;
    public set(key: any): any;
  }

  export class PresenceManager extends BaseManager<Snowflake, Presence, PresenceResolvable> {
    constructor(client: Client, iterable?: Iterable<any>);
  }

  export class ReactionManager extends BaseManager<string | Snowflake, MessageReaction, MessageReactionResolvable> {
    constructor(message: Message, iterable?: Iterable<any>);
    public message: Message;
    public removeAll(): Promise<Message>;
  }

  export class ReactionUserManager extends BaseManager<Snowflake, User, UserResolvable> {
    constructor(client: Client, iterable: Iterable<any> | undefined, reaction: MessageReaction);
    public reaction: MessageReaction;
    public fetch(options?: {
      limit?: number;
      after?: Snowflake;
      before?: Snowflake;
    }): Promise<Collection<Snowflake, User>>;
    public remove(user?: UserResolvable): Promise<MessageReaction>;
  }

  export class RoleManager extends BaseManager<Snowflake, Role, RoleResolvable> {
    constructor(guild: Guild, iterable?: Iterable<any>);
    public readonly everyone: Role;
    public readonly highest: Role;
    public guild: Guild;

    public create(options?: { data?: RoleData; reason?: string }): Promise<Role>;
    public fetch(id: Snowflake, cache?: boolean, force?: boolean): Promise<Role | null>;
    public fetch(id?: Snowflake, cache?: boolean, force?: boolean): Promise<this>;
  }

  export class UserManager extends BaseManager<Snowflake, User, UserResolvable> {
    constructor(client: Client, iterable?: Iterable<any>);
    public fetch(id: Snowflake, cache?: boolean, force?: boolean): Promise<User>;
  }

  export class VoiceStateManager extends BaseManager<Snowflake, VoiceState, typeof VoiceState> {
    constructor(guild: Guild, iterable?: Iterable<any>);
    public guild: Guild;
  }

  //#endregion

  //#region Mixins

  // Model the TextBasedChannel mixin system, allowing application of these fields
  // to the classes that use these methods without having to manually add them
  // to each of those classes

  type Constructable<T> = new (...args: any[]) => T;
  function PartialTextBasedChannel<T>(Base?: Constructable<T>): Constructable<T & PartialTextBasedChannelFields>;
  function TextBasedChannel<T, I extends keyof TextBasedChannelFields = never>(
    Base?: Constructable<T>,
    ignore?: I[],
  ): Constructable<T & Omit<TextBasedChannelFields, I>>;

  interface PartialTextBasedChannelFields {
    lastMessageID: Snowflake | null;
    readonly lastMessage: Message | null;
    send(
      content: APIMessageContentResolvable | (MessageOptions & { split?: false }) | MessageAdditions,
    ): Promise<Message>;
    send(options: MessageOptions & { split: true | SplitOptions }): Promise<Message[]>;
    send(options: MessageOptions | APIMessage): Promise<Message | Message[]>;
    send(content: StringResolvable, options: (MessageOptions & { split?: false }) | MessageAdditions): Promise<Message>;
    send(content: StringResolvable, options: MessageOptions & { split: true | SplitOptions }): Promise<Message[]>;
    send(content: StringResolvable, options: MessageOptions): Promise<Message | Message[]>;
  }

  interface TextBasedChannelFields extends PartialTextBasedChannelFields {
    _typing: Map<string, TypingData>;
    lastPinTimestamp: number | null;
    readonly lastPinAt: Date;
    typing: boolean;
    typingCount: number;
    awaitMessages(filter: CollectorFilter, options?: AwaitMessagesOptions): Promise<Collection<Snowflake, Message>>;
    bulkDelete(
      messages: Collection<Snowflake, Message> | readonly MessageResolvable[] | number,
      filterOld?: boolean,
    ): Promise<Collection<Snowflake, Message>>;
    createMessageCollector(filter: CollectorFilter, options?: MessageCollectorOptions): MessageCollector;
    startTyping(count?: number): Promise<void>;
    stopTyping(force?: boolean): void;
  }

  function WebhookMixin<T>(Base?: Constructable<T>): Constructable<T & WebhookFields>;

  function VolumeMixin<T>(base: Constructable<T>): Constructable<T & VolumeInterface>;

  interface WebhookFields {
    id: Snowflake;
    readonly createdAt: Date;
    readonly createdTimestamp: number;
    readonly url: string;
    delete(reason?: string): Promise<void>;
    edit(options: WebhookEditData): Promise<Webhook>;
    send(
      content: APIMessageContentResolvable | (WebhookMessageOptions & { split?: false }) | MessageAdditions,
    ): Promise<Message>;
    send(options: WebhookMessageOptions & { split: true | SplitOptions }): Promise<Message[]>;
    send(options: WebhookMessageOptions | APIMessage): Promise<Message | Message[]>;
    send(
      content: StringResolvable,
      options: (WebhookMessageOptions & { split?: false }) | MessageAdditions,
    ): Promise<Message>;
    send(
      content: StringResolvable,
      options: WebhookMessageOptions & { split: true | SplitOptions },
    ): Promise<Message[]>;
    send(content: StringResolvable, options: WebhookMessageOptions): Promise<Message | Message[]>;
    sendSlackMessage(body: object): Promise<boolean>;
  }

  //#endregion

  //#region Typedefs

  type ActivityFlagsString = 'INSTANCE' | 'JOIN' | 'SPECTATE' | 'JOIN_REQUEST' | 'SYNC' | 'PLAY';

  interface ActivityOptions {
    name?: string;
    url?: string;
    type?: ActivityType | number;
    shardID?: number | readonly number[];
  }

  type ActivityType = 'PLAYING' | 'STREAMING' | 'LISTENING' | 'WATCHING' | 'CUSTOM_STATUS';

  interface AddGuildMemberOptions {
    accessToken: string;
    nick?: string;
    roles?: Collection<Snowflake, Role> | RoleResolvable[];
    mute?: boolean;
    deaf?: boolean;
  }

  interface APIError {
    UNKNOWN_ACCOUNT: number;
    UNKNOWN_APPLICATION: number;
    UNKNOWN_CHANNEL: number;
    UNKNOWN_GUILD: number;
    UNKNOWN_INTEGRATION: number;
    UNKNOWN_INVITE: number;
    UNKNOWN_MEMBER: number;
    UNKNOWN_MESSAGE: number;
    UNKNOWN_OVERWRITE: number;
    UNKNOWN_PROVIDER: number;
    UNKNOWN_ROLE: number;
    UNKNOWN_TOKEN: number;
    UNKNOWN_USER: number;
    UNKNOWN_EMOJI: number;
    UNKNOWN_WEBHOOK: number;
    BOT_PROHIBITED_ENDPOINT: number;
    BOT_ONLY_ENDPOINT: number;
    MAXIMUM_GUILDS: number;
    MAXIMUM_FRIENDS: number;
    MAXIMUM_PINS: number;
    MAXIMUM_ROLES: number;
    MAXIMUM_REACTIONS: number;
    UNAUTHORIZED: number;
    MISSING_ACCESS: number;
    INVALID_ACCOUNT_TYPE: number;
    CANNOT_EXECUTE_ON_DM: number;
    EMBED_DISABLED: number;
    CANNOT_EDIT_MESSAGE_BY_OTHER: number;
    CANNOT_SEND_EMPTY_MESSAGE: number;
    CANNOT_MESSAGE_USER: number;
    CANNOT_SEND_MESSAGES_IN_VOICE_CHANNEL: number;
    CHANNEL_VERIFICATION_LEVEL_TOO_HIGH: number;
    OAUTH2_APPLICATION_BOT_ABSENT: number;
    MAXIMUM_OAUTH2_APPLICATIONS: number;
    INVALID_OAUTH_STATE: number;
    MISSING_PERMISSIONS: number;
    INVALID_AUTHENTICATION_TOKEN: number;
    NOTE_TOO_LONG: number;
    INVALID_BULK_DELETE_QUANTITY: number;
    CANNOT_PIN_MESSAGE_IN_OTHER_CHANNEL: number;
    CANNOT_EXECUTE_ON_SYSTEM_MESSAGE: number;
    BULK_DELETE_MESSAGE_TOO_OLD: number;
    INVITE_ACCEPTED_TO_GUILD_NOT_CONTAINING_BOT: number;
    REACTION_BLOCKED: number;
  }

  type APIMessageContentResolvable = string | number | boolean | bigint | symbol | readonly StringResolvable[];

  interface ApplicationAsset {
    name: string;
    id: Snowflake;
    type: 'BIG' | 'SMALL';
  }

  interface AuditLogChange {
    key: string;
    old?: any;
    new?: any;
  }

  interface AwaitMessagesOptions extends MessageCollectorOptions {
    errors?: string[];
  }

  interface AwaitReactionsOptions extends ReactionCollectorOptions {
    errors?: string[];
  }

  interface BanOptions {
    days?: number;
    reason?: string;
  }

  type Base64Resolvable = Buffer | Base64String;

  type Base64String = string;

  type BitFieldResolvable<T extends string> =
    | RecursiveReadonlyArray<T | number | Readonly<BitField<T>>>
    | T
    | number
    | Readonly<BitField<T>>;

  type BufferResolvable = Buffer | string;

  interface ChannelCreationOverwrites {
    allow?: PermissionResolvable | number;
    deny?: PermissionResolvable | number;
    id: RoleResolvable | UserResolvable;
  }

  interface ChannelData {
    name?: string;
    position?: number;
    topic?: string;
    nsfw?: boolean;
    bitrate?: number;
    userLimit?: number;
    parentID?: Snowflake;
    rateLimitPerUser?: number;
    lockPermissions?: boolean;
    permissionOverwrites?: readonly OverwriteResolvable[] | Collection<Snowflake, OverwriteResolvable>;
  }

  interface ChannelLogsQueryOptions {
    limit?: number;
    before?: Snowflake;
    after?: Snowflake;
    around?: Snowflake;
  }

  interface ChannelPosition {
    channel: ChannelResolvable;
    position: number;
  }

  type ChannelResolvable = Channel | Snowflake;

  interface ClientEvents {
    channelCreate: [Channel];
    channelDelete: [Channel | PartialDMChannel];
    channelPinsUpdate: [Channel | PartialDMChannel, Date];
    channelUpdate: [Channel, Channel];
    debug: [string];
    warn: [string];
    disconnect: [any, number];
    emojiCreate: [GuildEmoji];
    emojiDelete: [GuildEmoji];
    emojiUpdate: [GuildEmoji, GuildEmoji];
    error: [Error];
    guildBanAdd: [Guild, User];
    guildBanRemove: [Guild, User];
    guildCreate: [Guild];
    guildDelete: [Guild];
    guildUnavailable: [Guild];
    guildIntegrationsUpdate: [Guild];
    guildMemberAdd: [GuildMember];
    guildMemberAvailable: [GuildMember | PartialGuildMember];
    guildMemberRemove: [GuildMember | PartialGuildMember];
    guildMembersChunk: [
      Collection<Snowflake, GuildMember>,
      Guild,
      { count: number; index: number; nonce: string | undefined },
    ];
    guildMemberSpeaking: [GuildMember | PartialGuildMember, Readonly<Speaking>];
    guildMemberUpdate: [GuildMember | PartialGuildMember, GuildMember];
    guildUpdate: [Guild, Guild];
    inviteCreate: [Invite];
    inviteDelete: [Invite];
    message: [Message];
    messageDelete: [Message | PartialMessage];
    messageReactionRemoveAll: [Message | PartialMessage];
    messageReactionRemoveEmoji: [MessageReaction];
    messageDeleteBulk: [Collection<Snowflake, Message | PartialMessage>];
    messageReactionAdd: [MessageReaction, User | PartialUser];
    messageReactionRemove: [MessageReaction, User | PartialUser];
    messageUpdate: [Message | PartialMessage, Message | PartialMessage];
    presenceUpdate: [Presence | undefined, Presence];
    rateLimit: [RateLimitData];
    ready: [];
    invalidated: [];
    roleCreate: [Role];
    roleDelete: [Role];
    roleUpdate: [Role, Role];
    typingStart: [Channel | PartialDMChannel, User | PartialUser];
    userUpdate: [User | PartialUser, User];
    voiceStateUpdate: [VoiceState, VoiceState];
    webhookUpdate: [TextChannel];
    shardDisconnect: [CloseEvent, number];
    shardError: [Error, number];
    shardReady: [number, Set<Snowflake> | undefined];
    shardReconnecting: [number];
    shardResume: [number, number];
  }

  interface ClientOptions {
    shards?: number | number[] | 'auto';
    shardCount?: number;
    messageCacheMaxSize?: number;
    messageCacheLifetime?: number;
    messageSweepInterval?: number;
    fetchAllMembers?: boolean;
    disableMentions?: 'none' | 'all' | 'everyone';
    allowedMentions?: MessageMentionOptions;
    partials?: PartialTypes[];
    restWsBridgeTimeout?: number;
    restTimeOffset?: number;
    restRequestTimeout?: number;
    restSweepInterval?: number;
    retryLimit?: number;
    presence?: PresenceData;
    ws?: WebSocketOptions;
    http?: HTTPOptions;
  }

  type ClientPresenceStatus = 'online' | 'idle' | 'dnd';

  interface ClientPresenceStatusData {
    web?: ClientPresenceStatus;
    mobile?: ClientPresenceStatus;
    desktop?: ClientPresenceStatus;
  }

  interface CloseEvent {
    wasClean: boolean;
    code: number;
    reason: string;
    target: WebSocket;
  }

  type CollectorFilter = (...args: any[]) => boolean | Promise<boolean>;

  interface CollectorOptions {
    time?: number;
    idle?: number;
    dispose?: boolean;
  }

  type ColorResolvable =
    | 'DEFAULT'
    | 'WHITE'
    | 'AQUA'
    | 'GREEN'
    | 'BLUE'
    | 'YELLOW'
    | 'PURPLE'
    | 'LUMINOUS_VIVID_PINK'
    | 'GOLD'
    | 'ORANGE'
    | 'RED'
    | 'GREY'
    | 'DARKER_GREY'
    | 'NAVY'
    | 'DARK_AQUA'
    | 'DARK_GREEN'
    | 'DARK_BLUE'
    | 'DARK_PURPLE'
    | 'DARK_VIVID_PINK'
    | 'DARK_GOLD'
    | 'DARK_ORANGE'
    | 'DARK_RED'
    | 'DARK_GREY'
    | 'LIGHT_GREY'
    | 'DARK_NAVY'
    | 'BLURPLE'
    | 'GREYPLE'
    | 'DARK_BUT_NOT_BLACK'
    | 'NOT_QUITE_BLACK'
    | 'RANDOM'
    | [number, number, number]
    | number
    | string;

  interface CrosspostedChannel {
    channelID: Snowflake;
    guildID: Snowflake;
    type: keyof typeof ChannelType;
    name: string;
  }

  interface DeconstructedSnowflake {
    timestamp: number;
    readonly date: Date;
    workerID: number;
    processID: number;
    increment: number;
    binary: string;
  }

  type DefaultMessageNotifications = 'ALL' | 'MENTIONS';

  interface EmbedField {
    name: string;
    value: string;
    inline: boolean;
  }

  interface EmbedFieldData {
    name: StringResolvable;
    value: StringResolvable;
    inline?: boolean;
  }

  type EmojiIdentifierResolvable = string | EmojiResolvable;

  type EmojiResolvable = Snowflake | GuildEmoji | ReactionEmoji;

  interface ErrorEvent {
    error: any;
    message: string;
    type: string;
    target: WebSocket;
  }

  interface EscapeMarkdownOptions {
    codeBlock?: boolean;
    inlineCode?: boolean;
    bold?: boolean;
    italic?: boolean;
    underline?: boolean;
    strikethrough?: boolean;
    spoiler?: boolean;
    inlineCodeContent?: boolean;
    codeBlockContent?: boolean;
  }

  type ExplicitContentFilterLevel = 'DISABLED' | 'MEMBERS_WITHOUT_ROLES' | 'ALL_MEMBERS';

  interface Extendable {
    GuildEmoji: typeof GuildEmoji;
    DMChannel: typeof DMChannel;
    TextChannel: typeof TextChannel;
    VoiceChannel: typeof VoiceChannel;
    CategoryChannel: typeof CategoryChannel;
    NewsChannel: typeof NewsChannel;
    StoreChannel: typeof StoreChannel;
    GuildMember: typeof GuildMember;
    Guild: typeof Guild;
    Message: typeof Message;
    MessageReaction: typeof MessageReaction;
    Presence: typeof Presence;
    VoiceState: typeof VoiceState;
    Role: typeof Role;
    User: typeof User;
  }

  interface FetchIntegrationsOptions {
    includeApplications?: boolean;
  }

  interface FetchMemberOptions {
    user: UserResolvable;
    cache?: boolean;
    force?: boolean;
  }

  interface FetchMembersOptions {
    user?: UserResolvable | UserResolvable[];
    query?: string;
    limit?: number;
    withPresences?: boolean;
    time?: number;
    nonce?: string;
    force?: boolean;
  }

  interface FileOptions {
    attachment: BufferResolvable | Stream;
    name?: string;
  }

  type GuildAuditLogsAction = keyof GuildAuditLogsActions;

  interface GuildAuditLogsActions {
    ALL?: null;
    GUILD_UPDATE?: number;
    CHANNEL_CREATE?: number;
    CHANNEL_UPDATE?: number;
    CHANNEL_DELETE?: number;
    CHANNEL_OVERWRITE_CREATE?: number;
    CHANNEL_OVERWRITE_UPDATE?: number;
    CHANNEL_OVERWRITE_DELETE?: number;
    MEMBER_KICK?: number;
    MEMBER_PRUNE?: number;
    MEMBER_BAN_ADD?: number;
    MEMBER_BAN_REMOVE?: number;
    MEMBER_UPDATE?: number;
    MEMBER_ROLE_UPDATE?: number;
    MEMBER_MOVE?: number;
    MEMBER_DISCONNECT?: number;
    BOT_ADD?: number;
    ROLE_CREATE?: number;
    ROLE_UPDATE?: number;
    ROLE_DELETE?: number;
    INVITE_CREATE?: number;
    INVITE_UPDATE?: number;
    INVITE_DELETE?: number;
    WEBHOOK_CREATE?: number;
    WEBHOOK_UPDATE?: number;
    WEBHOOK_DELETE?: number;
    EMOJI_CREATE?: number;
    EMOJI_UPDATE?: number;
    EMOJI_DELETE?: number;
    MESSAGE_DELETE?: number;
    MESSAGE_BULK_DELETE?: number;
    MESSAGE_PIN?: number;
    MESSAGE_UNPIN?: number;
    INTEGRATION_CREATE?: number;
    INTEGRATION_UPDATE?: number;
    INTEGRATION_DELETE?: number;
  }

  type GuildAuditLogsActionType = 'CREATE' | 'DELETE' | 'UPDATE' | 'ALL';

  interface GuildAuditLogsFetchOptions {
    before?: Snowflake | GuildAuditLogsEntry;
    limit?: number;
    user?: UserResolvable;
    type?: GuildAuditLogsAction | number;
  }

  type GuildAuditLogsTarget = keyof GuildAuditLogsTargets;

  interface GuildAuditLogsTargets {
    ALL?: string;
    GUILD?: string;
    CHANNEL?: string;
    USER?: string;
    ROLE?: string;
    INVITE?: string;
    WEBHOOK?: string;
    EMOJI?: string;
    MESSAGE?: string;
    INTEGRATION?: string;
    UNKNOWN?: string;
  }

  type GuildChannelResolvable = Snowflake | GuildChannel;

  interface GuildCreateChannelOptions {
    permissionOverwrites?: OverwriteResolvable[] | Collection<Snowflake, OverwriteResolvable>;
    topic?: string;
    type?: Exclude<
      keyof typeof ChannelType | ChannelType,
      'dm' | 'group' | 'unknown' | ChannelType.dm | ChannelType.group | ChannelType.unknown
    >;
    nsfw?: boolean;
    parent?: ChannelResolvable;
    bitrate?: number;
    userLimit?: number;
    rateLimitPerUser?: number;
    position?: number;
    reason?: string;
  }

  interface GuildChannelCloneOptions extends GuildCreateChannelOptions {
    name?: string;
  }

  interface GuildWidget {
    enabled: boolean;
    channel: GuildChannel | null;
  }

  interface GuildEditData {
    name?: string;
    region?: string;
    verificationLevel?: VerificationLevel | number;
    explicitContentFilter?: ExplicitContentFilterLevel | number;
    defaultMessageNotifications?: DefaultMessageNotifications | number;
    afkChannel?: ChannelResolvable;
    systemChannel?: ChannelResolvable;
    systemChannelFlags?: SystemChannelFlagsResolvable;
    afkTimeout?: number;
    icon?: Base64Resolvable;
    owner?: GuildMemberResolvable;
    splash?: Base64Resolvable;
    discoverySplash?: Base64Resolvable;
    banner?: Base64Resolvable;
    rulesChannel?: ChannelResolvable;
    publicUpdatesChannel?: ChannelResolvable;
    preferredLocale?: string;
  }

  interface GuildEmojiCreateOptions {
    roles?: Collection<Snowflake, Role> | RoleResolvable[];
    reason?: string;
  }

  interface GuildEmojiEditData {
    name?: string;
    roles?: Collection<Snowflake, Role> | RoleResolvable[];
  }

  type GuildFeatures =
    | 'ANIMATED_ICON'
    | 'BANNER'
    | 'COMMERCE'
    | 'COMMUNITY'
    | 'DISCOVERABLE'
    | 'FEATURABLE'
    | 'INVITE_SPLASH'
    | 'NEWS'
    | 'PARTNERED'
    | 'VANITY_URL'
    | 'VERIFIED'
    | 'VIP_REGIONS'
    | 'WELCOME_SCREEN_ENABLED';

  interface GuildMemberEditData {
    nick?: string;
    roles?: Collection<Snowflake, Role> | readonly RoleResolvable[];
    mute?: boolean;
    deaf?: boolean;
    channel?: ChannelResolvable | null;
  }

  type GuildMemberResolvable = GuildMember | UserResolvable;

  type GuildResolvable = Guild | GuildChannel | GuildMember | GuildEmoji | Invite | Role | Snowflake;

  interface GuildPruneMembersOptions {
    count?: boolean;
    days?: number;
    dry?: boolean;
    reason?: string;
    roles?: RoleResolvable[];
  }

  interface GuildWidgetData {
    enabled: boolean;
    channel: GuildChannelResolvable | null;
  }

  interface HTTPOptions {
    api?: string;
    version?: number;
    host?: string;
    cdn?: string;
    invite?: string;
  }

  type ImageSize = 16 | 32 | 64 | 128 | 256 | 512 | 1024 | 2048 | 4096;

  interface ImageURLOptions {
    format?: AllowedImageFormat;
    size?: ImageSize;
  }

  interface IntegrationData {
    id: string;
    type: string;
  }

  interface IntegrationEditData {
    expireBehavior?: number;
    expireGracePeriod?: number;
  }

  interface IntegrationAccount {
    id: string;
    name: string;
  }

  type IntentsString =
    | 'GUILDS'
    | 'GUILD_MEMBERS'
    | 'GUILD_BANS'
    | 'GUILD_EMOJIS'
    | 'GUILD_INTEGRATIONS'
    | 'GUILD_WEBHOOKS'
    | 'GUILD_INVITES'
    | 'GUILD_VOICE_STATES'
    | 'GUILD_PRESENCES'
    | 'GUILD_MESSAGES'
    | 'GUILD_MESSAGE_REACTIONS'
    | 'GUILD_MESSAGE_TYPING'
    | 'DIRECT_MESSAGES'
    | 'DIRECT_MESSAGE_REACTIONS'
    | 'DIRECT_MESSAGE_TYPING';

  interface InviteGenerationOptions {
    permissions?: PermissionResolvable;
    guild?: GuildResolvable;
    disableGuildSelect?: boolean;
  }

  interface InviteOptions {
    temporary?: boolean;
    maxAge?: number;
    maxUses?: number;
    unique?: boolean;
    reason?: string;
  }

  type InviteResolvable = string;

  type MembershipStates = 'INVITED' | 'ACCEPTED';

  type MessageAdditions = MessageEmbed | MessageAttachment | (MessageEmbed | MessageAttachment)[];

  interface MessageActivity {
    partyID: string;
    type: number;
  }

  interface MessageCollectorOptions extends CollectorOptions {
    max?: number;
    maxProcessed?: number;
  }

  interface MessageEditOptions {
    content?: StringResolvable;
    embed?: MessageEmbed | MessageEmbedOptions | null;
    code?: string | boolean;
    flags?: BitFieldResolvable<MessageFlagsString>;
    allowedMentions?: MessageMentionOptions;
  }

  interface MessageEmbedAuthor {
    name?: string;
    url?: string;
    iconURL?: string;
    proxyIconURL?: string;
  }

  interface MessageEmbedFooter {
    text?: string;
    iconURL?: string;
    proxyIconURL?: string;
  }

  interface MessageEmbedImage {
    url: string;
    proxyURL?: string;
    height?: number;
    width?: number;
  }

  interface MessageEmbedOptions {
    title?: string;
    description?: string;
    url?: string;
    timestamp?: Date | number;
    color?: ColorResolvable;
    fields?: EmbedFieldData[];
    files?: (MessageAttachment | string | FileOptions)[];
    author?: Partial<MessageEmbedAuthor> & { icon_url?: string; proxy_icon_url?: string };
    thumbnail?: Partial<MessageEmbedThumbnail> & { proxy_url?: string };
    image?: Partial<MessageEmbedImage> & { proxy_url?: string };
    video?: Partial<MessageEmbedVideo> & { proxy_url?: string };
    footer?: Partial<MessageEmbedFooter> & { icon_url?: string; proxy_icon_url?: string };
  }

  interface MessageEmbedProvider {
    name: string;
    url: string;
  }

  interface MessageEmbedThumbnail {
    url: string;
    proxyURL?: string;
    height?: number;
    width?: number;
  }

  interface MessageEmbedVideo {
    url?: string;
    proxyURL?: string;
    height?: number;
    width?: number;
  }

  interface MessageEvent {
    data: WebSocket.Data;
    type: string;
    target: WebSocket;
  }

  type MessageFlagsString = 'CROSSPOSTED' | 'IS_CROSSPOST' | 'SUPPRESS_EMBEDS' | 'SOURCE_MESSAGE_DELETED' | 'URGENT';

  interface MessageMentionOptions {
    parse?: MessageMentionTypes[];
    roles?: Snowflake[];
    users?: Snowflake[];
  }

  type MessageMentionTypes = 'roles' | 'users' | 'everyone';

  interface MessageOptions {
    tts?: boolean;
    nonce?: string;
    content?: StringResolvable;
    embed?: MessageEmbed | MessageEmbedOptions;
    disableMentions?: 'none' | 'all' | 'everyone';
    allowedMentions?: MessageMentionOptions;
    files?: (FileOptions | BufferResolvable | Stream | MessageAttachment)[];
    code?: string | boolean;
    split?: boolean | SplitOptions;
    reply?: UserResolvable;
  }

  type MessageReactionResolvable = MessageReaction | Snowflake;

  interface MessageReference {
    channelID: string;
    guildID: string;
    messageID: string | null;
  }

  type MessageResolvable = Message | Snowflake;

  type MessageTarget = TextChannel | NewsChannel | DMChannel | User | GuildMember | Webhook | WebhookClient;

  type MessageType =
    | 'DEFAULT'
    | 'RECIPIENT_ADD'
    | 'RECIPIENT_REMOVE'
    | 'CALL'
    | 'CHANNEL_NAME_CHANGE'
    | 'CHANNEL_ICON_CHANGE'
    | 'PINS_ADD'
    | 'GUILD_MEMBER_JOIN'
    | 'USER_PREMIUM_GUILD_SUBSCRIPTION'
    | 'USER_PREMIUM_GUILD_SUBSCRIPTION_TIER_1'
    | 'USER_PREMIUM_GUILD_SUBSCRIPTION_TIER_2'
    | 'USER_PREMIUM_GUILD_SUBSCRIPTION_TIER_3'
    | 'CHANNEL_FOLLOW_ADD'
    | 'GUILD_DISCOVERY_DISQUALIFIED'
    | 'GUILD_DISCOVERY_REQUALIFIED';

  interface OverwriteData {
    allow?: PermissionResolvable;
    deny?: PermissionResolvable;
    id: GuildMemberResolvable | RoleResolvable;
    type?: OverwriteType;
  }

  type OverwriteResolvable = PermissionOverwrites | OverwriteData;

  type OverwriteType = 'member' | 'role';

  interface PermissionFlags extends Record<PermissionString, number> {}

  interface PermissionObject extends Record<PermissionString, boolean> {}

  interface PermissionOverwriteOption extends Partial<Record<PermissionString, boolean | null>> {}

  type PermissionResolvable = BitFieldResolvable<PermissionString>;

  type PermissionString =
    | 'CREATE_INSTANT_INVITE'
    | 'KICK_MEMBERS'
    | 'BAN_MEMBERS'
    | 'ADMINISTRATOR'
    | 'MANAGE_CHANNELS'
    | 'MANAGE_GUILD'
    | 'ADD_REACTIONS'
    | 'VIEW_AUDIT_LOG'
    | 'PRIORITY_SPEAKER'
    | 'STREAM'
    | 'VIEW_CHANNEL'
    | 'SEND_MESSAGES'
    | 'SEND_TTS_MESSAGES'
    | 'MANAGE_MESSAGES'
    | 'EMBED_LINKS'
    | 'ATTACH_FILES'
    | 'READ_MESSAGE_HISTORY'
    | 'MENTION_EVERYONE'
    | 'USE_EXTERNAL_EMOJIS'
    | 'VIEW_GUILD_INSIGHTS'
    | 'CONNECT'
    | 'SPEAK'
    | 'MUTE_MEMBERS'
    | 'DEAFEN_MEMBERS'
    | 'MOVE_MEMBERS'
    | 'USE_VAD'
    | 'CHANGE_NICKNAME'
    | 'MANAGE_NICKNAMES'
    | 'MANAGE_ROLES'
    | 'MANAGE_WEBHOOKS'
    | 'MANAGE_EMOJIS';

  interface RecursiveArray<T> extends ReadonlyArray<T | RecursiveArray<T>> {}

  type RecursiveReadonlyArray<T> = ReadonlyArray<T | RecursiveReadonlyArray<T>>;

  interface PermissionOverwriteOptions {
    allow: PermissionResolvable;
    deny: PermissionResolvable;
    id: UserResolvable | RoleResolvable;
  }

  type PremiumTier = number;

  interface PresenceData {
    status?: PresenceStatusData;
    afk?: boolean;
    activity?: {
      name?: string;
      type?: ActivityType | number;
      url?: string;
    };
    shardID?: number | number[];
  }

  type PresenceResolvable = Presence | UserResolvable | Snowflake;

  type Partialize<T, O extends string> = {
    readonly client: Client;
    readonly createdAt: Date;
    readonly createdTimestamp: number;
    deleted: boolean;
    id: string;
    partial: true;
    fetch(): Promise<T>;
  } & {
    [K in keyof Omit<
      T,
      'client' | 'createdAt' | 'createdTimestamp' | 'id' | 'partial' | 'fetch' | 'deleted' | O
    >]: T[K] extends Function ? T[K] : T[K] | null; // tslint:disable-line:ban-types
  };

  interface PartialDMChannel
    extends Partialize<
      DMChannel,
      'lastMessage' | 'lastMessageID' | 'messages' | 'recipient' | 'type' | 'typing' | 'typingCount'
    > {
    lastMessage: null;
    lastMessageID: undefined;
    messages: MessageManager;
    recipient: User | PartialUser;
    type: 'dm';
    readonly typing: boolean;
    readonly typingCount: number;
  }

  interface PartialChannelData {
    id?: number;
    name: string;
    topic?: string;
    type?: ChannelType;
    parentID?: number;
    permissionOverwrites?: {
      id: number | Snowflake;
      type?: OverwriteType;
      allow?: PermissionResolvable;
      deny?: PermissionResolvable;
    }[];
  }

  interface PartialGuildMember
    extends Partialize<
      GuildMember,
      | 'bannable'
      | 'displayColor'
      | 'displayHexColor'
      | 'displayName'
      | 'guild'
      | 'kickable'
      | 'permissions'
      | 'roles'
      | 'manageable'
      | 'presence'
      | 'voice'
    > {
    readonly bannable: boolean;
    readonly displayColor: number;
    readonly displayHexColor: string;
    readonly displayName: string;
    guild: Guild;
    readonly manageable: boolean;
    joinedAt: null;
    joinedTimestamp: null;
    readonly kickable: boolean;
    readonly permissions: GuildMember['permissions'];
    readonly presence: GuildMember['presence'];
    readonly roles: GuildMember['roles'];
    readonly voice: GuildMember['voice'];
  }

  interface PartialMessage
    extends Partialize<
      Message,
      | 'attachments'
      | 'channel'
      | 'deletable'
      | 'editable'
      | 'mentions'
      | 'pinnable'
      | 'url'
      | 'flags'
      | 'edits'
      | 'embeds'
    > {
    attachments: Message['attachments'];
    channel: Message['channel'];
    readonly deletable: boolean;
    readonly editable: boolean;
    readonly edits: Message['edits'];
    embeds: Message['embeds'];
    flags: Message['flags'];
    mentions: Message['mentions'];
    readonly pinnable: boolean;
    reactions: Message['reactions'];
    readonly url: string;
  }

  interface PartialRoleData extends RoleData {
    id?: number;
  }

  type PartialTypes = 'USER' | 'CHANNEL' | 'GUILD_MEMBER' | 'MESSAGE' | 'REACTION';

  interface PartialUser
    extends Omit<Partialize<User, 'bot' | 'flags' | 'locale' | 'system' | 'tag' | 'username'>, 'deleted'> {
    bot: User['bot'];
    flags: User['flags'];
    locale: User['locale'];
    system: User['system'];
    readonly tag: null;
    username: null;
  }

  type PresenceStatusData = ClientPresenceStatus | 'invisible';

  type PresenceStatus = PresenceStatusData | 'offline';

  interface RateLimitData {
    timeout: number;
    limit: number;
    timeDifference: number;
    method: string;
    path: string;
    route: string;
  }

  interface RawOverwriteData {
    id: Snowflake;
    allow: number;
    deny: number;
    type: OverwriteType;
  }

  interface ReactionCollectorOptions extends CollectorOptions {
    max?: number;
    maxEmojis?: number;
    maxUsers?: number;
  }

  interface ResolvedOverwriteOptions {
    allow: Permissions;
    deny: Permissions;
  }

  interface RoleData {
    name?: string;
    color?: ColorResolvable;
    hoist?: boolean;
    position?: number;
    permissions?: PermissionResolvable;
    mentionable?: boolean;
  }

  interface RolePosition {
    role: RoleResolvable;
    position: number;
  }

  type RoleResolvable = Role | string;

  type ShardingManagerMode = 'process' | 'worker';

  type Snowflake = string;

  interface SplitOptions {
    maxLength?: number;
    char?: string;
    prepend?: string;
    append?: string;
  }

  type Status = number;

  interface StreamOptions {
    type?: StreamType;
    seek?: number;
    volume?: number | boolean;
    plp?: number;
    fec?: boolean;
    bitrate?: number | 'auto';
    highWaterMark?: number;
  }

  type SpeakingString = 'SPEAKING' | 'SOUNDSHARE' | 'PRIORITY_SPEAKING';

  type StreamType = 'unknown' | 'converted' | 'opus' | 'ogg/opus' | 'webm/opus';

  type StringResolvable = string | string[] | any;

  type SystemChannelFlagsString = 'WELCOME_MESSAGE_DISABLED' | 'BOOST_MESSAGE_DISABLED';

  type SystemChannelFlagsResolvable = BitFieldResolvable<SystemChannelFlagsString>;

  type TargetUser = number;

  interface TypingData {
    user: User | PartialUser;
    since: Date;
    lastTimestamp: Date;
    elapsedTime: number;
    timeout: NodeJS.Timeout;
  }

  type UserFlagsString =
    | 'DISCORD_EMPLOYEE'
    | 'PARTNERED_SERVER_OWNER'
    | 'DISCORD_PARTNER'
    | 'HYPESQUAD_EVENTS'
    | 'BUGHUNTER_LEVEL_1'
    | 'HOUSE_BRAVERY'
    | 'HOUSE_BRILLIANCE'
    | 'HOUSE_BALANCE'
    | 'EARLY_SUPPORTER'
    | 'TEAM_USER'
    | 'SYSTEM'
    | 'BUGHUNTER_LEVEL_2'
    | 'VERIFIED_BOT'
    | 'EARLY_VERIFIED_DEVELOPER'
    | 'VERIFIED_DEVELOPER';

  type UserResolvable = User | Snowflake | Message | GuildMember;

  type VerificationLevel = 'NONE' | 'LOW' | 'MEDIUM' | 'HIGH' | 'VERY_HIGH';

  type VoiceStatus = number;

  interface WebhookEditData {
    name?: string;
    avatar?: BufferResolvable;
    channel?: ChannelResolvable;
    reason?: string;
  }

  interface WebhookMessageOptions {
    username?: string;
    avatarURL?: string;
    tts?: boolean;
    nonce?: string;
    embeds?: (MessageEmbed | object)[];
    disableMentions?: 'none' | 'all' | 'everyone';
    allowedMentions?: MessageMentionOptions;
    files?: (FileOptions | BufferResolvable | Stream | MessageAttachment)[];
    code?: string | boolean;
    split?: boolean | SplitOptions;
  }

  type WebhookTypes = 'Incoming' | 'Channel Follower';

  interface WebSocketOptions {
    large_threshold?: number;
    compress?: boolean;
    intents?: BitFieldResolvable<IntentsString> | number;
    properties?: WebSocketProperties;
  }

  interface WebSocketProperties {
    $os?: string;
    $browser?: string;
    $device?: string;
  }

  type WSEventType =
    | 'READY'
    | 'RESUMED'
    | 'GUILD_CREATE'
    | 'GUILD_DELETE'
    | 'GUILD_UPDATE'
    | 'INVITE_CREATE'
    | 'INVITE_DELETE'
    | 'GUILD_MEMBER_ADD'
    | 'GUILD_MEMBER_REMOVE'
    | 'GUILD_MEMBER_UPDATE'
    | 'GUILD_MEMBERS_CHUNK'
    | 'GUILD_ROLE_CREATE'
    | 'GUILD_ROLE_DELETE'
    | 'GUILD_ROLE_UPDATE'
    | 'GUILD_BAN_ADD'
    | 'GUILD_BAN_REMOVE'
    | 'GUILD_EMOJIS_UPDATE'
    | 'GUILD_INTEGRATIONS_UPDATE'
    | 'CHANNEL_CREATE'
    | 'CHANNEL_DELETE'
    | 'CHANNEL_UPDATE'
    | 'CHANNEL_PINS_UPDATE'
    | 'MESSAGE_CREATE'
    | 'MESSAGE_DELETE'
    | 'MESSAGE_UPDATE'
    | 'MESSAGE_DELETE_BULK'
    | 'MESSAGE_REACTION_ADD'
    | 'MESSAGE_REACTION_REMOVE'
    | 'MESSAGE_REACTION_REMOVE_ALL'
    | 'MESSAGE_REACTION_REMOVE_EMOJI'
    | 'USER_UPDATE'
    | 'PRESENCE_UPDATE'
    | 'TYPING_START'
    | 'VOICE_STATE_UPDATE'
    | 'VOICE_SERVER_UPDATE'
    | 'WEBHOOKS_UPDATE';

  //#endregion
}<|MERGE_RESOLUTION|>--- conflicted
+++ resolved
@@ -1023,12 +1023,8 @@
     public edit(content: StringResolvable, options: MessageEditOptions | MessageEmbed): Promise<Message>;
     public equals(message: Message, rawData: object): boolean;
     public fetchWebhook(): Promise<Webhook>;
-<<<<<<< HEAD
-    public fetch(): Promise<Message>;
     public crosspost(): Promise<Message>;
-=======
     public fetch(force?: boolean): Promise<Message>;
->>>>>>> dfd63bdb
     public pin(options?: { reason?: string }): Promise<Message>;
     public react(emoji: EmojiIdentifierResolvable): Promise<MessageReaction>;
     public reply(
