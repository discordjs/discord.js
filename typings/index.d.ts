--- conflicted
+++ resolved
@@ -1305,12 +1305,10 @@
 		public status: Status;
 		public readonly ping: number;
 
-<<<<<<< HEAD
 		public broadcast(packet: object): void;
 
 		public on(event: WSEventType, listener: (data: any, shardID: number) => void): this;
 		public once(event: WSEventType, listener: (data: any, shardID: number) => void): this;
-=======
 		private debug(message: string, shard?: WebSocketShard): void;
 		private connect(): Promise<void>;
 		private createShards(): Promise<void>;
@@ -1321,7 +1319,6 @@
 		private handlePacket(packet?: object, shard?: WebSocketShard): Promise<boolean>;
 		private checkReady(): boolean;
 		private triggerReady(): void;
->>>>>>> c4b79571
 	}
 
 	export class WebSocketShard extends EventEmitter {
