--- conflicted
+++ resolved
@@ -5416,13 +5416,10 @@
   | 'SEVEN_DAY_THREAD_ARCHIVE'
   | 'PRIVATE_THREADS'
   | 'ROLE_ICONS'
-<<<<<<< HEAD
   | 'AUTO_MODERATION'
-  | 'RAID_ALERTS_ENABLED';
-=======
+  | 'RAID_ALERTS_ENABLED'
   | 'ROLE_SUBSCRIPTIONS_AVAILABLE_FOR_PURCHASE'
   | 'ROLE_SUBSCRIPTIONS_ENABLED';
->>>>>>> 8f12054c
 
 export interface GuildMemberEditData {
   nick?: string | null;
