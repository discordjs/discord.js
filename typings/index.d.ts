import {
  blockQuote,
  bold,
  codeBlock,
  hideLinkEmbed,
  hyperlink,
  inlineCode,
  italic,
  quote,
  strikethrough,
  time,
  TimestampStyles,
  TimestampStylesString,
  underscore,
} from '@discordjs/builders';
import BaseCollection from '@discordjs/collection';
import { ChildProcess } from 'child_process';
import {
  APIActionRowComponent,
  APIInteractionDataResolvedChannel,
  APIInteractionDataResolvedGuildMember,
  APIInteractionGuildMember,
  APIMessage,
  APIMessageComponent,
  APIOverwrite,
  APIPartialEmoji,
  APIRole,
  APIUser,
  GatewayVoiceServerUpdateDispatchData,
  GatewayVoiceStateUpdateDispatchData,
  Snowflake,
} from 'discord-api-types/v8';
import { EventEmitter } from 'events';
import { Stream } from 'stream';
import * as WebSocket from 'ws';
import {
  ActivityTypes,
  ApplicationCommandOptionTypes,
  ApplicationCommandPermissionTypes,
  ChannelTypes,
  ConstantsClientApplicationAssetTypes,
  ConstantsColors,
  DefaultMessageNotificationLevels,
  ConstantsEvents,
  ExplicitContentFilterLevels,
  InteractionResponseTypes,
  InteractionTypes,
  InviteTargetType,
  MembershipStates,
  MessageButtonStyles,
  MessageComponentTypes,
  MFALevels,
  NSFWLevels,
  ConstantsOpcodes,
  OverwriteTypes,
  PremiumTiers,
  PrivacyLevels,
  ConstantsStatus,
  StickerFormatTypes,
  VerificationLevels,
  WebhookTypes,
  ConstantsShardEvents,
} from './enums';

//#region Classes

export class Activity {
  public constructor(presence: Presence, data?: unknown);
  public applicationId: Snowflake | null;
  public assets: RichPresenceAssets | null;
  public buttons: string[];
  public readonly createdAt: Date;
  public createdTimestamp: number;
  public details: string | null;
  public emoji: Emoji | null;
  public flags: Readonly<ActivityFlags>;
  public id: Snowflake;
  public name: string;
  public party: {
    id: string | null;
    size: [number, number];
  } | null;
  public platform: ActivityPlatform | null;
  public sessionId: string | null;
  public state: string | null;
  public syncId: string | null;
  public timestamps: {
    start: Date | null;
    end: Date | null;
  } | null;
  public type: ActivityType;
  public url: string | null;
  public equals(activity: Activity): boolean;
}

export class ActivityFlags extends BitField<ActivityFlagsString> {
  public static FLAGS: Record<ActivityFlagsString, number>;
  public static resolve(bit?: BitFieldResolvable<ActivityFlagsString, number>): number;
}

export abstract class AnonymousGuild extends BaseGuild {
  public constructor(client: Client, data: unknown, immediatePatch?: boolean);
  public banner: string | null;
  public description: string | null;
  public nsfwLevel: NSFWLevel;
  public splash: string | null;
  public vanityURLCode: string | null;
  public verificationLevel: VerificationLevel;
  public bannerURL(options?: StaticImageURLOptions): string | null;
  public splashURL(options?: StaticImageURLOptions): string | null;
}

export abstract class Application extends Base {
  public constructor(client: Client, data: unknown);
  public readonly createdAt: Date;
  public readonly createdTimestamp: number;
  public description: string | null;
  public icon: string | null;
  public id: Snowflake;
  public name: string | null;
  public coverURL(options?: StaticImageURLOptions): string | null;
  public fetchAssets(): Promise<ApplicationAsset[]>;
  public iconURL(options?: StaticImageURLOptions): string | null;
  public toJSON(): unknown;
  public toString(): string | null;
}

export class ApplicationCommand<PermissionsFetchType = {}> extends Base {
  public constructor(client: Client, data: unknown, guild?: Guild, guildId?: Snowflake);
  public readonly createdAt: Date;
  public readonly createdTimestamp: number;
  public defaultPermission: boolean;
  public description: string;
  public guild: Guild | null;
  public guildId: Snowflake | null;
  public readonly manager: ApplicationCommandManager;
  public id: Snowflake;
  public name: string;
  public options: ApplicationCommandOption[];
  public permissions: ApplicationCommandPermissionsManager<
    PermissionsFetchType,
    PermissionsFetchType,
    PermissionsFetchType,
    Guild | null,
    Snowflake
  >;
  public delete(): Promise<ApplicationCommand<PermissionsFetchType>>;
  public edit(data: ApplicationCommandData): Promise<ApplicationCommand<PermissionsFetchType>>;
  private static transformOption(option: ApplicationCommandOptionData, received?: boolean): unknown;
}

export type ApplicationResolvable = Application | Activity | Snowflake;

export class ApplicationFlags extends BitField<ApplicationFlagsString> {
  public static FLAGS: Record<ApplicationFlagsString, number>;
  public static resolve(bit?: BitFieldResolvable<ApplicationFlagsString, number>): number;
}

export class Base {
  public constructor(client: Client);
  public readonly client: Client;
  public toJSON(...props: Record<string, boolean | string>[]): unknown;
  public valueOf(): string;
}

export class BaseClient extends EventEmitter {
  public constructor(options?: ClientOptions | WebhookClientOptions);
  private _timeouts: Set<NodeJS.Timeout>;
  private _intervals: Set<NodeJS.Timeout>;
  private _immediates: Set<NodeJS.Immediate>;
  private readonly api: unknown;
  private rest: unknown;
  private decrementMaxListeners(): void;
  private incrementMaxListeners(): void;

  public options: ClientOptions | WebhookClientOptions;
  public clearInterval(interval: NodeJS.Timeout): void;
  public clearTimeout(timeout: NodeJS.Timeout): void;
  public clearImmediate(timeout: NodeJS.Immediate): void;
  public destroy(): void;
  public setInterval<T extends any[]>(fn: (...args: T) => Awaited<void>, delay: number, ...args: T): NodeJS.Timeout;
  public setTimeout<T extends any[]>(fn: (...args: T) => Awaited<void>, delay: number, ...args: T): NodeJS.Timeout;
  public setImmediate<T extends any[]>(fn: (...args: T) => Awaited<void>, ...args: T): NodeJS.Immediate;
  public toJSON(...props: Record<string, boolean | string>[]): unknown;
}

export abstract class BaseGuild extends Base {
  public constructor(client: Client, data: unknown);
  public readonly createdAt: Date;
  public readonly createdTimestamp: number;
  public features: GuildFeatures[];
  public icon: string | null;
  public id: Snowflake;
  public name: string;
  public readonly nameAcronym: string;
  public readonly partnered: boolean;
  public readonly verified: boolean;
  public fetch(): Promise<Guild>;
  public iconURL(options?: ImageURLOptions): string | null;
  public toString(): string;
}

export class BaseGuildEmoji extends Emoji {
  public constructor(client: Client, data: unknown, guild: Guild | GuildPreview);
  public available: boolean | null;
  public readonly createdAt: Date;
  public readonly createdTimestamp: number;
  public guild: Guild | GuildPreview;
  public id: Snowflake;
  public managed: boolean | null;
  public requiresColons: boolean | null;
}

export class BaseGuildVoiceChannel extends GuildChannel {
  public constructor(guild: Guild, data?: unknown);
  public readonly members: Collection<Snowflake, GuildMember>;
  public readonly full: boolean;
  public readonly joinable: boolean;
  public rtcRegion: string | null;
  public bitrate: number;
  public userLimit: number;
  public setRTCRegion(region: string | null): Promise<this>;
}

export class BaseMessageComponent {
  public constructor(data?: BaseMessageComponent | BaseMessageComponentOptions);
  public type: MessageComponentType | null;
  private static create(
    data: MessageComponentOptions,
    client?: Client | WebhookClient,
    skipValidation?: boolean,
  ): MessageComponent | undefined;
  private static resolveType(type: MessageComponentTypeResolvable): MessageComponentType;
}

export class BitField<S extends string, N extends number | bigint = number> {
  public constructor(bits?: BitFieldResolvable<S, N>);
  public bitfield: N;
  public add(...bits: BitFieldResolvable<S, N>[]): BitField<S, N>;
  public any(bit: BitFieldResolvable<S, N>): boolean;
  public equals(bit: BitFieldResolvable<S, N>): boolean;
  public freeze(): Readonly<BitField<S, N>>;
  public has(bit: BitFieldResolvable<S, N>): boolean;
  public missing(bits: BitFieldResolvable<S, N>, ...hasParams: readonly unknown[]): S[];
  public remove(...bits: BitFieldResolvable<S, N>[]): BitField<S, N>;
  public serialize(...hasParams: readonly unknown[]): Record<S, boolean>;
  public toArray(...hasParams: readonly unknown[]): S[];
  public toJSON(): N extends number ? number : string;
  public valueOf(): N;
  public [Symbol.iterator](): IterableIterator<S>;
  public static FLAGS: unknown;
  public static resolve(bit?: BitFieldResolvable<string, number | bigint>): number | bigint;
}

export class ButtonInteraction extends MessageComponentInteraction {
  public componentType: 'BUTTON';
}

export class CategoryChannel extends GuildChannel {
  public readonly children: Collection<Snowflake, GuildChannel>;
  public type: 'GUILD_CATEGORY';
}

export type CategoryChannelResolvable = Snowflake | CategoryChannel;

export class Channel extends Base {
  public constructor(client: Client, data?: unknown, immediatePatch?: boolean);
  public readonly createdAt: Date;
  public readonly createdTimestamp: number;
  public deleted: boolean;
  public id: Snowflake;
<<<<<<< HEAD
  public readonly partial: false;
  public type: keyof typeof ChannelType;
=======
  public type: keyof typeof ChannelTypes;
>>>>>>> 5b6be0ce
  public delete(): Promise<Channel>;
  public fetch(force?: boolean): Promise<Channel>;
  public isText(): this is TextChannel | DMChannel | NewsChannel | ThreadChannel;
  public isThread(): this is ThreadChannel;
  public toString(): ChannelMention;
}

export class Client extends BaseClient {
  public constructor(options: ClientOptions);
  private actions: unknown;
  private _eval(script: string): unknown;
  private _validateOptions(options: ClientOptions): void;

  public application: ClientApplication | null;
  public channels: ChannelManager;
  public readonly emojis: BaseGuildEmojiManager;
  public guilds: GuildManager;
  public options: ClientOptions;
  public readyAt: Date | null;
  public readonly readyTimestamp: number | null;
  public shard: ShardClientUtil | null;
  public token: string | null;
  public readonly uptime: number | null;
  public user: ClientUser | null;
  public users: UserManager;
  public voice: ClientVoiceManager;
  public ws: WebSocketManager;
  public destroy(): void;
  public fetchGuildPreview(guild: GuildResolvable): Promise<GuildPreview>;
  public fetchInvite(invite: InviteResolvable): Promise<Invite>;
  public fetchGuildTemplate(template: GuildTemplateResolvable): Promise<GuildTemplate>;
  public fetchVoiceRegions(): Promise<Collection<string, VoiceRegion>>;
  public fetchWebhook(id: Snowflake, token?: string): Promise<Webhook>;
  public fetchWidget(guild: GuildResolvable): Promise<Widget>;
  public generateInvite(options?: InviteGenerationOptions): string;
  public login(token?: string): Promise<string>;
  public sweepMessages(lifetime?: number): number;
  public toJSON(): unknown;

  public on<K extends keyof ClientEvents>(event: K, listener: (...args: ClientEvents[K]) => Awaited<void>): this;
  public on<S extends string | symbol>(
    event: Exclude<S, keyof ClientEvents>,
    listener: (...args: any[]) => Awaited<void>,
  ): this;

  public once<K extends keyof ClientEvents>(event: K, listener: (...args: ClientEvents[K]) => Awaited<void>): this;
  public once<S extends string | symbol>(
    event: Exclude<S, keyof ClientEvents>,
    listener: (...args: any[]) => Awaited<void>,
  ): this;

  public emit<K extends keyof ClientEvents>(event: K, ...args: ClientEvents[K]): boolean;
  public emit<S extends string | symbol>(event: Exclude<S, keyof ClientEvents>, ...args: unknown[]): boolean;

  public off<K extends keyof ClientEvents>(event: K, listener: (...args: ClientEvents[K]) => Awaited<void>): this;
  public off<S extends string | symbol>(
    event: Exclude<S, keyof ClientEvents>,
    listener: (...args: any[]) => Awaited<void>,
  ): this;

  public removeAllListeners<K extends keyof ClientEvents>(event?: K): this;
  public removeAllListeners<S extends string | symbol>(event?: Exclude<S, keyof ClientEvents>): this;
}

export class ClientApplication extends Application {
  public botPublic: boolean | null;
  public botRequireCodeGrant: boolean | null;
  public commands: ApplicationCommandManager;
  public cover: string | null;
  public flags: Readonly<ApplicationFlags>;
  public owner: User | Team | null;
  public readonly partial: boolean;
  public rpcOrigins: string[];
  public fetch(): Promise<ClientApplication>;
}

export class ClientUser extends User {
  public mfaEnabled: boolean;
  public verified: boolean;
  public edit(data: ClientUserEditData): Promise<this>;
  public setActivity(options?: ActivityOptions): Presence;
  public setActivity(name: string, options?: ActivityOptions): Presence;
  public setAFK(afk: boolean, shardId?: number | number[]): Presence;
  public setAvatar(avatar: BufferResolvable | Base64Resolvable): Promise<this>;
  public setPresence(data: PresenceData): Presence;
  public setStatus(status: PresenceStatusData, shardId?: number | number[]): Presence;
  public setUsername(username: string): Promise<this>;
}

export class Options extends null {
  private constructor();
  public static createDefaultOptions(): ClientOptions;
  public static cacheWithLimits(limits?: Record<string, number>): CacheFactory;
  public static cacheEverything(): CacheFactory;
}

export class ClientVoiceManager {
  public constructor(client: Client);
  public readonly client: Client;
  public adapters: Map<Snowflake, InternalDiscordGatewayAdapterLibraryMethods>;
}

export class Collection<K, V> extends BaseCollection<K, V> {
  public toJSON(): unknown;
}

export abstract class Collector<K, V, F extends unknown[] = []> extends EventEmitter {
  public constructor(client: Client, options?: CollectorOptions<[V, ...F]>);
  private _timeout: NodeJS.Timeout | null;
  private _idletimeout: NodeJS.Timeout | null;

  public readonly client: Client;
  public collected: Collection<K, V>;
  public ended: boolean;
  public abstract readonly endReason: string | null;
  public filter: CollectorFilter<[V, ...F]>;
  public readonly next: Promise<V>;
  public options: CollectorOptions<[V, ...F]>;
  public checkEnd(): void;
  public handleCollect(...args: unknown[]): Promise<void>;
  public handleDispose(...args: unknown[]): Promise<void>;
  public stop(reason?: string): void;
  public resetTimer(options?: CollectorResetTimerOptions): void;
  public [Symbol.asyncIterator](): AsyncIterableIterator<V>;
  public toJSON(): unknown;

  protected listener: (...args: any[]) => void;
  public abstract collect(...args: unknown[]): K | null | Promise<K | null>;
  public abstract dispose(...args: unknown[]): K | null;

  public on(event: 'collect' | 'dispose', listener: (...args: [V, ...F]) => Awaited<void>): this;
  public on(event: 'end', listener: (collected: Collection<K, V>, reason: string) => Awaited<void>): this;

  public once(event: 'collect' | 'dispose', listener: (...args: [V, ...F]) => Awaited<void>): this;
  public once(event: 'end', listener: (collected: Collection<K, V>, reason: string) => Awaited<void>): this;
}

export class CommandInteraction extends Interaction {
  public readonly command: ApplicationCommand | ApplicationCommand<{ guild: GuildResolvable }> | null;
  public readonly channel: TextChannel | DMChannel | NewsChannel | PartialDMChannel | ThreadChannel | null;
  public channelId: Snowflake;
  public commandId: Snowflake;
  public commandName: string;
  public deferred: boolean;
  public ephemeral: boolean | null;
  public options: Collection<string, CommandInteractionOption>;
  public replied: boolean;
  public webhook: InteractionWebhook;
  public defer(options?: InteractionDeferOptions & { fetchReply: true }): Promise<Message | APIMessage>;
  public defer(options?: InteractionDeferOptions): Promise<void>;
  public deleteReply(): Promise<void>;
  public editReply(options: string | MessagePayload | WebhookEditMessageOptions): Promise<Message | APIMessage>;
  public fetchReply(): Promise<Message | APIMessage>;
  public followUp(options: string | MessagePayload | InteractionReplyOptions): Promise<Message | APIMessage>;
  public reply(options: InteractionReplyOptions & { fetchReply: true }): Promise<Message | APIMessage>;
  public reply(options: string | MessagePayload | InteractionReplyOptions): Promise<void>;
  private transformOption(option: unknown, resolved: unknown): CommandInteractionOption;
  private _createOptionsCollection(options: unknown, resolved: unknown): Collection<string, CommandInteractionOption>;
}

export class DataResolver extends null {
  private constructor();
  public static resolveBase64(data: Base64Resolvable): string;
  public static resolveCode(data: string, regx: RegExp): string;
  public static resolveFile(resource: BufferResolvable | Stream): Promise<Buffer | Stream>;
  public static resolveFileAsBuffer(resource: BufferResolvable | Stream): Promise<Buffer>;
  public static resolveImage(resource: BufferResolvable | Base64Resolvable): Promise<string | null>;
  public static resolveInviteCode(data: InviteResolvable): string;
  public static resolveGuildTemplateCode(data: GuildTemplateResolvable): string;
}

export class DiscordAPIError extends Error {
  public constructor(error: unknown, status: number, request: unknown);
  private static flattenErrors(obj: unknown, key: string): string[];

  public code: number;
  public method: string;
  public path: string;
  public httpStatus: number;
  public requestData: HTTPErrorData;
}

export class DMChannel extends TextBasedChannel(Channel, ['bulkDelete']) {
  public constructor(client: Client, data?: unknown);
  public messages: MessageManager;
  public recipient: User;
<<<<<<< HEAD
  public type: 'dm';
=======
  public readonly partial: false;
  public type: 'DM';
>>>>>>> 5b6be0ce
  public fetch(force?: boolean): Promise<this>;
}

export class Emoji extends Base {
  public constructor(client: Client, emoji: unknown);
  public animated: boolean | null;
  public readonly createdAt: Date | null;
  public readonly createdTimestamp: number | null;
  public deleted: boolean;
  public id: Snowflake | null;
  public name: string | null;
  public readonly identifier: string;
  public readonly url: string | null;
  public toJSON(): unknown;
  public toString(): string;
}

export class Guild extends AnonymousGuild {
  public constructor(client: Client, data: unknown);
  private _sortedRoles(): Collection<Snowflake, Role>;
  private _sortedChannels(channel: Channel): Collection<Snowflake, GuildChannel>;

  public readonly afkChannel: VoiceChannel | null;
  public afkChannelId: Snowflake | null;
  public afkTimeout: number;
  public applicationId: Snowflake | null;
  public approximateMemberCount: number | null;
  public approximatePresenceCount: number | null;
  public available: boolean;
  public bans: GuildBanManager;
  public channels: GuildChannelManager;
  public commands: GuildApplicationCommandManager;
  public defaultMessageNotifications: DefaultMessageNotificationLevel | number;
  public deleted: boolean;
  public discoverySplash: string | null;
  public emojis: GuildEmojiManager;
  public explicitContentFilter: ExplicitContentFilterLevel;
  public invites: GuildInviteManager;
  public readonly joinedAt: Date;
  public joinedTimestamp: number;
  public large: boolean;
  public maximumMembers: number | null;
  public maximumPresences: number | null;
  public readonly me: GuildMember | null;
  public memberCount: number;
  public members: GuildMemberManager;
  public mfaLevel: MFALevel;
  public ownerId: Snowflake;
  public preferredLocale: string;
  public premiumSubscriptionCount: number | null;
  public premiumTier: PremiumTier;
  public presences: PresenceManager;
  public readonly publicUpdatesChannel: TextChannel | null;
  public publicUpdatesChannelId: Snowflake | null;
  public roles: RoleManager;
  public readonly rulesChannel: TextChannel | null;
  public rulesChannelId: Snowflake | null;
  public readonly shard: WebSocketShard;
  public shardId: number;
  public stageInstances: StageInstanceManager;
  public readonly systemChannel: TextChannel | null;
  public systemChannelFlags: Readonly<SystemChannelFlags>;
  public systemChannelId: Snowflake | null;
  public vanityURLUses: number | null;
  public readonly voiceAdapterCreator: InternalDiscordGatewayAdapterCreator;
  public readonly voiceStates: VoiceStateManager;
  public readonly widgetChannel: TextChannel | null;
  public widgetChannelId: Snowflake | null;
  public widgetEnabled: boolean | null;
  public addMember(user: UserResolvable, options: AddGuildMemberOptions): Promise<GuildMember>;
  public createIntegration(data: IntegrationData, reason?: string): Promise<Guild>;
  public createTemplate(name: string, description?: string): Promise<GuildTemplate>;
  public delete(): Promise<Guild>;
  public discoverySplashURL(options?: StaticImageURLOptions): string | null;
  public edit(data: GuildEditData, reason?: string): Promise<Guild>;
  public editWelcomeScreen(data: WelcomeScreenEditData): Promise<WelcomeScreen>;
  public equals(guild: Guild): boolean;
  public fetchAuditLogs(options?: GuildAuditLogsFetchOptions): Promise<GuildAuditLogs>;
  public fetchIntegrations(): Promise<Collection<string, Integration>>;
  public fetchOwner(options?: FetchOwnerOptions): Promise<GuildMember>;
  public fetchPreview(): Promise<GuildPreview>;
  public fetchTemplates(): Promise<Collection<GuildTemplate['code'], GuildTemplate>>;
  public fetchVanityData(): Promise<Vanity>;
  public fetchVoiceRegions(): Promise<Collection<string, VoiceRegion>>;
  public fetchWebhooks(): Promise<Collection<Snowflake, Webhook>>;
  public fetchWelcomeScreen(): Promise<WelcomeScreen>;
  public fetchWidget(): Promise<GuildWidget>;
  public leave(): Promise<Guild>;
  public setAFKChannel(afkChannel: ChannelResolvable | null, reason?: string): Promise<Guild>;
  public setAFKTimeout(afkTimeout: number, reason?: string): Promise<Guild>;
  public setBanner(banner: Base64Resolvable | null, reason?: string): Promise<Guild>;
  public setChannelPositions(channelPositions: readonly ChannelPosition[]): Promise<Guild>;
  public setDefaultMessageNotifications(
    defaultMessageNotifications: DefaultMessageNotificationLevel | number,
    reason?: string,
  ): Promise<Guild>;
  public setDiscoverySplash(discoverySplash: Base64Resolvable | null, reason?: string): Promise<Guild>;
  public setExplicitContentFilter(
    explicitContentFilter: ExplicitContentFilterLevel | number,
    reason?: string,
  ): Promise<Guild>;
  public setIcon(icon: Base64Resolvable | null, reason?: string): Promise<Guild>;
  public setName(name: string, reason?: string): Promise<Guild>;
  public setOwner(owner: GuildMemberResolvable, reason?: string): Promise<Guild>;
  public setPreferredLocale(preferredLocale: string, reason?: string): Promise<Guild>;
  public setPublicUpdatesChannel(publicUpdatesChannel: ChannelResolvable | null, reason?: string): Promise<Guild>;
  public setRolePositions(rolePositions: readonly RolePosition[]): Promise<Guild>;
  public setRulesChannel(rulesChannel: ChannelResolvable | null, reason?: string): Promise<Guild>;
  public setSplash(splash: Base64Resolvable | null, reason?: string): Promise<Guild>;
  public setSystemChannel(systemChannel: ChannelResolvable | null, reason?: string): Promise<Guild>;
  public setSystemChannelFlags(systemChannelFlags: SystemChannelFlagsResolvable, reason?: string): Promise<Guild>;
  public setVerificationLevel(verificationLevel: VerificationLevel | number, reason?: string): Promise<Guild>;
  public setWidget(widget: GuildWidgetData, reason?: string): Promise<Guild>;
  public toJSON(): unknown;
}

export class GuildAuditLogs {
  public constructor(guild: Guild, data: unknown);
  private webhooks: Collection<Snowflake, Webhook>;
  private integrations: Collection<Snowflake, Integration>;

  public entries: Collection<Snowflake, GuildAuditLogsEntry>;

  public static Actions: GuildAuditLogsActions;
  public static Targets: GuildAuditLogsTargets;
  public static Entry: typeof GuildAuditLogsEntry;
  public static actionType(action: number): GuildAuditLogsActionType;
  public static build(...args: unknown[]): Promise<GuildAuditLogs>;
  public static targetType(target: number): GuildAuditLogsTarget;
  public toJSON(): unknown;
}

export class GuildAuditLogsEntry {
  public constructor(logs: GuildAuditLogs, guild: Guild, data: unknown);
  public action: GuildAuditLogsAction;
  public actionType: GuildAuditLogsActionType;
  public changes: AuditLogChange[] | null;
  public readonly createdAt: Date;
  public readonly createdTimestamp: number;
  public executor: User | null;
  public extra: unknown | Role | GuildMember | null;
  public id: Snowflake;
  public reason: string | null;
  public target:
    | Guild
    | GuildChannel
    | User
    | Role
    | GuildEmoji
    | Invite
    | Webhook
    | Message
    | Integration
    | StageInstance
    | { id: Snowflake }
    | null;
  public targetType: GuildAuditLogsTarget;
  public toJSON(): unknown;
}

export class GuildBan extends Base {
  public constructor(client: Client, data: unknown, guild: Guild);
  public guild: Guild;
  public user: User;
  public readonly partial: boolean;
  public reason?: string | null;
  public fetch(force?: boolean): Promise<GuildBan>;
}

export class GuildChannel extends Channel {
  public constructor(guild: Guild, data?: unknown, client?: Client);
  private memberPermissions(member: GuildMember): Readonly<Permissions>;
  private rolePermissions(role: Role): Readonly<Permissions>;

  public readonly calculatedPosition: number;
  public readonly deletable: boolean;
  public guild: Guild;
  public guildId: Snowflake;
  public readonly manageable: boolean;
  public readonly members: Collection<Snowflake, GuildMember>;
  public name: string;
  public readonly parent: CategoryChannel | null;
  public parentId: Snowflake | null;
  public permissionOverwrites: PermissionOverwriteManager;
  public readonly permissionsLocked: boolean | null;
  public readonly position: number;
  public rawPosition: number;
  public type: Exclude<keyof typeof ChannelTypes, 'DM' | 'GROUP_DM' | 'UNKNOWN'>;
  public readonly viewable: boolean;
  public clone(options?: GuildChannelCloneOptions): Promise<this>;
  public createInvite(options?: CreateInviteOptions): Promise<Invite>;
  public edit(data: ChannelData, reason?: string): Promise<this>;
  public equals(channel: GuildChannel): boolean;
  public fetchInvites(cache?: boolean): Promise<Collection<string, Invite>>;
  public lockPermissions(): Promise<this>;
  public permissionsFor(memberOrRole: GuildMember | Role): Readonly<Permissions>;
  public permissionsFor(memberOrRole: GuildMemberResolvable | RoleResolvable): Readonly<Permissions> | null;
  public setName(name: string, reason?: string): Promise<this>;
  public setParent(channel: CategoryChannel | Snowflake | null, options?: SetParentOptions): Promise<this>;
  public setPosition(position: number, options?: SetChannelPositionOptions): Promise<this>;
  public setTopic(topic: string | null, reason?: string): Promise<this>;
  public isText(): this is TextChannel | NewsChannel;
}

export class GuildEmoji extends BaseGuildEmoji {
  public constructor(client: Client, data: unknown, guild: Guild);
  private _roles: Snowflake[];

  public readonly deletable: boolean;
  public guild: Guild;
  public author: User | null;
  public readonly roles: GuildEmojiRoleManager;
  public readonly url: string;
  public delete(reason?: string): Promise<GuildEmoji>;
  public edit(data: GuildEmojiEditData, reason?: string): Promise<GuildEmoji>;
  public equals(other: GuildEmoji | unknown): boolean;
  public fetchAuthor(): Promise<User>;
  public setName(name: string, reason?: string): Promise<GuildEmoji>;
}

export class GuildMember extends PartialTextBasedChannel(Base) {
  public constructor(client: Client, data: unknown, guild: Guild);
  public readonly bannable: boolean;
  public deleted: boolean;
  public readonly displayColor: number;
  public readonly displayHexColor: HexColorString;
  public readonly displayName: string;
  public guild: Guild;
  public readonly id: Snowflake;
  public pending: boolean;
  public readonly joinedAt: Date | null;
  public joinedTimestamp: number | null;
  public readonly kickable: boolean;
  public readonly manageable: boolean;
  public nickname: string | null;
  public readonly partial: false;
  public readonly permissions: Readonly<Permissions>;
  public readonly premiumSince: Date | null;
  public premiumSinceTimestamp: number | null;
  public readonly presence: Presence | null;
  public readonly roles: GuildMemberRoleManager;
  public user: User;
  public readonly voice: VoiceState;
  public ban(options?: BanOptions): Promise<GuildMember>;
  public fetch(force?: boolean): Promise<GuildMember>;
  public createDM(force?: boolean): Promise<DMChannel>;
  public deleteDM(): Promise<DMChannel>;
  public edit(data: GuildMemberEditData, reason?: string): Promise<GuildMember>;
  public kick(reason?: string): Promise<GuildMember>;
  public permissionsIn(channel: GuildChannelResolvable): Readonly<Permissions>;
  public setNickname(nickname: string | null, reason?: string): Promise<GuildMember>;
  public toJSON(): unknown;
  public toString(): MemberMention;
  public valueOf(): string;
}

export class GuildPreview extends Base {
  public constructor(client: Client, data: unknown);
  public approximateMemberCount: number;
  public approximatePresenceCount: number;
  public description: string | null;
  public discoverySplash: string | null;
  public emojis: Collection<Snowflake, GuildPreviewEmoji>;
  public features: GuildFeatures[];
  public icon: string | null;
  public id: Snowflake;
  public name: string;
  public splash: string | null;
  public discoverySplashURL(options?: StaticImageURLOptions): string | null;
  public iconURL(options?: ImageURLOptions): string | null;
  public splashURL(options?: StaticImageURLOptions): string | null;
  public fetch(): Promise<GuildPreview>;
  public toJSON(): unknown;
  public toString(): string;
}

export class GuildTemplate extends Base {
  public constructor(client: Client, data: unknown);
  public readonly createdTimestamp: number;
  public readonly updatedTimestamp: number;
  public readonly url: string;
  public code: string;
  public name: string;
  public description: string | null;
  public usageCount: number;
  public creator: User;
  public creatorId: Snowflake;
  public createdAt: Date;
  public updatedAt: Date;
  public guild: Guild | null;
  public guildId: Snowflake;
  public serializedGuild: unknown;
  public unSynced: boolean | null;
  public createGuild(name: string, icon?: BufferResolvable | Base64Resolvable): Promise<Guild>;
  public delete(): Promise<GuildTemplate>;
  public edit(options?: EditGuildTemplateOptions): Promise<GuildTemplate>;
  public sync(): Promise<GuildTemplate>;
  public static GUILD_TEMPLATES_PATTERN: RegExp;
}

export class GuildPreviewEmoji extends BaseGuildEmoji {
  public constructor(client: Client, data: unknown, guild: GuildPreview);
  public guild: GuildPreview;
  public roles: Snowflake[];
}

export class HTTPError extends Error {
  public constructor(message: string, name: string, code: number, request: unknown);
  public code: number;
  public method: string;
  public name: string;
  public path: string;
  public requestData: HTTPErrorData;
}

// tslint:disable-next-line:no-empty-interface - Merge RateLimitData into RateLimitError to not have to type it again
export interface RateLimitError extends RateLimitData {}
export class RateLimitError extends Error {
  public constructor(data: RateLimitData);
  public name: 'RateLimitError';
}

export class Integration extends Base {
  public constructor(client: Client, data: unknown, guild: Guild);
  public account: IntegrationAccount;
  public application: IntegrationApplication | null;
  public enabled: boolean;
  public expireBehavior: number;
  public expireGracePeriod: number;
  public guild: Guild;
  public id: Snowflake;
  public name: string;
  public role: Role;
  public readonly roles: Collection<Snowflake, Role>;
  public syncedAt: number;
  public syncing: boolean;
  public type: string;
  public user: User | null;
  public delete(reason?: string): Promise<Integration>;
  public edit(data: IntegrationEditData, reason?: string): Promise<Integration>;
  public sync(): Promise<Integration>;
}

export class IntegrationApplication extends Application {
  public bot: User | null;
  public termsOfServiceURL: string | null;
  public privacyPolicyURL: string | null;
  public rpcOrigins: string[];
  public summary: string | null;
  public hook: boolean | null;
  public cover: string | null;
  public verifyKey: string | null;
}

export class Intents extends BitField<IntentsString> {
  public static FLAGS: Record<IntentsString, number>;
  public static resolve(bit?: BitFieldResolvable<IntentsString, number>): number;
}

export class Interaction extends Base {
  public constructor(client: Client, data: unknown);
  public applicationId: Snowflake;
  public readonly channel: Channel | PartialDMChannel | null;
  public channelId: Snowflake | null;
  public readonly createdAt: Date;
  public readonly createdTimestamp: number;
  public readonly guild: Guild | null;
  public guildId: Snowflake | null;
  public id: Snowflake;
  public member: GuildMember | APIInteractionGuildMember | null;
  public readonly token: string;
  public type: InteractionType;
  public user: User;
  public version: number;
  public inGuild(): boolean;
  public isButton(): this is ButtonInteraction;
  public isCommand(): this is CommandInteraction;
  public isMessageComponent(): this is MessageComponentInteraction;
  public isSelectMenu(): this is SelectMenuInteraction;
}

export class InteractionCollector<T extends Interaction> extends Collector<Snowflake, T> {
  public constructor(client: Client, options?: InteractionCollectorOptions<T>);
  private _handleMessageDeletion(message: Message): void;
  private _handleChannelDeletion(channel: GuildChannel): void;
  private _handleGuildDeletion(guild: Guild): void;

  public channel: TextChannel | NewsChannel | DMChannel | null;
  public componentType: MessageComponentType | null;
  public readonly endReason: string | null;
  public guild: Guild | null;
  public interactionType: InteractionType | null;
  public message: Message | null;
  public options: InteractionCollectorOptions<T>;
  public total: number;
  public users: Collection<Snowflake, User>;

  public collect(interaction: Interaction): Snowflake;
  public empty(): void;
  public dispose(interaction: Interaction): Snowflake;
  public on(event: 'collect' | 'dispose', listener: (interaction: T) => Awaited<void>): this;
  public on(event: 'end', listener: (collected: Collection<Snowflake, T>, reason: string) => Awaited<void>): this;
  public on(event: string, listener: (...args: any[]) => Awaited<void>): this;

  public once(event: 'collect' | 'dispose', listener: (interaction: T) => Awaited<void>): this;
  public once(event: 'end', listener: (collected: Collection<Snowflake, T>, reason: string) => Awaited<void>): this;
  public once(event: string, listener: (...args: any[]) => Awaited<void>): this;
}

export class InteractionWebhook extends PartialWebhookMixin() {
  public constructor(client: Client, id: Snowflake, token: string);
  public token: string;
  public send(options: string | MessagePayload | InteractionReplyOptions): Promise<Message | APIMessage>;
}

export class Invite extends Base {
  public constructor(client: Client, data: unknown);
  public channel: GuildChannel | PartialGroupDMChannel;
  public code: string;
  public readonly deletable: boolean;
  public readonly createdAt: Date | null;
  public createdTimestamp: number | null;
  public readonly expiresAt: Date | null;
  public readonly expiresTimestamp: number | null;
  public guild: InviteGuild | Guild | null;
  public inviter: User | null;
  public maxAge: number | null;
  public maxUses: number | null;
  public memberCount: number;
  public presenceCount: number;
  public targetApplication: IntegrationApplication | null;
  public targetUser: User | null;
  public targetType: InviteTargetType | null;
  public temporary: boolean | null;
  public readonly url: string;
  public uses: number | null;
  public delete(reason?: string): Promise<Invite>;
  public toJSON(): unknown;
  public toString(): string;
  public static INVITES_PATTERN: RegExp;
  public stageInstance: InviteStageInstance | null;
}

export class InviteStageInstance extends Base {
  public constructor(client: Client, data: unknown, channelId: Snowflake, guildId: Snowflake);
  public channelId: Snowflake;
  public guildId: Snowflake;
  public members: Collection<Snowflake, GuildMember>;
  public topic: string;
  public participantCount: number;
  public speakerCount: number;
  public readonly channel: StageChannel | null;
  public readonly guild: Guild | null;
}

export class InviteGuild extends AnonymousGuild {
  public constructor(client: Client, data: unknown);
  public welcomeScreen: WelcomeScreen | null;
}

export class LimitedCollection<K, V> extends Collection<K, V> {
  public constructor(maxSize?: number, iterable?: Iterable<readonly [K, V]>);
  public maxSize: number;
}

export class Message extends Base {
  public constructor(client: Client, data: unknown, channel: TextChannel | DMChannel | NewsChannel | ThreadChannel);
  private patch(data: unknown): Message;

  public activity: MessageActivity | null;
  public applicationId: Snowflake | null;
  public attachments: Collection<Snowflake, MessageAttachment>;
  public author: User;
  public channel: TextChannel | DMChannel | NewsChannel | ThreadChannel;
  public readonly cleanContent: string;
  public components: MessageActionRow[];
  public content: string;
  public readonly createdAt: Date;
  public createdTimestamp: number;
  public readonly crosspostable: boolean;
  public readonly deletable: boolean;
  public deleted: boolean;
  public readonly editable: boolean;
  public readonly editedAt: Date | null;
  public editedTimestamp: number | null;
  public embeds: MessageEmbed[];
  public groupActivityApplication: ClientApplication | null;
  public readonly guild: Guild | null;
  public id: Snowflake;
  public interaction: MessageInteraction | null;
  public readonly member: GuildMember | null;
  public mentions: MessageMentions;
  public nonce: string | number | null;
  public readonly partial: false;
  public readonly pinnable: boolean;
  public pinned: boolean;
  public reactions: ReactionManager;
  public stickers: Collection<Snowflake, Sticker>;
  public system: boolean;
  public thread: ThreadChannel;
  public tts: boolean;
  public type: MessageType;
  public readonly url: string;
  public webhookId: Snowflake | null;
  public flags: Readonly<MessageFlags>;
  public reference: MessageReference | null;
  public awaitMessageComponent<T extends MessageComponentInteraction = MessageComponentInteraction>(
    options?: AwaitMessageComponentOptions<T>,
  ): Promise<T>;
  public awaitReactions(options?: AwaitReactionsOptions): Promise<Collection<Snowflake | string, MessageReaction>>;
  public createReactionCollector(options?: ReactionCollectorOptions): ReactionCollector;
  public createMessageComponentCollector<T extends MessageComponentInteraction = MessageComponentInteraction>(
    options?: InteractionCollectorOptions<T>,
  ): InteractionCollector<T>;
  public delete(): Promise<Message>;
  public edit(content: string | MessageEditOptions | MessagePayload): Promise<Message>;
  public equals(message: Message, rawData: unknown): boolean;
  public fetchReference(): Promise<Message>;
  public fetchWebhook(): Promise<Webhook>;
  public crosspost(): Promise<Message>;
  public fetch(force?: boolean): Promise<Message>;
  public pin(): Promise<Message>;
  public react(emoji: EmojiIdentifierResolvable): Promise<MessageReaction>;
  public removeAttachments(): Promise<Message>;
  public reply(options: string | MessagePayload | ReplyMessageOptions): Promise<Message>;
  public startThread(
    name: string,
    autoArchiveDuration: ThreadAutoArchiveDuration,
    reason?: string,
  ): Promise<ThreadChannel>;
  public suppressEmbeds(suppress?: boolean): Promise<Message>;
  public toJSON(): unknown;
  public toString(): string;
  public unpin(): Promise<Message>;
}

export class MessageActionRow extends BaseMessageComponent {
  public constructor(data?: MessageActionRow | MessageActionRowOptions);
  public type: 'ACTION_ROW';
  public components: MessageActionRowComponent[];
  public addComponents(
    ...components: MessageActionRowComponentResolvable[] | MessageActionRowComponentResolvable[][]
  ): this;
  public spliceComponents(
    index: number,
    deleteCount: number,
    ...components: MessageActionRowComponentResolvable[] | MessageActionRowComponentResolvable[][]
  ): this;
  public toJSON(): unknown;
}

export class MessageAttachment {
  public constructor(attachment: BufferResolvable | Stream, name?: string, data?: unknown);

  public attachment: BufferResolvable | Stream;
  public contentType: string | null;
  public height: number | null;
  public id: Snowflake;
  public name: string | null;
  public proxyURL: string;
  public size: number;
  public readonly spoiler: boolean;
  public url: string;
  public width: number | null;
  public setFile(attachment: BufferResolvable | Stream, name?: string): this;
  public setName(name: string): this;
  public toJSON(): unknown;
}

export class MessageButton extends BaseMessageComponent {
  public constructor(data?: MessageButton | MessageButtonOptions);
  public customId: string | null;
  public disabled: boolean;
  public emoji: APIPartialEmoji | null;
  public label: string | null;
  public style: MessageButtonStyle | null;
  public type: 'BUTTON';
  public url: string | null;
  public setCustomId(customId: string): this;
  public setDisabled(disabled: boolean): this;
  public setEmoji(emoji: EmojiIdentifierResolvable): this;
  public setLabel(label: string): this;
  public setStyle(style: MessageButtonStyleResolvable): this;
  public setURL(url: string): this;
  public toJSON(): unknown;
  private static resolveStyle(style: MessageButtonStyleResolvable): MessageButtonStyle;
}

export class MessageCollector extends Collector<Snowflake, Message> {
  public constructor(channel: TextChannel | DMChannel | ThreadChannel, options?: MessageCollectorOptions);
  private _handleChannelDeletion(channel: GuildChannel): void;
  private _handleGuildDeletion(guild: Guild): void;

  public channel: TextChannel | DMChannel | ThreadChannel;
  public readonly endReason: string | null;
  public options: MessageCollectorOptions;
  public received: number;

  public collect(message: Message): Snowflake | null;
  public dispose(message: Message): Snowflake | null;
}

export class MessageComponentInteraction extends Interaction {
  public readonly channel: TextChannel | DMChannel | NewsChannel | PartialDMChannel | ThreadChannel | null;
  public readonly component: MessageActionRowComponent | Exclude<APIMessageComponent, APIActionRowComponent> | null;
  public componentType: MessageComponentType;
  public customId: string;
  public deferred: boolean;
  public ephemeral: boolean | null;
  public message: Message | APIMessage;
  public replied: boolean;
  public webhook: InteractionWebhook;
  public defer(options?: InteractionDeferOptions & { fetchReply: true }): Promise<Message | APIMessage>;
  public defer(options?: InteractionDeferOptions): Promise<void>;
  public deferUpdate(options?: InteractionDeferUpdateOptions & { fetchReply: true }): Promise<Message | APIMessage>;
  public deferUpdate(options?: InteractionDeferUpdateOptions): Promise<void>;
  public deleteReply(): Promise<void>;
  public editReply(options: string | MessagePayload | WebhookEditMessageOptions): Promise<Message | APIMessage>;
  public fetchReply(): Promise<Message | APIMessage>;
  public followUp(options: string | MessagePayload | InteractionReplyOptions): Promise<Message | APIMessage>;
  public reply(options: InteractionReplyOptions & { fetchReply: true }): Promise<Message | APIMessage>;
  public reply(options: string | MessagePayload | InteractionReplyOptions): Promise<void>;
  public update(content: InteractionUpdateOptions & { fetchReply: true }): Promise<Message | APIMessage>;
  public update(content: string | MessagePayload | InteractionUpdateOptions): Promise<void>;

  public static resolveType(type: MessageComponentTypeResolvable): MessageComponentType;
}

export class MessageEmbed {
  public constructor(data?: MessageEmbed | MessageEmbedOptions);
  public author: MessageEmbedAuthor | null;
  public color: number | null;
  public readonly createdAt: Date | null;
  public description: string | null;
  public fields: EmbedField[];
  public footer: MessageEmbedFooter | null;
  public readonly hexColor: HexColorString | null;
  public image: MessageEmbedImage | null;
  public readonly length: number;
  public provider: MessageEmbedProvider | null;
  public thumbnail: MessageEmbedThumbnail | null;
  public timestamp: number | null;
  public title: string | null;
  /** @deprecated */
  public type: string;
  public url: string | null;
  public readonly video: MessageEmbedVideo | null;
  public addField(name: string, value: string, inline?: boolean): this;
  public addFields(...fields: EmbedFieldData[] | EmbedFieldData[][]): this;
  public setAuthor(name: string, iconURL?: string, url?: string): this;
  public setColor(color: ColorResolvable): this;
  public setDescription(description: string): this;
  public setFooter(text: string, iconURL?: string): this;
  public setImage(url: string): this;
  public setThumbnail(url: string): this;
  public setTimestamp(timestamp?: Date | number): this;
  public setTitle(title: string): this;
  public setURL(url: string): this;
  public spliceFields(index: number, deleteCount: number, ...fields: EmbedFieldData[] | EmbedFieldData[][]): this;
  public toJSON(): unknown;

  public static normalizeField(name: string, value: string, inline?: boolean): Required<EmbedFieldData>;
  public static normalizeFields(...fields: EmbedFieldData[] | EmbedFieldData[][]): Required<EmbedFieldData>[];
}

export class MessageFlags extends BitField<MessageFlagsString> {
  public static FLAGS: Record<MessageFlagsString, number>;
  public static resolve(bit?: BitFieldResolvable<MessageFlagsString, number>): number;
}

export class MessageMentions {
  public constructor(
    message: Message,
    users: APIUser[] | Collection<Snowflake, User>,
    roles: Snowflake[] | Collection<Snowflake, Role>,
    everyone: boolean,
    repliedUser?: APIUser | User,
  );
  private _channels: Collection<Snowflake, Channel> | null;
  private readonly _content: string;
  private _members: Collection<Snowflake, GuildMember> | null;

  public readonly channels: Collection<Snowflake, Channel>;
  public readonly client: Client;
  public everyone: boolean;
  public readonly guild: Guild;
  public has(data: UserResolvable | RoleResolvable | ChannelResolvable, options?: MessageMentionsHasOptions): boolean;
  public readonly members: Collection<Snowflake, GuildMember> | null;
  public repliedUser: User | null;
  public roles: Collection<Snowflake, Role>;
  public users: Collection<Snowflake, User>;
  public crosspostedChannels: Collection<Snowflake, CrosspostedChannel>;
  public toJSON(): unknown;

  public static CHANNELS_PATTERN: RegExp;
  public static EVERYONE_PATTERN: RegExp;
  public static ROLES_PATTERN: RegExp;
  public static USERS_PATTERN: RegExp;
}

export class MessagePayload {
  public constructor(target: MessageTarget, options: MessageOptions | WebhookMessageOptions);
  public data: unknown | null;
  public readonly isUser: boolean;
  public readonly isWebhook: boolean;
  public readonly isMessage: boolean;
  public readonly isMessageManager: boolean;
  public readonly isInteraction: boolean;
  public files: unknown[] | null;
  public options: MessageOptions | WebhookMessageOptions;
  public target: MessageTarget;

  public static create(
    target: MessageTarget,
    options: string | MessageOptions | WebhookMessageOptions,
    extra?: MessageOptions | WebhookMessageOptions,
  ): MessagePayload;
  public static resolveFile(fileLike: BufferResolvable | Stream | FileOptions | MessageAttachment): Promise<unknown>;

  public makeContent(): string | undefined;
  public resolveData(): this;
  public resolveFiles(): Promise<this>;
}

export class MessageReaction {
  public constructor(client: Client, data: unknown, message: Message);
  private _emoji: GuildEmoji | ReactionEmoji;

  public readonly client: Client;
  public count: number;
  public readonly emoji: GuildEmoji | ReactionEmoji;
  public me: boolean;
  public message: Message | PartialMessage;
  public readonly partial: false;
  public users: ReactionUserManager;
  public remove(): Promise<MessageReaction>;
  public fetch(): Promise<MessageReaction>;
  public toJSON(): unknown;
}

export class MessageSelectMenu extends BaseMessageComponent {
  public constructor(data?: MessageSelectMenu | MessageSelectMenuOptions);
  public customId: string | null;
  public disabled: boolean;
  public maxValues: number | null;
  public minValues: number | null;
  public options: MessageSelectOption[];
  public placeholder: string | null;
  public type: 'SELECT_MENU';
  public addOptions(...options: MessageSelectOptionData[] | MessageSelectOptionData[][]): this;
  public setCustomId(customId: string): this;
  public setDisabled(disabled: boolean): this;
  public setMaxValues(maxValues: number): this;
  public setMinValues(minValues: number): this;
  public setPlaceholder(placeholder: string): this;
  public spliceOptions(
    index: number,
    deleteCount: number,
    ...options: MessageSelectOptionData[] | MessageSelectOptionData[][]
  ): this;
  public toJSON(): unknown;
}

export class NewsChannel extends TextBasedChannel(GuildChannel) {
  public constructor(guild: Guild, data?: unknown);
  public defaultAutoArchiveDuration?: ThreadAutoArchiveDuration;
  public messages: MessageManager;
  public nsfw: boolean;
  public threads: ThreadManager<AllowedThreadTypeForNewsChannel>;
  public topic: string | null;
  public type: 'GUILD_NEWS';
  public createWebhook(name: string, options?: ChannelWebhookCreateOptions): Promise<Webhook>;
  public setDefaultAutoArchiveDuration(
    defaultAutoArchiveDuration: ThreadAutoArchiveDuration,
    reason?: string,
  ): Promise<NewsChannel>;
  public setNSFW(nsfw: boolean, reason?: string): Promise<NewsChannel>;
  public setType(type: Pick<typeof ChannelTypes, 'GUILD_TEXT' | 'GUILD_NEWS'>, reason?: string): Promise<GuildChannel>;
  public fetchWebhooks(): Promise<Collection<Snowflake, Webhook>>;
  public addFollower(channel: GuildChannelResolvable, reason?: string): Promise<NewsChannel>;
}

export class OAuth2Guild extends BaseGuild {
  public owner: boolean;
  public permissions: Readonly<Permissions>;
}

export class PartialGroupDMChannel extends Channel {
  public constructor(client: Client, data: unknown);
  public name: string;
  public icon: string | null;
  public iconURL(options?: StaticImageURLOptions): string | null;
}

export class PermissionOverwrites extends Base {
  public constructor(client: Client, data: object, channel: GuildChannel);
  public allow: Readonly<Permissions>;
  public readonly channel: GuildChannel;
  public deny: Readonly<Permissions>;
  public id: Snowflake;
  public type: OverwriteType;
  public edit(options: PermissionOverwriteOptions, reason?: string): Promise<PermissionOverwrites>;
  public delete(reason?: string): Promise<PermissionOverwrites>;
  public toJSON(): unknown;
  public static resolveOverwriteOptions(
    options: PermissionOverwriteOptions,
    initialPermissions: { allow?: PermissionResolvable; deny?: PermissionResolvable },
  ): ResolvedOverwriteOptions;
  public static resolve(overwrite: OverwriteResolvable, guild: Guild): APIOverwrite;
}

export class Permissions extends BitField<PermissionString, bigint> {
  public any(permission: PermissionResolvable, checkAdmin?: boolean): boolean;
  public has(permission: PermissionResolvable, checkAdmin?: boolean): boolean;
  public missing(bits: BitFieldResolvable<PermissionString, bigint>, checkAdmin?: boolean): PermissionString[];
  public serialize(checkAdmin?: boolean): Record<PermissionString, boolean>;
  public toArray(checkAdmin?: boolean): PermissionString[];

  public static ALL: bigint;
  public static DEFAULT: bigint;
  public static STAGE_MODERATOR: bigint;
  public static FLAGS: PermissionFlags;
  public static resolve(permission?: PermissionResolvable): bigint;
}

export class Presence extends Base {
  public constructor(client: Client, data?: unknown);
  public activities: Activity[];
  public clientStatus: ClientPresenceStatusData | null;
  public guild: Guild | null;
  public readonly member: GuildMember | null;
  public status: PresenceStatus;
  public readonly user: User | null;
  public userId: Snowflake;
  public equals(presence: Presence): boolean;
}

export class ReactionCollector extends Collector<Snowflake | string, MessageReaction, [User]> {
  public constructor(message: Message, options?: ReactionCollectorOptions);
  private _handleChannelDeletion(channel: GuildChannel): void;
  private _handleGuildDeletion(guild: Guild): void;
  private _handleMessageDeletion(message: Message): void;

  public readonly endReason: string | null;
  public message: Message;
  public options: ReactionCollectorOptions;
  public total: number;
  public users: Collection<Snowflake, User>;

  public static key(reaction: MessageReaction): Snowflake | string;

  public collect(reaction: MessageReaction, user: User): Promise<Snowflake | string | null>;
  public dispose(reaction: MessageReaction, user: User): Snowflake | string | null;
  public empty(): void;

  public on(event: 'collect' | 'dispose' | 'remove', listener: (reaction: MessageReaction, user: User) => void): this;
  public on(event: 'end', listener: (collected: Collection<Snowflake, MessageReaction>, reason: string) => void): this;
  public on(event: string, listener: (...args: any[]) => void): this;

  public once(event: 'collect' | 'dispose' | 'remove', listener: (reaction: MessageReaction, user: User) => void): this;
  public once(
    event: 'end',
    listener: (collected: Collection<Snowflake, MessageReaction>, reason: string) => void,
  ): this;
  public once(event: string, listener: (...args: any[]) => void): this;
}

export class ReactionEmoji extends Emoji {
  public constructor(reaction: MessageReaction, emoji: unknown);
  public reaction: MessageReaction;
  public toJSON(): unknown;
}

export class RichPresenceAssets {
  public constructor(activity: Activity, assets: unknown);
  public largeImage: Snowflake | null;
  public largeText: string | null;
  public smallImage: Snowflake | null;
  public smallText: string | null;
  public largeImageURL(options?: StaticImageURLOptions): string | null;
  public smallImageURL(options?: StaticImageURLOptions): string | null;
}

export class Role extends Base {
  public constructor(client: Client, data: unknown, guild: Guild);
  public color: number;
  public readonly createdAt: Date;
  public readonly createdTimestamp: number;
  public deleted: boolean;
  public readonly editable: boolean;
  public guild: Guild;
  public readonly hexColor: HexColorString;
  public hoist: boolean;
  public id: Snowflake;
  public managed: boolean;
  public readonly members: Collection<Snowflake, GuildMember>;
  public mentionable: boolean;
  public name: string;
  public permissions: Readonly<Permissions>;
  public readonly position: number;
  public rawPosition: number;
  public tags: RoleTagData | null;
  public comparePositionTo(role: Role): number;
  public delete(reason?: string): Promise<Role>;
  public edit(data: RoleData, reason?: string): Promise<Role>;
  public equals(role: Role): boolean;
  public permissionsIn(channel: ChannelResolvable): Readonly<Permissions>;
  public setColor(color: ColorResolvable, reason?: string): Promise<Role>;
  public setHoist(hoist: boolean, reason?: string): Promise<Role>;
  public setMentionable(mentionable: boolean, reason?: string): Promise<Role>;
  public setName(name: string, reason?: string): Promise<Role>;
  public setPermissions(permissions: PermissionResolvable, reason?: string): Promise<Role>;
  public setPosition(position: number, options?: SetRolePositionOptions): Promise<Role>;
  public toJSON(): unknown;
  public toString(): RoleMention;

  public static comparePositions(role1: Role, role2: Role): number;
}

export class SelectMenuInteraction extends MessageComponentInteraction {
  public componentType: 'SELECT_MENU';
  public values: string[];
}

export class Shard extends EventEmitter {
  public constructor(manager: ShardingManager, id: number);
  private _evals: Map<string, Promise<unknown>>;
  private _exitListener: (...args: any[]) => void;
  private _fetches: Map<string, Promise<unknown>>;
  private _handleExit(respawn?: boolean): void;
  private _handleMessage(message: unknown): void;

  public args: string[];
  public execArgv: string[];
  public env: unknown;
  public id: number;
  public manager: ShardingManager;
  public process: ChildProcess | null;
  public ready: boolean;
  public worker: unknown | null;
  public eval(script: string): Promise<unknown>;
  public eval<T>(fn: (client: Client) => T): Promise<T[]>;
  public fetchClientValue(prop: string): Promise<unknown>;
  public kill(): void;
  public respawn(options?: { delay?: number; timeout?: number }): Promise<ChildProcess>;
  public send(message: unknown): Promise<Shard>;
  public spawn(timeout?: number): Promise<ChildProcess>;

  public on(event: 'spawn' | 'death', listener: (child: ChildProcess) => Awaited<void>): this;
  public on(event: 'disconnect' | 'ready' | 'reconnecting', listener: () => Awaited<void>): this;
  public on(event: 'error', listener: (error: Error) => Awaited<void>): this;
  public on(event: 'message', listener: (message: any) => Awaited<void>): this;
  public on(event: string, listener: (...args: any[]) => Awaited<void>): this;

  public once(event: 'spawn' | 'death', listener: (child: ChildProcess) => Awaited<void>): this;
  public once(event: 'disconnect' | 'ready' | 'reconnecting', listener: () => Awaited<void>): this;
  public once(event: 'error', listener: (error: Error) => Awaited<void>): this;
  public once(event: 'message', listener: (message: any) => Awaited<void>): this;
  public once(event: string, listener: (...args: any[]) => Awaited<void>): this;
}

export class ShardClientUtil {
  public constructor(client: Client, mode: ShardingManagerMode);
  private _handleMessage(message: unknown): void;
  private _respond(type: string, message: unknown): void;

  public client: Client;
  public readonly count: number;
  public readonly ids: number[];
  public mode: ShardingManagerMode;
  public parentPort: unknown | null;
  public broadcastEval<T>(fn: (client: Client) => Awaited<T>): Promise<Serialized<T>[]>;
  public broadcastEval<T>(fn: (client: Client) => Awaited<T>, options: { shard: number }): Promise<Serialized<T>>;
  public broadcastEval<T, P>(
    fn: (client: Client, context: Serialized<P>) => Awaited<T>,
    options: { context: P },
  ): Promise<Serialized<T>[]>;
  public broadcastEval<T, P>(
    fn: (client: Client, context: Serialized<P>) => Awaited<T>,
    options: { context: P; shard: number },
  ): Promise<Serialized<T>>;
  public fetchClientValues(prop: string): Promise<unknown[]>;
  public fetchClientValues(prop: string, shard: number): Promise<unknown>;
  public respawnAll(options?: MultipleShardRespawnOptions): Promise<void>;
  public send(message: unknown): Promise<void>;

  public static singleton(client: Client, mode: ShardingManagerMode): ShardClientUtil;
  public static shardIdForGuildId(guildId: Snowflake, shardCount: number): number;
}

export class ShardingManager extends EventEmitter {
  public constructor(file: string, options?: ShardingManagerOptions);
  private _performOnShards(method: string, args: unknown[]): Promise<unknown[]>;
  private _performOnShards(method: string, args: unknown[], shard: number): Promise<unknown>;

  public file: string;
  public respawn: boolean;
  public shardArgs: string[];
  public shards: Collection<number, Shard>;
  public token: string | null;
  public totalShards: number | 'auto';
  public shardList: number[] | 'auto';
  public broadcast(message: unknown): Promise<Shard[]>;
  public broadcastEval<T>(fn: (client: Client) => Awaited<T>): Promise<Serialized<T>[]>;
  public broadcastEval<T>(fn: (client: Client) => Awaited<T>, options: { shard: number }): Promise<Serialized<T>>;
  public broadcastEval<T, P>(
    fn: (client: Client, context: Serialized<P>) => Awaited<T>,
    options: { context: P },
  ): Promise<Serialized<T>[]>;
  public broadcastEval<T, P>(
    fn: (client: Client, context: Serialized<P>) => Awaited<T>,
    options: { context: P; shard: number },
  ): Promise<Serialized<T>>;
  public createShard(id: number): Shard;
  public fetchClientValues(prop: string): Promise<unknown[]>;
  public fetchClientValues(prop: string, shard: number): Promise<unknown>;
  public respawnAll(options?: MultipleShardRespawnOptions): Promise<Collection<number, Shard>>;
  public spawn(options?: MultipleShardSpawnOptions): Promise<Collection<number, Shard>>;

  public on(event: 'shardCreate', listener: (shard: Shard) => Awaited<void>): this;

  public once(event: 'shardCreate', listener: (shard: Shard) => Awaited<void>): this;
}

export class SnowflakeUtil extends null {
  private constructor();
  public static deconstruct(snowflake: Snowflake): DeconstructedSnowflake;
  public static generate(timestamp?: number | Date): Snowflake;
  public static readonly EPOCH: number;
}

export class StageChannel extends BaseGuildVoiceChannel {
  public topic: string | null;
  public type: 'GUILD_STAGE_VOICE';
  public readonly stageInstance: StageInstance | null;
  public createStageInstance(options: StageInstanceCreateOptions): Promise<StageInstance>;
}

export class StageInstance extends Base {
  public constructor(client: Client, data: unknown, channel: StageChannel);
  public id: Snowflake;
  public deleted: boolean;
  public guildId: Snowflake;
  public channelId: Snowflake;
  public topic: string;
  public privacyLevel: PrivacyLevel;
  public discoverableDisabled: boolean;
  public readonly channel: StageChannel | null;
  public readonly guild: Guild | null;
  public edit(options: StageInstanceEditOptions): Promise<StageInstance>;
  public delete(): Promise<StageInstance>;
  public setTopic(topic: string): Promise<StageInstance>;
  public readonly createdTimestamp: number;
  public readonly createdAt: Date;
}

export class Sticker extends Base {
  public constructor(client: Client, data: unknown);
  public asset: string;
  public readonly createdTimestamp: number;
  public readonly createdAt: Date;
  public description: string;
  public format: StickerFormatType;
  public id: Snowflake;
  public name: string;
  public packId: Snowflake;
  public tags: string[];
  public readonly url: string;
}

export class StoreChannel extends GuildChannel {
  public constructor(guild: Guild, data?: unknown, client?: Client);
  public nsfw: boolean;
  public type: 'GUILD_STORE';
}

export class SystemChannelFlags extends BitField<SystemChannelFlagsString> {
  public static FLAGS: Record<SystemChannelFlagsString, number>;
  public static resolve(bit?: BitFieldResolvable<SystemChannelFlagsString, number>): number;
}

export class Team extends Base {
  public constructor(client: Client, data: unknown);
  public id: Snowflake;
  public name: string;
  public icon: string | null;
  public ownerId: Snowflake | null;
  public members: Collection<Snowflake, TeamMember>;

  public readonly owner: TeamMember | null;
  public readonly createdAt: Date;
  public readonly createdTimestamp: number;

  public iconURL(options?: StaticImageURLOptions): string | null;
  public toJSON(): unknown;
  public toString(): string;
}

export class TeamMember extends Base {
  public constructor(team: Team, data: unknown);
  public team: Team;
  public readonly id: Snowflake;
  public permissions: string[];
  public membershipState: MembershipState;
  public user: User;

  public toString(): UserMention;
}

export class TextChannel extends TextBasedChannel(GuildChannel) {
  public constructor(guild: Guild, data?: unknown, client?: Client);
  public defaultAutoArchiveDuration?: ThreadAutoArchiveDuration;
  public messages: MessageManager;
  public nsfw: boolean;
  public type: 'GUILD_TEXT';
  public rateLimitPerUser: number;
  public threads: ThreadManager<AllowedThreadTypeForTextChannel>;
  public topic: string | null;
  public createWebhook(name: string, options?: ChannelWebhookCreateOptions): Promise<Webhook>;
  public setDefaultAutoArchiveDuration(
    defaultAutoArchiveDuration: ThreadAutoArchiveDuration,
    reason?: string,
  ): Promise<TextChannel>;
  public setNSFW(nsfw: boolean, reason?: string): Promise<TextChannel>;
  public setRateLimitPerUser(rateLimitPerUser: number, reason?: string): Promise<TextChannel>;
  public setType(type: Pick<typeof ChannelTypes, 'GUILD_TEXT' | 'GUILD_NEWS'>, reason?: string): Promise<GuildChannel>;
  public fetchWebhooks(): Promise<Collection<Snowflake, Webhook>>;
}

export class ThreadChannel extends TextBasedChannel(Channel) {
  public constructor(guild: Guild, data?: object, client?: Client);
  public archived: boolean;
  public readonly archivedAt: Date;
  public archiveTimestamp: number;
  public autoArchiveDuration: ThreadAutoArchiveDuration;
  public readonly editable: boolean;
  public guild: Guild;
  public guildId: Snowflake;
  public readonly guildMembers: Collection<Snowflake, GuildMember>;
  public readonly joinable: boolean;
  public readonly joined: boolean;
  public locked: boolean;
  public readonly manageable: boolean;
  public readonly sendable: boolean;
  public memberCount: number | null;
  public messageCount: number | null;
  public messages: MessageManager;
  public members: ThreadMemberManager;
  public name: string;
  public ownerId: Snowflake;
  public readonly parent: TextChannel | NewsChannel | null;
  public parentId: Snowflake;
  public rateLimitPerUser: number;
  public type: ThreadChannelTypes;
  public readonly unarchivable: boolean;
  public delete(reason?: string): Promise<ThreadChannel>;
  public edit(data: ThreadEditData, reason?: string): Promise<ThreadChannel>;
  public join(): Promise<ThreadChannel>;
  public leave(): Promise<ThreadChannel>;
  public permissionsFor(memberOrRole: GuildMember | Role): Readonly<Permissions>;
  public permissionsFor(memberOrRole: GuildMemberResolvable | RoleResolvable): Readonly<Permissions> | null;
  public setArchived(archived?: boolean, reason?: string): Promise<ThreadChannel>;
  public setAutoArchiveDuration(
    autoArchiveDuration: ThreadAutoArchiveDuration,
    reason?: string,
  ): Promise<ThreadChannel>;
  public setLocked(locked?: boolean, reason?: string): Promise<ThreadChannel>;
  public setName(name: string, reason?: string): Promise<ThreadChannel>;
  public setRateLimitPerUser(rateLimitPerUser: number, reason?: string): Promise<ThreadChannel>;
}

export class ThreadMember extends Base {
  public constructor(thread: ThreadChannel, data?: object);
  public flags: ThreadMemberFlags;
  public readonly guildMember: GuildMember | null;
  public id: Snowflake;
  public readonly joinedAt: Date | null;
  public joinedTimestamp: number | null;
  public readonly manageable: boolean;
  public thread: ThreadChannel;
  public readonly user: User | null;
  public remove(reason?: string): Promise<ThreadMember>;
}

export class ThreadMemberFlags extends BitField<ThreadMemberFlagsString> {
  public static FLAGS: Record<ThreadMemberFlagsString, number>;
  public static resolve(bit?: BitFieldResolvable<ThreadMemberFlagsString, number>): number;
}

export class User extends PartialTextBasedChannel(Base) {
  public constructor(client: Client, data: unknown);
  public avatar: string | null;
  public bot: boolean;
  public readonly createdAt: Date;
  public readonly createdTimestamp: number;
  public discriminator: string;
  public readonly defaultAvatarURL: string;
  public readonly dmChannel: DMChannel | null;
  public flags: Readonly<UserFlags> | null;
  public id: Snowflake;
  public readonly partial: false;
  public system: boolean;
  public readonly tag: string;
  public username: string;
  public avatarURL(options?: ImageURLOptions): string | null;
  public createDM(): Promise<DMChannel>;
  public deleteDM(): Promise<DMChannel>;
  public displayAvatarURL(options?: ImageURLOptions): string;
  public equals(user: User): boolean;
  public fetch(force?: boolean): Promise<User>;
  public fetchFlags(force?: boolean): Promise<UserFlags>;
  public toString(): UserMention;
  public typingDurationIn(channel: ChannelResolvable): number;
  public typingIn(channel: ChannelResolvable): boolean;
  public typingSinceIn(channel: ChannelResolvable): Date;
}

export class UserFlags extends BitField<UserFlagsString> {
  public static FLAGS: Record<UserFlagsString, number>;
  public static resolve(bit?: BitFieldResolvable<UserFlagsString, number>): number;
}

export class Util extends null {
  private constructor();
  public static basename(path: string, ext?: string): string;
  public static binaryToId(num: string): Snowflake;
  public static cleanContent(str: string, channel: Channel): string;
  public static removeMentions(str: string): string;
  public static cloneObject(obj: unknown): unknown;
  public static delayFor(ms: number): Promise<void>;
  public static discordSort<K, V extends { rawPosition: number; id: Snowflake }>(
    collection: Collection<K, V>,
  ): Collection<K, V>;
  public static escapeMarkdown(text: string, options?: EscapeMarkdownOptions): string;
  public static escapeCodeBlock(text: string): string;
  public static escapeInlineCode(text: string): string;
  public static escapeBold(text: string): string;
  public static escapeItalic(text: string): string;
  public static escapeUnderline(text: string): string;
  public static escapeStrikethrough(text: string): string;
  public static escapeSpoiler(text: string): string;
  public static cleanCodeBlockContent(text: string): string;
  public static fetchRecommendedShards(token: string, guildsPerShard?: number): Promise<number>;
  public static flatten(obj: unknown, ...props: Record<string, boolean | string>[]): unknown;
  public static idToBinary(num: Snowflake): string;
  public static makeError(obj: MakeErrorOptions): Error;
  public static makePlainError(err: Error): MakeErrorOptions;
  public static mergeDefault(def: unknown, given: unknown): unknown;
  public static moveElementInArray(array: unknown[], element: unknown, newIndex: number, offset?: boolean): number;
  public static parseEmoji(text: string): { animated: boolean; name: string; id: Snowflake | null } | null;
  public static resolveColor(color: ColorResolvable): number;
  public static resolvePartialEmoji(emoji: EmojiIdentifierResolvable): Partial<APIPartialEmoji> | null;
  public static verifyString(data: string, error?: typeof Error, errorMessage?: string, allowEmpty?: boolean): string;
  public static setPosition<T extends Channel | Role>(
    item: T,
    position: number,
    relative: boolean,
    sorted: Collection<Snowflake, T>,
    route: unknown,
    reason?: string,
  ): Promise<{ id: Snowflake; position: number }[]>;
  public static splitMessage(text: string, options?: SplitOptions): string[];
}

export class Formatters extends null {
  public static blockQuote: typeof blockQuote;
  public static bold: typeof bold;
  public static codeBlock: typeof codeBlock;
  public static hideLinkEmbed: typeof hideLinkEmbed;
  public static hyperlink: typeof hyperlink;
  public static inlineCode: typeof inlineCode;
  public static italic: typeof italic;
  public static quote: typeof quote;
  public static strikethrough: typeof strikethrough;
  public static time: typeof time;
  public static TimestampStyles: typeof TimestampStyles;
  public static TimestampStylesString: TimestampStylesString;
  public static underscore: typeof underscore;
}

export class VoiceChannel extends BaseGuildVoiceChannel {
  public readonly editable: boolean;
  public readonly speakable: boolean;
  public type: 'GUILD_VOICE';
  public setBitrate(bitrate: number, reason?: string): Promise<VoiceChannel>;
  public setUserLimit(userLimit: number, reason?: string): Promise<VoiceChannel>;
}

export class VoiceRegion {
  public constructor(data: unknown);
  public custom: boolean;
  public deprecated: boolean;
  public id: string;
  public name: string;
  public optimal: boolean;
  public vip: boolean;
  public toJSON(): unknown;
}

export class VoiceState extends Base {
  public constructor(guild: Guild, data: unknown);
  public readonly channel: VoiceChannel | StageChannel | null;
  public channelId: Snowflake | null;
  public readonly deaf: boolean | null;
  public guild: Guild;
  public id: Snowflake;
  public readonly member: GuildMember | null;
  public readonly mute: boolean | null;
  public selfDeaf: boolean | null;
  public selfMute: boolean | null;
  public serverDeaf: boolean | null;
  public serverMute: boolean | null;
  public sessionId: string | null;
  public streaming: boolean;
  public selfVideo: boolean | null;
  public suppress: boolean;
  public requestToSpeakTimestamp: number | null;

  public setDeaf(deaf: boolean, reason?: string): Promise<GuildMember>;
  public setMute(mute: boolean, reason?: string): Promise<GuildMember>;
  public kick(reason?: string): Promise<GuildMember>;
  public setChannel(channel: ChannelResolvable | null, reason?: string): Promise<GuildMember>;
  public setRequestToSpeak(request: boolean): Promise<void>;
  public setSuppressed(suppressed: boolean): Promise<void>;
}

export class Webhook extends WebhookMixin() {
  public constructor(client: Client, data?: unknown);
  public avatar: string;
  public avatarURL(options?: StaticImageURLOptions): string | null;
  public channelId: Snowflake;
  public client: Client;
  public guildId: Snowflake;
  public name: string;
  public owner: User | unknown | null;
  public sourceGuild: Guild | unknown | null;
  public sourceChannel: Channel | unknown | null;
  public token: string | null;
  public type: WebhookType;
}

export class WebhookClient extends WebhookMixin(BaseClient) {
  public constructor(id: Snowflake, token: string, options?: WebhookClientOptions);
  public client: this;
  public options: WebhookClientOptions;
  public token: string;
  public editMessage(
    message: MessageResolvable,
    options: string | MessagePayload | WebhookEditMessageOptions,
  ): Promise<APIMessage>;
  public fetchMessage(message: Snowflake, cache?: boolean): Promise<APIMessage>;
  public send(options: string | MessagePayload | WebhookMessageOptions): Promise<APIMessage>;
}

export class WebSocketManager extends EventEmitter {
  public constructor(client: Client);
  private totalShards: number | string;
  private shardQueue: Set<WebSocketShard>;
  private packetQueue: unknown[];
  private destroyed: boolean;
  private reconnecting: boolean;

  public readonly client: Client;
  public gateway: string | null;
  public shards: Collection<number, WebSocketShard>;
  public status: Status;
  public readonly ping: number;

  public on(event: WSEventType, listener: (data: any, shardId: number) => void): this;
  public once(event: WSEventType, listener: (data: any, shardId: number) => void): this;

  private debug(message: string, shard?: WebSocketShard): void;
  private connect(): Promise<void>;
  private createShards(): Promise<void>;
  private reconnect(): Promise<void>;
  private broadcast(packet: unknown): void;
  private destroy(): void;
  private handlePacket(packet?: unknown, shard?: WebSocketShard): boolean;
  private checkShardsReady(): void;
  private triggerClientReady(): void;
}

export class WebSocketShard extends EventEmitter {
  public constructor(manager: WebSocketManager, id: number);
  private sequence: number;
  private closeSequence: number;
  private sessionId: string | null;
  private lastPingTimestamp: number;
  private lastHeartbeatAcked: boolean;
  private ratelimit: { queue: unknown[]; total: number; remaining: number; time: 60e3; timer: NodeJS.Timeout | null };
  private connection: WebSocket | null;
  private helloTimeout: NodeJS.Timeout | null;
  private eventsAttached: boolean;
  private expectedGuilds: Set<Snowflake> | null;
  private readyTimeout: NodeJS.Timeout | null;

  public manager: WebSocketManager;
  public id: number;
  public status: Status;
  public ping: number;

  private debug(message: string): void;
  private connect(): Promise<void>;
  private onOpen(): void;
  private onMessage(event: MessageEvent): void;
  private onError(error: ErrorEvent | unknown): void;
  private onClose(event: CloseEvent): void;
  private onPacket(packet: unknown): void;
  private checkReady(): void;
  private setHelloTimeout(time?: number): void;
  private setHeartbeatTimer(time: number): void;
  private sendHeartbeat(): void;
  private ackHeartbeat(): void;
  private identify(): void;
  private identifyNew(): void;
  private identifyResume(): void;
  private _send(data: unknown): void;
  private processQueue(): void;
  private destroy(destroyOptions?: { closeCode?: number; reset?: boolean; emit?: boolean; log?: boolean }): void;
  private _cleanupConnection(): void;
  private _emitDestroyed(): void;

  public send(data: unknown, important?: boolean): void;

  public on(event: 'ready' | 'resumed' | 'invalidSession', listener: () => Awaited<void>): this;
  public on(event: 'close', listener: (event: CloseEvent) => Awaited<void>): this;
  public on(event: 'allReady', listener: (unavailableGuilds?: Set<Snowflake>) => Awaited<void>): this;
  public on(event: string, listener: (...args: any[]) => Awaited<void>): this;

  public once(event: 'ready' | 'resumed' | 'invalidSession', listener: () => Awaited<void>): this;
  public once(event: 'close', listener: (event: CloseEvent) => Awaited<void>): this;
  public once(event: 'allReady', listener: (unavailableGuilds?: Set<Snowflake>) => Awaited<void>): this;
  public once(event: string, listener: (...args: any[]) => Awaited<void>): this;
}

export class Widget extends Base {
  public constructor(client: Client, data: object);
  private _patch(data: object): void;
  public fetch(): Promise<Widget>;
  public id: Snowflake;
  public instantInvite?: string;
  public channels: Collection<Snowflake, WidgetChannel>;
  public members: Collection<string, WidgetMember>;
  public presenceCount: number;
}

export class WidgetMember extends Base {
  public constructor(client: Client, data: object);
  public id: string;
  public username: string;
  public discriminator: string;
  public avatar?: string;
  public status: PresenceStatus;
  public deaf?: boolean;
  public mute?: boolean;
  public selfDeaf?: boolean;
  public selfMute?: boolean;
  public suppress?: boolean;
  public channelId?: Snowflake;
  public avatarURL: string;
  public activity?: WidgetActivity;
}

export class WelcomeChannel extends Base {
  private _emoji: unknown;
  public channelId: Snowflake;
  public guild: Guild | InviteGuild;
  public description: string;
  public readonly channel: TextChannel | NewsChannel | null;
  public readonly emoji: GuildEmoji | Emoji;
}

export class WelcomeScreen extends Base {
  public readonly enabled: boolean;
  public guild: Guild | InviteGuild;
  public description: string | null;
  public welcomeChannels: Collection<Snowflake, WelcomeChannel>;
}

//#endregion

//#region Constants

export const Constants: {
  Package: {
    name: string;
    version: string;
    description: string;
    author: string;
    license: string;
    main: string;
    types: string;
    homepage: string;
    keywords: string[];
    bugs: { url: string };
    repository: { type: string; url: string };
    scripts: Record<string, string>;
    engines: Record<string, string>;
    dependencies: Record<string, string>;
    peerDependencies: Record<string, string>;
    devDependencies: Record<string, string>;
    [key: string]: unknown;
  };
  UserAgent: string;
  Endpoints: {
    botGateway: string;
    invite: (root: string, code: string) => string;
    CDN: (root: string) => {
      Asset: (name: string) => string;
      DefaultAvatar: (id: Snowflake | number) => string;
      Emoji: (emojiId: Snowflake, format: 'png' | 'gif') => string;
      Avatar: (
        userId: Snowflake | number,
        hash: string,
        format: 'default' | AllowedImageFormat,
        size: number,
      ) => string;
      Banner: (guildId: Snowflake | number, hash: string, format: AllowedImageFormat, size: number) => string;
      Icon: (userId: Snowflake | number, hash: string, format: 'default' | AllowedImageFormat, size: number) => string;
      AppIcon: (userId: Snowflake | number, hash: string, format: AllowedImageFormat, size: number) => string;
      AppAsset: (userId: Snowflake | number, hash: string, format: AllowedImageFormat, size: number) => string;
      GDMIcon: (userId: Snowflake | number, hash: string, format: AllowedImageFormat, size: number) => string;
      Splash: (guildId: Snowflake | number, hash: string, format: AllowedImageFormat, size: number) => string;
      DiscoverySplash: (guildId: Snowflake | number, hash: string, format: AllowedImageFormat, size: number) => string;
      TeamIcon: (teamId: Snowflake | number, hash: string, format: AllowedImageFormat, size: number) => string;
    };
  };
  WSCodes: {
    1000: 'WS_CLOSE_REQUESTED';
    4004: 'TOKEN_INVALID';
    4010: 'SHARDING_INVALID';
    4011: 'SHARDING_REQUIRED';
  };
  Events: typeof ConstantsEvents;
  ShardEvents: typeof ConstantsShardEvents;
  PartialTypes: {
    [K in PartialTypes]: K;
  };
  WSEvents: {
    [K in WSEventType]: K;
  };
  Colors: typeof ConstantsColors;
  Status: typeof ConstantsStatus;
  Opcodes: typeof ConstantsOpcodes;
  APIErrors: APIErrors;
  ChannelTypes: typeof ChannelTypes;
  ThreadChannelTypes: ThreadChannelTypes[];
  TextBasedChannelTypes: TextBasedChannelTypes[];
  VoiceBasedChannelTypes: VoiceBasedChannelTypes[];
  ClientApplicationAssetTypes: typeof ConstantsClientApplicationAssetTypes;
  InviteScopes: InviteScope[];
  MessageTypes: MessageType[];
  SystemMessageTypes: SystemMessageType[];
  ActivityTypes: typeof ActivityTypes;
  StickerFormatTypes: typeof StickerFormatTypes;
  OverwriteTypes: typeof OverwriteTypes;
  ExplicitContentFilterLevels: typeof ExplicitContentFilterLevels;
  DefaultMessageNotificationLevels: typeof DefaultMessageNotificationLevels;
  VerificationLevels: typeof VerificationLevels;
  MembershipStates: typeof MembershipStates;
  ApplicationCommandOptionTypes: typeof ApplicationCommandOptionTypes;
  ApplicationCommandPermissionTypes: typeof ApplicationCommandPermissionTypes;
  InteractionTypes: typeof InteractionTypes;
  InteractionResponseTypes: typeof InteractionResponseTypes;
  MessageComponentTypes: typeof MessageComponentTypes;
  MessageButtonStyles: typeof MessageButtonStyles;
  MFALevels: typeof MFALevels;
  NSFWLevels: typeof NSFWLevels;
  PrivacyLevels: typeof PrivacyLevels;
  WebhookTypes: typeof WebhookTypes;
  PremiumTiers: typeof PremiumTiers;
};

export const version: string;

//#endregion

//#region Managers

export abstract class BaseManager {
  public constructor(client: Client);
  public readonly client: Client;
}

export abstract class DataManager<K, Holds, R> extends BaseManager {
  public constructor(client: Client, holds: Constructable<Holds>);
  public readonly holds: Constructable<Holds>;
  public readonly cache: Collection<K, Holds>;
  public resolve(resolvable: Holds): Holds;
  public resolve(resolvable: R): Holds | null;
  public resolveId(resolvable: Holds): K;
  public resolveId(resolvable: R): K | null;
  public valueOf(): Collection<K, Holds>;
}

export abstract class CachedManager<K, Holds, R> extends DataManager<K, Holds, R> {
  public constructor(client: Client, holds: Constructable<Holds>);
  private _add(data: unknown, cache?: boolean, { id, extras }?: { id: K; extras: unknown[] }): Holds;
}

export class ApplicationCommandManager<
  ApplicationCommandType = ApplicationCommand<{ guild: GuildResolvable }>,
  PermissionsOptionsExtras = { guild: GuildResolvable },
  PermissionsGuildType = null,
> extends CachedManager<Snowflake, ApplicationCommandType, ApplicationCommandResolvable> {
  public constructor(client: Client, iterable?: Iterable<unknown>);
  public permissions: ApplicationCommandPermissionsManager<
    { command?: ApplicationCommandResolvable } & PermissionsOptionsExtras,
    { command: ApplicationCommandResolvable } & PermissionsOptionsExtras,
    PermissionsOptionsExtras,
    PermissionsGuildType,
    null
  >;
  private commandPath({ id, guildId }: { id?: Snowflake; guildId?: Snowflake }): unknown;
  public create(command: ApplicationCommandData): Promise<ApplicationCommandType>;
  public create(command: ApplicationCommandData, guildId: Snowflake): Promise<ApplicationCommand>;
  public delete(command: ApplicationCommandResolvable, guildId?: Snowflake): Promise<ApplicationCommandType | null>;
  public edit(command: ApplicationCommandResolvable, data: ApplicationCommandData): Promise<ApplicationCommandType>;
  public edit(
    command: ApplicationCommandResolvable,
    data: ApplicationCommandData,
    guildId: Snowflake,
  ): Promise<ApplicationCommand>;
  public fetch(
    id: Snowflake,
    options: FetchApplicationCommandOptions & { guildId: Snowflake },
  ): Promise<ApplicationCommand>;
  public fetch(id: Snowflake, options?: FetchApplicationCommandOptions): Promise<ApplicationCommandType>;
  public fetch(
    id?: Snowflake,
    options?: FetchApplicationCommandOptions,
  ): Promise<Collection<Snowflake, ApplicationCommandType>>;
  public set(commands: ApplicationCommandData[]): Promise<Collection<Snowflake, ApplicationCommandType>>;
  public set(
    commands: ApplicationCommandData[],
    guildId: Snowflake,
  ): Promise<Collection<Snowflake, ApplicationCommand>>;
  private static transformCommand(command: ApplicationCommandData): unknown;
}

export class ApplicationCommandPermissionsManager<
  BaseOptions,
  FetchSingleOptions,
  FullPermissionsOptions,
  GuildType,
  CommandIdType,
> extends BaseManager {
  public constructor(manager: ApplicationCommandManager | GuildApplicationCommandManager | ApplicationCommand);
  public client: Client;
  public commandId: CommandIdType;
  public guild: GuildType;
  public guildId: Snowflake | null;
  public manager: ApplicationCommandManager | GuildApplicationCommandManager | ApplicationCommand;
  public add(
    options: FetchSingleOptions & { permissions: ApplicationCommandPermissionData[] },
  ): Promise<ApplicationCommandPermissions[]>;
  public has(options: FetchSingleOptions & { permissionId: UserResolvable | RoleResolvable }): Promise<boolean>;
  public fetch(options: FetchSingleOptions): Promise<ApplicationCommandPermissions[]>;
  public fetch(options: BaseOptions): Promise<Collection<Snowflake, ApplicationCommandPermissions[]>>;
  public remove(
    options:
      | (FetchSingleOptions & {
          users: UserResolvable | UserResolvable[];
          roles?: RoleResolvable | RoleResolvable[];
        })
      | (FetchSingleOptions & {
          users?: UserResolvable | UserResolvable[];
          roles: RoleResolvable | RoleResolvable[];
        }),
  ): Promise<ApplicationCommandPermissions[]>;
  public set(
    options: FetchSingleOptions & { permissions: ApplicationCommandPermissionData[] },
  ): Promise<ApplicationCommandPermissions[]>;
  public set(
    options: FullPermissionsOptions & {
      fullPermissions: GuildApplicationCommandPermissionData[];
    },
  ): Promise<Collection<Snowflake, ApplicationCommandPermissions[]>>;
  private permissionsPath(guildId: Snowflake, commandId?: Snowflake): unknown;
  private static transformPermissions(permissions: ApplicationCommandPermissionData, received?: boolean): unknown;
}

export class BaseGuildEmojiManager extends CachedManager<Snowflake, GuildEmoji, EmojiResolvable> {
  public constructor(client: Client, iterable?: Iterable<unknown>);
  public resolveIdentifier(emoji: EmojiIdentifierResolvable): string | null;
}

export class ChannelManager extends CachedManager<Snowflake, Channel, ChannelResolvable> {
  public constructor(client: Client, iterable: Iterable<unknown>);
  public fetch(id: Snowflake, options?: FetchChannelOptions): Promise<Channel | null>;
}

export class GuildApplicationCommandManager extends ApplicationCommandManager<ApplicationCommand, {}, Guild> {
  public constructor(guild: Guild, iterable?: Iterable<unknown>);
  public guild: Guild;
  public create(command: ApplicationCommandData): Promise<ApplicationCommand>;
  public delete(command: ApplicationCommandResolvable): Promise<ApplicationCommand | null>;
  public edit(command: ApplicationCommandResolvable, data: ApplicationCommandData): Promise<ApplicationCommand>;
  public fetch(id: Snowflake, options?: BaseFetchOptions): Promise<ApplicationCommand>;
  public fetch(id?: undefined, options?: BaseFetchOptions): Promise<Collection<Snowflake, ApplicationCommand>>;
  public set(commands: ApplicationCommandData[]): Promise<Collection<Snowflake, ApplicationCommand>>;
}

export class GuildChannelManager extends CachedManager<
  Snowflake,
  GuildChannel | ThreadChannel,
  GuildChannelResolvable
> {
  public constructor(guild: Guild, iterable?: Iterable<unknown>);
  public readonly channelCountWithoutThreads: number;
  public guild: Guild;
  public create(name: string, options: GuildChannelCreateOptions & { type: 'GUILD_VOICE' }): Promise<VoiceChannel>;
  public create(
    name: string,
    options: GuildChannelCreateOptions & { type: 'GUILD_CATEGORY' },
  ): Promise<CategoryChannel>;
  public create(name: string, options?: GuildChannelCreateOptions & { type?: 'GUILD_TEXT' }): Promise<TextChannel>;
  public create(name: string, options: GuildChannelCreateOptions & { type: 'GUILD_NEWS' }): Promise<NewsChannel>;
  public create(name: string, options: GuildChannelCreateOptions & { type: 'GUILD_STORE' }): Promise<StoreChannel>;
  public create(
    name: string,
    options: GuildChannelCreateOptions & { type: 'GUILD_STAGE_VOICE' },
  ): Promise<StageChannel>;
  public create(
    name: string,
    options: GuildChannelCreateOptions,
  ): Promise<TextChannel | VoiceChannel | CategoryChannel | NewsChannel | StoreChannel | StageChannel>;
  public fetch(
    id: Snowflake,
    options?: BaseFetchOptions,
  ): Promise<TextChannel | VoiceChannel | CategoryChannel | NewsChannel | StoreChannel | StageChannel | null>;
  public fetch(
    id?: undefined,
    options?: BaseFetchOptions,
  ): Promise<
    Collection<Snowflake, TextChannel | VoiceChannel | CategoryChannel | NewsChannel | StoreChannel | StageChannel>
  >;
}

export class GuildEmojiManager extends BaseGuildEmojiManager {
  public constructor(guild: Guild, iterable?: Iterable<unknown>);
  public guild: Guild;
  public create(
    attachment: BufferResolvable | Base64Resolvable,
    name: string,
    options?: GuildEmojiCreateOptions,
  ): Promise<GuildEmoji>;
  public fetch(id: Snowflake, options?: BaseFetchOptions): Promise<GuildEmoji>;
  public fetch(id?: undefined, options?: BaseFetchOptions): Promise<Collection<Snowflake, GuildEmoji>>;
}

export class GuildEmojiRoleManager extends DataManager<Snowflake, Role, RoleResolvable> {
  public constructor(emoji: GuildEmoji);
  public emoji: GuildEmoji;
  public guild: Guild;
  public add(
    roleOrRoles: RoleResolvable | readonly RoleResolvable[] | Collection<Snowflake, Role>,
  ): Promise<GuildEmoji>;
  public set(roles: readonly RoleResolvable[] | Collection<Snowflake, Role>): Promise<GuildEmoji>;
  public remove(
    roleOrRoles: RoleResolvable | readonly RoleResolvable[] | Collection<Snowflake, Role>,
  ): Promise<GuildEmoji>;
}

export class GuildManager extends CachedManager<Snowflake, Guild, GuildResolvable> {
  public constructor(client: Client, iterable?: Iterable<unknown>);
  public create(name: string, options?: GuildCreateOptions): Promise<Guild>;
  public fetch(options: Snowflake | FetchGuildOptions): Promise<Guild>;
  public fetch(options?: FetchGuildsOptions): Promise<Collection<Snowflake, OAuth2Guild>>;
}

export class GuildMemberManager extends CachedManager<Snowflake, GuildMember, GuildMemberResolvable> {
  public constructor(guild: Guild, iterable?: Iterable<unknown>);
  public guild: Guild;
  public ban(user: UserResolvable, options?: BanOptions): Promise<GuildMember | User | Snowflake>;
  public edit(user: UserResolvable, data: GuildMemberEditData, reason?: string): Promise<void>;
  public fetch(
    options: UserResolvable | FetchMemberOptions | (FetchMembersOptions & { user: UserResolvable }),
  ): Promise<GuildMember>;
  public fetch(options?: FetchMembersOptions): Promise<Collection<Snowflake, GuildMember>>;
  public kick(user: UserResolvable, reason?: string): Promise<GuildMember | User | Snowflake>;
  public prune(options: GuildPruneMembersOptions & { dry?: false; count: false }): Promise<null>;
  public prune(options?: GuildPruneMembersOptions): Promise<number>;
  public search(options: GuildSearchMembersOptions): Promise<Collection<Snowflake, GuildMember>>;
  public unban(user: UserResolvable, reason?: string): Promise<User>;
}

export class GuildBanManager extends CachedManager<Snowflake, GuildBan, GuildBanResolvable> {
  public constructor(guild: Guild, iterable?: Iterable<unknown>);
  public guild: Guild;
  public create(user: UserResolvable, options?: BanOptions): Promise<GuildMember | User | Snowflake>;
  public fetch(options: UserResolvable | FetchBanOptions): Promise<GuildBan>;
  public fetch(options?: FetchBansOptions): Promise<Collection<Snowflake, GuildBan>>;
  public remove(user: UserResolvable, reason?: string): Promise<User>;
}

export class GuildInviteManager extends DataManager<Snowflake, Invite, InviteResolvable> {
  public constructor(guild: Guild, iterable?: Iterable<unknown>);
  public guild: Guild;
  public create(channel: GuildChannelResolvable, options?: CreateInviteOptions): Promise<Invite>;
  public fetch(options: InviteResolvable | FetchInviteOptions): Promise<Invite>;
  public fetch(options?: FetchInvitesOptions): Promise<Collection<string, Invite>>;
  public delete(invite: InviteResolvable, reason?: string): Promise<Invite>;
}

export class GuildMemberRoleManager extends DataManager<Snowflake, Role, RoleResolvable> {
  public constructor(member: GuildMember);
  public readonly hoist: Role | null;
  public readonly color: Role | null;
  public readonly highest: Role;
  public readonly premiumSubscriberRole: Role | null;
  public readonly botRole: Role | null;
  public member: GuildMember;
  public guild: Guild;

  public add(
    roleOrRoles: RoleResolvable | readonly RoleResolvable[] | Collection<Snowflake, Role>,
    reason?: string,
  ): Promise<GuildMember>;
  public set(roles: readonly RoleResolvable[] | Collection<Snowflake, Role>, reason?: string): Promise<GuildMember>;
  public remove(
    roleOrRoles: RoleResolvable | readonly RoleResolvable[] | Collection<Snowflake, Role>,
    reason?: string,
  ): Promise<GuildMember>;
}

export class MessageManager extends CachedManager<Snowflake, Message, MessageResolvable> {
  public constructor(channel: TextChannel | DMChannel | ThreadChannel, iterable?: Iterable<unknown>);
  public channel: TextBasedChannelFields;
  public cache: Collection<Snowflake, Message>;
  public crosspost(message: MessageResolvable): Promise<Message>;
  public delete(message: MessageResolvable): Promise<void>;
  public edit(message: MessageResolvable, options: MessagePayload | MessageEditOptions): Promise<Message>;
  public fetch(message: Snowflake, options?: BaseFetchOptions): Promise<Message>;
  public fetch(
    options?: ChannelLogsQueryOptions,
    cacheOptions?: BaseFetchOptions,
  ): Promise<Collection<Snowflake, Message>>;
  public fetchPinned(cache?: boolean): Promise<Collection<Snowflake, Message>>;
  public react(message: MessageResolvable, emoji: EmojiIdentifierResolvable): Promise<void>;
  public pin(message: MessageResolvable): Promise<void>;
  public unpin(message: MessageResolvable): Promise<void>;
}

export class PermissionOverwriteManager extends CachedManager<
  Snowflake,
  PermissionOverwrites,
  PermissionOverwriteResolvable
> {
  public constructor(client: Client, iterable?: Iterable<unknown>);
  public set(
    overwrites: readonly OverwriteResolvable[] | Collection<Snowflake, OverwriteResolvable>,
    reason?: string,
  ): Promise<GuildChannel>;
  private upsert(
    userOrRole: RoleResolvable | UserResolvable,
    options: PermissionOverwriteOptions,
    overwriteOptions?: GuildChannelOverwriteOptions,
    existing?: PermissionOverwrites,
  ): Promise<GuildChannel>;
  public create(
    userOrRole: RoleResolvable | UserResolvable,
    options: PermissionOverwriteOptions,
    overwriteOptions?: GuildChannelOverwriteOptions,
  ): Promise<GuildChannel>;
  public edit(
    userOrRole: RoleResolvable | UserResolvable,
    options: PermissionOverwriteOptions,
    overwriteOptions?: GuildChannelOverwriteOptions,
  ): Promise<GuildChannel>;
  public delete(userOrRole: RoleResolvable | UserResolvable, reason?: string): Promise<GuildChannel>;
}

export class PresenceManager extends CachedManager<Snowflake, Presence, PresenceResolvable> {
  public constructor(client: Client, iterable?: Iterable<unknown>);
}

export class ReactionManager extends CachedManager<Snowflake | string, MessageReaction, MessageReactionResolvable> {
  public constructor(message: Message, iterable?: Iterable<unknown>);
  public message: Message;
  public removeAll(): Promise<Message>;
}

export class ReactionUserManager extends CachedManager<Snowflake, User, UserResolvable> {
  public constructor(reaction: MessageReaction, iterable?: Iterable<unknown>);
  public reaction: MessageReaction;
  public fetch(options?: FetchReactionUsersOptions): Promise<Collection<Snowflake, User>>;
  public remove(user?: UserResolvable): Promise<MessageReaction>;
}

export class RoleManager extends CachedManager<Snowflake, Role, RoleResolvable> {
  public constructor(guild: Guild, iterable?: Iterable<unknown>);
  public readonly everyone: Role;
  public readonly highest: Role;
  public guild: Guild;
  public readonly premiumSubscriberRole: Role | null;
  public botRoleFor(user: UserResolvable): Role | null;
  public fetch(id: Snowflake, options?: BaseFetchOptions): Promise<Role | null>;
  public fetch(id?: undefined, options?: BaseFetchOptions): Promise<Collection<Snowflake, Role>>;
  public create(options?: CreateRoleOptions): Promise<Role>;
  public edit(role: RoleResolvable, options: RoleData, reason?: string): Promise<Role>;
}

export class StageInstanceManager extends CachedManager<Snowflake, StageInstance, StageInstanceResolvable> {
  public constructor(guild: Guild, iterable?: Iterable<unknown>);
  public guild: Guild;
  public create(channel: StageChannel | Snowflake, options: StageInstanceCreateOptions): Promise<StageInstance>;
  public fetch(channel: StageChannel | Snowflake, options?: BaseFetchOptions): Promise<StageInstance>;
  public edit(channel: StageChannel | Snowflake, options: StageInstanceEditOptions): Promise<StageInstance>;
  public delete(channel: StageChannel | Snowflake): Promise<void>;
}

export class ThreadManager<AllowedThreadType> extends CachedManager<Snowflake, ThreadChannel, ThreadChannelResolvable> {
  public constructor(channel: TextChannel | NewsChannel, iterable?: Iterable<unknown>);
  public channel: TextChannel | NewsChannel;
  public create(options: ThreadCreateOptions<AllowedThreadType>): Promise<ThreadChannel>;
  public fetch(options: ThreadChannelResolvable, cacheOptions?: BaseFetchOptions): Promise<ThreadChannel | null>;
  public fetch(options?: FetchThreadsOptions, cacheOptions?: { cache?: boolean }): Promise<FetchedThreads>;
  public fetchArchived(options?: FetchArchivedThreadOptions, cache?: boolean): Promise<FetchedThreads>;
  public fetchActive(cache?: boolean): Promise<FetchedThreads>;
}

export class ThreadMemberManager extends CachedManager<Snowflake, ThreadMember, ThreadMemberResolvable> {
  public constructor(thread: ThreadChannel, iterable?: Iterable<unknown>);
  public thread: ThreadChannel;
  public add(member: UserResolvable | '@me', reason?: string): Promise<Snowflake>;
  public fetch(cache?: boolean): Promise<Collection<Snowflake, ThreadMember>>;
  public remove(id: Snowflake | '@me', reason?: string): Promise<Snowflake>;
}

export class UserManager extends CachedManager<Snowflake, User, UserResolvable> {
  public constructor(client: Client, iterable?: Iterable<unknown>);
  public fetch(id: Snowflake, options?: BaseFetchOptions): Promise<User>;
}

export class VoiceStateManager extends CachedManager<Snowflake, VoiceState, typeof VoiceState> {
  public constructor(guild: Guild, iterable?: Iterable<unknown>);
  public guild: Guild;
}

//#endregion

//#region Mixins

// Model the TextBasedChannel mixin system, allowing application of these fields
// to the classes that use these methods without having to manually add them
// to each of those classes

export type Constructable<T> = new (...args: any[]) => T;
export function PartialTextBasedChannel<T>(Base?: Constructable<T>): Constructable<T & PartialTextBasedChannelFields>;
export function TextBasedChannel<T, I extends keyof TextBasedChannelFields = never>(
  Base?: Constructable<T>,
  ignore?: I[],
): Constructable<T & Omit<TextBasedChannelFields, I>>;

export interface PartialTextBasedChannelFields {
  send(options: string | MessagePayload | MessageOptions): Promise<Message>;
}

export interface TextBasedChannelFields extends PartialTextBasedChannelFields {
  _typing: Map<string, TypingData>;
  lastMessageId: Snowflake | null;
  readonly lastMessage: Message | null;
  lastPinTimestamp: number | null;
  readonly lastPinAt: Date | null;
  typing: boolean;
  typingCount: number;
  awaitMessageComponent<T extends MessageComponentInteraction = MessageComponentInteraction>(
    options?: AwaitMessageComponentOptions<T>,
  ): Promise<T>;
  awaitMessages(options?: AwaitMessagesOptions): Promise<Collection<Snowflake, Message>>;
  bulkDelete(
    messages: Collection<Snowflake, Message> | readonly MessageResolvable[] | number,
    filterOld?: boolean,
  ): Promise<Collection<Snowflake, Message>>;
  createMessageComponentCollector<T extends MessageComponentInteraction = MessageComponentInteraction>(
    options?: InteractionCollectorOptions<T>,
  ): InteractionCollector<T>;
  createMessageCollector(options?: MessageCollectorOptions): MessageCollector;
  startTyping(count?: number): Promise<void>;
  stopTyping(force?: boolean): void;
}

export function PartialWebhookMixin<T>(Base?: Constructable<T>): Constructable<T & PartialWebhookFields>;
export function WebhookMixin<T>(Base?: Constructable<T>): Constructable<T & WebhookFields>;

export interface PartialWebhookFields {
  id: Snowflake;
  readonly url: string;
  deleteMessage(message: MessageResolvable | '@original'): Promise<void>;
  editMessage(
    message: MessageResolvable | '@original',
    options: string | MessagePayload | WebhookEditMessageOptions,
  ): Promise<Message | APIMessage>;
  fetchMessage(message: Snowflake | '@original', cache?: boolean): Promise<Message | APIMessage>;
  send(options: string | MessagePayload | WebhookMessageOptions): Promise<Message | APIMessage>;
}

export interface WebhookFields extends PartialWebhookFields {
  readonly createdAt: Date;
  readonly createdTimestamp: number;
  delete(reason?: string): Promise<void>;
  edit(options: WebhookEditData, reason?: string): Promise<Webhook>;
  sendSlackMessage(body: object): Promise<boolean>;
}

//#endregion

//#region Typedefs

export type ActivityFlagsString = 'INSTANCE' | 'JOIN' | 'SPECTATE' | 'JOIN_REQUEST' | 'SYNC' | 'PLAY';

export type ActivitiesOptions = Omit<ActivityOptions, 'shardId'>;

export interface ActivityOptions {
  name?: string;
  url?: string;
  type?: ActivityType | number;
  shardId?: number | readonly number[];
}

export type ActivityPlatform = 'desktop' | 'samsung' | 'xbox';

export type ActivityType = keyof typeof ActivityTypes;

export interface AddGuildMemberOptions {
  accessToken: string;
  nick?: string;
  roles?: Collection<Snowflake, Role> | RoleResolvable[];
  mute?: boolean;
  deaf?: boolean;
}

export type AllowedImageFormat = 'webp' | 'png' | 'jpg' | 'jpeg' | 'gif';

<<<<<<< HEAD
export type AllowedPartial = User | Channel | GuildMember | Message | MessageReaction;

export type AllowedThreadTypeForNewsChannel = 'news_thread' | 10;
=======
export type AllowedThreadTypeForNewsChannel = 'GUILD_NEWS_THREAD' | 10;
>>>>>>> 5b6be0ce

export type AllowedThreadTypeForTextChannel = 'GUILD_PUBLIC_THREAD' | 'GUILD_PRIVATE_THREAD' | 11 | 12;

export interface APIErrors {
  UNKNOWN_ACCOUNT: 10001;
  UNKNOWN_APPLICATION: 10002;
  UNKNOWN_CHANNEL: 10003;
  UNKNOWN_GUILD: 10004;
  UNKNOWN_INTEGRATION: 10005;
  UNKNOWN_INVITE: 10006;
  UNKNOWN_MEMBER: 10007;
  UNKNOWN_MESSAGE: 10008;
  UNKNOWN_OVERWRITE: 10009;
  UNKNOWN_PROVIDER: 10010;
  UNKNOWN_ROLE: 10011;
  UNKNOWN_TOKEN: 10012;
  UNKNOWN_USER: 10013;
  UNKNOWN_EMOJI: 10014;
  UNKNOWN_WEBHOOK: 10015;
  UNKNOWN_WEBHOOK_SERVICE: 10016;
  UNKNOWN_SESSION: 10020;
  UNKNOWN_BAN: 10026;
  UNKNOWN_SKU: 10027;
  UNKNOWN_STORE_LISTING: 10028;
  UNKNOWN_ENTITLEMENT: 10029;
  UNKNOWN_BUILD: 10030;
  UNKNOWN_LOBBY: 10031;
  UNKNOWN_BRANCH: 10032;
  UNKNOWN_STORE_DIRECTORY_LAYOUT: 10033;
  UNKNOWN_REDISTRIBUTABLE: 10036;
  UNKNOWN_GIFT_CODE: 10038;
  UNKNOWN_GUILD_TEMPLATE: 10057;
  UNKNOWN_DISCOVERABLE_SERVER_CATEGORY: 10059;
  UNKNOWN_STICKER: 10060;
  UNKNOWN_INTERACTION: 10062;
  UNKNOWN_APPLICATION_COMMAND: 10063;
  UNKNOWN_APPLICATION_COMMAND_PERMISSIONS: 10066;
  UNKNOWN_STAGE_INSTANCE: 10067;
  UNKNOWN_GUILD_MEMBER_VERIFICATION_FORM: 10068;
  UNKNOWN_GUILD_WELCOME_SCREEN: 10069;
  BOT_PROHIBITED_ENDPOINT: 20001;
  BOT_ONLY_ENDPOINT: 20002;
  CANNOT_SEND_EXPLICIT_CONTENT: 20009;
  NOT_AUTHORIZED: 20012;
  SLOWMODE_RATE_LIMIT: 20016;
  ACCOUNT_OWNER_ONLY: 20018;
  ANNOUNCEMENT_EDIT_LIMIT_EXCEEDED: 20022;
  CHANNEL_HIT_WRITE_RATELIMIT: 20028;
  CONTENT_NOT_ALLOWED: 20031;
  GUILD_PREMIUM_LEVEL_TOO_LOW: 20035;
  MAXIMUM_GUILDS: 30001;
  MAXIMUM_FRIENDS: 30002;
  MAXIMUM_PINS: 30003;
  MAXIMUM_RECIPIENTS: 30004;
  MAXIMUM_ROLES: 30005;
  MAXIMUM_WEBHOOKS: 30007;
  MAXIMUM_EMOJIS: 30008;
  MAXIMUM_REACTIONS: 30010;
  MAXIMUM_CHANNELS: 30013;
  MAXIMUM_ATTACHMENTS: 30015;
  MAXIMUM_INVITES: 30016;
  MAXIMUM_ANIMATED_EMOJIS: 30018;
  MAXIMUM_SERVER_MEMBERS: 30019;
  MAXIMUM_NUMBER_OF_SERVER_CATEGORIES: 30030;
  GUILD_ALREADY_HAS_TEMPLATE: 30031;
  MAXIMUM_THREAD_PARICIPANTS: 30033;
  MAXIMUM_NON_GUILD_MEMBERS_BANS: 30035;
  MAXIMUM_BAN_FETCHES: 30037;
  MAXIMUM_NUMBER_OF_STICKERS_REACHED: 30039;
  UNAUTHORIZED: 40001;
  ACCOUNT_VERIFICATION_REQUIRED: 40002;
  DIRECT_MESSAGES_TOO_FAST: 40003;
  REQUEST_ENTITY_TOO_LARGE: 40005;
  FEATURE_TEMPORARILY_DISABLED: 40006;
  USER_BANNED: 40007;
  TARGET_USER_NOT_CONNECTED_TO_VOICE: 40032;
  ALREADY_CROSSPOSTED: 40033;
  MISSING_ACCESS: 50001;
  INVALID_ACCOUNT_TYPE: 50002;
  CANNOT_EXECUTE_ON_DM: 50003;
  EMBED_DISABLED: 50004;
  CANNOT_EDIT_MESSAGE_BY_OTHER: 50005;
  CANNOT_SEND_EMPTY_MESSAGE: 50006;
  CANNOT_MESSAGE_USER: 50007;
  CANNOT_SEND_MESSAGES_IN_VOICE_CHANNEL: 50008;
  CHANNEL_VERIFICATION_LEVEL_TOO_HIGH: 50009;
  OAUTH2_APPLICATION_BOT_ABSENT: 50010;
  MAXIMUM_OAUTH2_APPLICATIONS: 50011;
  INVALID_OAUTH_STATE: 50012;
  MISSING_PERMISSIONS: 50013;
  INVALID_AUTHENTICATION_TOKEN: 50014;
  NOTE_TOO_LONG: 50015;
  INVALID_BULK_DELETE_QUANTITY: 50016;
  CANNOT_PIN_MESSAGE_IN_OTHER_CHANNEL: 50019;
  INVALID_OR_TAKEN_INVITE_CODE: 50020;
  CANNOT_EXECUTE_ON_SYSTEM_MESSAGE: 50021;
  CANNOT_EXECUTE_ON_CHANNEL_TYPE: 50024;
  INVALID_OAUTH_TOKEN: 50025;
  MISSING_OAUTH_SCOPE: 50026;
  INVALID_WEBHOOK_TOKEN: 50027;
  INVALID_ROLE: 50028;
  INVALID_RECIPIENTS: 50033;
  BULK_DELETE_MESSAGE_TOO_OLD: 50034;
  INVALID_FORM_BODY: 50035;
  INVITE_ACCEPTED_TO_GUILD_NOT_CONTAINING_BOT: 50036;
  INVALID_API_VERSION: 50041;
  CANNOT_SELF_REDEEM_GIFT: 50054;
  PAYMENT_SOURCE_REQUIRED: 50070;
  CANNOT_DELETE_COMMUNITY_REQUIRED_CHANNEL: 50074;
  INVALID_STICKER_SENT: 50081;
  INVALID_THREAD_ARCHIVE_STATE: 50083;
  INVALID_THREAD_NOTIFICATION_SETTINGS: 50084;
  PARAMETER_EARLIER_THAN_CREATION: 50085;
  TWO_FACTOR_REQUIRED: 60003;
  NO_USERS_WITH_DISCORDTAG_EXIST: 80004;
  REACTION_BLOCKED: 90001;
  RESOURCE_OVERLOADED: 130000;
  STAGE_ALREADY_OPEN: 150006;
  MESSAGE_ALREADY_HAS_THREAD: 160004;
  THREAD_LOCKED: 160005;
  MAXIMUM_ACTIVE_THREADS: 160006;
  MAXIMUM_ACTIVE_ANNOUCEMENT_THREAD: 160007;
}

export interface ApplicationAsset {
  name: string;
  id: Snowflake;
  type: 'BIG' | 'SMALL';
}

export interface ApplicationCommandData {
  name: string;
  description: string;
  options?: ApplicationCommandOptionData[];
  defaultPermission?: boolean;
}

export interface ApplicationCommandOptionData {
  type: ApplicationCommandOptionType | ApplicationCommandOptionTypes;
  name: string;
  description: string;
  required?: boolean;
  choices?: ApplicationCommandOptionChoice[];
  options?: this[];
}

export interface ApplicationCommandOption extends ApplicationCommandOptionData {
  type: ApplicationCommandOptionType;
}

export interface ApplicationCommandOptionChoice {
  name: string;
  value: string | number;
}

export type ApplicationCommandOptionType = keyof typeof ApplicationCommandOptionTypes;

export interface ApplicationCommandPermissionData {
  id: Snowflake;
  type: ApplicationCommandPermissionType | ApplicationCommandPermissionTypes;
  permission: boolean;
}

export interface ApplicationCommandPermissions extends ApplicationCommandPermissionData {
  type: ApplicationCommandPermissionType;
}

export type ApplicationCommandPermissionType = keyof typeof ApplicationCommandPermissionTypes;

export type ApplicationCommandResolvable = ApplicationCommand | Snowflake;

export type ApplicationFlagsString =
  | 'MANAGED_EMOJI'
  | 'GROUP_DM_CREATE'
  | 'RPC_HAS_CONNECTED'
  | 'GATEWAY_PRESENCE'
  | 'GATEWAY_PRESENCE_LIMITED'
  | 'GATEWAY_GUILD_MEMBERS'
  | 'GATEWAY_GUILD_MEMBERS_LIMITED'
  | 'VERIFICATION_PENDING_GUILD_LIMIT'
  | 'EMBEDDED';

export interface AuditLogChange {
  key: string;
  old?: unknown;
  new?: unknown;
}

export type Awaited<T> = T | PromiseLike<T>;

export type AwaitMessageComponentOptions<T extends MessageComponentInteraction> = Omit<
  MessageComponentCollectorOptions<T>,
  'max' | 'maxComponents' | 'maxUsers'
>;

export interface AwaitMessagesOptions extends MessageCollectorOptions {
  errors?: string[];
}

export interface AwaitReactionsOptions extends ReactionCollectorOptions {
  errors?: string[];
}

export interface BanOptions {
  days?: number;
  reason?: string;
}

export type Base64Resolvable = Buffer | Base64String;

export type Base64String = string;

export interface BaseFetchOptions {
  cache?: boolean;
  force?: boolean;
}

export interface BaseMessageComponentOptions {
  type?: MessageComponentType | MessageComponentTypes;
}

export type BitFieldResolvable<T extends string, N extends number | bigint> =
  | RecursiveReadonlyArray<T | N | `${bigint}` | Readonly<BitField<T, N>>>
  | T
  | N
  | `${bigint}`
  | Readonly<BitField<T, N>>;

export type BufferResolvable = Buffer | string;

export type CacheFactory = <T>(manager: { name: string }, holds: { name: string }) => Collection<Snowflake, T>;

export interface ChannelCreationOverwrites {
  allow?: PermissionResolvable;
  deny?: PermissionResolvable;
  id: RoleResolvable | UserResolvable;
}

export interface ChannelData {
  name?: string;
  type?: Pick<typeof ChannelTypes, 'GUILD_TEXT' | 'GUILD_NEWS'>;
  position?: number;
  topic?: string;
  nsfw?: boolean;
  bitrate?: number;
  userLimit?: number;
  parentId?: Snowflake | null;
  rateLimitPerUser?: number;
  lockPermissions?: boolean;
  permissionOverwrites?: readonly OverwriteResolvable[] | Collection<Snowflake, OverwriteResolvable>;
  defaultAutoArchiveDuration?: ThreadAutoArchiveDuration;
  rtcRegion?: string | null;
}

export interface ChannelLogsQueryOptions {
  limit?: number;
  before?: Snowflake;
  after?: Snowflake;
  around?: Snowflake;
}

export type ChannelMention = `<#${Snowflake}>`;

export interface ChannelPosition {
  channel: ChannelResolvable;
  lockPermissions?: boolean;
  parent?: CategoryChannelResolvable | null;
  position?: number;
}

export type GuildTextChannelResolvable = TextChannel | NewsChannel | Snowflake;
export type ChannelResolvable = Channel | Snowflake;

export interface ChannelWebhookCreateOptions {
  avatar?: BufferResolvable | Base64Resolvable;
  reason?: string;
}

export interface ClientEvents {
  applicationCommandCreate: [command: ApplicationCommand];
  applicationCommandDelete: [command: ApplicationCommand];
  applicationCommandUpdate: [oldCommand: ApplicationCommand | null, newCommand: ApplicationCommand];
  channelCreate: [channel: GuildChannel];
  channelDelete: [channel: DMChannel | GuildChannel];
  channelPinsUpdate: [channel: TextChannel | NewsChannel | DMChannel | PartialDMChannel, date: Date];
  channelUpdate: [oldChannel: DMChannel | GuildChannel, newChannel: DMChannel | GuildChannel];
  debug: [message: string];
  warn: [message: string];
  emojiCreate: [emoji: GuildEmoji];
  emojiDelete: [emoji: GuildEmoji];
  emojiUpdate: [oldEmoji: GuildEmoji, newEmoji: GuildEmoji];
  error: [error: Error];
  guildBanAdd: [ban: GuildBan];
  guildBanRemove: [ban: GuildBan];
  guildCreate: [guild: Guild];
  guildDelete: [guild: Guild];
  guildUnavailable: [guild: Guild];
  guildIntegrationsUpdate: [guild: Guild];
  guildMemberAdd: [member: GuildMember];
  guildMemberAvailable: [member: GuildMember | PartialGuildMember];
  guildMemberRemove: [member: GuildMember | PartialGuildMember];
  guildMembersChunk: [
    members: Collection<Snowflake, GuildMember>,
    guild: Guild,
    data: { count: number; index: number; nonce: string | undefined },
  ];
  guildMemberUpdate: [oldMember: GuildMember | PartialGuildMember, newMember: GuildMember];
  guildUpdate: [oldGuild: Guild, newGuild: Guild];
  inviteCreate: [invite: Invite];
  inviteDelete: [invite: Invite];
  /** @deprecated Use messageCreate instead */
  message: [message: Message];
  messageCreate: [message: Message];
  messageDelete: [message: Message | PartialMessage];
  messageReactionRemoveAll: [message: Message | PartialMessage];
  messageReactionRemoveEmoji: [reaction: MessageReaction | PartialMessageReaction];
  messageDeleteBulk: [messages: Collection<Snowflake, Message | PartialMessage>];
  messageReactionAdd: [message: MessageReaction | PartialMessageReaction, user: User | PartialUser];
  messageReactionRemove: [reaction: MessageReaction | PartialMessageReaction, user: User | PartialUser];
  messageUpdate: [oldMessage: Message | PartialMessage, newMessage: Message | PartialMessage];
  presenceUpdate: [oldPresence: Presence | null, newPresence: Presence];
  rateLimit: [rateLimitData: RateLimitData];
  invalidRequestWarning: [invalidRequestWarningData: InvalidRequestWarningData];
  ready: [];
  invalidated: [];
  roleCreate: [role: Role];
  roleDelete: [role: Role];
  roleUpdate: [oldRole: Role, newRole: Role];
  threadCreate: [thread: ThreadChannel];
  threadDelete: [thread: ThreadChannel];
  threadListSync: [threads: Collection<Snowflake, ThreadChannel>];
  threadMemberUpdate: [oldMember: ThreadMember, newMember: ThreadMember];
  threadMembersUpdate: [
    oldMembers: Collection<Snowflake, ThreadMember>,
    mewMembers: Collection<Snowflake, ThreadMember>,
  ];
  threadUpdate: [oldThread: ThreadChannel, newThread: ThreadChannel];
  typingStart: [channel: Channel | PartialDMChannel, user: User | PartialUser];
  userUpdate: [oldUser: User | PartialUser, newUser: User];
  voiceStateUpdate: [oldState: VoiceState, newState: VoiceState];
  webhookUpdate: [channel: TextChannel];
  /** @deprecated Use interactionCreate instead */
  interaction: [interaction: Interaction];
  interactionCreate: [interaction: Interaction];
  shardDisconnect: [closeEvent: CloseEvent, shardId: number];
  shardError: [error: Error, shardId: number];
  shardReady: [shardId: number, unavailableGuilds: Set<Snowflake> | undefined];
  shardReconnecting: [shardId: number];
  shardResume: [shardId: number, replayedEvents: number];
  stageInstanceCreate: [stageInstance: StageInstance];
  stageInstanceUpdate: [oldStageInstance: StageInstance | null, newStageInstance: StageInstance];
  stageInstanceDelete: [stageInstance: StageInstance];
}

export interface ClientOptions {
  shards?: number | number[] | 'auto';
  shardCount?: number;
  makeCache?: CacheFactory;
  messageCacheLifetime?: number;
  messageSweepInterval?: number;
  allowedMentions?: MessageMentionOptions;
  invalidRequestWarningInterval?: number;
  partials?: PartialTypes[];
  restWsBridgeTimeout?: number;
  restTimeOffset?: number;
  restRequestTimeout?: number;
  restGlobalRateLimit?: number;
  restSweepInterval?: number;
  retryLimit?: number;
  failIfNotExists?: boolean;
  presence?: PresenceData;
  intents: BitFieldResolvable<IntentsString, number>;
  ws?: WebSocketOptions;
  http?: HTTPOptions;
  rejectOnRateLimit?: string[] | ((data: RateLimitData) => boolean | Promise<boolean>);
}

export type ClientPresenceStatus = 'online' | 'idle' | 'dnd';

export interface ClientPresenceStatusData {
  web?: ClientPresenceStatus;
  mobile?: ClientPresenceStatus;
  desktop?: ClientPresenceStatus;
}

export interface ClientUserEditData {
  username?: string;
  avatar?: BufferResolvable | Base64Resolvable;
}

export interface CloseEvent {
  wasClean: boolean;
  code: number;
  reason: string;
  target: WebSocket;
}

export type CollectorFilter<T extends unknown[]> = (...args: T) => boolean | Promise<boolean>;

export interface CollectorOptions<T extends unknown[]> {
  filter?: CollectorFilter<T>;
  time?: number;
  idle?: number;
  dispose?: boolean;
}

export interface CollectorResetTimerOptions {
  time?: number;
  idle?: number;
}

export type ColorResolvable =
  | 'DEFAULT'
  | 'WHITE'
  | 'AQUA'
  | 'GREEN'
  | 'BLUE'
  | 'YELLOW'
  | 'PURPLE'
  | 'LUMINOUS_VIVID_PINK'
  | 'FUCHSIA'
  | 'GOLD'
  | 'ORANGE'
  | 'RED'
  | 'GREY'
  | 'DARKER_GREY'
  | 'NAVY'
  | 'DARK_AQUA'
  | 'DARK_GREEN'
  | 'DARK_BLUE'
  | 'DARK_PURPLE'
  | 'DARK_VIVID_PINK'
  | 'DARK_GOLD'
  | 'DARK_ORANGE'
  | 'DARK_RED'
  | 'DARK_GREY'
  | 'LIGHT_GREY'
  | 'DARK_NAVY'
  | 'BLURPLE'
  | 'GREYPLE'
  | 'DARK_BUT_NOT_BLACK'
  | 'NOT_QUITE_BLACK'
  | 'RANDOM'
  | [number, number, number]
  | number
  | HexColorString;

export interface CommandInteractionOption {
  name: string;
  type: ApplicationCommandOptionType;
  value?: string | number | boolean;
  options?: Collection<string, CommandInteractionOption>;
  user?: User;
  member?: GuildMember | APIInteractionDataResolvedGuildMember;
  channel?: GuildChannel | APIInteractionDataResolvedChannel;
  role?: Role | APIRole;
}

export interface CreateRoleOptions extends RoleData {
  reason?: string;
}

export interface StageInstanceCreateOptions {
  topic: string;
  privacyLevel?: PrivacyLevel | number;
}

export interface CrosspostedChannel {
  channelId: Snowflake;
  guildId: Snowflake;
  type: keyof typeof ChannelTypes;
  name: string;
}

export type DateResolvable = Date | number | string;

export interface DeconstructedSnowflake {
  timestamp: number;
  readonly date: Date;
  workerId: number;
  processId: number;
  increment: number;
  binary: string;
}

export type DefaultMessageNotificationLevel = keyof typeof DefaultMessageNotificationLevels;

export interface EditGuildTemplateOptions {
  name?: string;
  description?: string;
}

export interface EmbedField {
  name: string;
  value: string;
  inline: boolean;
}

export interface EmbedFieldData {
  name: string;
  value: string;
  inline?: boolean;
}

export type EmojiIdentifierResolvable = string | EmojiResolvable;

export type EmojiResolvable = Snowflake | GuildEmoji | ReactionEmoji;

export interface ErrorEvent {
  error: unknown;
  message: string;
  type: string;
  target: WebSocket;
}

export interface EscapeMarkdownOptions {
  codeBlock?: boolean;
  inlineCode?: boolean;
  bold?: boolean;
  italic?: boolean;
  underline?: boolean;
  strikethrough?: boolean;
  spoiler?: boolean;
  inlineCodeContent?: boolean;
  codeBlockContent?: boolean;
}

export type ExplicitContentFilterLevel = keyof typeof ExplicitContentFilterLevels;

export interface FetchApplicationCommandOptions extends BaseFetchOptions {
  guildId?: Snowflake;
}

export interface FetchArchivedThreadOptions {
  type?: 'public' | 'private';
  fetchAll?: boolean;
  before?: ThreadChannelResolvable | DateResolvable;
  limit?: number;
}

export interface FetchBanOptions extends BaseFetchOptions {
  user: UserResolvable;
}

export interface FetchBansOptions {
  cache: boolean;
}

export interface FetchChannelOptions extends BaseFetchOptions {
  allowUnknownGuild?: boolean;
}

export interface FetchedThreads {
  threads: Collection<Snowflake, ThreadChannel>;
  hasMore?: boolean;
}

export interface FetchGuildOptions extends BaseFetchOptions {
  guild: GuildResolvable;
}

export interface FetchGuildsOptions {
  before?: Snowflake;
  after?: Snowflake;
  limit?: number;
}

interface FetchInviteOptions extends BaseFetchOptions {
  code: string;
}

interface FetchInvitesOptions {
  channelId?: GuildChannelResolvable;
  cache?: boolean;
}

export interface FetchMemberOptions extends BaseFetchOptions {
  user: UserResolvable;
}

export interface FetchMembersOptions {
  user?: UserResolvable | UserResolvable[];
  query?: string;
  limit?: number;
  withPresences?: boolean;
  time?: number;
  nonce?: string;
  force?: boolean;
}

export type FetchOwnerOptions = Omit<FetchMemberOptions, 'user'>;

export interface FetchReactionUsersOptions {
  limit?: number;
  after?: Snowflake;
}

export interface FetchThreadsOptions {
  archived?: FetchArchivedThreadOptions;
  active?: boolean;
}

export interface FileOptions {
  attachment: BufferResolvable | Stream;
  name?: string;
}

export interface GuildApplicationCommandPermissionData {
  id: Snowflake;
  permissions: ApplicationCommandPermissionData[];
}

export type GuildAuditLogsAction = keyof GuildAuditLogsActions;

export interface GuildAuditLogsActions {
  ALL?: null;
  GUILD_UPDATE?: number;
  CHANNEL_CREATE?: number;
  CHANNEL_UPDATE?: number;
  CHANNEL_DELETE?: number;
  CHANNEL_OVERWRITE_CREATE?: number;
  CHANNEL_OVERWRITE_UPDATE?: number;
  CHANNEL_OVERWRITE_DELETE?: number;
  MEMBER_KICK?: number;
  MEMBER_PRUNE?: number;
  MEMBER_BAN_ADD?: number;
  MEMBER_BAN_REMOVE?: number;
  MEMBER_UPDATE?: number;
  MEMBER_ROLE_UPDATE?: number;
  MEMBER_MOVE?: number;
  MEMBER_DISCONNECT?: number;
  BOT_ADD?: number;
  ROLE_CREATE?: number;
  ROLE_UPDATE?: number;
  ROLE_DELETE?: number;
  INVITE_CREATE?: number;
  INVITE_UPDATE?: number;
  INVITE_DELETE?: number;
  WEBHOOK_CREATE?: number;
  WEBHOOK_UPDATE?: number;
  WEBHOOK_DELETE?: number;
  EMOJI_CREATE?: number;
  EMOJI_UPDATE?: number;
  EMOJI_DELETE?: number;
  MESSAGE_DELETE?: number;
  MESSAGE_BULK_DELETE?: number;
  MESSAGE_PIN?: number;
  MESSAGE_UNPIN?: number;
  INTEGRATION_CREATE?: number;
  INTEGRATION_UPDATE?: number;
  INTEGRATION_DELETE?: number;
  STAGE_INSTANCE_CREATE?: number;
  STAGE_INSTANCE_UPDATE?: number;
  STAGE_INSTANCE_DELETE?: number;
}

export type GuildAuditLogsActionType = 'CREATE' | 'DELETE' | 'UPDATE' | 'ALL';

export interface GuildAuditLogsFetchOptions {
  before?: Snowflake | GuildAuditLogsEntry;
  limit?: number;
  user?: UserResolvable;
  type?: GuildAuditLogsAction | number;
}

export type GuildAuditLogsTarget = keyof GuildAuditLogsTargets;

export interface GuildAuditLogsTargets {
  ALL?: string;
  GUILD?: string;
  CHANNEL?: string;
  USER?: string;
  ROLE?: string;
  INVITE?: string;
  WEBHOOK?: string;
  EMOJI?: string;
  MESSAGE?: string;
  INTEGRATION?: string;
  STAGE_INSTANCE?: string;
  UNKNOWN?: string;
}

export type GuildBanResolvable = GuildBan | UserResolvable;

export interface GuildChannelOverwriteOptions {
  reason?: string;
  type?: number;
}

export type GuildChannelResolvable = Snowflake | GuildChannel | ThreadChannel;

export interface GuildChannelCreateOptions {
  permissionOverwrites?: OverwriteResolvable[] | Collection<Snowflake, OverwriteResolvable>;
  topic?: string;
  type?: Exclude<
    keyof typeof ChannelTypes | ChannelTypes,
    | 'DM'
    | 'GROUP_DM'
    | 'UNKNOWN'
    | 'GUILD_PUBLIC_THREAD'
    | 'GUILD_PRIVATE_THREAD'
    | ChannelTypes.DM
    | ChannelTypes.GROUP_DM
    | ChannelTypes.UNKNOWN
    | ChannelTypes.GUILD_PUBLIC_THREAD
    | ChannelTypes.GUILD_PRIVATE_THREAD
  >;
  nsfw?: boolean;
  parent?: ChannelResolvable;
  bitrate?: number;
  userLimit?: number;
  rateLimitPerUser?: number;
  position?: number;
  reason?: string;
}

export interface GuildChannelCloneOptions extends GuildChannelCreateOptions {
  name?: string;
}

export interface GuildChannelOverwriteOptions {
  reason?: string;
  type?: number;
}

export interface GuildCreateOptions {
  afkChannelId?: Snowflake | number;
  afkTimeout?: number;
  channels?: PartialChannelData[];
  defaultMessageNotifications?: DefaultMessageNotificationLevel | number;
  explicitContentFilter?: ExplicitContentFilterLevel | number;
  icon?: BufferResolvable | Base64Resolvable | null;
  roles?: PartialRoleData[];
  systemChannelFlags?: SystemChannelFlagsResolvable;
  systemChannelId?: Snowflake | number;
  verificationLevel?: VerificationLevel | number;
}

export interface GuildWidget {
  enabled: boolean;
  channel: GuildChannel | null;
}

export interface GuildEditData {
  name?: string;
  verificationLevel?: VerificationLevel | number;
  explicitContentFilter?: ExplicitContentFilterLevel | number;
  defaultMessageNotifications?: DefaultMessageNotificationLevel | number;
  afkChannel?: ChannelResolvable;
  systemChannel?: ChannelResolvable;
  systemChannelFlags?: SystemChannelFlagsResolvable;
  afkTimeout?: number;
  icon?: Base64Resolvable;
  owner?: GuildMemberResolvable;
  splash?: Base64Resolvable;
  discoverySplash?: Base64Resolvable;
  banner?: Base64Resolvable;
  rulesChannel?: ChannelResolvable;
  publicUpdatesChannel?: ChannelResolvable;
  preferredLocale?: string;
  description?: string | null;
  features?: GuildFeatures[];
}

export interface GuildEmojiCreateOptions {
  roles?: Collection<Snowflake, Role> | RoleResolvable[];
  reason?: string;
}

export interface GuildEmojiEditData {
  name?: string;
  roles?: Collection<Snowflake, Role> | RoleResolvable[];
}

export type GuildFeatures =
  | 'ANIMATED_ICON'
  | 'BANNER'
  | 'COMMERCE'
  | 'COMMUNITY'
  | 'DISCOVERABLE'
  | 'FEATURABLE'
  | 'INVITE_SPLASH'
  | 'MEMBER_VERIFICATION_GATE_ENABLED'
  | 'MONETIZATION_ENABLED'
  | 'MORE_STICKERS'
  | 'NEWS'
  | 'PARTNERED'
  | 'PREVIEW_ENABLED'
  | 'PRIVATE_THREADS'
  | 'RELAY_ENABLED'
  | 'SEVEN_DAY_THREAD_ARCHIVE'
  | 'THREE_DAY_THREAD_ARCHIVE'
  | 'TICKETED_EVENTS_ENABLED'
  | 'VANITY_URL'
  | 'VERIFIED'
  | 'VIP_REGIONS'
  | 'WELCOME_SCREEN_ENABLED';

export interface GuildMemberEditData {
  nick?: string | null;
  roles?: Collection<Snowflake, Role> | readonly RoleResolvable[];
  mute?: boolean;
  deaf?: boolean;
  channel?: ChannelResolvable | null;
}

export type GuildMemberResolvable = GuildMember | UserResolvable;

export type GuildResolvable = Guild | GuildChannel | GuildMember | GuildEmoji | Invite | Role | Snowflake;

export interface GuildPruneMembersOptions {
  count?: boolean;
  days?: number;
  dry?: boolean;
  reason?: string;
  roles?: RoleResolvable[];
}

export interface GuildWidgetData {
  enabled: boolean;
  channel: GuildChannelResolvable | null;
}

export interface GuildSearchMembersOptions {
  query: string;
  limit?: number;
  cache?: boolean;
}

export type GuildTemplateResolvable = string;

export type HexColorString = `#${string}`;

export interface HTTPAttachmentData {
  attachment: string | Buffer | Stream;
  name: string;
  file: Buffer | Stream;
}

export interface HTTPErrorData {
  json: unknown;
  files: HTTPAttachmentData[];
}

export interface HTTPOptions {
  api?: string;
  version?: number;
  host?: string;
  cdn?: string;
  invite?: string;
  template?: string;
  headers?: Record<string, string>;
}

export type ImageSize = 16 | 32 | 64 | 128 | 256 | 512 | 1024 | 2048 | 4096;

export interface ImageURLOptions extends StaticImageURLOptions {
  dynamic?: boolean;
}

export interface IntegrationData {
  id: Snowflake;
  type: string;
}

export interface IntegrationEditData {
  expireBehavior?: number;
  expireGracePeriod?: number;
}

export interface IntegrationAccount {
  id: string | Snowflake;
  name: string;
}

export interface InteractionCollectorOptions<T extends Interaction> extends CollectorOptions<[T]> {
  channel?: TextChannel | DMChannel | NewsChannel | ThreadChannel;
  componentType?: MessageComponentType | MessageComponentTypes;
  guild?: Guild;
  interactionType?: InteractionType | InteractionTypes;
  max?: number;
  maxComponents?: number;
  maxUsers?: number;
  message?: Message;
}

export interface InteractionDeferOptions {
  ephemeral?: boolean;
  fetchReply?: boolean;
}

export type InteractionDeferUpdateOptions = Omit<InteractionDeferOptions, 'ephemeral'>;

export interface InteractionReplyOptions extends Omit<WebhookMessageOptions, 'username' | 'avatarURL'> {
  ephemeral?: boolean;
  fetchReply?: boolean;
}

export type InteractionResponseType = keyof typeof InteractionResponseTypes;

export type InteractionType = keyof typeof InteractionTypes;

export type InteractionUpdateOptions = Omit<InteractionReplyOptions, 'ephemeral'>;

export type IntentsString =
  | 'GUILDS'
  | 'GUILD_MEMBERS'
  | 'GUILD_BANS'
  | 'GUILD_EMOJIS'
  | 'GUILD_INTEGRATIONS'
  | 'GUILD_WEBHOOKS'
  | 'GUILD_INVITES'
  | 'GUILD_VOICE_STATES'
  | 'GUILD_PRESENCES'
  | 'GUILD_MESSAGES'
  | 'GUILD_MESSAGE_REACTIONS'
  | 'GUILD_MESSAGE_TYPING'
  | 'DIRECT_MESSAGES'
  | 'DIRECT_MESSAGE_REACTIONS'
  | 'DIRECT_MESSAGE_TYPING';

export interface InviteGenerationOptions {
  permissions?: PermissionResolvable;
  guild?: GuildResolvable;
  disableGuildSelect?: boolean;
  scopes: InviteScope[];
}

export interface CreateInviteOptions {
  temporary?: boolean;
  maxAge?: number;
  maxUses?: number;
  unique?: boolean;
  reason?: string;
  targetApplication?: ApplicationResolvable;
  targetUser?: UserResolvable;
  targetType?: InviteTargetType;
}

export type InviteResolvable = string;

export type InviteScope =
  | 'applications.builds.read'
  | 'applications.commands'
  | 'applications.entitlements'
  | 'applications.store.update'
  | 'bot'
  | 'connections'
  | 'email'
  | 'identity'
  | 'guilds'
  | 'guilds.join'
  | 'gdm.join'
  | 'webhook.incoming';

export interface MakeErrorOptions {
  name: string;
  message: string;
  stack: string;
}

export type MemberMention = UserMention | `<@!${Snowflake}>`;

export type MembershipState = keyof typeof MembershipStates;

export type MessageActionRowComponent = MessageButton | MessageSelectMenu;

export type MessageActionRowComponentOptions = MessageButtonOptions | MessageSelectMenuOptions;

export type MessageActionRowComponentResolvable = MessageActionRowComponent | MessageActionRowComponentOptions;

export interface MessageActionRowOptions extends BaseMessageComponentOptions {
  components: MessageActionRowComponentResolvable[];
}

export interface MessageActivity {
  partyId: string;
  type: number;
}

export type MessageAdditions = MessageEmbed | MessageAttachment | (MessageEmbed | MessageAttachment)[];

export interface MessageButtonOptions extends BaseMessageComponentOptions {
  customId?: string;
  disabled?: boolean;
  emoji?: EmojiIdentifierResolvable;
  label?: string;
  style: MessageButtonStyleResolvable;
  url?: string;
}

export type MessageButtonStyle = keyof typeof MessageButtonStyles;

export type MessageButtonStyleResolvable = MessageButtonStyle | MessageButtonStyles;

export interface MessageCollectorOptions extends CollectorOptions<[Message]> {
  max?: number;
  maxProcessed?: number;
}

export type MessageComponent = BaseMessageComponent | MessageActionRow | MessageButton | MessageSelectMenu;

export type MessageComponentCollectorOptions<T extends MessageComponentInteraction> = Omit<
  InteractionCollectorOptions<T>,
  'channel' | 'message' | 'guild' | 'interactionType'
>;

export type MessageComponentOptions =
  | BaseMessageComponentOptions
  | MessageActionRowOptions
  | MessageButtonOptions
  | MessageSelectMenuOptions;

export type MessageComponentType = keyof typeof MessageComponentTypes;

export type MessageComponentTypeResolvable = MessageComponentType | MessageComponentTypes;

export interface MessageEditOptions {
  attachments?: MessageAttachment[];
  content?: string | null;
  embeds?: (MessageEmbed | MessageEmbedOptions)[] | null;
  files?: (FileOptions | BufferResolvable | Stream | MessageAttachment)[];
  flags?: BitFieldResolvable<MessageFlagsString, number>;
  allowedMentions?: MessageMentionOptions;
  components?: (MessageActionRow | MessageActionRowOptions | MessageActionRowComponentResolvable[])[];
}

export interface MessageEmbedAuthor {
  name?: string;
  url?: string;
  iconURL?: string;
  proxyIconURL?: string;
}

export interface MessageEmbedFooter {
  text?: string;
  iconURL?: string;
  proxyIconURL?: string;
}

export interface MessageEmbedImage {
  url: string;
  proxyURL?: string;
  height?: number;
  width?: number;
}

export interface MessageEmbedOptions {
  title?: string;
  description?: string;
  url?: string;
  timestamp?: Date | number;
  color?: ColorResolvable;
  fields?: EmbedFieldData[];
  author?: Partial<MessageEmbedAuthor> & { icon_url?: string; proxy_icon_url?: string };
  thumbnail?: Partial<MessageEmbedThumbnail> & { proxy_url?: string };
  image?: Partial<MessageEmbedImage> & { proxy_url?: string };
  video?: Partial<MessageEmbedVideo> & { proxy_url?: string };
  footer?: Partial<MessageEmbedFooter> & { icon_url?: string; proxy_icon_url?: string };
}

export interface MessageEmbedProvider {
  name: string;
  url: string;
}

export interface MessageEmbedThumbnail {
  url: string;
  proxyURL?: string;
  height?: number;
  width?: number;
}

export interface MessageEmbedVideo {
  url?: string;
  proxyURL?: string;
  height?: number;
  width?: number;
}

export interface MessageEvent {
  data: WebSocket.Data;
  type: string;
  target: WebSocket;
}

export type MessageFlagsString =
  | 'CROSSPOSTED'
  | 'IS_CROSSPOST'
  | 'SUPPRESS_EMBEDS'
  | 'SOURCE_MESSAGE_DELETED'
  | 'URGENT'
  | 'HAS_THREAD'
  | 'EPHEMERAL'
  | 'LOADING';

export interface MessageInteraction {
  id: Snowflake;
  type: InteractionType;
  commandName: string;
  user: User;
}

export interface MessageMentionsHasOptions {
  ignoreDirect?: boolean;
  ignoreRoles?: boolean;
  ignoreEveryone?: boolean;
}

export interface MessageMentionOptions {
  parse?: MessageMentionTypes[];
  roles?: Snowflake[];
  users?: Snowflake[];
  repliedUser?: boolean;
}

export type MessageMentionTypes = 'roles' | 'users' | 'everyone';

export interface MessageOptions {
  tts?: boolean;
  nonce?: string | number;
  content?: string | null;
  embeds?: (MessageEmbed | MessageEmbedOptions)[];
  components?: (MessageActionRow | MessageActionRowOptions | MessageActionRowComponentResolvable[])[];
  allowedMentions?: MessageMentionOptions;
  files?: (FileOptions | BufferResolvable | Stream | MessageAttachment)[];
  reply?: ReplyOptions;
}

export type MessageReactionResolvable =
  | MessageReaction
  | Snowflake
  | `${string}:${Snowflake}`
  | `<:${string}:${Snowflake}>`
  | `<a:${string}:${Snowflake}>`
  | string;

export interface MessageReference {
  channelId: Snowflake;
  guildId: Snowflake;
  messageId: Snowflake | null;
}

export type MessageResolvable = Message | Snowflake;

export interface MessageSelectMenuOptions extends BaseMessageComponentOptions {
  customId?: string;
  disabled?: boolean;
  maxValues?: number;
  minValues?: number;
  options?: MessageSelectOptionData[];
  placeholder?: string;
}

export interface MessageSelectOption {
  default: boolean;
  description: string | null;
  emoji: APIPartialEmoji | null;
  label: string;
  value: string;
}

export interface MessageSelectOptionData {
  default?: boolean;
  description?: string;
  emoji?: EmojiIdentifierResolvable;
  label: string;
  value: string;
}

export type MessageTarget =
  | Interaction
  | InteractionWebhook
  | TextChannel
  | NewsChannel
  | ThreadChannel
  | DMChannel
  | User
  | GuildMember
  | Webhook
  | WebhookClient
  | Message
  | MessageManager;

export type MessageType =
  | 'DEFAULT'
  | 'RECIPIENT_ADD'
  | 'RECIPIENT_REMOVE'
  | 'CALL'
  | 'CHANNEL_NAME_CHANGE'
  | 'CHANNEL_ICON_CHANGE'
  | 'PINS_ADD'
  | 'GUILD_MEMBER_JOIN'
  | 'USER_PREMIUM_GUILD_SUBSCRIPTION'
  | 'USER_PREMIUM_GUILD_SUBSCRIPTION_TIER_1'
  | 'USER_PREMIUM_GUILD_SUBSCRIPTION_TIER_2'
  | 'USER_PREMIUM_GUILD_SUBSCRIPTION_TIER_3'
  | 'CHANNEL_FOLLOW_ADD'
  | 'GUILD_DISCOVERY_DISQUALIFIED'
  | 'GUILD_DISCOVERY_REQUALIFIED'
  | 'GUILD_DISCOVERY_GRACE_PERIOD_INITIAL_WARNING'
  | 'GUILD_DISCOVERY_GRACE_PERIOD_FINAL_WARNING'
  | 'THREAD_CREATED'
  | 'REPLY'
  | 'APPLICATION_COMMAND'
  | 'THREAD_STARTER_MESSAGE'
  | 'GUILD_INVITE_REMINDER';

export type MFALevel = keyof typeof MFALevels;

export interface MultipleShardRespawnOptions {
  shardDelay?: number;
  respawnDelay?: number;
  timeout?: number;
}

export interface MultipleShardSpawnOptions {
  amount?: number | 'auto';
  delay?: number;
  timeout?: number;
}

export type NSFWLevel = keyof typeof NSFWLevels;

export interface OverwriteData {
  allow?: PermissionResolvable;
  deny?: PermissionResolvable;
  id: GuildMemberResolvable | RoleResolvable;
  type?: OverwriteType;
}

export type OverwriteResolvable = PermissionOverwrites | OverwriteData;

export type OverwriteType = 'member' | 'role';

export type PermissionFlags = Record<PermissionString, bigint>;

export type PermissionOverwriteOptions = Partial<Record<PermissionString, boolean | null>>;

export type PermissionResolvable = BitFieldResolvable<PermissionString, bigint>;

export type PermissionOverwriteResolvable = UserResolvable | RoleResolvable | PermissionOverwrites;

export type PermissionString =
  | 'CREATE_INSTANT_INVITE'
  | 'KICK_MEMBERS'
  | 'BAN_MEMBERS'
  | 'ADMINISTRATOR'
  | 'MANAGE_CHANNELS'
  | 'MANAGE_GUILD'
  | 'ADD_REACTIONS'
  | 'VIEW_AUDIT_LOG'
  | 'PRIORITY_SPEAKER'
  | 'STREAM'
  | 'VIEW_CHANNEL'
  | 'SEND_MESSAGES'
  | 'SEND_TTS_MESSAGES'
  | 'MANAGE_MESSAGES'
  | 'EMBED_LINKS'
  | 'ATTACH_FILES'
  | 'READ_MESSAGE_HISTORY'
  | 'MENTION_EVERYONE'
  | 'USE_EXTERNAL_EMOJIS'
  | 'VIEW_GUILD_INSIGHTS'
  | 'CONNECT'
  | 'SPEAK'
  | 'MUTE_MEMBERS'
  | 'DEAFEN_MEMBERS'
  | 'MOVE_MEMBERS'
  | 'USE_VAD'
  | 'CHANGE_NICKNAME'
  | 'MANAGE_NICKNAMES'
  | 'MANAGE_ROLES'
  | 'MANAGE_WEBHOOKS'
  | 'MANAGE_EMOJIS'
  | 'USE_APPLICATION_COMMANDS'
  | 'REQUEST_TO_SPEAK'
  | 'MANAGE_THREADS'
  | 'USE_PUBLIC_THREADS'
  | 'USE_PRIVATE_THREADS';

export type RecursiveArray<T> = ReadonlyArray<T | RecursiveArray<T>>;

export type RecursiveReadonlyArray<T> = ReadonlyArray<T | RecursiveReadonlyArray<T>>;

export type PremiumTier = keyof typeof PremiumTiers;

export interface PresenceData {
  status?: PresenceStatusData;
  afk?: boolean;
  activities?: ActivitiesOptions[];
  shardId?: number | number[];
}

export type PresenceResolvable = Presence | UserResolvable | Snowflake;

<<<<<<< HEAD
=======
export type Partialize<T, O extends string> = {
  readonly client: Client;
  readonly createdAt: Date;
  readonly createdTimestamp: number;
  deleted: boolean;
  id: Snowflake;
  partial: true;
  fetch(): Promise<T>;
} & {
  [K in keyof Omit<
    T,
    'client' | 'createdAt' | 'createdTimestamp' | 'id' | 'partial' | 'fetch' | 'deleted' | O
  >]: T[K] extends (...args: any[]) => void ? T[K] : T[K] | null;
};

export interface PartialDMChannel
  extends Partialize<
    DMChannel,
    'lastMessage' | 'lastMessageId' | 'messages' | 'recipient' | 'type' | 'typing' | 'typingCount'
  > {
  lastMessage: null;
  lastMessageId: undefined;
  messages: MessageManager;
  recipient: User | PartialUser;
  type: 'DM';
  readonly typing: boolean;
  readonly typingCount: number;
}

>>>>>>> 5b6be0ce
export interface PartialChannelData {
  id?: Snowflake | number;
  name: string;
  topic?: string;
  type?: ChannelTypes;
  parentId?: Snowflake | number;
  permissionOverwrites?: PartialOverwriteData[];
}

export type Partialize<
  T extends AllowedPartial,
  N extends keyof T | null = null,
  M extends keyof T | null = null,
  E extends keyof T | '' = '',
> = {
  readonly client: Client;
  id: Snowflake;
  partial: true;
} & {
  [K in keyof Omit<T, 'client' | 'id' | 'partial' | E>]: K extends N ? null : K extends M ? T[K] | null : T[K];
};

export interface PartialDMChannel extends Partialize<DMChannel, null, null, 'lastMessageId'> {
  lastMessageId: undefined;
}

export interface PartialGuildMember extends Partialize<GuildMember, 'joinedAt' | 'joinedTimestamp', 'user'> {}

export interface PartialMessage
  extends Partialize<Message, 'type' | 'system' | 'pinned' | 'tts', 'content' | 'cleanContent' | 'author'> {}

export interface PartialMessageReaction extends Partialize<MessageReaction, 'count'> {}

export interface PartialOverwriteData {
  id: Snowflake | number;
  type?: OverwriteType;
  allow?: PermissionResolvable;
  deny?: PermissionResolvable;
}

export interface PartialRoleData extends RoleData {
  id?: Snowflake | number;
}

export type PartialTypes = 'USER' | 'CHANNEL' | 'GUILD_MEMBER' | 'MESSAGE' | 'REACTION';

export interface PartialUser extends Partialize<User, 'username' | 'tag' | 'discriminator'> {}

export type PresenceStatusData = ClientPresenceStatus | 'invisible';

export type PresenceStatus = PresenceStatusData | 'offline';

export type PrivacyLevel = keyof typeof PrivacyLevels;

export interface RateLimitData {
  timeout: number;
  limit: number;
  method: string;
  path: string;
  route: string;
  global: boolean;
}

export interface InvalidRequestWarningData {
  count: number;
  remainingTime: number;
}

export interface ReactionCollectorOptions extends CollectorOptions<[MessageReaction, User]> {
  max?: number;
  maxEmojis?: number;
  maxUsers?: number;
}

export interface ReplyOptions {
  messageReference: MessageResolvable;
  failIfNotExists?: boolean;
}

export interface ReplyMessageOptions extends Omit<MessageOptions, 'reply'> {
  failIfNotExists?: boolean;
}

export interface ResolvedOverwriteOptions {
  allow: Permissions;
  deny: Permissions;
}

export interface RoleData {
  name?: string;
  color?: ColorResolvable;
  hoist?: boolean;
  position?: number;
  permissions?: PermissionResolvable;
  mentionable?: boolean;
}

export type RoleMention = '@everyone' | `<@&${Snowflake}>`;

export interface RolePosition {
  role: RoleResolvable;
  position: number;
}

export type RoleResolvable = Role | Snowflake;

export interface RoleTagData {
  botId?: Snowflake;
  integrationId?: Snowflake;
  premiumSubscriberRole?: true;
}

export interface SetChannelPositionOptions {
  relative?: boolean;
  reason?: string;
}

export interface SetParentOptions {
  lockPermissions?: boolean;
  reason?: string;
}

export interface SetRolePositionOptions {
  relative?: boolean;
  reason?: string;
}

export type ShardingManagerMode = 'process' | 'worker';

export interface ShardingManagerOptions {
  totalShards?: number | 'auto';
  shardList?: number[] | 'auto';
  mode?: ShardingManagerMode;
  respawn?: boolean;
  shardArgs?: string[];
  token?: string;
  execArgv?: string[];
}

export { Snowflake };

export interface SplitOptions {
  maxLength?: number;
  char?: string | string[] | RegExp | RegExp[];
  prepend?: string;
  append?: string;
}

export interface StaticImageURLOptions {
  format?: AllowedImageFormat;
  size?: ImageSize;
}

export type StageInstanceResolvable = StageInstance | Snowflake;

export type Status = number;

export type StickerFormatType = keyof typeof StickerFormatTypes;

export type SystemChannelFlagsString =
  | 'SUPPRESS_JOIN_NOTIFICATIONS'
  | 'SUPPRESS_PREMIUM_SUBSCRIPTIONS'
  | 'SUPPRESS_GUILD_REMINDER_NOTIFICATIONS';

export type SystemChannelFlagsResolvable = BitFieldResolvable<SystemChannelFlagsString, number>;

export type SystemMessageType = Exclude<MessageType, 'DEFAULT' | 'REPLY' | 'APPLICATION_COMMAND'>;

export interface TypingData {
  user: User | PartialUser;
  since: Date;
  lastTimestamp: Date;
  elapsedTime: number;
  timeout: NodeJS.Timeout;
}

export interface StageInstanceEditOptions {
  topic?: string;
  privacyLevel?: PrivacyLevel | number;
}

export type TextBasedChannelTypes =
  | 'DM'
  | 'GUILD_TEXT'
  | 'GUILD_NEWS'
  | 'GUILD_NEWS_THREAD'
  | 'GUILD_PUBLIC_THREAD'
  | 'GUILD_PRIVATE_THREAD';

export type ThreadAutoArchiveDuration = 60 | 1440 | 4320 | 10080;

export type ThreadChannelResolvable = ThreadChannel | Snowflake;

export type ThreadChannelTypes = 'GUILD_NEWS_THREAD' | 'GUILD_PUBLIC_THREAD' | 'GUILD_PRIVATE_THREAD';

export interface ThreadCreateOptions<AllowedThreadType> {
  name: string;
  autoArchiveDuration: ThreadAutoArchiveDuration;
  startMessage?: MessageResolvable;
  type?: AllowedThreadType;
  reason?: string;
}

export interface ThreadEditData {
  name?: string;
  archived?: boolean;
  autoArchiveDuration?: ThreadAutoArchiveDuration;
  rateLimitPerUser?: number;
  locked?: boolean;
}

export type ThreadMemberFlagsString = '';

export type ThreadMemberResolvable = ThreadMember | UserResolvable;

export type UserFlagsString =
  | 'DISCORD_EMPLOYEE'
  | 'PARTNERED_SERVER_OWNER'
  | 'HYPESQUAD_EVENTS'
  | 'BUGHUNTER_LEVEL_1'
  | 'HOUSE_BRAVERY'
  | 'HOUSE_BRILLIANCE'
  | 'HOUSE_BALANCE'
  | 'EARLY_SUPPORTER'
  | 'TEAM_USER'
  | 'BUGHUNTER_LEVEL_2'
  | 'VERIFIED_BOT'
  | 'EARLY_VERIFIED_BOT_DEVELOPER'
  | 'DISCORD_CERTIFIED_MODERATOR';

export type UserMention = `<@${Snowflake}>`;

export type UserResolvable = User | Snowflake | Message | GuildMember | ThreadMember;

export interface Vanity {
  code: string | null;
  uses: number | null;
}

export type VerificationLevel = keyof typeof VerificationLevels;

export type VoiceBasedChannelTypes = 'GUILD_VOICE' | 'GUILD_STAGE_VOICE';

export type WebhookClientOptions = Pick<
  ClientOptions,
  'allowedMentions' | 'restTimeOffset' | 'restRequestTimeout' | 'retryLimit' | 'http'
>;

export interface WebhookEditData {
  name?: string;
  avatar?: BufferResolvable;
  channel?: ChannelResolvable;
}

export type WebhookEditMessageOptions = Pick<
  WebhookMessageOptions,
  'content' | 'embeds' | 'files' | 'allowedMentions' | 'components'
>;

export interface WebhookMessageOptions extends Omit<MessageOptions, 'reply'> {
  username?: string;
  avatarURL?: string;
  threadId?: Snowflake;
}

export type WebhookType = keyof typeof WebhookTypes;

export interface WebSocketOptions {
  large_threshold?: number;
  compress?: boolean;
  properties?: WebSocketProperties;
}

export interface WebSocketProperties {
  $os?: string;
  $browser?: string;
  $device?: string;
}

export interface WidgetActivity {
  name: string;
}

export interface WidgetChannel {
  id: Snowflake;
  name: string;
  position: number;
}

export interface WelcomeChannelData {
  description: string;
  channel: GuildChannelResolvable;
  emoji?: EmojiIdentifierResolvable;
}

export interface WelcomeScreenEditData {
  enabled?: boolean;
  description?: string;
  welcomeChannels?: WelcomeChannelData[];
}

export type WSEventType =
  | 'READY'
  | 'RESUMED'
  | 'APPLICATION_COMMAND_CREATE'
  | 'APPLICATION_COMMAND_DELETE'
  | 'APPLICATION_COMMAND_UPDATE'
  | 'GUILD_CREATE'
  | 'GUILD_DELETE'
  | 'GUILD_UPDATE'
  | 'INVITE_CREATE'
  | 'INVITE_DELETE'
  | 'GUILD_MEMBER_ADD'
  | 'GUILD_MEMBER_REMOVE'
  | 'GUILD_MEMBER_UPDATE'
  | 'GUILD_MEMBERS_CHUNK'
  | 'GUILD_ROLE_CREATE'
  | 'GUILD_ROLE_DELETE'
  | 'GUILD_ROLE_UPDATE'
  | 'GUILD_BAN_ADD'
  | 'GUILD_BAN_REMOVE'
  | 'GUILD_EMOJIS_UPDATE'
  | 'GUILD_INTEGRATIONS_UPDATE'
  | 'CHANNEL_CREATE'
  | 'CHANNEL_DELETE'
  | 'CHANNEL_UPDATE'
  | 'CHANNEL_PINS_UPDATE'
  | 'MESSAGE_CREATE'
  | 'MESSAGE_DELETE'
  | 'MESSAGE_UPDATE'
  | 'MESSAGE_DELETE_BULK'
  | 'MESSAGE_REACTION_ADD'
  | 'MESSAGE_REACTION_REMOVE'
  | 'MESSAGE_REACTION_REMOVE_ALL'
  | 'MESSAGE_REACTION_REMOVE_EMOJI'
  | 'USER_UPDATE'
  | 'PRESENCE_UPDATE'
  | 'TYPING_START'
  | 'VOICE_STATE_UPDATE'
  | 'VOICE_SERVER_UPDATE'
  | 'WEBHOOKS_UPDATE'
  | 'INTERACTION_CREATE'
  | 'STAGE_INSTANCE_CREATE'
  | 'STAGE_INSTANCE_UPDATE'
  | 'STAGE_INSTANCE_DELETE';

export type Serialized<T> = T extends symbol | bigint | (() => any)
  ? never
  : T extends number | string | boolean | undefined
  ? T
  : T extends { toJSON(): infer R }
  ? R
  : T extends ReadonlyArray<infer V>
  ? Serialized<V>[]
  : T extends ReadonlyMap<unknown, unknown> | ReadonlySet<unknown>
  ? {}
  : { [K in keyof T]: Serialized<T[K]> };

//#endregion

//#region Voice

/**
 * @internal Use `DiscordGatewayAdapterLibraryMethods` from `@discordjs/voice` instead.
 */
export interface InternalDiscordGatewayAdapterLibraryMethods {
  onVoiceServerUpdate(data: GatewayVoiceServerUpdateDispatchData): void;
  onVoiceStateUpdate(data: GatewayVoiceStateUpdateDispatchData): void;
  destroy(): void;
}

/**
 * @internal Use `DiscordGatewayAdapterImplementerMethods` from `@discordjs/voice` instead.
 */
export interface InternalDiscordGatewayAdapterImplementerMethods {
  sendPayload(payload: unknown): boolean;
  destroy(): void;
}

/**
 * @internal Use `DiscordGatewayAdapterCreator` from `@discordjs/voice` instead.
 */
export type InternalDiscordGatewayAdapterCreator = (
  methods: InternalDiscordGatewayAdapterLibraryMethods,
) => InternalDiscordGatewayAdapterImplementerMethods;

//#endregion<|MERGE_RESOLUTION|>--- conflicted
+++ resolved
@@ -269,12 +269,8 @@
   public readonly createdTimestamp: number;
   public deleted: boolean;
   public id: Snowflake;
-<<<<<<< HEAD
   public readonly partial: false;
-  public type: keyof typeof ChannelType;
-=======
   public type: keyof typeof ChannelTypes;
->>>>>>> 5b6be0ce
   public delete(): Promise<Channel>;
   public fetch(force?: boolean): Promise<Channel>;
   public isText(): this is TextChannel | DMChannel | NewsChannel | ThreadChannel;
@@ -461,12 +457,7 @@
   public constructor(client: Client, data?: unknown);
   public messages: MessageManager;
   public recipient: User;
-<<<<<<< HEAD
-  public type: 'dm';
-=======
-  public readonly partial: false;
   public type: 'DM';
->>>>>>> 5b6be0ce
   public fetch(force?: boolean): Promise<this>;
 }
 
@@ -2502,13 +2493,9 @@
 
 export type AllowedImageFormat = 'webp' | 'png' | 'jpg' | 'jpeg' | 'gif';
 
-<<<<<<< HEAD
 export type AllowedPartial = User | Channel | GuildMember | Message | MessageReaction;
 
-export type AllowedThreadTypeForNewsChannel = 'news_thread' | 10;
-=======
 export type AllowedThreadTypeForNewsChannel = 'GUILD_NEWS_THREAD' | 10;
->>>>>>> 5b6be0ce
 
 export type AllowedThreadTypeForTextChannel = 'GUILD_PUBLIC_THREAD' | 'GUILD_PRIVATE_THREAD' | 11 | 12;
 
@@ -3805,38 +3792,6 @@
 
 export type PresenceResolvable = Presence | UserResolvable | Snowflake;
 
-<<<<<<< HEAD
-=======
-export type Partialize<T, O extends string> = {
-  readonly client: Client;
-  readonly createdAt: Date;
-  readonly createdTimestamp: number;
-  deleted: boolean;
-  id: Snowflake;
-  partial: true;
-  fetch(): Promise<T>;
-} & {
-  [K in keyof Omit<
-    T,
-    'client' | 'createdAt' | 'createdTimestamp' | 'id' | 'partial' | 'fetch' | 'deleted' | O
-  >]: T[K] extends (...args: any[]) => void ? T[K] : T[K] | null;
-};
-
-export interface PartialDMChannel
-  extends Partialize<
-    DMChannel,
-    'lastMessage' | 'lastMessageId' | 'messages' | 'recipient' | 'type' | 'typing' | 'typingCount'
-  > {
-  lastMessage: null;
-  lastMessageId: undefined;
-  messages: MessageManager;
-  recipient: User | PartialUser;
-  type: 'DM';
-  readonly typing: boolean;
-  readonly typingCount: number;
-}
-
->>>>>>> 5b6be0ce
 export interface PartialChannelData {
   id?: Snowflake | number;
   name: string;
