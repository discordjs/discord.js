--- conflicted
+++ resolved
@@ -1482,13 +1482,8 @@
   public setEmoji(emoji: EmojiIdentifierResolvable): this;
   public setLabel(label: string): this;
   public setStyle(style: MessageButtonStyleResolvable): this;
-<<<<<<< HEAD
   public setURL(url: LinkButtonURL): this;
-  public toJSON(): unknown;
-=======
-  public setURL(url: string): this;
   public toJSON(): APIButtonComponent;
->>>>>>> 9f3bf292
   private static resolveStyle(style: MessageButtonStyleResolvable): MessageButtonStyle;
 }
 
