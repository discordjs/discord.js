--- conflicted
+++ resolved
@@ -1360,13 +1360,8 @@
     public iconURL(options?: ImageURLOptions): string | null;
   }
 
-<<<<<<< HEAD
   export class PermissionOverwrites extends Base {
     constructor(client: Client, data: object, channel: GuildChannel);
-=======
-  export class PermissionOverwrites {
-    constructor(guildChannel: GuildChannel, data?: unknown);
->>>>>>> fdad1409
     public allow: Readonly<Permissions>;
     public readonly channel: GuildChannel;
     public deny: Readonly<Permissions>;
