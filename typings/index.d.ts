import {
  blockQuote,
  bold,
  codeBlock,
  hideLinkEmbed,
  hyperlink,
  inlineCode,
  italic,
  quote,
  strikethrough,
  time,
  TimestampStyles,
  TimestampStylesString,
  underscore,
  spoiler,
} from '@discordjs/builders';
import { Collection } from '@discordjs/collection';
import { ChildProcess } from 'child_process';
import {
  APIActionRowComponent,
  APIApplicationCommand,
  APIApplicationCommandInteractionData,
  APIApplicationCommandInteractionDataOption,
  APIApplicationCommandPermission,
  APIAuditLogChange,
  APIEmoji,
  APIInteractionDataResolvedChannel,
  APIInteractionDataResolvedGuildMember,
  APIInteractionGuildMember,
  APIMessage,
  APIMessageComponent,
  APIOverwrite,
  APIPartialChannel,
  APIPartialEmoji,
  APIPartialGuild,
  APIRole,
  APITemplateSerializedSourceGuild,
  APIUser,
  GatewayVoiceServerUpdateDispatchData,
  GatewayVoiceStateUpdateDispatchData,
  Snowflake,
} from 'discord-api-types/v9';
import { EventEmitter } from 'events';
import { Stream } from 'stream';
import { MessagePort, Worker } from 'worker_threads';
import * as WebSocket from 'ws';
import {
  ActivityTypes,
  ApplicationCommandOptionTypes,
  ApplicationCommandPermissionTypes,
  ChannelTypes,
  DefaultMessageNotificationLevels,
  ExplicitContentFilterLevels,
  InteractionResponseTypes,
  InteractionTypes,
  InviteTargetType,
  MembershipStates,
  MessageButtonStyles,
  MessageComponentTypes,
  MFALevels,
  NSFWLevels,
  OverwriteTypes,
  PremiumTiers,
  PrivacyLevels,
  StickerFormatTypes,
  StickerTypes,
  VerificationLevels,
  WebhookTypes,
} from './enums';
import {
  RawActivityData,
  RawAnonymousGuildData,
  RawApplicationCommandData,
  RawApplicationData,
  RawBaseGuildData,
  RawChannelData,
  RawClientApplicationData,
  RawCommandInteractionData,
  RawDMChannelData,
  RawEmojiData,
  RawGuildAuditLogData,
  RawGuildAuditLogEntryData,
  RawGuildBanData,
  RawGuildChannelData,
  RawGuildData,
  RawGuildEmojiData,
  RawGuildMemberData,
  RawGuildPreviewData,
  RawGuildTemplateData,
  RawIntegrationApplicationData,
  RawIntegrationData,
  RawInteractionData,
  RawInviteData,
  RawInviteGuildData,
  RawInviteStageInstance,
  RawMessageAttachementData,
  RawMessageButtonInteractionData,
  RawMessageComponentInteractionData,
  RawMessageData,
  RawMessagePayloadData,
  RawMessageReactionData,
  RawMessageSelectMenuInteractionData,
  RawOAuth2GuildData,
  RawPartialGroupDMChannelData,
  RawPartialMessageData,
  RawPermissionOverwriteData,
  RawPresenceData,
  RawReactionEmojiData,
  RawRichPresenceAssets,
  RawRoleData,
  RawStageInstanceData,
  RawStickerData,
  RawStickerPackData,
  RawTeamData,
  RawTeamMemberData,
  RawThreadChannelData,
  RawThreadMemberData,
  RawTypingData,
  RawUserData,
  RawVoiceRegionData,
  RawVoiceStateData,
  RawWebhookData,
  RawWelcomeChannelData,
  RawWelcomeScreenData,
  RawWidgetData,
  RawWidgetMemberData,
} from './rawDataTypes';

//#region Classes

export class Activity {
  public constructor(presence: Presence, data?: RawActivityData);
  public applicationId: Snowflake | null;
  public assets: RichPresenceAssets | null;
  public buttons: string[];
  public readonly createdAt: Date;
  public createdTimestamp: number;
  public details: string | null;
  public emoji: Emoji | null;
  public flags: Readonly<ActivityFlags>;
  public id: Snowflake;
  public name: string;
  public party: {
    id: string | null;
    size: [number, number];
  } | null;
  public platform: ActivityPlatform | null;
  public sessionId: string | null;
  public state: string | null;
  public syncId: string | null;
  public timestamps: {
    start: Date | null;
    end: Date | null;
  } | null;
  public type: ActivityType;
  public url: string | null;
  public equals(activity: Activity): boolean;
}

export class ActivityFlags extends BitField<ActivityFlagsString> {
  public static FLAGS: Record<ActivityFlagsString, number>;
  public static resolve(bit?: BitFieldResolvable<ActivityFlagsString, number>): number;
}

export abstract class AnonymousGuild extends BaseGuild {
  public constructor(client: Client, data: RawAnonymousGuildData, immediatePatch?: boolean);
  public banner: string | null;
  public description: string | null;
  public nsfwLevel: NSFWLevel;
  public splash: string | null;
  public vanityURLCode: string | null;
  public verificationLevel: VerificationLevel;
  public bannerURL(options?: StaticImageURLOptions): string | null;
  public splashURL(options?: StaticImageURLOptions): string | null;
}

export abstract class Application extends Base {
  public constructor(client: Client, data: RawApplicationData);
  public readonly createdAt: Date;
  public readonly createdTimestamp: number;
  public description: string | null;
  public icon: string | null;
  public id: Snowflake;
  public name: string | null;
  public coverURL(options?: StaticImageURLOptions): string | null;
  public fetchAssets(): Promise<ApplicationAsset[]>;
  public iconURL(options?: StaticImageURLOptions): string | null;
  public toJSON(): unknown;
  public toString(): string | null;
}

export class ApplicationCommand<PermissionsFetchType = {}> extends Base {
  public constructor(client: Client, data: RawApplicationCommandData, guild?: Guild, guildId?: Snowflake);
  public applicationId: Snowflake;
  public readonly createdAt: Date;
  public readonly createdTimestamp: number;
  public defaultPermission: boolean;
  public description: string;
  public guild: Guild | null;
  public guildId: Snowflake | null;
  public readonly manager: ApplicationCommandManager;
  public id: Snowflake;
  public name: string;
  public options: ApplicationCommandOption[];
  public permissions: ApplicationCommandPermissionsManager<
    PermissionsFetchType,
    PermissionsFetchType,
    PermissionsFetchType,
    Guild | null,
    Snowflake
  >;
  public delete(): Promise<ApplicationCommand<PermissionsFetchType>>;
  public edit(data: ApplicationCommandData): Promise<ApplicationCommand<PermissionsFetchType>>;
  private static transformOption(option: ApplicationCommandOptionData, received?: boolean): unknown;
}

export type ApplicationResolvable = Application | Activity | Snowflake;

export class ApplicationFlags extends BitField<ApplicationFlagsString> {
  public static FLAGS: Record<ApplicationFlagsString, number>;
  public static resolve(bit?: BitFieldResolvable<ApplicationFlagsString, number>): number;
}

export class Base {
  public constructor(client: Client);
  public readonly client: Client;
  public toJSON(...props: Record<string, boolean | string>[]): unknown;
  public valueOf(): string;
}

export class BaseClient extends EventEmitter {
  public constructor(options?: ClientOptions | WebhookClientOptions);
  private readonly api: unknown;
  private rest: unknown;
  private decrementMaxListeners(): void;
  private incrementMaxListeners(): void;

  public options: ClientOptions | WebhookClientOptions;
  public destroy(): void;
  public toJSON(...props: Record<string, boolean | string>[]): unknown;
}

export abstract class BaseGuild extends Base {
  public constructor(client: Client, data: RawBaseGuildData);
  public readonly createdAt: Date;
  public readonly createdTimestamp: number;
  public features: GuildFeatures[];
  public icon: string | null;
  public id: Snowflake;
  public name: string;
  public readonly nameAcronym: string;
  public readonly partnered: boolean;
  public readonly verified: boolean;
  public fetch(): Promise<Guild>;
  public iconURL(options?: ImageURLOptions): string | null;
  public toString(): string;
}

export class BaseGuildEmoji extends Emoji {
  public constructor(client: Client, data: RawGuildEmojiData, guild: Guild | GuildPreview);
  public available: boolean | null;
  public readonly createdAt: Date;
  public readonly createdTimestamp: number;
  public guild: Guild | GuildPreview;
  public id: Snowflake;
  public managed: boolean | null;
  public requiresColons: boolean | null;
}

export class BaseGuildTextChannel extends TextBasedChannel(GuildChannel) {
  public constructor(guild: Guild, data?: RawGuildChannelData, client?: Client, immediatePatch?: boolean);
  public defaultAutoArchiveDuration?: ThreadAutoArchiveDuration;
  public messages: MessageManager;
  public nsfw: boolean;
  public threads: ThreadManager<AllowedThreadTypeForTextChannel>;
  public topic: string | null;
  public createInvite(options?: CreateInviteOptions): Promise<Invite>;
  public createWebhook(name: string, options?: ChannelWebhookCreateOptions): Promise<Webhook>;
  public fetchInvites(cache?: boolean): Promise<Collection<string, Invite>>;
  public setDefaultAutoArchiveDuration(
    defaultAutoArchiveDuration: ThreadAutoArchiveDuration,
    reason?: string,
  ): Promise<this>;
  public setNSFW(nsfw: boolean, reason?: string): Promise<this>;
  public setTopic(topic: string | null, reason?: string): Promise<this>;
  public setType(type: Pick<typeof ChannelTypes, 'GUILD_TEXT'>, reason?: string): Promise<TextChannel>;
  public setType(type: Pick<typeof ChannelTypes, 'GUILD_NEWS'>, reason?: string): Promise<NewsChannel>;
  public fetchWebhooks(): Promise<Collection<Snowflake, Webhook>>;
}

export class BaseGuildVoiceChannel extends GuildChannel {
  public constructor(guild: Guild, data?: RawGuildChannelData);
  public readonly members: Collection<Snowflake, GuildMember>;
  public readonly full: boolean;
  public readonly joinable: boolean;
  public rtcRegion: string | null;
  public bitrate: number;
  public userLimit: number;
  public createInvite(options?: CreateInviteOptions): Promise<Invite>;
  public setRTCRegion(region: string | null): Promise<this>;
  public fetchInvites(cache?: boolean): Promise<Collection<string, Invite>>;
}

export class BaseMessageComponent {
  public constructor(data?: BaseMessageComponent | BaseMessageComponentOptions);
  public type: MessageComponentType | null;
  private static create(
    data: MessageComponentOptions,
    client?: Client | WebhookClient,
    skipValidation?: boolean,
  ): MessageComponent | undefined;
  private static resolveType(type: MessageComponentTypeResolvable): MessageComponentType;
}

export class BitField<S extends string, N extends number | bigint = number> {
  public constructor(bits?: BitFieldResolvable<S, N>);
  public bitfield: N;
  public add(...bits: BitFieldResolvable<S, N>[]): BitField<S, N>;
  public any(bit: BitFieldResolvable<S, N>): boolean;
  public equals(bit: BitFieldResolvable<S, N>): boolean;
  public freeze(): Readonly<BitField<S, N>>;
  public has(bit: BitFieldResolvable<S, N>): boolean;
  public missing(bits: BitFieldResolvable<S, N>, ...hasParams: readonly unknown[]): S[];
  public remove(...bits: BitFieldResolvable<S, N>[]): BitField<S, N>;
  public serialize(...hasParams: readonly unknown[]): Record<S, boolean>;
  public toArray(...hasParams: readonly unknown[]): S[];
  public toJSON(): N extends number ? number : string;
  public valueOf(): N;
  public [Symbol.iterator](): IterableIterator<S>;
  public static FLAGS: Record<string, number | bigint>;
  public static resolve(bit?: BitFieldResolvable<string, number | bigint>): number | bigint;
}

export class ButtonInteraction extends MessageComponentInteraction {
  public constructor(client: Client, data: RawMessageButtonInteractionData);
  public componentType: 'BUTTON';
}

export class CategoryChannel extends GuildChannel {
  public readonly children: Collection<Snowflake, GuildChannel>;
  public type: 'GUILD_CATEGORY';
}

export type CategoryChannelResolvable = Snowflake | CategoryChannel;

export class Channel extends Base {
  public constructor(client: Client, data?: RawChannelData, immediatePatch?: boolean);
  public readonly createdAt: Date;
  public readonly createdTimestamp: number;
  public deleted: boolean;
  public id: Snowflake;
  public readonly partial: false;
  public type: keyof typeof ChannelTypes;
  public delete(): Promise<Channel>;
  public fetch(force?: boolean): Promise<Channel>;
  public isText(): this is TextBasedChannels;
  public isVoice(): this is VoiceChannel | StageChannel;
  public isThread(): this is ThreadChannel;
  public toString(): ChannelMention;
}

type If<T extends boolean, A, B = null> = T extends true ? A : T extends false ? B : A | B;

export class Client<Ready extends boolean = boolean> extends BaseClient {
  public constructor(options: ClientOptions);
  private actions: unknown;
  private _eval(script: string): unknown;
  private _validateOptions(options: ClientOptions): void;

  public application: If<Ready, ClientApplication>;
  public channels: ChannelManager;
  public readonly emojis: BaseGuildEmojiManager;
  public guilds: GuildManager;
  public options: ClientOptions;
  public readyAt: If<Ready, Date>;
  public readonly readyTimestamp: If<Ready, number>;
  public shard: ShardClientUtil | null;
  public token: If<Ready, string, string | null>;
  public uptime: If<Ready, number>;
  public user: If<Ready, ClientUser>;
  public users: UserManager;
  public voice: ClientVoiceManager;
  public ws: WebSocketManager;
  public destroy(): void;
  public fetchGuildPreview(guild: GuildResolvable): Promise<GuildPreview>;
  public fetchInvite(invite: InviteResolvable): Promise<Invite>;
  public fetchGuildTemplate(template: GuildTemplateResolvable): Promise<GuildTemplate>;
  public fetchVoiceRegions(): Promise<Collection<string, VoiceRegion>>;
  public fetchSticker(id: Snowflake): Promise<Sticker>;
  public fetchPremiumStickerPacks(): Promise<Collection<Snowflake, StickerPack>>;
  public fetchWebhook(id: Snowflake, token?: string): Promise<Webhook>;
  public fetchGuildWidget(guild: GuildResolvable): Promise<Widget>;
  public generateInvite(options?: InviteGenerationOptions): string;
  public login(token?: string): Promise<string>;
  public isReady(): this is Client<true>;
  public sweepMessages(lifetime?: number): number;
  public toJSON(): unknown;

  public on<K extends keyof ClientEvents>(event: K, listener: (...args: ClientEvents[K]) => Awaited<void>): this;
  public on<S extends string | symbol>(
    event: Exclude<S, keyof ClientEvents>,
    listener: (...args: any[]) => Awaited<void>,
  ): this;

  public once<K extends keyof ClientEvents>(event: K, listener: (...args: ClientEvents[K]) => Awaited<void>): this;
  public once<S extends string | symbol>(
    event: Exclude<S, keyof ClientEvents>,
    listener: (...args: any[]) => Awaited<void>,
  ): this;

  public emit<K extends keyof ClientEvents>(event: K, ...args: ClientEvents[K]): boolean;
  public emit<S extends string | symbol>(event: Exclude<S, keyof ClientEvents>, ...args: unknown[]): boolean;

  public off<K extends keyof ClientEvents>(event: K, listener: (...args: ClientEvents[K]) => Awaited<void>): this;
  public off<S extends string | symbol>(
    event: Exclude<S, keyof ClientEvents>,
    listener: (...args: any[]) => Awaited<void>,
  ): this;

  public removeAllListeners<K extends keyof ClientEvents>(event?: K): this;
  public removeAllListeners<S extends string | symbol>(event?: Exclude<S, keyof ClientEvents>): this;
}

export class ClientApplication extends Application {
  public constructor(client: Client, data: RawClientApplicationData);
  public botPublic: boolean | null;
  public botRequireCodeGrant: boolean | null;
  public commands: ApplicationCommandManager;
  public cover: string | null;
  public flags: Readonly<ApplicationFlags>;
  public owner: User | Team | null;
  public readonly partial: boolean;
  public rpcOrigins: string[];
  public fetch(): Promise<ClientApplication>;
}

export class ClientUser extends User {
  public mfaEnabled: boolean;
  public verified: boolean;
  public edit(data: ClientUserEditData): Promise<this>;
  public setActivity(options?: ActivityOptions): Presence;
  public setActivity(name: string, options?: ActivityOptions): Presence;
  public setAFK(afk: boolean, shardId?: number | number[]): Presence;
  public setAvatar(avatar: BufferResolvable | Base64Resolvable): Promise<this>;
  public setPresence(data: PresenceData): Presence;
  public setStatus(status: PresenceStatusData, shardId?: number | number[]): Presence;
  public setUsername(username: string): Promise<this>;
}

export class Options extends null {
  private constructor();
  public static defaultMakeCacheSettings: CacheWithLimitsOptions;
  public static createDefaultOptions(): ClientOptions;
  public static cacheWithLimits(settings?: CacheWithLimitsOptions): CacheFactory;
  public static cacheEverything(): CacheFactory;
}

export class ClientVoiceManager {
  public constructor(client: Client);
  public readonly client: Client;
  public adapters: Map<Snowflake, InternalDiscordGatewayAdapterLibraryMethods>;
}

export { Collection } from '@discordjs/collection';

export abstract class Collector<K, V, F extends unknown[] = []> extends EventEmitter {
  public constructor(client: Client, options?: CollectorOptions<[V, ...F]>);
  private _timeout: NodeJS.Timeout | null;
  private _idletimeout: NodeJS.Timeout | null;

  public readonly client: Client;
  public collected: Collection<K, V>;
  public ended: boolean;
  public abstract readonly endReason: string | null;
  public filter: CollectorFilter<[V, ...F]>;
  public readonly next: Promise<V>;
  public options: CollectorOptions<[V, ...F]>;
  public checkEnd(): boolean;
  public handleCollect(...args: unknown[]): Promise<void>;
  public handleDispose(...args: unknown[]): Promise<void>;
  public stop(reason?: string): void;
  public resetTimer(options?: CollectorResetTimerOptions): void;
  public [Symbol.asyncIterator](): AsyncIterableIterator<V>;
  public toJSON(): unknown;

  protected listener: (...args: any[]) => void;
  public abstract collect(...args: unknown[]): K | null | Promise<K | null>;
  public abstract dispose(...args: unknown[]): K | null;

  public on(event: 'collect' | 'dispose', listener: (...args: [V, ...F]) => Awaited<void>): this;
  public on(event: 'end', listener: (collected: Collection<K, V>, reason: string) => Awaited<void>): this;

  public once(event: 'collect' | 'dispose', listener: (...args: [V, ...F]) => Awaited<void>): this;
  public once(event: 'end', listener: (collected: Collection<K, V>, reason: string) => Awaited<void>): this;
}

export class CommandInteraction extends Interaction {
  public constructor(client: Client, data: RawCommandInteractionData);
  public readonly command: ApplicationCommand | ApplicationCommand<{ guild: GuildResolvable }> | null;
  public readonly channel: TextBasedChannels | null;
  public channelId: Snowflake;
  public commandId: Snowflake;
  public commandName: string;
  public deferred: boolean;
  public ephemeral: boolean | null;
  public options: CommandInteractionOptionResolver;
  public replied: boolean;
  public webhook: InteractionWebhook;
  public deferReply(options: InteractionDeferReplyOptions & { fetchReply: true }): Promise<Message | APIMessage>;
  public deferReply(options?: InteractionDeferReplyOptions): Promise<void>;
  public deleteReply(): Promise<void>;
  public editReply(options: string | MessagePayload | WebhookEditMessageOptions): Promise<Message | APIMessage>;
  public fetchReply(): Promise<Message | APIMessage>;
  public followUp(options: string | MessagePayload | InteractionReplyOptions): Promise<Message | APIMessage>;
  public reply(options: InteractionReplyOptions & { fetchReply: true }): Promise<Message | APIMessage>;
  public reply(options: string | MessagePayload | InteractionReplyOptions): Promise<void>;
  private transformOption(
    option: APIApplicationCommandInteractionDataOption,
    resolved: APIApplicationCommandInteractionData['resolved'],
  ): CommandInteractionOption;
}

export class CommandInteractionOptionResolver {
  public constructor(client: Client, options: CommandInteractionOption[]);
  public readonly client: Client;
  public readonly data: readonly CommandInteractionOption[];
  private _group: string | null;
  private _hoistedOptions: CommandInteractionOption[];
  private _subcommand: string | null;
  private _getTypedOption(
    name: string,
    type: ApplicationCommandOptionType,
    properties: (keyof ApplicationCommandOption)[],
    required: true,
  ): CommandInteractionOption;
  private _getTypedOption(
    name: string,
    type: ApplicationCommandOptionType,
    properties: (keyof ApplicationCommandOption)[],
    required: boolean,
  ): CommandInteractionOption | null;

  public get(name: string, required: true): CommandInteractionOption;
  public get(name: string, required?: boolean): CommandInteractionOption | null;

  public getSubcommand(required?: true): string;
  public getSubcommand(required: boolean): string | null;
  public getSubcommandGroup(required?: true): string;
  public getSubcommandGroup(required: boolean): string | null;
  public getBoolean(name: string, required: true): boolean;
  public getBoolean(name: string, required?: boolean): boolean | null;
  public getChannel(name: string, required: true): NonNullable<CommandInteractionOption['channel']>;
  public getChannel(name: string, required?: boolean): NonNullable<CommandInteractionOption['channel']> | null;
  public getString(name: string, required: true): string;
  public getString(name: string, required?: boolean): string | null;
  public getInteger(name: string, required: true): number;
  public getInteger(name: string, required?: boolean): number | null;
  public getNumber(name: string, required: true): number;
  public getNumber(name: string, required?: boolean): number | null;
  public getUser(name: string, required: true): NonNullable<CommandInteractionOption['user']>;
  public getUser(name: string, required?: boolean): NonNullable<CommandInteractionOption['user']> | null;
  public getMember(name: string, required: true): NonNullable<CommandInteractionOption['member']>;
  public getMember(name: string, required?: boolean): NonNullable<CommandInteractionOption['member']> | null;
  public getRole(name: string, required: true): NonNullable<CommandInteractionOption['role']>;
  public getRole(name: string, required?: boolean): NonNullable<CommandInteractionOption['role']> | null;
  public getMentionable(
    name: string,
    required: true,
  ): NonNullable<CommandInteractionOption['member' | 'role' | 'user']>;
  public getMentionable(
    name: string,
    required?: boolean,
  ): NonNullable<CommandInteractionOption['member' | 'role' | 'user']> | null;
}

export class DataResolver extends null {
  private constructor();
  public static resolveBase64(data: Base64Resolvable): string;
  public static resolveCode(data: string, regx: RegExp): string;
  public static resolveFile(resource: BufferResolvable | Stream): Promise<Buffer | Stream>;
  public static resolveFileAsBuffer(resource: BufferResolvable | Stream): Promise<Buffer>;
  public static resolveImage(resource: BufferResolvable | Base64Resolvable): Promise<string | null>;
  public static resolveInviteCode(data: InviteResolvable): string;
  public static resolveGuildTemplateCode(data: GuildTemplateResolvable): string;
}

export class DiscordAPIError extends Error {
  public constructor(error: unknown, status: number, request: unknown);
  private static flattenErrors(obj: unknown, key: string): string[];

  public code: number;
  public method: string;
  public path: string;
  public httpStatus: number;
  public requestData: HTTPErrorData;
}

export class DMChannel extends TextBasedChannel(Channel, ['bulkDelete']) {
  public constructor(client: Client, data?: RawDMChannelData);
  public messages: MessageManager;
  public recipient: User;
  public type: 'DM';
  public fetch(force?: boolean): Promise<this>;
}

export class Emoji extends Base {
  public constructor(client: Client, emoji: RawEmojiData);
  public animated: boolean | null;
  public readonly createdAt: Date | null;
  public readonly createdTimestamp: number | null;
  public deleted: boolean;
  public id: Snowflake | null;
  public name: string | null;
  public readonly identifier: string;
  public readonly url: string | null;
  public toJSON(): unknown;
  public toString(): string;
}

export class Guild extends AnonymousGuild {
  public constructor(client: Client, data: RawGuildData);
  private _sortedRoles(): Collection<Snowflake, Role>;
  private _sortedChannels(channel: Channel): Collection<Snowflake, GuildChannel>;

  public readonly afkChannel: VoiceChannel | null;
  public afkChannelId: Snowflake | null;
  public afkTimeout: number;
  public applicationId: Snowflake | null;
  public approximateMemberCount: number | null;
  public approximatePresenceCount: number | null;
  public available: boolean;
  public bans: GuildBanManager;
  public channels: GuildChannelManager;
  public commands: GuildApplicationCommandManager;
  public defaultMessageNotifications: DefaultMessageNotificationLevel | number;
  public deleted: boolean;
  public discoverySplash: string | null;
  public emojis: GuildEmojiManager;
  public explicitContentFilter: ExplicitContentFilterLevel;
  public invites: GuildInviteManager;
  public readonly joinedAt: Date;
  public joinedTimestamp: number;
  public large: boolean;
  public maximumMembers: number | null;
  public maximumPresences: number | null;
  public readonly me: GuildMember | null;
  public memberCount: number;
  public members: GuildMemberManager;
  public mfaLevel: MFALevel;
  public ownerId: Snowflake;
  public preferredLocale?: string;
  public premiumSubscriptionCount: number | null;
  public premiumTier: PremiumTier;
  public presences: PresenceManager;
  public readonly publicUpdatesChannel: TextChannel | null;
  public publicUpdatesChannelId: Snowflake | null;
  public roles: RoleManager;
  public readonly rulesChannel: TextChannel | null;
  public rulesChannelId: Snowflake | null;
  public readonly shard: WebSocketShard;
  public shardId: number;
  public stageInstances: StageInstanceManager;
  public stickers: GuildStickerManager;
  public readonly systemChannel: TextChannel | null;
  public systemChannelFlags: Readonly<SystemChannelFlags>;
  public systemChannelId: Snowflake | null;
  public vanityURLUses: number | null;
  public readonly voiceAdapterCreator: InternalDiscordGatewayAdapterCreator;
  public readonly voiceStates: VoiceStateManager;
  public readonly widgetChannel: TextChannel | null;
  public widgetChannelId: Snowflake | null;
  public widgetEnabled: boolean | null;
  public createTemplate(name: string, description?: string): Promise<GuildTemplate>;
  public delete(): Promise<Guild>;
  public discoverySplashURL(options?: StaticImageURLOptions): string | null;
  public edit(data: GuildEditData, reason?: string): Promise<Guild>;
  public editWelcomeScreen(data: WelcomeScreenEditData): Promise<WelcomeScreen>;
  public equals(guild: Guild): boolean;
  public fetchAuditLogs(options?: GuildAuditLogsFetchOptions): Promise<GuildAuditLogs>;
  public fetchIntegrations(): Promise<Collection<string, Integration>>;
  public fetchOwner(options?: FetchOwnerOptions): Promise<GuildMember>;
  public fetchPreview(): Promise<GuildPreview>;
  public fetchTemplates(): Promise<Collection<GuildTemplate['code'], GuildTemplate>>;
  public fetchVanityData(): Promise<Vanity>;
  public fetchWebhooks(): Promise<Collection<Snowflake, Webhook>>;
  public fetchWelcomeScreen(): Promise<WelcomeScreen>;
  public fetchWidget(): Promise<Widget>;
  public fetchWidgetSettings(): Promise<GuildWidgetSettings>;
  public leave(): Promise<Guild>;
  public setAFKChannel(afkChannel: VoiceChannelResolvable | null, reason?: string): Promise<Guild>;
  public setAFKTimeout(afkTimeout: number, reason?: string): Promise<Guild>;
  public setBanner(banner: Base64Resolvable | null, reason?: string): Promise<Guild>;
  public setChannelPositions(channelPositions: readonly ChannelPosition[]): Promise<Guild>;
  public setDefaultMessageNotifications(
    defaultMessageNotifications: DefaultMessageNotificationLevel | number,
    reason?: string,
  ): Promise<Guild>;
  public setDiscoverySplash(discoverySplash: Base64Resolvable | null, reason?: string): Promise<Guild>;
  public setExplicitContentFilter(
    explicitContentFilter: ExplicitContentFilterLevel | number,
    reason?: string,
  ): Promise<Guild>;
  public setIcon(icon: Base64Resolvable | null, reason?: string): Promise<Guild>;
  public setName(name: string, reason?: string): Promise<Guild>;
  public setOwner(owner: GuildMemberResolvable, reason?: string): Promise<Guild>;
  public setPreferredLocale(preferredLocale: string, reason?: string): Promise<Guild>;
  public setPublicUpdatesChannel(publicUpdatesChannel: TextChannelResolvable | null, reason?: string): Promise<Guild>;
  public setRolePositions(rolePositions: readonly RolePosition[]): Promise<Guild>;
  public setRulesChannel(rulesChannel: TextChannelResolvable | null, reason?: string): Promise<Guild>;
  public setSplash(splash: Base64Resolvable | null, reason?: string): Promise<Guild>;
  public setSystemChannel(systemChannel: TextChannelResolvable | null, reason?: string): Promise<Guild>;
  public setSystemChannelFlags(systemChannelFlags: SystemChannelFlagsResolvable, reason?: string): Promise<Guild>;
  public setVerificationLevel(verificationLevel: VerificationLevel | number, reason?: string): Promise<Guild>;
  public setWidgetSettings(settings: GuildWidgetSettingsData, reason?: string): Promise<Guild>;
  public toJSON(): unknown;
}

export class GuildAuditLogs {
  public constructor(guild: Guild, data: RawGuildAuditLogData);
  private webhooks: Collection<Snowflake, Webhook>;
  private integrations: Collection<Snowflake, Integration>;

  public entries: Collection<Snowflake, GuildAuditLogsEntry>;

  public static Actions: GuildAuditLogsActions;
  public static Targets: GuildAuditLogsTargets;
  public static Entry: typeof GuildAuditLogsEntry;
  public static actionType(action: number): GuildAuditLogsActionType;
  public static build(...args: unknown[]): Promise<GuildAuditLogs>;
  public static targetType(target: number): GuildAuditLogsTarget;
  public toJSON(): unknown;
}

export class GuildAuditLogsEntry {
  public constructor(logs: GuildAuditLogs, guild: Guild, data: RawGuildAuditLogEntryData);
  public action: GuildAuditLogsAction;
  public actionType: GuildAuditLogsActionType;
  public changes: AuditLogChange[] | null;
  public readonly createdAt: Date;
  public readonly createdTimestamp: number;
  public executor: User | null;
  public extra: unknown | Role | GuildMember | null;
  public id: Snowflake;
  public reason: string | null;
  public target:
    | Guild
    | GuildChannel
    | User
    | Role
    | GuildEmoji
    | Invite
    | Webhook
    | Message
    | Integration
    | StageInstance
    | Sticker
    | ThreadChannel
    | { id: Snowflake }
    | null;
  public targetType: GuildAuditLogsTarget;
  public toJSON(): unknown;
}

export class GuildBan extends Base {
  public constructor(client: Client, data: RawGuildBanData, guild: Guild);
  public guild: Guild;
  public user: User;
  public readonly partial: boolean;
  public reason?: string | null;
  public fetch(force?: boolean): Promise<GuildBan>;
}

export class GuildChannel extends Channel {
  public constructor(guild: Guild, data?: RawGuildChannelData, client?: Client, immediatePatch?: boolean);
  private memberPermissions(member: GuildMember): Readonly<Permissions>;
  private rolePermissions(role: Role): Readonly<Permissions>;

  public readonly calculatedPosition: number;
  public readonly deletable: boolean;
  public guild: Guild;
  public guildId: Snowflake;
  public readonly manageable: boolean;
  public readonly members: Collection<Snowflake, GuildMember>;
  public name: string;
  public readonly parent: CategoryChannel | null;
  public parentId: Snowflake | null;
  public permissionOverwrites: PermissionOverwriteManager;
  public readonly permissionsLocked: boolean | null;
  public readonly position: number;
  public rawPosition: number;
  public type: Exclude<keyof typeof ChannelTypes, 'DM' | 'GROUP_DM' | 'UNKNOWN'>;
  public readonly viewable: boolean;
  public clone(options?: GuildChannelCloneOptions): Promise<this>;
  public edit(data: ChannelData, reason?: string): Promise<this>;
  public equals(channel: GuildChannel): boolean;
  public lockPermissions(): Promise<this>;
  public permissionsFor(memberOrRole: GuildMember | Role): Readonly<Permissions>;
  public permissionsFor(memberOrRole: GuildMemberResolvable | RoleResolvable): Readonly<Permissions> | null;
  public setName(name: string, reason?: string): Promise<this>;
  public setParent(channel: CategoryChannelResolvable | null, options?: SetParentOptions): Promise<this>;
  public setPosition(position: number, options?: SetChannelPositionOptions): Promise<this>;
  public isText(): this is TextChannel | NewsChannel;
}

export class GuildEmoji extends BaseGuildEmoji {
  public constructor(client: Client, data: RawGuildEmojiData, guild: Guild);
  private _roles: Snowflake[];

  public readonly deletable: boolean;
  public guild: Guild;
  public author: User | null;
  public readonly roles: GuildEmojiRoleManager;
  public readonly url: string;
  public delete(reason?: string): Promise<GuildEmoji>;
  public edit(data: GuildEmojiEditData, reason?: string): Promise<GuildEmoji>;
  public equals(other: GuildEmoji | unknown): boolean;
  public fetchAuthor(): Promise<User>;
  public setName(name: string, reason?: string): Promise<GuildEmoji>;
}

export class GuildMember extends PartialTextBasedChannel(Base) {
  public constructor(client: Client, data: RawGuildMemberData, guild: Guild);
  public readonly bannable: boolean;
  public deleted: boolean;
  public readonly displayColor: number;
  public readonly displayHexColor: HexColorString;
  public readonly displayName: string;
  public guild: Guild;
  public readonly id: Snowflake;
  public pending: boolean;
  public readonly joinedAt: Date | null;
  public joinedTimestamp: number | null;
  public readonly kickable: boolean;
  public readonly manageable: boolean;
  public nickname: string | null;
  public readonly partial: false;
  public readonly permissions: Readonly<Permissions>;
  public readonly premiumSince: Date | null;
  public premiumSinceTimestamp: number | null;
  public readonly presence: Presence | null;
  public readonly roles: GuildMemberRoleManager;
  public user: User;
  public readonly voice: VoiceState;
  public ban(options?: BanOptions): Promise<GuildMember>;
  public fetch(force?: boolean): Promise<GuildMember>;
  public createDM(force?: boolean): Promise<DMChannel>;
  public deleteDM(): Promise<DMChannel>;
  public edit(data: GuildMemberEditData, reason?: string): Promise<GuildMember>;
  public kick(reason?: string): Promise<GuildMember>;
  public permissionsIn(channel: GuildChannelResolvable): Readonly<Permissions>;
  public setNickname(nickname: string | null, reason?: string): Promise<GuildMember>;
  public toJSON(): unknown;
  public toString(): MemberMention;
  public valueOf(): string;
}

export class GuildPreview extends Base {
  public constructor(client: Client, data: RawGuildPreviewData);
  public approximateMemberCount: number;
  public approximatePresenceCount: number;
  public readonly createdAt: Date;
  public readonly createdTimestamp: number;
  public description: string | null;
  public discoverySplash: string | null;
  public emojis: Collection<Snowflake, GuildPreviewEmoji>;
  public features: GuildFeatures[];
  public icon: string | null;
  public id: Snowflake;
  public name: string;
  public splash: string | null;
  public discoverySplashURL(options?: StaticImageURLOptions): string | null;
  public iconURL(options?: ImageURLOptions): string | null;
  public splashURL(options?: StaticImageURLOptions): string | null;
  public fetch(): Promise<GuildPreview>;
  public toJSON(): unknown;
  public toString(): string;
}

export class GuildTemplate extends Base {
  public constructor(client: Client, data: RawGuildTemplateData);
  public readonly createdTimestamp: number;
  public readonly updatedTimestamp: number;
  public readonly url: string;
  public code: string;
  public name: string;
  public description: string | null;
  public usageCount: number;
  public creator: User;
  public creatorId: Snowflake;
  public createdAt: Date;
  public updatedAt: Date;
  public guild: Guild | null;
  public guildId: Snowflake;
  public serializedGuild: APITemplateSerializedSourceGuild;
  public unSynced: boolean | null;
  public createGuild(name: string, icon?: BufferResolvable | Base64Resolvable): Promise<Guild>;
  public delete(): Promise<GuildTemplate>;
  public edit(options?: EditGuildTemplateOptions): Promise<GuildTemplate>;
  public sync(): Promise<GuildTemplate>;
  public static GUILD_TEMPLATES_PATTERN: RegExp;
}

export class GuildPreviewEmoji extends BaseGuildEmoji {
  public constructor(client: Client, data: RawGuildEmojiData, guild: GuildPreview);
  public guild: GuildPreview;
  public roles: Snowflake[];
}

export class HTTPError extends Error {
  public constructor(message: string, name: string, code: number, request: unknown);
  public code: number;
  public method: string;
  public name: string;
  public path: string;
  public requestData: HTTPErrorData;
}

// tslint:disable-next-line:no-empty-interface - Merge RateLimitData into RateLimitError to not have to type it again
export interface RateLimitError extends RateLimitData {}
export class RateLimitError extends Error {
  public constructor(data: RateLimitData);
  public name: 'RateLimitError';
}

export class Integration extends Base {
  public constructor(client: Client, data: RawIntegrationData, guild: Guild);
  public account: IntegrationAccount;
  public application: IntegrationApplication | null;
  public enabled: boolean;
  public expireBehavior: number;
  public expireGracePeriod: number;
  public guild: Guild;
  public id: Snowflake;
  public name: string;
  public role: Role;
  public readonly roles: Collection<Snowflake, Role>;
  public syncedAt: number;
  public syncing: boolean;
  public type: string;
  public user: User | null;
  public delete(reason?: string): Promise<Integration>;
}

export class IntegrationApplication extends Application {
  public constructor(client: Client, data: RawIntegrationApplicationData);
  public bot: User | null;
  public termsOfServiceURL: string | null;
  public privacyPolicyURL: string | null;
  public rpcOrigins: string[];
  public summary: string | null;
  public hook: boolean | null;
  public cover: string | null;
  public verifyKey: string | null;
}

export class Intents extends BitField<IntentsString> {
  public static FLAGS: Record<IntentsString, number>;
  public static resolve(bit?: BitFieldResolvable<IntentsString, number>): number;
}

export class Interaction extends Base {
  public constructor(client: Client, data: RawInteractionData);
  public applicationId: Snowflake;
  public readonly channel: TextBasedChannels | null;
  public channelId: Snowflake | null;
  public readonly createdAt: Date;
  public readonly createdTimestamp: number;
  public readonly guild: Guild | null;
  public guildId: Snowflake | null;
  public id: Snowflake;
  public member: GuildMember | APIInteractionGuildMember | null;
  public readonly token: string;
  public type: InteractionType;
  public user: User;
  public version: number;
  public inGuild(): this is this & { guildId: Snowflake; member: GuildMember | APIInteractionGuildMember };
  public isButton(): this is ButtonInteraction;
  public isCommand(): this is CommandInteraction;
  public isMessageComponent(): this is MessageComponentInteraction;
  public isSelectMenu(): this is SelectMenuInteraction;
}

export class InteractionCollector<T extends Interaction> extends Collector<Snowflake, T> {
  public constructor(client: Client, options?: InteractionCollectorOptions<T>);
  private _handleMessageDeletion(message: Message): void;
  private _handleChannelDeletion(channel: GuildChannel): void;
  private _handleGuildDeletion(guild: Guild): void;

  public channelId: Snowflake | null;
  public componentType: MessageComponentType | null;
  public readonly endReason: string | null;
  public guildId: Snowflake | null;
  public interactionType: InteractionType | null;
  public messageId: Snowflake | null;
  public options: InteractionCollectorOptions<T>;
  public total: number;
  public users: Collection<Snowflake, User>;

  public collect(interaction: Interaction): Snowflake;
  public empty(): void;
  public dispose(interaction: Interaction): Snowflake;
  public on(event: 'collect' | 'dispose', listener: (interaction: T) => Awaited<void>): this;
  public on(event: 'end', listener: (collected: Collection<Snowflake, T>, reason: string) => Awaited<void>): this;
  public on(event: string, listener: (...args: any[]) => Awaited<void>): this;

  public once(event: 'collect' | 'dispose', listener: (interaction: T) => Awaited<void>): this;
  public once(event: 'end', listener: (collected: Collection<Snowflake, T>, reason: string) => Awaited<void>): this;
  public once(event: string, listener: (...args: any[]) => Awaited<void>): this;
}

export class InteractionWebhook extends PartialWebhookMixin() {
  public constructor(client: Client, id: Snowflake, token: string);
  public token: string;
  public send(options: string | MessagePayload | InteractionReplyOptions): Promise<Message | APIMessage>;
}

export class Invite extends Base {
  public constructor(client: Client, data: RawInviteData);
  public channel: GuildChannel | PartialGroupDMChannel;
  public code: string;
  public readonly deletable: boolean;
  public readonly createdAt: Date | null;
  public createdTimestamp: number | null;
  public readonly expiresAt: Date | null;
  public readonly expiresTimestamp: number | null;
  public guild: InviteGuild | Guild | null;
  public inviter: User | null;
  public maxAge: number | null;
  public maxUses: number | null;
  public memberCount: number;
  public presenceCount: number;
  public targetApplication: IntegrationApplication | null;
  public targetUser: User | null;
  public targetType: InviteTargetType | null;
  public temporary: boolean | null;
  public readonly url: string;
  public uses: number | null;
  public delete(reason?: string): Promise<Invite>;
  public toJSON(): unknown;
  public toString(): string;
  public static INVITES_PATTERN: RegExp;
  public stageInstance: InviteStageInstance | null;
}

export class InviteStageInstance extends Base {
  public constructor(client: Client, data: RawInviteStageInstance, channelId: Snowflake, guildId: Snowflake);
  public channelId: Snowflake;
  public guildId: Snowflake;
  public members: Collection<Snowflake, GuildMember>;
  public topic: string;
  public participantCount: number;
  public speakerCount: number;
  public readonly channel: StageChannel | null;
  public readonly guild: Guild | null;
}

export class InviteGuild extends AnonymousGuild {
  public constructor(client: Client, data: RawInviteGuildData);
  public welcomeScreen: WelcomeScreen | null;
}

export class LimitedCollection<K, V> extends Collection<K, V> {
  public constructor(options?: LimitedCollectionOptions<K, V>, iterable?: Iterable<readonly [K, V]>);
  public maxSize: number;
  public keepOverLimit: ((value: V, key: K, collection: this) => boolean) | null;
  public interval: NodeJS.Timeout | null;
  public sweepFilter: SweepFilter<K, V> | null;

  public static filterByLifetime<K, V>(options?: LifetimeFilterOptions<K, V>): SweepFilter<K, V>;
}

export class Message extends Base {
  public constructor(client: Client, data: RawMessageData);
  private _patch(data: RawPartialMessageData, partial: true): Message;
  private _patch(data: RawMessageData, partial?: boolean): Message;
  private _update(data: RawPartialMessageData, partial: true): Message;
  private _update(data: RawMessageData, partial?: boolean): Message;

  public activity: MessageActivity | null;
  public applicationId: Snowflake | null;
  public attachments: Collection<Snowflake, MessageAttachment>;
  public author: User;
  public readonly channel: TextBasedChannels;
  public channelId: Snowflake;
  public readonly cleanContent: string;
  public components: MessageActionRow[];
  public content: string;
  public readonly createdAt: Date;
  public createdTimestamp: number;
  public readonly crosspostable: boolean;
  public readonly deletable: boolean;
  public deleted: boolean;
  public readonly editable: boolean;
  public readonly editedAt: Date | null;
  public editedTimestamp: number | null;
  public embeds: MessageEmbed[];
  public groupActivityApplication: ClientApplication | null;
  public guildId: Snowflake | null;
  public readonly guild: Guild | null;
  public readonly hasThread: boolean;
  public id: Snowflake;
  public interaction: MessageInteraction | null;
  public readonly member: GuildMember | null;
  public mentions: MessageMentions;
  public nonce: string | number | null;
  public readonly partial: false;
  public readonly pinnable: boolean;
  public pinned: boolean;
  public reactions: ReactionManager;
  public stickers: Collection<Snowflake, Sticker>;
  public system: boolean;
  public readonly thread: ThreadChannel | null;
  public tts: boolean;
  public type: MessageType;
  public readonly url: string;
  public webhookId: Snowflake | null;
  public flags: Readonly<MessageFlags>;
  public reference: MessageReference | null;
  public awaitMessageComponent<T extends MessageComponentInteraction = MessageComponentInteraction>(
    options?: AwaitMessageComponentOptions<T>,
  ): Promise<T>;
  public awaitReactions(options?: AwaitReactionsOptions): Promise<Collection<Snowflake | string, MessageReaction>>;
  public createReactionCollector(options?: ReactionCollectorOptions): ReactionCollector;
  public createMessageComponentCollector<T extends MessageComponentInteraction = MessageComponentInteraction>(
    options?: InteractionCollectorOptions<T>,
  ): InteractionCollector<T>;
  public delete(): Promise<Message>;
  public edit(content: string | MessageEditOptions | MessagePayload): Promise<Message>;
  public equals(message: Message, rawData: unknown): boolean;
  public fetchReference(): Promise<Message>;
  public fetchWebhook(): Promise<Webhook>;
  public crosspost(): Promise<Message>;
  public fetch(force?: boolean): Promise<Message>;
  public pin(): Promise<Message>;
  public react(emoji: EmojiIdentifierResolvable): Promise<MessageReaction>;
  public removeAttachments(): Promise<Message>;
  public reply(options: string | MessagePayload | ReplyMessageOptions): Promise<Message>;
  public startThread(options: StartThreadOptions): Promise<ThreadChannel>;
  public suppressEmbeds(suppress?: boolean): Promise<Message>;
  public toJSON(): unknown;
  public toString(): string;
  public unpin(): Promise<Message>;
}

export class MessageActionRow extends BaseMessageComponent {
  public constructor(data?: MessageActionRow | MessageActionRowOptions);
  public type: 'ACTION_ROW';
  public components: MessageActionRowComponent[];
  public addComponents(
    ...components: MessageActionRowComponentResolvable[] | MessageActionRowComponentResolvable[][]
  ): this;
  public spliceComponents(
    index: number,
    deleteCount: number,
    ...components: MessageActionRowComponentResolvable[] | MessageActionRowComponentResolvable[][]
  ): this;
  public toJSON(): unknown;
}

export class MessageAttachment {
  public constructor(attachment: BufferResolvable | Stream, name?: string, data?: RawMessageAttachementData);

  public attachment: BufferResolvable | Stream;
  public contentType: string | null;
  public height: number | null;
  public id: Snowflake;
  public name: string | null;
  public proxyURL: string;
  public size: number;
  public readonly spoiler: boolean;
  public url: string;
  public width: number | null;
  public setFile(attachment: BufferResolvable | Stream, name?: string): this;
  public setName(name: string): this;
  public toJSON(): unknown;
}

export class MessageButton extends BaseMessageComponent {
  public constructor(data?: MessageButton | MessageButtonOptions);
  public customId: string | null;
  public disabled: boolean;
  public emoji: APIPartialEmoji | null;
  public label: string | null;
  public style: MessageButtonStyle | null;
  public type: 'BUTTON';
  public url: string | null;
  public setCustomId(customId: string): this;
  public setDisabled(disabled?: boolean): this;
  public setEmoji(emoji: EmojiIdentifierResolvable): this;
  public setLabel(label: string): this;
  public setStyle(style: MessageButtonStyleResolvable): this;
  public setURL(url: string): this;
  public toJSON(): unknown;
  private static resolveStyle(style: MessageButtonStyleResolvable): MessageButtonStyle;
}

export class MessageCollector extends Collector<Snowflake, Message> {
  public constructor(channel: TextBasedChannels, options?: MessageCollectorOptions);
  private _handleChannelDeletion(channel: GuildChannel): void;
  private _handleGuildDeletion(guild: Guild): void;

  public channel: TextBasedChannels;
  public readonly endReason: string | null;
  public options: MessageCollectorOptions;
  public received: number;

  public collect(message: Message): Snowflake | null;
  public dispose(message: Message): Snowflake | null;
}

export class MessageComponentInteraction extends Interaction {
  public constructor(client: Client, data: RawMessageComponentInteractionData);
  public readonly channel: TextBasedChannels | null;
  public readonly component: MessageActionRowComponent | Exclude<APIMessageComponent, APIActionRowComponent> | null;
  public componentType: MessageComponentType;
  public customId: string;
  public deferred: boolean;
  public ephemeral: boolean | null;
  public message: Message | APIMessage;
  public replied: boolean;
  public webhook: InteractionWebhook;
  public deferReply(options: InteractionDeferReplyOptions & { fetchReply: true }): Promise<Message | APIMessage>;
  public deferReply(options?: InteractionDeferReplyOptions): Promise<void>;
  public deferUpdate(options: InteractionDeferUpdateOptions & { fetchReply: true }): Promise<Message | APIMessage>;
  public deferUpdate(options?: InteractionDeferUpdateOptions): Promise<void>;
  public deleteReply(): Promise<void>;
  public editReply(options: string | MessagePayload | WebhookEditMessageOptions): Promise<Message | APIMessage>;
  public fetchReply(): Promise<Message | APIMessage>;
  public followUp(options: string | MessagePayload | InteractionReplyOptions): Promise<Message | APIMessage>;
  public reply(options: InteractionReplyOptions & { fetchReply: true }): Promise<Message | APIMessage>;
  public reply(options: string | MessagePayload | InteractionReplyOptions): Promise<void>;
  public update(options: InteractionUpdateOptions & { fetchReply: true }): Promise<Message | APIMessage>;
  public update(options: string | MessagePayload | InteractionUpdateOptions): Promise<void>;

  public static resolveType(type: MessageComponentTypeResolvable): MessageComponentType;
}

export class MessageEmbed {
  public constructor(data?: MessageEmbed | MessageEmbedOptions);
  public author: MessageEmbedAuthor | null;
  public color: number | null;
  public readonly createdAt: Date | null;
  public description: string | null;
  public fields: EmbedField[];
  public footer: MessageEmbedFooter | null;
  public readonly hexColor: HexColorString | null;
  public image: MessageEmbedImage | null;
  public readonly length: number;
  public provider: MessageEmbedProvider | null;
  public thumbnail: MessageEmbedThumbnail | null;
  public timestamp: number | null;
  public title: string | null;
  /** @deprecated */
  public type: string;
  public url: string | null;
  public readonly video: MessageEmbedVideo | null;
  public addField(name: string, value: string, inline?: boolean): this;
  public addFields(...fields: EmbedFieldData[] | EmbedFieldData[][]): this;
  public setFields(...fields: EmbedFieldData[] | EmbedFieldData[][]): this;
  public setAuthor(name: string, iconURL?: string, url?: string): this;
  public setColor(color: ColorResolvable): this;
  public setDescription(description: string): this;
  public setFooter(text: string, iconURL?: string): this;
  public setImage(url: string): this;
  public setThumbnail(url: string): this;
  public setTimestamp(timestamp?: Date | number): this;
  public setTitle(title: string): this;
  public setURL(url: string): this;
  public spliceFields(index: number, deleteCount: number, ...fields: EmbedFieldData[] | EmbedFieldData[][]): this;
  public toJSON(): unknown;

  public static normalizeField(name: string, value: string, inline?: boolean): Required<EmbedFieldData>;
  public static normalizeFields(...fields: EmbedFieldData[] | EmbedFieldData[][]): Required<EmbedFieldData>[];
}

export class MessageFlags extends BitField<MessageFlagsString> {
  public static FLAGS: Record<MessageFlagsString, number>;
  public static resolve(bit?: BitFieldResolvable<MessageFlagsString, number>): number;
}

export class MessageMentions {
  public constructor(
    message: Message,
    users: APIUser[] | Collection<Snowflake, User>,
    roles: Snowflake[] | Collection<Snowflake, Role>,
    everyone: boolean,
    repliedUser?: APIUser | User,
  );
  private _channels: Collection<Snowflake, Channel> | null;
  private readonly _content: string;
  private _members: Collection<Snowflake, GuildMember> | null;

  public readonly channels: Collection<Snowflake, Channel>;
  public readonly client: Client;
  public everyone: boolean;
  public readonly guild: Guild;
  public has(data: UserResolvable | RoleResolvable | ChannelResolvable, options?: MessageMentionsHasOptions): boolean;
  public readonly members: Collection<Snowflake, GuildMember> | null;
  public repliedUser: User | null;
  public roles: Collection<Snowflake, Role>;
  public users: Collection<Snowflake, User>;
  public crosspostedChannels: Collection<Snowflake, CrosspostedChannel>;
  public toJSON(): unknown;

  public static CHANNELS_PATTERN: RegExp;
  public static EVERYONE_PATTERN: RegExp;
  public static ROLES_PATTERN: RegExp;
  public static USERS_PATTERN: RegExp;
}

export class MessagePayload {
  public constructor(target: MessageTarget, options: MessageOptions | WebhookMessageOptions);
  public data: RawMessagePayloadData | null;
  public readonly isUser: boolean;
  public readonly isWebhook: boolean;
  public readonly isMessage: boolean;
  public readonly isMessageManager: boolean;
  public readonly isInteraction: boolean;
  public files: unknown[] | null;
  public options: MessageOptions | WebhookMessageOptions;
  public target: MessageTarget;

  public static create(
    target: MessageTarget,
    options: string | MessageOptions | WebhookMessageOptions,
    extra?: MessageOptions | WebhookMessageOptions,
  ): MessagePayload;
  public static resolveFile(fileLike: BufferResolvable | Stream | FileOptions | MessageAttachment): Promise<unknown>;

  public makeContent(): string | undefined;
  public resolveData(): this;
  public resolveFiles(): Promise<this>;
}

export class MessageReaction {
  public constructor(client: Client, data: RawMessageReactionData, message: Message);
  private _emoji: GuildEmoji | ReactionEmoji;

  public readonly client: Client;
  public count: number;
  public readonly emoji: GuildEmoji | ReactionEmoji;
  public me: boolean;
  public message: Message | PartialMessage;
  public readonly partial: false;
  public users: ReactionUserManager;
  public remove(): Promise<MessageReaction>;
  public fetch(): Promise<MessageReaction>;
  public toJSON(): unknown;
}

export class MessageSelectMenu extends BaseMessageComponent {
  public constructor(data?: MessageSelectMenu | MessageSelectMenuOptions);
  public customId: string | null;
  public disabled: boolean;
  public maxValues: number | null;
  public minValues: number | null;
  public options: MessageSelectOption[];
  public placeholder: string | null;
  public type: 'SELECT_MENU';
  public addOptions(...options: MessageSelectOptionData[] | MessageSelectOptionData[][]): this;
  public setCustomId(customId: string): this;
  public setDisabled(disabled?: boolean): this;
  public setMaxValues(maxValues: number): this;
  public setMinValues(minValues: number): this;
  public setPlaceholder(placeholder: string): this;
  public spliceOptions(
    index: number,
    deleteCount: number,
    ...options: MessageSelectOptionData[] | MessageSelectOptionData[][]
  ): this;
  public toJSON(): unknown;
}

export class NewsChannel extends BaseGuildTextChannel {
  public type: 'GUILD_NEWS';
  public addFollower(channel: GuildChannelResolvable, reason?: string): Promise<NewsChannel>;
}

export class OAuth2Guild extends BaseGuild {
  public constructor(client: Client, data: RawOAuth2GuildData);
  public owner: boolean;
  public permissions: Readonly<Permissions>;
}

export class PartialGroupDMChannel extends Channel {
  public constructor(client: Client, data: RawPartialGroupDMChannelData);
  public name: string;
  public icon: string | null;
  public iconURL(options?: StaticImageURLOptions): string | null;
}

export class PermissionOverwrites extends Base {
  public constructor(client: Client, data: RawPermissionOverwriteData, channel: GuildChannel);
  public allow: Readonly<Permissions>;
  public readonly channel: GuildChannel;
  public deny: Readonly<Permissions>;
  public id: Snowflake;
  public type: OverwriteType;
  public edit(options: PermissionOverwriteOptions, reason?: string): Promise<PermissionOverwrites>;
  public delete(reason?: string): Promise<PermissionOverwrites>;
  public toJSON(): unknown;
  public static resolveOverwriteOptions(
    options: PermissionOverwriteOptions,
    initialPermissions: { allow?: PermissionResolvable; deny?: PermissionResolvable },
  ): ResolvedOverwriteOptions;
  public static resolve(overwrite: OverwriteResolvable, guild: Guild): APIOverwrite;
}

export class Permissions extends BitField<PermissionString, bigint> {
  public any(permission: PermissionResolvable, checkAdmin?: boolean): boolean;
  public has(permission: PermissionResolvable, checkAdmin?: boolean): boolean;
  public missing(bits: BitFieldResolvable<PermissionString, bigint>, checkAdmin?: boolean): PermissionString[];
  public serialize(checkAdmin?: boolean): Record<PermissionString, boolean>;
  public toArray(checkAdmin?: boolean): PermissionString[];

  public static ALL: bigint;
  public static DEFAULT: bigint;
  public static STAGE_MODERATOR: bigint;
  public static FLAGS: PermissionFlags;
  public static resolve(permission?: PermissionResolvable): bigint;
}

export class Presence extends Base {
  public constructor(client: Client, data?: RawPresenceData);
  public activities: Activity[];
  public clientStatus: ClientPresenceStatusData | null;
  public guild: Guild | null;
  public readonly member: GuildMember | null;
  public status: PresenceStatus;
  public readonly user: User | null;
  public userId: Snowflake;
  public equals(presence: Presence): boolean;
}

export class ReactionCollector extends Collector<Snowflake | string, MessageReaction, [User]> {
  public constructor(message: Message, options?: ReactionCollectorOptions);
  private _handleChannelDeletion(channel: GuildChannel): void;
  private _handleGuildDeletion(guild: Guild): void;
  private _handleMessageDeletion(message: Message): void;

  public readonly endReason: string | null;
  public message: Message;
  public options: ReactionCollectorOptions;
  public total: number;
  public users: Collection<Snowflake, User>;

  public static key(reaction: MessageReaction): Snowflake | string;

  public collect(reaction: MessageReaction, user: User): Promise<Snowflake | string | null>;
  public dispose(reaction: MessageReaction, user: User): Snowflake | string | null;
  public empty(): void;

  public on(event: 'collect' | 'dispose' | 'remove', listener: (reaction: MessageReaction, user: User) => void): this;
  public on(event: 'end', listener: (collected: Collection<Snowflake, MessageReaction>, reason: string) => void): this;
  public on(event: string, listener: (...args: any[]) => void): this;

  public once(event: 'collect' | 'dispose' | 'remove', listener: (reaction: MessageReaction, user: User) => void): this;
  public once(
    event: 'end',
    listener: (collected: Collection<Snowflake, MessageReaction>, reason: string) => void,
  ): this;
  public once(event: string, listener: (...args: any[]) => void): this;
}

export class ReactionEmoji extends Emoji {
  public constructor(reaction: MessageReaction, emoji: RawReactionEmojiData);
  public reaction: MessageReaction;
  public toJSON(): unknown;
}

export class RichPresenceAssets {
  public constructor(activity: Activity, assets: RawRichPresenceAssets);
  public largeImage: Snowflake | null;
  public largeText: string | null;
  public smallImage: Snowflake | null;
  public smallText: string | null;
  public largeImageURL(options?: StaticImageURLOptions): string | null;
  public smallImageURL(options?: StaticImageURLOptions): string | null;
}

export class Role extends Base {
  public constructor(client: Client, data: RawRoleData, guild: Guild);
  public color: number;
  public readonly createdAt: Date;
  public readonly createdTimestamp: number;
  public deleted: boolean;
  public readonly editable: boolean;
  public guild: Guild;
  public readonly hexColor: HexColorString;
  public hoist: boolean;
  public id: Snowflake;
  public managed: boolean;
  public readonly members: Collection<Snowflake, GuildMember>;
  public mentionable: boolean;
  public name: string;
  public permissions: Readonly<Permissions>;
  public readonly position: number;
  public rawPosition: number;
  public tags: RoleTagData | null;
  public comparePositionTo(role: Role): number;
  public delete(reason?: string): Promise<Role>;
  public edit(data: RoleData, reason?: string): Promise<Role>;
  public equals(role: Role): boolean;
  public permissionsIn(channel: GuildChannel | Snowflake): Readonly<Permissions>;
  public setColor(color: ColorResolvable, reason?: string): Promise<Role>;
  public setHoist(hoist: boolean, reason?: string): Promise<Role>;
  public setMentionable(mentionable: boolean, reason?: string): Promise<Role>;
  public setName(name: string, reason?: string): Promise<Role>;
  public setPermissions(permissions: PermissionResolvable, reason?: string): Promise<Role>;
  public setPosition(position: number, options?: SetRolePositionOptions): Promise<Role>;
  public toJSON(): unknown;
  public toString(): RoleMention;

  public static comparePositions(role1: Role, role2: Role): number;
}

export class SelectMenuInteraction extends MessageComponentInteraction {
  public constructor(client: Client, data: RawMessageSelectMenuInteractionData);
  public componentType: 'SELECT_MENU';
  public values: string[];
}

export class Shard extends EventEmitter {
  public constructor(manager: ShardingManager, id: number);
  private _evals: Map<string, Promise<unknown>>;
  private _exitListener: (...args: any[]) => void;
  private _fetches: Map<string, Promise<unknown>>;
  private _handleExit(respawn?: boolean): void;
  private _handleMessage(message: unknown): void;

  public args: string[];
  public execArgv: string[];
  public env: unknown;
  public id: number;
  public manager: ShardingManager;
  public process: ChildProcess | null;
  public ready: boolean;
  public worker: Worker | null;
  public eval(script: string): Promise<unknown>;
  public eval<T>(fn: (client: Client) => T): Promise<T[]>;
  public fetchClientValue(prop: string): Promise<unknown>;
  public kill(): void;
  public respawn(options?: { delay?: number; timeout?: number }): Promise<ChildProcess>;
  public send(message: unknown): Promise<Shard>;
  public spawn(timeout?: number): Promise<ChildProcess>;

  public on(event: 'spawn' | 'death', listener: (child: ChildProcess) => Awaited<void>): this;
  public on(event: 'disconnect' | 'ready' | 'reconnecting', listener: () => Awaited<void>): this;
  public on(event: 'error', listener: (error: Error) => Awaited<void>): this;
  public on(event: 'message', listener: (message: any) => Awaited<void>): this;
  public on(event: string, listener: (...args: any[]) => Awaited<void>): this;

  public once(event: 'spawn' | 'death', listener: (child: ChildProcess) => Awaited<void>): this;
  public once(event: 'disconnect' | 'ready' | 'reconnecting', listener: () => Awaited<void>): this;
  public once(event: 'error', listener: (error: Error) => Awaited<void>): this;
  public once(event: 'message', listener: (message: any) => Awaited<void>): this;
  public once(event: string, listener: (...args: any[]) => Awaited<void>): this;
}

export class ShardClientUtil {
  public constructor(client: Client, mode: ShardingManagerMode);
  private _handleMessage(message: unknown): void;
  private _respond(type: string, message: unknown): void;

  public client: Client;
  public readonly count: number;
  public readonly ids: number[];
  public mode: ShardingManagerMode;
  public parentPort: MessagePort | null;
  public broadcastEval<T>(fn: (client: Client) => Awaited<T>): Promise<Serialized<T>[]>;
  public broadcastEval<T>(fn: (client: Client) => Awaited<T>, options: { shard: number }): Promise<Serialized<T>>;
  public broadcastEval<T, P>(
    fn: (client: Client, context: Serialized<P>) => Awaited<T>,
    options: { context: P },
  ): Promise<Serialized<T>[]>;
  public broadcastEval<T, P>(
    fn: (client: Client, context: Serialized<P>) => Awaited<T>,
    options: { context: P; shard: number },
  ): Promise<Serialized<T>>;
  public fetchClientValues(prop: string): Promise<unknown[]>;
  public fetchClientValues(prop: string, shard: number): Promise<unknown>;
  public respawnAll(options?: MultipleShardRespawnOptions): Promise<void>;
  public send(message: unknown): Promise<void>;

  public static singleton(client: Client, mode: ShardingManagerMode): ShardClientUtil;
  public static shardIdForGuildId(guildId: Snowflake, shardCount: number): number;
}

export class ShardingManager extends EventEmitter {
  public constructor(file: string, options?: ShardingManagerOptions);
  private _performOnShards(method: string, args: unknown[]): Promise<unknown[]>;
  private _performOnShards(method: string, args: unknown[], shard: number): Promise<unknown>;

  public file: string;
  public respawn: boolean;
  public shardArgs: string[];
  public shards: Collection<number, Shard>;
  public token: string | null;
  public totalShards: number | 'auto';
  public shardList: number[] | 'auto';
  public broadcast(message: unknown): Promise<Shard[]>;
  public broadcastEval<T>(fn: (client: Client) => Awaited<T>): Promise<Serialized<T>[]>;
  public broadcastEval<T>(fn: (client: Client) => Awaited<T>, options: { shard: number }): Promise<Serialized<T>>;
  public broadcastEval<T, P>(
    fn: (client: Client, context: Serialized<P>) => Awaited<T>,
    options: { context: P },
  ): Promise<Serialized<T>[]>;
  public broadcastEval<T, P>(
    fn: (client: Client, context: Serialized<P>) => Awaited<T>,
    options: { context: P; shard: number },
  ): Promise<Serialized<T>>;
  public createShard(id: number): Shard;
  public fetchClientValues(prop: string): Promise<unknown[]>;
  public fetchClientValues(prop: string, shard: number): Promise<unknown>;
  public respawnAll(options?: MultipleShardRespawnOptions): Promise<Collection<number, Shard>>;
  public spawn(options?: MultipleShardSpawnOptions): Promise<Collection<number, Shard>>;

  public on(event: 'shardCreate', listener: (shard: Shard) => Awaited<void>): this;

  public once(event: 'shardCreate', listener: (shard: Shard) => Awaited<void>): this;
}

export interface FetchRecommendedShardsOptions {
  guildsPerShard?: number;
  multipleOf?: number;
}

export class SnowflakeUtil extends null {
  private constructor();
  public static deconstruct(snowflake: Snowflake): DeconstructedSnowflake;
  public static generate(timestamp?: number | Date): Snowflake;
  public static readonly EPOCH: number;
}

export class StageChannel extends BaseGuildVoiceChannel {
  public topic: string | null;
  public type: 'GUILD_STAGE_VOICE';
  public readonly stageInstance: StageInstance | null;
  public createStageInstance(options: StageInstanceCreateOptions): Promise<StageInstance>;
  public setTopic(topic: string): Promise<StageChannel>;
}

export class StageInstance extends Base {
  public constructor(client: Client, data: RawStageInstanceData, channel: StageChannel);
  public id: Snowflake;
  public deleted: boolean;
  public guildId: Snowflake;
  public channelId: Snowflake;
  public topic: string;
  public privacyLevel: PrivacyLevel;
  public discoverableDisabled: boolean;
  public readonly channel: StageChannel | null;
  public readonly guild: Guild | null;
  public edit(options: StageInstanceEditOptions): Promise<StageInstance>;
  public delete(): Promise<StageInstance>;
  public setTopic(topic: string): Promise<StageInstance>;
  public readonly createdTimestamp: number;
  public readonly createdAt: Date;
}

export class Sticker extends Base {
  public constructor(client: Client, data: RawStickerData);
  public readonly createdTimestamp: number;
  public readonly createdAt: Date;
  public available: boolean | null;
  public description: string | null;
  public format: StickerFormatType;
  public readonly guild: Guild | null;
  public guildId: Snowflake | null;
  public id: Snowflake;
  public name: string;
  public packId: Snowflake | null;
  public readonly partial: boolean;
  public sortValue: number | null;
  public tags: string[] | null;
  public type: StickerType | null;
  public user: User | null;
  public readonly url: string;
  public fetch(): Promise<Sticker>;
  public fetchPack(): Promise<StickerPack | null>;
  public fetchUser(): Promise<User | null>;
  public edit(data?: GuildStickerEditData, reason?: string): Promise<Sticker>;
  public delete(reason?: string): Promise<Sticker>;
  public equals(other: Sticker | unknown): boolean;
}

export class StickerPack extends Base {
  public constructor(client: Client, data: RawStickerPackData);
  public readonly createdTimestamp: number;
  public readonly createdAt: Date;
  public bannerId: Snowflake;
  public readonly coverSticker: Sticker | null;
  public coverStickerId: Snowflake | null;
  public description: string;
  public id: Snowflake;
  public name: string;
  public skuId: Snowflake;
  public stickers: Collection<Snowflake, Sticker>;
  public bannerURL(options?: StaticImageURLOptions): string;
}

export class StoreChannel extends GuildChannel {
  public constructor(guild: Guild, data?: RawGuildChannelData, client?: Client);
  public createInvite(options?: CreateInviteOptions): Promise<Invite>;
  public fetchInvites(cache?: boolean): Promise<Collection<string, Invite>>;
  public nsfw: boolean;
  public type: 'GUILD_STORE';
}

export class SystemChannelFlags extends BitField<SystemChannelFlagsString> {
  public static FLAGS: Record<SystemChannelFlagsString, number>;
  public static resolve(bit?: BitFieldResolvable<SystemChannelFlagsString, number>): number;
}

export class Team extends Base {
  public constructor(client: Client, data: RawTeamData);
  public id: Snowflake;
  public name: string;
  public icon: string | null;
  public ownerId: Snowflake | null;
  public members: Collection<Snowflake, TeamMember>;

  public readonly owner: TeamMember | null;
  public readonly createdAt: Date;
  public readonly createdTimestamp: number;

  public iconURL(options?: StaticImageURLOptions): string | null;
  public toJSON(): unknown;
  public toString(): string;
}

export class TeamMember extends Base {
  public constructor(team: Team, data: RawTeamMemberData);
  public team: Team;
  public readonly id: Snowflake;
  public permissions: string[];
  public membershipState: MembershipState;
  public user: User;

  public toString(): UserMention;
}

export class TextChannel extends BaseGuildTextChannel {
  public rateLimitPerUser: number;
  public type: 'GUILD_TEXT';
  public setRateLimitPerUser(rateLimitPerUser: number, reason?: string): Promise<TextChannel>;
}

export class ThreadChannel extends TextBasedChannel(Channel) {
  public constructor(guild: Guild, data?: RawThreadChannelData, client?: Client, fromInteraction?: boolean);
  public archived: boolean | null;
  public readonly archivedAt: Date | null;
  public archiveTimestamp: number | null;
  public autoArchiveDuration: ThreadAutoArchiveDuration | null;
  public readonly editable: boolean;
  public guild: Guild;
  public guildId: Snowflake;
  public readonly guildMembers: Collection<Snowflake, GuildMember>;
  public readonly joinable: boolean;
  public readonly joined: boolean;
  public locked: boolean | null;
  public readonly manageable: boolean;
  public readonly sendable: boolean;
  public memberCount: number | null;
  public messageCount: number | null;
  public messages: MessageManager;
  public members: ThreadMemberManager;
  public name: string;
  public ownerId: Snowflake | null;
  public readonly parent: TextChannel | NewsChannel | null;
  public parentId: Snowflake | null;
  public rateLimitPerUser: number | null;
  public type: ThreadChannelTypes;
  public readonly unarchivable: boolean;
  public delete(reason?: string): Promise<ThreadChannel>;
  public edit(data: ThreadEditData, reason?: string): Promise<ThreadChannel>;
  public join(): Promise<ThreadChannel>;
  public leave(): Promise<ThreadChannel>;
  public permissionsFor(memberOrRole: GuildMember | Role): Readonly<Permissions>;
  public permissionsFor(memberOrRole: GuildMemberResolvable | RoleResolvable): Readonly<Permissions> | null;
  public fetchOwner(options?: FetchOwnerOptions): Promise<ThreadMember | null>;
  public setArchived(archived?: boolean, reason?: string): Promise<ThreadChannel>;
  public setAutoArchiveDuration(
    autoArchiveDuration: ThreadAutoArchiveDuration,
    reason?: string,
  ): Promise<ThreadChannel>;
  public setLocked(locked?: boolean, reason?: string): Promise<ThreadChannel>;
  public setName(name: string, reason?: string): Promise<ThreadChannel>;
  public setRateLimitPerUser(rateLimitPerUser: number, reason?: string): Promise<ThreadChannel>;
}

export class ThreadMember extends Base {
  public constructor(thread: ThreadChannel, data?: RawThreadMemberData);
  public flags: ThreadMemberFlags;
  public readonly guildMember: GuildMember | null;
  public id: Snowflake;
  public readonly joinedAt: Date | null;
  public joinedTimestamp: number | null;
  public readonly manageable: boolean;
  public thread: ThreadChannel;
  public readonly user: User | null;
  public remove(reason?: string): Promise<ThreadMember>;
}

export class ThreadMemberFlags extends BitField<ThreadMemberFlagsString> {
  public static FLAGS: Record<ThreadMemberFlagsString, number>;
  public static resolve(bit?: BitFieldResolvable<ThreadMemberFlagsString, number>): number;
}

export class Typing extends Base {
  public constructor(channel: TextBasedChannels, user: PartialUser, data?: RawTypingData);
  public channel: TextBasedChannels;
  public user: PartialUser;
  public startedTimestamp: number;
  public readonly startedAt: Date;
  public readonly guild: Guild | null;
  public readonly member: GuildMember | null;
  public inGuild(): this is this & {
    channel: TextChannel | NewsChannel | ThreadChannel;
    readonly guild: Guild;
  };
}

export class User extends PartialTextBasedChannel(Base) {
  public constructor(client: Client, data: RawUserData);
  public accentColor: number | null;
  public avatar: string | null;
  public banner: string | null;
  public bot: boolean;
  public readonly createdAt: Date;
  public readonly createdTimestamp: number;
  public discriminator: string;
  public readonly defaultAvatarURL: string;
  public readonly dmChannel: DMChannel | null;
  public flags: Readonly<UserFlags> | null;
  public readonly hexAccentColor: string | null;
  public id: Snowflake;
  public readonly partial: false;
  public system: boolean;
  public readonly tag: string;
  public username: string;
  public avatarURL(options?: ImageURLOptions): string | null;
  public bannerURL(options?: ImageURLOptions): string | null;
  public createDM(): Promise<DMChannel>;
  public deleteDM(): Promise<DMChannel>;
  public displayAvatarURL(options?: ImageURLOptions): string;
  public equals(user: User): boolean;
  public fetch(force?: boolean): Promise<User>;
  public fetchFlags(force?: boolean): Promise<UserFlags>;
  public toString(): UserMention;
}

export class UserFlags extends BitField<UserFlagsString> {
  public static FLAGS: Record<UserFlagsString, number>;
  public static resolve(bit?: BitFieldResolvable<UserFlagsString, number>): number;
}

export class Util extends null {
  private constructor();
  public static archivedThreadSweepFilter<K, V>(lifetime?: number): SweepFilter<K, V>;
  public static basename(path: string, ext?: string): string;
  public static binaryToId(num: string): Snowflake;
  public static cleanContent(str: string, channel: TextBasedChannels): string;
  public static removeMentions(str: string): string;
  public static cloneObject(obj: unknown): unknown;
  public static delayFor(ms: number): Promise<void>;
  public static discordSort<K, V extends { rawPosition: number; id: Snowflake }>(
    collection: Collection<K, V>,
  ): Collection<K, V>;
  public static escapeMarkdown(text: string, options?: EscapeMarkdownOptions): string;
  public static escapeCodeBlock(text: string): string;
  public static escapeInlineCode(text: string): string;
  public static escapeBold(text: string): string;
  public static escapeItalic(text: string): string;
  public static escapeUnderline(text: string): string;
  public static escapeStrikethrough(text: string): string;
  public static escapeSpoiler(text: string): string;
  public static cleanCodeBlockContent(text: string): string;
  public static fetchRecommendedShards(token: string, options?: FetchRecommendedShardsOptions): Promise<number>;
  public static flatten(obj: unknown, ...props: Record<string, boolean | string>[]): unknown;
  public static idToBinary(num: Snowflake): string;
  public static makeError(obj: MakeErrorOptions): Error;
  public static makePlainError(err: Error): MakeErrorOptions;
  public static mergeDefault(def: unknown, given: unknown): unknown;
  public static moveElementInArray(array: unknown[], element: unknown, newIndex: number, offset?: boolean): number;
  public static parseEmoji(text: string): { animated: boolean; name: string; id: Snowflake | null } | null;
  public static resolveColor(color: ColorResolvable): number;
  public static resolvePartialEmoji(emoji: EmojiIdentifierResolvable): Partial<APIPartialEmoji> | null;
  public static verifyString(data: string, error?: typeof Error, errorMessage?: string, allowEmpty?: boolean): string;
  public static setPosition<T extends Channel | Role>(
    item: T,
    position: number,
    relative: boolean,
    sorted: Collection<Snowflake, T>,
    route: unknown,
    reason?: string,
  ): Promise<{ id: Snowflake; position: number }[]>;
  public static splitMessage(text: string, options?: SplitOptions): string[];
}

export class Formatters extends null {
  public static blockQuote: typeof blockQuote;
  public static bold: typeof bold;
  public static codeBlock: typeof codeBlock;
  public static hideLinkEmbed: typeof hideLinkEmbed;
  public static hyperlink: typeof hyperlink;
  public static inlineCode: typeof inlineCode;
  public static italic: typeof italic;
  public static quote: typeof quote;
  public static strikethrough: typeof strikethrough;
  public static time: typeof time;
  public static TimestampStyles: typeof TimestampStyles;
  public static TimestampStylesString: TimestampStylesString;
  public static underscore: typeof underscore;
  public static spoiler: typeof spoiler;
}

export class VoiceChannel extends BaseGuildVoiceChannel {
  public readonly editable: boolean;
  public readonly speakable: boolean;
  public type: 'GUILD_VOICE';
  public setBitrate(bitrate: number, reason?: string): Promise<VoiceChannel>;
  public setUserLimit(userLimit: number, reason?: string): Promise<VoiceChannel>;
}

export class VoiceRegion {
  public constructor(data: RawVoiceRegionData);
  public custom: boolean;
  public deprecated: boolean;
  public id: string;
  public name: string;
  public optimal: boolean;
  public vip: boolean;
  public toJSON(): unknown;
}

export class VoiceState extends Base {
  public constructor(guild: Guild, data: RawVoiceStateData);
  public readonly channel: VoiceChannel | StageChannel | null;
  public channelId: Snowflake | null;
  public readonly deaf: boolean | null;
  public guild: Guild;
  public id: Snowflake;
  public readonly member: GuildMember | null;
  public readonly mute: boolean | null;
  public selfDeaf: boolean | null;
  public selfMute: boolean | null;
  public serverDeaf: boolean | null;
  public serverMute: boolean | null;
  public sessionId: string | null;
  public streaming: boolean;
  public selfVideo: boolean | null;
  public suppress: boolean;
  public requestToSpeakTimestamp: number | null;

  public setDeaf(deaf: boolean, reason?: string): Promise<GuildMember>;
  public setMute(mute: boolean, reason?: string): Promise<GuildMember>;
  public disconnect(reason?: string): Promise<GuildMember>;
  public setChannel(channel: VoiceChannelResolvable | null, reason?: string): Promise<GuildMember>;
  public setRequestToSpeak(request: boolean): Promise<void>;
  public setSuppressed(suppressed: boolean): Promise<void>;
}

export class Webhook extends WebhookMixin() {
  public constructor(client: Client, data?: RawWebhookData);
  public avatar: string;
  public avatarURL(options?: StaticImageURLOptions): string | null;
  public channelId: Snowflake;
  public client: Client;
  public guildId: Snowflake;
  public name: string;
  public owner: User | APIUser | null;
  public sourceGuild: Guild | APIPartialGuild | null;
  public sourceChannel: Channel | APIPartialChannel | null;
  public token: string | null;
  public type: WebhookType;
}

export class WebhookClient extends WebhookMixin(BaseClient) {
  public constructor(data: WebhookClientData, options?: WebhookClientOptions);
  public client: this;
  public options: WebhookClientOptions;
  public token: string;
  public editMessage(
    message: MessageResolvable,
    options: string | MessagePayload | WebhookEditMessageOptions,
  ): Promise<APIMessage>;
  public fetchMessage(message: Snowflake, cache?: boolean): Promise<APIMessage>;
  public send(options: string | MessagePayload | WebhookMessageOptions): Promise<APIMessage>;
}

export class WebSocketManager extends EventEmitter {
  public constructor(client: Client);
  private totalShards: number | string;
  private shardQueue: Set<WebSocketShard>;
  private packetQueue: unknown[];
  private destroyed: boolean;
  private reconnecting: boolean;

  public readonly client: Client;
  public gateway: string | null;
  public shards: Collection<number, WebSocketShard>;
  public status: Status;
  public readonly ping: number;

  public on(event: WSEventType, listener: (data: any, shardId: number) => void): this;
  public once(event: WSEventType, listener: (data: any, shardId: number) => void): this;

  private debug(message: string, shard?: WebSocketShard): void;
  private connect(): Promise<void>;
  private createShards(): Promise<void>;
  private reconnect(): Promise<void>;
  private broadcast(packet: unknown): void;
  private destroy(): void;
  private handlePacket(packet?: unknown, shard?: WebSocketShard): boolean;
  private checkShardsReady(): void;
  private triggerClientReady(): void;
}

export class WebSocketShard extends EventEmitter {
  public constructor(manager: WebSocketManager, id: number);
  private sequence: number;
  private closeSequence: number;
  private sessionId: string | null;
  private lastPingTimestamp: number;
  private lastHeartbeatAcked: boolean;
  private ratelimit: { queue: unknown[]; total: number; remaining: number; time: 60e3; timer: NodeJS.Timeout | null };
  private connection: WebSocket | null;
  private helloTimeout: NodeJS.Timeout | null;
  private eventsAttached: boolean;
  private expectedGuilds: Set<Snowflake> | null;
  private readyTimeout: NodeJS.Timeout | null;

  public manager: WebSocketManager;
  public id: number;
  public status: Status;
  public ping: number;

  private debug(message: string): void;
  private connect(): Promise<void>;
  private onOpen(): void;
  private onMessage(event: MessageEvent): void;
  private onError(error: ErrorEvent | unknown): void;
  private onClose(event: CloseEvent): void;
  private onPacket(packet: unknown): void;
  private checkReady(): void;
  private setHelloTimeout(time?: number): void;
  private setHeartbeatTimer(time: number): void;
  private sendHeartbeat(): void;
  private ackHeartbeat(): void;
  private identify(): void;
  private identifyNew(): void;
  private identifyResume(): void;
  private _send(data: unknown): void;
  private processQueue(): void;
  private destroy(destroyOptions?: { closeCode?: number; reset?: boolean; emit?: boolean; log?: boolean }): void;
  private _cleanupConnection(): void;
  private _emitDestroyed(): void;

  public send(data: unknown, important?: boolean): void;

  public on(event: 'ready' | 'resumed' | 'invalidSession', listener: () => Awaited<void>): this;
  public on(event: 'close', listener: (event: CloseEvent) => Awaited<void>): this;
  public on(event: 'allReady', listener: (unavailableGuilds?: Set<Snowflake>) => Awaited<void>): this;
  public on(event: string, listener: (...args: any[]) => Awaited<void>): this;

  public once(event: 'ready' | 'resumed' | 'invalidSession', listener: () => Awaited<void>): this;
  public once(event: 'close', listener: (event: CloseEvent) => Awaited<void>): this;
  public once(event: 'allReady', listener: (unavailableGuilds?: Set<Snowflake>) => Awaited<void>): this;
  public once(event: string, listener: (...args: any[]) => Awaited<void>): this;
}

export class Widget extends Base {
  public constructor(client: Client, data: RawWidgetData);
  private _patch(data: RawWidgetData): void;
  public fetch(): Promise<Widget>;
  public id: Snowflake;
  public instantInvite?: string;
  public channels: Collection<Snowflake, WidgetChannel>;
  public members: Collection<string, WidgetMember>;
  public presenceCount: number;
}

export class WidgetMember extends Base {
  public constructor(client: Client, data: RawWidgetMemberData);
  public id: string;
  public username: string;
  public discriminator: string;
  public avatar?: string;
  public status: PresenceStatus;
  public deaf?: boolean;
  public mute?: boolean;
  public selfDeaf?: boolean;
  public selfMute?: boolean;
  public suppress?: boolean;
  public channelId?: Snowflake;
  public avatarURL: string;
  public activity?: WidgetActivity;
}

export class WelcomeChannel extends Base {
  constructor(guild: Guild, data: RawWelcomeChannelData);
  private _emoji: Omit<APIEmoji, 'animated'>;
  public channelId: Snowflake;
  public guild: Guild | InviteGuild;
  public description: string;
  public readonly channel: TextChannel | NewsChannel | null;
  public readonly emoji: GuildEmoji | Emoji;
}

export class WelcomeScreen extends Base {
  constructor(guild: Guild, data: RawWelcomeScreenData);
  public readonly enabled: boolean;
  public guild: Guild | InviteGuild;
  public description: string | null;
  public welcomeChannels: Collection<Snowflake, WelcomeChannel>;
}

//#endregion

//#region Constants

export const Constants: {
  Package: {
    name: string;
    version: string;
    description: string;
    author: string;
    license: string;
    main: string;
    types: string;
    homepage: string;
    keywords: string[];
    bugs: { url: string };
    repository: { type: string; url: string };
    scripts: Record<string, string>;
    engines: Record<string, string>;
    dependencies: Record<string, string>;
    peerDependencies: Record<string, string>;
    devDependencies: Record<string, string>;
    [key: string]: unknown;
  };
  UserAgent: string;
  Endpoints: {
    botGateway: string;
    invite: (root: string, code: string) => string;
    CDN: (root: string) => {
      Emoji: (emojiId: Snowflake, format: DynamicImageFormat) => string;
<<<<<<< HEAD
      Avatar: (userId: Snowflake, hash: string, format: DynamicImageFormat, size: AllowedImageSize) => string;
      Banner: (
        id: Snowflake,
        hash: string,
        format: DynamicImageFormat,
        size: AllowedImageSize,
        dynamic: boolean,
      ) => string;
      Icon: (userId: Snowflake | number, hash: string, format: DynamicImageFormat, size: AllowedImageSize) => string;
      AppIcon: (userId: Snowflake | number, hash: string, format: AllowedImageFormat, size: AllowedImageSize) => string;
      AppAsset: (
        userId: Snowflake | number,
=======
      Asset: (name: string) => string;
      DefaultAvatar: (discriminator: number) => string;
      Avatar: (
        userId: Snowflake,
>>>>>>> cd393fd4
        hash: string,
        format: DynamicImageFormat,
        size: AllowedImageSize,
        dynamic: boolean,
      ) => string;
      Banner: (guildId: Snowflake, hash: string, format: AllowedImageFormat, size: AllowedImageSize) => string;
      Icon: (
        guildId: Snowflake,
        hash: string,
        format: DynamicImageFormat,
        size: AllowedImageSize,
        dynamic: boolean,
      ) => string;
      AppIcon: (
        appId: Snowflake,
        hash: string,
        { format, size }: { format: AllowedImageFormat; size: AllowedImageSize },
      ) => string;
      AppAsset: (
        appId: Snowflake,
        hash: string,
        { format, size }: { format: AllowedImageFormat; size: AllowedImageSize },
      ) => string;
      StickerPackBanner: (bannerId: Snowflake, format: AllowedImageFormat, size: AllowedImageSize) => string;
      GDMIcon: (channelId: Snowflake, hash: string, format: AllowedImageFormat, size: AllowedImageSize) => string;
      Splash: (guildId: Snowflake, hash: string, format: AllowedImageFormat, size: AllowedImageSize) => string;
      DiscoverySplash: (guildId: Snowflake, hash: string, format: AllowedImageFormat, size: AllowedImageSize) => string;
      TeamIcon: (
        teamId: Snowflake,
        hash: string,
        { format, size }: { format: AllowedImageFormat; size: AllowedImageSize },
      ) => string;
      Sticker: (stickerId: Snowflake, stickerFormat: StickerFormatType) => string;
    };
  };
  WSCodes: {
    1000: 'WS_CLOSE_REQUESTED';
    4004: 'TOKEN_INVALID';
    4010: 'SHARDING_INVALID';
    4011: 'SHARDING_REQUIRED';
  };
  Events: ConstantsEvents;
  ShardEvents: ConstantsShardEvents;
  PartialTypes: {
    [K in PartialTypes]: K;
  };
  WSEvents: {
    [K in WSEventType]: K;
  };
  Colors: ConstantsColors;
  Status: ConstantsStatus;
  Opcodes: ConstantsOpcodes;
  APIErrors: APIErrors;
  ChannelTypes: typeof ChannelTypes;
  ThreadChannelTypes: ThreadChannelTypes[];
  TextBasedChannelTypes: TextBasedChannelTypes[];
  VoiceBasedChannelTypes: VoiceBasedChannelTypes[];
  ClientApplicationAssetTypes: ConstantsClientApplicationAssetTypes;
  InviteScopes: InviteScope[];
  MessageTypes: MessageType[];
  SystemMessageTypes: SystemMessageType[];
  ActivityTypes: typeof ActivityTypes;
  StickerTypes: typeof StickerTypes;
  StickerFormatTypes: typeof StickerFormatTypes;
  OverwriteTypes: typeof OverwriteTypes;
  ExplicitContentFilterLevels: typeof ExplicitContentFilterLevels;
  DefaultMessageNotificationLevels: typeof DefaultMessageNotificationLevels;
  VerificationLevels: typeof VerificationLevels;
  MembershipStates: typeof MembershipStates;
  ApplicationCommandOptionTypes: typeof ApplicationCommandOptionTypes;
  ApplicationCommandPermissionTypes: typeof ApplicationCommandPermissionTypes;
  InteractionTypes: typeof InteractionTypes;
  InteractionResponseTypes: typeof InteractionResponseTypes;
  MessageComponentTypes: typeof MessageComponentTypes;
  MessageButtonStyles: typeof MessageButtonStyles;
  MFALevels: typeof MFALevels;
  NSFWLevels: typeof NSFWLevels;
  PrivacyLevels: typeof PrivacyLevels;
  WebhookTypes: typeof WebhookTypes;
  PremiumTiers: typeof PremiumTiers;
};

export const version: string;

//#endregion

//#region Managers

export abstract class BaseManager {
  public constructor(client: Client);
  public readonly client: Client;
}

export abstract class DataManager<K, Holds, R> extends BaseManager {
  public constructor(client: Client, holds: Constructable<Holds>);
  public readonly holds: Constructable<Holds>;
  public readonly cache: Collection<K, Holds>;
  public resolve(resolvable: Holds): Holds;
  public resolve(resolvable: R): Holds | null;
  public resolveId(resolvable: K | Holds): K;
  public resolveId(resolvable: R): K | null;
  public valueOf(): Collection<K, Holds>;
}

export abstract class CachedManager<K, Holds, R> extends DataManager<K, Holds, R> {
  public constructor(client: Client, holds: Constructable<Holds>);
  private _add(data: unknown, cache?: boolean, { id, extras }?: { id: K; extras: unknown[] }): Holds;
}

export class ApplicationCommandManager<
  ApplicationCommandType = ApplicationCommand<{ guild: GuildResolvable }>,
  PermissionsOptionsExtras = { guild: GuildResolvable },
  PermissionsGuildType = null,
> extends CachedManager<Snowflake, ApplicationCommandType, ApplicationCommandResolvable> {
  public constructor(client: Client, iterable?: Iterable<RawApplicationCommandData>);
  public permissions: ApplicationCommandPermissionsManager<
    { command?: ApplicationCommandResolvable } & PermissionsOptionsExtras,
    { command: ApplicationCommandResolvable } & PermissionsOptionsExtras,
    PermissionsOptionsExtras,
    PermissionsGuildType,
    null
  >;
  private commandPath({ id, guildId }: { id?: Snowflake; guildId?: Snowflake }): unknown;
  public create(command: ApplicationCommandData): Promise<ApplicationCommandType>;
  public create(command: ApplicationCommandData, guildId: Snowflake): Promise<ApplicationCommand>;
  public delete(command: ApplicationCommandResolvable, guildId?: Snowflake): Promise<ApplicationCommandType | null>;
  public edit(command: ApplicationCommandResolvable, data: ApplicationCommandData): Promise<ApplicationCommandType>;
  public edit(
    command: ApplicationCommandResolvable,
    data: ApplicationCommandData,
    guildId: Snowflake,
  ): Promise<ApplicationCommand>;
  public fetch(
    id: Snowflake,
    options: FetchApplicationCommandOptions & { guildId: Snowflake },
  ): Promise<ApplicationCommand>;
  public fetch(id: Snowflake, options?: FetchApplicationCommandOptions): Promise<ApplicationCommandType>;
  public fetch(
    id?: Snowflake,
    options?: FetchApplicationCommandOptions,
  ): Promise<Collection<Snowflake, ApplicationCommandType>>;
  public set(commands: ApplicationCommandData[]): Promise<Collection<Snowflake, ApplicationCommandType>>;
  public set(
    commands: ApplicationCommandData[],
    guildId: Snowflake,
  ): Promise<Collection<Snowflake, ApplicationCommand>>;
  private static transformCommand(
    command: ApplicationCommandData,
  ): Omit<APIApplicationCommand, 'id' | 'application_id' | 'guild_id'>;
}

export class ApplicationCommandPermissionsManager<
  BaseOptions,
  FetchSingleOptions,
  FullPermissionsOptions,
  GuildType,
  CommandIdType,
> extends BaseManager {
  public constructor(manager: ApplicationCommandManager | GuildApplicationCommandManager | ApplicationCommand);
  private manager: ApplicationCommandManager | GuildApplicationCommandManager | ApplicationCommand;

  public client: Client;
  public commandId: CommandIdType;
  public guild: GuildType;
  public guildId: Snowflake | null;
  public add(
    options: FetchSingleOptions & { permissions: ApplicationCommandPermissionData[] },
  ): Promise<ApplicationCommandPermissions[]>;
  public has(options: FetchSingleOptions & { permissionId: UserResolvable | RoleResolvable }): Promise<boolean>;
  public fetch(options: FetchSingleOptions): Promise<ApplicationCommandPermissions[]>;
  public fetch(options: BaseOptions): Promise<Collection<Snowflake, ApplicationCommandPermissions[]>>;
  public remove(
    options:
      | (FetchSingleOptions & {
          users: UserResolvable | UserResolvable[];
          roles?: RoleResolvable | RoleResolvable[];
        })
      | (FetchSingleOptions & {
          users?: UserResolvable | UserResolvable[];
          roles: RoleResolvable | RoleResolvable[];
        }),
  ): Promise<ApplicationCommandPermissions[]>;
  public set(
    options: FetchSingleOptions & { permissions: ApplicationCommandPermissionData[] },
  ): Promise<ApplicationCommandPermissions[]>;
  public set(
    options: FullPermissionsOptions & {
      fullPermissions: GuildApplicationCommandPermissionData[];
    },
  ): Promise<Collection<Snowflake, ApplicationCommandPermissions[]>>;
  private permissionsPath(guildId: Snowflake, commandId?: Snowflake): unknown;
  private static transformPermissions(
    permissions: ApplicationCommandPermissionData,
    received: true,
  ): Omit<APIApplicationCommandPermission, 'type'> & { type: keyof ApplicationCommandPermissionTypes };
  private static transformPermissions(permissions: ApplicationCommandPermissionData): APIApplicationCommandPermission;
}

export class BaseGuildEmojiManager extends CachedManager<Snowflake, GuildEmoji, EmojiResolvable> {
  public constructor(client: Client, iterable?: Iterable<RawGuildEmojiData>);
  public resolveIdentifier(emoji: EmojiIdentifierResolvable): string | null;
}

export class ChannelManager extends CachedManager<Snowflake, Channel, ChannelResolvable> {
  public constructor(client: Client, iterable: Iterable<RawChannelData>);
  public fetch(id: Snowflake, options?: FetchChannelOptions): Promise<Channel | null>;
}

export class GuildApplicationCommandManager extends ApplicationCommandManager<ApplicationCommand, {}, Guild> {
  public constructor(guild: Guild, iterable?: Iterable<RawApplicationCommandData>);
  public guild: Guild;
  public create(command: ApplicationCommandData): Promise<ApplicationCommand>;
  public delete(command: ApplicationCommandResolvable): Promise<ApplicationCommand | null>;
  public edit(command: ApplicationCommandResolvable, data: ApplicationCommandData): Promise<ApplicationCommand>;
  public fetch(id: Snowflake, options?: BaseFetchOptions): Promise<ApplicationCommand>;
  public fetch(id?: undefined, options?: BaseFetchOptions): Promise<Collection<Snowflake, ApplicationCommand>>;
  public set(commands: ApplicationCommandData[]): Promise<Collection<Snowflake, ApplicationCommand>>;
}

export class GuildChannelManager extends CachedManager<
  Snowflake,
  GuildChannel | ThreadChannel,
  GuildChannelResolvable
> {
  public constructor(guild: Guild, iterable?: Iterable<RawGuildChannelData>);
  public readonly channelCountWithoutThreads: number;
  public guild: Guild;
  public create(name: string, options: GuildChannelCreateOptions & { type: 'GUILD_VOICE' }): Promise<VoiceChannel>;
  public create(
    name: string,
    options: GuildChannelCreateOptions & { type: 'GUILD_CATEGORY' },
  ): Promise<CategoryChannel>;
  public create(name: string, options?: GuildChannelCreateOptions & { type?: 'GUILD_TEXT' }): Promise<TextChannel>;
  public create(name: string, options: GuildChannelCreateOptions & { type: 'GUILD_NEWS' }): Promise<NewsChannel>;
  public create(name: string, options: GuildChannelCreateOptions & { type: 'GUILD_STORE' }): Promise<StoreChannel>;
  public create(
    name: string,
    options: GuildChannelCreateOptions & { type: 'GUILD_STAGE_VOICE' },
  ): Promise<StageChannel>;
  public create(
    name: string,
    options: GuildChannelCreateOptions,
  ): Promise<TextChannel | VoiceChannel | CategoryChannel | NewsChannel | StoreChannel | StageChannel>;
  public fetch(
    id: Snowflake,
    options?: BaseFetchOptions,
  ): Promise<TextChannel | VoiceChannel | CategoryChannel | NewsChannel | StoreChannel | StageChannel | null>;
  public fetch(
    id?: undefined,
    options?: BaseFetchOptions,
  ): Promise<
    Collection<Snowflake, TextChannel | VoiceChannel | CategoryChannel | NewsChannel | StoreChannel | StageChannel>
  >;
  public fetchActiveThreads(cache?: boolean): Promise<FetchedThreads>;
}

export class GuildEmojiManager extends BaseGuildEmojiManager {
  public constructor(guild: Guild, iterable?: Iterable<RawGuildEmojiData>);
  public guild: Guild;
  public create(
    attachment: BufferResolvable | Base64Resolvable,
    name: string,
    options?: GuildEmojiCreateOptions,
  ): Promise<GuildEmoji>;
  public fetch(id: Snowflake, options?: BaseFetchOptions): Promise<GuildEmoji>;
  public fetch(id?: undefined, options?: BaseFetchOptions): Promise<Collection<Snowflake, GuildEmoji>>;
}

export class GuildEmojiRoleManager extends DataManager<Snowflake, Role, RoleResolvable> {
  public constructor(emoji: GuildEmoji);
  public emoji: GuildEmoji;
  public guild: Guild;
  public add(
    roleOrRoles: RoleResolvable | readonly RoleResolvable[] | Collection<Snowflake, Role>,
  ): Promise<GuildEmoji>;
  public set(roles: readonly RoleResolvable[] | Collection<Snowflake, Role>): Promise<GuildEmoji>;
  public remove(
    roleOrRoles: RoleResolvable | readonly RoleResolvable[] | Collection<Snowflake, Role>,
  ): Promise<GuildEmoji>;
}

export class GuildManager extends CachedManager<Snowflake, Guild, GuildResolvable> {
  public constructor(client: Client, iterable?: Iterable<RawGuildData>);
  public create(name: string, options?: GuildCreateOptions): Promise<Guild>;
  public fetch(options: Snowflake | FetchGuildOptions): Promise<Guild>;
  public fetch(options?: FetchGuildsOptions): Promise<Collection<Snowflake, OAuth2Guild>>;
}

export class GuildMemberManager extends CachedManager<Snowflake, GuildMember, GuildMemberResolvable> {
  public constructor(guild: Guild, iterable?: Iterable<RawGuildMemberData>);
  public guild: Guild;
  public add(
    user: UserResolvable,
    options: AddGuildMemberOptions & { fetchWhenExisting: false },
  ): Promise<GuildMember | null>;
  public add(user: UserResolvable, options: AddGuildMemberOptions): Promise<GuildMember>;
  public ban(user: UserResolvable, options?: BanOptions): Promise<GuildMember | User | Snowflake>;
  public edit(user: UserResolvable, data: GuildMemberEditData, reason?: string): Promise<void>;
  public fetch(
    options: UserResolvable | FetchMemberOptions | (FetchMembersOptions & { user: UserResolvable }),
  ): Promise<GuildMember>;
  public fetch(options?: FetchMembersOptions): Promise<Collection<Snowflake, GuildMember>>;
  public kick(user: UserResolvable, reason?: string): Promise<GuildMember | User | Snowflake>;
  public prune(options: GuildPruneMembersOptions & { dry?: false; count: false }): Promise<null>;
  public prune(options?: GuildPruneMembersOptions): Promise<number>;
  public search(options: GuildSearchMembersOptions): Promise<Collection<Snowflake, GuildMember>>;
  public unban(user: UserResolvable, reason?: string): Promise<User>;
}

export class GuildBanManager extends CachedManager<Snowflake, GuildBan, GuildBanResolvable> {
  public constructor(guild: Guild, iterable?: Iterable<RawGuildBanData>);
  public guild: Guild;
  public create(user: UserResolvable, options?: BanOptions): Promise<GuildMember | User | Snowflake>;
  public fetch(options: UserResolvable | FetchBanOptions): Promise<GuildBan>;
  public fetch(options?: FetchBansOptions): Promise<Collection<Snowflake, GuildBan>>;
  public remove(user: UserResolvable, reason?: string): Promise<User>;
}

export class GuildInviteManager extends DataManager<string, Invite, InviteResolvable> {
  public constructor(guild: Guild, iterable?: Iterable<RawInviteData>);
  public guild: Guild;
  public create(channel: GuildChannelResolvable, options?: CreateInviteOptions): Promise<Invite>;
  public fetch(options: InviteResolvable | FetchInviteOptions): Promise<Invite>;
  public fetch(options?: FetchInvitesOptions): Promise<Collection<string, Invite>>;
  public delete(invite: InviteResolvable, reason?: string): Promise<Invite>;
}

export class GuildStickerManager extends CachedManager<Snowflake, Sticker, StickerResolvable> {
  public constructor(guild: Guild, iterable?: Iterable<RawStickerData>);
  public guild: Guild;
  public create(
    file: BufferResolvable | Stream | FileOptions | MessageAttachment,
    name: string,
    tags: string,
    options?: GuildStickerCreateOptions,
  ): Promise<Sticker>;
  public edit(sticker: StickerResolvable, data?: GuildStickerEditData, reason?: string): Promise<Sticker>;
  public delete(sticker: StickerResolvable, reason?: string): Promise<void>;
  public fetch(id: Snowflake, options?: BaseFetchOptions): Promise<Sticker>;
  public fetch(id?: Snowflake, options?: BaseFetchOptions): Promise<Collection<Snowflake, Sticker>>;
}

export class GuildMemberRoleManager extends DataManager<Snowflake, Role, RoleResolvable> {
  public constructor(member: GuildMember);
  public readonly hoist: Role | null;
  public readonly color: Role | null;
  public readonly highest: Role;
  public readonly premiumSubscriberRole: Role | null;
  public readonly botRole: Role | null;
  public member: GuildMember;
  public guild: Guild;

  public add(
    roleOrRoles: RoleResolvable | readonly RoleResolvable[] | Collection<Snowflake, Role>,
    reason?: string,
  ): Promise<GuildMember>;
  public set(roles: readonly RoleResolvable[] | Collection<Snowflake, Role>, reason?: string): Promise<GuildMember>;
  public remove(
    roleOrRoles: RoleResolvable | readonly RoleResolvable[] | Collection<Snowflake, Role>,
    reason?: string,
  ): Promise<GuildMember>;
}

export class MessageManager extends CachedManager<Snowflake, Message, MessageResolvable> {
  public constructor(channel: TextBasedChannels, iterable?: Iterable<RawMessageData>);
  public channel: TextBasedChannels;
  public cache: Collection<Snowflake, Message>;
  public crosspost(message: MessageResolvable): Promise<Message>;
  public delete(message: MessageResolvable): Promise<void>;
  public edit(message: MessageResolvable, options: MessagePayload | MessageEditOptions): Promise<Message>;
  public fetch(message: Snowflake, options?: BaseFetchOptions): Promise<Message>;
  public fetch(
    options?: ChannelLogsQueryOptions,
    cacheOptions?: BaseFetchOptions,
  ): Promise<Collection<Snowflake, Message>>;
  public fetchPinned(cache?: boolean): Promise<Collection<Snowflake, Message>>;
  public react(message: MessageResolvable, emoji: EmojiIdentifierResolvable): Promise<void>;
  public pin(message: MessageResolvable): Promise<void>;
  public unpin(message: MessageResolvable): Promise<void>;
}

export class PermissionOverwriteManager extends CachedManager<
  Snowflake,
  PermissionOverwrites,
  PermissionOverwriteResolvable
> {
  public constructor(client: Client, iterable?: Iterable<RawPermissionOverwriteData>);
  public set(
    overwrites: readonly OverwriteResolvable[] | Collection<Snowflake, OverwriteResolvable>,
    reason?: string,
  ): Promise<GuildChannel>;
  private upsert(
    userOrRole: RoleResolvable | UserResolvable,
    options: PermissionOverwriteOptions,
    overwriteOptions?: GuildChannelOverwriteOptions,
    existing?: PermissionOverwrites,
  ): Promise<GuildChannel>;
  public create(
    userOrRole: RoleResolvable | UserResolvable,
    options: PermissionOverwriteOptions,
    overwriteOptions?: GuildChannelOverwriteOptions,
  ): Promise<GuildChannel>;
  public edit(
    userOrRole: RoleResolvable | UserResolvable,
    options: PermissionOverwriteOptions,
    overwriteOptions?: GuildChannelOverwriteOptions,
  ): Promise<GuildChannel>;
  public delete(userOrRole: RoleResolvable | UserResolvable, reason?: string): Promise<GuildChannel>;
}

export class PresenceManager extends CachedManager<Snowflake, Presence, PresenceResolvable> {
  public constructor(client: Client, iterable?: Iterable<RawPresenceData>);
}

export class ReactionManager extends CachedManager<Snowflake | string, MessageReaction, MessageReactionResolvable> {
  public constructor(message: Message, iterable?: Iterable<RawMessageReactionData>);
  public message: Message;
  public removeAll(): Promise<Message>;
}

export class ReactionUserManager extends CachedManager<Snowflake, User, UserResolvable> {
  public constructor(reaction: MessageReaction, iterable?: Iterable<RawUserData>);
  public reaction: MessageReaction;
  public fetch(options?: FetchReactionUsersOptions): Promise<Collection<Snowflake, User>>;
  public remove(user?: UserResolvable): Promise<MessageReaction>;
}

export class RoleManager extends CachedManager<Snowflake, Role, RoleResolvable> {
  public constructor(guild: Guild, iterable?: Iterable<RawRoleData>);
  public readonly everyone: Role;
  public readonly highest: Role;
  public guild: Guild;
  public readonly premiumSubscriberRole: Role | null;
  public botRoleFor(user: UserResolvable): Role | null;
  public fetch(id: Snowflake, options?: BaseFetchOptions): Promise<Role | null>;
  public fetch(id?: undefined, options?: BaseFetchOptions): Promise<Collection<Snowflake, Role>>;
  public create(options?: CreateRoleOptions): Promise<Role>;
  public edit(role: RoleResolvable, options: RoleData, reason?: string): Promise<Role>;
}

export class StageInstanceManager extends CachedManager<Snowflake, StageInstance, StageInstanceResolvable> {
  public constructor(guild: Guild, iterable?: Iterable<RawStageInstanceData>);
  public guild: Guild;
  public create(channel: StageChannel | Snowflake, options: StageInstanceCreateOptions): Promise<StageInstance>;
  public fetch(channel: StageChannel | Snowflake, options?: BaseFetchOptions): Promise<StageInstance>;
  public edit(channel: StageChannel | Snowflake, options: StageInstanceEditOptions): Promise<StageInstance>;
  public delete(channel: StageChannel | Snowflake): Promise<void>;
}

export class ThreadManager<AllowedThreadType> extends CachedManager<Snowflake, ThreadChannel, ThreadChannelResolvable> {
  public constructor(channel: TextChannel | NewsChannel, iterable?: Iterable<RawThreadChannelData>);
  public channel: TextChannel | NewsChannel;
  public create(options: ThreadCreateOptions<AllowedThreadType>): Promise<ThreadChannel>;
  public fetch(options: ThreadChannelResolvable, cacheOptions?: BaseFetchOptions): Promise<ThreadChannel | null>;
  public fetch(options?: FetchThreadsOptions, cacheOptions?: { cache?: boolean }): Promise<FetchedThreads>;
  public fetchArchived(options?: FetchArchivedThreadOptions, cache?: boolean): Promise<FetchedThreads>;
  public fetchActive(cache?: boolean): Promise<FetchedThreads>;
}

export class ThreadMemberManager extends CachedManager<Snowflake, ThreadMember, ThreadMemberResolvable> {
  public constructor(thread: ThreadChannel, iterable?: Iterable<RawThreadMemberData>);
  public thread: ThreadChannel;
  public add(member: UserResolvable | '@me', reason?: string): Promise<Snowflake>;
  public fetch(cache?: boolean): Promise<Collection<Snowflake, ThreadMember>>;
  public remove(id: Snowflake | '@me', reason?: string): Promise<Snowflake>;
}

export class UserManager extends CachedManager<Snowflake, User, UserResolvable> {
  public constructor(client: Client, iterable?: Iterable<RawUserData>);
  public fetch(id: Snowflake, options?: BaseFetchOptions): Promise<User>;
}

export class VoiceStateManager extends CachedManager<Snowflake, VoiceState, typeof VoiceState> {
  public constructor(guild: Guild, iterable?: Iterable<RawVoiceStateData>);
  public guild: Guild;
}

//#endregion

//#region Mixins

// Model the TextBasedChannel mixin system, allowing application of these fields
// to the classes that use these methods without having to manually add them
// to each of those classes

export type Constructable<T> = new (...args: any[]) => T;
export function PartialTextBasedChannel<T>(Base?: Constructable<T>): Constructable<T & PartialTextBasedChannelFields>;
export function TextBasedChannel<T, I extends keyof TextBasedChannelFields = never>(
  Base?: Constructable<T>,
  ignore?: I[],
): Constructable<T & Omit<TextBasedChannelFields, I>>;

export interface PartialTextBasedChannelFields {
  send(options: string | MessagePayload | MessageOptions): Promise<Message>;
}

export interface TextBasedChannelFields extends PartialTextBasedChannelFields {
  lastMessageId: Snowflake | null;
  readonly lastMessage: Message | null;
  lastPinTimestamp: number | null;
  readonly lastPinAt: Date | null;
  awaitMessageComponent<T extends MessageComponentInteraction = MessageComponentInteraction>(
    options?: AwaitMessageComponentOptions<T>,
  ): Promise<T>;
  awaitMessages(options?: AwaitMessagesOptions): Promise<Collection<Snowflake, Message>>;
  bulkDelete(
    messages: Collection<Snowflake, Message> | readonly MessageResolvable[] | number,
    filterOld?: boolean,
  ): Promise<Collection<Snowflake, Message>>;
  createMessageComponentCollector<T extends MessageComponentInteraction = MessageComponentInteraction>(
    options?: InteractionCollectorOptions<T>,
  ): InteractionCollector<T>;
  createMessageCollector(options?: MessageCollectorOptions): MessageCollector;
  sendTyping(): Promise<void>;
}

export function PartialWebhookMixin<T>(Base?: Constructable<T>): Constructable<T & PartialWebhookFields>;
export function WebhookMixin<T>(Base?: Constructable<T>): Constructable<T & WebhookFields>;

export interface PartialWebhookFields {
  id: Snowflake;
  readonly url: string;
  deleteMessage(message: MessageResolvable | APIMessage | '@original'): Promise<void>;
  editMessage(
    message: MessageResolvable | '@original',
    options: string | MessagePayload | WebhookEditMessageOptions,
  ): Promise<Message | APIMessage>;
  fetchMessage(message: Snowflake | '@original', cache?: boolean): Promise<Message | APIMessage>;
  send(options: string | MessagePayload | WebhookMessageOptions): Promise<Message | APIMessage>;
}

export interface WebhookFields extends PartialWebhookFields {
  readonly createdAt: Date;
  readonly createdTimestamp: number;
  delete(reason?: string): Promise<void>;
  edit(options: WebhookEditData, reason?: string): Promise<Webhook>;
  sendSlackMessage(body: unknown): Promise<boolean>;
}

//#endregion

//#region Typedefs

export type ActivityFlagsString = 'INSTANCE' | 'JOIN' | 'SPECTATE' | 'JOIN_REQUEST' | 'SYNC' | 'PLAY';

export type ActivitiesOptions = Omit<ActivityOptions, 'shardId'>;

export interface ActivityOptions {
  name?: string;
  url?: string;
  type?: ActivityType | number;
  shardId?: number | readonly number[];
}

export type ActivityPlatform = 'desktop' | 'samsung' | 'xbox';

export type ActivityType = keyof typeof ActivityTypes;

export interface AddGuildMemberOptions {
  accessToken: string;
  nick?: string;
  roles?: Collection<Snowflake, Role> | RoleResolvable[];
  mute?: boolean;
  deaf?: boolean;
  force?: boolean;
  fetchWhenExisting?: boolean;
}

export type AllowedImageFormat = 'webp' | 'png' | 'jpg' | 'jpeg';

export type AllowedImageSize = 16 | 32 | 64 | 128 | 256 | 512 | 1024 | 2048 | 4096;

export type AllowedPartial = User | Channel | GuildMember | Message | MessageReaction;

export type AllowedThreadTypeForNewsChannel = 'GUILD_NEWS_THREAD' | 10;

export type AllowedThreadTypeForTextChannel = 'GUILD_PUBLIC_THREAD' | 'GUILD_PRIVATE_THREAD' | 11 | 12;

export interface APIErrors {
  UNKNOWN_ACCOUNT: 10001;
  UNKNOWN_APPLICATION: 10002;
  UNKNOWN_CHANNEL: 10003;
  UNKNOWN_GUILD: 10004;
  UNKNOWN_INTEGRATION: 10005;
  UNKNOWN_INVITE: 10006;
  UNKNOWN_MEMBER: 10007;
  UNKNOWN_MESSAGE: 10008;
  UNKNOWN_OVERWRITE: 10009;
  UNKNOWN_PROVIDER: 10010;
  UNKNOWN_ROLE: 10011;
  UNKNOWN_TOKEN: 10012;
  UNKNOWN_USER: 10013;
  UNKNOWN_EMOJI: 10014;
  UNKNOWN_WEBHOOK: 10015;
  UNKNOWN_WEBHOOK_SERVICE: 10016;
  UNKNOWN_SESSION: 10020;
  UNKNOWN_BAN: 10026;
  UNKNOWN_SKU: 10027;
  UNKNOWN_STORE_LISTING: 10028;
  UNKNOWN_ENTITLEMENT: 10029;
  UNKNOWN_BUILD: 10030;
  UNKNOWN_LOBBY: 10031;
  UNKNOWN_BRANCH: 10032;
  UNKNOWN_STORE_DIRECTORY_LAYOUT: 10033;
  UNKNOWN_REDISTRIBUTABLE: 10036;
  UNKNOWN_GIFT_CODE: 10038;
  UNKNOWN_STREAM: 10049;
  UNKNOWN_PREMIUM_SERVER_SUBSCRIBE_COOLDOWN: 10050;
  UNKNOWN_GUILD_TEMPLATE: 10057;
  UNKNOWN_DISCOVERABLE_SERVER_CATEGORY: 10059;
  UNKNOWN_STICKER: 10060;
  UNKNOWN_INTERACTION: 10062;
  UNKNOWN_APPLICATION_COMMAND: 10063;
  UNKNOWN_APPLICATION_COMMAND_PERMISSIONS: 10066;
  UNKNOWN_STAGE_INSTANCE: 10067;
  UNKNOWN_GUILD_MEMBER_VERIFICATION_FORM: 10068;
  UNKNOWN_GUILD_WELCOME_SCREEN: 10069;
  UNKNOWN_GUILD_SCHEDULED_EVENT: 10070;
  UNKNOWN_GUILD_SCHEDULED_EVENT_USER: 10071;
  BOT_PROHIBITED_ENDPOINT: 20001;
  BOT_ONLY_ENDPOINT: 20002;
  CANNOT_SEND_EXPLICIT_CONTENT: 20009;
  NOT_AUTHORIZED: 20012;
  SLOWMODE_RATE_LIMIT: 20016;
  ACCOUNT_OWNER_ONLY: 20018;
  ANNOUNCEMENT_EDIT_LIMIT_EXCEEDED: 20022;
  CHANNEL_HIT_WRITE_RATELIMIT: 20028;
  CONTENT_NOT_ALLOWED: 20031;
  GUILD_PREMIUM_LEVEL_TOO_LOW: 20035;
  MAXIMUM_GUILDS: 30001;
  MAXIMUM_FRIENDS: 30002;
  MAXIMUM_PINS: 30003;
  MAXIMUM_RECIPIENTS: 30004;
  MAXIMUM_ROLES: 30005;
  MAXIMUM_WEBHOOKS: 30007;
  MAXIMUM_EMOJIS: 30008;
  MAXIMUM_REACTIONS: 30010;
  MAXIMUM_CHANNELS: 30013;
  MAXIMUM_ATTACHMENTS: 30015;
  MAXIMUM_INVITES: 30016;
  MAXIMUM_ANIMATED_EMOJIS: 30018;
  MAXIMUM_SERVER_MEMBERS: 30019;
  MAXIMUM_NUMBER_OF_SERVER_CATEGORIES: 30030;
  GUILD_ALREADY_HAS_TEMPLATE: 30031;
  MAXIMUM_THREAD_PARICIPANTS: 30033;
  MAXIMUM_NON_GUILD_MEMBERS_BANS: 30035;
  MAXIMUM_BAN_FETCHES: 30037;
  MAXIMUM_NUMBER_OF_STICKERS_REACHED: 30039;
  UNAUTHORIZED: 40001;
  ACCOUNT_VERIFICATION_REQUIRED: 40002;
  DIRECT_MESSAGES_TOO_FAST: 40003;
  REQUEST_ENTITY_TOO_LARGE: 40005;
  FEATURE_TEMPORARILY_DISABLED: 40006;
  USER_BANNED: 40007;
  TARGET_USER_NOT_CONNECTED_TO_VOICE: 40032;
  ALREADY_CROSSPOSTED: 40033;
  MISSING_ACCESS: 50001;
  INVALID_ACCOUNT_TYPE: 50002;
  CANNOT_EXECUTE_ON_DM: 50003;
  EMBED_DISABLED: 50004;
  CANNOT_EDIT_MESSAGE_BY_OTHER: 50005;
  CANNOT_SEND_EMPTY_MESSAGE: 50006;
  CANNOT_MESSAGE_USER: 50007;
  CANNOT_SEND_MESSAGES_IN_VOICE_CHANNEL: 50008;
  CHANNEL_VERIFICATION_LEVEL_TOO_HIGH: 50009;
  OAUTH2_APPLICATION_BOT_ABSENT: 50010;
  MAXIMUM_OAUTH2_APPLICATIONS: 50011;
  INVALID_OAUTH_STATE: 50012;
  MISSING_PERMISSIONS: 50013;
  INVALID_AUTHENTICATION_TOKEN: 50014;
  NOTE_TOO_LONG: 50015;
  INVALID_BULK_DELETE_QUANTITY: 50016;
  CANNOT_PIN_MESSAGE_IN_OTHER_CHANNEL: 50019;
  INVALID_OR_TAKEN_INVITE_CODE: 50020;
  CANNOT_EXECUTE_ON_SYSTEM_MESSAGE: 50021;
  CANNOT_EXECUTE_ON_CHANNEL_TYPE: 50024;
  INVALID_OAUTH_TOKEN: 50025;
  MISSING_OAUTH_SCOPE: 50026;
  INVALID_WEBHOOK_TOKEN: 50027;
  INVALID_ROLE: 50028;
  INVALID_RECIPIENTS: 50033;
  BULK_DELETE_MESSAGE_TOO_OLD: 50034;
  INVALID_FORM_BODY: 50035;
  INVITE_ACCEPTED_TO_GUILD_NOT_CONTAINING_BOT: 50036;
  INVALID_API_VERSION: 50041;
  FILE_UPLOADED_EXCEEDS_MAXIMUM_SIZE: 50045;
  INVALID_FILE_UPLOADED: 50046;
  CANNOT_SELF_REDEEM_GIFT: 50054;
  PAYMENT_SOURCE_REQUIRED: 50070;
  CANNOT_DELETE_COMMUNITY_REQUIRED_CHANNEL: 50074;
  INVALID_STICKER_SENT: 50081;
  INVALID_THREAD_ARCHIVE_STATE: 50083;
  INVALID_THREAD_NOTIFICATION_SETTINGS: 50084;
  PARAMETER_EARLIER_THAN_CREATION: 50085;
  GUILD_NOT_AVAILABLE_IN_LOCATION: 50095;
  GUILD_MONETIZATION_REQUIRED: 50097;
  TWO_FACTOR_REQUIRED: 60003;
  NO_USERS_WITH_DISCORDTAG_EXIST: 80004;
  REACTION_BLOCKED: 90001;
  RESOURCE_OVERLOADED: 130000;
  STAGE_ALREADY_OPEN: 150006;
  MESSAGE_ALREADY_HAS_THREAD: 160004;
  THREAD_LOCKED: 160005;
  MAXIMUM_ACTIVE_THREADS: 160006;
  MAXIMUM_ACTIVE_ANNOUNCEMENT_THREADS: 160007;
  INVALID_JSON_FOR_UPLOADED_LOTTIE_FILE: 170001;
  UPLOADED_LOTTIES_CANNOT_CONTAIN_RASTERIZED_IMAGES: 170002;
  STICKER_MAXIMUM_FRAMERATE_EXCEEDED: 170003;
  STICKER_FRAME_COUNT_EXCEEDS_MAXIMUM_OF_1000_FRAMES: 170004;
  LOTTIE_ANIMATION_MAXIMUM_DIMENSIONS_EXCEEDED: 170005;
  STICKER_FRAME_RATE_IS_TOO_SMALL_OR_TOO_LARGE: 170006;
  STICKER_ANIMATION_DURATION_EXCEEDS_MAXIMUM_OF_5_SECONDS: 170007;
}

export interface ApplicationAsset {
  name: string;
  id: Snowflake;
  type: 'BIG' | 'SMALL';
}

export interface ApplicationCommandData {
  name: string;
  description: string;
  options?: ApplicationCommandOptionData[];
  defaultPermission?: boolean;
}

export interface ApplicationCommandOptionData {
  type: ApplicationCommandOptionType | ApplicationCommandOptionTypes;
  name: string;
  description: string;
  required?: boolean;
  choices?: ApplicationCommandOptionChoice[];
  options?: ApplicationCommandOptionData[];
}

export interface ApplicationCommandOption extends ApplicationCommandOptionData {
  type: ApplicationCommandOptionType;
  options?: ApplicationCommandOption[];
}

export interface ApplicationCommandOptionChoice {
  name: string;
  value: string | number;
}

export type ApplicationCommandOptionType = keyof typeof ApplicationCommandOptionTypes;

export interface ApplicationCommandPermissionData {
  id: Snowflake;
  type: ApplicationCommandPermissionType | ApplicationCommandPermissionTypes;
  permission: boolean;
}

export interface ApplicationCommandPermissions extends ApplicationCommandPermissionData {
  type: ApplicationCommandPermissionType;
}

export type ApplicationCommandPermissionType = keyof typeof ApplicationCommandPermissionTypes;

export type ApplicationCommandResolvable = ApplicationCommand | Snowflake;

export type ApplicationFlagsString =
  | 'GATEWAY_PRESENCE'
  | 'GATEWAY_PRESENCE_LIMITED'
  | 'GATEWAY_GUILD_MEMBERS'
  | 'GATEWAY_GUILD_MEMBERS_LIMITED'
  | 'VERIFICATION_PENDING_GUILD_LIMIT'
  | 'EMBEDDED';

export interface AuditLogChange {
  key: APIAuditLogChange['key'];
  old?: APIAuditLogChange['old_value'];
  new?: APIAuditLogChange['new_value'];
}

export type Awaited<T> = T | PromiseLike<T>;

export type AwaitMessageComponentOptions<T extends MessageComponentInteraction> = Omit<
  MessageComponentCollectorOptions<T>,
  'max' | 'maxComponents' | 'maxUsers'
>;

export interface AwaitMessagesOptions extends MessageCollectorOptions {
  errors?: string[];
}

export interface AwaitReactionsOptions extends ReactionCollectorOptions {
  errors?: string[];
}

export interface BanOptions {
  days?: number;
  reason?: string;
}

export type Base64Resolvable = Buffer | Base64String;

export type Base64String = string;

export interface BaseFetchOptions {
  cache?: boolean;
  force?: boolean;
}

export interface BaseMessageComponentOptions {
  type?: MessageComponentType | MessageComponentTypes;
}

export type BitFieldResolvable<T extends string, N extends number | bigint> =
  | RecursiveReadonlyArray<T | N | `${bigint}` | Readonly<BitField<T, N>>>
  | T
  | N
  | `${bigint}`
  | Readonly<BitField<T, N>>;

export type BufferResolvable = Buffer | string;

export interface Caches {
  ApplicationCommandManager: [manager: typeof ApplicationCommandManager, holds: typeof ApplicationCommand];
  BaseGuildEmojiManager: [manager: typeof BaseGuildEmojiManager, holds: typeof GuildEmoji];
  // TODO: ChannelManager: [manager: typeof ChannelManager, holds: typeof Channel];
  // TODO: GuildChannelManager: [manager: typeof GuildChannelManager, holds: typeof GuildChannel];
  // TODO: GuildManager: [manager: typeof GuildManager, holds: typeof Guild];
  GuildMemberManager: [manager: typeof GuildMemberManager, holds: typeof GuildMember];
  GuildBanManager: [manager: typeof GuildBanManager, holds: typeof GuildBan];
  GuildInviteManager: [manager: typeof GuildInviteManager, holds: typeof Invite];
  GuildStickerManager: [manager: typeof GuildStickerManager, holds: typeof Sticker];
  MessageManager: [manager: typeof MessageManager, holds: typeof Message];
  // TODO: PermissionOverwriteManager: [manager: typeof PermissionOverwriteManager, holds: typeof PermissionOverwrites];
  PresenceManager: [manager: typeof PresenceManager, holds: typeof Presence];
  ReactionManager: [manager: typeof ReactionManager, holds: typeof MessageReaction];
  ReactionUserManager: [manager: typeof ReactionUserManager, holds: typeof User];
  // TODO: RoleManager: [manager: typeof RoleManager, holds: typeof Role];
  StageInstanceManager: [manager: typeof StageInstanceManager, holds: typeof StageInstance];
  ThreadManager: [manager: typeof ThreadManager, holds: typeof ThreadChannel];
  ThreadMemberManager: [manager: typeof ThreadMemberManager, holds: typeof ThreadMember];
  UserManager: [manager: typeof UserManager, holds: typeof User];
  VoiceStateManager: [manager: typeof VoiceStateManager, holds: typeof VoiceState];
}

export type CacheConstructors = {
  [K in keyof Caches]: Caches[K][0] & { name: K };
};

// This doesn't actually work the way it looks 😢.
// Narrowing the type of `manager.name` doesn't propagate type information to `holds` and the return type.
export type CacheFactory = (
  manager: CacheConstructors[keyof Caches],
  holds: Caches[typeof manager['name']][1],
) => typeof manager['prototype'] extends DataManager<infer K, infer V, any> ? Collection<K, V> : never;

export type CacheWithLimitsOptions = {
  [K in keyof Caches]?: Caches[K][0]['prototype'] extends DataManager<infer K, infer V, any>
    ? LimitedCollectionOptions<K, V> | number
    : never;
};

export interface ChannelCreationOverwrites {
  allow?: PermissionResolvable;
  deny?: PermissionResolvable;
  id: RoleResolvable | UserResolvable;
}

export interface ChannelData {
  name?: string;
  type?: Pick<typeof ChannelTypes, 'GUILD_TEXT' | 'GUILD_NEWS'>;
  position?: number;
  topic?: string;
  nsfw?: boolean;
  bitrate?: number;
  userLimit?: number;
  parent?: CategoryChannelResolvable | null;
  rateLimitPerUser?: number;
  lockPermissions?: boolean;
  permissionOverwrites?: readonly OverwriteResolvable[] | Collection<Snowflake, OverwriteResolvable>;
  defaultAutoArchiveDuration?: ThreadAutoArchiveDuration;
  rtcRegion?: string | null;
}

export interface ChannelLogsQueryOptions {
  limit?: number;
  before?: Snowflake;
  after?: Snowflake;
  around?: Snowflake;
}

export type ChannelMention = `<#${Snowflake}>`;

export interface ChannelPosition {
  channel: GuildChannel | Snowflake;
  lockPermissions?: boolean;
  parent?: CategoryChannelResolvable | null;
  position?: number;
}

export type GuildTextChannelResolvable = TextChannel | NewsChannel | Snowflake;
export type ChannelResolvable = Channel | Snowflake;

export interface ChannelWebhookCreateOptions {
  avatar?: BufferResolvable | Base64Resolvable;
  reason?: string;
}

export interface ClientEvents {
  applicationCommandCreate: [command: ApplicationCommand];
  applicationCommandDelete: [command: ApplicationCommand];
  applicationCommandUpdate: [oldCommand: ApplicationCommand | null, newCommand: ApplicationCommand];
  channelCreate: [channel: GuildChannel];
  channelDelete: [channel: DMChannel | GuildChannel];
  channelPinsUpdate: [channel: TextBasedChannels, date: Date];
  channelUpdate: [oldChannel: DMChannel | GuildChannel, newChannel: DMChannel | GuildChannel];
  debug: [message: string];
  warn: [message: string];
  emojiCreate: [emoji: GuildEmoji];
  emojiDelete: [emoji: GuildEmoji];
  emojiUpdate: [oldEmoji: GuildEmoji, newEmoji: GuildEmoji];
  error: [error: Error];
  guildBanAdd: [ban: GuildBan];
  guildBanRemove: [ban: GuildBan];
  guildCreate: [guild: Guild];
  guildDelete: [guild: Guild];
  guildUnavailable: [guild: Guild];
  guildIntegrationsUpdate: [guild: Guild];
  guildMemberAdd: [member: GuildMember];
  guildMemberAvailable: [member: GuildMember | PartialGuildMember];
  guildMemberRemove: [member: GuildMember | PartialGuildMember];
  guildMembersChunk: [
    members: Collection<Snowflake, GuildMember>,
    guild: Guild,
    data: { count: number; index: number; nonce: string | undefined },
  ];
  guildMemberUpdate: [oldMember: GuildMember | PartialGuildMember, newMember: GuildMember];
  guildUpdate: [oldGuild: Guild, newGuild: Guild];
  inviteCreate: [invite: Invite];
  inviteDelete: [invite: Invite];
  /** @deprecated Use messageCreate instead */
  message: [message: Message];
  messageCreate: [message: Message];
  messageDelete: [message: Message | PartialMessage];
  messageReactionRemoveAll: [message: Message | PartialMessage];
  messageReactionRemoveEmoji: [reaction: MessageReaction | PartialMessageReaction];
  messageDeleteBulk: [messages: Collection<Snowflake, Message | PartialMessage>];
  messageReactionAdd: [message: MessageReaction | PartialMessageReaction, user: User | PartialUser];
  messageReactionRemove: [reaction: MessageReaction | PartialMessageReaction, user: User | PartialUser];
  messageUpdate: [oldMessage: Message | PartialMessage, newMessage: Message | PartialMessage];
  presenceUpdate: [oldPresence: Presence | null, newPresence: Presence];
  rateLimit: [rateLimitData: RateLimitData];
  invalidRequestWarning: [invalidRequestWarningData: InvalidRequestWarningData];
  ready: [client: Client<true>];
  invalidated: [];
  roleCreate: [role: Role];
  roleDelete: [role: Role];
  roleUpdate: [oldRole: Role, newRole: Role];
  threadCreate: [thread: ThreadChannel];
  threadDelete: [thread: ThreadChannel];
  threadListSync: [threads: Collection<Snowflake, ThreadChannel>];
  threadMemberUpdate: [oldMember: ThreadMember, newMember: ThreadMember];
  threadMembersUpdate: [
    oldMembers: Collection<Snowflake, ThreadMember>,
    mewMembers: Collection<Snowflake, ThreadMember>,
  ];
  threadUpdate: [oldThread: ThreadChannel, newThread: ThreadChannel];
  typingStart: [typing: Typing];
  userUpdate: [oldUser: User | PartialUser, newUser: User];
  voiceStateUpdate: [oldState: VoiceState, newState: VoiceState];
  webhookUpdate: [channel: TextChannel];
  /** @deprecated Use interactionCreate instead */
  interaction: [interaction: Interaction];
  interactionCreate: [interaction: Interaction];
  shardDisconnect: [closeEvent: CloseEvent, shardId: number];
  shardError: [error: Error, shardId: number];
  shardReady: [shardId: number, unavailableGuilds: Set<Snowflake> | undefined];
  shardReconnecting: [shardId: number];
  shardResume: [shardId: number, replayedEvents: number];
  stageInstanceCreate: [stageInstance: StageInstance];
  stageInstanceUpdate: [oldStageInstance: StageInstance | null, newStageInstance: StageInstance];
  stageInstanceDelete: [stageInstance: StageInstance];
  stickerCreate: [sticker: Sticker];
  stickerDelete: [sticker: Sticker];
  stickerUpdate: [oldSticker: Sticker, newSticker: Sticker];
}

export interface ClientOptions {
  shards?: number | number[] | 'auto';
  shardCount?: number;
  makeCache?: CacheFactory;
  /** @deprecated Use `makeCache` with a `LimitedCollection` for `MessageManager` instead. */
  messageCacheLifetime?: number;
  /** @deprecated Use `makeCache` with a `LimitedCollection` for `MessageManager` instead. */
  messageSweepInterval?: number;
  allowedMentions?: MessageMentionOptions;
  invalidRequestWarningInterval?: number;
  partials?: PartialTypes[];
  restWsBridgeTimeout?: number;
  restTimeOffset?: number;
  restRequestTimeout?: number;
  restGlobalRateLimit?: number;
  restSweepInterval?: number;
  retryLimit?: number;
  failIfNotExists?: boolean;
  userAgentSuffix?: string[];
  presence?: PresenceData;
  intents: BitFieldResolvable<IntentsString, number>;
  ws?: WebSocketOptions;
  http?: HTTPOptions;
  rejectOnRateLimit?: string[] | ((data: RateLimitData) => boolean | Promise<boolean>);
}

export type ClientPresenceStatus = 'online' | 'idle' | 'dnd';

export interface ClientPresenceStatusData {
  web?: ClientPresenceStatus;
  mobile?: ClientPresenceStatus;
  desktop?: ClientPresenceStatus;
}

export interface ClientUserEditData {
  username?: string;
  avatar?: BufferResolvable | Base64Resolvable;
}

export interface CloseEvent {
  wasClean: boolean;
  code: number;
  reason: string;
  target: WebSocket;
}

export type CollectorFilter<T extends unknown[]> = (...args: T) => boolean | Promise<boolean>;

export interface CollectorOptions<T extends unknown[]> {
  filter?: CollectorFilter<T>;
  time?: number;
  idle?: number;
  dispose?: boolean;
}

export interface CollectorResetTimerOptions {
  time?: number;
  idle?: number;
}

export type ColorResolvable =
  | 'DEFAULT'
  | 'WHITE'
  | 'AQUA'
  | 'GREEN'
  | 'BLUE'
  | 'YELLOW'
  | 'PURPLE'
  | 'LUMINOUS_VIVID_PINK'
  | 'FUCHSIA'
  | 'GOLD'
  | 'ORANGE'
  | 'RED'
  | 'GREY'
  | 'DARKER_GREY'
  | 'NAVY'
  | 'DARK_AQUA'
  | 'DARK_GREEN'
  | 'DARK_BLUE'
  | 'DARK_PURPLE'
  | 'DARK_VIVID_PINK'
  | 'DARK_GOLD'
  | 'DARK_ORANGE'
  | 'DARK_RED'
  | 'DARK_GREY'
  | 'LIGHT_GREY'
  | 'DARK_NAVY'
  | 'BLURPLE'
  | 'GREYPLE'
  | 'DARK_BUT_NOT_BLACK'
  | 'NOT_QUITE_BLACK'
  | 'RANDOM'
  | readonly [number, number, number]
  | number
  | HexColorString;

export interface CommandInteractionOption {
  name: string;
  type: ApplicationCommandOptionType;
  value?: string | number | boolean;
  options?: CommandInteractionOption[];
  user?: User;
  member?: GuildMember | APIInteractionDataResolvedGuildMember;
  channel?: GuildChannel | APIInteractionDataResolvedChannel;
  role?: Role | APIRole;
}

export interface ConstantsClientApplicationAssetTypes {
  SMALL: 1;
  BIG: 2;
}

export interface ConstantsColors {
  DEFAULT: 0x000000;
  WHITE: 0xffffff;
  AQUA: 0x1abc9c;
  GREEN: 0x57f287;
  BLUE: 0x3498db;
  YELLOW: 0xfee75c;
  PURPLE: 0x9b59b6;
  LUMINOUS_VIVID_PINK: 0xe91e63;
  FUCHSIA: 0xeb459e;
  GOLD: 0xf1c40f;
  ORANGE: 0xe67e22;
  RED: 0xed4245;
  GREY: 0x95a5a6;
  NAVY: 0x34495e;
  DARK_AQUA: 0x11806a;
  DARK_GREEN: 0x1f8b4c;
  DARK_BLUE: 0x206694;
  DARK_PURPLE: 0x71368a;
  DARK_VIVID_PINK: 0xad1457;
  DARK_GOLD: 0xc27c0e;
  DARK_ORANGE: 0xa84300;
  DARK_RED: 0x992d22;
  DARK_GREY: 0x979c9f;
  DARKER_GREY: 0x7f8c8d;
  LIGHT_GREY: 0xbcc0c0;
  DARK_NAVY: 0x2c3e50;
  BLURPLE: 0x5865f2;
  GREYPLE: 0x99aab5;
  DARK_BUT_NOT_BLACK: 0x2c2f33;
  NOT_QUITE_BLACK: 0x23272a;
}

export interface ConstantsEvents {
  RATE_LIMIT: 'rateLimit';
  INVALID_REQUEST_WARNING: 'invalidRequestWarning';
  CLIENT_READY: 'ready';
  APPLICATION_COMMAND_CREATE: 'applicationCommandCreate';
  APPLICATION_COMMAND_DELETE: 'applicationCommandDelete';
  APPLICATION_COMMAND_UPDATE: 'applicationCommandUpdate';
  GUILD_CREATE: 'guildCreate';
  GUILD_DELETE: 'guildDelete';
  GUILD_UPDATE: 'guildUpdate';
  INVITE_CREATE: 'inviteCreate';
  INVITE_DELETE: 'inviteDelete';
  GUILD_UNAVAILABLE: 'guildUnavailable';
  GUILD_MEMBER_ADD: 'guildMemberAdd';
  GUILD_MEMBER_REMOVE: 'guildMemberRemove';
  GUILD_MEMBER_UPDATE: 'guildMemberUpdate';
  GUILD_MEMBER_AVAILABLE: 'guildMemberAvailable';
  GUILD_MEMBERS_CHUNK: 'guildMembersChunk';
  GUILD_INTEGRATIONS_UPDATE: 'guildIntegrationsUpdate';
  GUILD_ROLE_CREATE: 'roleCreate';
  GUILD_ROLE_DELETE: 'roleDelete';
  GUILD_ROLE_UPDATE: 'roleUpdate';
  GUILD_EMOJI_CREATE: 'emojiCreate';
  GUILD_EMOJI_DELETE: 'emojiDelete';
  GUILD_EMOJI_UPDATE: 'emojiUpdate';
  GUILD_BAN_ADD: 'guildBanAdd';
  GUILD_BAN_REMOVE: 'guildBanRemove';
  CHANNEL_CREATE: 'channelCreate';
  CHANNEL_DELETE: 'channelDelete';
  CHANNEL_UPDATE: 'channelUpdate';
  CHANNEL_PINS_UPDATE: 'channelPinsUpdate';
  MESSAGE_CREATE: 'messageCreate';
  MESSAGE_DELETE: 'messageDelete';
  MESSAGE_UPDATE: 'messageUpdate';
  MESSAGE_BULK_DELETE: 'messageDeleteBulk';
  MESSAGE_REACTION_ADD: 'messageReactionAdd';
  MESSAGE_REACTION_REMOVE: 'messageReactionRemove';
  MESSAGE_REACTION_REMOVE_ALL: 'messageReactionRemoveAll';
  MESSAGE_REACTION_REMOVE_EMOJI: 'messageReactionRemoveEmoji';
  THREAD_CREATE: 'threadCreate';
  THREAD_DELETE: 'threadDelete';
  THREAD_UPDATE: 'threadUpdate';
  THREAD_LIST_SYNC: 'threadListSync';
  THREAD_MEMBER_UPDATE: 'threadMemberUpdate';
  THREAD_MEMBERS_UPDATE: 'threadMembersUpdate';
  USER_UPDATE: 'userUpdate';
  PRESENCE_UPDATE: 'presenceUpdate';
  VOICE_SERVER_UPDATE: 'voiceServerUpdate';
  VOICE_STATE_UPDATE: 'voiceStateUpdate';
  TYPING_START: 'typingStart';
  WEBHOOKS_UPDATE: 'webhookUpdate';
  INTERACTION_CREATE: 'interactionCreate';
  ERROR: 'error';
  WARN: 'warn';
  DEBUG: 'debug';
  SHARD_DISCONNECT: 'shardDisconnect';
  SHARD_ERROR: 'shardError';
  SHARD_RECONNECTING: 'shardReconnecting';
  SHARD_READY: 'shardReady';
  SHARD_RESUME: 'shardResume';
  INVALIDATED: 'invalidated';
  RAW: 'raw';
  STAGE_INSTANCE_CREATE: 'stageInstanceCreate';
  STAGE_INSTANCE_UPDATE: 'stageInstanceUpdate';
  STAGE_INSTANCE_DELETE: 'stageInstanceDelete';
  GUILD_STICKER_CREATE: 'stickerCreate';
  GUILD_STICKER_DELETE: 'stickerDelete';
  GUILD_STICKER_UPDATE: 'stickerUpdate';
}

export interface ConstantsOpcodes {
  DISPATCH: 0;
  HEARTBEAT: 1;
  IDENTIFY: 2;
  STATUS_UPDATE: 3;
  VOICE_STATE_UPDATE: 4;
  VOICE_GUILD_PING: 5;
  RESUME: 6;
  RECONNECT: 7;
  REQUEST_GUILD_MEMBERS: 8;
  INVALID_SESSION: 9;
  HELLO: 10;
  HEARTBEAT_ACK: 11;
}

export interface ConstantsShardEvents {
  CLOSE: 'close';
  DESTROYED: 'destroyed';
  INVALID_SESSION: 'invalidSession';
  READY: 'ready';
  RESUMED: 'resumed';
}

export interface ConstantsStatus {
  READY: 0;
  CONNECTING: 1;
  RECONNECTING: 2;
  IDLE: 3;
  NEARLY: 4;
  DISCONNECTED: 5;
}

export interface CreateRoleOptions extends RoleData {
  reason?: string;
}

export interface StageInstanceCreateOptions {
  topic: string;
  privacyLevel?: PrivacyLevel | number;
}

export interface CrosspostedChannel {
  channelId: Snowflake;
  guildId: Snowflake;
  type: keyof typeof ChannelTypes;
  name: string;
}

export type DateResolvable = Date | number | string;

export interface DeconstructedSnowflake {
  timestamp: number;
  readonly date: Date;
  workerId: number;
  processId: number;
  increment: number;
  binary: string;
}

export type DefaultMessageNotificationLevel = keyof typeof DefaultMessageNotificationLevels;

export type DynamicImageFormat = AllowedImageFormat | 'gif';

export interface EditGuildTemplateOptions {
  name?: string;
  description?: string;
}

export interface EmbedField {
  name: string;
  value: string;
  inline: boolean;
}

export interface EmbedFieldData {
  name: string;
  value: string;
  inline?: boolean;
}

export type EmojiIdentifierResolvable = string | EmojiResolvable;

export type EmojiResolvable = Snowflake | GuildEmoji | ReactionEmoji;

export interface ErrorEvent {
  error: unknown;
  message: string;
  type: string;
  target: WebSocket;
}

export interface EscapeMarkdownOptions {
  codeBlock?: boolean;
  inlineCode?: boolean;
  bold?: boolean;
  italic?: boolean;
  underline?: boolean;
  strikethrough?: boolean;
  spoiler?: boolean;
  inlineCodeContent?: boolean;
  codeBlockContent?: boolean;
}

export type ExplicitContentFilterLevel = keyof typeof ExplicitContentFilterLevels;

export interface FetchApplicationCommandOptions extends BaseFetchOptions {
  guildId?: Snowflake;
}

export interface FetchArchivedThreadOptions {
  type?: 'public' | 'private';
  fetchAll?: boolean;
  before?: ThreadChannelResolvable | DateResolvable;
  limit?: number;
}

export interface FetchBanOptions extends BaseFetchOptions {
  user: UserResolvable;
}

export interface FetchBansOptions {
  cache: boolean;
}

export interface FetchChannelOptions extends BaseFetchOptions {
  allowUnknownGuild?: boolean;
}

export interface FetchedThreads {
  threads: Collection<Snowflake, ThreadChannel>;
  hasMore?: boolean;
}

export interface FetchGuildOptions extends BaseFetchOptions {
  guild: GuildResolvable;
}

export interface FetchGuildsOptions {
  before?: Snowflake;
  after?: Snowflake;
  limit?: number;
}

interface FetchInviteOptions extends BaseFetchOptions {
  code: string;
}

interface FetchInvitesOptions {
  channelId?: GuildChannelResolvable;
  cache?: boolean;
}

export interface FetchMemberOptions extends BaseFetchOptions {
  user: UserResolvable;
}

export interface FetchMembersOptions {
  user?: UserResolvable | UserResolvable[];
  query?: string;
  limit?: number;
  withPresences?: boolean;
  time?: number;
  nonce?: string;
  force?: boolean;
}

export type FetchOwnerOptions = Omit<FetchMemberOptions, 'user'>;

export interface FetchReactionUsersOptions {
  limit?: number;
  after?: Snowflake;
}

export interface FetchThreadsOptions {
  archived?: FetchArchivedThreadOptions;
  active?: boolean;
}

export interface FileOptions {
  attachment: BufferResolvable | Stream;
  name?: string;
}

export interface GuildApplicationCommandPermissionData {
  id: Snowflake;
  permissions: ApplicationCommandPermissionData[];
}

export type GuildAuditLogsAction = keyof GuildAuditLogsActions;

export interface GuildAuditLogsActions {
  ALL?: null;
  GUILD_UPDATE?: number;
  CHANNEL_CREATE?: number;
  CHANNEL_UPDATE?: number;
  CHANNEL_DELETE?: number;
  CHANNEL_OVERWRITE_CREATE?: number;
  CHANNEL_OVERWRITE_UPDATE?: number;
  CHANNEL_OVERWRITE_DELETE?: number;
  MEMBER_KICK?: number;
  MEMBER_PRUNE?: number;
  MEMBER_BAN_ADD?: number;
  MEMBER_BAN_REMOVE?: number;
  MEMBER_UPDATE?: number;
  MEMBER_ROLE_UPDATE?: number;
  MEMBER_MOVE?: number;
  MEMBER_DISCONNECT?: number;
  BOT_ADD?: number;
  ROLE_CREATE?: number;
  ROLE_UPDATE?: number;
  ROLE_DELETE?: number;
  INVITE_CREATE?: number;
  INVITE_UPDATE?: number;
  INVITE_DELETE?: number;
  WEBHOOK_CREATE?: number;
  WEBHOOK_UPDATE?: number;
  WEBHOOK_DELETE?: number;
  EMOJI_CREATE?: number;
  EMOJI_UPDATE?: number;
  EMOJI_DELETE?: number;
  MESSAGE_DELETE?: number;
  MESSAGE_BULK_DELETE?: number;
  MESSAGE_PIN?: number;
  MESSAGE_UNPIN?: number;
  INTEGRATION_CREATE?: number;
  INTEGRATION_UPDATE?: number;
  INTEGRATION_DELETE?: number;
  STAGE_INSTANCE_CREATE?: number;
  STAGE_INSTANCE_UPDATE?: number;
  STAGE_INSTANCE_DELETE?: number;
  STICKER_CREATE?: number;
  STICKER_UPDATE?: number;
  STICKER_DELETE?: number;
  THREAD_CREATE?: number;
  THREAD_UPDATE?: number;
  THREAD_DELETE?: number;
}

export type GuildAuditLogsActionType = 'CREATE' | 'DELETE' | 'UPDATE' | 'ALL';

export interface GuildAuditLogsFetchOptions {
  before?: Snowflake | GuildAuditLogsEntry;
  limit?: number;
  user?: UserResolvable;
  type?: GuildAuditLogsAction | number;
}

export type GuildAuditLogsTarget = keyof GuildAuditLogsTargets;

export interface GuildAuditLogsTargets {
  ALL?: string;
  GUILD?: string;
  CHANNEL?: string;
  USER?: string;
  ROLE?: string;
  INVITE?: string;
  WEBHOOK?: string;
  EMOJI?: string;
  MESSAGE?: string;
  INTEGRATION?: string;
  STAGE_INSTANCE?: string;
  STICKER?: string;
  THREAD?: string;
  UNKNOWN?: string;
}

export type GuildBanResolvable = GuildBan | UserResolvable;

export interface GuildChannelOverwriteOptions {
  reason?: string;
  type?: number;
}

export type GuildChannelResolvable = Snowflake | GuildChannel | ThreadChannel;

export interface GuildChannelCreateOptions {
  permissionOverwrites?: OverwriteResolvable[] | Collection<Snowflake, OverwriteResolvable>;
  topic?: string;
  type?: Exclude<
    keyof typeof ChannelTypes | ChannelTypes,
    | 'DM'
    | 'GROUP_DM'
    | 'UNKNOWN'
    | 'GUILD_PUBLIC_THREAD'
    | 'GUILD_PRIVATE_THREAD'
    | ChannelTypes.DM
    | ChannelTypes.GROUP_DM
    | ChannelTypes.UNKNOWN
    | ChannelTypes.GUILD_PUBLIC_THREAD
    | ChannelTypes.GUILD_PRIVATE_THREAD
  >;
  nsfw?: boolean;
  parent?: CategoryChannelResolvable;
  bitrate?: number;
  userLimit?: number;
  rateLimitPerUser?: number;
  position?: number;
  reason?: string;
}

export interface GuildChannelCloneOptions extends GuildChannelCreateOptions {
  name?: string;
}

export interface GuildChannelOverwriteOptions {
  reason?: string;
  type?: number;
}

export interface GuildCreateOptions {
  afkChannelId?: Snowflake | number;
  afkTimeout?: number;
  channels?: PartialChannelData[];
  defaultMessageNotifications?: DefaultMessageNotificationLevel | number;
  explicitContentFilter?: ExplicitContentFilterLevel | number;
  icon?: BufferResolvable | Base64Resolvable | null;
  roles?: PartialRoleData[];
  systemChannelFlags?: SystemChannelFlagsResolvable;
  systemChannelId?: Snowflake | number;
  verificationLevel?: VerificationLevel | number;
}

export interface GuildWidgetSettings {
  enabled: boolean;
  channel: GuildChannel | null;
}

export interface GuildEditData {
  name?: string;
  verificationLevel?: VerificationLevel | number;
  explicitContentFilter?: ExplicitContentFilterLevel | number;
  defaultMessageNotifications?: DefaultMessageNotificationLevel | number;
  afkChannel?: VoiceChannelResolvable;
  systemChannel?: TextChannelResolvable;
  systemChannelFlags?: SystemChannelFlagsResolvable;
  afkTimeout?: number;
  icon?: Base64Resolvable;
  owner?: GuildMemberResolvable;
  splash?: Base64Resolvable;
  discoverySplash?: Base64Resolvable;
  banner?: Base64Resolvable;
  rulesChannel?: TextChannelResolvable;
  publicUpdatesChannel?: TextChannelResolvable;
  preferredLocale?: string;
  description?: string | null;
  features?: GuildFeatures[];
}

export interface GuildEmojiCreateOptions {
  roles?: Collection<Snowflake, Role> | RoleResolvable[];
  reason?: string;
}

export interface GuildEmojiEditData {
  name?: string;
  roles?: Collection<Snowflake, Role> | RoleResolvable[];
}

export interface GuildStickerCreateOptions {
  description?: string | null;
  reason?: string;
}

export interface GuildStickerEditData {
  name?: string;
  description?: string | null;
  tags?: string;
}

export type GuildFeatures =
  | 'ANIMATED_ICON'
  | 'BANNER'
  | 'COMMERCE'
  | 'COMMUNITY'
  | 'DISCOVERABLE'
  | 'FEATURABLE'
  | 'INVITE_SPLASH'
  | 'MEMBER_VERIFICATION_GATE_ENABLED'
  | 'NEWS'
  | 'PARTNERED'
  | 'PREVIEW_ENABLED'
  | 'VANITY_URL'
  | 'VERIFIED'
  | 'VIP_REGIONS'
  | 'WELCOME_SCREEN_ENABLED'
  | 'TICKETED_EVENTS_ENABLED'
  | 'MONETIZATION_ENABLED'
  | 'MORE_STICKERS'
  | 'THREE_DAY_THREAD_ARCHIVE'
  | 'SEVEN_DAY_THREAD_ARCHIVE'
  | 'PRIVATE_THREADS';

export interface GuildMemberEditData {
  nick?: string | null;
  roles?: Collection<Snowflake, Role> | readonly RoleResolvable[];
  mute?: boolean;
  deaf?: boolean;
  channel?: GuildVoiceChannelResolvable | null;
}

export type GuildMemberResolvable = GuildMember | UserResolvable;

export type GuildResolvable = Guild | GuildChannel | GuildMember | GuildEmoji | Invite | Role | Snowflake;

export interface GuildPruneMembersOptions {
  count?: boolean;
  days?: number;
  dry?: boolean;
  reason?: string;
  roles?: RoleResolvable[];
}

export interface GuildWidgetSettingsData {
  enabled: boolean;
  channel: GuildChannelResolvable | null;
}

export interface GuildSearchMembersOptions {
  query: string;
  limit?: number;
  cache?: boolean;
}

export type GuildTemplateResolvable = string;

export type GuildVoiceChannelResolvable = VoiceChannel | StageChannel | Snowflake;

export type HexColorString = `#${string}`;

export interface HTTPAttachmentData {
  attachment: string | Buffer | Stream;
  name: string;
  file: Buffer | Stream;
}

export interface HTTPErrorData {
  json: unknown;
  files: HTTPAttachmentData[];
}

export interface HTTPOptions {
  api?: string;
  version?: number;
  host?: string;
  cdn?: string;
  invite?: string;
  template?: string;
  headers?: Record<string, string>;
}

export interface ImageURLOptions extends Omit<StaticImageURLOptions, 'format'> {
  dynamic?: boolean;
  format?: DynamicImageFormat;
}

export interface IntegrationAccount {
  id: string | Snowflake;
  name: string;
}

export interface InteractionCollectorOptions<T extends Interaction> extends CollectorOptions<[T]> {
  channel?: TextBasedChannels;
  componentType?: MessageComponentType | MessageComponentTypes;
  guild?: Guild;
  interactionType?: InteractionType | InteractionTypes;
  max?: number;
  maxComponents?: number;
  maxUsers?: number;
  message?: Message | APIMessage;
}

export interface InteractionDeferReplyOptions {
  ephemeral?: boolean;
  fetchReply?: boolean;
}

export type InteractionDeferUpdateOptions = Omit<InteractionDeferReplyOptions, 'ephemeral'>;

export interface InteractionReplyOptions extends Omit<WebhookMessageOptions, 'username' | 'avatarURL'> {
  ephemeral?: boolean;
  fetchReply?: boolean;
}

export type InteractionResponseType = keyof typeof InteractionResponseTypes;

export type InteractionType = keyof typeof InteractionTypes;

export interface InteractionUpdateOptions extends MessageEditOptions {
  fetchReply?: boolean;
}

export type IntentsString =
  | 'GUILDS'
  | 'GUILD_MEMBERS'
  | 'GUILD_BANS'
  | 'GUILD_EMOJIS_AND_STICKERS'
  | 'GUILD_INTEGRATIONS'
  | 'GUILD_WEBHOOKS'
  | 'GUILD_INVITES'
  | 'GUILD_VOICE_STATES'
  | 'GUILD_PRESENCES'
  | 'GUILD_MESSAGES'
  | 'GUILD_MESSAGE_REACTIONS'
  | 'GUILD_MESSAGE_TYPING'
  | 'DIRECT_MESSAGES'
  | 'DIRECT_MESSAGE_REACTIONS'
  | 'DIRECT_MESSAGE_TYPING';

export interface InviteGenerationOptions {
  permissions?: PermissionResolvable;
  guild?: GuildResolvable;
  disableGuildSelect?: boolean;
  scopes: InviteScope[];
}

export interface CreateInviteOptions {
  temporary?: boolean;
  maxAge?: number;
  maxUses?: number;
  unique?: boolean;
  reason?: string;
  targetApplication?: ApplicationResolvable;
  targetUser?: UserResolvable;
  targetType?: InviteTargetType;
}

export type InviteResolvable = string;

export type InviteScope =
  | 'applications.builds.read'
  | 'applications.commands'
  | 'applications.entitlements'
  | 'applications.store.update'
  | 'bot'
  | 'connections'
  | 'email'
  | 'identify'
  | 'guilds'
  | 'guilds.join'
  | 'gdm.join'
  | 'webhook.incoming';

export interface LifetimeFilterOptions<K, V> {
  excludeFromSweep?: (value: V, key: K, collection: LimitedCollection<K, V>) => boolean;
  getComparisonTimestamp?: (value: V, key: K, collection: LimitedCollection<K, V>) => number;
  lifetime?: number;
}

export interface MakeErrorOptions {
  name: string;
  message: string;
  stack: string;
}

export type MemberMention = UserMention | `<@!${Snowflake}>`;

export type MembershipState = keyof typeof MembershipStates;

export type MessageActionRowComponent = MessageButton | MessageSelectMenu;

export type MessageActionRowComponentOptions = MessageButtonOptions | MessageSelectMenuOptions;

export type MessageActionRowComponentResolvable = MessageActionRowComponent | MessageActionRowComponentOptions;

export interface MessageActionRowOptions extends BaseMessageComponentOptions {
  components: MessageActionRowComponentResolvable[];
}

export interface MessageActivity {
  partyId: string;
  type: number;
}

export type MessageAdditions = MessageEmbed | MessageAttachment | (MessageEmbed | MessageAttachment)[];

export interface BaseButtonOptions extends BaseMessageComponentOptions {
  disabled?: boolean;
  emoji?: EmojiIdentifierResolvable;
  label?: string;
}

export interface LinkButtonOptions extends BaseButtonOptions {
  style: 'LINK' | MessageButtonStyles.LINK;
  url: string;
}

export interface InteractionButtonOptions extends BaseButtonOptions {
  style: Exclude<MessageButtonStyleResolvable, 'LINK' | MessageButtonStyles.LINK>;
  customId: string;
}

export type MessageButtonOptions = InteractionButtonOptions | LinkButtonOptions;

export type MessageButtonStyle = keyof typeof MessageButtonStyles;

export type MessageButtonStyleResolvable = MessageButtonStyle | MessageButtonStyles;

export interface MessageCollectorOptions extends CollectorOptions<[Message]> {
  max?: number;
  maxProcessed?: number;
}

export type MessageComponent = BaseMessageComponent | MessageActionRow | MessageButton | MessageSelectMenu;

export type MessageComponentCollectorOptions<T extends MessageComponentInteraction> = Omit<
  InteractionCollectorOptions<T>,
  'channel' | 'message' | 'guild' | 'interactionType'
>;

export type MessageComponentOptions =
  | BaseMessageComponentOptions
  | MessageActionRowOptions
  | MessageButtonOptions
  | MessageSelectMenuOptions;

export type MessageComponentType = keyof typeof MessageComponentTypes;

export type MessageComponentTypeResolvable = MessageComponentType | MessageComponentTypes;

export interface MessageEditOptions {
  attachments?: MessageAttachment[];
  content?: string | null;
  embeds?: (MessageEmbed | MessageEmbedOptions)[] | null;
  files?: (FileOptions | BufferResolvable | Stream | MessageAttachment)[];
  flags?: BitFieldResolvable<MessageFlagsString, number>;
  allowedMentions?: MessageMentionOptions;
  components?: (MessageActionRow | MessageActionRowOptions)[];
}

export interface MessageEmbedAuthor {
  name?: string;
  url?: string;
  iconURL?: string;
  proxyIconURL?: string;
}

export interface MessageEmbedFooter {
  text?: string;
  iconURL?: string;
  proxyIconURL?: string;
}

export interface MessageEmbedImage {
  url: string;
  proxyURL?: string;
  height?: number;
  width?: number;
}

export interface MessageEmbedOptions {
  title?: string;
  description?: string;
  url?: string;
  timestamp?: Date | number;
  color?: ColorResolvable;
  fields?: EmbedFieldData[];
  author?: Partial<MessageEmbedAuthor> & { icon_url?: string; proxy_icon_url?: string };
  thumbnail?: Partial<MessageEmbedThumbnail> & { proxy_url?: string };
  image?: Partial<MessageEmbedImage> & { proxy_url?: string };
  video?: Partial<MessageEmbedVideo> & { proxy_url?: string };
  footer?: Partial<MessageEmbedFooter> & { icon_url?: string; proxy_icon_url?: string };
}

export interface MessageEmbedProvider {
  name: string;
  url: string;
}

export interface MessageEmbedThumbnail {
  url: string;
  proxyURL?: string;
  height?: number;
  width?: number;
}

export interface MessageEmbedVideo {
  url?: string;
  proxyURL?: string;
  height?: number;
  width?: number;
}

export interface MessageEvent {
  data: WebSocket.Data;
  type: string;
  target: WebSocket;
}

export type MessageFlagsString =
  | 'CROSSPOSTED'
  | 'IS_CROSSPOST'
  | 'SUPPRESS_EMBEDS'
  | 'SOURCE_MESSAGE_DELETED'
  | 'URGENT'
  | 'HAS_THREAD'
  | 'EPHEMERAL'
  | 'LOADING';

export interface MessageInteraction {
  id: Snowflake;
  type: InteractionType;
  commandName: string;
  user: User;
}

export interface MessageMentionsHasOptions {
  ignoreDirect?: boolean;
  ignoreRoles?: boolean;
  ignoreEveryone?: boolean;
}

export interface MessageMentionOptions {
  parse?: MessageMentionTypes[];
  roles?: Snowflake[];
  users?: Snowflake[];
  repliedUser?: boolean;
}

export type MessageMentionTypes = 'roles' | 'users' | 'everyone';

export interface MessageOptions {
  tts?: boolean;
  nonce?: string | number;
  content?: string | null;
  embeds?: (MessageEmbed | MessageEmbedOptions)[];
  components?: (MessageActionRow | MessageActionRowOptions)[];
  allowedMentions?: MessageMentionOptions;
  files?: (FileOptions | BufferResolvable | Stream | MessageAttachment)[];
  reply?: ReplyOptions;
  stickers?: StickerResolvable[];
}

export type MessageReactionResolvable =
  | MessageReaction
  | Snowflake
  | `${string}:${Snowflake}`
  | `<:${string}:${Snowflake}>`
  | `<a:${string}:${Snowflake}>`
  | string;

export interface MessageReference {
  channelId: Snowflake;
  guildId: Snowflake;
  messageId: Snowflake | null;
}

export type MessageResolvable = Message | Snowflake;

export interface MessageSelectMenuOptions extends BaseMessageComponentOptions {
  customId?: string;
  disabled?: boolean;
  maxValues?: number;
  minValues?: number;
  options?: MessageSelectOptionData[];
  placeholder?: string;
}

export interface MessageSelectOption {
  default: boolean;
  description: string | null;
  emoji: APIPartialEmoji | null;
  label: string;
  value: string;
}

export interface MessageSelectOptionData {
  default?: boolean;
  description?: string;
  emoji?: EmojiIdentifierResolvable;
  label: string;
  value: string;
}

export type MessageTarget =
  | Interaction
  | InteractionWebhook
  | TextBasedChannels
  | User
  | GuildMember
  | Webhook
  | WebhookClient
  | Message
  | MessageManager;

export type MessageType =
  | 'DEFAULT'
  | 'RECIPIENT_ADD'
  | 'RECIPIENT_REMOVE'
  | 'CALL'
  | 'CHANNEL_NAME_CHANGE'
  | 'CHANNEL_ICON_CHANGE'
  | 'CHANNEL_PINNED_MESSAGE'
  | 'GUILD_MEMBER_JOIN'
  | 'USER_PREMIUM_GUILD_SUBSCRIPTION'
  | 'USER_PREMIUM_GUILD_SUBSCRIPTION_TIER_1'
  | 'USER_PREMIUM_GUILD_SUBSCRIPTION_TIER_2'
  | 'USER_PREMIUM_GUILD_SUBSCRIPTION_TIER_3'
  | 'CHANNEL_FOLLOW_ADD'
  | 'GUILD_DISCOVERY_DISQUALIFIED'
  | 'GUILD_DISCOVERY_REQUALIFIED'
  | 'GUILD_DISCOVERY_GRACE_PERIOD_INITIAL_WARNING'
  | 'GUILD_DISCOVERY_GRACE_PERIOD_FINAL_WARNING'
  | 'THREAD_CREATED'
  | 'REPLY'
  | 'APPLICATION_COMMAND'
  | 'THREAD_STARTER_MESSAGE'
  | 'GUILD_INVITE_REMINDER';

export type MFALevel = keyof typeof MFALevels;

export interface MultipleShardRespawnOptions {
  shardDelay?: number;
  respawnDelay?: number;
  timeout?: number;
}

export interface MultipleShardSpawnOptions {
  amount?: number | 'auto';
  delay?: number;
  timeout?: number;
}

export type NSFWLevel = keyof typeof NSFWLevels;

export interface OverwriteData {
  allow?: PermissionResolvable;
  deny?: PermissionResolvable;
  id: GuildMemberResolvable | RoleResolvable;
  type?: OverwriteType;
}

export type OverwriteResolvable = PermissionOverwrites | OverwriteData;

export type OverwriteType = 'member' | 'role';

export type PermissionFlags = Record<PermissionString, bigint>;

export type PermissionOverwriteOptions = Partial<Record<PermissionString, boolean | null>>;

export type PermissionResolvable = BitFieldResolvable<PermissionString, bigint>;

export type PermissionOverwriteResolvable = UserResolvable | RoleResolvable | PermissionOverwrites;

export type PermissionString =
  | 'CREATE_INSTANT_INVITE'
  | 'KICK_MEMBERS'
  | 'BAN_MEMBERS'
  | 'ADMINISTRATOR'
  | 'MANAGE_CHANNELS'
  | 'MANAGE_GUILD'
  | 'ADD_REACTIONS'
  | 'VIEW_AUDIT_LOG'
  | 'PRIORITY_SPEAKER'
  | 'STREAM'
  | 'VIEW_CHANNEL'
  | 'SEND_MESSAGES'
  | 'SEND_TTS_MESSAGES'
  | 'MANAGE_MESSAGES'
  | 'EMBED_LINKS'
  | 'ATTACH_FILES'
  | 'READ_MESSAGE_HISTORY'
  | 'MENTION_EVERYONE'
  | 'USE_EXTERNAL_EMOJIS'
  | 'VIEW_GUILD_INSIGHTS'
  | 'CONNECT'
  | 'SPEAK'
  | 'MUTE_MEMBERS'
  | 'DEAFEN_MEMBERS'
  | 'MOVE_MEMBERS'
  | 'USE_VAD'
  | 'CHANGE_NICKNAME'
  | 'MANAGE_NICKNAMES'
  | 'MANAGE_ROLES'
  | 'MANAGE_WEBHOOKS'
  | 'MANAGE_EMOJIS_AND_STICKERS'
  | 'USE_APPLICATION_COMMANDS'
  | 'REQUEST_TO_SPEAK'
  | 'MANAGE_THREADS'
  | 'USE_PUBLIC_THREADS'
  | 'USE_PRIVATE_THREADS'
  | 'USE_EXTERNAL_STICKERS';

export type RecursiveArray<T> = ReadonlyArray<T | RecursiveArray<T>>;

export type RecursiveReadonlyArray<T> = ReadonlyArray<T | RecursiveReadonlyArray<T>>;

export type PremiumTier = keyof typeof PremiumTiers;

export interface PresenceData {
  status?: PresenceStatusData;
  afk?: boolean;
  activities?: ActivitiesOptions[];
  shardId?: number | number[];
}

export type PresenceResolvable = Presence | UserResolvable | Snowflake;

export interface PartialChannelData {
  id?: Snowflake | number;
  name: string;
  topic?: string;
  type?: ChannelTypes;
  parentId?: Snowflake | number;
  permissionOverwrites?: PartialOverwriteData[];
}

export type Partialize<
  T extends AllowedPartial,
  N extends keyof T | null = null,
  M extends keyof T | null = null,
  E extends keyof T | '' = '',
> = {
  readonly client: Client;
  id: Snowflake;
  partial: true;
} & {
  [K in keyof Omit<T, 'client' | 'id' | 'partial' | E>]: K extends N ? null : K extends M ? T[K] | null : T[K];
};

export interface PartialDMChannel extends Partialize<DMChannel, null, null, 'lastMessageId'> {
  lastMessageId: undefined;
}

export interface PartialGuildMember extends Partialize<GuildMember, 'joinedAt' | 'joinedTimestamp', 'user'> {}

export interface PartialMessage
  extends Partialize<Message, 'type' | 'system' | 'pinned' | 'tts', 'content' | 'cleanContent' | 'author'> {}

export interface PartialMessageReaction extends Partialize<MessageReaction, 'count'> {}

export interface PartialOverwriteData {
  id: Snowflake | number;
  type?: OverwriteType;
  allow?: PermissionResolvable;
  deny?: PermissionResolvable;
}

export interface PartialRoleData extends RoleData {
  id?: Snowflake | number;
}

export type PartialTypes = 'USER' | 'CHANNEL' | 'GUILD_MEMBER' | 'MESSAGE' | 'REACTION';

export interface PartialUser extends Partialize<User, 'username' | 'tag' | 'discriminator'> {}

export type PresenceStatusData = ClientPresenceStatus | 'invisible';

export type PresenceStatus = PresenceStatusData | 'offline';

export type PrivacyLevel = keyof typeof PrivacyLevels;

export interface RateLimitData {
  timeout: number;
  limit: number;
  method: string;
  path: string;
  route: string;
  global: boolean;
}

export interface InvalidRequestWarningData {
  count: number;
  remainingTime: number;
}

export interface ReactionCollectorOptions extends CollectorOptions<[MessageReaction, User]> {
  max?: number;
  maxEmojis?: number;
  maxUsers?: number;
}

export interface ReplyOptions {
  messageReference: MessageResolvable;
  failIfNotExists?: boolean;
}

export interface ReplyMessageOptions extends Omit<MessageOptions, 'reply'> {
  failIfNotExists?: boolean;
}

export interface ResolvedOverwriteOptions {
  allow: Permissions;
  deny: Permissions;
}

export interface RoleData {
  name?: string;
  color?: ColorResolvable;
  hoist?: boolean;
  position?: number;
  permissions?: PermissionResolvable;
  mentionable?: boolean;
}

export type RoleMention = '@everyone' | `<@&${Snowflake}>`;

export interface RolePosition {
  role: RoleResolvable;
  position: number;
}

export type RoleResolvable = Role | Snowflake;

export interface RoleTagData {
  botId?: Snowflake;
  integrationId?: Snowflake;
  premiumSubscriberRole?: true;
}

export interface SetChannelPositionOptions {
  relative?: boolean;
  reason?: string;
}

export interface SetParentOptions {
  lockPermissions?: boolean;
  reason?: string;
}

export interface SetRolePositionOptions {
  relative?: boolean;
  reason?: string;
}

export type ShardingManagerMode = 'process' | 'worker';

export interface ShardingManagerOptions {
  totalShards?: number | 'auto';
  shardList?: number[] | 'auto';
  mode?: ShardingManagerMode;
  respawn?: boolean;
  shardArgs?: string[];
  token?: string;
  execArgv?: string[];
}

export { Snowflake };

export interface SplitOptions {
  maxLength?: number;
  char?: string | string[] | RegExp | RegExp[];
  prepend?: string;
  append?: string;
}

export interface StaticImageURLOptions {
  format?: AllowedImageFormat;
  size?: AllowedImageSize;
}

export type StageInstanceResolvable = StageInstance | Snowflake;

export interface StartThreadOptions {
  name: string;
  autoArchiveDuration: ThreadAutoArchiveDuration;
  reason?: string;
}

export type Status = number;

export type StickerFormatType = keyof typeof StickerFormatTypes;

export type StickerResolvable = Sticker | Snowflake;

export type StickerType = keyof typeof StickerTypes;

export type SystemChannelFlagsString =
  | 'SUPPRESS_JOIN_NOTIFICATIONS'
  | 'SUPPRESS_PREMIUM_SUBSCRIPTIONS'
  | 'SUPPRESS_GUILD_REMINDER_NOTIFICATIONS';

export type SystemChannelFlagsResolvable = BitFieldResolvable<SystemChannelFlagsString, number>;

export type SystemMessageType = Exclude<MessageType, 'DEFAULT' | 'REPLY' | 'APPLICATION_COMMAND'>;

export interface StageInstanceEditOptions {
  topic?: string;
  privacyLevel?: PrivacyLevel | number;
}

export type SweepFilter<K, V> = (
  collection: LimitedCollection<K, V>,
) => ((value: V, key: K, collection: LimitedCollection<K, V>) => boolean) | null;

export interface LimitedCollectionOptions<K, V> {
  maxSize?: number;
  keepOverLimit?: (value: V, key: K, collection: LimitedCollection<K, V>) => boolean;
  sweepFilter?: SweepFilter<K, V>;
  sweepInterval?: number;
}

export type TextBasedChannels = PartialDMChannel | DMChannel | TextChannel | NewsChannel | ThreadChannel;

export type TextBasedChannelTypes = TextBasedChannels['type'];

export type TextChannelResolvable = Snowflake | TextChannel;

export type ThreadAutoArchiveDuration = 60 | 1440 | 4320 | 10080 | 'MAX';

export type ThreadChannelResolvable = ThreadChannel | Snowflake;

export type ThreadChannelTypes = 'GUILD_NEWS_THREAD' | 'GUILD_PUBLIC_THREAD' | 'GUILD_PRIVATE_THREAD';

export interface ThreadCreateOptions<AllowedThreadType> extends StartThreadOptions {
  startMessage?: MessageResolvable;
  type?: AllowedThreadType;
}

export interface ThreadEditData {
  name?: string;
  archived?: boolean;
  autoArchiveDuration?: ThreadAutoArchiveDuration;
  rateLimitPerUser?: number;
  locked?: boolean;
}

export type ThreadMemberFlagsString = '';

export type ThreadMemberResolvable = ThreadMember | UserResolvable;

export type UserFlagsString =
  | 'DISCORD_EMPLOYEE'
  | 'PARTNERED_SERVER_OWNER'
  | 'HYPESQUAD_EVENTS'
  | 'BUGHUNTER_LEVEL_1'
  | 'HOUSE_BRAVERY'
  | 'HOUSE_BRILLIANCE'
  | 'HOUSE_BALANCE'
  | 'EARLY_SUPPORTER'
  | 'TEAM_USER'
  | 'BUGHUNTER_LEVEL_2'
  | 'VERIFIED_BOT'
  | 'EARLY_VERIFIED_BOT_DEVELOPER'
  | 'DISCORD_CERTIFIED_MODERATOR';

export type UserMention = `<@${Snowflake}>`;

export type UserResolvable = User | Snowflake | Message | GuildMember | ThreadMember;

export interface Vanity {
  code: string | null;
  uses: number | null;
}

export type VerificationLevel = keyof typeof VerificationLevels;

export type VoiceBasedChannelTypes = 'GUILD_VOICE' | 'GUILD_STAGE_VOICE';

export type VoiceChannelResolvable = Snowflake | VoiceChannel;

export type WebhookClientData = WebhookClientDataIdWithToken | WebhookClientDataURL;

export interface WebhookClientDataIdWithToken {
  id: Snowflake;
  token: string;
}

export interface WebhookClientDataURL {
  url: string;
}

export type WebhookClientOptions = Pick<
  ClientOptions,
  'allowedMentions' | 'restTimeOffset' | 'restRequestTimeout' | 'retryLimit' | 'http'
>;

export interface WebhookEditData {
  name?: string;
  avatar?: BufferResolvable;
  channel?: GuildTextChannelResolvable;
}

export type WebhookEditMessageOptions = Pick<
  WebhookMessageOptions,
  'content' | 'embeds' | 'files' | 'allowedMentions' | 'components'
>;

export interface WebhookMessageOptions extends Omit<MessageOptions, 'reply'> {
  username?: string;
  avatarURL?: string;
  threadId?: Snowflake;
}

export type WebhookType = keyof typeof WebhookTypes;

export interface WebSocketOptions {
  large_threshold?: number;
  compress?: boolean;
  properties?: WebSocketProperties;
}

export interface WebSocketProperties {
  $os?: string;
  $browser?: string;
  $device?: string;
}

export interface WidgetActivity {
  name: string;
}

export interface WidgetChannel {
  id: Snowflake;
  name: string;
  position: number;
}

export interface WelcomeChannelData {
  description: string;
  channel: GuildChannelResolvable;
  emoji?: EmojiIdentifierResolvable;
}

export interface WelcomeScreenEditData {
  enabled?: boolean;
  description?: string;
  welcomeChannels?: WelcomeChannelData[];
}

export type WSEventType =
  | 'READY'
  | 'RESUMED'
  | 'APPLICATION_COMMAND_CREATE'
  | 'APPLICATION_COMMAND_DELETE'
  | 'APPLICATION_COMMAND_UPDATE'
  | 'GUILD_CREATE'
  | 'GUILD_DELETE'
  | 'GUILD_UPDATE'
  | 'INVITE_CREATE'
  | 'INVITE_DELETE'
  | 'GUILD_MEMBER_ADD'
  | 'GUILD_MEMBER_REMOVE'
  | 'GUILD_MEMBER_UPDATE'
  | 'GUILD_MEMBERS_CHUNK'
  | 'GUILD_ROLE_CREATE'
  | 'GUILD_ROLE_DELETE'
  | 'GUILD_ROLE_UPDATE'
  | 'GUILD_BAN_ADD'
  | 'GUILD_BAN_REMOVE'
  | 'GUILD_EMOJIS_UPDATE'
  | 'GUILD_INTEGRATIONS_UPDATE'
  | 'CHANNEL_CREATE'
  | 'CHANNEL_DELETE'
  | 'CHANNEL_UPDATE'
  | 'CHANNEL_PINS_UPDATE'
  | 'MESSAGE_CREATE'
  | 'MESSAGE_DELETE'
  | 'MESSAGE_UPDATE'
  | 'MESSAGE_DELETE_BULK'
  | 'MESSAGE_REACTION_ADD'
  | 'MESSAGE_REACTION_REMOVE'
  | 'MESSAGE_REACTION_REMOVE_ALL'
  | 'MESSAGE_REACTION_REMOVE_EMOJI'
  | 'THREAD_CREATE'
  | 'THREAD_UPDATE'
  | 'THREAD_DELETE'
  | 'THREAD_LIST_SYNC'
  | 'THREAD_MEMBER_UPDATE'
  | 'THREAD_MEMBERS_UPDATE'
  | 'USER_UPDATE'
  | 'PRESENCE_UPDATE'
  | 'TYPING_START'
  | 'VOICE_STATE_UPDATE'
  | 'VOICE_SERVER_UPDATE'
  | 'WEBHOOKS_UPDATE'
  | 'INTERACTION_CREATE'
  | 'STAGE_INSTANCE_CREATE'
  | 'STAGE_INSTANCE_UPDATE'
  | 'STAGE_INSTANCE_DELETE'
  | 'GUILD_STICKERS_UPDATE';

export type Serialized<T> = T extends symbol | bigint | (() => any)
  ? never
  : T extends number | string | boolean | undefined
  ? T
  : T extends { toJSON(): infer R }
  ? R
  : T extends ReadonlyArray<infer V>
  ? Serialized<V>[]
  : T extends ReadonlyMap<unknown, unknown> | ReadonlySet<unknown>
  ? {}
  : { [K in keyof T]: Serialized<T[K]> };

//#endregion

//#region Voice

/**
 * @internal Use `DiscordGatewayAdapterLibraryMethods` from `@discordjs/voice` instead.
 */
export interface InternalDiscordGatewayAdapterLibraryMethods {
  onVoiceServerUpdate(data: GatewayVoiceServerUpdateDispatchData): void;
  onVoiceStateUpdate(data: GatewayVoiceStateUpdateDispatchData): void;
  destroy(): void;
}

/**
 * @internal Use `DiscordGatewayAdapterImplementerMethods` from `@discordjs/voice` instead.
 */
export interface InternalDiscordGatewayAdapterImplementerMethods {
  sendPayload(payload: unknown): boolean;
  destroy(): void;
}

/**
 * @internal Use `DiscordGatewayAdapterCreator` from `@discordjs/voice` instead.
 */
export type InternalDiscordGatewayAdapterCreator = (
  methods: InternalDiscordGatewayAdapterLibraryMethods,
) => InternalDiscordGatewayAdapterImplementerMethods;

//#endregion<|MERGE_RESOLUTION|>--- conflicted
+++ resolved
@@ -2146,8 +2146,15 @@
     invite: (root: string, code: string) => string;
     CDN: (root: string) => {
       Emoji: (emojiId: Snowflake, format: DynamicImageFormat) => string;
-<<<<<<< HEAD
-      Avatar: (userId: Snowflake, hash: string, format: DynamicImageFormat, size: AllowedImageSize) => string;
+      Asset: (name: string) => string;
+      DefaultAvatar: (discriminator: number) => string;
+      Avatar: (
+        userId: Snowflake,
+        hash: string,
+        format: DynamicImageFormat,
+        size: AllowedImageSize,
+        dynamic: boolean,
+      ) => string;
       Banner: (
         id: Snowflake,
         hash: string,
@@ -2155,22 +2162,6 @@
         size: AllowedImageSize,
         dynamic: boolean,
       ) => string;
-      Icon: (userId: Snowflake | number, hash: string, format: DynamicImageFormat, size: AllowedImageSize) => string;
-      AppIcon: (userId: Snowflake | number, hash: string, format: AllowedImageFormat, size: AllowedImageSize) => string;
-      AppAsset: (
-        userId: Snowflake | number,
-=======
-      Asset: (name: string) => string;
-      DefaultAvatar: (discriminator: number) => string;
-      Avatar: (
-        userId: Snowflake,
->>>>>>> cd393fd4
-        hash: string,
-        format: DynamicImageFormat,
-        size: AllowedImageSize,
-        dynamic: boolean,
-      ) => string;
-      Banner: (guildId: Snowflake, hash: string, format: AllowedImageFormat, size: AllowedImageSize) => string;
       Icon: (
         guildId: Snowflake,
         hash: string,
