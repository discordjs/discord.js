--- conflicted
+++ resolved
@@ -1051,13 +1051,8 @@
 
 	export class MessageEmbed {
 		constructor(data?: MessageEmbed | MessageEmbedOptions);
-<<<<<<< HEAD
-		public author: { name?: string; url?: string; iconURL?: string; proxyIconURL?: string } | null;
+		public author: MessageEmbedAuthor | null;
 		public color?: number;
-=======
-		public author: MessageEmbedAuthor | null;
-		public color: number;
->>>>>>> e57ef250
 		public readonly createdAt: Date | null;
 		public description?: string;
 		public fields: EmbedField[];
@@ -1066,23 +1061,13 @@
 		public readonly hexColor: string | null;
 		public image: MessageEmbedImage | null;
 		public readonly length: number;
-<<<<<<< HEAD
-		public provider?: { name: string; url: string; };
-		public thumbnail: { url: string; proxyURL?: string; height?: number; width?: number; } | null;
-=======
 		public provider: MessageEmbedProvider | null;
 		public thumbnail: MessageEmbedThumbnail | null;
->>>>>>> e57ef250
 		public timestamp: number | null;
 		public title?: string;
 		public type: string;
-<<<<<<< HEAD
 		public url?: string;
-		public readonly video: { url?: string; proxyURL?: string; height?: number; width?: number } | null;
-=======
-		public url: string;
 		public readonly video: MessageEmbedVideo | null;
->>>>>>> e57ef250
 		public addFields(...fields: EmbedField[] | EmbedField[][]): this;
 		public attachFiles(file: (MessageAttachment | FileOptions | string)[]): this;
 		public setAuthor(name: StringResolvable, iconURL?: string, url?: string): this;
