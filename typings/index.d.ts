import {
  blockQuote,
  bold,
  channelMention,
  codeBlock,
  formatEmoji,
  hideLinkEmbed,
  hyperlink,
  inlineCode,
  italic,
  memberNicknameMention,
  quote,
  roleMention,
  spoiler,
  strikethrough,
  time,
  TimestampStyles,
  TimestampStylesString,
  underscore,
  userMention,
} from '@discordjs/builders';
import { Collection } from '@discordjs/collection';
import {
  APIActionRowComponent,
  APIApplicationCommand,
  APIApplicationCommandInteractionData,
  APIApplicationCommandOption,
  APIApplicationCommandPermission,
  APIAuditLogChange,
  APIEmbed,
  APIEmoji,
  APIInteractionDataResolvedChannel,
  APIInteractionDataResolvedGuildMember,
  APIInteractionGuildMember,
  APIMessage,
  APIMessageComponent,
  APIOverwrite,
  APIPartialChannel,
  APIPartialEmoji,
  APIPartialGuild,
  APIRole,
  APITemplateSerializedSourceGuild,
  APIUser,
  GatewayVoiceServerUpdateDispatchData,
  GatewayVoiceStateUpdateDispatchData,
  RESTPostAPIApplicationCommandsJSONBody,
  Snowflake,
} from 'discord-api-types/v9';
import { ChildProcess } from 'node:child_process';
import { EventEmitter } from 'node:events';
import { AgentOptions } from 'node:https';
import { Response } from 'node-fetch';
import { Stream } from 'node:stream';
import { MessagePort, Worker } from 'node:worker_threads';
import * as WebSocket from 'ws';
import {
  ActivityTypes,
  ApplicationCommandOptionTypes,
  ApplicationCommandPermissionTypes,
  ApplicationCommandTypes,
  ChannelTypes,
  DefaultMessageNotificationLevels,
  ExplicitContentFilterLevels,
  InteractionResponseTypes,
  InteractionTypes,
  InviteTargetType,
  MembershipStates,
  MessageButtonStyles,
  MessageComponentTypes,
  MessageTypes,
  MFALevels,
  NSFWLevels,
  OverwriteTypes,
  PremiumTiers,
  PrivacyLevels,
  StickerFormatTypes,
  StickerTypes,
  VerificationLevels,
  WebhookTypes,
} from './enums';
import {
  RawActivityData,
  RawAnonymousGuildData,
  RawApplicationCommandData,
  RawApplicationData,
  RawBaseGuildData,
  RawChannelData,
  RawClientApplicationData,
  RawDMChannelData,
  RawEmojiData,
  RawGuildAuditLogData,
  RawGuildAuditLogEntryData,
  RawGuildBanData,
  RawGuildChannelData,
  RawGuildData,
  RawGuildEmojiData,
  RawGuildMemberData,
  RawGuildPreviewData,
  RawGuildTemplateData,
  RawIntegrationApplicationData,
  RawIntegrationData,
  RawInteractionData,
  RawInviteData,
  RawInviteGuildData,
  RawInviteStageInstance,
  RawMessageAttachementData,
  RawMessageButtonInteractionData,
  RawMessageComponentInteractionData,
  RawMessageData,
  RawMessagePayloadData,
  RawMessageReactionData,
  RawMessageSelectMenuInteractionData,
  RawOAuth2GuildData,
  RawPartialGroupDMChannelData,
  RawPartialMessageData,
  RawPermissionOverwriteData,
  RawPresenceData,
  RawReactionEmojiData,
  RawRichPresenceAssets,
  RawRoleData,
  RawStageInstanceData,
  RawStickerData,
  RawStickerPackData,
  RawTeamData,
  RawTeamMemberData,
  RawThreadChannelData,
  RawThreadMemberData,
  RawTypingData,
  RawUserData,
  RawVoiceRegionData,
  RawVoiceStateData,
  RawWebhookData,
  RawWelcomeChannelData,
  RawWelcomeScreenData,
  RawWidgetData,
  RawWidgetMemberData,
} from './rawDataTypes';

//#region Classes

export class Activity {
  private constructor(presence: Presence, data?: RawActivityData);
  public applicationId: Snowflake | null;
  public assets: RichPresenceAssets | null;
  public buttons: string[];
  public readonly createdAt: Date;
  public createdTimestamp: number;
  public details: string | null;
  public emoji: Emoji | null;
  public flags: Readonly<ActivityFlags>;
  public id: string;
  public name: string;
  public party: {
    id: string | null;
    size: [number, number];
  } | null;
  public platform: ActivityPlatform | null;
  public sessionId: string | null;
  public state: string | null;
  public syncId: string | null;
  public timestamps: {
    start: Date | null;
    end: Date | null;
  } | null;
  public type: ActivityType;
  public url: string | null;
  public equals(activity: Activity): boolean;
}

export class ActivityFlags extends BitField<ActivityFlagsString> {
  public static FLAGS: Record<ActivityFlagsString, number>;
  public static resolve(bit?: BitFieldResolvable<ActivityFlagsString, number>): number;
}

export abstract class AnonymousGuild extends BaseGuild {
  protected constructor(client: Client, data: RawAnonymousGuildData, immediatePatch?: boolean);
  public banner: string | null;
  public description: string | null;
  public nsfwLevel: NSFWLevel;
  public splash: string | null;
  public vanityURLCode: string | null;
  public verificationLevel: VerificationLevel;
  public bannerURL(options?: StaticImageURLOptions): string | null;
  public splashURL(options?: StaticImageURLOptions): string | null;
}

export abstract class Application extends Base {
  protected constructor(client: Client, data: RawApplicationData);
  public readonly createdAt: Date;
  public readonly createdTimestamp: number;
  public description: string | null;
  public icon: string | null;
  public id: Snowflake;
  public name: string | null;
  public coverURL(options?: StaticImageURLOptions): string | null;
  public fetchAssets(): Promise<ApplicationAsset[]>;
  public iconURL(options?: StaticImageURLOptions): string | null;
  public toJSON(): unknown;
  public toString(): string | null;
}

export class ApplicationCommand<PermissionsFetchType = {}> extends Base {
  private constructor(client: Client, data: RawApplicationCommandData, guild?: Guild, guildId?: Snowflake);
  public applicationId: Snowflake;
  public readonly createdAt: Date;
  public readonly createdTimestamp: number;
  public defaultPermission: boolean;
  public description: string;
  public guild: Guild | null;
  public guildId: Snowflake | null;
  public readonly manager: ApplicationCommandManager;
  public id: Snowflake;
  public name: string;
  public options: ApplicationCommandOption[];
  public permissions: ApplicationCommandPermissionsManager<
    PermissionsFetchType,
    PermissionsFetchType,
    PermissionsFetchType,
    Guild | null,
    Snowflake
  >;
  public type: ApplicationCommandType;
  public version: Snowflake;
  public delete(): Promise<ApplicationCommand<PermissionsFetchType>>;
  public edit(data: ApplicationCommandData): Promise<ApplicationCommand<PermissionsFetchType>>;
  public equals(
    command: ApplicationCommand | ApplicationCommandData | RawApplicationCommandData,
    enforceOptionorder?: boolean,
  ): boolean;
  public static optionsEqual(
    existing: ApplicationCommandOption[],
    options: ApplicationCommandOption[] | ApplicationCommandOptionData[] | APIApplicationCommandOption[],
    enforceOptionorder?: boolean,
  ): boolean;
  private static _optionEquals(
    existing: ApplicationCommandOption,
    options: ApplicationCommandOption | ApplicationCommandOptionData | APIApplicationCommandOption,
    enforceOptionorder?: boolean,
  ): boolean;
  private static transformOption(option: ApplicationCommandOptionData, received?: boolean): unknown;
  private static transformCommand(command: ApplicationCommandData): RESTPostAPIApplicationCommandsJSONBody;
  private static isAPICommandData(command: object): command is RESTPostAPIApplicationCommandsJSONBody;
}

export type ApplicationResolvable = Application | Activity | Snowflake;

export class ApplicationFlags extends BitField<ApplicationFlagsString> {
  public static FLAGS: Record<ApplicationFlagsString, number>;
  public static resolve(bit?: BitFieldResolvable<ApplicationFlagsString, number>): number;
}

export abstract class Base {
  public constructor(client: Client);
  public readonly client: Client;
  public toJSON(...props: Record<string, boolean | string>[]): unknown;
  public valueOf(): string;
}

export class BaseClient extends EventEmitter {
  public constructor(options?: ClientOptions | WebhookClientOptions);
  private readonly api: unknown;
  private rest: unknown;
  private decrementMaxListeners(): void;
  private incrementMaxListeners(): void;

  public options: ClientOptions | WebhookClientOptions;
  public destroy(): void;
  public toJSON(...props: Record<string, boolean | string>[]): unknown;
}

export type GuildCacheMessage<Cached extends GuildCacheState> = CacheTypeReducer<
  Cached,
  GuildMessage<Cached> & Message,
  APIMessage,
  Message | APIMessage,
  Message | APIMessage
>;

export abstract class BaseCommandInteraction<
  Cached extends GuildCacheState = GuildCacheState,
> extends Interaction<Cached> {
  public options: CommandInteractionOptionResolver<Cached>;
  public readonly command: ApplicationCommand | ApplicationCommand<{ guild: GuildResolvable }> | null;
  public readonly channel: TextBasedChannels | null;
  public channelId: Snowflake;
  public commandId: Snowflake;
  public commandName: string;
  public deferred: boolean;
  public ephemeral: boolean | null;
  public replied: boolean;
  public webhook: InteractionWebhook;
  public inGuild(): this is BaseCommandInteraction<'present'> & this;
  public inCachedGuild(): this is BaseCommandInteraction<'cached'> & this;
  public inRawGuild(): this is BaseCommandInteraction<'raw'> & this;
  public deferReply(options: InteractionDeferReplyOptions & { fetchReply: true }): Promise<GuildCacheMessage<Cached>>;
  public deferReply(options?: InteractionDeferReplyOptions): Promise<void>;
  public deleteReply(): Promise<void>;
  public editReply(options: string | MessagePayload | WebhookEditMessageOptions): Promise<GuildCacheMessage<Cached>>;
  public fetchReply(): Promise<GuildCacheMessage<Cached>>;
  public followUp(options: string | MessagePayload | InteractionReplyOptions): Promise<GuildCacheMessage<Cached>>;
  public reply(options: InteractionReplyOptions & { fetchReply: true }): Promise<GuildCacheMessage<Cached>>;
  public reply(options: string | MessagePayload | InteractionReplyOptions): Promise<void>;
  private transformOption(
    option: APIApplicationCommandOption,
    resolved: APIApplicationCommandInteractionData['resolved'],
  ): CommandInteractionOption;
  private transformResolved(resolved: APIApplicationCommandInteractionData['resolved']): CommandInteractionResolvedData;
}

<<<<<<< HEAD
=======
export interface InteractionResponsesResolvable {
  inGuild(): this is InteractionResponses<'present'> & this;
  inCachedGuild(): this is InteractionResponses<'cached'> & this;
  inRawGuild(): this is InteractionResponses<'raw'> & this;
}

export type CacheHelper<
  T extends Interaction,
  Cached extends GuildCacheState,
> = T extends InteractionResponsesResolvable ? InteractionResponses<Cached> & T : GuildInteraction<Cached> & T;

export type CachedInteraction<T extends Interaction = Interaction> = CacheHelper<T, 'cached'>;
export type RawInteraction<T extends Interaction = Interaction> = CacheHelper<T, 'raw'>;
export type PresentInteraction<T extends Interaction = Interaction> = CacheHelper<T, 'present'>;
>>>>>>> 3fdcc3ab
export abstract class BaseGuild extends Base {
  protected constructor(client: Client, data: RawBaseGuildData);
  public readonly createdAt: Date;
  public readonly createdTimestamp: number;
  public features: GuildFeatures[];
  public icon: string | null;
  public id: Snowflake;
  public name: string;
  public readonly nameAcronym: string;
  public readonly partnered: boolean;
  public readonly verified: boolean;
  public fetch(): Promise<Guild>;
  public iconURL(options?: ImageURLOptions): string | null;
  public toString(): string;
}

export class BaseGuildEmoji extends Emoji {
  protected constructor(client: Client, data: RawGuildEmojiData, guild: Guild | GuildPreview);
  public available: boolean | null;
  public readonly createdAt: Date;
  public readonly createdTimestamp: number;
  public guild: Guild | GuildPreview;
  public id: Snowflake;
  public managed: boolean | null;
  public requiresColons: boolean | null;
}

export class BaseGuildTextChannel extends TextBasedChannel(GuildChannel) {
  protected constructor(guild: Guild, data?: RawGuildChannelData, client?: Client, immediatePatch?: boolean);
  public defaultAutoArchiveDuration?: ThreadAutoArchiveDuration;
  public messages: MessageManager;
  public nsfw: boolean;
  public threads: ThreadManager<AllowedThreadTypeForTextChannel | AllowedThreadTypeForNewsChannel>;
  public topic: string | null;
  public createInvite(options?: CreateInviteOptions): Promise<Invite>;
  public createWebhook(name: string, options?: ChannelWebhookCreateOptions): Promise<Webhook>;
  public fetchInvites(cache?: boolean): Promise<Collection<string, Invite>>;
  public setDefaultAutoArchiveDuration(
    defaultAutoArchiveDuration: ThreadAutoArchiveDuration,
    reason?: string,
  ): Promise<this>;
  public setNSFW(nsfw?: boolean, reason?: string): Promise<this>;
  public setTopic(topic: string | null, reason?: string): Promise<this>;
  public setType(type: Pick<typeof ChannelTypes, 'GUILD_TEXT'>, reason?: string): Promise<TextChannel>;
  public setType(type: Pick<typeof ChannelTypes, 'GUILD_NEWS'>, reason?: string): Promise<NewsChannel>;
  public fetchWebhooks(): Promise<Collection<Snowflake, Webhook>>;
}

export class BaseGuildVoiceChannel extends GuildChannel {
  protected constructor(guild: Guild, data?: RawGuildChannelData);
  public readonly members: Collection<Snowflake, GuildMember>;
  public readonly full: boolean;
  public readonly joinable: boolean;
  public rtcRegion: string | null;
  public bitrate: number;
  public userLimit: number;
  public createInvite(options?: CreateInviteOptions): Promise<Invite>;
  public setRTCRegion(region: string | null): Promise<this>;
  public fetchInvites(cache?: boolean): Promise<Collection<string, Invite>>;
}

export class BaseMessageComponent {
  protected constructor(data?: BaseMessageComponent | BaseMessageComponentOptions);
  public type: MessageComponentType | null;
  private static create(data: MessageComponentOptions, client?: Client | WebhookClient): MessageComponent | undefined;
  private static resolveType(type: MessageComponentTypeResolvable): MessageComponentType;
}

export class BitField<S extends string, N extends number | bigint = number> {
  public constructor(bits?: BitFieldResolvable<S, N>);
  public bitfield: N;
  public add(...bits: BitFieldResolvable<S, N>[]): BitField<S, N>;
  public any(bit: BitFieldResolvable<S, N>): boolean;
  public equals(bit: BitFieldResolvable<S, N>): boolean;
  public freeze(): Readonly<BitField<S, N>>;
  public has(bit: BitFieldResolvable<S, N>): boolean;
  public missing(bits: BitFieldResolvable<S, N>, ...hasParams: readonly unknown[]): S[];
  public remove(...bits: BitFieldResolvable<S, N>[]): BitField<S, N>;
  public serialize(...hasParams: readonly unknown[]): Record<S, boolean>;
  public toArray(...hasParams: readonly unknown[]): S[];
  public toJSON(): N extends number ? number : string;
  public valueOf(): N;
  public [Symbol.iterator](): IterableIterator<S>;
  public static FLAGS: Record<string, number | bigint>;
  public static resolve(bit?: BitFieldResolvable<string, number | bigint>): number | bigint;
}

export class ButtonInteraction<
  Cached extends GuildCacheState = GuildCacheState,
> extends MessageComponentInteraction<Cached> {
  private constructor(client: Client, data: RawMessageButtonInteractionData);
  public componentType: 'BUTTON';
}

export class CategoryChannel extends GuildChannel {
  public readonly children: Collection<Snowflake, GuildChannel>;
  public type: 'GUILD_CATEGORY';
  public createChannel(
    name: string,
    options: CategoryCreateChannelOptions & { type: 'GUILD_VOICE' },
  ): Promise<VoiceChannel>;
  public createChannel(
    name: string,
    options?: CategoryCreateChannelOptions & { type?: 'GUILD_TEXT' },
  ): Promise<TextChannel>;
  public createChannel(
    name: string,
    options: CategoryCreateChannelOptions & { type: 'GUILD_NEWS' },
  ): Promise<NewsChannel>;
  public createChannel(
    name: string,
    options: CategoryCreateChannelOptions & { type: 'GUILD_STORE' },
  ): Promise<StoreChannel>;
  public createChannel(
    name: string,
    options: CategoryCreateChannelOptions & { type: 'GUILD_STAGE_VOICE' },
  ): Promise<StageChannel>;
  public createChannel(
    name: string,
    options: CategoryCreateChannelOptions,
  ): Promise<TextChannel | VoiceChannel | NewsChannel | StoreChannel | StageChannel>;
}

export type CategoryChannelResolvable = Snowflake | CategoryChannel;

export abstract class Channel extends Base {
  public constructor(client: Client, data?: RawChannelData, immediatePatch?: boolean);
  public readonly createdAt: Date;
  public readonly createdTimestamp: number;
  public deleted: boolean;
  public id: Snowflake;
  public readonly partial: false;
  public type: keyof typeof ChannelTypes;
  public delete(): Promise<Channel>;
  public fetch(force?: boolean): Promise<Channel>;
  public isText(): this is TextBasedChannels;
  public isVoice(): this is BaseGuildVoiceChannel;
  public isThread(): this is ThreadChannel;
  public toString(): ChannelMention;
}

export type If<T extends boolean, A, B = null> = T extends true ? A : T extends false ? B : A | B;

export class Client<Ready extends boolean = boolean> extends BaseClient {
  public constructor(options: ClientOptions);
  private actions: unknown;
  private presence: ClientPresence;
  private _eval(script: string): unknown;
  private _validateOptions(options: ClientOptions): void;

  public application: If<Ready, ClientApplication>;
  public channels: ChannelManager;
  public readonly emojis: BaseGuildEmojiManager;
  public guilds: GuildManager;
  public options: ClientOptions;
  public readyAt: If<Ready, Date>;
  public readonly readyTimestamp: If<Ready, number>;
  public shard: ShardClientUtil | null;
  public token: If<Ready, string, string | null>;
  public uptime: If<Ready, number>;
  public user: If<Ready, ClientUser>;
  public users: UserManager;
  public voice: ClientVoiceManager;
  public ws: WebSocketManager;
  public destroy(): void;
  public fetchGuildPreview(guild: GuildResolvable): Promise<GuildPreview>;
  public fetchInvite(invite: InviteResolvable): Promise<Invite>;
  public fetchGuildTemplate(template: GuildTemplateResolvable): Promise<GuildTemplate>;
  public fetchVoiceRegions(): Promise<Collection<string, VoiceRegion>>;
  public fetchSticker(id: Snowflake): Promise<Sticker>;
  public fetchPremiumStickerPacks(): Promise<Collection<Snowflake, StickerPack>>;
  public fetchWebhook(id: Snowflake, token?: string): Promise<Webhook>;
  public fetchGuildWidget(guild: GuildResolvable): Promise<Widget>;
  public generateInvite(options?: InviteGenerationOptions): string;
  public login(token?: string): Promise<string>;
  public isReady(): this is Client<true>;
  public sweepMessages(lifetime?: number): number;
  public toJSON(): unknown;

  public on<K extends keyof ClientEvents>(event: K, listener: (...args: ClientEvents[K]) => Awaitable<void>): this;
  public on<S extends string | symbol>(
    event: Exclude<S, keyof ClientEvents>,
    listener: (...args: any[]) => Awaitable<void>,
  ): this;

  public once<K extends keyof ClientEvents>(event: K, listener: (...args: ClientEvents[K]) => Awaitable<void>): this;
  public once<S extends string | symbol>(
    event: Exclude<S, keyof ClientEvents>,
    listener: (...args: any[]) => Awaitable<void>,
  ): this;

  public emit<K extends keyof ClientEvents>(event: K, ...args: ClientEvents[K]): boolean;
  public emit<S extends string | symbol>(event: Exclude<S, keyof ClientEvents>, ...args: unknown[]): boolean;

  public off<K extends keyof ClientEvents>(event: K, listener: (...args: ClientEvents[K]) => Awaitable<void>): this;
  public off<S extends string | symbol>(
    event: Exclude<S, keyof ClientEvents>,
    listener: (...args: any[]) => Awaitable<void>,
  ): this;

  public removeAllListeners<K extends keyof ClientEvents>(event?: K): this;
  public removeAllListeners<S extends string | symbol>(event?: Exclude<S, keyof ClientEvents>): this;
}

export class ClientApplication extends Application {
  private constructor(client: Client, data: RawClientApplicationData);
  public botPublic: boolean | null;
  public botRequireCodeGrant: boolean | null;
  public commands: ApplicationCommandManager;
  public cover: string | null;
  public flags: Readonly<ApplicationFlags>;
  public owner: User | Team | null;
  public readonly partial: boolean;
  public rpcOrigins: string[];
  public fetch(): Promise<ClientApplication>;
}

export class ClientPresence extends Presence {
  private constructor(client: Client, data: RawPresenceData);
  private _parse(data: PresenceData): RawPresenceData;

  public set(presence: PresenceData): ClientPresence;
}

export class ClientUser extends User {
  public mfaEnabled: boolean;
  public readonly presence: ClientPresence;
  public verified: boolean;
  public edit(data: ClientUserEditData): Promise<this>;
  public setActivity(options?: ActivityOptions): ClientPresence;
  public setActivity(name: string, options?: ActivityOptions): ClientPresence;
  public setAFK(afk?: boolean, shardId?: number | number[]): ClientPresence;
  public setAvatar(avatar: BufferResolvable | Base64Resolvable | null): Promise<this>;
  public setPresence(data: PresenceData): ClientPresence;
  public setStatus(status: PresenceStatusData, shardId?: number | number[]): ClientPresence;
  public setUsername(username: string): Promise<this>;
}

export class Options extends null {
  private constructor();
  public static defaultMakeCacheSettings: CacheWithLimitsOptions;
  public static createDefault(): ClientOptions;
  public static cacheWithLimits(settings?: CacheWithLimitsOptions): CacheFactory;
  public static cacheEverything(): CacheFactory;
}

export class ClientVoiceManager {
  private constructor(client: Client);
  public readonly client: Client;
  public adapters: Map<Snowflake, InternalDiscordGatewayAdapterLibraryMethods>;
}

export { Collection } from '@discordjs/collection';

export abstract class Collector<K, V, F extends unknown[] = []> extends EventEmitter {
  protected constructor(client: Client, options?: CollectorOptions<[V, ...F]>);
  private _timeout: NodeJS.Timeout | null;
  private _idletimeout: NodeJS.Timeout | null;

  public readonly client: Client;
  public collected: Collection<K, V>;
  public ended: boolean;
  public abstract readonly endReason: string | null;
  public filter: CollectorFilter<[V, ...F]>;
  public readonly next: Promise<V>;
  public options: CollectorOptions<[V, ...F]>;
  public checkEnd(): boolean;
  public handleCollect(...args: unknown[]): Promise<void>;
  public handleDispose(...args: unknown[]): Promise<void>;
  public stop(reason?: string): void;
  public resetTimer(options?: CollectorResetTimerOptions): void;
  public [Symbol.asyncIterator](): AsyncIterableIterator<V>;
  public toJSON(): unknown;

  protected listener: (...args: any[]) => void;
  public abstract collect(...args: unknown[]): K | null | Promise<K | null>;
  public abstract dispose(...args: unknown[]): K | null;

  public on(event: 'collect' | 'dispose', listener: (...args: [V, ...F]) => Awaitable<void>): this;
  public on(event: 'end', listener: (collected: Collection<K, V>, reason: string) => Awaitable<void>): this;

  public once(event: 'collect' | 'dispose', listener: (...args: [V, ...F]) => Awaitable<void>): this;
  public once(event: 'end', listener: (collected: Collection<K, V>, reason: string) => Awaitable<void>): this;
}

export class CommandInteraction<
  Cached extends GuildCacheState = GuildCacheState,
> extends BaseCommandInteraction<Cached> {
  public toString(): string;
}

export class CommandInteractionOptionResolver<Cached extends GuildCacheState = GuildCacheState> {
  private constructor(client: Client, options: CommandInteractionOption[], resolved: CommandInteractionResolvedData);
  public readonly client: Client;
  public readonly data: readonly CommandInteractionOption[];
  public readonly resolved: Readonly<CommandInteractionResolvedData>;
  private _group: string | null;
  private _hoistedOptions: CommandInteractionOption[];
  private _subcommand: string | null;
  private _getTypedOption(
    name: string,
    type: ApplicationCommandOptionType,
    properties: (keyof ApplicationCommandOption)[],
    required: true,
  ): CommandInteractionOption;
  private _getTypedOption(
    name: string,
    type: ApplicationCommandOptionType,
    properties: (keyof ApplicationCommandOption)[],
    required: boolean,
  ): CommandInteractionOption | null;

  public get(name: string, required: true): CommandInteractionOption;
  public get(name: string, required?: boolean): CommandInteractionOption | null;

  public getSubcommand(required?: true): string;
  public getSubcommand(required: boolean): string | null;
  public getSubcommandGroup(required?: true): string;
  public getSubcommandGroup(required: boolean): string | null;
  public getBoolean(name: string, required: true): boolean;
  public getBoolean(name: string, required?: boolean): boolean | null;
  public getChannel(name: string, required: true): NonNullable<CommandInteractionOption['channel']>;
  public getChannel(name: string, required?: boolean): NonNullable<CommandInteractionOption['channel']> | null;
  public getString(name: string, required: true): string;
  public getString(name: string, required?: boolean): string | null;
  public getInteger(name: string, required: true): number;
  public getInteger(name: string, required?: boolean): number | null;
  public getNumber(name: string, required: true): number;
  public getNumber(name: string, required?: boolean): number | null;
  public getUser(name: string, required: true): NonNullable<CommandInteractionOption['user']>;
  public getUser(name: string, required?: boolean): NonNullable<CommandInteractionOption['user']> | null;
  public getMember(
    name: string,
    required: true,
  ): CacheTypeReducer<Cached, GuildMember, NonNullable<APIInteractionDataResolvedGuildMember>>;
  public getMember(
    name: string,
    required?: boolean,
  ): CacheTypeReducer<Cached, GuildMember, NonNullable<APIInteractionDataResolvedGuildMember>> | null;
  public getRole(name: string, required: true): NonNullable<CommandInteractionOption['role']>;
  public getRole(name: string, required?: boolean): NonNullable<CommandInteractionOption['role']> | null;
  public getMentionable(
    name: string,
    required: true,
  ): NonNullable<CommandInteractionOption['member' | 'role' | 'user']>;
  public getMentionable(
    name: string,
    required?: boolean,
  ): NonNullable<CommandInteractionOption['member' | 'role' | 'user']> | null;
  public getMessage(name: string, required: true): NonNullable<CommandInteractionOption['message']>;
  public getMessage(name: string, required?: boolean): NonNullable<CommandInteractionOption['message']> | null;
}
export class ContextMenuInteraction<
  Cached extends GuildCacheState = GuildCacheState,
> extends BaseCommandInteraction<Cached> {
  public targetId: Snowflake;
  public targetType: Exclude<ApplicationCommandType, 'CHAT_INPUT'>;
  private resolveContextMenuOptions(data: APIApplicationCommandInteractionData): CommandInteractionOption[];
}

export class DataResolver extends null {
  private constructor();
  public static resolveBase64(data: Base64Resolvable): string;
  public static resolveCode(data: string, regx: RegExp): string;
  public static resolveFile(resource: BufferResolvable | Stream): Promise<Buffer | Stream>;
  public static resolveFileAsBuffer(resource: BufferResolvable | Stream): Promise<Buffer>;
  public static resolveImage(resource: BufferResolvable | Base64Resolvable): Promise<string | null>;
  public static resolveInviteCode(data: InviteResolvable): string;
  public static resolveGuildTemplateCode(data: GuildTemplateResolvable): string;
}

export class DiscordAPIError extends Error {
  private constructor(error: unknown, status: number, request: unknown);
  private static flattenErrors(obj: unknown, key: string): string[];

  public code: number;
  public method: string;
  public path: string;
  public httpStatus: number;
  public requestData: HTTPErrorData;
}

export class DMChannel extends TextBasedChannel(Channel, ['bulkDelete']) {
  private constructor(client: Client, data?: RawDMChannelData);
  public messages: MessageManager;
  public recipient: User;
  public type: 'DM';
  public fetch(force?: boolean): Promise<this>;
}

export class Emoji extends Base {
  protected constructor(client: Client, emoji: RawEmojiData);
  public animated: boolean | null;
  public readonly createdAt: Date | null;
  public readonly createdTimestamp: number | null;
  public deleted: boolean;
  public id: Snowflake | null;
  public name: string | null;
  public readonly identifier: string;
  public readonly url: string | null;
  public toJSON(): unknown;
  public toString(): string;
}

export class Guild extends AnonymousGuild {
  private constructor(client: Client, data: RawGuildData);
  private _sortedRoles(): Collection<Snowflake, Role>;
  private _sortedChannels(channel: Channel): Collection<Snowflake, GuildChannel>;

  public readonly afkChannel: VoiceChannel | null;
  public afkChannelId: Snowflake | null;
  public afkTimeout: number;
  public applicationId: Snowflake | null;
  public approximateMemberCount: number | null;
  public approximatePresenceCount: number | null;
  public available: boolean;
  public bans: GuildBanManager;
  public channels: GuildChannelManager;
  public commands: GuildApplicationCommandManager;
  public defaultMessageNotifications: DefaultMessageNotificationLevel | number;
  public deleted: boolean;
  public discoverySplash: string | null;
  public emojis: GuildEmojiManager;
  public explicitContentFilter: ExplicitContentFilterLevel;
  public invites: GuildInviteManager;
  public readonly joinedAt: Date;
  public joinedTimestamp: number;
  public large: boolean;
  public maximumMembers: number | null;
  public maximumPresences: number | null;
  public readonly me: GuildMember | null;
  public memberCount: number;
  public members: GuildMemberManager;
  public mfaLevel: MFALevel;
  public ownerId: Snowflake;
  public preferredLocale: string;
  public premiumSubscriptionCount: number | null;
  public premiumTier: PremiumTier;
  public presences: PresenceManager;
  public readonly publicUpdatesChannel: TextChannel | null;
  public publicUpdatesChannelId: Snowflake | null;
  public roles: RoleManager;
  public readonly rulesChannel: TextChannel | null;
  public rulesChannelId: Snowflake | null;
  public readonly shard: WebSocketShard;
  public shardId: number;
  public stageInstances: StageInstanceManager;
  public stickers: GuildStickerManager;
  public readonly systemChannel: TextChannel | null;
  public systemChannelFlags: Readonly<SystemChannelFlags>;
  public systemChannelId: Snowflake | null;
  public vanityURLUses: number | null;
  public readonly voiceAdapterCreator: InternalDiscordGatewayAdapterCreator;
  public readonly voiceStates: VoiceStateManager;
  public readonly widgetChannel: TextChannel | null;
  public widgetChannelId: Snowflake | null;
  public widgetEnabled: boolean | null;
  public readonly maximumBitrate: number;
  public createTemplate(name: string, description?: string): Promise<GuildTemplate>;
  public delete(): Promise<Guild>;
  public discoverySplashURL(options?: StaticImageURLOptions): string | null;
  public edit(data: GuildEditData, reason?: string): Promise<Guild>;
  public editWelcomeScreen(data: WelcomeScreenEditData): Promise<WelcomeScreen>;
  public equals(guild: Guild): boolean;
  public fetchAuditLogs(options?: GuildAuditLogsFetchOptions): Promise<GuildAuditLogs>;
  public fetchIntegrations(): Promise<Collection<Snowflake | string, Integration>>;
  public fetchOwner(options?: BaseFetchOptions): Promise<GuildMember>;
  public fetchPreview(): Promise<GuildPreview>;
  public fetchTemplates(): Promise<Collection<GuildTemplate['code'], GuildTemplate>>;
  public fetchVanityData(): Promise<Vanity>;
  public fetchWebhooks(): Promise<Collection<Snowflake, Webhook>>;
  public fetchWelcomeScreen(): Promise<WelcomeScreen>;
  public fetchWidget(): Promise<Widget>;
  public fetchWidgetSettings(): Promise<GuildWidgetSettings>;
  public leave(): Promise<Guild>;
  public setAFKChannel(afkChannel: VoiceChannelResolvable | null, reason?: string): Promise<Guild>;
  public setAFKTimeout(afkTimeout: number, reason?: string): Promise<Guild>;
  public setBanner(banner: BufferResolvable | Base64Resolvable | null, reason?: string): Promise<Guild>;
  public setChannelPositions(channelPositions: readonly ChannelPosition[]): Promise<Guild>;
  public setDefaultMessageNotifications(
    defaultMessageNotifications: DefaultMessageNotificationLevel | number,
    reason?: string,
  ): Promise<Guild>;
  public setDiscoverySplash(
    discoverySplash: BufferResolvable | Base64Resolvable | null,
    reason?: string,
  ): Promise<Guild>;
  public setExplicitContentFilter(
    explicitContentFilter: ExplicitContentFilterLevel | number,
    reason?: string,
  ): Promise<Guild>;
  public setIcon(icon: BufferResolvable | Base64Resolvable | null, reason?: string): Promise<Guild>;
  public setName(name: string, reason?: string): Promise<Guild>;
  public setOwner(owner: GuildMemberResolvable, reason?: string): Promise<Guild>;
  public setPreferredLocale(preferredLocale: string, reason?: string): Promise<Guild>;
  public setPublicUpdatesChannel(publicUpdatesChannel: TextChannelResolvable | null, reason?: string): Promise<Guild>;
  public setRolePositions(rolePositions: readonly RolePosition[]): Promise<Guild>;
  public setRulesChannel(rulesChannel: TextChannelResolvable | null, reason?: string): Promise<Guild>;
  public setSplash(splash: BufferResolvable | Base64Resolvable | null, reason?: string): Promise<Guild>;
  public setSystemChannel(systemChannel: TextChannelResolvable | null, reason?: string): Promise<Guild>;
  public setSystemChannelFlags(systemChannelFlags: SystemChannelFlagsResolvable, reason?: string): Promise<Guild>;
  public setVerificationLevel(verificationLevel: VerificationLevel | number, reason?: string): Promise<Guild>;
  public setWidgetSettings(settings: GuildWidgetSettingsData, reason?: string): Promise<Guild>;
  public toJSON(): unknown;
}

export class GuildAuditLogs {
  private constructor(guild: Guild, data: RawGuildAuditLogData);
  private webhooks: Collection<Snowflake, Webhook>;
  private integrations: Collection<Snowflake | string, Integration>;

  public entries: Collection<Snowflake, GuildAuditLogsEntry>;

  public static Actions: GuildAuditLogsActions;
  public static Targets: GuildAuditLogsTargets;
  public static Entry: typeof GuildAuditLogsEntry;
  public static actionType(action: number): GuildAuditLogsActionType;
  public static build(...args: unknown[]): Promise<GuildAuditLogs>;
  public static targetType(target: number): GuildAuditLogsTarget;
  public toJSON(): unknown;
}

export class GuildAuditLogsEntry {
  private constructor(logs: GuildAuditLogs, guild: Guild, data: RawGuildAuditLogEntryData);
  public action: GuildAuditLogsAction;
  public actionType: GuildAuditLogsActionType;
  public changes: AuditLogChange[] | null;
  public readonly createdAt: Date;
  public readonly createdTimestamp: number;
  public executor: User | null;
  public extra: unknown | Role | GuildMember | null;
  public id: Snowflake;
  public reason: string | null;
  public target:
    | Guild
    | GuildChannel
    | User
    | Role
    | GuildEmoji
    | Invite
    | Webhook
    | Message
    | Integration
    | StageInstance
    | Sticker
    | ThreadChannel
    | { id: Snowflake }
    | null;
  public targetType: GuildAuditLogsTarget;
  public toJSON(): unknown;
}

export class GuildBan extends Base {
  private constructor(client: Client, data: RawGuildBanData, guild: Guild);
  public guild: Guild;
  public user: User;
  public readonly partial: boolean;
  public reason?: string | null;
  public fetch(force?: boolean): Promise<GuildBan>;
}

export abstract class GuildChannel extends Channel {
  public constructor(guild: Guild, data?: RawGuildChannelData, client?: Client, immediatePatch?: boolean);
  private memberPermissions(member: GuildMember, checkAdmin: boolean): Readonly<Permissions>;
  private rolePermissions(role: Role, checkAdmin: boolean): Readonly<Permissions>;

  public readonly calculatedPosition: number;
  public readonly deletable: boolean;
  public guild: Guild;
  public guildId: Snowflake;
  public readonly manageable: boolean;
  public readonly members: Collection<Snowflake, GuildMember>;
  public name: string;
  public readonly parent: CategoryChannel | null;
  public parentId: Snowflake | null;
  public permissionOverwrites: PermissionOverwriteManager;
  public readonly permissionsLocked: boolean | null;
  public readonly position: number;
  public rawPosition: number;
  public type: Exclude<keyof typeof ChannelTypes, 'DM' | 'GROUP_DM' | 'UNKNOWN'>;
  public readonly viewable: boolean;
  public clone(options?: GuildChannelCloneOptions): Promise<this>;
  public delete(reason?: string): Promise<this>;
  public edit(data: ChannelData, reason?: string): Promise<this>;
  public equals(channel: GuildChannel): boolean;
  public lockPermissions(): Promise<this>;
  public permissionsFor(memberOrRole: GuildMember | Role, checkAdmin?: boolean): Readonly<Permissions>;
  public permissionsFor(
    memberOrRole: GuildMemberResolvable | RoleResolvable,
    checkAdmin?: boolean,
  ): Readonly<Permissions> | null;
  public setName(name: string, reason?: string): Promise<this>;
  public setParent(channel: CategoryChannelResolvable | null, options?: SetParentOptions): Promise<this>;
  public setPosition(position: number, options?: SetChannelPositionOptions): Promise<this>;
  public isText(): this is TextChannel | NewsChannel;
}

export class GuildEmoji extends BaseGuildEmoji {
  private constructor(client: Client, data: RawGuildEmojiData, guild: Guild);
  private _roles: Snowflake[];

  public readonly deletable: boolean;
  public guild: Guild;
  public author: User | null;
  public readonly roles: GuildEmojiRoleManager;
  public readonly url: string;
  public delete(reason?: string): Promise<GuildEmoji>;
  public edit(data: GuildEmojiEditData, reason?: string): Promise<GuildEmoji>;
  public equals(other: GuildEmoji | unknown): boolean;
  public fetchAuthor(): Promise<User>;
  public setName(name: string, reason?: string): Promise<GuildEmoji>;
}

export class GuildMember extends PartialTextBasedChannel(Base) {
  private constructor(client: Client, data: RawGuildMemberData, guild: Guild);
  public avatar: string | null;
  public readonly bannable: boolean;
  public deleted: boolean;
  public readonly displayColor: number;
  public readonly displayHexColor: HexColorString;
  public readonly displayName: string;
  public guild: Guild;
  public readonly id: Snowflake;
  public pending: boolean;
  public readonly joinedAt: Date | null;
  public joinedTimestamp: number | null;
  public readonly kickable: boolean;
  public readonly manageable: boolean;
  public nickname: string | null;
  public readonly partial: false;
  public readonly permissions: Readonly<Permissions>;
  public readonly premiumSince: Date | null;
  public premiumSinceTimestamp: number | null;
  public readonly presence: Presence | null;
  public readonly roles: GuildMemberRoleManager;
  public user: User;
  public readonly voice: VoiceState;
  public avatarURL(options?: ImageURLOptions): string | null;
  public ban(options?: BanOptions): Promise<GuildMember>;
  public fetch(force?: boolean): Promise<GuildMember>;
  public createDM(force?: boolean): Promise<DMChannel>;
  public deleteDM(): Promise<DMChannel>;
  public displayAvatarURL(options?: ImageURLOptions): string;
  public edit(data: GuildMemberEditData, reason?: string): Promise<GuildMember>;
  public kick(reason?: string): Promise<GuildMember>;
  public permissionsIn(channel: GuildChannelResolvable): Readonly<Permissions>;
  public setNickname(nickname: string | null, reason?: string): Promise<GuildMember>;
  public toJSON(): unknown;
  public toString(): MemberMention;
  public valueOf(): string;
}

export class GuildPreview extends Base {
  private constructor(client: Client, data: RawGuildPreviewData);
  public approximateMemberCount: number;
  public approximatePresenceCount: number;
  public readonly createdAt: Date;
  public readonly createdTimestamp: number;
  public description: string | null;
  public discoverySplash: string | null;
  public emojis: Collection<Snowflake, GuildPreviewEmoji>;
  public features: GuildFeatures[];
  public icon: string | null;
  public id: Snowflake;
  public name: string;
  public splash: string | null;
  public discoverySplashURL(options?: StaticImageURLOptions): string | null;
  public iconURL(options?: ImageURLOptions): string | null;
  public splashURL(options?: StaticImageURLOptions): string | null;
  public fetch(): Promise<GuildPreview>;
  public toJSON(): unknown;
  public toString(): string;
}

export class GuildTemplate extends Base {
  private constructor(client: Client, data: RawGuildTemplateData);
  public readonly createdTimestamp: number;
  public readonly updatedTimestamp: number;
  public readonly url: string;
  public code: string;
  public name: string;
  public description: string | null;
  public usageCount: number;
  public creator: User;
  public creatorId: Snowflake;
  public createdAt: Date;
  public updatedAt: Date;
  public guild: Guild | null;
  public guildId: Snowflake;
  public serializedGuild: APITemplateSerializedSourceGuild;
  public unSynced: boolean | null;
  public createGuild(name: string, icon?: BufferResolvable | Base64Resolvable): Promise<Guild>;
  public delete(): Promise<GuildTemplate>;
  public edit(options?: EditGuildTemplateOptions): Promise<GuildTemplate>;
  public sync(): Promise<GuildTemplate>;
  public static GUILD_TEMPLATES_PATTERN: RegExp;
}

export class GuildPreviewEmoji extends BaseGuildEmoji {
  private constructor(client: Client, data: RawGuildEmojiData, guild: GuildPreview);
  public guild: GuildPreview;
  public roles: Snowflake[];
}

export class HTTPError extends Error {
  private constructor(message: string, name: string, code: number, request: unknown);
  public code: number;
  public method: string;
  public name: string;
  public path: string;
  public requestData: HTTPErrorData;
}

// tslint:disable-next-line:no-empty-interface - Merge RateLimitData into RateLimitError to not have to type it again
export interface RateLimitError extends RateLimitData {}
export class RateLimitError extends Error {
  private constructor(data: RateLimitData);
  public name: 'RateLimitError';
}

export class Integration extends Base {
  private constructor(client: Client, data: RawIntegrationData, guild: Guild);
  public account: IntegrationAccount;
  public application: IntegrationApplication | null;
  public enabled: boolean;
  public expireBehavior: number | undefined;
  public expireGracePeriod: number | undefined;
  public guild: Guild;
  public id: Snowflake | string;
  public name: string;
  public role: Role | undefined;
  public enableEmoticons: boolean | null;
  public readonly roles: Collection<Snowflake, Role>;
  public syncedAt: number | undefined;
  public syncing: boolean | undefined;
  public type: IntegrationType;
  public user: User | null;
  public subscriberCount: number | null;
  public revoked: boolean | null;
  public delete(reason?: string): Promise<Integration>;
}

export class IntegrationApplication extends Application {
  private constructor(client: Client, data: RawIntegrationApplicationData);
  public bot: User | null;
  public termsOfServiceURL: string | null;
  public privacyPolicyURL: string | null;
  public rpcOrigins: string[];
  public summary: string | null;
  public hook: boolean | null;
  public cover: string | null;
  public verifyKey: string | null;
}

export class Intents extends BitField<IntentsString> {
  public static FLAGS: Record<IntentsString, number>;
  public static resolve(bit?: BitFieldResolvable<IntentsString, number>): number;
}

export type GuildCacheState = 'cached' | 'raw' | 'present';

export type CacheTypeReducer<
  State extends GuildCacheState,
  CachedType,
  RawType = CachedType,
  PresentType = CachedType | RawType,
  Fallback = PresentType | null,
> = State extends 'cached'
  ? CachedType
  : State extends 'raw'
  ? RawType
  : State extends 'present'
  ? PresentType
  : Fallback;

export class Interaction<Cached extends GuildCacheState = GuildCacheState> extends Base {
  // This a technique used to brand different cached types. Or else we'll get `never` errors on typeguard checks.
  private readonly _cacheType: Cached;
  protected constructor(client: Client, data: RawInteractionData);
  public applicationId: Snowflake;
  public channel: CacheTypeReducer<Cached, TextBasedChannels | null>;
  public channelId: Snowflake | null;
  public readonly createdAt: Date;
  public readonly createdTimestamp: number;
  public readonly guild: CacheTypeReducer<Cached, Guild, null>;
  public guildId: CacheTypeReducer<Cached, Snowflake>;
  public id: Snowflake;
  public member: CacheTypeReducer<Cached, GuildMember, APIInteractionGuildMember>;
  public readonly token: string;
  public type: InteractionType;
  public user: User;
  public version: number;
  public memberPermissions: Readonly<Permissions> | null;
  public inGuild(): this is Interaction<'present'> & this;
  public inCachedGuild(): this is Interaction<'cached'> & this;
  public inRawGuild(): this is Interaction<'raw'> & this;
  public isApplicationCommand(): this is BaseCommandInteraction<Cached>;
  public isButton(): this is ButtonInteraction<Cached>;
  public isCommand(): this is CommandInteraction<Cached>;
  public isContextMenu(): this is ContextMenuInteraction<Cached>;
  public isMessageComponent(): this is MessageComponentInteraction<Cached>;
  public isSelectMenu(): this is SelectMenuInteraction<Cached>;
}

export class InteractionCollector<T extends Interaction> extends Collector<Snowflake, T> {
  public constructor(client: Client, options?: InteractionCollectorOptions<T>);
  private _handleMessageDeletion(message: Message): void;
  private _handleChannelDeletion(channel: GuildChannel): void;
  private _handleGuildDeletion(guild: Guild): void;

  public channelId: Snowflake | null;
  public componentType: MessageComponentType | null;
  public readonly endReason: string | null;
  public guildId: Snowflake | null;
  public interactionType: InteractionType | null;
  public messageId: Snowflake | null;
  public options: InteractionCollectorOptions<T>;
  public total: number;
  public users: Collection<Snowflake, User>;

  public collect(interaction: Interaction): Snowflake;
  public empty(): void;
  public dispose(interaction: Interaction): Snowflake;
  public on(event: 'collect' | 'dispose', listener: (interaction: T) => Awaitable<void>): this;
  public on(event: 'end', listener: (collected: Collection<Snowflake, T>, reason: string) => Awaitable<void>): this;
  public on(event: string, listener: (...args: any[]) => Awaitable<void>): this;

  public once(event: 'collect' | 'dispose', listener: (interaction: T) => Awaitable<void>): this;
  public once(event: 'end', listener: (collected: Collection<Snowflake, T>, reason: string) => Awaitable<void>): this;
  public once(event: string, listener: (...args: any[]) => Awaitable<void>): this;
}

export class InteractionWebhook extends PartialWebhookMixin() {
  public constructor(client: Client, id: Snowflake, token: string);
  public token: string;
  public send(options: string | MessagePayload | InteractionReplyOptions): Promise<Message | APIMessage>;
}

export class Invite extends Base {
  private constructor(client: Client, data: RawInviteData);
  public channel: GuildChannel | PartialGroupDMChannel;
  public code: string;
  public readonly deletable: boolean;
  public readonly createdAt: Date | null;
  public createdTimestamp: number | null;
  public readonly expiresAt: Date | null;
  public readonly expiresTimestamp: number | null;
  public guild: InviteGuild | Guild | null;
  public inviter: User | null;
  public maxAge: number | null;
  public maxUses: number | null;
  public memberCount: number;
  public presenceCount: number;
  public targetApplication: IntegrationApplication | null;
  public targetUser: User | null;
  public targetType: InviteTargetType | null;
  public temporary: boolean | null;
  public readonly url: string;
  public uses: number | null;
  public delete(reason?: string): Promise<Invite>;
  public toJSON(): unknown;
  public toString(): string;
  public static INVITES_PATTERN: RegExp;
  public stageInstance: InviteStageInstance | null;
}

export class InviteStageInstance extends Base {
  private constructor(client: Client, data: RawInviteStageInstance, channelId: Snowflake, guildId: Snowflake);
  public channelId: Snowflake;
  public guildId: Snowflake;
  public members: Collection<Snowflake, GuildMember>;
  public topic: string;
  public participantCount: number;
  public speakerCount: number;
  public readonly channel: StageChannel | null;
  public readonly guild: Guild | null;
}

export class InviteGuild extends AnonymousGuild {
  private constructor(client: Client, data: RawInviteGuildData);
  public welcomeScreen: WelcomeScreen | null;
}

export class LimitedCollection<K, V> extends Collection<K, V> {
  public constructor(options?: LimitedCollectionOptions<K, V>, iterable?: Iterable<readonly [K, V]>);
  public maxSize: number;
  public keepOverLimit: ((value: V, key: K, collection: this) => boolean) | null;
  public interval: NodeJS.Timeout | null;
  public sweepFilter: SweepFilter<K, V> | null;

  public static filterByLifetime<K, V>(options?: LifetimeFilterOptions<K, V>): SweepFilter<K, V>;
}

// This is a general conditional type utility that allows for specific union members to be extracted given
// a tagged union.
export type TaggedUnion<T, K extends keyof T, V extends T[K]> = T extends Record<K, V>
  ? T
  : T extends Record<K, infer U>
  ? V extends U
    ? T
    : never
  : never;

// This creates a map of MessageComponentTypes to their respective `InteractionCollectorOptionsResolvable` variant.
export type CollectorOptionsTypeResolver<U extends InteractionCollectorOptionsResolvable<Cached>, Cached = boolean> = {
  readonly [T in U['componentType']]: TaggedUnion<U, 'componentType', T>;
};

// This basically says "Given a `InteractionCollectorOptionsResolvable` variant", I'll give the corresponding
// `InteractionCollector<T>` variant back.
export type ConditionalInteractionCollectorType<T extends InteractionCollectorOptionsResolvable | undefined> =
  T extends InteractionCollectorOptions<infer Item>
    ? InteractionCollector<Item>
    : InteractionCollector<MessageComponentInteraction>;

// This maps each componentType key to each variant.
export type MappedInteractionCollectorOptions<Cached = boolean> = CollectorOptionsTypeResolver<
  InteractionCollectorOptionsResolvable<Cached>,
  Cached
>;

// Converts mapped types to complimentary collector types.
export type InteractionCollectorReturnType<
  T extends MessageComponentType | MessageComponentTypes | undefined,
  Cached extends boolean = false,
> = T extends MessageComponentType | MessageComponentTypes
  ? ConditionalInteractionCollectorType<MappedInteractionCollectorOptions<Cached>[T]>
  : InteractionCollector<MessageComponentInteraction>;

export type InteractionExtractor<T extends MessageComponentType | MessageComponentTypes | undefined> = T extends
  | MessageComponentType
  | MessageComponentTypes
  ? MappedInteractionCollectorOptions<false>[T] extends InteractionCollectorOptions<infer Item>
    ? Item
    : never
  : MessageComponentInteraction;

export type MessageCollectorOptionsParams<T extends MessageComponentType | MessageComponentTypes | undefined> =
  | {
      componentType?: T;
    } & MessageComponentCollectorOptions<InteractionExtractor<T>>;

export type AwaitMessageCollectorOptionsParams<T extends MessageComponentType | MessageComponentTypes | undefined> =
  | { componentType?: T } & Pick<
      InteractionCollectorOptions<InteractionExtractor<T>>,
      keyof AwaitMessageComponentOptions<any>
    >;

export type GuildTextBasedChannel = Exclude<TextBasedChannels, PartialDMChannel | DMChannel>;

export type CachedMessage = GuildMessage<'cached'> & Message;
export interface GuildMessage<Cached extends GuildCacheState = GuildCacheState> {
  awaitMessageComponent<
    T extends MessageComponentType | MessageComponentTypes | undefined = MessageComponentTypes.ACTION_ROW,
  >(
    options?: AwaitMessageCollectorOptionsParams<T>,
  ): Promise<InteractionResponses<Cached> & InteractionExtractor<T>>;

  createMessageComponentCollector<T extends MessageComponentType | MessageComponentTypes | undefined = undefined>(
    options?: MessageCollectorOptionsParams<T>,
  ): InteractionCollectorReturnType<T, true>;

  readonly channel: CacheTypeReducer<Cached, GuildTextBasedChannel>;
}

export class Message extends Base {
  private constructor(client: Client, data: RawMessageData);
  private _patch(data: RawPartialMessageData | RawMessageData): void;

  public activity: MessageActivity | null;
  public applicationId: Snowflake | null;
  public attachments: Collection<Snowflake, MessageAttachment>;
  public author: User;
  public readonly channel: TextBasedChannels;
  public channelId: Snowflake;
  public readonly cleanContent: string;
  public components: MessageActionRow[];
  public content: string;
  public readonly createdAt: Date;
  public createdTimestamp: number;
  public readonly crosspostable: boolean;
  public readonly deletable: boolean;
  public deleted: boolean;
  public readonly editable: boolean;
  public readonly editedAt: Date | null;
  public editedTimestamp: number | null;
  public embeds: MessageEmbed[];
  public groupActivityApplication: ClientApplication | null;
  public guildId: Snowflake | null;
  public readonly guild: Guild | null;
  public readonly hasThread: boolean;
  public id: Snowflake;
  public interaction: MessageInteraction | null;
  public readonly member: GuildMember | null;
  public mentions: MessageMentions;
  public nonce: string | number | null;
  public readonly partial: false;
  public readonly pinnable: boolean;
  public pinned: boolean;
  public reactions: ReactionManager;
  public stickers: Collection<Snowflake, Sticker>;
  public system: boolean;
  public readonly thread: ThreadChannel | null;
  public tts: boolean;
  public type: MessageType;
  public readonly url: string;
  public webhookId: Snowflake | null;
  public flags: Readonly<MessageFlags>;
  public reference: MessageReference | null;
  public awaitMessageComponent<
    T extends MessageComponentType | MessageComponentTypes | undefined = MessageComponentTypes.ACTION_ROW,
  >(options?: AwaitMessageCollectorOptionsParams<T>): Promise<InteractionExtractor<T>>;
  public awaitReactions(options?: AwaitReactionsOptions): Promise<Collection<Snowflake | string, MessageReaction>>;
  public createReactionCollector(options?: ReactionCollectorOptions): ReactionCollector;
  public createMessageComponentCollector<
    T extends MessageComponentType | MessageComponentTypes | undefined = undefined,
  >(options?: MessageCollectorOptionsParams<T>): InteractionCollectorReturnType<T>;
  public delete(): Promise<Message>;
  public edit(content: string | MessageEditOptions | MessagePayload): Promise<Message>;
  public equals(message: Message, rawData: unknown): boolean;
  public fetchReference(): Promise<Message>;
  public fetchWebhook(): Promise<Webhook>;
  public crosspost(): Promise<Message>;
  public fetch(force?: boolean): Promise<Message>;
  public pin(): Promise<Message>;
  public react(emoji: EmojiIdentifierResolvable): Promise<MessageReaction>;
  public removeAttachments(): Promise<Message>;
  public reply(options: string | MessagePayload | ReplyMessageOptions): Promise<Message>;
  public resolveComponent(customId: string): MessageActionRowComponent | null;
  public startThread(options: StartThreadOptions): Promise<ThreadChannel>;
  public suppressEmbeds(suppress?: boolean): Promise<Message>;
  public toJSON(): unknown;
  public toString(): string;
  public unpin(): Promise<Message>;
  public inGuild(): this is GuildMessage<'cached'> & this;
}

export class MessageActionRow extends BaseMessageComponent {
  public constructor(data?: MessageActionRow | MessageActionRowOptions);
  public type: 'ACTION_ROW';
  public components: MessageActionRowComponent[];
  public addComponents(
    ...components: MessageActionRowComponentResolvable[] | MessageActionRowComponentResolvable[][]
  ): this;
  public setComponents(
    ...components: MessageActionRowComponentResolvable[] | MessageActionRowComponentResolvable[][]
  ): this;
  public spliceComponents(
    index: number,
    deleteCount: number,
    ...components: MessageActionRowComponentResolvable[] | MessageActionRowComponentResolvable[][]
  ): this;
  public toJSON(): unknown;
}

export class MessageAttachment {
  public constructor(attachment: BufferResolvable | Stream, name?: string, data?: RawMessageAttachementData);

  public attachment: BufferResolvable | Stream;
  public contentType: string | null;
  public ephemeral: boolean;
  public height: number | null;
  public id: Snowflake;
  public name: string | null;
  public proxyURL: string;
  public size: number;
  public readonly spoiler: boolean;
  public url: string;
  public width: number | null;
  public setFile(attachment: BufferResolvable | Stream, name?: string): this;
  public setName(name: string): this;
  public setSpoiler(spoiler?: boolean): this;
  public toJSON(): unknown;
}

export class MessageButton extends BaseMessageComponent {
  public constructor(data?: MessageButton | MessageButtonOptions);
  public customId: string | null;
  public disabled: boolean;
  public emoji: APIPartialEmoji | null;
  public label: string | null;
  public style: MessageButtonStyle | null;
  public type: 'BUTTON';
  public url: string | null;
  public setCustomId(customId: string): this;
  public setDisabled(disabled?: boolean): this;
  public setEmoji(emoji: EmojiIdentifierResolvable): this;
  public setLabel(label: string): this;
  public setStyle(style: MessageButtonStyleResolvable): this;
  public setURL(url: string): this;
  public toJSON(): unknown;
  private static resolveStyle(style: MessageButtonStyleResolvable): MessageButtonStyle;
}

export class MessageCollector extends Collector<Snowflake, Message> {
  public constructor(channel: TextBasedChannels, options?: MessageCollectorOptions);
  private _handleChannelDeletion(channel: GuildChannel): void;
  private _handleGuildDeletion(guild: Guild): void;

  public channel: TextBasedChannels;
  public readonly endReason: string | null;
  public options: MessageCollectorOptions;
  public received: number;

  public collect(message: Message): Snowflake | null;
  public dispose(message: Message): Snowflake | null;
}

export class MessageComponentInteraction<Cached extends GuildCacheState = GuildCacheState> extends Interaction<Cached> {
  protected constructor(client: Client, data: RawMessageComponentInteractionData);
  public readonly channel: CacheTypeReducer<Cached, TextBasedChannels | null>;
  public readonly component: MessageActionRowComponent | Exclude<APIMessageComponent, APIActionRowComponent> | null;
  public componentType: Exclude<MessageComponentType, 'ACTION_ROW'>;
  public customId: string;
  public channelId: Snowflake;
  public deferred: boolean;
  public ephemeral: boolean | null;
  public message: Message | APIMessage;
  public replied: boolean;
  public webhook: InteractionWebhook;
  public inGuild(): this is MessageComponentInteraction<'present'> & this;
  public inCachedGuild(): this is MessageComponentInteraction<'cached'> & this;
  public inRawGuild(): this is MessageComponentInteraction<'raw'> & this;
  public deferReply(options: InteractionDeferReplyOptions & { fetchReply: true }): Promise<GuildCacheMessage<Cached>>;
  public deferReply(options?: InteractionDeferReplyOptions): Promise<void>;
  public deferUpdate(options: InteractionDeferUpdateOptions & { fetchReply: true }): Promise<GuildCacheMessage<Cached>>;
  public deferUpdate(options?: InteractionDeferUpdateOptions): Promise<void>;
  public deleteReply(): Promise<void>;
  public editReply(options: string | MessagePayload | WebhookEditMessageOptions): Promise<GuildCacheMessage<Cached>>;
  public fetchReply(): Promise<Message | APIMessage>;
  public followUp(options: string | MessagePayload | InteractionReplyOptions): Promise<GuildCacheMessage<Cached>>;
  public reply(options: InteractionReplyOptions & { fetchReply: true }): Promise<GuildCacheMessage<Cached>>;
  public reply(options: string | MessagePayload | InteractionReplyOptions): Promise<void>;
  public update(options: InteractionUpdateOptions & { fetchReply: true }): Promise<GuildCacheMessage<Cached>>;
  public update(options: string | MessagePayload | InteractionUpdateOptions): Promise<void>;

  public static resolveType(type: MessageComponentTypeResolvable): MessageComponentType;
}

export class MessageEmbed {
  public constructor(data?: MessageEmbed | MessageEmbedOptions | APIEmbed);
  public author: MessageEmbedAuthor | null;
  public color: number | null;
  public readonly createdAt: Date | null;
  public description: string | null;
  public fields: EmbedField[];
  public footer: MessageEmbedFooter | null;
  public readonly hexColor: HexColorString | null;
  public image: MessageEmbedImage | null;
  public readonly length: number;
  public provider: MessageEmbedProvider | null;
  public thumbnail: MessageEmbedThumbnail | null;
  public timestamp: number | null;
  public title: string | null;
  /** @deprecated */
  public type: string;
  public url: string | null;
  public readonly video: MessageEmbedVideo | null;
  public addField(name: string, value: string, inline?: boolean): this;
  public addFields(...fields: EmbedFieldData[] | EmbedFieldData[][]): this;
  public setFields(...fields: EmbedFieldData[] | EmbedFieldData[][]): this;
  public setAuthor(name: string, iconURL?: string, url?: string): this;
  public setColor(color: ColorResolvable): this;
  public setDescription(description: string): this;
  public setFooter(text: string, iconURL?: string): this;
  public setImage(url: string): this;
  public setThumbnail(url: string): this;
  public setTimestamp(timestamp?: Date | number | null): this;
  public setTitle(title: string): this;
  public setURL(url: string): this;
  public spliceFields(index: number, deleteCount: number, ...fields: EmbedFieldData[] | EmbedFieldData[][]): this;
  public toJSON(): unknown;

  public static normalizeField(name: string, value: string, inline?: boolean): Required<EmbedFieldData>;
  public static normalizeFields(...fields: EmbedFieldData[] | EmbedFieldData[][]): Required<EmbedFieldData>[];
}

export class MessageFlags extends BitField<MessageFlagsString> {
  public static FLAGS: Record<MessageFlagsString, number>;
  public static resolve(bit?: BitFieldResolvable<MessageFlagsString, number>): number;
}

export class MessageMentions {
  private constructor(
    message: Message,
    users: APIUser[] | Collection<Snowflake, User>,
    roles: Snowflake[] | Collection<Snowflake, Role>,
    everyone: boolean,
    repliedUser?: APIUser | User,
  );
  private _channels: Collection<Snowflake, Channel> | null;
  private readonly _content: string;
  private _members: Collection<Snowflake, GuildMember> | null;

  public readonly channels: Collection<Snowflake, Channel>;
  public readonly client: Client;
  public everyone: boolean;
  public readonly guild: Guild;
  public has(data: UserResolvable | RoleResolvable | ChannelResolvable, options?: MessageMentionsHasOptions): boolean;
  public readonly members: Collection<Snowflake, GuildMember> | null;
  public repliedUser: User | null;
  public roles: Collection<Snowflake, Role>;
  public users: Collection<Snowflake, User>;
  public crosspostedChannels: Collection<Snowflake, CrosspostedChannel>;
  public toJSON(): unknown;

  public static CHANNELS_PATTERN: RegExp;
  public static EVERYONE_PATTERN: RegExp;
  public static ROLES_PATTERN: RegExp;
  public static USERS_PATTERN: RegExp;
}

export class MessagePayload {
  public constructor(target: MessageTarget, options: MessageOptions | WebhookMessageOptions);
  public data: RawMessagePayloadData | null;
  public readonly isUser: boolean;
  public readonly isWebhook: boolean;
  public readonly isMessage: boolean;
  public readonly isMessageManager: boolean;
  public readonly isInteraction: boolean;
  public files: HTTPAttachmentData[] | null;
  public options: MessageOptions | WebhookMessageOptions;
  public target: MessageTarget;

  public static create(
    target: MessageTarget,
    options: string | MessageOptions | WebhookMessageOptions,
    extra?: MessageOptions | WebhookMessageOptions,
  ): MessagePayload;
  public static resolveFile(
    fileLike: BufferResolvable | Stream | FileOptions | MessageAttachment,
  ): Promise<HTTPAttachmentData>;

  public makeContent(): string | undefined;
  public resolveData(): this;
  public resolveFiles(): Promise<this>;
}

export class MessageReaction {
  private constructor(client: Client, data: RawMessageReactionData, message: Message);
  private _emoji: GuildEmoji | ReactionEmoji;

  public readonly client: Client;
  public count: number;
  public readonly emoji: GuildEmoji | ReactionEmoji;
  public me: boolean;
  public message: Message | PartialMessage;
  public readonly partial: false;
  public users: ReactionUserManager;
  public remove(): Promise<MessageReaction>;
  public fetch(): Promise<MessageReaction>;
  public toJSON(): unknown;
}

export class MessageSelectMenu extends BaseMessageComponent {
  public constructor(data?: MessageSelectMenu | MessageSelectMenuOptions);
  public customId: string | null;
  public disabled: boolean;
  public maxValues: number | null;
  public minValues: number | null;
  public options: MessageSelectOption[];
  public placeholder: string | null;
  public type: 'SELECT_MENU';
  public addOptions(...options: MessageSelectOptionData[] | MessageSelectOptionData[][]): this;
  public setOptions(...options: MessageSelectOptionData[] | MessageSelectOptionData[][]): this;
  public setCustomId(customId: string): this;
  public setDisabled(disabled?: boolean): this;
  public setMaxValues(maxValues: number): this;
  public setMinValues(minValues: number): this;
  public setPlaceholder(placeholder: string): this;
  public spliceOptions(
    index: number,
    deleteCount: number,
    ...options: MessageSelectOptionData[] | MessageSelectOptionData[][]
  ): this;
  public toJSON(): unknown;
}

export class NewsChannel extends BaseGuildTextChannel {
  public threads: ThreadManager<AllowedThreadTypeForNewsChannel>;
  public type: 'GUILD_NEWS';
  public addFollower(channel: TextChannelResolvable, reason?: string): Promise<NewsChannel>;
}

export class OAuth2Guild extends BaseGuild {
  private constructor(client: Client, data: RawOAuth2GuildData);
  public owner: boolean;
  public permissions: Readonly<Permissions>;
}

export class PartialGroupDMChannel extends Channel {
  private constructor(client: Client, data: RawPartialGroupDMChannelData);
  public name: string | null;
  public icon: string | null;
  public recipients: PartialRecipient[];
  public iconURL(options?: StaticImageURLOptions): string | null;
}

export class PermissionOverwrites extends Base {
  private constructor(client: Client, data: RawPermissionOverwriteData, channel: GuildChannel);
  public allow: Readonly<Permissions>;
  public readonly channel: GuildChannel;
  public deny: Readonly<Permissions>;
  public id: Snowflake;
  public type: OverwriteType;
  public edit(options: PermissionOverwriteOptions, reason?: string): Promise<PermissionOverwrites>;
  public delete(reason?: string): Promise<PermissionOverwrites>;
  public toJSON(): unknown;
  public static resolveOverwriteOptions(
    options: PermissionOverwriteOptions,
    initialPermissions: { allow?: PermissionResolvable; deny?: PermissionResolvable },
  ): ResolvedOverwriteOptions;
  public static resolve(overwrite: OverwriteResolvable, guild: Guild): APIOverwrite;
}

export class Permissions extends BitField<PermissionString, bigint> {
  public any(permission: PermissionResolvable, checkAdmin?: boolean): boolean;
  public has(permission: PermissionResolvable, checkAdmin?: boolean): boolean;
  public missing(bits: BitFieldResolvable<PermissionString, bigint>, checkAdmin?: boolean): PermissionString[];
  public serialize(checkAdmin?: boolean): Record<PermissionString, boolean>;
  public toArray(checkAdmin?: boolean): PermissionString[];

  public static ALL: bigint;
  public static DEFAULT: bigint;
  public static STAGE_MODERATOR: bigint;
  public static FLAGS: PermissionFlags;
  public static resolve(permission?: PermissionResolvable): bigint;
}

export class Presence extends Base {
  protected constructor(client: Client, data?: RawPresenceData);
  public activities: Activity[];
  public clientStatus: ClientPresenceStatusData | null;
  public guild: Guild | null;
  public readonly member: GuildMember | null;
  public status: PresenceStatus;
  public readonly user: User | null;
  public userId: Snowflake;
  public equals(presence: Presence): boolean;
}

export class ReactionCollector extends Collector<Snowflake | string, MessageReaction, [User]> {
  public constructor(message: Message, options?: ReactionCollectorOptions);
  private _handleChannelDeletion(channel: GuildChannel): void;
  private _handleGuildDeletion(guild: Guild): void;
  private _handleMessageDeletion(message: Message): void;

  public readonly endReason: string | null;
  public message: Message;
  public options: ReactionCollectorOptions;
  public total: number;
  public users: Collection<Snowflake, User>;

  public static key(reaction: MessageReaction): Snowflake | string;

  public collect(reaction: MessageReaction, user: User): Snowflake | string | null;
  public dispose(reaction: MessageReaction, user: User): Snowflake | string | null;
  public empty(): void;

  public on(event: 'collect' | 'dispose' | 'remove', listener: (reaction: MessageReaction, user: User) => void): this;
  public on(event: 'end', listener: (collected: Collection<Snowflake, MessageReaction>, reason: string) => void): this;
  public on(event: string, listener: (...args: any[]) => void): this;

  public once(event: 'collect' | 'dispose' | 'remove', listener: (reaction: MessageReaction, user: User) => void): this;
  public once(
    event: 'end',
    listener: (collected: Collection<Snowflake, MessageReaction>, reason: string) => void,
  ): this;
  public once(event: string, listener: (...args: any[]) => void): this;
}

export class ReactionEmoji extends Emoji {
  private constructor(reaction: MessageReaction, emoji: RawReactionEmojiData);
  public reaction: MessageReaction;
  public toJSON(): unknown;
}

export class RichPresenceAssets {
  private constructor(activity: Activity, assets: RawRichPresenceAssets);
  public largeImage: Snowflake | null;
  public largeText: string | null;
  public smallImage: Snowflake | null;
  public smallText: string | null;
  public largeImageURL(options?: StaticImageURLOptions): string | null;
  public smallImageURL(options?: StaticImageURLOptions): string | null;
}

export class Role extends Base {
  private constructor(client: Client, data: RawRoleData, guild: Guild);
  public color: number;
  public readonly createdAt: Date;
  public readonly createdTimestamp: number;
  public deleted: boolean;
  public readonly editable: boolean;
  public guild: Guild;
  public readonly hexColor: HexColorString;
  public hoist: boolean;
  public id: Snowflake;
  public managed: boolean;
  public readonly members: Collection<Snowflake, GuildMember>;
  public mentionable: boolean;
  public name: string;
  public permissions: Readonly<Permissions>;
  public readonly position: number;
  public rawPosition: number;
  public tags: RoleTagData | null;
  public comparePositionTo(role: RoleResolvable): number;
  public icon: string | null;
  public unicodeEmoji: string | null;
  public delete(reason?: string): Promise<Role>;
  public edit(data: RoleData, reason?: string): Promise<Role>;
  public equals(role: Role): boolean;
  public iconURL(options?: StaticImageURLOptions): string | null;
  public permissionsIn(channel: GuildChannel | Snowflake, checkAdmin?: boolean): Readonly<Permissions>;
  public setColor(color: ColorResolvable, reason?: string): Promise<Role>;
  public setHoist(hoist?: boolean, reason?: string): Promise<Role>;
  public setMentionable(mentionable?: boolean, reason?: string): Promise<Role>;
  public setName(name: string, reason?: string): Promise<Role>;
  public setPermissions(permissions: PermissionResolvable, reason?: string): Promise<Role>;
  public setIcon(icon: BufferResolvable | Base64Resolvable | EmojiResolvable | null, reason?: string): Promise<Role>;
  public setPosition(position: number, options?: SetRolePositionOptions): Promise<Role>;
  public setUnicodeEmoji(unicodeEmoji: string | null, reason?: string): Promise<Role>;
  public toJSON(): unknown;
  public toString(): RoleMention;

  public static comparePositions(role1: Role, role2: Role): number;
}

export class SelectMenuInteraction<
  Cached extends GuildCacheState = GuildCacheState,
> extends MessageComponentInteraction<Cached> {
  public constructor(client: Client, data: RawMessageSelectMenuInteractionData);
  public componentType: 'SELECT_MENU';
  public values: string[];
}

export class Shard extends EventEmitter {
  private constructor(manager: ShardingManager, id: number);
  private _evals: Map<string, Promise<unknown>>;
  private _exitListener: (...args: any[]) => void;
  private _fetches: Map<string, Promise<unknown>>;
  private _handleExit(respawn?: boolean, timeout?: number): void;
  private _handleMessage(message: unknown): void;

  public args: string[];
  public execArgv: string[];
  public env: unknown;
  public id: number;
  public manager: ShardingManager;
  public process: ChildProcess | null;
  public ready: boolean;
  public worker: Worker | null;
  public eval(script: string): Promise<unknown>;
  public eval<T>(fn: (client: Client) => T): Promise<T[]>;
  public fetchClientValue(prop: string): Promise<unknown>;
  public kill(): void;
  public respawn(options?: { delay?: number; timeout?: number }): Promise<ChildProcess>;
  public send(message: unknown): Promise<Shard>;
  public spawn(timeout?: number): Promise<ChildProcess>;

  public on(event: 'spawn' | 'death', listener: (child: ChildProcess) => Awaitable<void>): this;
  public on(event: 'disconnect' | 'ready' | 'reconnecting', listener: () => Awaitable<void>): this;
  public on(event: 'error', listener: (error: Error) => Awaitable<void>): this;
  public on(event: 'message', listener: (message: any) => Awaitable<void>): this;
  public on(event: string, listener: (...args: any[]) => Awaitable<void>): this;

  public once(event: 'spawn' | 'death', listener: (child: ChildProcess) => Awaitable<void>): this;
  public once(event: 'disconnect' | 'ready' | 'reconnecting', listener: () => Awaitable<void>): this;
  public once(event: 'error', listener: (error: Error) => Awaitable<void>): this;
  public once(event: 'message', listener: (message: any) => Awaitable<void>): this;
  public once(event: string, listener: (...args: any[]) => Awaitable<void>): this;
}

export class ShardClientUtil {
  private constructor(client: Client, mode: ShardingManagerMode);
  private _handleMessage(message: unknown): void;
  private _respond(type: string, message: unknown): void;

  public client: Client;
  public readonly count: number;
  public readonly ids: number[];
  public mode: ShardingManagerMode;
  public parentPort: MessagePort | null;
  public broadcastEval<T>(fn: (client: Client) => Awaitable<T>): Promise<Serialized<T>[]>;
  public broadcastEval<T>(fn: (client: Client) => Awaitable<T>, options: { shard: number }): Promise<Serialized<T>>;
  public broadcastEval<T, P>(
    fn: (client: Client, context: Serialized<P>) => Awaitable<T>,
    options: { context: P },
  ): Promise<Serialized<T>[]>;
  public broadcastEval<T, P>(
    fn: (client: Client, context: Serialized<P>) => Awaitable<T>,
    options: { context: P; shard: number },
  ): Promise<Serialized<T>>;
  public fetchClientValues(prop: string): Promise<unknown[]>;
  public fetchClientValues(prop: string, shard: number): Promise<unknown>;
  public respawnAll(options?: MultipleShardRespawnOptions): Promise<void>;
  public send(message: unknown): Promise<void>;

  public static singleton(client: Client, mode: ShardingManagerMode): ShardClientUtil;
  public static shardIdForGuildId(guildId: Snowflake, shardCount: number): number;
}

export class ShardingManager extends EventEmitter {
  public constructor(file: string, options?: ShardingManagerOptions);
  private _performOnShards(method: string, args: unknown[]): Promise<unknown[]>;
  private _performOnShards(method: string, args: unknown[], shard: number): Promise<unknown>;

  public file: string;
  public respawn: boolean;
  public shardArgs: string[];
  public shards: Collection<number, Shard>;
  public token: string | null;
  public totalShards: number | 'auto';
  public shardList: number[] | 'auto';
  public broadcast(message: unknown): Promise<Shard[]>;
  public broadcastEval<T>(fn: (client: Client) => Awaitable<T>): Promise<Serialized<T>[]>;
  public broadcastEval<T>(fn: (client: Client) => Awaitable<T>, options: { shard: number }): Promise<Serialized<T>>;
  public broadcastEval<T, P>(
    fn: (client: Client, context: Serialized<P>) => Awaitable<T>,
    options: { context: P },
  ): Promise<Serialized<T>[]>;
  public broadcastEval<T, P>(
    fn: (client: Client, context: Serialized<P>) => Awaitable<T>,
    options: { context: P; shard: number },
  ): Promise<Serialized<T>>;
  public createShard(id: number): Shard;
  public fetchClientValues(prop: string): Promise<unknown[]>;
  public fetchClientValues(prop: string, shard: number): Promise<unknown>;
  public respawnAll(options?: MultipleShardRespawnOptions): Promise<Collection<number, Shard>>;
  public spawn(options?: MultipleShardSpawnOptions): Promise<Collection<number, Shard>>;

  public on(event: 'shardCreate', listener: (shard: Shard) => Awaitable<void>): this;

  public once(event: 'shardCreate', listener: (shard: Shard) => Awaitable<void>): this;
}

export interface FetchRecommendedShardsOptions {
  guildsPerShard?: number;
  multipleOf?: number;
}

export class SnowflakeUtil extends null {
  private constructor();
  public static deconstruct(snowflake: Snowflake): DeconstructedSnowflake;
  public static generate(timestamp?: number | Date): Snowflake;
  public static readonly EPOCH: number;
}

export class StageChannel extends BaseGuildVoiceChannel {
  public topic: string | null;
  public type: 'GUILD_STAGE_VOICE';
  public readonly stageInstance: StageInstance | null;
  public createStageInstance(options: StageInstanceCreateOptions): Promise<StageInstance>;
  public setTopic(topic: string): Promise<StageChannel>;
}

export class StageInstance extends Base {
  private constructor(client: Client, data: RawStageInstanceData, channel: StageChannel);
  public id: Snowflake;
  public deleted: boolean;
  public guildId: Snowflake;
  public channelId: Snowflake;
  public topic: string;
  public privacyLevel: PrivacyLevel;
  public discoverableDisabled: boolean | null;
  public readonly channel: StageChannel | null;
  public readonly guild: Guild | null;
  public edit(options: StageInstanceEditOptions): Promise<StageInstance>;
  public delete(): Promise<StageInstance>;
  public setTopic(topic: string): Promise<StageInstance>;
  public readonly createdTimestamp: number;
  public readonly createdAt: Date;
}

export class Sticker extends Base {
  private constructor(client: Client, data: RawStickerData);
  public readonly createdTimestamp: number;
  public readonly createdAt: Date;
  public available: boolean | null;
  public description: string | null;
  public format: StickerFormatType;
  public readonly guild: Guild | null;
  public guildId: Snowflake | null;
  public id: Snowflake;
  public name: string;
  public packId: Snowflake | null;
  public readonly partial: boolean;
  public sortValue: number | null;
  public tags: string[] | null;
  public type: StickerType | null;
  public user: User | null;
  public readonly url: string;
  public fetch(): Promise<Sticker>;
  public fetchPack(): Promise<StickerPack | null>;
  public fetchUser(): Promise<User | null>;
  public edit(data?: GuildStickerEditData, reason?: string): Promise<Sticker>;
  public delete(reason?: string): Promise<Sticker>;
  public equals(other: Sticker | unknown): boolean;
}

export class StickerPack extends Base {
  private constructor(client: Client, data: RawStickerPackData);
  public readonly createdTimestamp: number;
  public readonly createdAt: Date;
  public bannerId: Snowflake;
  public readonly coverSticker: Sticker | null;
  public coverStickerId: Snowflake | null;
  public description: string;
  public id: Snowflake;
  public name: string;
  public skuId: Snowflake;
  public stickers: Collection<Snowflake, Sticker>;
  public bannerURL(options?: StaticImageURLOptions): string;
}

export class StoreChannel extends GuildChannel {
  private constructor(guild: Guild, data?: RawGuildChannelData, client?: Client);
  public createInvite(options?: CreateInviteOptions): Promise<Invite>;
  public fetchInvites(cache?: boolean): Promise<Collection<string, Invite>>;
  public nsfw: boolean;
  public type: 'GUILD_STORE';
}

export class SystemChannelFlags extends BitField<SystemChannelFlagsString> {
  public static FLAGS: Record<SystemChannelFlagsString, number>;
  public static resolve(bit?: BitFieldResolvable<SystemChannelFlagsString, number>): number;
}

export class Team extends Base {
  private constructor(client: Client, data: RawTeamData);
  public id: Snowflake;
  public name: string;
  public icon: string | null;
  public ownerId: Snowflake | null;
  public members: Collection<Snowflake, TeamMember>;

  public readonly owner: TeamMember | null;
  public readonly createdAt: Date;
  public readonly createdTimestamp: number;

  public iconURL(options?: StaticImageURLOptions): string | null;
  public toJSON(): unknown;
  public toString(): string;
}

export class TeamMember extends Base {
  private constructor(team: Team, data: RawTeamMemberData);
  public team: Team;
  public readonly id: Snowflake;
  public permissions: string[];
  public membershipState: MembershipState;
  public user: User;

  public toString(): UserMention;
}

export class TextChannel extends BaseGuildTextChannel {
  public rateLimitPerUser: number;
  public threads: ThreadManager<AllowedThreadTypeForTextChannel>;
  public type: 'GUILD_TEXT';
  public setRateLimitPerUser(rateLimitPerUser: number, reason?: string): Promise<TextChannel>;
}

export class ThreadChannel extends TextBasedChannel(Channel) {
  private constructor(guild: Guild, data?: RawThreadChannelData, client?: Client, fromInteraction?: boolean);
  public archived: boolean | null;
  public readonly archivedAt: Date | null;
  public archiveTimestamp: number | null;
  public autoArchiveDuration: ThreadAutoArchiveDuration | null;
  public readonly editable: boolean;
  public guild: Guild;
  public guildId: Snowflake;
  public readonly guildMembers: Collection<Snowflake, GuildMember>;
  public invitable: boolean | null;
  public readonly joinable: boolean;
  public readonly joined: boolean;
  public locked: boolean | null;
  public readonly manageable: boolean;
  public readonly sendable: boolean;
  public memberCount: number | null;
  public messageCount: number | null;
  public messages: MessageManager;
  public members: ThreadMemberManager;
  public name: string;
  public ownerId: Snowflake | null;
  public readonly parent: TextChannel | NewsChannel | null;
  public parentId: Snowflake | null;
  public rateLimitPerUser: number | null;
  public type: ThreadChannelTypes;
  public readonly unarchivable: boolean;
  public delete(reason?: string): Promise<ThreadChannel>;
  public edit(data: ThreadEditData, reason?: string): Promise<ThreadChannel>;
  public join(): Promise<ThreadChannel>;
  public leave(): Promise<ThreadChannel>;
  public permissionsFor(memberOrRole: GuildMember | Role, checkAdmin?: boolean): Readonly<Permissions>;
  public permissionsFor(
    memberOrRole: GuildMemberResolvable | RoleResolvable,
    checkAdmin?: boolean,
  ): Readonly<Permissions> | null;
  public fetchOwner(options?: BaseFetchOptions): Promise<ThreadMember | null>;
  public fetchStarterMessage(options?: BaseFetchOptions): Promise<Message>;
  public setArchived(archived?: boolean, reason?: string): Promise<ThreadChannel>;
  public setAutoArchiveDuration(
    autoArchiveDuration: ThreadAutoArchiveDuration,
    reason?: string,
  ): Promise<ThreadChannel>;
  public setInvitable(invitable?: boolean, reason?: string): Promise<ThreadChannel>;
  public setLocked(locked?: boolean, reason?: string): Promise<ThreadChannel>;
  public setName(name: string, reason?: string): Promise<ThreadChannel>;
  public setRateLimitPerUser(rateLimitPerUser: number, reason?: string): Promise<ThreadChannel>;
}

export class ThreadMember extends Base {
  private constructor(thread: ThreadChannel, data?: RawThreadMemberData);
  public flags: ThreadMemberFlags;
  public readonly guildMember: GuildMember | null;
  public id: Snowflake;
  public readonly joinedAt: Date | null;
  public joinedTimestamp: number | null;
  public readonly manageable: boolean;
  public thread: ThreadChannel;
  public readonly user: User | null;
  public remove(reason?: string): Promise<ThreadMember>;
}

export class ThreadMemberFlags extends BitField<ThreadMemberFlagsString> {
  public static FLAGS: Record<ThreadMemberFlagsString, number>;
  public static resolve(bit?: BitFieldResolvable<ThreadMemberFlagsString, number>): number;
}

export class Typing extends Base {
  private constructor(channel: TextBasedChannels, user: PartialUser, data?: RawTypingData);
  public channel: TextBasedChannels;
  public user: PartialUser;
  public startedTimestamp: number;
  public readonly startedAt: Date;
  public readonly guild: Guild | null;
  public readonly member: GuildMember | null;
  public inGuild(): this is this & {
    channel: TextChannel | NewsChannel | ThreadChannel;
    readonly guild: Guild;
  };
}

export class User extends PartialTextBasedChannel(Base) {
  protected constructor(client: Client, data: RawUserData);
  private _equals(user: APIUser): boolean;

  public accentColor: number | null | undefined;
  public avatar: string | null;
  public banner: string | null | undefined;
  public bot: boolean;
  public readonly createdAt: Date;
  public readonly createdTimestamp: number;
  public discriminator: string;
  public readonly defaultAvatarURL: string;
  public readonly dmChannel: DMChannel | null;
  public flags: Readonly<UserFlags> | null;
  public readonly hexAccentColor: HexColorString | null | undefined;
  public id: Snowflake;
  public readonly partial: false;
  public system: boolean;
  public readonly tag: string;
  public username: string;
  public avatarURL(options?: ImageURLOptions): string | null;
  public bannerURL(options?: ImageURLOptions): string | null;
  public createDM(): Promise<DMChannel>;
  public deleteDM(): Promise<DMChannel>;
  public displayAvatarURL(options?: ImageURLOptions): string;
  public equals(user: User): boolean;
  public fetch(force?: boolean): Promise<User>;
  public fetchFlags(force?: boolean): Promise<UserFlags>;
  public toString(): UserMention;
}

export class UserFlags extends BitField<UserFlagsString> {
  public static FLAGS: Record<UserFlagsString, number>;
  public static resolve(bit?: BitFieldResolvable<UserFlagsString, number>): number;
}

export class Util extends null {
  private constructor();
  public static archivedThreadSweepFilter<K, V>(lifetime?: number): SweepFilter<K, V>;
  public static basename(path: string, ext?: string): string;
  public static binaryToId(num: string): Snowflake;
  public static cleanContent(str: string, channel: TextBasedChannels): string;
  public static removeMentions(str: string): string;
  public static cloneObject(obj: unknown): unknown;
  public static delayFor(ms: number): Promise<void>;
  public static discordSort<K, V extends { rawPosition: number; id: Snowflake }>(
    collection: Collection<K, V>,
  ): Collection<K, V>;
  public static escapeMarkdown(text: string, options?: EscapeMarkdownOptions): string;
  public static escapeCodeBlock(text: string): string;
  public static escapeInlineCode(text: string): string;
  public static escapeBold(text: string): string;
  public static escapeItalic(text: string): string;
  public static escapeUnderline(text: string): string;
  public static escapeStrikethrough(text: string): string;
  public static escapeSpoiler(text: string): string;
  public static cleanCodeBlockContent(text: string): string;
  public static fetchRecommendedShards(token: string, options?: FetchRecommendedShardsOptions): Promise<number>;
  public static flatten(obj: unknown, ...props: Record<string, boolean | string>[]): unknown;
  public static idToBinary(num: Snowflake): string;
  public static makeError(obj: MakeErrorOptions): Error;
  public static makePlainError(err: Error): MakeErrorOptions;
  public static mergeDefault(def: unknown, given: unknown): unknown;
  public static moveElementInArray(array: unknown[], element: unknown, newIndex: number, offset?: boolean): number;
  public static parseEmoji(text: string): { animated: boolean; name: string; id: Snowflake | null } | null;
  public static resolveColor(color: ColorResolvable): number;
  public static resolvePartialEmoji(emoji: EmojiIdentifierResolvable): Partial<APIPartialEmoji> | null;
  public static verifyString(data: string, error?: typeof Error, errorMessage?: string, allowEmpty?: boolean): string;
  public static setPosition<T extends Channel | Role>(
    item: T,
    position: number,
    relative: boolean,
    sorted: Collection<Snowflake, T>,
    route: unknown,
    reason?: string,
  ): Promise<{ id: Snowflake; position: number }[]>;
  public static splitMessage(text: string, options?: SplitOptions): string[];
}

export class Formatters extends null {
  public static blockQuote: typeof blockQuote;
  public static bold: typeof bold;
  public static channelMention: typeof channelMention;
  public static codeBlock: typeof codeBlock;
  public static formatEmoji: typeof formatEmoji;
  public static hideLinkEmbed: typeof hideLinkEmbed;
  public static hyperlink: typeof hyperlink;
  public static inlineCode: typeof inlineCode;
  public static italic: typeof italic;
  public static memberNicknameMention: typeof memberNicknameMention;
  public static quote: typeof quote;
  public static roleMention: typeof roleMention;
  public static spoiler: typeof spoiler;
  public static strikethrough: typeof strikethrough;
  public static time: typeof time;
  public static TimestampStyles: typeof TimestampStyles;
  public static TimestampStylesString: TimestampStylesString;
  public static underscore: typeof underscore;
  public static userMention: typeof userMention;
}

export class VoiceChannel extends BaseGuildVoiceChannel {
  /** @deprecated Use manageable instead */
  public readonly editable: boolean;
  public readonly speakable: boolean;
  public type: 'GUILD_VOICE';
  public setBitrate(bitrate: number, reason?: string): Promise<VoiceChannel>;
  public setUserLimit(userLimit: number, reason?: string): Promise<VoiceChannel>;
}

export class VoiceRegion {
  private constructor(data: RawVoiceRegionData);
  public custom: boolean;
  public deprecated: boolean;
  public id: string;
  public name: string;
  public optimal: boolean;
  public vip: boolean;
  public toJSON(): unknown;
}

export class VoiceState extends Base {
  private constructor(guild: Guild, data: RawVoiceStateData);
  public readonly channel: VoiceChannel | StageChannel | null;
  public channelId: Snowflake | null;
  public readonly deaf: boolean | null;
  public guild: Guild;
  public id: Snowflake;
  public readonly member: GuildMember | null;
  public readonly mute: boolean | null;
  public selfDeaf: boolean | null;
  public selfMute: boolean | null;
  public serverDeaf: boolean | null;
  public serverMute: boolean | null;
  public sessionId: string | null;
  public streaming: boolean;
  public selfVideo: boolean | null;
  public suppress: boolean;
  public requestToSpeakTimestamp: number | null;

  public setDeaf(deaf?: boolean, reason?: string): Promise<GuildMember>;
  public setMute(mute?: boolean, reason?: string): Promise<GuildMember>;
  public disconnect(reason?: string): Promise<GuildMember>;
  public setChannel(channel: GuildVoiceChannelResolvable | null, reason?: string): Promise<GuildMember>;
  public setRequestToSpeak(request?: boolean): Promise<void>;
  public setSuppressed(suppressed?: boolean): Promise<void>;
}

export class Webhook extends WebhookMixin() {
  private constructor(client: Client, data?: RawWebhookData);
  public avatar: string;
  public avatarURL(options?: StaticImageURLOptions): string | null;
  public channelId: Snowflake;
  public client: Client;
  public guildId: Snowflake;
  public name: string;
  public owner: User | APIUser | null;
  public sourceGuild: Guild | APIPartialGuild | null;
  public sourceChannel: NewsChannel | APIPartialChannel | null;
  public token: string | null;
  public type: WebhookType;
  public isIncoming(): this is this & { token: string };
  public isChannelFollower(): this is this & {
    sourceGuild: Guild | APIPartialGuild;
    sourceChannel: NewsChannel | APIPartialChannel;
  };
}

export class WebhookClient extends WebhookMixin(BaseClient) {
  public constructor(data: WebhookClientData, options?: WebhookClientOptions);
  public client: this;
  public options: WebhookClientOptions;
  public token: string;
  public editMessage(
    message: MessageResolvable,
    options: string | MessagePayload | WebhookEditMessageOptions,
  ): Promise<APIMessage>;
  public fetchMessage(message: Snowflake, options?: WebhookFetchMessageOptions): Promise<APIMessage>;
  /* tslint:disable:unified-signatures */
  /** @deprecated */
  public fetchMessage(message: Snowflake, cache?: boolean): Promise<APIMessage>;
  /* tslint:enable:unified-signatures */
  public send(options: string | MessagePayload | WebhookMessageOptions): Promise<APIMessage>;
}

export class WebSocketManager extends EventEmitter {
  private constructor(client: Client);
  private totalShards: number | string;
  private shardQueue: Set<WebSocketShard>;
  private packetQueue: unknown[];
  private destroyed: boolean;
  private reconnecting: boolean;

  public readonly client: Client;
  public gateway: string | null;
  public shards: Collection<number, WebSocketShard>;
  public status: Status;
  public readonly ping: number;

  public on(event: WSEventType, listener: (data: any, shardId: number) => void): this;
  public once(event: WSEventType, listener: (data: any, shardId: number) => void): this;

  private debug(message: string, shard?: WebSocketShard): void;
  private connect(): Promise<void>;
  private createShards(): Promise<void>;
  private reconnect(): Promise<void>;
  private broadcast(packet: unknown): void;
  private destroy(): void;
  private handlePacket(packet?: unknown, shard?: WebSocketShard): boolean;
  private checkShardsReady(): void;
  private triggerClientReady(): void;
}

export class WebSocketShard extends EventEmitter {
  private constructor(manager: WebSocketManager, id: number);
  private sequence: number;
  private closeSequence: number;
  private sessionId: string | null;
  private lastPingTimestamp: number;
  private lastHeartbeatAcked: boolean;
  private ratelimit: { queue: unknown[]; total: number; remaining: number; time: 60e3; timer: NodeJS.Timeout | null };
  private connection: WebSocket | null;
  private helloTimeout: NodeJS.Timeout | null;
  private eventsAttached: boolean;
  private expectedGuilds: Set<Snowflake> | null;
  private readyTimeout: NodeJS.Timeout | null;

  public manager: WebSocketManager;
  public id: number;
  public status: Status;
  public ping: number;

  private debug(message: string): void;
  private connect(): Promise<void>;
  private onOpen(): void;
  private onMessage(event: MessageEvent): void;
  private onError(error: ErrorEvent | unknown): void;
  private onClose(event: CloseEvent): void;
  private onPacket(packet: unknown): void;
  private checkReady(): void;
  private setHelloTimeout(time?: number): void;
  private setHeartbeatTimer(time: number): void;
  private sendHeartbeat(): void;
  private ackHeartbeat(): void;
  private identify(): void;
  private identifyNew(): void;
  private identifyResume(): void;
  private _send(data: unknown): void;
  private processQueue(): void;
  private destroy(destroyOptions?: { closeCode?: number; reset?: boolean; emit?: boolean; log?: boolean }): void;
  private _cleanupConnection(): void;
  private _emitDestroyed(): void;

  public send(data: unknown, important?: boolean): void;

  public on(event: 'ready' | 'resumed' | 'invalidSession', listener: () => Awaitable<void>): this;
  public on(event: 'close', listener: (event: CloseEvent) => Awaitable<void>): this;
  public on(event: 'allReady', listener: (unavailableGuilds?: Set<Snowflake>) => Awaitable<void>): this;
  public on(event: string, listener: (...args: any[]) => Awaitable<void>): this;

  public once(event: 'ready' | 'resumed' | 'invalidSession', listener: () => Awaitable<void>): this;
  public once(event: 'close', listener: (event: CloseEvent) => Awaitable<void>): this;
  public once(event: 'allReady', listener: (unavailableGuilds?: Set<Snowflake>) => Awaitable<void>): this;
  public once(event: string, listener: (...args: any[]) => Awaitable<void>): this;
}

export class Widget extends Base {
  private constructor(client: Client, data: RawWidgetData);
  private _patch(data: RawWidgetData): void;
  public fetch(): Promise<Widget>;
  public id: Snowflake;
  public instantInvite?: string;
  public channels: Collection<Snowflake, WidgetChannel>;
  public members: Collection<string, WidgetMember>;
  public presenceCount: number;
}

export class WidgetMember extends Base {
  private constructor(client: Client, data: RawWidgetMemberData);
  public id: string;
  public username: string;
  public discriminator: string;
  public avatar: string | null;
  public status: PresenceStatus;
  public deaf: boolean | null;
  public mute: boolean | null;
  public selfDeaf: boolean | null;
  public selfMute: boolean | null;
  public suppress: boolean | null;
  public channelId: Snowflake | null;
  public avatarURL: string;
  public activity: WidgetActivity | null;
}

export class WelcomeChannel extends Base {
  private constructor(guild: Guild, data: RawWelcomeChannelData);
  private _emoji: Omit<APIEmoji, 'animated'>;
  public channelId: Snowflake;
  public guild: Guild | InviteGuild;
  public description: string;
  public readonly channel: TextChannel | NewsChannel | StoreChannel | null;
  public readonly emoji: GuildEmoji | Emoji;
}

export class WelcomeScreen extends Base {
  private constructor(guild: Guild, data: RawWelcomeScreenData);
  public readonly enabled: boolean;
  public guild: Guild | InviteGuild;
  public description: string | null;
  public welcomeChannels: Collection<Snowflake, WelcomeChannel>;
}

//#endregion

//#region Constants

export type EnumHolder<T> = { [P in keyof T]: T[P] };

export type ExcludeEnum<T, K extends keyof T> = Exclude<keyof T | T[keyof T], K | T[K]>;

export const Constants: {
  Package: {
    name: string;
    version: string;
    description: string;
    author: string;
    license: string;
    main: string;
    types: string;
    homepage: string;
    keywords: string[];
    bugs: { url: string };
    repository: { type: string; url: string };
    scripts: Record<string, string>;
    engines: Record<string, string>;
    dependencies: Record<string, string>;
    peerDependencies: Record<string, string>;
    devDependencies: Record<string, string>;
    [key: string]: unknown;
  };
  UserAgent: string;
  Endpoints: {
    botGateway: string;
    invite: (root: string, code: string) => string;
    CDN: (root: string) => {
      Emoji: (emojiId: Snowflake, format: DynamicImageFormat) => string;
      Asset: (name: string) => string;
      DefaultAvatar: (discriminator: number) => string;
      Avatar: (
        userId: Snowflake,
        hash: string,
        format: DynamicImageFormat,
        size: AllowedImageSize,
        dynamic: boolean,
      ) => string;
      Banner: (
        id: Snowflake,
        hash: string,
        format: DynamicImageFormat,
        size: AllowedImageSize,
        dynamic: boolean,
      ) => string;
      GuildMemberAvatar: (
        guildId: Snowflake,
        memberId: Snowflake,
        hash: string,
        format?: DynamicImageFormat,
        size?: AllowedImageSize,
        dynamic?: boolean,
      ) => string;
      Icon: (
        guildId: Snowflake,
        hash: string,
        format: DynamicImageFormat,
        size: AllowedImageSize,
        dynamic: boolean,
      ) => string;
      AppIcon: (
        appId: Snowflake,
        hash: string,
        { format, size }: { format: AllowedImageFormat; size: AllowedImageSize },
      ) => string;
      AppAsset: (
        appId: Snowflake,
        hash: string,
        { format, size }: { format: AllowedImageFormat; size: AllowedImageSize },
      ) => string;
      StickerPackBanner: (bannerId: Snowflake, format: AllowedImageFormat, size: AllowedImageSize) => string;
      GDMIcon: (channelId: Snowflake, hash: string, format: AllowedImageFormat, size: AllowedImageSize) => string;
      Splash: (guildId: Snowflake, hash: string, format: AllowedImageFormat, size: AllowedImageSize) => string;
      DiscoverySplash: (guildId: Snowflake, hash: string, format: AllowedImageFormat, size: AllowedImageSize) => string;
      TeamIcon: (
        teamId: Snowflake,
        hash: string,
        { format, size }: { format: AllowedImageFormat; size: AllowedImageSize },
      ) => string;
      Sticker: (stickerId: Snowflake, stickerFormat: StickerFormatType) => string;
      RoleIcon: (roleId: Snowflake, hash: string, format: AllowedImageFormat, size: AllowedImageSize) => string;
    };
  };
  WSCodes: {
    1000: 'WS_CLOSE_REQUESTED';
    4004: 'TOKEN_INVALID';
    4010: 'SHARDING_INVALID';
    4011: 'SHARDING_REQUIRED';
  };
  Events: ConstantsEvents;
  ShardEvents: ConstantsShardEvents;
  PartialTypes: {
    [K in PartialTypes]: K;
  };
  WSEvents: {
    [K in WSEventType]: K;
  };
  Colors: ConstantsColors;
  Status: ConstantsStatus;
  Opcodes: ConstantsOpcodes;
  APIErrors: APIErrors;
  ChannelTypes: EnumHolder<typeof ChannelTypes>;
  ThreadChannelTypes: ThreadChannelTypes[];
  TextBasedChannelTypes: TextBasedChannelTypes[];
  VoiceBasedChannelTypes: VoiceBasedChannelTypes[];
  ClientApplicationAssetTypes: ConstantsClientApplicationAssetTypes;
  IntegrationExpireBehaviors: IntegrationExpireBehaviors[];
  InviteScopes: InviteScope[];
  MessageTypes: MessageType[];
  SystemMessageTypes: SystemMessageType[];
  ActivityTypes: EnumHolder<typeof ActivityTypes>;
  StickerTypes: EnumHolder<typeof StickerTypes>;
  StickerFormatTypes: EnumHolder<typeof StickerFormatTypes>;
  OverwriteTypes: EnumHolder<typeof OverwriteTypes>;
  ExplicitContentFilterLevels: EnumHolder<typeof ExplicitContentFilterLevels>;
  DefaultMessageNotificationLevels: EnumHolder<typeof DefaultMessageNotificationLevels>;
  VerificationLevels: EnumHolder<typeof VerificationLevels>;
  MembershipStates: EnumHolder<typeof MembershipStates>;
  ApplicationCommandOptionTypes: EnumHolder<typeof ApplicationCommandOptionTypes>;
  ApplicationCommandPermissionTypes: EnumHolder<typeof ApplicationCommandPermissionTypes>;
  InteractionTypes: EnumHolder<typeof InteractionTypes>;
  InteractionResponseTypes: EnumHolder<typeof InteractionResponseTypes>;
  MessageComponentTypes: EnumHolder<typeof MessageComponentTypes>;
  MessageButtonStyles: EnumHolder<typeof MessageButtonStyles>;
  MFALevels: EnumHolder<typeof MFALevels>;
  NSFWLevels: EnumHolder<typeof NSFWLevels>;
  PrivacyLevels: EnumHolder<typeof PrivacyLevels>;
  WebhookTypes: EnumHolder<typeof WebhookTypes>;
  PremiumTiers: EnumHolder<typeof PremiumTiers>;
  ApplicationCommandTypes: EnumHolder<typeof ApplicationCommandTypes>;
};

export const version: string;

//#endregion

//#region Managers

export abstract class BaseManager {
  protected constructor(client: Client);
  public readonly client: Client;
}

export abstract class DataManager<K, Holds, R> extends BaseManager {
  protected constructor(client: Client, holds: Constructable<Holds>);
  public readonly holds: Constructable<Holds>;
  public readonly cache: Collection<K, Holds>;
  public resolve(resolvable: Holds): Holds;
  public resolve(resolvable: R): Holds | null;
  public resolveId(resolvable: K | Holds): K;
  public resolveId(resolvable: R): K | null;
  public valueOf(): Collection<K, Holds>;
}

export abstract class CachedManager<K, Holds, R> extends DataManager<K, Holds, R> {
  protected constructor(client: Client, holds: Constructable<Holds>);
  private _add(data: unknown, cache?: boolean, { id, extras }?: { id: K; extras: unknown[] }): Holds;
}

export type ApplicationCommandDataResolvable = ApplicationCommandData | RESTPostAPIApplicationCommandsJSONBody;

export class ApplicationCommandManager<
  ApplicationCommandScope = ApplicationCommand<{ guild: GuildResolvable }>,
  PermissionsOptionsExtras = { guild: GuildResolvable },
  PermissionsGuildType = null,
> extends CachedManager<Snowflake, ApplicationCommandScope, ApplicationCommandResolvable> {
  protected constructor(client: Client, iterable?: Iterable<unknown>);
  public permissions: ApplicationCommandPermissionsManager<
    { command?: ApplicationCommandResolvable } & PermissionsOptionsExtras,
    { command: ApplicationCommandResolvable } & PermissionsOptionsExtras,
    PermissionsOptionsExtras,
    PermissionsGuildType,
    null
  >;
  private commandPath({ id, guildId }: { id?: Snowflake; guildId?: Snowflake }): unknown;
  public create(command: ApplicationCommandDataResolvable): Promise<ApplicationCommandScope>;
  public create(command: ApplicationCommandDataResolvable, guildId: Snowflake): Promise<ApplicationCommand>;
  public delete(command: ApplicationCommandResolvable, guildId?: Snowflake): Promise<ApplicationCommandScope | null>;
  public edit(
    command: ApplicationCommandResolvable,
    data: ApplicationCommandDataResolvable,
  ): Promise<ApplicationCommandScope>;
  public edit(
    command: ApplicationCommandResolvable,
    data: ApplicationCommandDataResolvable,
    guildId: Snowflake,
  ): Promise<ApplicationCommand>;
  public fetch(
    id: Snowflake,
    options: FetchApplicationCommandOptions & { guildId: Snowflake },
  ): Promise<ApplicationCommand>;
  public fetch(id: Snowflake, options?: FetchApplicationCommandOptions): Promise<ApplicationCommandScope>;
  public fetch(
    id?: Snowflake,
    options?: FetchApplicationCommandOptions,
  ): Promise<Collection<Snowflake, ApplicationCommandScope>>;
  public set(commands: ApplicationCommandDataResolvable[]): Promise<Collection<Snowflake, ApplicationCommandScope>>;
  public set(
    commands: ApplicationCommandDataResolvable[],
    guildId: Snowflake,
  ): Promise<Collection<Snowflake, ApplicationCommand>>;
  private static transformCommand(
    command: ApplicationCommandData,
  ): Omit<APIApplicationCommand, 'id' | 'application_id' | 'guild_id'>;
}

export class ApplicationCommandPermissionsManager<
  BaseOptions,
  FetchSingleOptions,
  FullPermissionsOptions,
  GuildType,
  CommandIdType,
> extends BaseManager {
  private constructor(manager: ApplicationCommandManager | GuildApplicationCommandManager | ApplicationCommand);
  private manager: ApplicationCommandManager | GuildApplicationCommandManager | ApplicationCommand;

  public client: Client;
  public commandId: CommandIdType;
  public guild: GuildType;
  public guildId: Snowflake | null;
  public add(
    options: FetchSingleOptions & { permissions: ApplicationCommandPermissionData[] },
  ): Promise<ApplicationCommandPermissions[]>;
  public has(options: FetchSingleOptions & { permissionId: UserResolvable | RoleResolvable }): Promise<boolean>;
  public fetch(options: FetchSingleOptions): Promise<ApplicationCommandPermissions[]>;
  public fetch(options: BaseOptions): Promise<Collection<Snowflake, ApplicationCommandPermissions[]>>;
  public remove(
    options:
      | (FetchSingleOptions & {
          users: UserResolvable | UserResolvable[];
          roles?: RoleResolvable | RoleResolvable[];
        })
      | (FetchSingleOptions & {
          users?: UserResolvable | UserResolvable[];
          roles: RoleResolvable | RoleResolvable[];
        }),
  ): Promise<ApplicationCommandPermissions[]>;
  public set(
    options: FetchSingleOptions & { permissions: ApplicationCommandPermissionData[] },
  ): Promise<ApplicationCommandPermissions[]>;
  public set(
    options: FullPermissionsOptions & {
      fullPermissions: GuildApplicationCommandPermissionData[];
    },
  ): Promise<Collection<Snowflake, ApplicationCommandPermissions[]>>;
  private permissionsPath(guildId: Snowflake, commandId?: Snowflake): unknown;
  private static transformPermissions(
    permissions: ApplicationCommandPermissionData,
    received: true,
  ): Omit<APIApplicationCommandPermission, 'type'> & { type: keyof ApplicationCommandPermissionTypes };
  private static transformPermissions(permissions: ApplicationCommandPermissionData): APIApplicationCommandPermission;
}

export class BaseGuildEmojiManager extends CachedManager<Snowflake, GuildEmoji, EmojiResolvable> {
  protected constructor(client: Client, iterable?: Iterable<RawGuildEmojiData>);
  public resolveIdentifier(emoji: EmojiIdentifierResolvable): string | null;
}

export class ChannelManager extends CachedManager<Snowflake, Channel, ChannelResolvable> {
  private constructor(client: Client, iterable: Iterable<RawChannelData>);
  public fetch(id: Snowflake, options?: FetchChannelOptions): Promise<Channel | null>;
}

export class GuildApplicationCommandManager extends ApplicationCommandManager<ApplicationCommand, {}, Guild> {
  private constructor(guild: Guild, iterable?: Iterable<RawApplicationCommandData>);
  public guild: Guild;
  public create(command: ApplicationCommandDataResolvable): Promise<ApplicationCommand>;
  public delete(command: ApplicationCommandResolvable): Promise<ApplicationCommand | null>;
  public edit(
    command: ApplicationCommandResolvable,
    data: ApplicationCommandDataResolvable,
  ): Promise<ApplicationCommand>;
  public fetch(id: Snowflake, options?: BaseFetchOptions): Promise<ApplicationCommand>;
  public fetch(id?: undefined, options?: BaseFetchOptions): Promise<Collection<Snowflake, ApplicationCommand>>;
  public set(commands: ApplicationCommandDataResolvable[]): Promise<Collection<Snowflake, ApplicationCommand>>;
}

export class GuildChannelManager extends CachedManager<
  Snowflake,
  GuildChannel | ThreadChannel,
  GuildChannelResolvable
> {
  private constructor(guild: Guild, iterable?: Iterable<RawGuildChannelData>);
  public readonly channelCountWithoutThreads: number;
  public guild: Guild;
  public create(name: string, options: GuildChannelCreateOptions & { type: 'GUILD_VOICE' }): Promise<VoiceChannel>;
  public create(
    name: string,
    options: GuildChannelCreateOptions & { type: 'GUILD_CATEGORY' },
  ): Promise<CategoryChannel>;
  public create(name: string, options?: GuildChannelCreateOptions & { type?: 'GUILD_TEXT' }): Promise<TextChannel>;
  public create(name: string, options: GuildChannelCreateOptions & { type: 'GUILD_NEWS' }): Promise<NewsChannel>;
  public create(name: string, options: GuildChannelCreateOptions & { type: 'GUILD_STORE' }): Promise<StoreChannel>;
  public create(
    name: string,
    options: GuildChannelCreateOptions & { type: 'GUILD_STAGE_VOICE' },
  ): Promise<StageChannel>;
  public create(
    name: string,
    options: GuildChannelCreateOptions,
  ): Promise<TextChannel | VoiceChannel | CategoryChannel | NewsChannel | StoreChannel | StageChannel>;
  public fetch(
    id: Snowflake,
    options?: BaseFetchOptions,
  ): Promise<TextChannel | VoiceChannel | CategoryChannel | NewsChannel | StoreChannel | StageChannel | null>;
  public fetch(
    id?: undefined,
    options?: BaseFetchOptions,
  ): Promise<
    Collection<Snowflake, TextChannel | VoiceChannel | CategoryChannel | NewsChannel | StoreChannel | StageChannel>
  >;
  public fetchActiveThreads(cache?: boolean): Promise<FetchedThreads>;
}

export class GuildEmojiManager extends BaseGuildEmojiManager {
  private constructor(guild: Guild, iterable?: Iterable<RawGuildEmojiData>);
  public guild: Guild;
  public create(
    attachment: BufferResolvable | Base64Resolvable,
    name: string,
    options?: GuildEmojiCreateOptions,
  ): Promise<GuildEmoji>;
  public fetch(id: Snowflake, options?: BaseFetchOptions): Promise<GuildEmoji>;
  public fetch(id?: undefined, options?: BaseFetchOptions): Promise<Collection<Snowflake, GuildEmoji>>;
}

export class GuildEmojiRoleManager extends DataManager<Snowflake, Role, RoleResolvable> {
  private constructor(emoji: GuildEmoji);
  public emoji: GuildEmoji;
  public guild: Guild;
  public add(
    roleOrRoles: RoleResolvable | readonly RoleResolvable[] | Collection<Snowflake, Role>,
  ): Promise<GuildEmoji>;
  public set(roles: readonly RoleResolvable[] | Collection<Snowflake, Role>): Promise<GuildEmoji>;
  public remove(
    roleOrRoles: RoleResolvable | readonly RoleResolvable[] | Collection<Snowflake, Role>,
  ): Promise<GuildEmoji>;
}

export class GuildManager extends CachedManager<Snowflake, Guild, GuildResolvable> {
  private constructor(client: Client, iterable?: Iterable<RawGuildData>);
  public create(name: string, options?: GuildCreateOptions): Promise<Guild>;
  public fetch(options: Snowflake | FetchGuildOptions): Promise<Guild>;
  public fetch(options?: FetchGuildsOptions): Promise<Collection<Snowflake, OAuth2Guild>>;
}

export class GuildMemberManager extends CachedManager<Snowflake, GuildMember, GuildMemberResolvable> {
  private constructor(guild: Guild, iterable?: Iterable<RawGuildMemberData>);
  public guild: Guild;
  public add(
    user: UserResolvable,
    options: AddGuildMemberOptions & { fetchWhenExisting: false },
  ): Promise<GuildMember | null>;
  public add(user: UserResolvable, options: AddGuildMemberOptions): Promise<GuildMember>;
  public ban(user: UserResolvable, options?: BanOptions): Promise<GuildMember | User | Snowflake>;
  public edit(user: UserResolvable, data: GuildMemberEditData, reason?: string): Promise<void>;
  public fetch(
    options: UserResolvable | FetchMemberOptions | (FetchMembersOptions & { user: UserResolvable }),
  ): Promise<GuildMember>;
  public fetch(options?: FetchMembersOptions): Promise<Collection<Snowflake, GuildMember>>;
  public kick(user: UserResolvable, reason?: string): Promise<GuildMember | User | Snowflake>;
  public list(options?: GuildListMembersOptions): Promise<Collection<Snowflake, GuildMember>>;
  public prune(options: GuildPruneMembersOptions & { dry?: false; count: false }): Promise<null>;
  public prune(options?: GuildPruneMembersOptions): Promise<number>;
  public search(options: GuildSearchMembersOptions): Promise<Collection<Snowflake, GuildMember>>;
  public unban(user: UserResolvable, reason?: string): Promise<User>;
}

export class GuildBanManager extends CachedManager<Snowflake, GuildBan, GuildBanResolvable> {
  private constructor(guild: Guild, iterable?: Iterable<RawGuildBanData>);
  public guild: Guild;
  public create(user: UserResolvable, options?: BanOptions): Promise<GuildMember | User | Snowflake>;
  public fetch(options: UserResolvable | FetchBanOptions): Promise<GuildBan>;
  public fetch(options?: FetchBansOptions): Promise<Collection<Snowflake, GuildBan>>;
  public remove(user: UserResolvable, reason?: string): Promise<User | null>;
}

export class GuildInviteManager extends DataManager<string, Invite, InviteResolvable> {
  private constructor(guild: Guild, iterable?: Iterable<RawInviteData>);
  public guild: Guild;
  public create(channel: GuildInvitableChannelResolvable, options?: CreateInviteOptions): Promise<Invite>;
  public fetch(options: InviteResolvable | FetchInviteOptions): Promise<Invite>;
  public fetch(options?: FetchInvitesOptions): Promise<Collection<string, Invite>>;
  public delete(invite: InviteResolvable, reason?: string): Promise<Invite>;
}

export class GuildStickerManager extends CachedManager<Snowflake, Sticker, StickerResolvable> {
  private constructor(guild: Guild, iterable?: Iterable<RawStickerData>);
  public guild: Guild;
  public create(
    file: BufferResolvable | Stream | FileOptions | MessageAttachment,
    name: string,
    tags: string,
    options?: GuildStickerCreateOptions,
  ): Promise<Sticker>;
  public edit(sticker: StickerResolvable, data?: GuildStickerEditData, reason?: string): Promise<Sticker>;
  public delete(sticker: StickerResolvable, reason?: string): Promise<void>;
  public fetch(id: Snowflake, options?: BaseFetchOptions): Promise<Sticker>;
  public fetch(id?: Snowflake, options?: BaseFetchOptions): Promise<Collection<Snowflake, Sticker>>;
}

export class GuildMemberRoleManager extends DataManager<Snowflake, Role, RoleResolvable> {
  private constructor(member: GuildMember);
  public readonly hoist: Role | null;
  public readonly icon: Role | null;
  public readonly color: Role | null;
  public readonly highest: Role;
  public readonly premiumSubscriberRole: Role | null;
  public readonly botRole: Role | null;
  public member: GuildMember;
  public guild: Guild;

  public add(
    roleOrRoles: RoleResolvable | readonly RoleResolvable[] | Collection<Snowflake, Role>,
    reason?: string,
  ): Promise<GuildMember>;
  public set(roles: readonly RoleResolvable[] | Collection<Snowflake, Role>, reason?: string): Promise<GuildMember>;
  public remove(
    roleOrRoles: RoleResolvable | readonly RoleResolvable[] | Collection<Snowflake, Role>,
    reason?: string,
  ): Promise<GuildMember>;
}

export class MessageManager extends CachedManager<Snowflake, Message, MessageResolvable> {
  private constructor(channel: TextBasedChannels, iterable?: Iterable<RawMessageData>);
  public channel: TextBasedChannels;
  public cache: Collection<Snowflake, Message>;
  public crosspost(message: MessageResolvable): Promise<Message>;
  public delete(message: MessageResolvable): Promise<void>;
  public edit(message: MessageResolvable, options: MessagePayload | MessageEditOptions): Promise<Message>;
  public fetch(message: Snowflake, options?: BaseFetchOptions): Promise<Message>;
  public fetch(
    options?: ChannelLogsQueryOptions,
    cacheOptions?: BaseFetchOptions,
  ): Promise<Collection<Snowflake, Message>>;
  public fetchPinned(cache?: boolean): Promise<Collection<Snowflake, Message>>;
  public react(message: MessageResolvable, emoji: EmojiIdentifierResolvable): Promise<void>;
  public pin(message: MessageResolvable): Promise<void>;
  public unpin(message: MessageResolvable): Promise<void>;
}

export class PermissionOverwriteManager extends CachedManager<
  Snowflake,
  PermissionOverwrites,
  PermissionOverwriteResolvable
> {
  private constructor(client: Client, iterable?: Iterable<RawPermissionOverwriteData>);
  public set(
    overwrites: readonly OverwriteResolvable[] | Collection<Snowflake, OverwriteResolvable>,
    reason?: string,
  ): Promise<GuildChannel>;
  private upsert(
    userOrRole: RoleResolvable | UserResolvable,
    options: PermissionOverwriteOptions,
    overwriteOptions?: GuildChannelOverwriteOptions,
    existing?: PermissionOverwrites,
  ): Promise<GuildChannel>;
  public create(
    userOrRole: RoleResolvable | UserResolvable,
    options: PermissionOverwriteOptions,
    overwriteOptions?: GuildChannelOverwriteOptions,
  ): Promise<GuildChannel>;
  public edit(
    userOrRole: RoleResolvable | UserResolvable,
    options: PermissionOverwriteOptions,
    overwriteOptions?: GuildChannelOverwriteOptions,
  ): Promise<GuildChannel>;
  public delete(userOrRole: RoleResolvable | UserResolvable, reason?: string): Promise<GuildChannel>;
}

export class PresenceManager extends CachedManager<Snowflake, Presence, PresenceResolvable> {
  private constructor(client: Client, iterable?: Iterable<RawPresenceData>);
}

export class ReactionManager extends CachedManager<Snowflake | string, MessageReaction, MessageReactionResolvable> {
  private constructor(message: Message, iterable?: Iterable<RawMessageReactionData>);
  public message: Message;
  public removeAll(): Promise<Message>;
}

export class ReactionUserManager extends CachedManager<Snowflake, User, UserResolvable> {
  private constructor(reaction: MessageReaction, iterable?: Iterable<RawUserData>);
  public reaction: MessageReaction;
  public fetch(options?: FetchReactionUsersOptions): Promise<Collection<Snowflake, User>>;
  public remove(user?: UserResolvable): Promise<MessageReaction>;
}

export class RoleManager extends CachedManager<Snowflake, Role, RoleResolvable> {
  private constructor(guild: Guild, iterable?: Iterable<RawRoleData>);
  public readonly everyone: Role;
  public readonly highest: Role;
  public guild: Guild;
  public readonly premiumSubscriberRole: Role | null;
  public botRoleFor(user: UserResolvable): Role | null;
  public fetch(id: Snowflake, options?: BaseFetchOptions): Promise<Role | null>;
  public fetch(id?: undefined, options?: BaseFetchOptions): Promise<Collection<Snowflake, Role>>;
  public create(options?: CreateRoleOptions): Promise<Role>;
  public edit(role: RoleResolvable, options: RoleData, reason?: string): Promise<Role>;
}

export class StageInstanceManager extends CachedManager<Snowflake, StageInstance, StageInstanceResolvable> {
  private constructor(guild: Guild, iterable?: Iterable<RawStageInstanceData>);
  public guild: Guild;
  public create(channel: StageChannelResolvable, options: StageInstanceCreateOptions): Promise<StageInstance>;
  public fetch(channel: StageChannelResolvable, options?: BaseFetchOptions): Promise<StageInstance>;
  public edit(channel: StageChannelResolvable, options: StageInstanceEditOptions): Promise<StageInstance>;
  public delete(channel: StageChannelResolvable): Promise<void>;
}

export class ThreadManager<AllowedThreadType> extends CachedManager<Snowflake, ThreadChannel, ThreadChannelResolvable> {
  private constructor(channel: TextChannel | NewsChannel, iterable?: Iterable<RawThreadChannelData>);
  public channel: TextChannel | NewsChannel;
  public create(options: ThreadCreateOptions<AllowedThreadType>): Promise<ThreadChannel>;
  public fetch(options: ThreadChannelResolvable, cacheOptions?: BaseFetchOptions): Promise<ThreadChannel | null>;
  public fetch(options?: FetchThreadsOptions, cacheOptions?: { cache?: boolean }): Promise<FetchedThreads>;
  public fetchArchived(options?: FetchArchivedThreadOptions, cache?: boolean): Promise<FetchedThreads>;
  public fetchActive(cache?: boolean): Promise<FetchedThreads>;
}

export class ThreadMemberManager extends CachedManager<Snowflake, ThreadMember, ThreadMemberResolvable> {
  private constructor(thread: ThreadChannel, iterable?: Iterable<RawThreadMemberData>);
  public thread: ThreadChannel;
  public add(member: UserResolvable | '@me', reason?: string): Promise<Snowflake>;
  public fetch(cache?: boolean): Promise<Collection<Snowflake, ThreadMember>>;
  public remove(id: Snowflake | '@me', reason?: string): Promise<Snowflake>;
}

export class UserManager extends CachedManager<Snowflake, User, UserResolvable> {
  private constructor(client: Client, iterable?: Iterable<RawUserData>);
  public fetch(user: UserResolvable, options?: BaseFetchOptions): Promise<User>;
}

export class VoiceStateManager extends CachedManager<Snowflake, VoiceState, typeof VoiceState> {
  private constructor(guild: Guild, iterable?: Iterable<RawVoiceStateData>);
  public guild: Guild;
}

//#endregion

//#region Mixins

// Model the TextBasedChannel mixin system, allowing application of these fields
// to the classes that use these methods without having to manually add them
// to each of those classes

export type Constructable<T> = abstract new (...args: any[]) => T;
export function PartialTextBasedChannel<T>(Base?: Constructable<T>): Constructable<T & PartialTextBasedChannelFields>;
export function TextBasedChannel<T, I extends keyof TextBasedChannelFields = never>(
  Base?: Constructable<T>,
  ignore?: I[],
): Constructable<T & Omit<TextBasedChannelFields, I>>;

export interface PartialTextBasedChannelFields {
  send(options: string | MessagePayload | MessageOptions): Promise<Message>;
}

export interface TextBasedChannelFields extends PartialTextBasedChannelFields {
  lastMessageId: Snowflake | null;
  readonly lastMessage: Message | null;
  lastPinTimestamp: number | null;
  readonly lastPinAt: Date | null;
  awaitMessageComponent<T extends MessageComponentType | MessageComponentTypes | undefined = undefined>(
    options?: AwaitMessageCollectorOptionsParams<T>,
  ): Promise<InteractionExtractor<T>>;
  awaitMessages(options?: AwaitMessagesOptions): Promise<Collection<Snowflake, Message>>;
  bulkDelete(
    messages: Collection<Snowflake, Message> | readonly MessageResolvable[] | number,
    filterOld?: boolean,
  ): Promise<Collection<Snowflake, Message>>;
  createMessageComponentCollector<T extends MessageComponentType | MessageComponentTypes | undefined = undefined>(
    options?: MessageCollectorOptionsParams<T>,
  ): InteractionCollectorReturnType<T>;
  createMessageCollector(options?: MessageCollectorOptions): MessageCollector;
  sendTyping(): Promise<void>;
}

export function PartialWebhookMixin<T>(Base?: Constructable<T>): Constructable<T & PartialWebhookFields>;
export function WebhookMixin<T>(Base?: Constructable<T>): Constructable<T & WebhookFields>;

export interface PartialWebhookFields {
  id: Snowflake;
  readonly url: string;
  deleteMessage(message: MessageResolvable | APIMessage | '@original', threadId?: Snowflake): Promise<void>;
  editMessage(
    message: MessageResolvable | '@original',
    options: string | MessagePayload | WebhookEditMessageOptions,
  ): Promise<Message | APIMessage>;
  fetchMessage(message: Snowflake | '@original', options?: WebhookFetchMessageOptions): Promise<Message | APIMessage>;
  /* tslint:disable:unified-signatures */
  /** @deprecated */
  fetchMessage(message: Snowflake | '@original', cache?: boolean): Promise<Message | APIMessage>;
  /* tslint:enable:unified-signatures */
  send(options: string | MessagePayload | WebhookMessageOptions): Promise<Message | APIMessage>;
}

export interface WebhookFields extends PartialWebhookFields {
  readonly createdAt: Date;
  readonly createdTimestamp: number;
  delete(reason?: string): Promise<void>;
  edit(options: WebhookEditData, reason?: string): Promise<Webhook>;
  sendSlackMessage(body: unknown): Promise<boolean>;
}

//#endregion

//#region Typedefs

export type ActivityFlagsString = 'INSTANCE' | 'JOIN' | 'SPECTATE' | 'JOIN_REQUEST' | 'SYNC' | 'PLAY';

export type ActivitiesOptions = Omit<ActivityOptions, 'shardId'>;

export interface ActivityOptions {
  name?: string;
  url?: string;
  type?: ExcludeEnum<typeof ActivityTypes, 'CUSTOM'>;
  shardId?: number | readonly number[];
}

export type ActivityPlatform = 'desktop' | 'samsung' | 'xbox';

export type ActivityType = keyof typeof ActivityTypes;

export interface AddGuildMemberOptions {
  accessToken: string;
  nick?: string;
  roles?: Collection<Snowflake, Role> | RoleResolvable[];
  mute?: boolean;
  deaf?: boolean;
  force?: boolean;
  fetchWhenExisting?: boolean;
}

export type AllowedImageFormat = 'webp' | 'png' | 'jpg' | 'jpeg';

export type AllowedImageSize = 16 | 32 | 56 | 64 | 96 | 128 | 256 | 300 | 512 | 600 | 1024 | 2048 | 4096;

export type AllowedPartial = User | Channel | GuildMember | Message | MessageReaction;

export type AllowedThreadTypeForNewsChannel = 'GUILD_NEWS_THREAD' | 10;

export type AllowedThreadTypeForTextChannel = 'GUILD_PUBLIC_THREAD' | 'GUILD_PRIVATE_THREAD' | 11 | 12;

export interface APIErrors {
  UNKNOWN_ACCOUNT: 10001;
  UNKNOWN_APPLICATION: 10002;
  UNKNOWN_CHANNEL: 10003;
  UNKNOWN_GUILD: 10004;
  UNKNOWN_INTEGRATION: 10005;
  UNKNOWN_INVITE: 10006;
  UNKNOWN_MEMBER: 10007;
  UNKNOWN_MESSAGE: 10008;
  UNKNOWN_OVERWRITE: 10009;
  UNKNOWN_PROVIDER: 10010;
  UNKNOWN_ROLE: 10011;
  UNKNOWN_TOKEN: 10012;
  UNKNOWN_USER: 10013;
  UNKNOWN_EMOJI: 10014;
  UNKNOWN_WEBHOOK: 10015;
  UNKNOWN_WEBHOOK_SERVICE: 10016;
  UNKNOWN_SESSION: 10020;
  UNKNOWN_BAN: 10026;
  UNKNOWN_SKU: 10027;
  UNKNOWN_STORE_LISTING: 10028;
  UNKNOWN_ENTITLEMENT: 10029;
  UNKNOWN_BUILD: 10030;
  UNKNOWN_LOBBY: 10031;
  UNKNOWN_BRANCH: 10032;
  UNKNOWN_STORE_DIRECTORY_LAYOUT: 10033;
  UNKNOWN_REDISTRIBUTABLE: 10036;
  UNKNOWN_GIFT_CODE: 10038;
  UNKNOWN_STREAM: 10049;
  UNKNOWN_PREMIUM_SERVER_SUBSCRIBE_COOLDOWN: 10050;
  UNKNOWN_GUILD_TEMPLATE: 10057;
  UNKNOWN_DISCOVERABLE_SERVER_CATEGORY: 10059;
  UNKNOWN_STICKER: 10060;
  UNKNOWN_INTERACTION: 10062;
  UNKNOWN_APPLICATION_COMMAND: 10063;
  UNKNOWN_APPLICATION_COMMAND_PERMISSIONS: 10066;
  UNKNOWN_STAGE_INSTANCE: 10067;
  UNKNOWN_GUILD_MEMBER_VERIFICATION_FORM: 10068;
  UNKNOWN_GUILD_WELCOME_SCREEN: 10069;
  UNKNOWN_GUILD_SCHEDULED_EVENT: 10070;
  UNKNOWN_GUILD_SCHEDULED_EVENT_USER: 10071;
  BOT_PROHIBITED_ENDPOINT: 20001;
  BOT_ONLY_ENDPOINT: 20002;
  CANNOT_SEND_EXPLICIT_CONTENT: 20009;
  NOT_AUTHORIZED: 20012;
  SLOWMODE_RATE_LIMIT: 20016;
  ACCOUNT_OWNER_ONLY: 20018;
  ANNOUNCEMENT_EDIT_LIMIT_EXCEEDED: 20022;
  CHANNEL_HIT_WRITE_RATELIMIT: 20028;
  CONTENT_NOT_ALLOWED: 20031;
  GUILD_PREMIUM_LEVEL_TOO_LOW: 20035;
  MAXIMUM_GUILDS: 30001;
  MAXIMUM_FRIENDS: 30002;
  MAXIMUM_PINS: 30003;
  MAXIMUM_RECIPIENTS: 30004;
  MAXIMUM_ROLES: 30005;
  MAXIMUM_WEBHOOKS: 30007;
  MAXIMUM_EMOJIS: 30008;
  MAXIMUM_REACTIONS: 30010;
  MAXIMUM_CHANNELS: 30013;
  MAXIMUM_ATTACHMENTS: 30015;
  MAXIMUM_INVITES: 30016;
  MAXIMUM_ANIMATED_EMOJIS: 30018;
  MAXIMUM_SERVER_MEMBERS: 30019;
  MAXIMUM_NUMBER_OF_SERVER_CATEGORIES: 30030;
  GUILD_ALREADY_HAS_TEMPLATE: 30031;
  MAXIMUM_THREAD_PARICIPANTS: 30033;
  MAXIMUM_NON_GUILD_MEMBERS_BANS: 30035;
  MAXIMUM_BAN_FETCHES: 30037;
  MAXIMUM_NUMBER_OF_STICKERS_REACHED: 30039;
  MAXIMUM_PRUNE_REQUESTS: 30040;
  MAXIMUM_GUILD_WIDGET_SETTINGS_UPDATE: 30042;
  UNAUTHORIZED: 40001;
  ACCOUNT_VERIFICATION_REQUIRED: 40002;
  DIRECT_MESSAGES_TOO_FAST: 40003;
  REQUEST_ENTITY_TOO_LARGE: 40005;
  FEATURE_TEMPORARILY_DISABLED: 40006;
  USER_BANNED: 40007;
  TARGET_USER_NOT_CONNECTED_TO_VOICE: 40032;
  ALREADY_CROSSPOSTED: 40033;
  MISSING_ACCESS: 50001;
  INVALID_ACCOUNT_TYPE: 50002;
  CANNOT_EXECUTE_ON_DM: 50003;
  EMBED_DISABLED: 50004;
  CANNOT_EDIT_MESSAGE_BY_OTHER: 50005;
  CANNOT_SEND_EMPTY_MESSAGE: 50006;
  CANNOT_MESSAGE_USER: 50007;
  CANNOT_SEND_MESSAGES_IN_VOICE_CHANNEL: 50008;
  CHANNEL_VERIFICATION_LEVEL_TOO_HIGH: 50009;
  OAUTH2_APPLICATION_BOT_ABSENT: 50010;
  MAXIMUM_OAUTH2_APPLICATIONS: 50011;
  INVALID_OAUTH_STATE: 50012;
  MISSING_PERMISSIONS: 50013;
  INVALID_AUTHENTICATION_TOKEN: 50014;
  NOTE_TOO_LONG: 50015;
  INVALID_BULK_DELETE_QUANTITY: 50016;
  CANNOT_PIN_MESSAGE_IN_OTHER_CHANNEL: 50019;
  INVALID_OR_TAKEN_INVITE_CODE: 50020;
  CANNOT_EXECUTE_ON_SYSTEM_MESSAGE: 50021;
  CANNOT_EXECUTE_ON_CHANNEL_TYPE: 50024;
  INVALID_OAUTH_TOKEN: 50025;
  MISSING_OAUTH_SCOPE: 50026;
  INVALID_WEBHOOK_TOKEN: 50027;
  INVALID_ROLE: 50028;
  INVALID_RECIPIENTS: 50033;
  BULK_DELETE_MESSAGE_TOO_OLD: 50034;
  INVALID_FORM_BODY: 50035;
  INVITE_ACCEPTED_TO_GUILD_NOT_CONTAINING_BOT: 50036;
  INVALID_API_VERSION: 50041;
  FILE_UPLOADED_EXCEEDS_MAXIMUM_SIZE: 50045;
  INVALID_FILE_UPLOADED: 50046;
  CANNOT_SELF_REDEEM_GIFT: 50054;
  PAYMENT_SOURCE_REQUIRED: 50070;
  CANNOT_DELETE_COMMUNITY_REQUIRED_CHANNEL: 50074;
  INVALID_STICKER_SENT: 50081;
  INVALID_THREAD_ARCHIVE_STATE: 50083;
  INVALID_THREAD_NOTIFICATION_SETTINGS: 50084;
  PARAMETER_EARLIER_THAN_CREATION: 50085;
  GUILD_NOT_AVAILABLE_IN_LOCATION: 50095;
  GUILD_MONETIZATION_REQUIRED: 50097;
  INSUFFICIENT_BOOSTS: 50101;
  TWO_FACTOR_REQUIRED: 60003;
  NO_USERS_WITH_DISCORDTAG_EXIST: 80004;
  REACTION_BLOCKED: 90001;
  RESOURCE_OVERLOADED: 130000;
  STAGE_ALREADY_OPEN: 150006;
  CANNOT_REPLY_WITHOUT_READ_MESSAGE_HISTORY_PERMISSION: 160002;
  MESSAGE_ALREADY_HAS_THREAD: 160004;
  THREAD_LOCKED: 160005;
  MAXIMUM_ACTIVE_THREADS: 160006;
  MAXIMUM_ACTIVE_ANNOUNCEMENT_THREADS: 160007;
  INVALID_JSON_FOR_UPLOADED_LOTTIE_FILE: 170001;
  UPLOADED_LOTTIES_CANNOT_CONTAIN_RASTERIZED_IMAGES: 170002;
  STICKER_MAXIMUM_FRAMERATE_EXCEEDED: 170003;
  STICKER_FRAME_COUNT_EXCEEDS_MAXIMUM_OF_1000_FRAMES: 170004;
  LOTTIE_ANIMATION_MAXIMUM_DIMENSIONS_EXCEEDED: 170005;
  STICKER_FRAME_RATE_IS_TOO_SMALL_OR_TOO_LARGE: 170006;
  STICKER_ANIMATION_DURATION_EXCEEDS_MAXIMUM_OF_5_SECONDS: 170007;
}

export interface APIRequest {
  method: 'get' | 'post' | 'delete' | 'patch' | 'put';
  options: unknown;
  path: string;
  retries: number;
  route: string;
}

export interface ApplicationAsset {
  name: string;
  id: Snowflake;
  type: 'BIG' | 'SMALL';
}

export interface BaseApplicationCommandData {
  name: string;
  defaultPermission?: boolean;
}

export type CommandOptionDataTypeResolvable = ApplicationCommandOptionType | ApplicationCommandOptionTypes;

export type CommandOptionChannelResolvableType = ApplicationCommandOptionTypes.CHANNEL | 'CHANNEL';

export type CommandOptionChoiceResolvableType =
  | ApplicationCommandOptionTypes.NUMBER
  | 'NUMBER'
  | ApplicationCommandOptionTypes.STRING
  | 'STRING'
  | ApplicationCommandOptionTypes.INTEGER
  | 'INTEGER';

export type CommandOptionSubOptionResolvableType =
  | ApplicationCommandOptionTypes.SUB_COMMAND
  | 'SUB_COMMAND'
  | ApplicationCommandOptionTypes.SUB_COMMAND_GROUP
  | 'SUB_COMMAND_GROUP';

export type CommandOptionNonChoiceResolvableType = Exclude<
  CommandOptionDataTypeResolvable,
  CommandOptionChoiceResolvableType | CommandOptionSubOptionResolvableType | CommandOptionChannelResolvableType
>;

export interface BaseApplicationCommandOptionsData {
  name: string;
  description: string;
  required?: boolean;
}

export interface UserApplicationCommandData extends BaseApplicationCommandData {
  type: 'USER' | ApplicationCommandTypes.USER;
}

export interface MessageApplicationCommandData extends BaseApplicationCommandData {
  type: 'MESSAGE' | ApplicationCommandTypes.MESSAGE;
}

export interface ChatInputApplicationCommandData extends BaseApplicationCommandData {
  description: string;
  type?: 'CHAT_INPUT' | ApplicationCommandTypes.CHAT_INPUT;
  options?: ApplicationCommandOptionData[];
}

export type ApplicationCommandData =
  | UserApplicationCommandData
  | MessageApplicationCommandData
  | ChatInputApplicationCommandData;

export interface ApplicationCommandChannelOptionData extends BaseApplicationCommandOptionsData {
  type: CommandOptionChannelResolvableType;
  channelTypes?: ExcludeEnum<typeof ChannelTypes, 'UNKNOWN'>[];
  channel_types?: Exclude<ChannelTypes, ChannelTypes.UNKNOWN>[];
}

export interface ApplicationCommandChannelOption extends BaseApplicationCommandOptionsData {
  type: 'CHANNEL';
  channelTypes?: (keyof typeof ChannelTypes)[];
}

export interface ApplicationCommandChoicesData extends BaseApplicationCommandOptionsData {
  type: CommandOptionChoiceResolvableType;
  choices?: ApplicationCommandOptionChoice[];
}

export interface ApplicationCommandChoicesOption extends BaseApplicationCommandOptionsData {
  type: Exclude<CommandOptionChoiceResolvableType, ApplicationCommandOptionTypes>;
  choices?: ApplicationCommandOptionChoice[];
}

export interface ApplicationCommandSubGroupData extends Omit<BaseApplicationCommandOptionsData, 'required'> {
  type: 'SUB_COMMAND_GROUP' | ApplicationCommandOptionTypes.SUB_COMMAND_GROUP;
  options?: ApplicationCommandSubCommandData[];
}

export interface ApplicationCommandSubGroup extends Omit<BaseApplicationCommandOptionsData, 'required'> {
  type: 'SUB_COMMAND_GROUP';
  options?: ApplicationCommandSubCommand[];
}

export interface ApplicationCommandSubCommandData extends Omit<BaseApplicationCommandOptionsData, 'required'> {
  type: 'SUB_COMMAND' | ApplicationCommandOptionTypes.SUB_COMMAND;
  options?: (ApplicationCommandChoicesData | ApplicationCommandNonOptionsData | ApplicationCommandChannelOptionData)[];
}

export interface ApplicationCommandSubCommand extends Omit<BaseApplicationCommandOptionsData, 'required'> {
  type: 'SUB_COMMAND';
  options?: (ApplicationCommandChoicesOption | ApplicationCommandNonOptions | ApplicationCommandChannelOption)[];
}

export interface ApplicationCommandNonOptionsData extends BaseApplicationCommandOptionsData {
  type: CommandOptionNonChoiceResolvableType;
}

export interface ApplicationCommandNonOptions extends BaseApplicationCommandOptionsData {
  type: Exclude<CommandOptionNonChoiceResolvableType, ApplicationCommandOptionTypes>;
}

export type ApplicationCommandOptionData =
  | ApplicationCommandSubGroupData
  | ApplicationCommandNonOptionsData
  | ApplicationCommandChannelOptionData
  | ApplicationCommandChoicesData
  | ApplicationCommandSubCommandData;

export type ApplicationCommandOption =
  | ApplicationCommandSubGroup
  | ApplicationCommandNonOptions
  | ApplicationCommandChannelOption
  | ApplicationCommandChoicesOption
  | ApplicationCommandSubCommand;

export interface ApplicationCommandOptionChoice {
  name: string;
  value: string | number;
}

export type ApplicationCommandType = keyof typeof ApplicationCommandTypes;

export type ApplicationCommandOptionType = keyof typeof ApplicationCommandOptionTypes;

export interface ApplicationCommandPermissionData {
  id: Snowflake;
  type: ApplicationCommandPermissionType | ApplicationCommandPermissionTypes;
  permission: boolean;
}

export interface ApplicationCommandPermissions extends ApplicationCommandPermissionData {
  type: ApplicationCommandPermissionType;
}

export type ApplicationCommandPermissionType = keyof typeof ApplicationCommandPermissionTypes;

export type ApplicationCommandResolvable = ApplicationCommand | Snowflake;

export type ApplicationFlagsString =
  | 'GATEWAY_PRESENCE'
  | 'GATEWAY_PRESENCE_LIMITED'
  | 'GATEWAY_GUILD_MEMBERS'
  | 'GATEWAY_GUILD_MEMBERS_LIMITED'
  | 'VERIFICATION_PENDING_GUILD_LIMIT'
  | 'EMBEDDED';

export interface AuditLogChange {
  key: APIAuditLogChange['key'];
  old?: APIAuditLogChange['old_value'];
  new?: APIAuditLogChange['new_value'];
}

export type Awaitable<T> = T | PromiseLike<T>;

export type AwaitMessageComponentOptions<T extends MessageComponentInteraction> = Omit<
  MessageComponentCollectorOptions<T>,
  'max' | 'maxComponents' | 'maxUsers'
>;

export interface AwaitMessagesOptions extends MessageCollectorOptions {
  errors?: string[];
}

export interface AwaitReactionsOptions extends ReactionCollectorOptions {
  errors?: string[];
}

export interface BanOptions {
  days?: number;
  reason?: string;
}

export type Base64Resolvable = Buffer | Base64String;

export type Base64String = string;

export interface BaseFetchOptions {
  cache?: boolean;
  force?: boolean;
}

export interface BaseMessageComponentOptions {
  type?: MessageComponentType | MessageComponentTypes;
}

export type BitFieldResolvable<T extends string, N extends number | bigint> =
  | RecursiveReadonlyArray<T | N | `${bigint}` | Readonly<BitField<T, N>>>
  | T
  | N
  | `${bigint}`
  | Readonly<BitField<T, N>>;

export type BufferResolvable = Buffer | string;

export interface Caches {
  ApplicationCommandManager: [manager: typeof ApplicationCommandManager, holds: typeof ApplicationCommand];
  BaseGuildEmojiManager: [manager: typeof BaseGuildEmojiManager, holds: typeof GuildEmoji];
  GuildEmojiManager: [manager: typeof GuildEmojiManager, holds: typeof GuildEmoji];
  // TODO: ChannelManager: [manager: typeof ChannelManager, holds: typeof Channel];
  // TODO: GuildChannelManager: [manager: typeof GuildChannelManager, holds: typeof GuildChannel];
  // TODO: GuildManager: [manager: typeof GuildManager, holds: typeof Guild];
  GuildMemberManager: [manager: typeof GuildMemberManager, holds: typeof GuildMember];
  GuildBanManager: [manager: typeof GuildBanManager, holds: typeof GuildBan];
  GuildInviteManager: [manager: typeof GuildInviteManager, holds: typeof Invite];
  GuildStickerManager: [manager: typeof GuildStickerManager, holds: typeof Sticker];
  MessageManager: [manager: typeof MessageManager, holds: typeof Message];
  // TODO: PermissionOverwriteManager: [manager: typeof PermissionOverwriteManager, holds: typeof PermissionOverwrites];
  PresenceManager: [manager: typeof PresenceManager, holds: typeof Presence];
  ReactionManager: [manager: typeof ReactionManager, holds: typeof MessageReaction];
  ReactionUserManager: [manager: typeof ReactionUserManager, holds: typeof User];
  // TODO: RoleManager: [manager: typeof RoleManager, holds: typeof Role];
  StageInstanceManager: [manager: typeof StageInstanceManager, holds: typeof StageInstance];
  ThreadManager: [manager: typeof ThreadManager, holds: typeof ThreadChannel];
  ThreadMemberManager: [manager: typeof ThreadMemberManager, holds: typeof ThreadMember];
  UserManager: [manager: typeof UserManager, holds: typeof User];
  VoiceStateManager: [manager: typeof VoiceStateManager, holds: typeof VoiceState];
}

export type CacheConstructors = {
  [K in keyof Caches]: Caches[K][0] & { name: K };
};

// This doesn't actually work the way it looks 😢.
// Narrowing the type of `manager.name` doesn't propagate type information to `holds` and the return type.
export type CacheFactory = (
  manager: CacheConstructors[keyof Caches],
  holds: Caches[typeof manager['name']][1],
) => typeof manager['prototype'] extends DataManager<infer K, infer V, any> ? Collection<K, V> : never;

export type CacheWithLimitsOptions = {
  [K in keyof Caches]?: Caches[K][0]['prototype'] extends DataManager<infer K, infer V, any>
    ? LimitedCollectionOptions<K, V> | number
    : never;
};

export interface CategoryCreateChannelOptions {
  permissionOverwrites?: OverwriteResolvable[] | Collection<Snowflake, OverwriteResolvable>;
  topic?: string;
  type?: ExcludeEnum<
    typeof ChannelTypes,
    | 'DM'
    | 'GROUP_DM'
    | 'UNKNOWN'
    | 'GUILD_PUBLIC_THREAD'
    | 'GUILD_NEWS_THREAD'
    | 'GUILD_PRIVATE_THREAD'
    | 'GUILD_CATEGORY'
  >;
  nsfw?: boolean;
  bitrate?: number;
  userLimit?: number;
  rateLimitPerUser?: number;
  position?: number;
  rtcRegion?: string;
  reason?: string;
}

export interface ChannelCreationOverwrites {
  allow?: PermissionResolvable;
  deny?: PermissionResolvable;
  id: RoleResolvable | UserResolvable;
}

export interface ChannelData {
  name?: string;
  type?: Pick<typeof ChannelTypes, 'GUILD_TEXT' | 'GUILD_NEWS'>;
  position?: number;
  topic?: string;
  nsfw?: boolean;
  bitrate?: number;
  userLimit?: number;
  parent?: CategoryChannelResolvable | null;
  rateLimitPerUser?: number;
  lockPermissions?: boolean;
  permissionOverwrites?: readonly OverwriteResolvable[] | Collection<Snowflake, OverwriteResolvable>;
  defaultAutoArchiveDuration?: ThreadAutoArchiveDuration;
  rtcRegion?: string | null;
}

export interface ChannelLogsQueryOptions {
  limit?: number;
  before?: Snowflake;
  after?: Snowflake;
  around?: Snowflake;
}

export type ChannelMention = `<#${Snowflake}>`;

export interface ChannelPosition {
  channel: GuildChannel | Snowflake;
  lockPermissions?: boolean;
  parent?: CategoryChannelResolvable | null;
  position?: number;
}

export type GuildTextChannelResolvable = TextChannel | NewsChannel | Snowflake;
export type ChannelResolvable = Channel | Snowflake;

export interface ChannelWebhookCreateOptions {
  avatar?: BufferResolvable | Base64Resolvable | null;
  reason?: string;
}

export interface ClientEvents {
  apiResponse: [request: APIRequest, response: Response];
  apiRequest: [request: APIRequest];
  applicationCommandCreate: [command: ApplicationCommand];
  applicationCommandDelete: [command: ApplicationCommand];
  applicationCommandUpdate: [oldCommand: ApplicationCommand | null, newCommand: ApplicationCommand];
  channelCreate: [channel: GuildChannel];
  channelDelete: [channel: DMChannel | GuildChannel];
  channelPinsUpdate: [channel: TextBasedChannels, date: Date];
  channelUpdate: [oldChannel: DMChannel | GuildChannel, newChannel: DMChannel | GuildChannel];
  debug: [message: string];
  warn: [message: string];
  emojiCreate: [emoji: GuildEmoji];
  emojiDelete: [emoji: GuildEmoji];
  emojiUpdate: [oldEmoji: GuildEmoji, newEmoji: GuildEmoji];
  error: [error: Error];
  guildBanAdd: [ban: GuildBan];
  guildBanRemove: [ban: GuildBan];
  guildCreate: [guild: Guild];
  guildDelete: [guild: Guild];
  guildUnavailable: [guild: Guild];
  guildIntegrationsUpdate: [guild: Guild];
  guildMemberAdd: [member: GuildMember];
  guildMemberAvailable: [member: GuildMember | PartialGuildMember];
  guildMemberRemove: [member: GuildMember | PartialGuildMember];
  guildMembersChunk: [
    members: Collection<Snowflake, GuildMember>,
    guild: Guild,
    data: { count: number; index: number; nonce: string | undefined },
  ];
  guildMemberUpdate: [oldMember: GuildMember | PartialGuildMember, newMember: GuildMember];
  guildUpdate: [oldGuild: Guild, newGuild: Guild];
  inviteCreate: [invite: Invite];
  inviteDelete: [invite: Invite];
  /** @deprecated Use messageCreate instead */
  message: [message: Message];
  messageCreate: [message: Message];
  messageDelete: [message: Message | PartialMessage];
  messageReactionRemoveAll: [
    message: Message | PartialMessage,
    reactions: Collection<string | Snowflake, MessageReaction>,
  ];
  messageReactionRemoveEmoji: [reaction: MessageReaction | PartialMessageReaction];
  messageDeleteBulk: [messages: Collection<Snowflake, Message | PartialMessage>];
  messageReactionAdd: [reaction: MessageReaction | PartialMessageReaction, user: User | PartialUser];
  messageReactionRemove: [reaction: MessageReaction | PartialMessageReaction, user: User | PartialUser];
  messageUpdate: [oldMessage: Message | PartialMessage, newMessage: Message | PartialMessage];
  presenceUpdate: [oldPresence: Presence | null, newPresence: Presence];
  rateLimit: [rateLimitData: RateLimitData];
  invalidRequestWarning: [invalidRequestWarningData: InvalidRequestWarningData];
  ready: [client: Client<true>];
  invalidated: [];
  roleCreate: [role: Role];
  roleDelete: [role: Role];
  roleUpdate: [oldRole: Role, newRole: Role];
  threadCreate: [thread: ThreadChannel];
  threadDelete: [thread: ThreadChannel];
  threadListSync: [threads: Collection<Snowflake, ThreadChannel>];
  threadMemberUpdate: [oldMember: ThreadMember, newMember: ThreadMember];
  threadMembersUpdate: [
    oldMembers: Collection<Snowflake, ThreadMember>,
    newMembers: Collection<Snowflake, ThreadMember>,
  ];
  threadUpdate: [oldThread: ThreadChannel, newThread: ThreadChannel];
  typingStart: [typing: Typing];
  userUpdate: [oldUser: User | PartialUser, newUser: User];
  voiceStateUpdate: [oldState: VoiceState, newState: VoiceState];
  webhookUpdate: [channel: TextChannel | NewsChannel];
  /** @deprecated Use interactionCreate instead */
  interaction: [interaction: Interaction];
  interactionCreate: [interaction: Interaction];
  shardDisconnect: [closeEvent: CloseEvent, shardId: number];
  shardError: [error: Error, shardId: number];
  shardReady: [shardId: number, unavailableGuilds: Set<Snowflake> | undefined];
  shardReconnecting: [shardId: number];
  shardResume: [shardId: number, replayedEvents: number];
  stageInstanceCreate: [stageInstance: StageInstance];
  stageInstanceUpdate: [oldStageInstance: StageInstance | null, newStageInstance: StageInstance];
  stageInstanceDelete: [stageInstance: StageInstance];
  stickerCreate: [sticker: Sticker];
  stickerDelete: [sticker: Sticker];
  stickerUpdate: [oldSticker: Sticker, newSticker: Sticker];
}

export interface ClientOptions {
  shards?: number | number[] | 'auto';
  shardCount?: number;
  makeCache?: CacheFactory;
  /** @deprecated Use `makeCache` with a `LimitedCollection` for `MessageManager` instead. */
  messageCacheLifetime?: number;
  /** @deprecated Use `makeCache` with a `LimitedCollection` for `MessageManager` instead. */
  messageSweepInterval?: number;
  allowedMentions?: MessageMentionOptions;
  invalidRequestWarningInterval?: number;
  partials?: PartialTypes[];
  restWsBridgeTimeout?: number;
  restTimeOffset?: number;
  restRequestTimeout?: number;
  restGlobalRateLimit?: number;
  restSweepInterval?: number;
  retryLimit?: number;
  failIfNotExists?: boolean;
  userAgentSuffix?: string[];
  presence?: PresenceData;
  intents: BitFieldResolvable<IntentsString, number>;
  ws?: WebSocketOptions;
  http?: HTTPOptions;
  rejectOnRateLimit?: string[] | ((data: RateLimitData) => boolean | Promise<boolean>);
}

export type ClientPresenceStatus = 'online' | 'idle' | 'dnd';

export interface ClientPresenceStatusData {
  web?: ClientPresenceStatus;
  mobile?: ClientPresenceStatus;
  desktop?: ClientPresenceStatus;
}

export interface ClientUserEditData {
  username?: string;
  avatar?: BufferResolvable | Base64Resolvable | null;
}

export interface CloseEvent {
  wasClean: boolean;
  code: number;
  reason: string;
  target: WebSocket;
}

export type CollectorFilter<T extends unknown[]> = (...args: T) => boolean | Promise<boolean>;

export interface CollectorOptions<T extends unknown[]> {
  filter?: CollectorFilter<T>;
  time?: number;
  idle?: number;
  dispose?: boolean;
}

export interface CollectorResetTimerOptions {
  time?: number;
  idle?: number;
}

export type ColorResolvable =
  | 'DEFAULT'
  | 'WHITE'
  | 'AQUA'
  | 'GREEN'
  | 'BLUE'
  | 'YELLOW'
  | 'PURPLE'
  | 'LUMINOUS_VIVID_PINK'
  | 'FUCHSIA'
  | 'GOLD'
  | 'ORANGE'
  | 'RED'
  | 'GREY'
  | 'DARKER_GREY'
  | 'NAVY'
  | 'DARK_AQUA'
  | 'DARK_GREEN'
  | 'DARK_BLUE'
  | 'DARK_PURPLE'
  | 'DARK_VIVID_PINK'
  | 'DARK_GOLD'
  | 'DARK_ORANGE'
  | 'DARK_RED'
  | 'DARK_GREY'
  | 'LIGHT_GREY'
  | 'DARK_NAVY'
  | 'BLURPLE'
  | 'GREYPLE'
  | 'DARK_BUT_NOT_BLACK'
  | 'NOT_QUITE_BLACK'
  | 'RANDOM'
  | readonly [number, number, number]
  | number
  | HexColorString;

export interface CommandInteractionOption {
  name: string;
  type: ApplicationCommandOptionType;
  value?: string | number | boolean;
  options?: CommandInteractionOption[];
  user?: User;
  member?: GuildMember | APIInteractionDataResolvedGuildMember;
  channel?: GuildChannel | ThreadChannel | APIInteractionDataResolvedChannel;
  role?: Role | APIRole;
  message?: Message | APIMessage;
}

export interface CommandInteractionResolvedData {
  users?: Collection<Snowflake, User>;
  members?: Collection<Snowflake, GuildMember | APIInteractionDataResolvedGuildMember>;
  roles?: Collection<Snowflake, Role | APIRole>;
  channels?: Collection<Snowflake, Channel | APIInteractionDataResolvedChannel>;
  messages?: Collection<Snowflake, Message | APIMessage>;
}

export interface ConstantsClientApplicationAssetTypes {
  SMALL: 1;
  BIG: 2;
}

export interface ConstantsColors {
  DEFAULT: 0x000000;
  WHITE: 0xffffff;
  AQUA: 0x1abc9c;
  GREEN: 0x57f287;
  BLUE: 0x3498db;
  YELLOW: 0xfee75c;
  PURPLE: 0x9b59b6;
  LUMINOUS_VIVID_PINK: 0xe91e63;
  FUCHSIA: 0xeb459e;
  GOLD: 0xf1c40f;
  ORANGE: 0xe67e22;
  RED: 0xed4245;
  GREY: 0x95a5a6;
  NAVY: 0x34495e;
  DARK_AQUA: 0x11806a;
  DARK_GREEN: 0x1f8b4c;
  DARK_BLUE: 0x206694;
  DARK_PURPLE: 0x71368a;
  DARK_VIVID_PINK: 0xad1457;
  DARK_GOLD: 0xc27c0e;
  DARK_ORANGE: 0xa84300;
  DARK_RED: 0x992d22;
  DARK_GREY: 0x979c9f;
  DARKER_GREY: 0x7f8c8d;
  LIGHT_GREY: 0xbcc0c0;
  DARK_NAVY: 0x2c3e50;
  BLURPLE: 0x5865f2;
  GREYPLE: 0x99aab5;
  DARK_BUT_NOT_BLACK: 0x2c2f33;
  NOT_QUITE_BLACK: 0x23272a;
}

export interface ConstantsEvents {
  RATE_LIMIT: 'rateLimit';
  INVALID_REQUEST_WARNING: 'invalidRequestWarning';
  API_RESPONSE: 'apiResponse';
  API_REQUEST: 'apiRequest';
  CLIENT_READY: 'ready';
  APPLICATION_COMMAND_CREATE: 'applicationCommandCreate';
  APPLICATION_COMMAND_DELETE: 'applicationCommandDelete';
  APPLICATION_COMMAND_UPDATE: 'applicationCommandUpdate';
  GUILD_CREATE: 'guildCreate';
  GUILD_DELETE: 'guildDelete';
  GUILD_UPDATE: 'guildUpdate';
  INVITE_CREATE: 'inviteCreate';
  INVITE_DELETE: 'inviteDelete';
  GUILD_UNAVAILABLE: 'guildUnavailable';
  GUILD_MEMBER_ADD: 'guildMemberAdd';
  GUILD_MEMBER_REMOVE: 'guildMemberRemove';
  GUILD_MEMBER_UPDATE: 'guildMemberUpdate';
  GUILD_MEMBER_AVAILABLE: 'guildMemberAvailable';
  GUILD_MEMBERS_CHUNK: 'guildMembersChunk';
  GUILD_INTEGRATIONS_UPDATE: 'guildIntegrationsUpdate';
  GUILD_ROLE_CREATE: 'roleCreate';
  GUILD_ROLE_DELETE: 'roleDelete';
  GUILD_ROLE_UPDATE: 'roleUpdate';
  GUILD_EMOJI_CREATE: 'emojiCreate';
  GUILD_EMOJI_DELETE: 'emojiDelete';
  GUILD_EMOJI_UPDATE: 'emojiUpdate';
  GUILD_BAN_ADD: 'guildBanAdd';
  GUILD_BAN_REMOVE: 'guildBanRemove';
  CHANNEL_CREATE: 'channelCreate';
  CHANNEL_DELETE: 'channelDelete';
  CHANNEL_UPDATE: 'channelUpdate';
  CHANNEL_PINS_UPDATE: 'channelPinsUpdate';
  MESSAGE_CREATE: 'messageCreate';
  MESSAGE_DELETE: 'messageDelete';
  MESSAGE_UPDATE: 'messageUpdate';
  MESSAGE_BULK_DELETE: 'messageDeleteBulk';
  MESSAGE_REACTION_ADD: 'messageReactionAdd';
  MESSAGE_REACTION_REMOVE: 'messageReactionRemove';
  MESSAGE_REACTION_REMOVE_ALL: 'messageReactionRemoveAll';
  MESSAGE_REACTION_REMOVE_EMOJI: 'messageReactionRemoveEmoji';
  THREAD_CREATE: 'threadCreate';
  THREAD_DELETE: 'threadDelete';
  THREAD_UPDATE: 'threadUpdate';
  THREAD_LIST_SYNC: 'threadListSync';
  THREAD_MEMBER_UPDATE: 'threadMemberUpdate';
  THREAD_MEMBERS_UPDATE: 'threadMembersUpdate';
  USER_UPDATE: 'userUpdate';
  PRESENCE_UPDATE: 'presenceUpdate';
  VOICE_SERVER_UPDATE: 'voiceServerUpdate';
  VOICE_STATE_UPDATE: 'voiceStateUpdate';
  TYPING_START: 'typingStart';
  WEBHOOKS_UPDATE: 'webhookUpdate';
  INTERACTION_CREATE: 'interactionCreate';
  ERROR: 'error';
  WARN: 'warn';
  DEBUG: 'debug';
  SHARD_DISCONNECT: 'shardDisconnect';
  SHARD_ERROR: 'shardError';
  SHARD_RECONNECTING: 'shardReconnecting';
  SHARD_READY: 'shardReady';
  SHARD_RESUME: 'shardResume';
  INVALIDATED: 'invalidated';
  RAW: 'raw';
  STAGE_INSTANCE_CREATE: 'stageInstanceCreate';
  STAGE_INSTANCE_UPDATE: 'stageInstanceUpdate';
  STAGE_INSTANCE_DELETE: 'stageInstanceDelete';
  GUILD_STICKER_CREATE: 'stickerCreate';
  GUILD_STICKER_DELETE: 'stickerDelete';
  GUILD_STICKER_UPDATE: 'stickerUpdate';
}

export interface ConstantsOpcodes {
  DISPATCH: 0;
  HEARTBEAT: 1;
  IDENTIFY: 2;
  STATUS_UPDATE: 3;
  VOICE_STATE_UPDATE: 4;
  VOICE_GUILD_PING: 5;
  RESUME: 6;
  RECONNECT: 7;
  REQUEST_GUILD_MEMBERS: 8;
  INVALID_SESSION: 9;
  HELLO: 10;
  HEARTBEAT_ACK: 11;
}

export interface ConstantsShardEvents {
  CLOSE: 'close';
  DESTROYED: 'destroyed';
  INVALID_SESSION: 'invalidSession';
  READY: 'ready';
  RESUMED: 'resumed';
}

export interface ConstantsStatus {
  READY: 0;
  CONNECTING: 1;
  RECONNECTING: 2;
  IDLE: 3;
  NEARLY: 4;
  DISCONNECTED: 5;
}

export interface CreateRoleOptions extends RoleData {
  reason?: string;
}

export interface StageInstanceCreateOptions {
  topic: string;
  privacyLevel?: PrivacyLevel | number;
}

export interface CrosspostedChannel {
  channelId: Snowflake;
  guildId: Snowflake;
  type: keyof typeof ChannelTypes;
  name: string;
}

export type DateResolvable = Date | number | string;

export interface DeconstructedSnowflake {
  timestamp: number;
  readonly date: Date;
  workerId: number;
  processId: number;
  increment: number;
  binary: string;
}

export type DefaultMessageNotificationLevel = keyof typeof DefaultMessageNotificationLevels;

export type DynamicImageFormat = AllowedImageFormat | 'gif';

export interface EditGuildTemplateOptions {
  name?: string;
  description?: string;
}

export interface EmbedField {
  name: string;
  value: string;
  inline: boolean;
}

export interface EmbedFieldData {
  name: string;
  value: string;
  inline?: boolean;
}

export type EmojiIdentifierResolvable = string | EmojiResolvable;

export type EmojiResolvable = Snowflake | GuildEmoji | ReactionEmoji;

export interface ErrorEvent {
  error: unknown;
  message: string;
  type: string;
  target: WebSocket;
}

export interface EscapeMarkdownOptions {
  codeBlock?: boolean;
  inlineCode?: boolean;
  bold?: boolean;
  italic?: boolean;
  underline?: boolean;
  strikethrough?: boolean;
  spoiler?: boolean;
  inlineCodeContent?: boolean;
  codeBlockContent?: boolean;
}

export type ExplicitContentFilterLevel = keyof typeof ExplicitContentFilterLevels;

export interface FetchApplicationCommandOptions extends BaseFetchOptions {
  guildId?: Snowflake;
}

export interface FetchArchivedThreadOptions {
  type?: 'public' | 'private';
  fetchAll?: boolean;
  before?: ThreadChannelResolvable | DateResolvable;
  limit?: number;
}

export interface FetchBanOptions extends BaseFetchOptions {
  user: UserResolvable;
}

export interface FetchBansOptions {
  cache: boolean;
}

export interface FetchChannelOptions extends BaseFetchOptions {
  allowUnknownGuild?: boolean;
}

export interface FetchedThreads {
  threads: Collection<Snowflake, ThreadChannel>;
  hasMore?: boolean;
}

export interface FetchGuildOptions extends BaseFetchOptions {
  guild: GuildResolvable;
  withCounts?: boolean;
}

export interface FetchGuildsOptions {
  before?: Snowflake;
  after?: Snowflake;
  limit?: number;
}

interface FetchInviteOptions extends BaseFetchOptions {
  code: string;
}

interface FetchInvitesOptions {
  channelId?: GuildInvitableChannelResolvable;
  cache?: boolean;
}

export interface FetchMemberOptions extends BaseFetchOptions {
  user: UserResolvable;
}

export interface FetchMembersOptions {
  user?: UserResolvable | UserResolvable[];
  query?: string;
  limit?: number;
  withPresences?: boolean;
  time?: number;
  nonce?: string;
  force?: boolean;
}

export interface FetchReactionUsersOptions {
  limit?: number;
  after?: Snowflake;
}

export interface FetchThreadsOptions {
  archived?: FetchArchivedThreadOptions;
  active?: boolean;
}

export interface FileOptions {
  attachment: BufferResolvable | Stream;
  name?: string;
}

export interface GuildApplicationCommandPermissionData {
  id: Snowflake;
  permissions: ApplicationCommandPermissionData[];
}

export type GuildAuditLogsAction = keyof GuildAuditLogsActions;

export interface GuildAuditLogsActions {
  ALL?: null;
  GUILD_UPDATE?: number;
  CHANNEL_CREATE?: number;
  CHANNEL_UPDATE?: number;
  CHANNEL_DELETE?: number;
  CHANNEL_OVERWRITE_CREATE?: number;
  CHANNEL_OVERWRITE_UPDATE?: number;
  CHANNEL_OVERWRITE_DELETE?: number;
  MEMBER_KICK?: number;
  MEMBER_PRUNE?: number;
  MEMBER_BAN_ADD?: number;
  MEMBER_BAN_REMOVE?: number;
  MEMBER_UPDATE?: number;
  MEMBER_ROLE_UPDATE?: number;
  MEMBER_MOVE?: number;
  MEMBER_DISCONNECT?: number;
  BOT_ADD?: number;
  ROLE_CREATE?: number;
  ROLE_UPDATE?: number;
  ROLE_DELETE?: number;
  INVITE_CREATE?: number;
  INVITE_UPDATE?: number;
  INVITE_DELETE?: number;
  WEBHOOK_CREATE?: number;
  WEBHOOK_UPDATE?: number;
  WEBHOOK_DELETE?: number;
  EMOJI_CREATE?: number;
  EMOJI_UPDATE?: number;
  EMOJI_DELETE?: number;
  MESSAGE_DELETE?: number;
  MESSAGE_BULK_DELETE?: number;
  MESSAGE_PIN?: number;
  MESSAGE_UNPIN?: number;
  INTEGRATION_CREATE?: number;
  INTEGRATION_UPDATE?: number;
  INTEGRATION_DELETE?: number;
  STAGE_INSTANCE_CREATE?: number;
  STAGE_INSTANCE_UPDATE?: number;
  STAGE_INSTANCE_DELETE?: number;
  STICKER_CREATE?: number;
  STICKER_UPDATE?: number;
  STICKER_DELETE?: number;
  THREAD_CREATE?: number;
  THREAD_UPDATE?: number;
  THREAD_DELETE?: number;
}

export type GuildAuditLogsActionType = 'CREATE' | 'DELETE' | 'UPDATE' | 'ALL';

export interface GuildAuditLogsFetchOptions {
  before?: Snowflake | GuildAuditLogsEntry;
  limit?: number;
  user?: UserResolvable;
  type?: GuildAuditLogsAction | number;
}

export type GuildAuditLogsTarget = keyof GuildAuditLogsTargets;

export interface GuildAuditLogsTargets {
  ALL?: string;
  GUILD?: string;
  CHANNEL?: string;
  USER?: string;
  ROLE?: string;
  INVITE?: string;
  WEBHOOK?: string;
  EMOJI?: string;
  MESSAGE?: string;
  INTEGRATION?: string;
  STAGE_INSTANCE?: string;
  STICKER?: string;
  THREAD?: string;
  UNKNOWN?: string;
}

export type GuildBanResolvable = GuildBan | UserResolvable;

export interface GuildChannelOverwriteOptions {
  reason?: string;
  type?: number;
}

export type GuildChannelResolvable = Snowflake | GuildChannel | ThreadChannel;

export interface GuildChannelCreateOptions extends Omit<CategoryCreateChannelOptions, 'type'> {
  parent?: CategoryChannelResolvable;
  type?: ExcludeEnum<
    typeof ChannelTypes,
    'DM' | 'GROUP_DM' | 'UNKNOWN' | 'GUILD_PUBLIC_THREAD' | 'GUILD_NEWS_THREAD' | 'GUILD_PRIVATE_THREAD'
  >;
}

export interface GuildChannelCloneOptions extends GuildChannelCreateOptions {
  name?: string;
}

export interface GuildChannelOverwriteOptions {
  reason?: string;
  type?: number;
}

export interface GuildCreateOptions {
  afkChannelId?: Snowflake | number;
  afkTimeout?: number;
  channels?: PartialChannelData[];
  defaultMessageNotifications?: DefaultMessageNotificationLevel | number;
  explicitContentFilter?: ExplicitContentFilterLevel | number;
  icon?: BufferResolvable | Base64Resolvable | null;
  roles?: PartialRoleData[];
  systemChannelFlags?: SystemChannelFlagsResolvable;
  systemChannelId?: Snowflake | number;
  verificationLevel?: VerificationLevel | number;
}

export interface GuildWidgetSettings {
  enabled: boolean;
  channel: GuildChannel | null;
}

export interface GuildEditData {
  name?: string;
  verificationLevel?: VerificationLevel | number;
  explicitContentFilter?: ExplicitContentFilterLevel | number;
  defaultMessageNotifications?: DefaultMessageNotificationLevel | number;
  afkChannel?: VoiceChannelResolvable;
  systemChannel?: TextChannelResolvable;
  systemChannelFlags?: SystemChannelFlagsResolvable;
  afkTimeout?: number;
  icon?: BufferResolvable | Base64Resolvable | null;
  owner?: GuildMemberResolvable;
  splash?: BufferResolvable | Base64Resolvable | null;
  discoverySplash?: BufferResolvable | Base64Resolvable | null;
  banner?: BufferResolvable | Base64Resolvable | null;
  rulesChannel?: TextChannelResolvable;
  publicUpdatesChannel?: TextChannelResolvable;
  preferredLocale?: string;
  description?: string | null;
  features?: GuildFeatures[];
}

export interface GuildEmojiCreateOptions {
  roles?: Collection<Snowflake, Role> | RoleResolvable[];
  reason?: string;
}

export interface GuildEmojiEditData {
  name?: string;
  roles?: Collection<Snowflake, Role> | RoleResolvable[];
}

export interface GuildStickerCreateOptions {
  description?: string | null;
  reason?: string;
}

export interface GuildStickerEditData {
  name?: string;
  description?: string | null;
  tags?: string;
}

export type GuildFeatures =
  | 'ANIMATED_ICON'
  | 'BANNER'
  | 'COMMERCE'
  | 'COMMUNITY'
  | 'DISCOVERABLE'
  | 'FEATURABLE'
  | 'INVITE_SPLASH'
  | 'MEMBER_VERIFICATION_GATE_ENABLED'
  | 'NEWS'
  | 'PARTNERED'
  | 'PREVIEW_ENABLED'
  | 'VANITY_URL'
  | 'VERIFIED'
  | 'VIP_REGIONS'
  | 'WELCOME_SCREEN_ENABLED'
  | 'TICKETED_EVENTS_ENABLED'
  | 'MONETIZATION_ENABLED'
  | 'MORE_STICKERS'
  | 'THREE_DAY_THREAD_ARCHIVE'
  | 'SEVEN_DAY_THREAD_ARCHIVE'
  | 'PRIVATE_THREADS'
  | 'ROLE_ICONS';

export interface GuildMemberEditData {
  nick?: string | null;
  roles?: Collection<Snowflake, Role> | readonly RoleResolvable[];
  mute?: boolean;
  deaf?: boolean;
  channel?: GuildVoiceChannelResolvable | null;
}

export type GuildMemberResolvable = GuildMember | UserResolvable;

export type GuildResolvable = Guild | GuildChannel | GuildMember | GuildEmoji | Invite | Role | Snowflake;

export interface GuildPruneMembersOptions {
  count?: boolean;
  days?: number;
  dry?: boolean;
  reason?: string;
  roles?: RoleResolvable[];
}

export interface GuildWidgetSettingsData {
  enabled: boolean;
  channel: GuildChannelResolvable | null;
}

export interface GuildSearchMembersOptions {
  query: string;
  limit?: number;
  cache?: boolean;
}

export interface GuildListMembersOptions {
  after?: Snowflake;
  limit?: number;
  cache?: boolean;
}

export type GuildTemplateResolvable = string;

export type GuildVoiceChannelResolvable = VoiceChannel | StageChannel | Snowflake;

export type HexColorString = `#${string}`;

export interface HTTPAttachmentData {
  attachment: string | Buffer | Stream;
  name: string;
  file: Buffer | Stream;
}

export interface HTTPErrorData {
  json: unknown;
  files: HTTPAttachmentData[];
}

export interface HTTPOptions {
  agent?: Omit<AgentOptions, 'keepAlive'>;
  api?: string;
  version?: number;
  host?: string;
  cdn?: string;
  invite?: string;
  template?: string;
  headers?: Record<string, string>;
}

export interface ImageURLOptions extends Omit<StaticImageURLOptions, 'format'> {
  dynamic?: boolean;
  format?: DynamicImageFormat;
}

export interface IntegrationAccount {
  id: string | Snowflake;
  name: string;
}

export type IntegrationType = 'twitch' | 'youtube' | 'discord';

export interface InteractionCollectorOptions<T extends Interaction> extends CollectorOptions<[T]> {
  channel?: TextBasedChannels;
  componentType?: MessageComponentType | MessageComponentTypes;
  guild?: Guild;
  interactionType?: InteractionType | InteractionTypes;
  max?: number;
  maxComponents?: number;
  maxUsers?: number;
  message?: Message | APIMessage;
}

export interface ButtonInteractionCollectorOptions<Cached = boolean>
  extends MessageComponentCollectorOptions<
    Cached extends true ? CachedInteraction<ButtonInteraction> : ButtonInteraction
  > {
  componentType: 'BUTTON' | MessageComponentTypes.BUTTON;
}

export interface SelectMenuInteractionCollectorOptions<Cached = boolean>
  extends MessageComponentCollectorOptions<
    Cached extends true ? CachedInteraction<SelectMenuInteraction> : SelectMenuInteraction
  > {
  componentType: 'SELECT_MENU' | MessageComponentTypes.SELECT_MENU;
}

export interface MessageInteractionCollectorOptions<Cached = boolean>
  extends MessageComponentCollectorOptions<
    Cached extends true ? CachedInteraction<MessageComponentInteraction> : MessageComponentInteraction
  > {
  componentType: 'ACTION_ROW' | MessageComponentTypes.ACTION_ROW;
}

export type InteractionCollectorOptionsResolvable<Cached = boolean> =
  | MessageInteractionCollectorOptions<Cached>
  | SelectMenuInteractionCollectorOptions<Cached>
  | ButtonInteractionCollectorOptions<Cached>;

export interface InteractionDeferReplyOptions {
  ephemeral?: boolean;
  fetchReply?: boolean;
}

export type InteractionDeferUpdateOptions = Omit<InteractionDeferReplyOptions, 'ephemeral'>;

export interface InteractionReplyOptions extends Omit<WebhookMessageOptions, 'username' | 'avatarURL'> {
  ephemeral?: boolean;
  fetchReply?: boolean;
}

export type InteractionResponseType = keyof typeof InteractionResponseTypes;

export type InteractionType = keyof typeof InteractionTypes;

export interface InteractionUpdateOptions extends MessageEditOptions {
  fetchReply?: boolean;
}

export type IntentsString =
  | 'GUILDS'
  | 'GUILD_MEMBERS'
  | 'GUILD_BANS'
  | 'GUILD_EMOJIS_AND_STICKERS'
  | 'GUILD_INTEGRATIONS'
  | 'GUILD_WEBHOOKS'
  | 'GUILD_INVITES'
  | 'GUILD_VOICE_STATES'
  | 'GUILD_PRESENCES'
  | 'GUILD_MESSAGES'
  | 'GUILD_MESSAGE_REACTIONS'
  | 'GUILD_MESSAGE_TYPING'
  | 'DIRECT_MESSAGES'
  | 'DIRECT_MESSAGE_REACTIONS'
  | 'DIRECT_MESSAGE_TYPING';

export interface InviteGenerationOptions {
  permissions?: PermissionResolvable;
  guild?: GuildResolvable;
  disableGuildSelect?: boolean;
  scopes: InviteScope[];
}

export type GuildInvitableChannelResolvable =
  | TextChannel
  | VoiceChannel
  | NewsChannel
  | StoreChannel
  | StageChannel
  | Snowflake;

export interface CreateInviteOptions {
  temporary?: boolean;
  maxAge?: number;
  maxUses?: number;
  unique?: boolean;
  reason?: string;
  targetApplication?: ApplicationResolvable;
  targetUser?: UserResolvable;
  targetType?: InviteTargetType;
}

export type IntegrationExpireBehaviors = 'REMOVE_ROLE' | 'KICK';

export type InviteResolvable = string;

export type InviteScope =
  | 'applications.builds.read'
  | 'applications.commands'
  | 'applications.entitlements'
  | 'applications.store.update'
  | 'bot'
  | 'connections'
  | 'email'
  | 'identify'
  | 'guilds'
  | 'guilds.join'
  | 'gdm.join'
  | 'webhook.incoming';

export interface LifetimeFilterOptions<K, V> {
  excludeFromSweep?: (value: V, key: K, collection: LimitedCollection<K, V>) => boolean;
  getComparisonTimestamp?: (value: V, key: K, collection: LimitedCollection<K, V>) => number;
  lifetime?: number;
}

export interface MakeErrorOptions {
  name: string;
  message: string;
  stack: string;
}

export type MemberMention = UserMention | `<@!${Snowflake}>`;

export type MembershipState = keyof typeof MembershipStates;

export type MessageActionRowComponent = MessageButton | MessageSelectMenu;

export type MessageActionRowComponentOptions =
  | (Required<BaseMessageComponentOptions> & MessageButtonOptions)
  | (Required<BaseMessageComponentOptions> & MessageSelectMenuOptions);

export type MessageActionRowComponentResolvable = MessageActionRowComponent | MessageActionRowComponentOptions;

export interface MessageActionRowOptions extends BaseMessageComponentOptions {
  components: MessageActionRowComponentResolvable[];
}

export interface MessageActivity {
  partyId: string;
  type: number;
}

export interface BaseButtonOptions extends BaseMessageComponentOptions {
  disabled?: boolean;
  emoji?: EmojiIdentifierResolvable;
  label?: string;
}

export interface LinkButtonOptions extends BaseButtonOptions {
  style: 'LINK' | MessageButtonStyles.LINK;
  url: string;
}

export interface InteractionButtonOptions extends BaseButtonOptions {
  style: ExcludeEnum<typeof MessageButtonStyles, 'LINK'>;
  customId: string;
}

export type MessageButtonOptions = InteractionButtonOptions | LinkButtonOptions;

export type MessageButtonStyle = keyof typeof MessageButtonStyles;

export type MessageButtonStyleResolvable = MessageButtonStyle | MessageButtonStyles;

export interface MessageCollectorOptions extends CollectorOptions<[Message]> {
  max?: number;
  maxProcessed?: number;
}

export type MessageComponent = BaseMessageComponent | MessageActionRow | MessageButton | MessageSelectMenu;

export type MessageComponentCollectorOptions<T extends MessageComponentInteraction> = Omit<
  InteractionCollectorOptions<T>,
  'channel' | 'message' | 'guild' | 'interactionType'
>;

export type MessageComponentOptions =
  | BaseMessageComponentOptions
  | MessageActionRowOptions
  | MessageButtonOptions
  | MessageSelectMenuOptions;

export type MessageComponentType = keyof typeof MessageComponentTypes;

export type MessageComponentTypeResolvable = MessageComponentType | MessageComponentTypes;

export interface MessageEditOptions {
  attachments?: MessageAttachment[];
  content?: string | null;
  embeds?: (MessageEmbed | MessageEmbedOptions | APIEmbed)[] | null;
  files?: (FileOptions | BufferResolvable | Stream | MessageAttachment)[];
  flags?: BitFieldResolvable<MessageFlagsString, number>;
  allowedMentions?: MessageMentionOptions;
  components?: (MessageActionRow | (Required<BaseMessageComponentOptions> & MessageActionRowOptions))[];
}

export interface MessageEmbedAuthor {
  name: string;
  url?: string;
  iconURL?: string;
  proxyIconURL?: string;
}

export interface MessageEmbedFooter {
  text: string;
  iconURL?: string;
  proxyIconURL?: string;
}

export interface MessageEmbedImage {
  url: string;
  proxyURL?: string;
  height?: number;
  width?: number;
}

export interface MessageEmbedOptions {
  title?: string;
  description?: string;
  url?: string;
  timestamp?: Date | number;
  color?: ColorResolvable;
  fields?: EmbedFieldData[];
  author?: Partial<MessageEmbedAuthor> & { icon_url?: string; proxy_icon_url?: string };
  thumbnail?: Partial<MessageEmbedThumbnail> & { proxy_url?: string };
  image?: Partial<MessageEmbedImage> & { proxy_url?: string };
  video?: Partial<MessageEmbedVideo> & { proxy_url?: string };
  footer?: Partial<MessageEmbedFooter> & { icon_url?: string; proxy_icon_url?: string };
}

export interface MessageEmbedProvider {
  name: string;
  url: string;
}

export interface MessageEmbedThumbnail {
  url: string;
  proxyURL?: string;
  height?: number;
  width?: number;
}

export interface MessageEmbedVideo {
  url?: string;
  proxyURL?: string;
  height?: number;
  width?: number;
}

export interface MessageEvent {
  data: WebSocket.Data;
  type: string;
  target: WebSocket;
}

export type MessageFlagsString =
  | 'CROSSPOSTED'
  | 'IS_CROSSPOST'
  | 'SUPPRESS_EMBEDS'
  | 'SOURCE_MESSAGE_DELETED'
  | 'URGENT'
  | 'HAS_THREAD'
  | 'EPHEMERAL'
  | 'LOADING';

export interface MessageInteraction {
  id: Snowflake;
  type: InteractionType;
  commandName: string;
  user: User;
}

export interface MessageMentionsHasOptions {
  ignoreDirect?: boolean;
  ignoreRoles?: boolean;
  ignoreEveryone?: boolean;
}

export interface MessageMentionOptions {
  parse?: MessageMentionTypes[];
  roles?: Snowflake[];
  users?: Snowflake[];
  repliedUser?: boolean;
}

export type MessageMentionTypes = 'roles' | 'users' | 'everyone';

export interface MessageOptions {
  tts?: boolean;
  nonce?: string | number;
  content?: string | null;
  embeds?: (MessageEmbed | MessageEmbedOptions | APIEmbed)[];
  components?: (MessageActionRow | (Required<BaseMessageComponentOptions> & MessageActionRowOptions))[];
  allowedMentions?: MessageMentionOptions;
  files?: (FileOptions | BufferResolvable | Stream | MessageAttachment)[];
  reply?: ReplyOptions;
  stickers?: StickerResolvable[];
  attachments?: MessageAttachment[];
}

export type MessageReactionResolvable =
  | MessageReaction
  | Snowflake
  | `${string}:${Snowflake}`
  | `<:${string}:${Snowflake}>`
  | `<a:${string}:${Snowflake}>`
  | string;

export interface MessageReference {
  channelId: Snowflake;
  guildId: Snowflake | undefined;
  messageId: Snowflake | undefined;
}

export type MessageResolvable = Message | Snowflake;

export interface MessageSelectMenuOptions extends BaseMessageComponentOptions {
  customId?: string;
  disabled?: boolean;
  maxValues?: number;
  minValues?: number;
  options?: MessageSelectOptionData[];
  placeholder?: string;
}

export interface MessageSelectOption {
  default: boolean;
  description: string | null;
  emoji: APIPartialEmoji | null;
  label: string;
  value: string;
}

export interface MessageSelectOptionData {
  default?: boolean;
  description?: string;
  emoji?: EmojiIdentifierResolvable;
  label: string;
  value: string;
}

export type MessageTarget =
  | Interaction
  | InteractionWebhook
  | TextBasedChannels
  | User
  | GuildMember
  | Webhook
  | WebhookClient
  | Message
  | MessageManager;

export type MessageType = keyof typeof MessageTypes;

export type MFALevel = keyof typeof MFALevels;

export interface MultipleShardRespawnOptions {
  shardDelay?: number;
  respawnDelay?: number;
  timeout?: number;
}

export interface MultipleShardSpawnOptions {
  amount?: number | 'auto';
  delay?: number;
  timeout?: number;
}

export type NSFWLevel = keyof typeof NSFWLevels;

export interface OverwriteData {
  allow?: PermissionResolvable;
  deny?: PermissionResolvable;
  id: GuildMemberResolvable | RoleResolvable;
  type?: OverwriteType;
}

export type OverwriteResolvable = PermissionOverwrites | OverwriteData;

export type OverwriteType = 'member' | 'role';

export type PermissionFlags = Record<PermissionString, bigint>;

export type PermissionOverwriteOptions = Partial<Record<PermissionString, boolean | null>>;

export type PermissionResolvable = BitFieldResolvable<PermissionString, bigint>;

export type PermissionOverwriteResolvable = UserResolvable | RoleResolvable | PermissionOverwrites;

export type PermissionString =
  | 'CREATE_INSTANT_INVITE'
  | 'KICK_MEMBERS'
  | 'BAN_MEMBERS'
  | 'ADMINISTRATOR'
  | 'MANAGE_CHANNELS'
  | 'MANAGE_GUILD'
  | 'ADD_REACTIONS'
  | 'VIEW_AUDIT_LOG'
  | 'PRIORITY_SPEAKER'
  | 'STREAM'
  | 'VIEW_CHANNEL'
  | 'SEND_MESSAGES'
  | 'SEND_TTS_MESSAGES'
  | 'MANAGE_MESSAGES'
  | 'EMBED_LINKS'
  | 'ATTACH_FILES'
  | 'READ_MESSAGE_HISTORY'
  | 'MENTION_EVERYONE'
  | 'USE_EXTERNAL_EMOJIS'
  | 'VIEW_GUILD_INSIGHTS'
  | 'CONNECT'
  | 'SPEAK'
  | 'MUTE_MEMBERS'
  | 'DEAFEN_MEMBERS'
  | 'MOVE_MEMBERS'
  | 'USE_VAD'
  | 'CHANGE_NICKNAME'
  | 'MANAGE_NICKNAMES'
  | 'MANAGE_ROLES'
  | 'MANAGE_WEBHOOKS'
  | 'MANAGE_EMOJIS_AND_STICKERS'
  | 'USE_APPLICATION_COMMANDS'
  | 'REQUEST_TO_SPEAK'
  | 'MANAGE_THREADS'
  | 'USE_PUBLIC_THREADS'
  | 'CREATE_PUBLIC_THREADS'
  | 'USE_PRIVATE_THREADS'
  | 'CREATE_PRIVATE_THREADS'
  | 'USE_EXTERNAL_STICKERS'
  | 'SEND_MESSAGES_IN_THREADS'
  | 'START_EMBEDDED_ACTIVITIES';

export type RecursiveArray<T> = ReadonlyArray<T | RecursiveArray<T>>;

export type RecursiveReadonlyArray<T> = ReadonlyArray<T | RecursiveReadonlyArray<T>>;

export interface PartialRecipient {
  username: string;
}

export type PremiumTier = keyof typeof PremiumTiers;

export interface PresenceData {
  status?: PresenceStatusData;
  afk?: boolean;
  activities?: ActivitiesOptions[];
  shardId?: number | number[];
}

export type PresenceResolvable = Presence | UserResolvable | Snowflake;

export interface PartialChannelData {
  id?: Snowflake | number;
  parentId?: Snowflake | number;
  type?: ExcludeEnum<
    typeof ChannelTypes,
    | 'DM'
    | 'GROUP_DM'
    | 'GUILD_NEWS'
    | 'GUILD_STORE'
    | 'UNKNOWN'
    | 'GUILD_NEWS_THREAD'
    | 'GUILD_PUBLIC_THREAD'
    | 'GUILD_PRIVATE_THREAD'
    | 'GUILD_STAGE_VOICE'
  >;
  name: string;
  topic?: string;
  nsfw?: boolean;
  bitrate?: number;
  userLimit?: number;
  rtcRegion?: string | null;
  permissionOverwrites?: PartialOverwriteData[];
  rateLimitPerUser?: number;
}

export type Partialize<
  T extends AllowedPartial,
  N extends keyof T | null = null,
  M extends keyof T | null = null,
  E extends keyof T | '' = '',
> = {
  readonly client: Client;
  id: Snowflake;
  partial: true;
} & {
  [K in keyof Omit<T, 'client' | 'id' | 'partial' | E>]: K extends N ? null : K extends M ? T[K] | null : T[K];
};

export interface PartialDMChannel extends Partialize<DMChannel, null, null, 'lastMessageId'> {
  lastMessageId: undefined;
}

export interface PartialGuildMember extends Partialize<GuildMember, 'joinedAt' | 'joinedTimestamp'> {}

export interface PartialMessage
  extends Partialize<Message, 'type' | 'system' | 'pinned' | 'tts', 'content' | 'cleanContent' | 'author'> {}

export interface PartialMessageReaction extends Partialize<MessageReaction, 'count'> {}

export interface PartialOverwriteData {
  id: Snowflake | number;
  type?: OverwriteType;
  allow?: PermissionResolvable;
  deny?: PermissionResolvable;
}

export interface PartialRoleData extends RoleData {
  id?: Snowflake | number;
}

export type PartialTypes = 'USER' | 'CHANNEL' | 'GUILD_MEMBER' | 'MESSAGE' | 'REACTION';

export interface PartialUser extends Partialize<User, 'username' | 'tag' | 'discriminator'> {}

export type PresenceStatusData = ClientPresenceStatus | 'invisible';

export type PresenceStatus = PresenceStatusData | 'offline';

export type PrivacyLevel = keyof typeof PrivacyLevels;

export interface RateLimitData {
  timeout: number;
  limit: number;
  method: string;
  path: string;
  route: string;
  global: boolean;
}

export interface InvalidRequestWarningData {
  count: number;
  remainingTime: number;
}

export interface ReactionCollectorOptions extends CollectorOptions<[MessageReaction, User]> {
  max?: number;
  maxEmojis?: number;
  maxUsers?: number;
}

export interface ReplyOptions {
  messageReference: MessageResolvable;
  failIfNotExists?: boolean;
}

export interface ReplyMessageOptions extends Omit<MessageOptions, 'reply'> {
  failIfNotExists?: boolean;
}

export interface ResolvedOverwriteOptions {
  allow: Permissions;
  deny: Permissions;
}

export interface RoleData {
  name?: string;
  color?: ColorResolvable;
  hoist?: boolean;
  position?: number;
  permissions?: PermissionResolvable;
  mentionable?: boolean;
  icon?: BufferResolvable | Base64Resolvable | EmojiResolvable | null;
  unicodeEmoji?: string | null;
}

export type RoleMention = '@everyone' | `<@&${Snowflake}>`;

export interface RolePosition {
  role: RoleResolvable;
  position: number;
}

export type RoleResolvable = Role | Snowflake;

export interface RoleTagData {
  botId?: Snowflake;
  integrationId?: Snowflake;
  premiumSubscriberRole?: true;
}

export interface SetChannelPositionOptions {
  relative?: boolean;
  reason?: string;
}

export interface SetParentOptions {
  lockPermissions?: boolean;
  reason?: string;
}

export interface SetRolePositionOptions {
  relative?: boolean;
  reason?: string;
}

export type ShardingManagerMode = 'process' | 'worker';

export interface ShardingManagerOptions {
  totalShards?: number | 'auto';
  shardList?: number[] | 'auto';
  mode?: ShardingManagerMode;
  respawn?: boolean;
  shardArgs?: string[];
  token?: string;
  execArgv?: string[];
}

export { Snowflake };

export interface SplitOptions {
  maxLength?: number;
  char?: string | string[] | RegExp | RegExp[];
  prepend?: string;
  append?: string;
}

export interface StaticImageURLOptions {
  format?: AllowedImageFormat;
  size?: AllowedImageSize;
}

export type StageInstanceResolvable = StageInstance | Snowflake;

export interface StartThreadOptions {
  name: string;
  autoArchiveDuration: ThreadAutoArchiveDuration;
  reason?: string;
}

export type Status = number;

export type StickerFormatType = keyof typeof StickerFormatTypes;

export type StickerResolvable = Sticker | Snowflake;

export type StickerType = keyof typeof StickerTypes;

export type SystemChannelFlagsString =
  | 'SUPPRESS_JOIN_NOTIFICATIONS'
  | 'SUPPRESS_PREMIUM_SUBSCRIPTIONS'
  | 'SUPPRESS_GUILD_REMINDER_NOTIFICATIONS';

export type SystemChannelFlagsResolvable = BitFieldResolvable<SystemChannelFlagsString, number>;

export type SystemMessageType = Exclude<
  MessageType,
  'DEFAULT' | 'REPLY' | 'APPLICATION_COMMAND' | 'CONTEXT_MENU_COMMAND'
>;

export type StageChannelResolvable = StageChannel | Snowflake;

export interface StageInstanceEditOptions {
  topic?: string;
  privacyLevel?: PrivacyLevel | number;
}

export type SweepFilter<K, V> = (
  collection: LimitedCollection<K, V>,
) => ((value: V, key: K, collection: LimitedCollection<K, V>) => boolean) | null;

export interface LimitedCollectionOptions<K, V> {
  maxSize?: number;
  keepOverLimit?: (value: V, key: K, collection: LimitedCollection<K, V>) => boolean;
  sweepFilter?: SweepFilter<K, V>;
  sweepInterval?: number;
}

export type TextBasedChannels = PartialDMChannel | DMChannel | TextChannel | NewsChannel | ThreadChannel;

export type TextBasedChannelTypes = TextBasedChannels['type'];

export type TextChannelResolvable = Snowflake | TextChannel;

export type ThreadAutoArchiveDuration = 60 | 1440 | 4320 | 10080 | 'MAX';

export type ThreadChannelResolvable = ThreadChannel | Snowflake;

export type ThreadChannelTypes = 'GUILD_NEWS_THREAD' | 'GUILD_PUBLIC_THREAD' | 'GUILD_PRIVATE_THREAD';

export interface ThreadCreateOptions<AllowedThreadType> extends StartThreadOptions {
  startMessage?: MessageResolvable;
  type?: AllowedThreadType;
  invitable?: AllowedThreadType extends 'GUILD_PRIVATE_THREAD' | 12 ? boolean : never;
}

export interface ThreadEditData {
  name?: string;
  archived?: boolean;
  autoArchiveDuration?: ThreadAutoArchiveDuration;
  rateLimitPerUser?: number;
  locked?: boolean;
  invitable?: boolean;
}

export type ThreadMemberFlagsString = '';

export type ThreadMemberResolvable = ThreadMember | UserResolvable;

export type UserFlagsString =
  | 'DISCORD_EMPLOYEE'
  | 'PARTNERED_SERVER_OWNER'
  | 'HYPESQUAD_EVENTS'
  | 'BUGHUNTER_LEVEL_1'
  | 'HOUSE_BRAVERY'
  | 'HOUSE_BRILLIANCE'
  | 'HOUSE_BALANCE'
  | 'EARLY_SUPPORTER'
  | 'TEAM_USER'
  | 'BUGHUNTER_LEVEL_2'
  | 'VERIFIED_BOT'
  | 'EARLY_VERIFIED_BOT_DEVELOPER'
  | 'DISCORD_CERTIFIED_MODERATOR';

export type UserMention = `<@${Snowflake}>`;

export type UserResolvable = User | Snowflake | Message | GuildMember | ThreadMember;

export interface Vanity {
  code: string | null;
  uses: number;
}

export type VerificationLevel = keyof typeof VerificationLevels;

export type VoiceBasedChannelTypes = 'GUILD_VOICE' | 'GUILD_STAGE_VOICE';

export type VoiceChannelResolvable = Snowflake | VoiceChannel;

export type WebhookClientData = WebhookClientDataIdWithToken | WebhookClientDataURL;

export interface WebhookClientDataIdWithToken {
  id: Snowflake;
  token: string;
}

export interface WebhookClientDataURL {
  url: string;
}

export type WebhookClientOptions = Pick<
  ClientOptions,
  'allowedMentions' | 'restTimeOffset' | 'restRequestTimeout' | 'retryLimit' | 'http'
>;

export interface WebhookEditData {
  name?: string;
  avatar?: BufferResolvable | null;
  channel?: GuildTextChannelResolvable;
}

export type WebhookEditMessageOptions = Pick<
  WebhookMessageOptions,
  'content' | 'embeds' | 'files' | 'allowedMentions' | 'components' | 'attachments' | 'threadId'
>;

export interface WebhookFetchMessageOptions {
  cache?: boolean;
  threadId?: Snowflake;
}

export interface WebhookMessageOptions extends Omit<MessageOptions, 'reply'> {
  username?: string;
  avatarURL?: string;
  threadId?: Snowflake;
}

export type WebhookType = keyof typeof WebhookTypes;

export interface WebSocketOptions {
  large_threshold?: number;
  compress?: boolean;
  properties?: WebSocketProperties;
}

export interface WebSocketProperties {
  $os?: string;
  $browser?: string;
  $device?: string;
}

export interface WidgetActivity {
  name: string;
}

export interface WidgetChannel {
  id: Snowflake;
  name: string;
  position: number;
}

export interface WelcomeChannelData {
  description: string;
  channel: TextChannel | NewsChannel | StoreChannel | Snowflake;
  emoji?: EmojiIdentifierResolvable;
}

export interface WelcomeScreenEditData {
  enabled?: boolean;
  description?: string;
  welcomeChannels?: WelcomeChannelData[];
}

export type WSEventType =
  | 'READY'
  | 'RESUMED'
  | 'APPLICATION_COMMAND_CREATE'
  | 'APPLICATION_COMMAND_DELETE'
  | 'APPLICATION_COMMAND_UPDATE'
  | 'GUILD_CREATE'
  | 'GUILD_DELETE'
  | 'GUILD_UPDATE'
  | 'INVITE_CREATE'
  | 'INVITE_DELETE'
  | 'GUILD_MEMBER_ADD'
  | 'GUILD_MEMBER_REMOVE'
  | 'GUILD_MEMBER_UPDATE'
  | 'GUILD_MEMBERS_CHUNK'
  | 'GUILD_ROLE_CREATE'
  | 'GUILD_ROLE_DELETE'
  | 'GUILD_ROLE_UPDATE'
  | 'GUILD_BAN_ADD'
  | 'GUILD_BAN_REMOVE'
  | 'GUILD_EMOJIS_UPDATE'
  | 'GUILD_INTEGRATIONS_UPDATE'
  | 'CHANNEL_CREATE'
  | 'CHANNEL_DELETE'
  | 'CHANNEL_UPDATE'
  | 'CHANNEL_PINS_UPDATE'
  | 'MESSAGE_CREATE'
  | 'MESSAGE_DELETE'
  | 'MESSAGE_UPDATE'
  | 'MESSAGE_DELETE_BULK'
  | 'MESSAGE_REACTION_ADD'
  | 'MESSAGE_REACTION_REMOVE'
  | 'MESSAGE_REACTION_REMOVE_ALL'
  | 'MESSAGE_REACTION_REMOVE_EMOJI'
  | 'THREAD_CREATE'
  | 'THREAD_UPDATE'
  | 'THREAD_DELETE'
  | 'THREAD_LIST_SYNC'
  | 'THREAD_MEMBER_UPDATE'
  | 'THREAD_MEMBERS_UPDATE'
  | 'USER_UPDATE'
  | 'PRESENCE_UPDATE'
  | 'TYPING_START'
  | 'VOICE_STATE_UPDATE'
  | 'VOICE_SERVER_UPDATE'
  | 'WEBHOOKS_UPDATE'
  | 'INTERACTION_CREATE'
  | 'STAGE_INSTANCE_CREATE'
  | 'STAGE_INSTANCE_UPDATE'
  | 'STAGE_INSTANCE_DELETE'
  | 'GUILD_STICKERS_UPDATE';

export type Serialized<T> = T extends symbol | bigint | (() => any)
  ? never
  : T extends number | string | boolean | undefined
  ? T
  : T extends { toJSON(): infer R }
  ? R
  : T extends ReadonlyArray<infer V>
  ? Serialized<V>[]
  : T extends ReadonlyMap<unknown, unknown> | ReadonlySet<unknown>
  ? {}
  : { [K in keyof T]: Serialized<T[K]> };

//#endregion

//#region Voice

/**
 * @internal Use `DiscordGatewayAdapterLibraryMethods` from `@discordjs/voice` instead.
 */
export interface InternalDiscordGatewayAdapterLibraryMethods {
  onVoiceServerUpdate(data: GatewayVoiceServerUpdateDispatchData): void;
  onVoiceStateUpdate(data: GatewayVoiceStateUpdateDispatchData): void;
  destroy(): void;
}

/**
 * @internal Use `DiscordGatewayAdapterImplementerMethods` from `@discordjs/voice` instead.
 */
export interface InternalDiscordGatewayAdapterImplementerMethods {
  sendPayload(payload: unknown): boolean;
  destroy(): void;
}

/**
 * @internal Use `DiscordGatewayAdapterCreator` from `@discordjs/voice` instead.
 */
export type InternalDiscordGatewayAdapterCreator = (
  methods: InternalDiscordGatewayAdapterLibraryMethods,
) => InternalDiscordGatewayAdapterImplementerMethods;

//#endregion<|MERGE_RESOLUTION|>--- conflicted
+++ resolved
@@ -270,7 +270,7 @@
 
 export type GuildCacheMessage<Cached extends GuildCacheState> = CacheTypeReducer<
   Cached,
-  GuildMessage<Cached> & Message,
+  Message<true>,
   APIMessage,
   Message | APIMessage,
   Message | APIMessage
@@ -307,23 +307,6 @@
   private transformResolved(resolved: APIApplicationCommandInteractionData['resolved']): CommandInteractionResolvedData;
 }
 
-<<<<<<< HEAD
-=======
-export interface InteractionResponsesResolvable {
-  inGuild(): this is InteractionResponses<'present'> & this;
-  inCachedGuild(): this is InteractionResponses<'cached'> & this;
-  inRawGuild(): this is InteractionResponses<'raw'> & this;
-}
-
-export type CacheHelper<
-  T extends Interaction,
-  Cached extends GuildCacheState,
-> = T extends InteractionResponsesResolvable ? InteractionResponses<Cached> & T : GuildInteraction<Cached> & T;
-
-export type CachedInteraction<T extends Interaction = Interaction> = CacheHelper<T, 'cached'>;
-export type RawInteraction<T extends Interaction = Interaction> = CacheHelper<T, 'raw'>;
-export type PresentInteraction<T extends Interaction = Interaction> = CacheHelper<T, 'present'>;
->>>>>>> 3fdcc3ab
 export abstract class BaseGuild extends Base {
   protected constructor(client: Client, data: RawBaseGuildData);
   public readonly createdAt: Date;
@@ -1253,10 +1236,11 @@
   ? ConditionalInteractionCollectorType<MappedInteractionCollectorOptions<Cached>[T]>
   : InteractionCollector<MessageComponentInteraction>;
 
-export type InteractionExtractor<T extends MessageComponentType | MessageComponentTypes | undefined> = T extends
-  | MessageComponentType
-  | MessageComponentTypes
-  ? MappedInteractionCollectorOptions<false>[T] extends InteractionCollectorOptions<infer Item>
+export type InteractionExtractor<
+  T extends MessageComponentType | MessageComponentTypes | undefined,
+  C extends boolean = false,
+> = T extends MessageComponentType | MessageComponentTypes
+  ? MappedInteractionCollectorOptions<C>[T] extends InteractionCollectorOptions<infer Item>
     ? Item
     : never
   : MessageComponentInteraction;
@@ -1274,22 +1258,8 @@
 
 export type GuildTextBasedChannel = Exclude<TextBasedChannels, PartialDMChannel | DMChannel>;
 
-export type CachedMessage = GuildMessage<'cached'> & Message;
-export interface GuildMessage<Cached extends GuildCacheState = GuildCacheState> {
-  awaitMessageComponent<
-    T extends MessageComponentType | MessageComponentTypes | undefined = MessageComponentTypes.ACTION_ROW,
-  >(
-    options?: AwaitMessageCollectorOptionsParams<T>,
-  ): Promise<InteractionResponses<Cached> & InteractionExtractor<T>>;
-
-  createMessageComponentCollector<T extends MessageComponentType | MessageComponentTypes | undefined = undefined>(
-    options?: MessageCollectorOptionsParams<T>,
-  ): InteractionCollectorReturnType<T, true>;
-
-  readonly channel: CacheTypeReducer<Cached, GuildTextBasedChannel>;
-}
-
-export class Message extends Base {
+export class Message<Cached extends boolean = boolean> extends Base {
+  private readonly _cacheType: Cached;
   private constructor(client: Client, data: RawMessageData);
   private _patch(data: RawPartialMessageData | RawMessageData): void;
 
@@ -1297,7 +1267,7 @@
   public applicationId: Snowflake | null;
   public attachments: Collection<Snowflake, MessageAttachment>;
   public author: User;
-  public readonly channel: TextBasedChannels;
+  readonly channel: If<Cached, GuildTextBasedChannel, TextBasedChannels>;
   public channelId: Snowflake;
   public readonly cleanContent: string;
   public components: MessageActionRow[];
@@ -1333,14 +1303,14 @@
   public webhookId: Snowflake | null;
   public flags: Readonly<MessageFlags>;
   public reference: MessageReference | null;
-  public awaitMessageComponent<
+  awaitMessageComponent<
     T extends MessageComponentType | MessageComponentTypes | undefined = MessageComponentTypes.ACTION_ROW,
-  >(options?: AwaitMessageCollectorOptionsParams<T>): Promise<InteractionExtractor<T>>;
+  >(options?: AwaitMessageCollectorOptionsParams<T>): Promise<InteractionExtractor<T, Cached>>;
   public awaitReactions(options?: AwaitReactionsOptions): Promise<Collection<Snowflake | string, MessageReaction>>;
   public createReactionCollector(options?: ReactionCollectorOptions): ReactionCollector;
-  public createMessageComponentCollector<
-    T extends MessageComponentType | MessageComponentTypes | undefined = undefined,
-  >(options?: MessageCollectorOptionsParams<T>): InteractionCollectorReturnType<T>;
+  createMessageComponentCollector<T extends MessageComponentType | MessageComponentTypes | undefined = undefined>(
+    options?: MessageCollectorOptionsParams<T>,
+  ): InteractionCollectorReturnType<T, Cached>;
   public delete(): Promise<Message>;
   public edit(content: string | MessageEditOptions | MessagePayload): Promise<Message>;
   public equals(message: Message, rawData: unknown): boolean;
@@ -1358,7 +1328,7 @@
   public toJSON(): unknown;
   public toString(): string;
   public unpin(): Promise<Message>;
-  public inGuild(): this is GuildMessage<'cached'> & this;
+  public inGuild(): this is Message<true> & this;
 }
 
 export class MessageActionRow extends BaseMessageComponent {
@@ -4259,22 +4229,20 @@
 }
 
 export interface ButtonInteractionCollectorOptions<Cached = boolean>
-  extends MessageComponentCollectorOptions<
-    Cached extends true ? CachedInteraction<ButtonInteraction> : ButtonInteraction
-  > {
+  extends MessageComponentCollectorOptions<Cached extends true ? ButtonInteraction<'cached'> : ButtonInteraction> {
   componentType: 'BUTTON' | MessageComponentTypes.BUTTON;
 }
 
 export interface SelectMenuInteractionCollectorOptions<Cached = boolean>
   extends MessageComponentCollectorOptions<
-    Cached extends true ? CachedInteraction<SelectMenuInteraction> : SelectMenuInteraction
+    Cached extends true ? SelectMenuInteraction<'cached'> : SelectMenuInteraction
   > {
   componentType: 'SELECT_MENU' | MessageComponentTypes.SELECT_MENU;
 }
 
 export interface MessageInteractionCollectorOptions<Cached = boolean>
   extends MessageComponentCollectorOptions<
-    Cached extends true ? CachedInteraction<MessageComponentInteraction> : MessageComponentInteraction
+    Cached extends true ? MessageComponentInteraction<'cached'> : MessageComponentInteraction
   > {
   componentType: 'ACTION_ROW' | MessageComponentTypes.ACTION_ROW;
 }
