import {
  blockQuote,
  bold,
  channelMention,
  codeBlock,
  formatEmoji,
  hideLinkEmbed,
  hyperlink,
  inlineCode,
  italic,
  memberNicknameMention,
  quote,
  roleMention,
  spoiler,
  strikethrough,
  time,
  TimestampStyles,
  TimestampStylesString,
  underscore,
  userMention,
} from '@discordjs/builders';
import { Collection } from '@discordjs/collection';
import {
  APIActionRowComponent,
  APIApplicationCommand,
  APIApplicationCommandInteractionData,
  APIApplicationCommandOption,
  APIApplicationCommandPermission,
  APIAuditLogChange,
  APIButtonComponent,
  APIChannel,
  APIEmbed,
  APIEmoji,
  APIInteractionDataResolvedChannel,
  APIInteractionDataResolvedGuildMember,
  APIInteractionGuildMember,
  APIMessage,
  APIMessageComponent,
  APIOverwrite,
  APIPartialChannel,
  APIPartialEmoji,
  APIPartialGuild,
  APIRole,
  APISelectMenuComponent,
  APITemplateSerializedSourceGuild,
  APIUser,
  GatewayVoiceServerUpdateDispatchData,
  GatewayVoiceStateUpdateDispatchData,
  RESTPostAPIApplicationCommandsJSONBody,
  Snowflake,
} from 'discord-api-types/v9';
import { ChildProcess } from 'node:child_process';
import { EventEmitter } from 'node:events';
import { AgentOptions } from 'node:https';
import { Response } from 'node-fetch';
import { Stream } from 'node:stream';
import { MessagePort, Worker } from 'node:worker_threads';
import * as WebSocket from 'ws';
import {
  ActivityTypes,
  ApplicationCommandOptionTypes,
  ApplicationCommandPermissionTypes,
  ApplicationCommandTypes,
  ChannelTypes,
  DefaultMessageNotificationLevels,
  ExplicitContentFilterLevels,
  InteractionResponseTypes,
  InteractionTypes,
  InviteTargetType,
  MembershipStates,
  MessageButtonStyles,
  MessageComponentTypes,
  MessageTypes,
  MFALevels,
  NSFWLevels,
  OverwriteTypes,
  PremiumTiers,
  PrivacyLevels,
  StickerFormatTypes,
  StickerTypes,
  VerificationLevels,
  WebhookTypes,
  GuildScheduledEventEntityTypes,
  GuildScheduledEventStatuses,
  GuildScheduledEventPrivacyLevels,
} from './enums';
import {
  RawActivityData,
  RawAnonymousGuildData,
  RawApplicationCommandData,
  RawApplicationData,
  RawBaseGuildData,
  RawChannelData,
  RawClientApplicationData,
  RawDMChannelData,
  RawEmojiData,
  RawGuildAuditLogData,
  RawGuildAuditLogEntryData,
  RawGuildBanData,
  RawGuildChannelData,
  RawGuildData,
  RawGuildEmojiData,
  RawGuildMemberData,
  RawGuildPreviewData,
  RawGuildScheduledEventData,
  RawGuildTemplateData,
  RawIntegrationApplicationData,
  RawIntegrationData,
  RawInteractionData,
  RawInviteData,
  RawInviteGuildData,
  RawInviteStageInstance,
  RawMessageAttachmentData,
  RawMessageButtonInteractionData,
  RawMessageComponentInteractionData,
  RawMessageData,
  RawMessagePayloadData,
  RawMessageReactionData,
  RawMessageSelectMenuInteractionData,
  RawOAuth2GuildData,
  RawPartialGroupDMChannelData,
  RawPartialMessageData,
  RawPermissionOverwriteData,
  RawPresenceData,
  RawReactionEmojiData,
  RawRichPresenceAssets,
  RawRoleData,
  RawStageInstanceData,
  RawStickerData,
  RawStickerPackData,
  RawTeamData,
  RawTeamMemberData,
  RawThreadChannelData,
  RawThreadMemberData,
  RawTypingData,
  RawUserData,
  RawVoiceRegionData,
  RawVoiceStateData,
  RawWebhookData,
  RawWelcomeChannelData,
  RawWelcomeScreenData,
  RawWidgetData,
  RawWidgetMemberData,
} from './rawDataTypes';

//#region Classes

export class Activity {
  private constructor(presence: Presence, data?: RawActivityData);
  public applicationId: Snowflake | null;
  public assets: RichPresenceAssets | null;
  public buttons: string[];
  public readonly createdAt: Date;
  public createdTimestamp: number;
  public details: string | null;
  public emoji: Emoji | null;
  public flags: Readonly<ActivityFlags>;
  public id: string;
  public name: string;
  public party: {
    id: string | null;
    size: [number, number];
  } | null;
  public platform: ActivityPlatform | null;
  public sessionId: string | null;
  public state: string | null;
  public syncId: string | null;
  public timestamps: {
    start: Date | null;
    end: Date | null;
  } | null;
  public type: ActivityType;
  public url: string | null;
  public equals(activity: Activity): boolean;
}

export class ActivityFlags extends BitField<ActivityFlagsString> {
  public static FLAGS: Record<ActivityFlagsString, number>;
  public static resolve(bit?: BitFieldResolvable<ActivityFlagsString, number>): number;
}

export abstract class AnonymousGuild extends BaseGuild {
  protected constructor(client: Client, data: RawAnonymousGuildData, immediatePatch?: boolean);
  public banner: string | null;
  public description: string | null;
  public nsfwLevel: NSFWLevel;
  public splash: string | null;
  public vanityURLCode: string | null;
  public verificationLevel: VerificationLevel;
  public bannerURL(options?: StaticImageURLOptions): string | null;
  public splashURL(options?: StaticImageURLOptions): string | null;
}

export abstract class Application extends Base {
  protected constructor(client: Client, data: RawApplicationData);
  public readonly createdAt: Date;
  public readonly createdTimestamp: number;
  public description: string | null;
  public icon: string | null;
  public id: Snowflake;
  public name: string | null;
  public coverURL(options?: StaticImageURLOptions): string | null;
  public fetchAssets(): Promise<ApplicationAsset[]>;
  public iconURL(options?: StaticImageURLOptions): string | null;
  public toJSON(): unknown;
  public toString(): string | null;
}

export class ApplicationCommand<PermissionsFetchType = {}> extends Base {
  private constructor(client: Client, data: RawApplicationCommandData, guild?: Guild, guildId?: Snowflake);
  public applicationId: Snowflake;
  public readonly createdAt: Date;
  public readonly createdTimestamp: number;
  public defaultPermission: boolean;
  public description: string;
  public guild: Guild | null;
  public guildId: Snowflake | null;
  public readonly manager: ApplicationCommandManager;
  public id: Snowflake;
  public name: string;
  public options: ApplicationCommandOption[];
  public permissions: ApplicationCommandPermissionsManager<
    PermissionsFetchType,
    PermissionsFetchType,
    PermissionsFetchType,
    Guild | null,
    Snowflake
  >;
  public type: ApplicationCommandType;
  public version: Snowflake;
  public delete(): Promise<ApplicationCommand<PermissionsFetchType>>;
  public edit(data: ApplicationCommandData): Promise<ApplicationCommand<PermissionsFetchType>>;
  public setName(name: string): Promise<ApplicationCommand<PermissionsFetchType>>;
  public setDescription(description: string): Promise<ApplicationCommand<PermissionsFetchType>>;
  public setDefaultPermission(defaultPermission?: boolean): Promise<ApplicationCommand<PermissionsFetchType>>;
  public setOptions(options: ApplicationCommandOptionData[]): Promise<ApplicationCommand<PermissionsFetchType>>;
  public equals(
    command: ApplicationCommand | ApplicationCommandData | RawApplicationCommandData,
    enforceOptionorder?: boolean,
  ): boolean;
  public static optionsEqual(
    existing: ApplicationCommandOption[],
    options: ApplicationCommandOption[] | ApplicationCommandOptionData[] | APIApplicationCommandOption[],
    enforceOptionorder?: boolean,
  ): boolean;
  private static _optionEquals(
    existing: ApplicationCommandOption,
    options: ApplicationCommandOption | ApplicationCommandOptionData | APIApplicationCommandOption,
    enforceOptionorder?: boolean,
  ): boolean;
  private static transformOption(option: ApplicationCommandOptionData, received?: boolean): unknown;
  private static transformCommand(command: ApplicationCommandData): RESTPostAPIApplicationCommandsJSONBody;
  private static isAPICommandData(command: object): command is RESTPostAPIApplicationCommandsJSONBody;
}

export type ApplicationResolvable = Application | Activity | Snowflake;

export class ApplicationFlags extends BitField<ApplicationFlagsString> {
  public static FLAGS: Record<ApplicationFlagsString, number>;
  public static resolve(bit?: BitFieldResolvable<ApplicationFlagsString, number>): number;
}

export abstract class Base {
  public constructor(client: Client);
  public readonly client: Client;
  public toJSON(...props: Record<string, boolean | string>[]): unknown;
  public valueOf(): string;
}

export class BaseClient extends EventEmitter {
  public constructor(options?: ClientOptions | WebhookClientOptions);
  private readonly api: unknown;
  private rest: unknown;
  private decrementMaxListeners(): void;
  private incrementMaxListeners(): void;

  public on<K extends keyof BaseClientEvents>(
    event: K,
    listener: (...args: BaseClientEvents[K]) => Awaitable<void>,
  ): this;
  public on<S extends string | symbol>(
    event: Exclude<S, keyof BaseClientEvents>,
    listener: (...args: any[]) => Awaitable<void>,
  ): this;

  public once<K extends keyof BaseClientEvents>(
    event: K,
    listener: (...args: BaseClientEvents[K]) => Awaitable<void>,
  ): this;
  public once<S extends string | symbol>(
    event: Exclude<S, keyof BaseClientEvents>,
    listener: (...args: any[]) => Awaitable<void>,
  ): this;

  public emit<K extends keyof BaseClientEvents>(event: K, ...args: BaseClientEvents[K]): boolean;
  public emit<S extends string | symbol>(event: Exclude<S, keyof BaseClientEvents>, ...args: unknown[]): boolean;

  public off<K extends keyof BaseClientEvents>(
    event: K,
    listener: (...args: BaseClientEvents[K]) => Awaitable<void>,
  ): this;
  public off<S extends string | symbol>(
    event: Exclude<S, keyof BaseClientEvents>,
    listener: (...args: any[]) => Awaitable<void>,
  ): this;

  public removeAllListeners<K extends keyof BaseClientEvents>(event?: K): this;
  public removeAllListeners<S extends string | symbol>(event?: Exclude<S, keyof BaseClientEvents>): this;

  public options: ClientOptions | WebhookClientOptions;
  public destroy(): void;
  public toJSON(...props: Record<string, boolean | string>[]): unknown;
}

export type GuildCacheMessage<Cached extends CacheType> = CacheTypeReducer<
  Cached,
  Message<true>,
  APIMessage,
  Message | APIMessage,
  Message | APIMessage
>;

export abstract class BaseCommandInteraction<Cached extends CacheType = CacheType> extends Interaction<Cached> {
  public readonly command: ApplicationCommand | ApplicationCommand<{ guild: GuildResolvable }> | null;
  public options: Omit<
    CommandInteractionOptionResolver<Cached>,
    | 'getMessage'
    | 'getFocused'
    | 'getMentionable'
    | 'getRole'
    | 'getNumber'
    | 'getInteger'
    | 'getString'
    | 'getChannel'
    | 'getBoolean'
    | 'getSubcommandGroup'
    | 'getSubcommand'
  >;
  public channelId: Snowflake;
  public commandId: Snowflake;
  public commandName: string;
  public deferred: boolean;
  public ephemeral: boolean | null;
  public replied: boolean;
  public webhook: InteractionWebhook;
  public inGuild(): this is BaseCommandInteraction<'present'>;
  public inCachedGuild(): this is BaseCommandInteraction<'cached'>;
  public inRawGuild(): this is BaseCommandInteraction<'raw'>;
  public deferReply(options: InteractionDeferReplyOptions & { fetchReply: true }): Promise<GuildCacheMessage<Cached>>;
  public deferReply(options?: InteractionDeferReplyOptions): Promise<void>;
  public deleteReply(): Promise<void>;
  public editReply(options: string | MessagePayload | WebhookEditMessageOptions): Promise<GuildCacheMessage<Cached>>;
  public fetchReply(): Promise<GuildCacheMessage<Cached>>;
  public followUp(options: string | MessagePayload | InteractionReplyOptions): Promise<GuildCacheMessage<Cached>>;
  public reply(options: InteractionReplyOptions & { fetchReply: true }): Promise<GuildCacheMessage<Cached>>;
  public reply(options: string | MessagePayload | InteractionReplyOptions): Promise<void>;
  private transformOption(
    option: APIApplicationCommandOption,
    resolved: APIApplicationCommandInteractionData['resolved'],
  ): CommandInteractionOption<Cached>;
  private transformResolved(
    resolved: APIApplicationCommandInteractionData['resolved'],
  ): CommandInteractionResolvedData<Cached>;
}

export abstract class BaseGuild extends Base {
  protected constructor(client: Client, data: RawBaseGuildData);
  public readonly createdAt: Date;
  public readonly createdTimestamp: number;
  public features: GuildFeatures[];
  public icon: string | null;
  public id: Snowflake;
  public name: string;
  public readonly nameAcronym: string;
  public readonly partnered: boolean;
  public readonly verified: boolean;
  public fetch(): Promise<Guild>;
  public iconURL(options?: ImageURLOptions): string | null;
  public toString(): string;
}

export class BaseGuildEmoji extends Emoji {
  protected constructor(client: Client, data: RawGuildEmojiData, guild: Guild | GuildPreview);
  public available: boolean | null;
  public readonly createdAt: Date;
  public readonly createdTimestamp: number;
  public guild: Guild | GuildPreview;
  public id: Snowflake;
  public managed: boolean | null;
  public requiresColons: boolean | null;
}

export class BaseGuildTextChannel extends TextBasedChannelMixin(GuildChannel) {
  protected constructor(guild: Guild, data?: RawGuildChannelData, client?: Client, immediatePatch?: boolean);
  public defaultAutoArchiveDuration?: ThreadAutoArchiveDuration;
  public messages: MessageManager;
  public nsfw: boolean;
  public threads: ThreadManager<AllowedThreadTypeForTextChannel | AllowedThreadTypeForNewsChannel>;
  public topic: string | null;
  public createInvite(options?: CreateInviteOptions): Promise<Invite>;
  public createWebhook(name: string, options?: ChannelWebhookCreateOptions): Promise<Webhook>;
  public fetchInvites(cache?: boolean): Promise<Collection<string, Invite>>;
  public setDefaultAutoArchiveDuration(
    defaultAutoArchiveDuration: ThreadAutoArchiveDuration,
    reason?: string,
  ): Promise<this>;
  public setNSFW(nsfw?: boolean, reason?: string): Promise<this>;
  public setTopic(topic: string | null, reason?: string): Promise<this>;
  public setType(type: Pick<typeof ChannelTypes, 'GUILD_TEXT'>, reason?: string): Promise<TextChannel>;
  public setType(type: Pick<typeof ChannelTypes, 'GUILD_NEWS'>, reason?: string): Promise<NewsChannel>;
  public fetchWebhooks(): Promise<Collection<Snowflake, Webhook>>;
}

export class BaseGuildVoiceChannel extends GuildChannel {
  protected constructor(guild: Guild, data?: RawGuildChannelData);
  public readonly members: Collection<Snowflake, GuildMember>;
  public readonly full: boolean;
  public readonly joinable: boolean;
  public rtcRegion: string | null;
  public bitrate: number;
  public userLimit: number;
  public createInvite(options?: CreateInviteOptions): Promise<Invite>;
  public setRTCRegion(region: string | null): Promise<this>;
  public fetchInvites(cache?: boolean): Promise<Collection<string, Invite>>;
}

export class BaseMessageComponent {
  protected constructor(data?: BaseMessageComponent | BaseMessageComponentOptions);
  public type: MessageComponentType | null;
  private static create(data: MessageComponentOptions, client?: Client | WebhookClient): MessageComponent | undefined;
  private static resolveType(type: MessageComponentTypeResolvable): MessageComponentType;
}

export class BitField<S extends string, N extends number | bigint = number> {
  public constructor(bits?: BitFieldResolvable<S, N>);
  public bitfield: N;
  public add(...bits: BitFieldResolvable<S, N>[]): BitField<S, N>;
  public any(bit: BitFieldResolvable<S, N>): boolean;
  public equals(bit: BitFieldResolvable<S, N>): boolean;
  public freeze(): Readonly<BitField<S, N>>;
  public has(bit: BitFieldResolvable<S, N>): boolean;
  public missing(bits: BitFieldResolvable<S, N>, ...hasParams: readonly unknown[]): S[];
  public remove(...bits: BitFieldResolvable<S, N>[]): BitField<S, N>;
  public serialize(...hasParams: readonly unknown[]): Record<S, boolean>;
  public toArray(...hasParams: readonly unknown[]): S[];
  public toJSON(): N extends number ? number : string;
  public valueOf(): N;
  public [Symbol.iterator](): IterableIterator<S>;
  public static FLAGS: Record<string, number | bigint>;
  public static resolve(bit?: BitFieldResolvable<string, number | bigint>): number | bigint;
}

export class ButtonInteraction<Cached extends CacheType = CacheType> extends MessageComponentInteraction<Cached> {
  private constructor(client: Client, data: RawMessageButtonInteractionData);
  public readonly component: CacheTypeReducer<
    Cached,
    MessageButton,
    APIButtonComponent,
    MessageButton | APIButtonComponent,
    MessageButton | APIButtonComponent
  >;
  public componentType: 'BUTTON';
  public inGuild(): this is ButtonInteraction<'present'>;
  public inCachedGuild(): this is ButtonInteraction<'cached'>;
  public inRawGuild(): this is ButtonInteraction<'raw'>;
}

export type KeyedEnum<K, T> = {
  [Key in keyof K]: T | string;
};

export type EnumValueMapped<E extends KeyedEnum<T, number>, T extends Partial<Record<keyof E, unknown>>> = T & {
  [Key in keyof T as E[Key]]: T[Key];
};

export type MappedChannelCategoryTypes = EnumValueMapped<
  typeof ChannelTypes,
  {
    GUILD_NEWS: NewsChannel;
    GUILD_VOICE: VoiceChannel;
    GUILD_TEXT: TextChannel;
    GUILD_STORE: StoreChannel;
    GUILD_STAGE_VOICE: StageChannel;
  }
>;

export type CategoryChannelTypes = ExcludeEnum<
  typeof ChannelTypes,
  | 'DM'
  | 'GROUP_DM'
  | 'UNKNOWN'
  | 'GUILD_PUBLIC_THREAD'
  | 'GUILD_NEWS_THREAD'
  | 'GUILD_PRIVATE_THREAD'
  | 'GUILD_CATEGORY'
>;

export class CategoryChannel extends GuildChannel {
  public readonly children: Collection<Snowflake, Exclude<NonThreadGuildBasedChannel, CategoryChannel>>;
  public type: 'GUILD_CATEGORY';

  public createChannel<T extends Exclude<CategoryChannelTypes, 'GUILD_STORE'>>(
    name: string,
    options: CategoryCreateChannelOptions & { type: T },
  ): Promise<MappedChannelCategoryTypes[T]>;

  /** @deprecated See [Self-serve Game Selling Deprecation](https://support-dev.discord.com/hc/en-us/articles/4414590563479) for more information */
  public createChannel(
    name: string,
    options: CategoryCreateChannelOptions & { type: 'GUILD_STORE' | ChannelTypes.GUILD_STORE },
  ): Promise<StoreChannel>;
  public createChannel(name: string, options?: CategoryCreateChannelOptions): Promise<TextChannel>;
}

export type CategoryChannelResolvable = Snowflake | CategoryChannel;

export abstract class Channel extends Base {
  public constructor(client: Client, data?: RawChannelData, immediatePatch?: boolean);
  public readonly createdAt: Date;
  public readonly createdTimestamp: number;
  /** @deprecated This will be removed in the next major version, see https://github.com/discordjs/discord.js/issues/7091 */
  public deleted: boolean;
  public id: Snowflake;
  public readonly partial: false;
  public type: keyof typeof ChannelTypes;
  public delete(): Promise<this>;
  public fetch(force?: boolean): Promise<this>;
  public isText(): this is TextBasedChannel;
  public isVoice(): this is BaseGuildVoiceChannel;
  public isThread(): this is ThreadChannel;
  public toString(): ChannelMention;
}

export type If<T extends boolean, A, B = null> = T extends true ? A : T extends false ? B : A | B;

export class Client<Ready extends boolean = boolean> extends BaseClient {
  public constructor(options: ClientOptions);
  private actions: unknown;
  private presence: ClientPresence;
  private _eval(script: string): unknown;
  private _validateOptions(options: ClientOptions): void;

  public application: If<Ready, ClientApplication>;
  public channels: ChannelManager;
  public readonly emojis: BaseGuildEmojiManager;
  public guilds: GuildManager;
  public options: ClientOptions;
  public readyAt: If<Ready, Date>;
  public readonly readyTimestamp: If<Ready, number>;
  public sweepers: Sweepers;
  public shard: ShardClientUtil | null;
  public token: If<Ready, string, string | null>;
  public uptime: If<Ready, number>;
  public user: If<Ready, ClientUser>;
  public users: UserManager;
  public voice: ClientVoiceManager;
  public ws: WebSocketManager;
  public destroy(): void;
  public fetchGuildPreview(guild: GuildResolvable): Promise<GuildPreview>;
  public fetchInvite(invite: InviteResolvable, options?: ClientFetchInviteOptions): Promise<Invite>;
  public fetchGuildTemplate(template: GuildTemplateResolvable): Promise<GuildTemplate>;
  public fetchVoiceRegions(): Promise<Collection<string, VoiceRegion>>;
  public fetchSticker(id: Snowflake): Promise<Sticker>;
  public fetchPremiumStickerPacks(): Promise<Collection<Snowflake, StickerPack>>;
  public fetchWebhook(id: Snowflake, token?: string): Promise<Webhook>;
  public fetchGuildWidget(guild: GuildResolvable): Promise<Widget>;
  public generateInvite(options?: InviteGenerationOptions): string;
  public login(token?: string): Promise<string>;
  public isReady(): this is Client<true>;
  /** @deprecated Use {@link Sweepers#sweepMessages} instead */
  public sweepMessages(lifetime?: number): number;
  public toJSON(): unknown;

  public on<K extends keyof ClientEvents>(event: K, listener: (...args: ClientEvents[K]) => Awaitable<void>): this;
  public on<S extends string | symbol>(
    event: Exclude<S, keyof ClientEvents>,
    listener: (...args: any[]) => Awaitable<void>,
  ): this;

  public once<K extends keyof ClientEvents>(event: K, listener: (...args: ClientEvents[K]) => Awaitable<void>): this;
  public once<S extends string | symbol>(
    event: Exclude<S, keyof ClientEvents>,
    listener: (...args: any[]) => Awaitable<void>,
  ): this;

  public emit<K extends keyof ClientEvents>(event: K, ...args: ClientEvents[K]): boolean;
  public emit<S extends string | symbol>(event: Exclude<S, keyof ClientEvents>, ...args: unknown[]): boolean;

  public off<K extends keyof ClientEvents>(event: K, listener: (...args: ClientEvents[K]) => Awaitable<void>): this;
  public off<S extends string | symbol>(
    event: Exclude<S, keyof ClientEvents>,
    listener: (...args: any[]) => Awaitable<void>,
  ): this;

  public removeAllListeners<K extends keyof ClientEvents>(event?: K): this;
  public removeAllListeners<S extends string | symbol>(event?: Exclude<S, keyof ClientEvents>): this;
}

export class ClientApplication extends Application {
  private constructor(client: Client, data: RawClientApplicationData);
  public botPublic: boolean | null;
  public botRequireCodeGrant: boolean | null;
  public commands: ApplicationCommandManager;
  public cover: string | null;
  public flags: Readonly<ApplicationFlags>;
  public owner: User | Team | null;
  public readonly partial: boolean;
  public rpcOrigins: string[];
  public fetch(): Promise<ClientApplication>;
}

export class ClientPresence extends Presence {
  private constructor(client: Client, data: RawPresenceData);
  private _parse(data: PresenceData): RawPresenceData;

  public set(presence: PresenceData): ClientPresence;
}

export class ClientUser extends User {
  public mfaEnabled: boolean;
  public readonly presence: ClientPresence;
  public verified: boolean;
  public edit(data: ClientUserEditData): Promise<this>;
  public setActivity(options?: ActivityOptions): ClientPresence;
  public setActivity(name: string, options?: ActivityOptions): ClientPresence;
  public setAFK(afk?: boolean, shardId?: number | number[]): ClientPresence;
  public setAvatar(avatar: BufferResolvable | Base64Resolvable | null): Promise<this>;
  public setPresence(data: PresenceData): ClientPresence;
  public setStatus(status: PresenceStatusData, shardId?: number | number[]): ClientPresence;
  public setUsername(username: string): Promise<this>;
}

export class Options extends null {
  private constructor();
  public static defaultMakeCacheSettings: CacheWithLimitsOptions;
  public static defaultSweeperSettings: SweeperOptions;
  public static createDefault(): ClientOptions;
  public static cacheWithLimits(settings?: CacheWithLimitsOptions): CacheFactory;
  public static cacheEverything(): CacheFactory;
}

export class ClientVoiceManager {
  private constructor(client: Client);
  public readonly client: Client;
  public adapters: Map<Snowflake, InternalDiscordGatewayAdapterLibraryMethods>;
}

export { Collection } from '@discordjs/collection';

export interface CollectorEventTypes<K, V, F extends unknown[] = []> {
  collect: [V, ...F];
  dispose: [V, ...F];
  end: [collected: Collection<K, V>, reason: string];
}

export abstract class Collector<K, V, F extends unknown[] = []> extends EventEmitter {
  protected constructor(client: Client, options?: CollectorOptions<[V, ...F]>);
  private _timeout: NodeJS.Timeout | null;
  private _idletimeout: NodeJS.Timeout | null;

  public readonly client: Client;
  public collected: Collection<K, V>;
  public ended: boolean;
  public abstract readonly endReason: string | null;
  public filter: CollectorFilter<[V, ...F]>;
  public readonly next: Promise<V>;
  public options: CollectorOptions<[V, ...F]>;
  public checkEnd(): boolean;
  public handleCollect(...args: unknown[]): Promise<void>;
  public handleDispose(...args: unknown[]): Promise<void>;
  public stop(reason?: string): void;
  public resetTimer(options?: CollectorResetTimerOptions): void;
  public [Symbol.asyncIterator](): AsyncIterableIterator<V>;
  public toJSON(): unknown;

  protected listener: (...args: any[]) => void;
  public abstract collect(...args: unknown[]): K | null | Promise<K | null>;
  public abstract dispose(...args: unknown[]): K | null;

  public on<EventKey extends keyof CollectorEventTypes<K, V, F>>(
    event: EventKey,
    listener: (...args: CollectorEventTypes<K, V, F>[EventKey]) => Awaitable<void>,
  ): this;

  public once<EventKey extends keyof CollectorEventTypes<K, V, F>>(
    event: EventKey,
    listener: (...args: CollectorEventTypes<K, V, F>[EventKey]) => Awaitable<void>,
  ): this;
}

export interface ApplicationCommandInteractionOptionResolver<Cached extends CacheType = CacheType>
  extends CommandInteractionOptionResolver<Cached> {
  getSubcommand(required?: true): string;
  getSubcommand(required: boolean): string | null;
  getSubcommandGroup(required?: true): string;
  getSubcommandGroup(required: boolean): string | null;
  getBoolean(name: string, required: true): boolean;
  getBoolean(name: string, required?: boolean): boolean | null;
  getChannel(name: string, required: true): NonNullable<CommandInteractionOption<Cached>['channel']>;
  getChannel(name: string, required?: boolean): NonNullable<CommandInteractionOption<Cached>['channel']> | null;
  getString(name: string, required: true): string;
  getString(name: string, required?: boolean): string | null;
  getInteger(name: string, required: true): number;
  getInteger(name: string, required?: boolean): number | null;
  getNumber(name: string, required: true): number;
  getNumber(name: string, required?: boolean): number | null;
  getUser(name: string, required: true): NonNullable<CommandInteractionOption<Cached>['user']>;
  getUser(name: string, required?: boolean): NonNullable<CommandInteractionOption<Cached>['user']> | null;
  getMember(name: string, required: true): NonNullable<CommandInteractionOption<Cached>['member']>;
  getMember(name: string, required?: boolean): NonNullable<CommandInteractionOption<Cached>['member']> | null;
  getRole(name: string, required: true): NonNullable<CommandInteractionOption<Cached>['role']>;
  getRole(name: string, required?: boolean): NonNullable<CommandInteractionOption<Cached>['role']> | null;
  getMentionable(
    name: string,
    required: true,
  ): NonNullable<CommandInteractionOption<Cached>['member' | 'role' | 'user']>;
  getMentionable(
    name: string,
    required?: boolean,
  ): NonNullable<CommandInteractionOption<Cached>['member' | 'role' | 'user']> | null;
}

export class CommandInteraction<Cached extends CacheType = CacheType> extends BaseCommandInteraction<Cached> {
  public options: Omit<CommandInteractionOptionResolver<Cached>, 'getMessage' | 'getFocused'>;
  public inGuild(): this is CommandInteraction<'present'>;
  public inCachedGuild(): this is CommandInteraction<'cached'>;
  public inRawGuild(): this is CommandInteraction<'raw'>;
  public toString(): string;
}

export class AutocompleteInteraction<Cached extends CacheType = CacheType> extends Interaction<Cached> {
  public readonly command: ApplicationCommand | ApplicationCommand<{ guild: GuildResolvable }> | null;
  public channelId: Snowflake;
  public commandId: Snowflake;
  public commandName: string;
  public responded: boolean;
  public options: Omit<CommandInteractionOptionResolver<Cached>, 'getMessage'>;
  public inGuild(): this is AutocompleteInteraction<'present'>;
  public inCachedGuild(): this is AutocompleteInteraction<'cached'>;
  public inRawGuild(): this is AutocompleteInteraction<'raw'>;
  private transformOption(option: APIApplicationCommandOption): CommandInteractionOption;
  public respond(options: ApplicationCommandOptionChoice[]): Promise<void>;
}

export class CommandInteractionOptionResolver<Cached extends CacheType = CacheType> {
  private constructor(client: Client, options: CommandInteractionOption[], resolved: CommandInteractionResolvedData);
  public readonly client: Client;
  public readonly data: readonly CommandInteractionOption<Cached>[];
  public readonly resolved: Readonly<CommandInteractionResolvedData<Cached>>;
  private _group: string | null;
  private _hoistedOptions: CommandInteractionOption<Cached>[];
  private _subcommand: string | null;
  private _getTypedOption(
    name: string,
    type: ApplicationCommandOptionType,
    properties: (keyof ApplicationCommandOption)[],
    required: true,
  ): CommandInteractionOption<Cached>;
  private _getTypedOption(
    name: string,
    type: ApplicationCommandOptionType,
    properties: (keyof ApplicationCommandOption)[],
    required: boolean,
  ): CommandInteractionOption<Cached> | null;

  public get(name: string, required: true): CommandInteractionOption<Cached>;
  public get(name: string, required?: boolean): CommandInteractionOption<Cached> | null;

  public getSubcommand(required?: true): string;
  public getSubcommand(required: boolean): string | null;
  public getSubcommandGroup(required?: true): string;
  public getSubcommandGroup(required: boolean): string | null;
  public getBoolean(name: string, required: true): boolean;
  public getBoolean(name: string, required?: boolean): boolean | null;
  public getChannel(name: string, required: true): NonNullable<CommandInteractionOption<Cached>['channel']>;
  public getChannel(name: string, required?: boolean): NonNullable<CommandInteractionOption<Cached>['channel']> | null;
  public getString(name: string, required: true): string;
  public getString(name: string, required?: boolean): string | null;
  public getInteger(name: string, required: true): number;
  public getInteger(name: string, required?: boolean): number | null;
  public getNumber(name: string, required: true): number;
  public getNumber(name: string, required?: boolean): number | null;
  public getUser(name: string, required: true): NonNullable<CommandInteractionOption<Cached>['user']>;
  public getUser(name: string, required?: boolean): NonNullable<CommandInteractionOption<Cached>['user']> | null;
  public getMember(name: string, required: true): NonNullable<CommandInteractionOption<Cached>['member']>;
  public getMember(name: string, required?: boolean): NonNullable<CommandInteractionOption<Cached>['member']> | null;
  public getRole(name: string, required: true): NonNullable<CommandInteractionOption<Cached>['role']>;
  public getRole(name: string, required?: boolean): NonNullable<CommandInteractionOption<Cached>['role']> | null;
  public getMentionable(
    name: string,
    required: true,
  ): NonNullable<CommandInteractionOption<Cached>['member' | 'role' | 'user']>;
  public getMentionable(
    name: string,
    required?: boolean,
  ): NonNullable<CommandInteractionOption<Cached>['member' | 'role' | 'user']> | null;
  public getMessage(name: string, required: true): NonNullable<CommandInteractionOption<Cached>['message']>;
  public getMessage(name: string, required?: boolean): NonNullable<CommandInteractionOption<Cached>['message']> | null;
  public getFocused(getFull: true): ApplicationCommandOptionChoice;
  public getFocused(getFull?: boolean): string | number;
}

export class ContextMenuInteraction<Cached extends CacheType = CacheType> extends BaseCommandInteraction<Cached> {
  public options: Omit<
    CommandInteractionOptionResolver<Cached>,
    | 'getFocused'
    | 'getMentionable'
    | 'getRole'
    | 'getNumber'
    | 'getInteger'
    | 'getString'
    | 'getChannel'
    | 'getBoolean'
    | 'getSubcommandGroup'
    | 'getSubcommand'
  >;
  public targetId: Snowflake;
  public targetType: Exclude<ApplicationCommandType, 'CHAT_INPUT'>;
  public inGuild(): this is ContextMenuInteraction<'present'>;
  public inCachedGuild(): this is ContextMenuInteraction<'cached'>;
  public inRawGuild(): this is ContextMenuInteraction<'raw'>;
  private resolveContextMenuOptions(data: APIApplicationCommandInteractionData): CommandInteractionOption<Cached>[];
}

export class DataResolver extends null {
  private constructor();
  public static resolveBase64(data: Base64Resolvable): string;
  public static resolveCode(data: string, regx: RegExp): string;
  public static resolveFile(resource: BufferResolvable | Stream): Promise<Buffer | Stream>;
  public static resolveFileAsBuffer(resource: BufferResolvable | Stream): Promise<Buffer>;
  public static resolveImage(resource: BufferResolvable | Base64Resolvable): Promise<string | null>;
  public static resolveInviteCode(data: InviteResolvable): string;
  public static resolveGuildTemplateCode(data: GuildTemplateResolvable): string;
}

export class DiscordAPIError extends Error {
  private constructor(error: unknown, status: number, request: unknown);
  private static flattenErrors(obj: unknown, key: string): string[];

  public code: number;
  public method: string;
  public path: string;
  public httpStatus: number;
  public requestData: HTTPErrorData;
}

export class DMChannel extends TextBasedChannelMixin(Channel, ['bulkDelete']) {
  private constructor(client: Client, data?: RawDMChannelData);
  public messages: MessageManager;
  public recipient: User;
  public type: 'DM';
  public fetch(force?: boolean): Promise<this>;
}

export class Emoji extends Base {
  protected constructor(client: Client, emoji: RawEmojiData);
  public animated: boolean | null;
  public readonly createdAt: Date | null;
  public readonly createdTimestamp: number | null;
  /** @deprecated This will be removed in the next major version, see https://github.com/discordjs/discord.js/issues/7091 */
  public deleted: boolean;
  public id: Snowflake | null;
  public name: string | null;
  public readonly identifier: string;
  public readonly url: string | null;
  public toJSON(): unknown;
  public toString(): string;
}

export class Guild extends AnonymousGuild {
  private constructor(client: Client, data: RawGuildData);
  private _sortedRoles(): Collection<Snowflake, Role>;
  private _sortedChannels(channel: NonThreadGuildBasedChannel): Collection<Snowflake, NonThreadGuildBasedChannel>;

  public readonly afkChannel: VoiceChannel | null;
  public afkChannelId: Snowflake | null;
  public afkTimeout: number;
  public applicationId: Snowflake | null;
  public approximateMemberCount: number | null;
  public approximatePresenceCount: number | null;
  public available: boolean;
  public bans: GuildBanManager;
  public channels: GuildChannelManager;
  public commands: GuildApplicationCommandManager;
  public defaultMessageNotifications: DefaultMessageNotificationLevel | number;
  /** @deprecated This will be removed in the next major version, see https://github.com/discordjs/discord.js/issues/7091 */
  public deleted: boolean;
  public discoverySplash: string | null;
  public emojis: GuildEmojiManager;
  public explicitContentFilter: ExplicitContentFilterLevel;
  public invites: GuildInviteManager;
  public readonly joinedAt: Date;
  public joinedTimestamp: number;
  public large: boolean;
  public maximumMembers: number | null;
  public maximumPresences: number | null;
  public readonly me: GuildMember | null;
  public memberCount: number;
  public members: GuildMemberManager;
  public mfaLevel: MFALevel;
  public ownerId: Snowflake;
  public preferredLocale: string;
  public premiumSubscriptionCount: number | null;
  public premiumProgressBarEnabled: boolean;
  public premiumTier: PremiumTier;
  public presences: PresenceManager;
  public readonly publicUpdatesChannel: TextChannel | null;
  public publicUpdatesChannelId: Snowflake | null;
  public roles: RoleManager;
  public readonly rulesChannel: TextChannel | null;
  public rulesChannelId: Snowflake | null;
  public scheduledEvents: GuildScheduledEventManager;
  public readonly shard: WebSocketShard;
  public shardId: number;
  public stageInstances: StageInstanceManager;
  public stickers: GuildStickerManager;
  public readonly systemChannel: TextChannel | null;
  public systemChannelFlags: Readonly<SystemChannelFlags>;
  public systemChannelId: Snowflake | null;
  public vanityURLUses: number | null;
  public readonly voiceAdapterCreator: InternalDiscordGatewayAdapterCreator;
  public readonly voiceStates: VoiceStateManager;
  public readonly widgetChannel: TextChannel | null;
  public widgetChannelId: Snowflake | null;
  public widgetEnabled: boolean | null;
  public readonly maximumBitrate: number;
  public createTemplate(name: string, description?: string): Promise<GuildTemplate>;
  public delete(): Promise<Guild>;
  public discoverySplashURL(options?: StaticImageURLOptions): string | null;
  public edit(data: GuildEditData, reason?: string): Promise<Guild>;
  public editWelcomeScreen(data: WelcomeScreenEditData): Promise<WelcomeScreen>;
  public equals(guild: Guild): boolean;
  public fetchAuditLogs<T extends GuildAuditLogsResolvable = 'ALL'>(
    options?: GuildAuditLogsFetchOptions<T>,
  ): Promise<GuildAuditLogs<T>>;
  public fetchIntegrations(): Promise<Collection<Snowflake | string, Integration>>;
  public fetchOwner(options?: BaseFetchOptions): Promise<GuildMember>;
  public fetchPreview(): Promise<GuildPreview>;
  public fetchTemplates(): Promise<Collection<GuildTemplate['code'], GuildTemplate>>;
  public fetchVanityData(): Promise<Vanity>;
  public fetchWebhooks(): Promise<Collection<Snowflake, Webhook>>;
  public fetchWelcomeScreen(): Promise<WelcomeScreen>;
  public fetchWidget(): Promise<Widget>;
  public fetchWidgetSettings(): Promise<GuildWidgetSettings>;
  public leave(): Promise<Guild>;
  public setAFKChannel(afkChannel: VoiceChannelResolvable | null, reason?: string): Promise<Guild>;
  public setAFKTimeout(afkTimeout: number, reason?: string): Promise<Guild>;
  public setBanner(banner: BufferResolvable | Base64Resolvable | null, reason?: string): Promise<Guild>;
  /** @deprecated Use {@link GuildChannelManager.setPositions} instead */
  public setChannelPositions(channelPositions: readonly ChannelPosition[]): Promise<Guild>;
  public setDefaultMessageNotifications(
    defaultMessageNotifications: DefaultMessageNotificationLevel | number,
    reason?: string,
  ): Promise<Guild>;
  public setDiscoverySplash(
    discoverySplash: BufferResolvable | Base64Resolvable | null,
    reason?: string,
  ): Promise<Guild>;
  public setExplicitContentFilter(
    explicitContentFilter: ExplicitContentFilterLevel | number,
    reason?: string,
  ): Promise<Guild>;
  public setIcon(icon: BufferResolvable | Base64Resolvable | null, reason?: string): Promise<Guild>;
  public setName(name: string, reason?: string): Promise<Guild>;
  public setOwner(owner: GuildMemberResolvable, reason?: string): Promise<Guild>;
  public setPreferredLocale(preferredLocale: string, reason?: string): Promise<Guild>;
  public setPublicUpdatesChannel(publicUpdatesChannel: TextChannelResolvable | null, reason?: string): Promise<Guild>;
  /** @deprecated Use {@link RoleManager.setPositions} instead */
  public setRolePositions(rolePositions: readonly RolePosition[]): Promise<Guild>;
  public setRulesChannel(rulesChannel: TextChannelResolvable | null, reason?: string): Promise<Guild>;
  public setSplash(splash: BufferResolvable | Base64Resolvable | null, reason?: string): Promise<Guild>;
  public setSystemChannel(systemChannel: TextChannelResolvable | null, reason?: string): Promise<Guild>;
  public setSystemChannelFlags(systemChannelFlags: SystemChannelFlagsResolvable, reason?: string): Promise<Guild>;
  public setVerificationLevel(verificationLevel: VerificationLevel | number, reason?: string): Promise<Guild>;
  public setPremiumProgressBarEnabled(enabled?: boolean, reason?: string): Promise<Guild>;
  public setWidgetSettings(settings: GuildWidgetSettingsData, reason?: string): Promise<Guild>;
  public toJSON(): unknown;
}

export class GuildAuditLogs<T extends GuildAuditLogsResolvable = 'ALL'> {
  private constructor(guild: Guild, data: RawGuildAuditLogData);
  private webhooks: Collection<Snowflake, Webhook>;
  private integrations: Collection<Snowflake | string, Integration>;

  public entries: Collection<Snowflake, GuildAuditLogsEntry<T>>;

  public static Actions: GuildAuditLogsActions;
  public static Targets: GuildAuditLogsTargets;
  public static Entry: typeof GuildAuditLogsEntry;
  public static actionType(action: number): GuildAuditLogsActionType;
  public static build(...args: unknown[]): Promise<GuildAuditLogs>;
  public static targetType(target: number): GuildAuditLogsTarget;
  public toJSON(): unknown;
}

export class GuildAuditLogsEntry<
  TActionRaw extends GuildAuditLogsResolvable = 'ALL',
  TAction = TActionRaw extends keyof GuildAuditLogsIds
    ? GuildAuditLogsIds[TActionRaw]
    : TActionRaw extends null
    ? 'ALL'
    : TActionRaw,
  TActionType extends GuildAuditLogsActionType = TAction extends keyof GuildAuditLogsTypes
    ? GuildAuditLogsTypes[TAction][1]
    : 'ALL',
  TTargetType extends GuildAuditLogsTarget = TAction extends keyof GuildAuditLogsTypes
    ? GuildAuditLogsTypes[TAction][0]
    : 'UNKNOWN',
> {
  private constructor(logs: GuildAuditLogs, guild: Guild, data: RawGuildAuditLogEntryData);
  public action: TAction;
  public actionType: TActionType;
  public changes: AuditLogChange[] | null;
  public readonly createdAt: Date;
  public readonly createdTimestamp: number;
  public executor: User | null;
  public extra: TAction extends keyof GuildAuditLogsEntryExtraField ? GuildAuditLogsEntryExtraField[TAction] : null;
  public id: Snowflake;
  public reason: string | null;
  public target: TTargetType extends keyof GuildAuditLogsEntryTargetField<TActionType>
    ? GuildAuditLogsEntryTargetField<TActionType>[TTargetType]
    : Role | GuildEmoji | { id: Snowflake } | null;
  public targetType: TTargetType;
  public toJSON(): unknown;
}

export class GuildBan extends Base {
  private constructor(client: Client, data: RawGuildBanData, guild: Guild);
  public guild: Guild;
  public user: User;
  public readonly partial: boolean;
  public reason?: string | null;
  public fetch(force?: boolean): Promise<GuildBan>;
}

export abstract class GuildChannel extends Channel {
  public constructor(guild: Guild, data?: RawGuildChannelData, client?: Client, immediatePatch?: boolean);
  private memberPermissions(member: GuildMember, checkAdmin: boolean): Readonly<Permissions>;
  private rolePermissions(role: Role, checkAdmin: boolean): Readonly<Permissions>;

  public readonly calculatedPosition: number;
  public readonly deletable: boolean;
  public guild: Guild;
  public guildId: Snowflake;
  public readonly manageable: boolean;
  public readonly members: Collection<Snowflake, GuildMember>;
  public name: string;
  public readonly parent: CategoryChannel | null;
  public parentId: Snowflake | null;
  public permissionOverwrites: PermissionOverwriteManager;
  public readonly permissionsLocked: boolean | null;
  public readonly position: number;
  public rawPosition: number;
  public type: Exclude<keyof typeof ChannelTypes, 'DM' | 'GROUP_DM' | 'UNKNOWN'>;
  public readonly viewable: boolean;
  public clone(options?: GuildChannelCloneOptions): Promise<this>;
  public delete(reason?: string): Promise<this>;
  public edit(data: ChannelData, reason?: string): Promise<this>;
  public equals(channel: GuildChannel): boolean;
  public lockPermissions(): Promise<this>;
  public permissionsFor(memberOrRole: GuildMember | Role, checkAdmin?: boolean): Readonly<Permissions>;
  public permissionsFor(
    memberOrRole: GuildMemberResolvable | RoleResolvable,
    checkAdmin?: boolean,
  ): Readonly<Permissions> | null;
  public setName(name: string, reason?: string): Promise<this>;
  public setParent(channel: CategoryChannelResolvable | null, options?: SetParentOptions): Promise<this>;
  public setPosition(position: number, options?: SetChannelPositionOptions): Promise<this>;
  public isText(): this is TextChannel | NewsChannel;
}

export class GuildEmoji extends BaseGuildEmoji {
  private constructor(client: Client, data: RawGuildEmojiData, guild: Guild);
  private _roles: Snowflake[];

  public readonly deletable: boolean;
  public guild: Guild;
  public author: User | null;
  public readonly roles: GuildEmojiRoleManager;
  public readonly url: string;
  public delete(reason?: string): Promise<GuildEmoji>;
  public edit(data: GuildEmojiEditData, reason?: string): Promise<GuildEmoji>;
  public equals(other: GuildEmoji | unknown): boolean;
  public fetchAuthor(): Promise<User>;
  public setName(name: string, reason?: string): Promise<GuildEmoji>;
}

export class GuildMember extends PartialTextBasedChannel(Base) {
  private constructor(client: Client, data: RawGuildMemberData, guild: Guild);
  public avatar: string | null;
  public readonly bannable: boolean;
  /** @deprecated This will be removed in the next major version, see https://github.com/discordjs/discord.js/issues/7091 */
  public deleted: boolean;
  public readonly displayColor: number;
  public readonly displayHexColor: HexColorString;
  public readonly displayName: string;
  public guild: Guild;
  public readonly id: Snowflake;
  public pending: boolean;
  public readonly communicationDisabledUntil: Date | null;
  public communicationDisabledUntilTimestamp: number | null;
  public readonly joinedAt: Date | null;
  public joinedTimestamp: number | null;
  public readonly kickable: boolean;
  public readonly manageable: boolean;
  public readonly moderatable: boolean;
  public nickname: string | null;
  public readonly partial: false;
  public readonly permissions: Readonly<Permissions>;
  public readonly premiumSince: Date | null;
  public premiumSinceTimestamp: number | null;
  public readonly presence: Presence | null;
  public readonly roles: GuildMemberRoleManager;
  public user: User;
  public readonly voice: VoiceState;
  public avatarURL(options?: ImageURLOptions): string | null;
  public ban(options?: BanOptions): Promise<GuildMember>;
  public disableCommunicationUntil(timeout: DateResolvable | null, reason?: string): Promise<GuildMember>;
  public timeout(timeout: number | null, reason?: string): Promise<GuildMember>;
  public fetch(force?: boolean): Promise<GuildMember>;
  public createDM(force?: boolean): Promise<DMChannel>;
  public deleteDM(): Promise<DMChannel>;
  public displayAvatarURL(options?: ImageURLOptions): string;
  public edit(data: GuildMemberEditData, reason?: string): Promise<GuildMember>;
  public kick(reason?: string): Promise<GuildMember>;
  public permissionsIn(channel: GuildChannelResolvable): Readonly<Permissions>;
  public setNickname(nickname: string | null, reason?: string): Promise<GuildMember>;
  public toJSON(): unknown;
  public toString(): MemberMention;
  public valueOf(): string;
}

export class GuildPreview extends Base {
  private constructor(client: Client, data: RawGuildPreviewData);
  public approximateMemberCount: number;
  public approximatePresenceCount: number;
  public readonly createdAt: Date;
  public readonly createdTimestamp: number;
  public description: string | null;
  public discoverySplash: string | null;
  public emojis: Collection<Snowflake, GuildPreviewEmoji>;
  public features: GuildFeatures[];
  public icon: string | null;
  public id: Snowflake;
  public name: string;
  public splash: string | null;
  public discoverySplashURL(options?: StaticImageURLOptions): string | null;
  public iconURL(options?: ImageURLOptions): string | null;
  public splashURL(options?: StaticImageURLOptions): string | null;
  public fetch(): Promise<GuildPreview>;
  public toJSON(): unknown;
  public toString(): string;
}

export class GuildScheduledEvent<S extends GuildScheduledEventStatus = GuildScheduledEventStatus> extends Base {
  private constructor(client: Client, data: RawGuildScheduledEventData);
  public id: Snowflake;
  public guildId: Snowflake;
  public channelId: Snowflake | null;
  public creatorId: Snowflake | null;
  public name: string;
  public description: string | null;
  public scheduledStartTimestamp: number | null;
  public scheduledEndTimestamp: number | null;
  public privacyLevel: GuildScheduledEventPrivacyLevel;
  public status: S;
  public entityType: GuildScheduledEventEntityType;
  public entityId: Snowflake | null;
  public entityMetadata: GuildScheduledEventEntityMetadata;
  public userCount: number | null;
  public creator: User | null;
  public readonly createdTimestamp: number;
  public readonly createdAt: Date;
  public readonly scheduledStartAt: Date;
  public readonly scheduledEndAt: Date | null;
  public readonly channel: VoiceChannel | StageChannel | null;
  public readonly guild: Guild | null;
  public readonly url: string;
  public createInviteURL(options?: CreateGuildScheduledEventInviteURLOptions): Promise<string>;
  public edit<T extends GuildScheduledEventSetStatusArg<S>>(
    options: GuildScheduledEventEditOptions<S, T>,
  ): Promise<GuildScheduledEvent<T>>;
  public delete(): Promise<GuildScheduledEvent<S>>;
  public setName(name: string, reason?: string): Promise<GuildScheduledEvent<S>>;
  public setScheduledStartTime(scheduledStartTime: DateResolvable, reason?: string): Promise<GuildScheduledEvent<S>>;
  public setScheduledEndTime(scheduledEndTime: DateResolvable, reason?: string): Promise<GuildScheduledEvent<S>>;
  public setDescription(description: string, reason?: string): Promise<GuildScheduledEvent<S>>;
  public setStatus<T extends GuildScheduledEventSetStatusArg<S>>(
    status: T,
    reason?: string,
  ): Promise<GuildScheduledEvent<T>>;
  public setLocation(location: string, reason?: string): Promise<GuildScheduledEvent<S>>;
  public fetchSubscribers<T extends FetchGuildScheduledEventSubscribersOptions>(
    options?: T,
  ): Promise<GuildScheduledEventManagerFetchSubscribersResult<T>>;
  public toString(): string;
  public isActive(): this is GuildScheduledEvent<'ACTIVE'>;
  public isCanceled(): this is GuildScheduledEvent<'CANCELED'>;
  public isCompleted(): this is GuildScheduledEvent<'COMPLETED'>;
  public isScheduled(): this is GuildScheduledEvent<'SCHEDULED'>;
}

export class GuildTemplate extends Base {
  private constructor(client: Client, data: RawGuildTemplateData);
  public readonly createdTimestamp: number;
  public readonly updatedTimestamp: number;
  public readonly url: string;
  public code: string;
  public name: string;
  public description: string | null;
  public usageCount: number;
  public creator: User;
  public creatorId: Snowflake;
  public createdAt: Date;
  public updatedAt: Date;
  public guild: Guild | null;
  public guildId: Snowflake;
  public serializedGuild: APITemplateSerializedSourceGuild;
  public unSynced: boolean | null;
  public createGuild(name: string, icon?: BufferResolvable | Base64Resolvable): Promise<Guild>;
  public delete(): Promise<GuildTemplate>;
  public edit(options?: EditGuildTemplateOptions): Promise<GuildTemplate>;
  public sync(): Promise<GuildTemplate>;
  public static GUILD_TEMPLATES_PATTERN: RegExp;
}

export class GuildPreviewEmoji extends BaseGuildEmoji {
  private constructor(client: Client, data: RawGuildEmojiData, guild: GuildPreview);
  public guild: GuildPreview;
  public roles: Snowflake[];
}

export class HTTPError extends Error {
  private constructor(message: string, name: string, code: number, request: unknown);
  public code: number;
  public method: string;
  public name: string;
  public path: string;
  public requestData: HTTPErrorData;
}

// tslint:disable-next-line:no-empty-interface - Merge RateLimitData into RateLimitError to not have to type it again
export interface RateLimitError extends RateLimitData {}
export class RateLimitError extends Error {
  private constructor(data: RateLimitData);
  public name: 'RateLimitError';
}

export class Integration extends Base {
  private constructor(client: Client, data: RawIntegrationData, guild: Guild);
  public account: IntegrationAccount;
  public application: IntegrationApplication | null;
  public enabled: boolean;
  public expireBehavior: number | undefined;
  public expireGracePeriod: number | undefined;
  public guild: Guild;
  public id: Snowflake | string;
  public name: string;
  public role: Role | undefined;
  public enableEmoticons: boolean | null;
  public readonly roles: Collection<Snowflake, Role>;
  public syncedAt: number | undefined;
  public syncing: boolean | undefined;
  public type: IntegrationType;
  public user: User | null;
  public subscriberCount: number | null;
  public revoked: boolean | null;
  public delete(reason?: string): Promise<Integration>;
}

export class IntegrationApplication extends Application {
  private constructor(client: Client, data: RawIntegrationApplicationData);
  public bot: User | null;
  public termsOfServiceURL: string | null;
  public privacyPolicyURL: string | null;
  public rpcOrigins: string[];
  public summary: string | null;
  public hook: boolean | null;
  public cover: string | null;
  public verifyKey: string | null;
}

export class Intents extends BitField<IntentsString> {
  public static FLAGS: Record<IntentsString, number>;
  public static resolve(bit?: BitFieldResolvable<IntentsString, number>): number;
}

export type CacheType = 'cached' | 'raw' | 'present';

export type CacheTypeReducer<
  State extends CacheType,
  CachedType,
  RawType = CachedType,
  PresentType = CachedType | RawType,
  Fallback = PresentType | null,
> = [State] extends ['cached']
  ? CachedType
  : [State] extends ['raw']
  ? RawType
  : [State] extends ['present']
  ? PresentType
  : Fallback;

export class Interaction<Cached extends CacheType = CacheType> extends Base {
  // This a technique used to brand different cached types. Or else we'll get `never` errors on typeguard checks.
  private readonly _cacheType: Cached;
  protected constructor(client: Client, data: RawInteractionData);
  public applicationId: Snowflake;
  public readonly channel: CacheTypeReducer<
    Cached,
    GuildTextBasedChannel | null,
    GuildTextBasedChannel | null,
    GuildTextBasedChannel | null,
    TextBasedChannel | null
  >;
  public channelId: Snowflake | null;
  public readonly createdAt: Date;
  public readonly createdTimestamp: number;
  public readonly guild: CacheTypeReducer<Cached, Guild, null>;
  public guildId: CacheTypeReducer<Cached, Snowflake>;
  public id: Snowflake;
  public member: CacheTypeReducer<Cached, GuildMember, APIInteractionGuildMember>;
  public readonly token: string;
  public type: InteractionType;
  public user: User;
  public version: number;
  public memberPermissions: CacheTypeReducer<Cached, Readonly<Permissions>>;
  public inGuild(): this is Interaction<'present'>;
  public inCachedGuild(): this is Interaction<'cached'>;
  public inRawGuild(): this is Interaction<'raw'>;
  public isApplicationCommand(): this is BaseCommandInteraction<Cached>;
  public isButton(): this is ButtonInteraction<Cached>;
  public isCommand(): this is CommandInteraction<Cached>;
  public isAutocomplete(): this is AutocompleteInteraction<Cached>;
  public isContextMenu(): this is ContextMenuInteraction<Cached>;
  public isUserContextMenu(): this is UserContextMenuInteraction<Cached>;
  public isMessageContextMenu(): this is MessageContextMenuInteraction<Cached>;
  public isMessageComponent(): this is MessageComponentInteraction<Cached>;
  public isSelectMenu(): this is SelectMenuInteraction<Cached>;
}

export class InteractionCollector<T extends Interaction> extends Collector<Snowflake, T> {
  public constructor(client: Client, options?: InteractionCollectorOptions<T>);
  private _handleMessageDeletion(message: Message): void;
  private _handleChannelDeletion(channel: NonThreadGuildBasedChannel): void;
  private _handleGuildDeletion(guild: Guild): void;

  public channelId: Snowflake | null;
  public componentType: MessageComponentType | null;
  public readonly endReason: string | null;
  public guildId: Snowflake | null;
  public interactionType: InteractionType | null;
  public messageId: Snowflake | null;
  public options: InteractionCollectorOptions<T>;
  public total: number;
  public users: Collection<Snowflake, User>;

  public collect(interaction: Interaction): Snowflake;
  public empty(): void;
  public dispose(interaction: Interaction): Snowflake;
  public on(event: 'collect' | 'dispose', listener: (interaction: T) => Awaitable<void>): this;
  public on(event: 'end', listener: (collected: Collection<Snowflake, T>, reason: string) => Awaitable<void>): this;
  public on(event: string, listener: (...args: any[]) => Awaitable<void>): this;

  public once(event: 'collect' | 'dispose', listener: (interaction: T) => Awaitable<void>): this;
  public once(event: 'end', listener: (collected: Collection<Snowflake, T>, reason: string) => Awaitable<void>): this;
  public once(event: string, listener: (...args: any[]) => Awaitable<void>): this;
}

export class InteractionWebhook extends PartialWebhookMixin() {
  public constructor(client: Client, id: Snowflake, token: string);
  public token: string;
  public send(options: string | MessagePayload | InteractionReplyOptions): Promise<Message | APIMessage>;
}

export class Invite extends Base {
  private constructor(client: Client, data: RawInviteData);
  public channel: NonThreadGuildBasedChannel | PartialGroupDMChannel;
  public channelId: Snowflake;
  public code: string;
  public readonly deletable: boolean;
  public readonly createdAt: Date | null;
  public createdTimestamp: number | null;
  public readonly expiresAt: Date | null;
  public readonly expiresTimestamp: number | null;
  public guild: InviteGuild | Guild | null;
  public inviter: User | null;
  public inviterId: Snowflake | null;
  public maxAge: number | null;
  public maxUses: number | null;
  public memberCount: number;
  public presenceCount: number;
  public targetApplication: IntegrationApplication | null;
  public targetUser: User | null;
  public targetType: InviteTargetType | null;
  public temporary: boolean | null;
  public readonly url: string;
  public uses: number | null;
  public delete(reason?: string): Promise<Invite>;
  public toJSON(): unknown;
  public toString(): string;
  public static INVITES_PATTERN: RegExp;
  public stageInstance: InviteStageInstance | null;
  public guildScheduledEvent: GuildScheduledEvent | null;
}

export class InviteStageInstance extends Base {
  private constructor(client: Client, data: RawInviteStageInstance, channelId: Snowflake, guildId: Snowflake);
  public channelId: Snowflake;
  public guildId: Snowflake;
  public members: Collection<Snowflake, GuildMember>;
  public topic: string;
  public participantCount: number;
  public speakerCount: number;
  public readonly channel: StageChannel | null;
  public readonly guild: Guild | null;
}

export class InviteGuild extends AnonymousGuild {
  private constructor(client: Client, data: RawInviteGuildData);
  public welcomeScreen: WelcomeScreen | null;
}

export class LimitedCollection<K, V> extends Collection<K, V> {
  public constructor(options?: LimitedCollectionOptions<K, V>, iterable?: Iterable<readonly [K, V]>);
  public maxSize: number;
  public keepOverLimit: ((value: V, key: K, collection: this) => boolean) | null;
  /** @deprecated Use Global Sweepers instead */
  public interval: NodeJS.Timeout | null;
  /** @deprecated Use Global Sweepers instead */
  public sweepFilter: SweepFilter<K, V> | null;

  /** @deprecated Use `Sweepers.filterByLifetime` instead */
  public static filterByLifetime<K, V>(options?: LifetimeFilterOptions<K, V>): SweepFilter<K, V>;
}

export type MessageCollectorOptionsParams<T extends MessageComponentTypeResolvable, Cached extends boolean = boolean> =
  | {
      componentType?: T;
    } & MessageComponentCollectorOptions<MappedInteractionTypes<Cached>[T]>;

export type MessageChannelCollectorOptionsParams<
  T extends MessageComponentTypeResolvable,
  Cached extends boolean = boolean,
> =
  | {
      componentType?: T;
    } & MessageChannelComponentCollectorOptions<MappedInteractionTypes<Cached>[T]>;

export type AwaitMessageCollectorOptionsParams<
  T extends MessageComponentTypeResolvable,
  Cached extends boolean = boolean,
> =
  | { componentType?: T } & Pick<
      InteractionCollectorOptions<MappedInteractionTypes<Cached>[T]>,
      keyof AwaitMessageComponentOptions<any>
    >;

export interface StringMappedInteractionTypes<Cached extends CacheType = CacheType> {
  BUTTON: ButtonInteraction<Cached>;
  SELECT_MENU: SelectMenuInteraction<Cached>;
  ACTION_ROW: MessageComponentInteraction<Cached>;
}

export type WrapBooleanCache<T extends boolean> = If<T, 'cached', CacheType>;

export type MappedInteractionTypes<Cached extends boolean = boolean> = EnumValueMapped<
  typeof MessageComponentTypes,
  {
    BUTTON: ButtonInteraction<WrapBooleanCache<Cached>>;
    SELECT_MENU: SelectMenuInteraction<WrapBooleanCache<Cached>>;
    ACTION_ROW: MessageComponentInteraction<WrapBooleanCache<Cached>>;
  }
>;

export class Message<Cached extends boolean = boolean> extends Base {
  private readonly _cacheType: Cached;
  private constructor(client: Client, data: RawMessageData);
  private _patch(data: RawPartialMessageData | RawMessageData): void;

  public activity: MessageActivity | null;
  public applicationId: Snowflake | null;
  public attachments: Collection<Snowflake, MessageAttachment>;
  public author: User;
  public readonly channel: If<Cached, GuildTextBasedChannel, TextBasedChannel>;
  public channelId: Snowflake;
  public readonly cleanContent: string;
  public components: MessageActionRow[];
  public content: string;
  public readonly createdAt: Date;
  public createdTimestamp: number;
  public readonly crosspostable: boolean;
  public readonly deletable: boolean;
  /** @deprecated This will be removed in the next major version, see https://github.com/discordjs/discord.js/issues/7091 */
  public deleted: boolean;
  public readonly editable: boolean;
  public readonly editedAt: Date | null;
  public editedTimestamp: number | null;
  public embeds: MessageEmbed[];
  public groupActivityApplication: ClientApplication | null;
  public guildId: If<Cached, Snowflake>;
  public readonly guild: If<Cached, Guild>;
  public readonly hasThread: boolean;
  public id: Snowflake;
  public interaction: MessageInteraction | null;
  public readonly member: GuildMember | null;
  public mentions: MessageMentions;
  public nonce: string | number | null;
  public readonly partial: false;
  public readonly pinnable: boolean;
  public pinned: boolean;
  public reactions: ReactionManager;
  public stickers: Collection<Snowflake, Sticker>;
  public system: boolean;
  public readonly thread: ThreadChannel | null;
  public tts: boolean;
  public type: MessageType;
  public readonly url: string;
  public webhookId: Snowflake | null;
  public flags: Readonly<MessageFlags>;
  public reference: MessageReference | null;
  public awaitMessageComponent<T extends MessageComponentTypeResolvable = 'ACTION_ROW'>(
    options?: AwaitMessageCollectorOptionsParams<T, Cached>,
  ): Promise<MappedInteractionTypes<Cached>[T]>;
  public awaitReactions(options?: AwaitReactionsOptions): Promise<Collection<Snowflake | string, MessageReaction>>;
  public createReactionCollector(options?: ReactionCollectorOptions): ReactionCollector;
  public createMessageComponentCollector<T extends MessageComponentTypeResolvable = 'ACTION_ROW'>(
    options?: MessageCollectorOptionsParams<T, Cached>,
  ): InteractionCollector<MappedInteractionTypes<Cached>[T]>;
  public delete(): Promise<Message>;
  public edit(content: string | MessageEditOptions | MessagePayload): Promise<Message>;
  public equals(message: Message, rawData: unknown): boolean;
  public fetchReference(): Promise<Message>;
  public fetchWebhook(): Promise<Webhook>;
  public crosspost(): Promise<Message>;
  public fetch(force?: boolean): Promise<Message>;
  public pin(): Promise<Message>;
  public react(emoji: EmojiIdentifierResolvable): Promise<MessageReaction>;
  public removeAttachments(): Promise<Message>;
  public reply(options: string | MessagePayload | ReplyMessageOptions): Promise<Message>;
  public resolveComponent(customId: string): MessageActionRowComponent | null;
  public startThread(options: StartThreadOptions): Promise<ThreadChannel>;
  public suppressEmbeds(suppress?: boolean): Promise<Message>;
  public toJSON(): unknown;
  public toString(): string;
  public unpin(): Promise<Message>;
  public inGuild(): this is Message<true> & this;
}

export class MessageActionRow extends BaseMessageComponent {
  public constructor(data?: MessageActionRow | MessageActionRowOptions | APIActionRowComponent);
  public type: 'ACTION_ROW';
  public components: MessageActionRowComponent[];
  public addComponents(
    ...components: MessageActionRowComponentResolvable[] | MessageActionRowComponentResolvable[][]
  ): this;
  public setComponents(
    ...components: MessageActionRowComponentResolvable[] | MessageActionRowComponentResolvable[][]
  ): this;
  public spliceComponents(
    index: number,
    deleteCount: number,
    ...components: MessageActionRowComponentResolvable[] | MessageActionRowComponentResolvable[][]
  ): this;
  public toJSON(): APIActionRowComponent;
}

export class MessageAttachment {
  public constructor(attachment: BufferResolvable | Stream, name?: string, data?: RawMessageAttachmentData);

  public attachment: BufferResolvable | Stream;
  public contentType: string | null;
  public description: string | null;
  public ephemeral: boolean;
  public height: number | null;
  public id: Snowflake;
  public name: string | null;
  public proxyURL: string;
  public size: number;
  public readonly spoiler: boolean;
  public url: string;
  public width: number | null;
  public setDescription(description: string): this;
  public setFile(attachment: BufferResolvable | Stream, name?: string): this;
  public setName(name: string): this;
  public setSpoiler(spoiler?: boolean): this;
  public toJSON(): unknown;
}

export class MessageButton extends BaseMessageComponent {
  public constructor(data?: MessageButton | MessageButtonOptions | APIButtonComponent);
  public customId: string | null;
  public disabled: boolean;
  public emoji: APIPartialEmoji | null;
  public label: string | null;
  public style: MessageButtonStyle | null;
  public type: 'BUTTON';
  public url: string | null;
  public setCustomId(customId: string): this;
  public setDisabled(disabled?: boolean): this;
  public setEmoji(emoji: EmojiIdentifierResolvable): this;
  public setLabel(label: string): this;
  public setStyle(style: MessageButtonStyleResolvable): this;
  public setURL(url: string): this;
  public toJSON(): APIButtonComponent;
  private static resolveStyle(style: MessageButtonStyleResolvable): MessageButtonStyle;
}

export class MessageCollector extends Collector<Snowflake, Message> {
  public constructor(channel: TextBasedChannel, options?: MessageCollectorOptions);
  private _handleChannelDeletion(channel: NonThreadGuildBasedChannel): void;
  private _handleGuildDeletion(guild: Guild): void;

  public channel: TextBasedChannel;
  public readonly endReason: string | null;
  public options: MessageCollectorOptions;
  public received: number;

  public collect(message: Message): Snowflake | null;
  public dispose(message: Message): Snowflake | null;
}

export class MessageComponentInteraction<Cached extends CacheType = CacheType> extends Interaction<Cached> {
  protected constructor(client: Client, data: RawMessageComponentInteractionData);
  public readonly component: CacheTypeReducer<
    Cached,
    MessageActionRowComponent,
    Exclude<APIMessageComponent, APIActionRowComponent>,
    MessageActionRowComponent | Exclude<APIMessageComponent, APIActionRowComponent>,
    MessageActionRowComponent | Exclude<APIMessageComponent, APIActionRowComponent>
  >;
  public componentType: Exclude<MessageComponentType, 'ACTION_ROW'>;
  public customId: string;
  public channelId: Snowflake;
  public deferred: boolean;
  public ephemeral: boolean | null;
  public message: GuildCacheMessage<Cached>;
  public replied: boolean;
  public webhook: InteractionWebhook;
  public inGuild(): this is MessageComponentInteraction<'present'>;
  public inCachedGuild(): this is MessageComponentInteraction<'cached'>;
  public inRawGuild(): this is MessageComponentInteraction<'raw'>;
  public deferReply(options: InteractionDeferReplyOptions & { fetchReply: true }): Promise<GuildCacheMessage<Cached>>;
  public deferReply(options?: InteractionDeferReplyOptions): Promise<void>;
  public deferUpdate(options: InteractionDeferUpdateOptions & { fetchReply: true }): Promise<GuildCacheMessage<Cached>>;
  public deferUpdate(options?: InteractionDeferUpdateOptions): Promise<void>;
  public deleteReply(): Promise<void>;
  public editReply(options: string | MessagePayload | WebhookEditMessageOptions): Promise<GuildCacheMessage<Cached>>;
  public fetchReply(): Promise<GuildCacheMessage<Cached>>;
  public followUp(options: string | MessagePayload | InteractionReplyOptions): Promise<GuildCacheMessage<Cached>>;
  public reply(options: InteractionReplyOptions & { fetchReply: true }): Promise<GuildCacheMessage<Cached>>;
  public reply(options: string | MessagePayload | InteractionReplyOptions): Promise<void>;
  public update(options: InteractionUpdateOptions & { fetchReply: true }): Promise<GuildCacheMessage<Cached>>;
  public update(options: string | MessagePayload | InteractionUpdateOptions): Promise<void>;

  public static resolveType(type: MessageComponentTypeResolvable): MessageComponentType;
}

export class MessageContextMenuInteraction<
  Cached extends CacheType = CacheType,
> extends ContextMenuInteraction<Cached> {
  public readonly targetMessage: NonNullable<CommandInteractionOption<Cached>['message']>;
  public inGuild(): this is MessageContextMenuInteraction<'present'>;
  public inCachedGuild(): this is MessageContextMenuInteraction<'cached'>;
  public inRawGuild(): this is MessageContextMenuInteraction<'raw'>;
}

export class MessageEmbed {
  private _fieldEquals(field: EmbedField, other: EmbedField): boolean;

  public constructor(data?: MessageEmbed | MessageEmbedOptions | APIEmbed);
  public author: MessageEmbedAuthor | null;
  public color: number | null;
  public readonly createdAt: Date | null;
  public description: string | null;
  public fields: EmbedField[];
  public footer: MessageEmbedFooter | null;
  public readonly hexColor: HexColorString | null;
  public image: MessageEmbedImage | null;
  public readonly length: number;
  public provider: MessageEmbedProvider | null;
  public thumbnail: MessageEmbedThumbnail | null;
  public timestamp: number | null;
  public title: string | null;
  /** @deprecated */
  public type: string;
  public url: string | null;
  public readonly video: MessageEmbedVideo | null;
  public addField(name: string, value: string, inline?: boolean): this;
  public addFields(...fields: EmbedFieldData[] | EmbedFieldData[][]): this;
  public setFields(...fields: EmbedFieldData[] | EmbedFieldData[][]): this;
  public setAuthor(options: string | EmbedAuthorData | null): this;
  /** @deprecated Supply a lone object of interface {@link EmbedAuthorData} instead of more parameters. */
  public setAuthor(name: string, iconURL?: string, url?: string): this;
  public setColor(color: ColorResolvable): this;
  public setDescription(description: string): this;
  public setFooter(text: string, iconURL?: string): this;
  public setImage(url: string): this;
  public setThumbnail(url: string): this;
  public setTimestamp(timestamp?: Date | number | null): this;
  public setTitle(title: string): this;
  public setURL(url: string): this;
  public spliceFields(index: number, deleteCount: number, ...fields: EmbedFieldData[] | EmbedFieldData[][]): this;
  public equals(embed: MessageEmbed | APIEmbed): boolean;
  public toJSON(): APIEmbed;

  public static normalizeField(name: string, value: string, inline?: boolean): Required<EmbedFieldData>;
  public static normalizeFields(...fields: EmbedFieldData[] | EmbedFieldData[][]): Required<EmbedFieldData>[];
}

export class MessageFlags extends BitField<MessageFlagsString> {
  public static FLAGS: Record<MessageFlagsString, number>;
  public static resolve(bit?: BitFieldResolvable<MessageFlagsString, number>): number;
}

export class MessageMentions {
  private constructor(
    message: Message,
    users: APIUser[] | Collection<Snowflake, User>,
    roles: Snowflake[] | Collection<Snowflake, Role>,
    everyone: boolean,
    repliedUser?: APIUser | User,
  );
  private _channels: Collection<Snowflake, TextBasedChannel> | null;
  private readonly _content: string;
  private _members: Collection<Snowflake, GuildMember> | null;

  public readonly channels: Collection<Snowflake, TextBasedChannel>;
  public readonly client: Client;
  public everyone: boolean;
  public readonly guild: Guild;
  public has(data: UserResolvable | RoleResolvable | ChannelResolvable, options?: MessageMentionsHasOptions): boolean;
  public readonly members: Collection<Snowflake, GuildMember> | null;
  public repliedUser: User | null;
  public roles: Collection<Snowflake, Role>;
  public users: Collection<Snowflake, User>;
  public crosspostedChannels: Collection<Snowflake, CrosspostedChannel>;
  public toJSON(): unknown;

  public static CHANNELS_PATTERN: RegExp;
  public static EVERYONE_PATTERN: RegExp;
  public static ROLES_PATTERN: RegExp;
  public static USERS_PATTERN: RegExp;
}

export class MessagePayload {
  public constructor(target: MessageTarget, options: MessageOptions | WebhookMessageOptions);
  public data: RawMessagePayloadData | null;
  public readonly isUser: boolean;
  public readonly isWebhook: boolean;
  public readonly isMessage: boolean;
  public readonly isMessageManager: boolean;
  public readonly isInteraction: boolean;
  public files: HTTPAttachmentData[] | null;
  public options: MessageOptions | WebhookMessageOptions;
  public target: MessageTarget;

  public static create(
    target: MessageTarget,
    options: string | MessageOptions | WebhookMessageOptions,
    extra?: MessageOptions | WebhookMessageOptions,
  ): MessagePayload;
  public static resolveFile(
    fileLike: BufferResolvable | Stream | FileOptions | MessageAttachment,
  ): Promise<HTTPAttachmentData>;

  public makeContent(): string | undefined;
  public resolveData(): this;
  public resolveFiles(): Promise<this>;
}

export class MessageReaction {
  private constructor(client: Client, data: RawMessageReactionData, message: Message);
  private _emoji: GuildEmoji | ReactionEmoji;

  public readonly client: Client;
  public count: number;
  public readonly emoji: GuildEmoji | ReactionEmoji;
  public me: boolean;
  public message: Message | PartialMessage;
  public readonly partial: false;
  public users: ReactionUserManager;
  public remove(): Promise<MessageReaction>;
  public fetch(): Promise<MessageReaction>;
  public toJSON(): unknown;
}

export class MessageSelectMenu extends BaseMessageComponent {
  public constructor(data?: MessageSelectMenu | MessageSelectMenuOptions | APISelectMenuComponent);
  public customId: string | null;
  public disabled: boolean;
  public maxValues: number | null;
  public minValues: number | null;
  public options: MessageSelectOption[];
  public placeholder: string | null;
  public type: 'SELECT_MENU';
  public addOptions(...options: MessageSelectOptionData[] | MessageSelectOptionData[][]): this;
  public setOptions(...options: MessageSelectOptionData[] | MessageSelectOptionData[][]): this;
  public setCustomId(customId: string): this;
  public setDisabled(disabled?: boolean): this;
  public setMaxValues(maxValues: number): this;
  public setMinValues(minValues: number): this;
  public setPlaceholder(placeholder: string): this;
  public spliceOptions(
    index: number,
    deleteCount: number,
    ...options: MessageSelectOptionData[] | MessageSelectOptionData[][]
  ): this;
  public toJSON(): APISelectMenuComponent;
}

export class NewsChannel extends BaseGuildTextChannel {
  public threads: ThreadManager<AllowedThreadTypeForNewsChannel>;
  public type: 'GUILD_NEWS';
  public addFollower(channel: TextChannelResolvable, reason?: string): Promise<NewsChannel>;
}

export class OAuth2Guild extends BaseGuild {
  private constructor(client: Client, data: RawOAuth2GuildData);
  public owner: boolean;
  public permissions: Readonly<Permissions>;
}

export class PartialGroupDMChannel extends Channel {
  private constructor(client: Client, data: RawPartialGroupDMChannelData);
  public name: string | null;
  public icon: string | null;
  public recipients: PartialRecipient[];
  public iconURL(options?: StaticImageURLOptions): string | null;
}

export class PermissionOverwrites extends Base {
  private constructor(client: Client, data: RawPermissionOverwriteData, channel: NonThreadGuildBasedChannel);
  public allow: Readonly<Permissions>;
  public readonly channel: NonThreadGuildBasedChannel;
  public deny: Readonly<Permissions>;
  public id: Snowflake;
  public type: OverwriteType;
  public edit(options: PermissionOverwriteOptions, reason?: string): Promise<PermissionOverwrites>;
  public delete(reason?: string): Promise<PermissionOverwrites>;
  public toJSON(): unknown;
  public static resolveOverwriteOptions(
    options: PermissionOverwriteOptions,
    initialPermissions: { allow?: PermissionResolvable; deny?: PermissionResolvable },
  ): ResolvedOverwriteOptions;
  public static resolve(overwrite: OverwriteResolvable, guild: Guild): APIOverwrite;
}

export class Permissions extends BitField<PermissionString, bigint> {
  public any(permission: PermissionResolvable, checkAdmin?: boolean): boolean;
  public has(permission: PermissionResolvable, checkAdmin?: boolean): boolean;
  public missing(bits: BitFieldResolvable<PermissionString, bigint>, checkAdmin?: boolean): PermissionString[];
  public serialize(checkAdmin?: boolean): Record<PermissionString, boolean>;
  public toArray(checkAdmin?: boolean): PermissionString[];

  public static ALL: bigint;
  public static DEFAULT: bigint;
  public static STAGE_MODERATOR: bigint;
  public static FLAGS: PermissionFlags;
  public static resolve(permission?: PermissionResolvable): bigint;
}

export class Presence extends Base {
  protected constructor(client: Client, data?: RawPresenceData);
  public activities: Activity[];
  public clientStatus: ClientPresenceStatusData | null;
  public guild: Guild | null;
  public readonly member: GuildMember | null;
  public status: PresenceStatus;
  public readonly user: User | null;
  public userId: Snowflake;
  public equals(presence: Presence): boolean;
}

export class ReactionCollector extends Collector<Snowflake | string, MessageReaction, [User]> {
  public constructor(message: Message, options?: ReactionCollectorOptions);
  private _handleChannelDeletion(channel: NonThreadGuildBasedChannel): void;
  private _handleGuildDeletion(guild: Guild): void;
  private _handleMessageDeletion(message: Message): void;

  public readonly endReason: string | null;
  public message: Message;
  public options: ReactionCollectorOptions;
  public total: number;
  public users: Collection<Snowflake, User>;

  public static key(reaction: MessageReaction): Snowflake | string;

  public collect(reaction: MessageReaction, user: User): Snowflake | string | null;
  public dispose(reaction: MessageReaction, user: User): Snowflake | string | null;
  public empty(): void;

  public on(event: 'collect' | 'dispose' | 'remove', listener: (reaction: MessageReaction, user: User) => void): this;
  public on(event: 'end', listener: (collected: Collection<Snowflake, MessageReaction>, reason: string) => void): this;
  public on(event: string, listener: (...args: any[]) => void): this;

  public once(event: 'collect' | 'dispose' | 'remove', listener: (reaction: MessageReaction, user: User) => void): this;
  public once(
    event: 'end',
    listener: (collected: Collection<Snowflake, MessageReaction>, reason: string) => void,
  ): this;
  public once(event: string, listener: (...args: any[]) => void): this;
}

export class ReactionEmoji extends Emoji {
  private constructor(reaction: MessageReaction, emoji: RawReactionEmojiData);
  public reaction: MessageReaction;
  public toJSON(): unknown;
}

export class RichPresenceAssets {
  private constructor(activity: Activity, assets: RawRichPresenceAssets);
  public largeImage: Snowflake | null;
  public largeText: string | null;
  public smallImage: Snowflake | null;
  public smallText: string | null;
  public largeImageURL(options?: StaticImageURLOptions): string | null;
  public smallImageURL(options?: StaticImageURLOptions): string | null;
}

export class Role extends Base {
  private constructor(client: Client, data: RawRoleData, guild: Guild);
  public color: number;
  public readonly createdAt: Date;
  public readonly createdTimestamp: number;
  /** @deprecated This will be removed in the next major version, see https://github.com/discordjs/discord.js/issues/7091 */
  public deleted: boolean;
  public readonly editable: boolean;
  public guild: Guild;
  public readonly hexColor: HexColorString;
  public hoist: boolean;
  public id: Snowflake;
  public managed: boolean;
  public readonly members: Collection<Snowflake, GuildMember>;
  public mentionable: boolean;
  public name: string;
  public permissions: Readonly<Permissions>;
  public readonly position: number;
  public rawPosition: number;
  public tags: RoleTagData | null;
  public comparePositionTo(role: RoleResolvable): number;
  public icon: string | null;
  public unicodeEmoji: string | null;
  public delete(reason?: string): Promise<Role>;
  public edit(data: RoleData, reason?: string): Promise<Role>;
  public equals(role: Role): boolean;
  public iconURL(options?: StaticImageURLOptions): string | null;
  public permissionsIn(channel: NonThreadGuildBasedChannel | Snowflake, checkAdmin?: boolean): Readonly<Permissions>;
  public setColor(color: ColorResolvable, reason?: string): Promise<Role>;
  public setHoist(hoist?: boolean, reason?: string): Promise<Role>;
  public setMentionable(mentionable?: boolean, reason?: string): Promise<Role>;
  public setName(name: string, reason?: string): Promise<Role>;
  public setPermissions(permissions: PermissionResolvable, reason?: string): Promise<Role>;
  public setIcon(icon: BufferResolvable | Base64Resolvable | EmojiResolvable | null, reason?: string): Promise<Role>;
  public setPosition(position: number, options?: SetRolePositionOptions): Promise<Role>;
  public setUnicodeEmoji(unicodeEmoji: string | null, reason?: string): Promise<Role>;
  public toJSON(): unknown;
  public toString(): RoleMention;

  /** @deprecated Use {@link RoleManager.comparePositions} instead. */
  public static comparePositions(role1: Role, role2: Role): number;
}

export class SelectMenuInteraction<Cached extends CacheType = CacheType> extends MessageComponentInteraction<Cached> {
  public constructor(client: Client, data: RawMessageSelectMenuInteractionData);
  public readonly component: CacheTypeReducer<
    Cached,
    MessageSelectMenu,
    APISelectMenuComponent,
    MessageSelectMenu | APISelectMenuComponent,
    MessageSelectMenu | APISelectMenuComponent
  >;
  public componentType: 'SELECT_MENU';
  public values: string[];
  public inGuild(): this is SelectMenuInteraction<'present'>;
  public inCachedGuild(): this is SelectMenuInteraction<'cached'>;
  public inRawGuild(): this is SelectMenuInteraction<'raw'>;
}

export interface ShardEventTypes {
  spawn: [child: ChildProcess];
  death: [child: ChildProcess];
  disconnect: [];
  ready: [];
  reconnection: [];
  error: [error: Error];
  message: [message: any];
}

export class Shard extends EventEmitter {
  private constructor(manager: ShardingManager, id: number);
  private _evals: Map<string, Promise<unknown>>;
  private _exitListener: (...args: any[]) => void;
  private _fetches: Map<string, Promise<unknown>>;
  private _handleExit(respawn?: boolean, timeout?: number): void;
  private _handleMessage(message: unknown): void;

  public args: string[];
  public execArgv: string[];
  public env: unknown;
  public id: number;
  public manager: ShardingManager;
  public process: ChildProcess | null;
  public ready: boolean;
  public worker: Worker | null;
  public eval(script: string): Promise<unknown>;
  public eval<T>(fn: (client: Client) => T): Promise<T>;
  public eval<T, P>(fn: (client: Client, context: Serialized<P>) => T, context: P): Promise<T>;
  public fetchClientValue(prop: string): Promise<unknown>;
  public kill(): void;
  public respawn(options?: { delay?: number; timeout?: number }): Promise<ChildProcess>;
  public send(message: unknown): Promise<Shard>;
  public spawn(timeout?: number): Promise<ChildProcess>;

  public on<K extends keyof ShardEventTypes>(
    event: K,
    listener: (...args: ShardEventTypes[K]) => Awaitable<void>,
  ): this;

  public once<K extends keyof ShardEventTypes>(
    event: K,
    listener: (...args: ShardEventTypes[K]) => Awaitable<void>,
  ): this;
}

export class ShardClientUtil {
  private constructor(client: Client, mode: ShardingManagerMode);
  private _handleMessage(message: unknown): void;
  private _respond(type: string, message: unknown): void;

  public client: Client;
  public readonly count: number;
  public readonly ids: number[];
  public mode: ShardingManagerMode;
  public parentPort: MessagePort | null;
  public broadcastEval<T>(fn: (client: Client) => Awaitable<T>): Promise<Serialized<T>[]>;
  public broadcastEval<T>(fn: (client: Client) => Awaitable<T>, options: { shard: number }): Promise<Serialized<T>>;
  public broadcastEval<T, P>(
    fn: (client: Client, context: Serialized<P>) => Awaitable<T>,
    options: { context: P },
  ): Promise<Serialized<T>[]>;
  public broadcastEval<T, P>(
    fn: (client: Client, context: Serialized<P>) => Awaitable<T>,
    options: { context: P; shard: number },
  ): Promise<Serialized<T>>;
  public fetchClientValues(prop: string): Promise<unknown[]>;
  public fetchClientValues(prop: string, shard: number): Promise<unknown>;
  public respawnAll(options?: MultipleShardRespawnOptions): Promise<void>;
  public send(message: unknown): Promise<void>;

  public static singleton(client: Client, mode: ShardingManagerMode): ShardClientUtil;
  public static shardIdForGuildId(guildId: Snowflake, shardCount: number): number;
}

export class ShardingManager extends EventEmitter {
  public constructor(file: string, options?: ShardingManagerOptions);
  private _performOnShards(method: string, args: unknown[]): Promise<unknown[]>;
  private _performOnShards(method: string, args: unknown[], shard: number): Promise<unknown>;

  public file: string;
  public respawn: boolean;
  public shardArgs: string[];
  public shards: Collection<number, Shard>;
  public token: string | null;
  public totalShards: number | 'auto';
  public shardList: number[] | 'auto';
  public broadcast(message: unknown): Promise<Shard[]>;
  public broadcastEval<T>(fn: (client: Client) => Awaitable<T>): Promise<Serialized<T>[]>;
  public broadcastEval<T>(fn: (client: Client) => Awaitable<T>, options: { shard: number }): Promise<Serialized<T>>;
  public broadcastEval<T, P>(
    fn: (client: Client, context: Serialized<P>) => Awaitable<T>,
    options: { context: P },
  ): Promise<Serialized<T>[]>;
  public broadcastEval<T, P>(
    fn: (client: Client, context: Serialized<P>) => Awaitable<T>,
    options: { context: P; shard: number },
  ): Promise<Serialized<T>>;
  public createShard(id: number): Shard;
  public fetchClientValues(prop: string): Promise<unknown[]>;
  public fetchClientValues(prop: string, shard: number): Promise<unknown>;
  public respawnAll(options?: MultipleShardRespawnOptions): Promise<Collection<number, Shard>>;
  public spawn(options?: MultipleShardSpawnOptions): Promise<Collection<number, Shard>>;

  public on(event: 'shardCreate', listener: (shard: Shard) => Awaitable<void>): this;

  public once(event: 'shardCreate', listener: (shard: Shard) => Awaitable<void>): this;
}

export interface FetchRecommendedShardsOptions {
  guildsPerShard?: number;
  multipleOf?: number;
}

export class SnowflakeUtil extends null {
  private constructor();
  public static deconstruct(snowflake: Snowflake): DeconstructedSnowflake;
  public static generate(timestamp?: number | Date): Snowflake;
  public static timestampFrom(snowflake: Snowflake): number;
  public static readonly EPOCH: number;
}

export class StageChannel extends BaseGuildVoiceChannel {
  public topic: string | null;
  public type: 'GUILD_STAGE_VOICE';
  public readonly stageInstance: StageInstance | null;
  public createStageInstance(options: StageInstanceCreateOptions): Promise<StageInstance>;
  public setTopic(topic: string): Promise<StageChannel>;
}

export class StageInstance extends Base {
  private constructor(client: Client, data: RawStageInstanceData, channel: StageChannel);
  public id: Snowflake;
  /** @deprecated This will be removed in the next major version, see https://github.com/discordjs/discord.js/issues/7091 */
  public deleted: boolean;
  public guildId: Snowflake;
  public channelId: Snowflake;
  public topic: string;
  public privacyLevel: PrivacyLevel;
  public discoverableDisabled: boolean | null;
  public readonly channel: StageChannel | null;
  public readonly guild: Guild | null;
  public edit(options: StageInstanceEditOptions): Promise<StageInstance>;
  public delete(): Promise<StageInstance>;
  public setTopic(topic: string): Promise<StageInstance>;
  public readonly createdTimestamp: number;
  public readonly createdAt: Date;
}

export class Sticker extends Base {
  private constructor(client: Client, data: RawStickerData);
  /** @deprecated This will be removed in the next major version, see https://github.com/discordjs/discord.js/issues/7091 */
  public deleted: boolean;
  public readonly createdTimestamp: number;
  public readonly createdAt: Date;
  public available: boolean | null;
  public description: string | null;
  public format: StickerFormatType;
  public readonly guild: Guild | null;
  public guildId: Snowflake | null;
  public id: Snowflake;
  public name: string;
  public packId: Snowflake | null;
  public readonly partial: boolean;
  public sortValue: number | null;
  public tags: string[] | null;
  public type: StickerType | null;
  public user: User | null;
  public readonly url: string;
  public fetch(): Promise<Sticker>;
  public fetchPack(): Promise<StickerPack | null>;
  public fetchUser(): Promise<User | null>;
  public edit(data?: GuildStickerEditData, reason?: string): Promise<Sticker>;
  public delete(reason?: string): Promise<Sticker>;
  public equals(other: Sticker | unknown): boolean;
}

export class StickerPack extends Base {
  private constructor(client: Client, data: RawStickerPackData);
  public readonly createdTimestamp: number;
  public readonly createdAt: Date;
  public bannerId: Snowflake | null;
  public readonly coverSticker: Sticker | null;
  public coverStickerId: Snowflake | null;
  public description: string;
  public id: Snowflake;
  public name: string;
  public skuId: Snowflake;
  public stickers: Collection<Snowflake, Sticker>;
  public bannerURL(options?: StaticImageURLOptions): string | null;
}

/** @deprecated See [Self-serve Game Selling Deprecation](https://support-dev.discord.com/hc/en-us/articles/4414590563479) for more information */
export class StoreChannel extends GuildChannel {
  private constructor(guild: Guild, data?: RawGuildChannelData, client?: Client);
  public createInvite(options?: CreateInviteOptions): Promise<Invite>;
  public fetchInvites(cache?: boolean): Promise<Collection<string, Invite>>;
  /** @deprecated See [Self-serve Game Selling Deprecation](https://support-dev.discord.com/hc/en-us/articles/4414590563479) for more information */
  public clone(options?: GuildChannelCloneOptions): Promise<this>;
  public nsfw: boolean;
  public type: 'GUILD_STORE';
}

export class Sweepers {
  public constructor(client: Client, options: SweeperOptions);
  public readonly client: Client;
  public intervals: Record<SweeperKey, NodeJS.Timeout | null>;
  public options: SweeperOptions;

  public sweepApplicationCommands(
    filter: CollectionSweepFilter<
      SweeperDefinitions['applicationCommands'][0],
      SweeperDefinitions['applicationCommands'][1]
    >,
  ): number;
  public sweepBans(filter: CollectionSweepFilter<SweeperDefinitions['bans'][0], SweeperDefinitions['bans'][1]>): number;
  public sweepEmojis(
    filter: CollectionSweepFilter<SweeperDefinitions['emojis'][0], SweeperDefinitions['emojis'][1]>,
  ): number;
  public sweepInvites(
    filter: CollectionSweepFilter<SweeperDefinitions['invites'][0], SweeperDefinitions['invites'][1]>,
  ): number;
  public sweepGuildMembers(
    filter: CollectionSweepFilter<SweeperDefinitions['guildMembers'][0], SweeperDefinitions['guildMembers'][1]>,
  ): number;
  public sweepMessages(
    filter: CollectionSweepFilter<SweeperDefinitions['messages'][0], SweeperDefinitions['messages'][1]>,
  ): number;
  public sweepPresences(
    filter: CollectionSweepFilter<SweeperDefinitions['presences'][0], SweeperDefinitions['presences'][1]>,
  ): number;
  public sweepReactions(
    filter: CollectionSweepFilter<SweeperDefinitions['reactions'][0], SweeperDefinitions['reactions'][1]>,
  ): number;
  public sweepStageInstnaces(
    filter: CollectionSweepFilter<SweeperDefinitions['stageInstances'][0], SweeperDefinitions['stageInstances'][1]>,
  ): number;
  public sweepStickers(
    filter: CollectionSweepFilter<SweeperDefinitions['stickers'][0], SweeperDefinitions['stickers'][1]>,
  ): number;
  public sweepThreadMembers(
    filter: CollectionSweepFilter<SweeperDefinitions['threadMembers'][0], SweeperDefinitions['threadMembers'][1]>,
  ): number;
  public sweepThreads(
    filter: CollectionSweepFilter<SweeperDefinitions['threads'][0], SweeperDefinitions['threads'][1]>,
  ): number;
  public sweepUsers(
    filter: CollectionSweepFilter<SweeperDefinitions['users'][0], SweeperDefinitions['users'][1]>,
  ): number;
  public sweepVoiceStates(
    filter: CollectionSweepFilter<SweeperDefinitions['voiceStates'][0], SweeperDefinitions['voiceStates'][1]>,
  ): number;

  public static archivedThreadSweepFilter(
    lifetime?: number,
  ): GlobalSweepFilter<SweeperDefinitions['threads'][0], SweeperDefinitions['threads'][1]>;
  public static expiredInviteSweepFilter(
    lifetime?: number,
  ): GlobalSweepFilter<SweeperDefinitions['invites'][0], SweeperDefinitions['invites'][1]>;
  public static filterByLifetime<K, V>(options?: LifetimeFilterOptions<K, V>): GlobalSweepFilter<K, V>;
  public static outdatedMessageSweepFilter(
    lifetime?: number,
  ): GlobalSweepFilter<SweeperDefinitions['messages'][0], SweeperDefinitions['messages'][1]>;
}

export class SystemChannelFlags extends BitField<SystemChannelFlagsString> {
  public static FLAGS: Record<SystemChannelFlagsString, number>;
  public static resolve(bit?: BitFieldResolvable<SystemChannelFlagsString, number>): number;
}

export class Team extends Base {
  private constructor(client: Client, data: RawTeamData);
  public id: Snowflake;
  public name: string;
  public icon: string | null;
  public ownerId: Snowflake | null;
  public members: Collection<Snowflake, TeamMember>;

  public readonly owner: TeamMember | null;
  public readonly createdAt: Date;
  public readonly createdTimestamp: number;

  public iconURL(options?: StaticImageURLOptions): string | null;
  public toJSON(): unknown;
  public toString(): string;
}

export class TeamMember extends Base {
  private constructor(team: Team, data: RawTeamMemberData);
  public team: Team;
  public readonly id: Snowflake;
  public permissions: string[];
  public membershipState: MembershipState;
  public user: User;

  public toString(): UserMention;
}

export class TextChannel extends BaseGuildTextChannel {
  public rateLimitPerUser: number;
  public threads: ThreadManager<AllowedThreadTypeForTextChannel>;
  public type: 'GUILD_TEXT';
  public setRateLimitPerUser(rateLimitPerUser: number, reason?: string): Promise<TextChannel>;
}

export class ThreadChannel extends TextBasedChannelMixin(Channel) {
  private constructor(guild: Guild, data?: RawThreadChannelData, client?: Client, fromInteraction?: boolean);
  public archived: boolean | null;
  public readonly archivedAt: Date | null;
  public archiveTimestamp: number | null;
  public autoArchiveDuration: ThreadAutoArchiveDuration | null;
  public readonly editable: boolean;
  public guild: Guild;
  public guildId: Snowflake;
  public readonly guildMembers: Collection<Snowflake, GuildMember>;
  public invitable: boolean | null;
  public readonly joinable: boolean;
  public readonly joined: boolean;
  public locked: boolean | null;
  public readonly manageable: boolean;
  public readonly viewable: boolean;
  public readonly sendable: boolean;
  public memberCount: number | null;
  public messageCount: number | null;
  public messages: MessageManager;
  public members: ThreadMemberManager;
  public name: string;
  public ownerId: Snowflake | null;
  public readonly parent: TextChannel | NewsChannel | null;
  public parentId: Snowflake | null;
  public rateLimitPerUser: number | null;
  public type: ThreadChannelTypes;
  public readonly unarchivable: boolean;
  public delete(reason?: string): Promise<this>;
  public edit(data: ThreadEditData, reason?: string): Promise<ThreadChannel>;
  public join(): Promise<ThreadChannel>;
  public leave(): Promise<ThreadChannel>;
  public permissionsFor(memberOrRole: GuildMember | Role, checkAdmin?: boolean): Readonly<Permissions>;
  public permissionsFor(
    memberOrRole: GuildMemberResolvable | RoleResolvable,
    checkAdmin?: boolean,
  ): Readonly<Permissions> | null;
  public fetchOwner(options?: BaseFetchOptions): Promise<ThreadMember | null>;
  public fetchStarterMessage(options?: BaseFetchOptions): Promise<Message>;
  public setArchived(archived?: boolean, reason?: string): Promise<ThreadChannel>;
  public setAutoArchiveDuration(
    autoArchiveDuration: ThreadAutoArchiveDuration,
    reason?: string,
  ): Promise<ThreadChannel>;
  public setInvitable(invitable?: boolean, reason?: string): Promise<ThreadChannel>;
  public setLocked(locked?: boolean, reason?: string): Promise<ThreadChannel>;
  public setName(name: string, reason?: string): Promise<ThreadChannel>;
  public setRateLimitPerUser(rateLimitPerUser: number, reason?: string): Promise<ThreadChannel>;
}

export class ThreadMember extends Base {
  private constructor(thread: ThreadChannel, data?: RawThreadMemberData);
  public flags: ThreadMemberFlags;
  public readonly guildMember: GuildMember | null;
  public id: Snowflake;
  public readonly joinedAt: Date | null;
  public joinedTimestamp: number | null;
  public readonly manageable: boolean;
  public thread: ThreadChannel;
  public readonly user: User | null;
  public remove(reason?: string): Promise<ThreadMember>;
}

export class ThreadMemberFlags extends BitField<ThreadMemberFlagsString> {
  public static FLAGS: Record<ThreadMemberFlagsString, number>;
  public static resolve(bit?: BitFieldResolvable<ThreadMemberFlagsString, number>): number;
}

export class Typing extends Base {
  private constructor(channel: TextBasedChannel, user: PartialUser, data?: RawTypingData);
  public channel: TextBasedChannel;
  public user: PartialUser;
  public startedTimestamp: number;
  public readonly startedAt: Date;
  public readonly guild: Guild | null;
  public readonly member: GuildMember | null;
  public inGuild(): this is this & {
    channel: TextChannel | NewsChannel | ThreadChannel;
    readonly guild: Guild;
  };
}

export class User extends PartialTextBasedChannel(Base) {
  protected constructor(client: Client, data: RawUserData);
  private _equals(user: APIUser): boolean;

  public accentColor: number | null | undefined;
  public avatar: string | null;
  public banner: string | null | undefined;
  public bot: boolean;
  public readonly createdAt: Date;
  public readonly createdTimestamp: number;
  public discriminator: string;
  public readonly defaultAvatarURL: string;
  public readonly dmChannel: DMChannel | null;
  public flags: Readonly<UserFlags> | null;
  public readonly hexAccentColor: HexColorString | null | undefined;
  public id: Snowflake;
  public readonly partial: false;
  public system: boolean;
  public readonly tag: string;
  public username: string;
  public avatarURL(options?: ImageURLOptions): string | null;
  public bannerURL(options?: ImageURLOptions): string | null;
  public createDM(force?: boolean): Promise<DMChannel>;
  public deleteDM(): Promise<DMChannel>;
  public displayAvatarURL(options?: ImageURLOptions): string;
  public equals(user: User): boolean;
  public fetch(force?: boolean): Promise<User>;
  public fetchFlags(force?: boolean): Promise<UserFlags>;
  public toString(): UserMention;
}

export class UserContextMenuInteraction<Cached extends CacheType = CacheType> extends ContextMenuInteraction<Cached> {
  public readonly targetUser: User;
  public readonly targetMember: CacheTypeReducer<Cached, GuildMember, APIInteractionGuildMember>;
  public inGuild(): this is UserContextMenuInteraction<'present'>;
  public inCachedGuild(): this is UserContextMenuInteraction<'cached'>;
  public inRawGuild(): this is UserContextMenuInteraction<'raw'>;
}

export class UserFlags extends BitField<UserFlagsString> {
  public static FLAGS: Record<UserFlagsString, number>;
  public static resolve(bit?: BitFieldResolvable<UserFlagsString, number>): number;
}

export class Util extends null {
  private constructor();
  /** @deprecated When not using with `makeCache` use `Sweepers.archivedThreadSweepFilter` instead */
  public static archivedThreadSweepFilter<K, V>(lifetime?: number): SweepFilter<K, V>;
  public static basename(path: string, ext?: string): string;
  public static cleanContent(str: string, channel: TextBasedChannel): string;
  /** @deprecated Use {@link MessageOptions.allowedMentions} to control mentions in a message instead. */
  public static removeMentions(str: string): string;
  public static cloneObject(obj: unknown): unknown;
  public static discordSort<K, V extends { rawPosition: number; id: Snowflake }>(
    collection: Collection<K, V>,
  ): Collection<K, V>;
  public static escapeMarkdown(text: string, options?: EscapeMarkdownOptions): string;
  public static escapeCodeBlock(text: string): string;
  public static escapeInlineCode(text: string): string;
  public static escapeBold(text: string): string;
  public static escapeItalic(text: string): string;
  public static escapeUnderline(text: string): string;
  public static escapeStrikethrough(text: string): string;
  public static escapeSpoiler(text: string): string;
  public static cleanCodeBlockContent(text: string): string;
  public static fetchRecommendedShards(token: string, options?: FetchRecommendedShardsOptions): Promise<number>;
  public static flatten(obj: unknown, ...props: Record<string, boolean | string>[]): unknown;
  public static makeError(obj: MakeErrorOptions): Error;
  public static makePlainError(err: Error): MakeErrorOptions;
  public static mergeDefault(def: unknown, given: unknown): unknown;
  public static moveElementInArray(array: unknown[], element: unknown, newIndex: number, offset?: boolean): number;
  public static parseEmoji(text: string): { animated: boolean; name: string; id: Snowflake | null } | null;
  public static resolveColor(color: ColorResolvable): number;
  public static resolvePartialEmoji(emoji: EmojiIdentifierResolvable): Partial<APIPartialEmoji> | null;
  public static verifyString(data: string, error?: typeof Error, errorMessage?: string, allowEmpty?: boolean): string;
  public static setPosition<T extends AnyChannel | Role>(
    item: T,
    position: number,
    relative: boolean,
    sorted: Collection<Snowflake, T>,
    route: unknown,
    reason?: string,
  ): Promise<{ id: Snowflake; position: number }[]>;
  public static splitMessage(text: string, options?: SplitOptions): string[];
}

export class Formatters extends null {
  public static blockQuote: typeof blockQuote;
  public static bold: typeof bold;
  public static channelMention: typeof channelMention;
  public static codeBlock: typeof codeBlock;
  public static formatEmoji: typeof formatEmoji;
  public static hideLinkEmbed: typeof hideLinkEmbed;
  public static hyperlink: typeof hyperlink;
  public static inlineCode: typeof inlineCode;
  public static italic: typeof italic;
  public static memberNicknameMention: typeof memberNicknameMention;
  public static quote: typeof quote;
  public static roleMention: typeof roleMention;
  public static spoiler: typeof spoiler;
  public static strikethrough: typeof strikethrough;
  public static time: typeof time;
  public static TimestampStyles: typeof TimestampStyles;
  public static TimestampStylesString: TimestampStylesString;
  public static underscore: typeof underscore;
  public static userMention: typeof userMention;
}

export class VoiceChannel extends BaseGuildVoiceChannel {
  /** @deprecated Use manageable instead */
  public readonly editable: boolean;
  public readonly speakable: boolean;
  public type: 'GUILD_VOICE';
  public setBitrate(bitrate: number, reason?: string): Promise<VoiceChannel>;
  public setUserLimit(userLimit: number, reason?: string): Promise<VoiceChannel>;
}

export class VoiceRegion {
  private constructor(data: RawVoiceRegionData);
  public custom: boolean;
  public deprecated: boolean;
  public id: string;
  public name: string;
  public optimal: boolean;
  public vip: boolean;
  public toJSON(): unknown;
}

export class VoiceState extends Base {
  private constructor(guild: Guild, data: RawVoiceStateData);
  public readonly channel: VoiceBasedChannel | null;
  public channelId: Snowflake | null;
  public readonly deaf: boolean | null;
  public guild: Guild;
  public id: Snowflake;
  public readonly member: GuildMember | null;
  public readonly mute: boolean | null;
  public selfDeaf: boolean | null;
  public selfMute: boolean | null;
  public serverDeaf: boolean | null;
  public serverMute: boolean | null;
  public sessionId: string | null;
  public streaming: boolean;
  public selfVideo: boolean | null;
  public suppress: boolean;
  public requestToSpeakTimestamp: number | null;

  public setDeaf(deaf?: boolean, reason?: string): Promise<GuildMember>;
  public setMute(mute?: boolean, reason?: string): Promise<GuildMember>;
  public disconnect(reason?: string): Promise<GuildMember>;
  public setChannel(channel: GuildVoiceChannelResolvable | null, reason?: string): Promise<GuildMember>;
  public setRequestToSpeak(request?: boolean): Promise<void>;
  public setSuppressed(suppressed?: boolean): Promise<void>;
}

export class Webhook extends WebhookMixin() {
  private constructor(client: Client, data?: RawWebhookData);
  public avatar: string;
  public avatarURL(options?: StaticImageURLOptions): string | null;
  public channelId: Snowflake;
  public client: Client;
  public guildId: Snowflake;
  public name: string;
  public owner: User | APIUser | null;
  public sourceGuild: Guild | APIPartialGuild | null;
  public sourceChannel: NewsChannel | APIPartialChannel | null;
  public token: string | null;
  public type: WebhookType;
  public isIncoming(): this is this & { token: string };
  public isChannelFollower(): this is this & {
    sourceGuild: Guild | APIPartialGuild;
    sourceChannel: NewsChannel | APIPartialChannel;
  };
}

export class WebhookClient extends WebhookMixin(BaseClient) {
  public constructor(data: WebhookClientData, options?: WebhookClientOptions);
  public client: this;
  public options: WebhookClientOptions;
  public token: string;
  public editMessage(
    message: MessageResolvable,
    options: string | MessagePayload | WebhookEditMessageOptions,
  ): Promise<APIMessage>;
  public fetchMessage(message: Snowflake, options?: WebhookFetchMessageOptions): Promise<APIMessage>;
  /* tslint:disable:unified-signatures */
  /** @deprecated */
  public fetchMessage(message: Snowflake, cache?: boolean): Promise<APIMessage>;
  /* tslint:enable:unified-signatures */
  public send(options: string | MessagePayload | WebhookMessageOptions): Promise<APIMessage>;
}

export class WebSocketManager extends EventEmitter {
  private constructor(client: Client);
  private totalShards: number | string;
  private shardQueue: Set<WebSocketShard>;
  private packetQueue: unknown[];
  private destroyed: boolean;
  private reconnecting: boolean;

  public readonly client: Client;
  public gateway: string | null;
  public shards: Collection<number, WebSocketShard>;
  public status: Status;
  public readonly ping: number;

  public on(event: WSEventType, listener: (data: any, shardId: number) => void): this;
  public once(event: WSEventType, listener: (data: any, shardId: number) => void): this;

  private debug(message: string, shard?: WebSocketShard): void;
  private connect(): Promise<void>;
  private createShards(): Promise<void>;
  private reconnect(): Promise<void>;
  private broadcast(packet: unknown): void;
  private destroy(): void;
  private handlePacket(packet?: unknown, shard?: WebSocketShard): boolean;
  private checkShardsReady(): void;
  private triggerClientReady(): void;
}

export interface WebSocketShardEvents {
  ready: [];
  resumed: [];
  invalidSession: [];
  close: [event: CloseEvent];
  allReady: [unavailableGuilds?: Set<Snowflake>];
}

export class WebSocketShard extends EventEmitter {
  private constructor(manager: WebSocketManager, id: number);
  private sequence: number;
  private closeSequence: number;
  private sessionId: string | null;
  private lastPingTimestamp: number;
  private lastHeartbeatAcked: boolean;
  private ratelimit: { queue: unknown[]; total: number; remaining: number; time: 60e3; timer: NodeJS.Timeout | null };
  private connection: WebSocket | null;
  private helloTimeout: NodeJS.Timeout | null;
  private eventsAttached: boolean;
  private expectedGuilds: Set<Snowflake> | null;
  private readyTimeout: NodeJS.Timeout | null;

  public manager: WebSocketManager;
  public id: number;
  public status: Status;
  public ping: number;

  private debug(message: string): void;
  private connect(): Promise<void>;
  private onOpen(): void;
  private onMessage(event: MessageEvent): void;
  private onError(error: ErrorEvent | unknown): void;
  private onClose(event: CloseEvent): void;
  private onPacket(packet: unknown): void;
  private checkReady(): void;
  private setHelloTimeout(time?: number): void;
  private setHeartbeatTimer(time: number): void;
  private sendHeartbeat(): void;
  private ackHeartbeat(): void;
  private identify(): void;
  private identifyNew(): void;
  private identifyResume(): void;
  private _send(data: unknown): void;
  private processQueue(): void;
  private destroy(destroyOptions?: { closeCode?: number; reset?: boolean; emit?: boolean; log?: boolean }): void;
  private _cleanupConnection(): void;
  private _emitDestroyed(): void;

  public send(data: unknown, important?: boolean): void;

  public on<K extends keyof WebSocketShardEvents>(
    event: K,
    listener: (...args: WebSocketShardEvents[K]) => Awaitable<void>,
  ): this;

  public once<K extends keyof WebSocketShardEvents>(
    event: K,
    listener: (...args: WebSocketShardEvents[K]) => Awaitable<void>,
  ): this;
}

export class Widget extends Base {
  private constructor(client: Client, data: RawWidgetData);
  private _patch(data: RawWidgetData): void;
  public fetch(): Promise<Widget>;
  public id: Snowflake;
  public instantInvite?: string;
  public channels: Collection<Snowflake, WidgetChannel>;
  public members: Collection<string, WidgetMember>;
  public presenceCount: number;
}

export class WidgetMember extends Base {
  private constructor(client: Client, data: RawWidgetMemberData);
  public id: string;
  public username: string;
  public discriminator: string;
  public avatar: string | null;
  public status: PresenceStatus;
  public deaf: boolean | null;
  public mute: boolean | null;
  public selfDeaf: boolean | null;
  public selfMute: boolean | null;
  public suppress: boolean | null;
  public channelId: Snowflake | null;
  public avatarURL: string;
  public activity: WidgetActivity | null;
}

export class WelcomeChannel extends Base {
  private constructor(guild: Guild, data: RawWelcomeChannelData);
  private _emoji: Omit<APIEmoji, 'animated'>;
  public channelId: Snowflake;
  public guild: Guild | InviteGuild;
  public description: string;
  public readonly channel: TextChannel | NewsChannel | StoreChannel | null;
  public readonly emoji: GuildEmoji | Emoji;
}

export class WelcomeScreen extends Base {
  private constructor(guild: Guild, data: RawWelcomeScreenData);
  public readonly enabled: boolean;
  public guild: Guild | InviteGuild;
  public description: string | null;
  public welcomeChannels: Collection<Snowflake, WelcomeChannel>;
}

//#endregion

//#region Constants

export type EnumHolder<T> = { [P in keyof T]: T[P] };

export type ExcludeEnum<T, K extends keyof T> = Exclude<keyof T | T[keyof T], K | T[K]>;

export const Constants: {
  Package: {
    name: string;
    version: string;
    description: string;
    license: string;
    main: string;
    types: string;
    homepage: string;
    keywords: string[];
    bugs: { url: string };
    repository: { type: string; url: string };
    scripts: Record<string, string>;
    engines: Record<string, string>;
    dependencies: Record<string, string>;
    devDependencies: Record<string, string>;
    [key: string]: unknown;
  };
  UserAgent: string;
  Endpoints: {
    botGateway: string;
    invite: (root: string, code: string, eventId?: Snowflake) => string;
    scheduledEvent: (root: string, guildId: Snowflake, eventId: Snowflake) => string;
    CDN: (root: string) => {
      Emoji: (emojiId: Snowflake, format: DynamicImageFormat) => string;
      Asset: (name: string) => string;
      DefaultAvatar: (discriminator: number) => string;
      Avatar: (
        userId: Snowflake,
        hash: string,
        format: DynamicImageFormat,
        size: AllowedImageSize,
        dynamic: boolean,
      ) => string;
      Banner: (
        id: Snowflake,
        hash: string,
        format: DynamicImageFormat,
        size: AllowedImageSize,
        dynamic: boolean,
      ) => string;
      GuildMemberAvatar: (
        guildId: Snowflake,
        memberId: Snowflake,
        hash: string,
        format?: DynamicImageFormat,
        size?: AllowedImageSize,
        dynamic?: boolean,
      ) => string;
      Icon: (
        guildId: Snowflake,
        hash: string,
        format: DynamicImageFormat,
        size: AllowedImageSize,
        dynamic: boolean,
      ) => string;
      AppIcon: (
        appId: Snowflake,
        hash: string,
        { format, size }: { format: AllowedImageFormat; size: AllowedImageSize },
      ) => string;
      AppAsset: (
        appId: Snowflake,
        hash: string,
        { format, size }: { format: AllowedImageFormat; size: AllowedImageSize },
      ) => string;
      StickerPackBanner: (bannerId: Snowflake, format: AllowedImageFormat, size: AllowedImageSize) => string;
      GDMIcon: (channelId: Snowflake, hash: string, format: AllowedImageFormat, size: AllowedImageSize) => string;
      Splash: (guildId: Snowflake, hash: string, format: AllowedImageFormat, size: AllowedImageSize) => string;
      DiscoverySplash: (guildId: Snowflake, hash: string, format: AllowedImageFormat, size: AllowedImageSize) => string;
      TeamIcon: (
        teamId: Snowflake,
        hash: string,
        { format, size }: { format: AllowedImageFormat; size: AllowedImageSize },
      ) => string;
      Sticker: (stickerId: Snowflake, stickerFormat: StickerFormatType) => string;
      RoleIcon: (roleId: Snowflake, hash: string, format: AllowedImageFormat, size: AllowedImageSize) => string;
    };
  };
  WSCodes: {
    1000: 'WS_CLOSE_REQUESTED';
    4004: 'TOKEN_INVALID';
    4010: 'SHARDING_INVALID';
    4011: 'SHARDING_REQUIRED';
  };
  Events: ConstantsEvents;
  ShardEvents: ConstantsShardEvents;
  PartialTypes: {
    [K in PartialTypes]: K;
  };
  WSEvents: {
    [K in WSEventType]: K;
  };
  Colors: ConstantsColors;
  Status: ConstantsStatus;
  Opcodes: ConstantsOpcodes;
  APIErrors: APIErrors;
  ChannelTypes: EnumHolder<typeof ChannelTypes>;
  ThreadChannelTypes: ThreadChannelTypes[];
  TextBasedChannelTypes: TextBasedChannelTypes[];
  VoiceBasedChannelTypes: VoiceBasedChannelTypes[];
  ClientApplicationAssetTypes: ConstantsClientApplicationAssetTypes;
  IntegrationExpireBehaviors: IntegrationExpireBehaviors[];
  InviteScopes: InviteScope[];
  MessageTypes: MessageType[];
  SystemMessageTypes: SystemMessageType[];
  ActivityTypes: EnumHolder<typeof ActivityTypes>;
  StickerTypes: EnumHolder<typeof StickerTypes>;
  StickerFormatTypes: EnumHolder<typeof StickerFormatTypes>;
  OverwriteTypes: EnumHolder<typeof OverwriteTypes>;
  ExplicitContentFilterLevels: EnumHolder<typeof ExplicitContentFilterLevels>;
  DefaultMessageNotificationLevels: EnumHolder<typeof DefaultMessageNotificationLevels>;
  VerificationLevels: EnumHolder<typeof VerificationLevels>;
  MembershipStates: EnumHolder<typeof MembershipStates>;
  ApplicationCommandOptionTypes: EnumHolder<typeof ApplicationCommandOptionTypes>;
  ApplicationCommandPermissionTypes: EnumHolder<typeof ApplicationCommandPermissionTypes>;
  InteractionTypes: EnumHolder<typeof InteractionTypes>;
  InteractionResponseTypes: EnumHolder<typeof InteractionResponseTypes>;
  MessageComponentTypes: EnumHolder<typeof MessageComponentTypes>;
  MessageButtonStyles: EnumHolder<typeof MessageButtonStyles>;
  MFALevels: EnumHolder<typeof MFALevels>;
  NSFWLevels: EnumHolder<typeof NSFWLevels>;
  PrivacyLevels: EnumHolder<typeof PrivacyLevels>;
  WebhookTypes: EnumHolder<typeof WebhookTypes>;
  PremiumTiers: EnumHolder<typeof PremiumTiers>;
  ApplicationCommandTypes: EnumHolder<typeof ApplicationCommandTypes>;
  GuildScheduledEventEntityTypes: EnumHolder<typeof GuildScheduledEventEntityTypes>;
  GuildScheduledEventStatuses: EnumHolder<typeof GuildScheduledEventStatuses>;
  GuildScheduledEventPrivacyLevels: EnumHolder<typeof GuildScheduledEventPrivacyLevels>;
};

export const version: string;

//#endregion

//#region Managers

export abstract class BaseManager {
  protected constructor(client: Client);
  public readonly client: Client;
}

export abstract class DataManager<K, Holds, R> extends BaseManager {
  protected constructor(client: Client, holds: Constructable<Holds>);
  public readonly holds: Constructable<Holds>;
  public readonly cache: Collection<K, Holds>;
  public resolve(resolvable: Holds): Holds;
  public resolve(resolvable: R): Holds | null;
  public resolveId(resolvable: K | Holds): K;
  public resolveId(resolvable: R): K | null;
  public valueOf(): Collection<K, Holds>;
}

export abstract class CachedManager<K, Holds, R> extends DataManager<K, Holds, R> {
  protected constructor(client: Client, holds: Constructable<Holds>);
  private _add(data: unknown, cache?: boolean, { id, extras }?: { id: K; extras: unknown[] }): Holds;
}

export type ApplicationCommandDataResolvable = ApplicationCommandData | RESTPostAPIApplicationCommandsJSONBody;

export class ApplicationCommandManager<
  ApplicationCommandScope = ApplicationCommand<{ guild: GuildResolvable }>,
  PermissionsOptionsExtras = { guild: GuildResolvable },
  PermissionsGuildType = null,
> extends CachedManager<Snowflake, ApplicationCommandScope, ApplicationCommandResolvable> {
  protected constructor(client: Client, iterable?: Iterable<unknown>);
  public permissions: ApplicationCommandPermissionsManager<
    { command?: ApplicationCommandResolvable } & PermissionsOptionsExtras,
    { command: ApplicationCommandResolvable } & PermissionsOptionsExtras,
    PermissionsOptionsExtras,
    PermissionsGuildType,
    null
  >;
  private commandPath({ id, guildId }: { id?: Snowflake; guildId?: Snowflake }): unknown;
  public create(command: ApplicationCommandDataResolvable, guildId?: Snowflake): Promise<ApplicationCommandScope>;
  public delete(command: ApplicationCommandResolvable, guildId?: Snowflake): Promise<ApplicationCommandScope | null>;
  public edit(
    command: ApplicationCommandResolvable,
    data: ApplicationCommandDataResolvable,
  ): Promise<ApplicationCommandScope>;
  public edit(
    command: ApplicationCommandResolvable,
    data: ApplicationCommandDataResolvable,
    guildId: Snowflake,
  ): Promise<ApplicationCommand>;
  public fetch(
    id: Snowflake,
    options: FetchApplicationCommandOptions & { guildId: Snowflake },
  ): Promise<ApplicationCommand>;
  public fetch(options: FetchApplicationCommandOptions): Promise<Collection<string, ApplicationCommandScope>>;
  public fetch(id: Snowflake, options?: FetchApplicationCommandOptions): Promise<ApplicationCommandScope>;
  public fetch(
    id?: Snowflake,
    options?: FetchApplicationCommandOptions,
  ): Promise<Collection<Snowflake, ApplicationCommandScope>>;
  public set(commands: ApplicationCommandDataResolvable[]): Promise<Collection<Snowflake, ApplicationCommandScope>>;
  public set(
    commands: ApplicationCommandDataResolvable[],
    guildId: Snowflake,
  ): Promise<Collection<Snowflake, ApplicationCommand>>;
  private static transformCommand(
    command: ApplicationCommandData,
  ): Omit<APIApplicationCommand, 'id' | 'application_id' | 'guild_id'>;
}

export class ApplicationCommandPermissionsManager<
  BaseOptions,
  FetchSingleOptions,
  FullPermissionsOptions,
  GuildType,
  CommandIdType,
> extends BaseManager {
  private constructor(manager: ApplicationCommandManager | GuildApplicationCommandManager | ApplicationCommand);
  private manager: ApplicationCommandManager | GuildApplicationCommandManager | ApplicationCommand;

  public client: Client;
  public commandId: CommandIdType;
  public guild: GuildType;
  public guildId: Snowflake | null;
  public add(
    options: FetchSingleOptions & { permissions: ApplicationCommandPermissionData[] },
  ): Promise<ApplicationCommandPermissions[]>;
  public has(options: FetchSingleOptions & { permissionId: UserResolvable | RoleResolvable }): Promise<boolean>;
  public fetch(options: FetchSingleOptions): Promise<ApplicationCommandPermissions[]>;
  public fetch(options: BaseOptions): Promise<Collection<Snowflake, ApplicationCommandPermissions[]>>;
  public remove(
    options:
      | (FetchSingleOptions & {
          users: UserResolvable | UserResolvable[];
          roles?: RoleResolvable | RoleResolvable[];
        })
      | (FetchSingleOptions & {
          users?: UserResolvable | UserResolvable[];
          roles: RoleResolvable | RoleResolvable[];
        }),
  ): Promise<ApplicationCommandPermissions[]>;
  public set(
    options: FetchSingleOptions & { permissions: ApplicationCommandPermissionData[] },
  ): Promise<ApplicationCommandPermissions[]>;
  public set(
    options: FullPermissionsOptions & {
      fullPermissions: GuildApplicationCommandPermissionData[];
    },
  ): Promise<Collection<Snowflake, ApplicationCommandPermissions[]>>;
  private permissionsPath(guildId: Snowflake, commandId?: Snowflake): unknown;
  private static transformPermissions(
    permissions: ApplicationCommandPermissionData,
    received: true,
  ): Omit<APIApplicationCommandPermission, 'type'> & { type: keyof ApplicationCommandPermissionTypes };
  private static transformPermissions(permissions: ApplicationCommandPermissionData): APIApplicationCommandPermission;
}

export class BaseGuildEmojiManager extends CachedManager<Snowflake, GuildEmoji, EmojiResolvable> {
  protected constructor(client: Client, iterable?: Iterable<RawGuildEmojiData>);
  public resolveIdentifier(emoji: EmojiIdentifierResolvable): string | null;
}

export class ChannelManager extends CachedManager<Snowflake, AnyChannel, ChannelResolvable> {
  private constructor(client: Client, iterable: Iterable<RawChannelData>);
  public fetch(id: Snowflake, options?: FetchChannelOptions): Promise<AnyChannel | null>;
}

export class GuildApplicationCommandManager extends ApplicationCommandManager<ApplicationCommand, {}, Guild> {
  private constructor(guild: Guild, iterable?: Iterable<RawApplicationCommandData>);
  public guild: Guild;
  public create(command: ApplicationCommandDataResolvable): Promise<ApplicationCommand>;
  public delete(command: ApplicationCommandResolvable): Promise<ApplicationCommand | null>;
  public edit(
    command: ApplicationCommandResolvable,
    data: ApplicationCommandDataResolvable,
  ): Promise<ApplicationCommand>;
  public fetch(id: Snowflake, options?: BaseFetchOptions): Promise<ApplicationCommand>;
  public fetch(options: BaseFetchOptions): Promise<Collection<Snowflake, ApplicationCommand>>;
  public fetch(id?: undefined, options?: BaseFetchOptions): Promise<Collection<Snowflake, ApplicationCommand>>;
  public set(commands: ApplicationCommandDataResolvable[]): Promise<Collection<Snowflake, ApplicationCommand>>;
}

export type MappedGuildChannelTypes = EnumValueMapped<
  typeof ChannelTypes,
  {
    GUILD_CATEGORY: CategoryChannel;
  }
> &
  MappedChannelCategoryTypes;

export type GuildChannelTypes = CategoryChannelTypes | ChannelTypes.GUILD_CATEGORY | 'GUILD_CATEGORY';

export class GuildChannelManager extends CachedManager<Snowflake, GuildBasedChannel, GuildChannelResolvable> {
  private constructor(guild: Guild, iterable?: Iterable<RawGuildChannelData>);
  public readonly channelCountWithoutThreads: number;
  public guild: Guild;
  /** @deprecated See [Self-serve Game Selling Deprecation](https://support-dev.discord.com/hc/en-us/articles/4414590563479) for more information */
  public create(name: string, options: GuildChannelCreateOptions & { type: 'GUILD_STORE' }): Promise<StoreChannel>;
  public create<T extends GuildChannelTypes>(
    name: string,
    options: GuildChannelCreateOptions & { type: T },
  ): Promise<MappedGuildChannelTypes[T]>;
  public create(name: string, options: GuildChannelCreateOptions): Promise<NonThreadGuildBasedChannel>;
  public fetch(id: Snowflake, options?: BaseFetchOptions): Promise<NonThreadGuildBasedChannel | null>;
  public fetch(id?: undefined, options?: BaseFetchOptions): Promise<Collection<Snowflake, NonThreadGuildBasedChannel>>;
  public setPositions(channelPositions: readonly ChannelPosition[]): Promise<Guild>;
  public fetchActiveThreads(cache?: boolean): Promise<FetchedThreads>;
}

export class GuildEmojiManager extends BaseGuildEmojiManager {
  private constructor(guild: Guild, iterable?: Iterable<RawGuildEmojiData>);
  public guild: Guild;
  public create(
    attachment: BufferResolvable | Base64Resolvable,
    name: string,
    options?: GuildEmojiCreateOptions,
  ): Promise<GuildEmoji>;
  public fetch(id: Snowflake, options?: BaseFetchOptions): Promise<GuildEmoji>;
  public fetch(id?: undefined, options?: BaseFetchOptions): Promise<Collection<Snowflake, GuildEmoji>>;
}

export class GuildEmojiRoleManager extends DataManager<Snowflake, Role, RoleResolvable> {
  private constructor(emoji: GuildEmoji);
  public emoji: GuildEmoji;
  public guild: Guild;
  public add(
    roleOrRoles: RoleResolvable | readonly RoleResolvable[] | Collection<Snowflake, Role>,
  ): Promise<GuildEmoji>;
  public set(roles: readonly RoleResolvable[] | Collection<Snowflake, Role>): Promise<GuildEmoji>;
  public remove(
    roleOrRoles: RoleResolvable | readonly RoleResolvable[] | Collection<Snowflake, Role>,
  ): Promise<GuildEmoji>;
}

export class GuildManager extends CachedManager<Snowflake, Guild, GuildResolvable> {
  private constructor(client: Client, iterable?: Iterable<RawGuildData>);
  public create(name: string, options?: GuildCreateOptions): Promise<Guild>;
  public fetch(options: Snowflake | FetchGuildOptions): Promise<Guild>;
  public fetch(options?: FetchGuildsOptions): Promise<Collection<Snowflake, OAuth2Guild>>;
}

export class GuildMemberManager extends CachedManager<Snowflake, GuildMember, GuildMemberResolvable> {
  private constructor(guild: Guild, iterable?: Iterable<RawGuildMemberData>);
  public guild: Guild;
  public add(
    user: UserResolvable,
    options: AddGuildMemberOptions & { fetchWhenExisting: false },
  ): Promise<GuildMember | null>;
  public add(user: UserResolvable, options: AddGuildMemberOptions): Promise<GuildMember>;
  public ban(user: UserResolvable, options?: BanOptions): Promise<GuildMember | User | Snowflake>;
  public edit(user: UserResolvable, data: GuildMemberEditData, reason?: string): Promise<void>;
  public fetch(
    options: UserResolvable | FetchMemberOptions | (FetchMembersOptions & { user: UserResolvable }),
  ): Promise<GuildMember>;
  public fetch(options?: FetchMembersOptions): Promise<Collection<Snowflake, GuildMember>>;
  public kick(user: UserResolvable, reason?: string): Promise<GuildMember | User | Snowflake>;
  public list(options?: GuildListMembersOptions): Promise<Collection<Snowflake, GuildMember>>;
  public prune(options: GuildPruneMembersOptions & { dry?: false; count: false }): Promise<null>;
  public prune(options?: GuildPruneMembersOptions): Promise<number>;
  public search(options: GuildSearchMembersOptions): Promise<Collection<Snowflake, GuildMember>>;
  public unban(user: UserResolvable, reason?: string): Promise<User>;
}

export class GuildBanManager extends CachedManager<Snowflake, GuildBan, GuildBanResolvable> {
  private constructor(guild: Guild, iterable?: Iterable<RawGuildBanData>);
  public guild: Guild;
  public create(user: UserResolvable, options?: BanOptions): Promise<GuildMember | User | Snowflake>;
  public fetch(options: UserResolvable | FetchBanOptions): Promise<GuildBan>;
  public fetch(options?: FetchBansOptions): Promise<Collection<Snowflake, GuildBan>>;
  public remove(user: UserResolvable, reason?: string): Promise<User | null>;
}

export class GuildInviteManager extends DataManager<string, Invite, InviteResolvable> {
  private constructor(guild: Guild, iterable?: Iterable<RawInviteData>);
  public guild: Guild;
  public create(channel: GuildInvitableChannelResolvable, options?: CreateInviteOptions): Promise<Invite>;
  public fetch(options: InviteResolvable | FetchInviteOptions): Promise<Invite>;
  public fetch(options?: FetchInvitesOptions): Promise<Collection<string, Invite>>;
  public delete(invite: InviteResolvable, reason?: string): Promise<Invite>;
}

export class GuildScheduledEventManager extends CachedManager<
  Snowflake,
  GuildScheduledEvent,
  GuildScheduledEventResolvable
> {
  private constructor(guild: Guild, iterable?: Iterable<RawGuildScheduledEventData>);
  public guild: Guild;
  public create(options: GuildScheduledEventCreateOptions): Promise<GuildScheduledEvent>;
  public fetch(): Promise<Collection<Snowflake, GuildScheduledEvent>>;
  public fetch<
    T extends GuildScheduledEventResolvable | FetchGuildScheduledEventOptions | FetchGuildScheduledEventsOptions,
  >(options?: T): Promise<GuildScheduledEventManagerFetchResult<T>>;
  public edit<S extends GuildScheduledEventStatus, T extends GuildScheduledEventSetStatusArg<S>>(
    guildScheduledEvent: GuildScheduledEventResolvable,
    options: GuildScheduledEventEditOptions<S, T>,
  ): Promise<GuildScheduledEvent<T>>;
  public delete(guildScheduledEvent: GuildScheduledEventResolvable): Promise<void>;
  public fetchSubscribers<T extends FetchGuildScheduledEventSubscribersOptions>(
    guildScheduledEvent: GuildScheduledEventResolvable,
    options?: T,
  ): Promise<GuildScheduledEventManagerFetchSubscribersResult<T>>;
}

export class GuildStickerManager extends CachedManager<Snowflake, Sticker, StickerResolvable> {
  private constructor(guild: Guild, iterable?: Iterable<RawStickerData>);
  public guild: Guild;
  public create(
    file: BufferResolvable | Stream | FileOptions | MessageAttachment,
    name: string,
    tags: string,
    options?: GuildStickerCreateOptions,
  ): Promise<Sticker>;
  public edit(sticker: StickerResolvable, data?: GuildStickerEditData, reason?: string): Promise<Sticker>;
  public delete(sticker: StickerResolvable, reason?: string): Promise<void>;
  public fetch(id: Snowflake, options?: BaseFetchOptions): Promise<Sticker>;
  public fetch(id?: Snowflake, options?: BaseFetchOptions): Promise<Collection<Snowflake, Sticker>>;
}

export class GuildMemberRoleManager extends DataManager<Snowflake, Role, RoleResolvable> {
  private constructor(member: GuildMember);
  public readonly hoist: Role | null;
  public readonly icon: Role | null;
  public readonly color: Role | null;
  public readonly highest: Role;
  public readonly premiumSubscriberRole: Role | null;
  public readonly botRole: Role | null;
  public member: GuildMember;
  public guild: Guild;

  public add(
    roleOrRoles: RoleResolvable | readonly RoleResolvable[] | Collection<Snowflake, Role>,
    reason?: string,
  ): Promise<GuildMember>;
  public set(roles: readonly RoleResolvable[] | Collection<Snowflake, Role>, reason?: string): Promise<GuildMember>;
  public remove(
    roleOrRoles: RoleResolvable | readonly RoleResolvable[] | Collection<Snowflake, Role>,
    reason?: string,
  ): Promise<GuildMember>;
}

export class MessageManager extends CachedManager<Snowflake, Message, MessageResolvable> {
  private constructor(channel: TextBasedChannel, iterable?: Iterable<RawMessageData>);
  public channel: TextBasedChannel;
  public cache: Collection<Snowflake, Message>;
  public crosspost(message: MessageResolvable): Promise<Message>;
  public delete(message: MessageResolvable): Promise<void>;
  public edit(message: MessageResolvable, options: string | MessagePayload | MessageEditOptions): Promise<Message>;
  public fetch(message: Snowflake, options?: BaseFetchOptions): Promise<Message>;
  public fetch(
    options?: ChannelLogsQueryOptions,
    cacheOptions?: BaseFetchOptions,
  ): Promise<Collection<Snowflake, Message>>;
  public fetchPinned(cache?: boolean): Promise<Collection<Snowflake, Message>>;
  public react(message: MessageResolvable, emoji: EmojiIdentifierResolvable): Promise<void>;
  public pin(message: MessageResolvable): Promise<void>;
  public unpin(message: MessageResolvable): Promise<void>;
}

export class PermissionOverwriteManager extends CachedManager<
  Snowflake,
  PermissionOverwrites,
  PermissionOverwriteResolvable
> {
  private constructor(client: Client, iterable?: Iterable<RawPermissionOverwriteData>);
  public set(
    overwrites: readonly OverwriteResolvable[] | Collection<Snowflake, OverwriteResolvable>,
    reason?: string,
  ): Promise<NonThreadGuildBasedChannel>;
  private upsert(
    userOrRole: RoleResolvable | UserResolvable,
    options: PermissionOverwriteOptions,
    overwriteOptions?: GuildChannelOverwriteOptions,
    existing?: PermissionOverwrites,
  ): Promise<NonThreadGuildBasedChannel>;
  public create(
    userOrRole: RoleResolvable | UserResolvable,
    options: PermissionOverwriteOptions,
    overwriteOptions?: GuildChannelOverwriteOptions,
  ): Promise<NonThreadGuildBasedChannel>;
  public edit(
    userOrRole: RoleResolvable | UserResolvable,
    options: PermissionOverwriteOptions,
    overwriteOptions?: GuildChannelOverwriteOptions,
  ): Promise<NonThreadGuildBasedChannel>;
  public delete(userOrRole: RoleResolvable | UserResolvable, reason?: string): Promise<NonThreadGuildBasedChannel>;
}

export class PresenceManager extends CachedManager<Snowflake, Presence, PresenceResolvable> {
  private constructor(client: Client, iterable?: Iterable<RawPresenceData>);
}

export class ReactionManager extends CachedManager<Snowflake | string, MessageReaction, MessageReactionResolvable> {
  private constructor(message: Message, iterable?: Iterable<RawMessageReactionData>);
  public message: Message;
  public removeAll(): Promise<Message>;
}

export class ReactionUserManager extends CachedManager<Snowflake, User, UserResolvable> {
  private constructor(reaction: MessageReaction, iterable?: Iterable<RawUserData>);
  public reaction: MessageReaction;
  public fetch(options?: FetchReactionUsersOptions): Promise<Collection<Snowflake, User>>;
  public remove(user?: UserResolvable): Promise<MessageReaction>;
}

export class RoleManager extends CachedManager<Snowflake, Role, RoleResolvable> {
  private constructor(guild: Guild, iterable?: Iterable<RawRoleData>);
  public readonly everyone: Role;
  public readonly highest: Role;
  public guild: Guild;
  public readonly premiumSubscriberRole: Role | null;
  public botRoleFor(user: UserResolvable): Role | null;
  public fetch(id: Snowflake, options?: BaseFetchOptions): Promise<Role | null>;
  public fetch(id?: undefined, options?: BaseFetchOptions): Promise<Collection<Snowflake, Role>>;
  public create(options?: CreateRoleOptions): Promise<Role>;
  public edit(role: RoleResolvable, options: RoleData, reason?: string): Promise<Role>;
  public delete(role: RoleResolvable, reason?: string): Promise<void>;
  public setPositions(rolePositions: readonly RolePosition[]): Promise<Guild>;
  public comparePositions(role1: RoleResolvable, role2: RoleResolvable): number;
}

export class StageInstanceManager extends CachedManager<Snowflake, StageInstance, StageInstanceResolvable> {
  private constructor(guild: Guild, iterable?: Iterable<RawStageInstanceData>);
  public guild: Guild;
  public create(channel: StageChannelResolvable, options: StageInstanceCreateOptions): Promise<StageInstance>;
  public fetch(channel: StageChannelResolvable, options?: BaseFetchOptions): Promise<StageInstance>;
  public edit(channel: StageChannelResolvable, options: StageInstanceEditOptions): Promise<StageInstance>;
  public delete(channel: StageChannelResolvable): Promise<void>;
}

export class ThreadManager<AllowedThreadType> extends CachedManager<Snowflake, ThreadChannel, ThreadChannelResolvable> {
  private constructor(channel: TextChannel | NewsChannel, iterable?: Iterable<RawThreadChannelData>);
  public channel: TextChannel | NewsChannel;
  public create(options: ThreadCreateOptions<AllowedThreadType>): Promise<ThreadChannel>;
  public fetch(options: ThreadChannelResolvable, cacheOptions?: BaseFetchOptions): Promise<ThreadChannel | null>;
  public fetch(options?: FetchThreadsOptions, cacheOptions?: { cache?: boolean }): Promise<FetchedThreads>;
  public fetchArchived(options?: FetchArchivedThreadOptions, cache?: boolean): Promise<FetchedThreads>;
  public fetchActive(cache?: boolean): Promise<FetchedThreads>;
}

export class ThreadMemberManager extends CachedManager<Snowflake, ThreadMember, ThreadMemberResolvable> {
  private constructor(thread: ThreadChannel, iterable?: Iterable<RawThreadMemberData>);
  public thread: ThreadChannel;
  public add(member: UserResolvable | '@me', reason?: string): Promise<Snowflake>;
  public fetch(member?: UserResolvable, options?: BaseFetchOptions): Promise<ThreadMember>;
  /** @deprecated Use `fetch(member, options)` instead. */
  public fetch(cache?: boolean): Promise<Collection<Snowflake, ThreadMember>>;
  public remove(id: Snowflake | '@me', reason?: string): Promise<Snowflake>;
}

export class UserManager extends CachedManager<Snowflake, User, UserResolvable> {
  private constructor(client: Client, iterable?: Iterable<RawUserData>);
  private dmChannel(userId: Snowflake): DMChannel | null;
  public createDM(user: UserResolvable, options?: BaseFetchOptions): Promise<DMChannel>;
  public deleteDM(user: UserResolvable): Promise<DMChannel>;
  public fetch(user: UserResolvable, options?: BaseFetchOptions): Promise<User>;
  public fetchFlags(user: UserResolvable, options?: BaseFetchOptions): Promise<UserFlags>;
  public send(user: UserResolvable, options: string | MessagePayload | MessageOptions): Promise<Message>;
}

export class VoiceStateManager extends CachedManager<Snowflake, VoiceState, typeof VoiceState> {
  private constructor(guild: Guild, iterable?: Iterable<RawVoiceStateData>);
  public guild: Guild;
}

//#endregion

//#region Mixins

// Model the TextBasedChannel mixin system, allowing application of these fields
// to the classes that use these methods without having to manually add them
// to each of those classes

export type Constructable<T> = abstract new (...args: any[]) => T;
export function PartialTextBasedChannel<T>(Base?: Constructable<T>): Constructable<T & PartialTextBasedChannelFields>;
export function TextBasedChannelMixin<T, I extends keyof TextBasedChannelFields = never>(
  Base?: Constructable<T>,
  ignore?: I[],
): Constructable<T & Omit<TextBasedChannelFields, I>>;

export interface PartialTextBasedChannelFields {
  send(options: string | MessagePayload | MessageOptions): Promise<Message>;
}

export interface TextBasedChannelFields extends PartialTextBasedChannelFields {
  lastMessageId: Snowflake | null;
  readonly lastMessage: Message | null;
  lastPinTimestamp: number | null;
  readonly lastPinAt: Date | null;
  awaitMessageComponent<T extends MessageComponentTypeResolvable = 'ACTION_ROW'>(
    options?: AwaitMessageCollectorOptionsParams<T, true>,
  ): Promise<MappedInteractionTypes[T]>;
  awaitMessages(options?: AwaitMessagesOptions): Promise<Collection<Snowflake, Message>>;
  bulkDelete(
    messages: Collection<Snowflake, Message> | readonly MessageResolvable[] | number,
    filterOld?: boolean,
  ): Promise<Collection<Snowflake, Message>>;
  createMessageComponentCollector<T extends MessageComponentTypeResolvable = 'ACTION_ROW'>(
    options?: MessageChannelCollectorOptionsParams<T, true>,
  ): InteractionCollector<MappedInteractionTypes[T]>;
  createMessageCollector(options?: MessageCollectorOptions): MessageCollector;
  sendTyping(): Promise<void>;
}

export function PartialWebhookMixin<T>(Base?: Constructable<T>): Constructable<T & PartialWebhookFields>;
export function WebhookMixin<T>(Base?: Constructable<T>): Constructable<T & WebhookFields>;

export interface PartialWebhookFields {
  id: Snowflake;
  readonly url: string;
  deleteMessage(message: MessageResolvable | APIMessage | '@original', threadId?: Snowflake): Promise<void>;
  editMessage(
    message: MessageResolvable | '@original',
    options: string | MessagePayload | WebhookEditMessageOptions,
  ): Promise<Message | APIMessage>;
  fetchMessage(message: Snowflake | '@original', options?: WebhookFetchMessageOptions): Promise<Message | APIMessage>;
  /* tslint:disable:unified-signatures */
  /** @deprecated */
  fetchMessage(message: Snowflake | '@original', cache?: boolean): Promise<Message | APIMessage>;
  /* tslint:enable:unified-signatures */
  send(options: string | MessagePayload | WebhookMessageOptions): Promise<Message | APIMessage>;
}

export interface WebhookFields extends PartialWebhookFields {
  readonly createdAt: Date;
  readonly createdTimestamp: number;
  delete(reason?: string): Promise<void>;
  edit(options: WebhookEditData, reason?: string): Promise<Webhook>;
  sendSlackMessage(body: unknown): Promise<boolean>;
}

//#endregion

//#region Typedefs

export type ActivityFlagsString =
  | 'INSTANCE'
  | 'JOIN'
  | 'SPECTATE'
  | 'JOIN_REQUEST'
  | 'SYNC'
  | 'PLAY'
  | 'PARTY_PRIVACY_FRIENDS'
  | 'PARTY_PRIVACY_VOICE_CHANNEL'
  | 'EMBEDDED';

export type ActivitiesOptions = Omit<ActivityOptions, 'shardId'>;

export interface ActivityOptions {
  name?: string;
  url?: string;
  type?: ExcludeEnum<typeof ActivityTypes, 'CUSTOM'>;
  shardId?: number | readonly number[];
}

export type ActivityPlatform = 'desktop' | 'samsung' | 'xbox';

export type ActivityType = keyof typeof ActivityTypes;

export interface AddGuildMemberOptions {
  accessToken: string;
  nick?: string;
  roles?: Collection<Snowflake, Role> | RoleResolvable[];
  mute?: boolean;
  deaf?: boolean;
  force?: boolean;
  fetchWhenExisting?: boolean;
}

export type AllowedImageFormat = 'webp' | 'png' | 'jpg' | 'jpeg';

export type AllowedImageSize = 16 | 32 | 56 | 64 | 96 | 128 | 256 | 300 | 512 | 600 | 1024 | 2048 | 4096;

export type AllowedPartial = User | Channel | GuildMember | Message | MessageReaction;

export type AllowedThreadTypeForNewsChannel = 'GUILD_NEWS_THREAD' | 10;

export type AllowedThreadTypeForTextChannel = 'GUILD_PUBLIC_THREAD' | 'GUILD_PRIVATE_THREAD' | 11 | 12;

export interface APIErrors {
  UNKNOWN_ACCOUNT: 10001;
  UNKNOWN_APPLICATION: 10002;
  UNKNOWN_CHANNEL: 10003;
  UNKNOWN_GUILD: 10004;
  UNKNOWN_INTEGRATION: 10005;
  UNKNOWN_INVITE: 10006;
  UNKNOWN_MEMBER: 10007;
  UNKNOWN_MESSAGE: 10008;
  UNKNOWN_OVERWRITE: 10009;
  UNKNOWN_PROVIDER: 10010;
  UNKNOWN_ROLE: 10011;
  UNKNOWN_TOKEN: 10012;
  UNKNOWN_USER: 10013;
  UNKNOWN_EMOJI: 10014;
  UNKNOWN_WEBHOOK: 10015;
  UNKNOWN_WEBHOOK_SERVICE: 10016;
  UNKNOWN_SESSION: 10020;
  UNKNOWN_BAN: 10026;
  UNKNOWN_SKU: 10027;
  UNKNOWN_STORE_LISTING: 10028;
  UNKNOWN_ENTITLEMENT: 10029;
  UNKNOWN_BUILD: 10030;
  UNKNOWN_LOBBY: 10031;
  UNKNOWN_BRANCH: 10032;
  UNKNOWN_STORE_DIRECTORY_LAYOUT: 10033;
  UNKNOWN_REDISTRIBUTABLE: 10036;
  UNKNOWN_GIFT_CODE: 10038;
  UNKNOWN_STREAM: 10049;
  UNKNOWN_PREMIUM_SERVER_SUBSCRIBE_COOLDOWN: 10050;
  UNKNOWN_GUILD_TEMPLATE: 10057;
  UNKNOWN_DISCOVERABLE_SERVER_CATEGORY: 10059;
  UNKNOWN_STICKER: 10060;
  UNKNOWN_INTERACTION: 10062;
  UNKNOWN_APPLICATION_COMMAND: 10063;
  UNKNOWN_APPLICATION_COMMAND_PERMISSIONS: 10066;
  UNKNOWN_STAGE_INSTANCE: 10067;
  UNKNOWN_GUILD_MEMBER_VERIFICATION_FORM: 10068;
  UNKNOWN_GUILD_WELCOME_SCREEN: 10069;
  UNKNOWN_GUILD_SCHEDULED_EVENT: 10070;
  UNKNOWN_GUILD_SCHEDULED_EVENT_USER: 10071;
  BOT_PROHIBITED_ENDPOINT: 20001;
  BOT_ONLY_ENDPOINT: 20002;
  CANNOT_SEND_EXPLICIT_CONTENT: 20009;
  NOT_AUTHORIZED: 20012;
  SLOWMODE_RATE_LIMIT: 20016;
  ACCOUNT_OWNER_ONLY: 20018;
  ANNOUNCEMENT_EDIT_LIMIT_EXCEEDED: 20022;
  CHANNEL_HIT_WRITE_RATELIMIT: 20028;
  SERVER_HIT_WRITE_RATELIMIT: 20029;
  CONTENT_NOT_ALLOWED: 20031;
  GUILD_PREMIUM_LEVEL_TOO_LOW: 20035;
  MAXIMUM_GUILDS: 30001;
  MAXIMUM_FRIENDS: 30002;
  MAXIMUM_PINS: 30003;
  MAXIMUM_RECIPIENTS: 30004;
  MAXIMUM_ROLES: 30005;
  MAXIMUM_WEBHOOKS: 30007;
  MAXIMUM_EMOJIS: 30008;
  MAXIMUM_REACTIONS: 30010;
  MAXIMUM_CHANNELS: 30013;
  MAXIMUM_ATTACHMENTS: 30015;
  MAXIMUM_INVITES: 30016;
  MAXIMUM_ANIMATED_EMOJIS: 30018;
  MAXIMUM_SERVER_MEMBERS: 30019;
  MAXIMUM_NUMBER_OF_SERVER_CATEGORIES: 30030;
  GUILD_ALREADY_HAS_TEMPLATE: 30031;
  MAXIMUM_THREAD_PARICIPANTS: 30033;
  MAXIMUM_NON_GUILD_MEMBERS_BANS: 30035;
  MAXIMUM_BAN_FETCHES: 30037;
  MAXIMUM_NUMBER_OF_UNCOMPLETED_GUILD_SCHEDULED_EVENTS_REACHED: 30038;
  MAXIMUM_NUMBER_OF_STICKERS_REACHED: 30039;
  MAXIMUM_PRUNE_REQUESTS: 30040;
  MAXIMUM_GUILD_WIDGET_SETTINGS_UPDATE: 30042;
  UNAUTHORIZED: 40001;
  ACCOUNT_VERIFICATION_REQUIRED: 40002;
  DIRECT_MESSAGES_TOO_FAST: 40003;
  REQUEST_ENTITY_TOO_LARGE: 40005;
  FEATURE_TEMPORARILY_DISABLED: 40006;
  USER_BANNED: 40007;
  TARGET_USER_NOT_CONNECTED_TO_VOICE: 40032;
  ALREADY_CROSSPOSTED: 40033;
  MISSING_ACCESS: 50001;
  INVALID_ACCOUNT_TYPE: 50002;
  CANNOT_EXECUTE_ON_DM: 50003;
  EMBED_DISABLED: 50004;
  CANNOT_EDIT_MESSAGE_BY_OTHER: 50005;
  CANNOT_SEND_EMPTY_MESSAGE: 50006;
  CANNOT_MESSAGE_USER: 50007;
  CANNOT_SEND_MESSAGES_IN_VOICE_CHANNEL: 50008;
  CHANNEL_VERIFICATION_LEVEL_TOO_HIGH: 50009;
  OAUTH2_APPLICATION_BOT_ABSENT: 50010;
  MAXIMUM_OAUTH2_APPLICATIONS: 50011;
  INVALID_OAUTH_STATE: 50012;
  MISSING_PERMISSIONS: 50013;
  INVALID_AUTHENTICATION_TOKEN: 50014;
  NOTE_TOO_LONG: 50015;
  INVALID_BULK_DELETE_QUANTITY: 50016;
  CANNOT_PIN_MESSAGE_IN_OTHER_CHANNEL: 50019;
  INVALID_OR_TAKEN_INVITE_CODE: 50020;
  CANNOT_EXECUTE_ON_SYSTEM_MESSAGE: 50021;
  CANNOT_EXECUTE_ON_CHANNEL_TYPE: 50024;
  INVALID_OAUTH_TOKEN: 50025;
  MISSING_OAUTH_SCOPE: 50026;
  INVALID_WEBHOOK_TOKEN: 50027;
  INVALID_ROLE: 50028;
  INVALID_RECIPIENTS: 50033;
  BULK_DELETE_MESSAGE_TOO_OLD: 50034;
  INVALID_FORM_BODY: 50035;
  INVITE_ACCEPTED_TO_GUILD_NOT_CONTAINING_BOT: 50036;
  INVALID_API_VERSION: 50041;
  FILE_UPLOADED_EXCEEDS_MAXIMUM_SIZE: 50045;
  INVALID_FILE_UPLOADED: 50046;
  CANNOT_SELF_REDEEM_GIFT: 50054;
  INVALID_GUILD: 50055;
  PAYMENT_SOURCE_REQUIRED: 50070;
  CANNOT_DELETE_COMMUNITY_REQUIRED_CHANNEL: 50074;
  INVALID_STICKER_SENT: 50081;
  INVALID_THREAD_ARCHIVE_STATE: 50083;
  INVALID_THREAD_NOTIFICATION_SETTINGS: 50084;
  PARAMETER_EARLIER_THAN_CREATION: 50085;
  GUILD_NOT_AVAILABLE_IN_LOCATION: 50095;
  GUILD_MONETIZATION_REQUIRED: 50097;
  INSUFFICIENT_BOOSTS: 50101;
  INVALID_JSON: 50109;
  TWO_FACTOR_REQUIRED: 60003;
  NO_USERS_WITH_DISCORDTAG_EXIST: 80004;
  REACTION_BLOCKED: 90001;
  RESOURCE_OVERLOADED: 130000;
  STAGE_ALREADY_OPEN: 150006;
  CANNOT_REPLY_WITHOUT_READ_MESSAGE_HISTORY_PERMISSION: 160002;
  MESSAGE_ALREADY_HAS_THREAD: 160004;
  THREAD_LOCKED: 160005;
  MAXIMUM_ACTIVE_THREADS: 160006;
  MAXIMUM_ACTIVE_ANNOUNCEMENT_THREADS: 160007;
  INVALID_JSON_FOR_UPLOADED_LOTTIE_FILE: 170001;
  UPLOADED_LOTTIES_CANNOT_CONTAIN_RASTERIZED_IMAGES: 170002;
  STICKER_MAXIMUM_FRAMERATE_EXCEEDED: 170003;
  STICKER_FRAME_COUNT_EXCEEDS_MAXIMUM_OF_1000_FRAMES: 170004;
  LOTTIE_ANIMATION_MAXIMUM_DIMENSIONS_EXCEEDED: 170005;
  STICKER_FRAME_RATE_IS_TOO_SMALL_OR_TOO_LARGE: 170006;
  STICKER_ANIMATION_DURATION_EXCEEDS_MAXIMUM_OF_5_SECONDS: 170007;
  CANNOT_UPDATE_A_FINISHED_EVENT: 180000;
  FAILED_TO_CREATE_STAGE_NEEDED_FOR_STAGE_EVENT: 180002;
}

export interface APIRequest {
  method: 'get' | 'post' | 'delete' | 'patch' | 'put';
  options: unknown;
  path: string;
  retries: number;
  route: string;
}

export interface ApplicationAsset {
  name: string;
  id: Snowflake;
  type: 'BIG' | 'SMALL';
}

export interface BaseApplicationCommandData {
  name: string;
  defaultPermission?: boolean;
}

export type CommandOptionDataTypeResolvable = ApplicationCommandOptionType | ApplicationCommandOptionTypes;

export type CommandOptionChannelResolvableType = ApplicationCommandOptionTypes.CHANNEL | 'CHANNEL';

export type CommandOptionChoiceResolvableType =
  | ApplicationCommandOptionTypes.STRING
  | 'STRING'
  | CommandOptionNumericResolvableType;

export type CommandOptionNumericResolvableType =
  | ApplicationCommandOptionTypes.NUMBER
  | 'NUMBER'
  | ApplicationCommandOptionTypes.INTEGER
  | 'INTEGER';

export type CommandOptionSubOptionResolvableType =
  | ApplicationCommandOptionTypes.SUB_COMMAND
  | 'SUB_COMMAND'
  | ApplicationCommandOptionTypes.SUB_COMMAND_GROUP
  | 'SUB_COMMAND_GROUP';

export type CommandOptionNonChoiceResolvableType = Exclude<
  CommandOptionDataTypeResolvable,
  CommandOptionChoiceResolvableType | CommandOptionSubOptionResolvableType | CommandOptionChannelResolvableType
>;

export interface BaseApplicationCommandOptionsData {
  name: string;
  description: string;
  required?: boolean;
  autocomplete?: never;
}

export interface UserApplicationCommandData extends BaseApplicationCommandData {
  type: 'USER' | ApplicationCommandTypes.USER;
}

export interface MessageApplicationCommandData extends BaseApplicationCommandData {
  type: 'MESSAGE' | ApplicationCommandTypes.MESSAGE;
}

export interface ChatInputApplicationCommandData extends BaseApplicationCommandData {
  description: string;
  type?: 'CHAT_INPUT' | ApplicationCommandTypes.CHAT_INPUT;
  options?: ApplicationCommandOptionData[];
}

export type ApplicationCommandData =
  | UserApplicationCommandData
  | MessageApplicationCommandData
  | ChatInputApplicationCommandData;

export interface ApplicationCommandChannelOptionData extends BaseApplicationCommandOptionsData {
  type: CommandOptionChannelResolvableType;
  channelTypes?: ExcludeEnum<typeof ChannelTypes, 'UNKNOWN'>[];
  channel_types?: Exclude<ChannelTypes, ChannelTypes.UNKNOWN>[];
}

export interface ApplicationCommandChannelOption extends BaseApplicationCommandOptionsData {
  type: 'CHANNEL';
  channelTypes?: (keyof typeof ChannelTypes)[];
}

export interface ApplicationCommandAutocompleteOption extends Omit<BaseApplicationCommandOptionsData, 'autocomplete'> {
  type:
    | 'STRING'
    | 'NUMBER'
    | 'INTEGER'
    | ApplicationCommandOptionTypes.STRING
    | ApplicationCommandOptionTypes.NUMBER
    | ApplicationCommandOptionTypes.INTEGER;
  autocomplete: true;
}

export interface ApplicationCommandChoicesData extends Omit<BaseApplicationCommandOptionsData, 'autocomplete'> {
  type: CommandOptionChoiceResolvableType;
  choices?: ApplicationCommandOptionChoice[];
  autocomplete?: false;
}

export interface ApplicationCommandChoicesOption extends Omit<BaseApplicationCommandOptionsData, 'autocomplete'> {
  type: Exclude<CommandOptionChoiceResolvableType, ApplicationCommandOptionTypes>;
  choices?: ApplicationCommandOptionChoice[];
  autocomplete?: false;
}

export interface ApplicationCommandNumericOptionData extends ApplicationCommandChoicesData {
  type: CommandOptionNumericResolvableType;
  minValue?: number;
  min_value?: number;
  maxValue?: number;
  max_value?: number;
}

export interface ApplicationCommandNumericOption extends ApplicationCommandChoicesOption {
  type: Exclude<CommandOptionNumericResolvableType, ApplicationCommandOptionTypes>;
  minValue?: number;
  maxValue?: number;
}

export interface ApplicationCommandSubGroupData extends Omit<BaseApplicationCommandOptionsData, 'required'> {
  type: 'SUB_COMMAND_GROUP' | ApplicationCommandOptionTypes.SUB_COMMAND_GROUP;
  options?: ApplicationCommandSubCommandData[];
}

export interface ApplicationCommandSubGroup extends Omit<BaseApplicationCommandOptionsData, 'required'> {
  type: 'SUB_COMMAND_GROUP';
  options?: ApplicationCommandSubCommand[];
}

export interface ApplicationCommandSubCommandData extends Omit<BaseApplicationCommandOptionsData, 'required'> {
  type: 'SUB_COMMAND' | ApplicationCommandOptionTypes.SUB_COMMAND;
  options?: (
    | ApplicationCommandChoicesData
    | ApplicationCommandNonOptionsData
    | ApplicationCommandChannelOptionData
    | ApplicationCommandAutocompleteOption
    | ApplicationCommandNumericOptionData
  )[];
}

export interface ApplicationCommandSubCommand extends Omit<BaseApplicationCommandOptionsData, 'required'> {
  type: 'SUB_COMMAND';
  options?: (ApplicationCommandChoicesOption | ApplicationCommandNonOptions | ApplicationCommandChannelOption)[];
}

export interface ApplicationCommandNonOptionsData extends BaseApplicationCommandOptionsData {
  type: CommandOptionNonChoiceResolvableType;
}

export interface ApplicationCommandNonOptions extends BaseApplicationCommandOptionsData {
  type: Exclude<CommandOptionNonChoiceResolvableType, ApplicationCommandOptionTypes>;
}

export type ApplicationCommandOptionData =
  | ApplicationCommandSubGroupData
  | ApplicationCommandNonOptionsData
  | ApplicationCommandChannelOptionData
  | ApplicationCommandChoicesData
  | ApplicationCommandAutocompleteOption
  | ApplicationCommandNumericOptionData
  | ApplicationCommandSubCommandData;

export type ApplicationCommandOption =
  | ApplicationCommandSubGroup
  | ApplicationCommandNonOptions
  | ApplicationCommandChannelOption
  | ApplicationCommandChoicesOption
  | ApplicationCommandNumericOption
  | ApplicationCommandSubCommand;

export interface ApplicationCommandOptionChoice {
  name: string;
  value: string | number;
}

export type ApplicationCommandType = keyof typeof ApplicationCommandTypes;

export type ApplicationCommandOptionType = keyof typeof ApplicationCommandOptionTypes;

export interface ApplicationCommandPermissionData {
  id: Snowflake;
  type: ApplicationCommandPermissionType | ApplicationCommandPermissionTypes;
  permission: boolean;
}

export interface ApplicationCommandPermissions extends ApplicationCommandPermissionData {
  type: ApplicationCommandPermissionType;
}

export type ApplicationCommandPermissionType = keyof typeof ApplicationCommandPermissionTypes;

export type ApplicationCommandResolvable = ApplicationCommand | Snowflake;

export type ApplicationFlagsString =
  | 'GATEWAY_PRESENCE'
  | 'GATEWAY_PRESENCE_LIMITED'
  | 'GATEWAY_GUILD_MEMBERS'
  | 'GATEWAY_GUILD_MEMBERS_LIMITED'
  | 'VERIFICATION_PENDING_GUILD_LIMIT'
  | 'EMBEDDED'
  | 'GATEWAY_MESSAGE_CONTENT'
  | 'GATEWAY_MESSAGE_CONTENT_LIMITED';

export interface AuditLogChange {
  key: APIAuditLogChange['key'];
  old?: APIAuditLogChange['old_value'];
  new?: APIAuditLogChange['new_value'];
}

export type Awaitable<T> = T | PromiseLike<T>;

export type AwaitMessageComponentOptions<T extends MessageComponentInteraction> = Omit<
  MessageComponentCollectorOptions<T>,
  'max' | 'maxComponents' | 'maxUsers'
>;

export interface AwaitMessagesOptions extends MessageCollectorOptions {
  errors?: string[];
}

export interface AwaitReactionsOptions extends ReactionCollectorOptions {
  errors?: string[];
}

export interface BanOptions {
  days?: number;
  reason?: string;
}

export type Base64Resolvable = Buffer | Base64String;

export type Base64String = string;

export interface BaseFetchOptions {
  cache?: boolean;
  force?: boolean;
}

export interface BaseMessageComponentOptions {
  type?: MessageComponentType | MessageComponentTypes;
}

export type BitFieldResolvable<T extends string, N extends number | bigint> =
  | RecursiveReadonlyArray<T | N | `${bigint}` | Readonly<BitField<T, N>>>
  | T
  | N
  | `${bigint}`
  | Readonly<BitField<T, N>>;

export type BufferResolvable = Buffer | string;

export interface Caches {
  ApplicationCommandManager: [manager: typeof ApplicationCommandManager, holds: typeof ApplicationCommand];
  BaseGuildEmojiManager: [manager: typeof BaseGuildEmojiManager, holds: typeof GuildEmoji];
  GuildEmojiManager: [manager: typeof GuildEmojiManager, holds: typeof GuildEmoji];
  // TODO: ChannelManager: [manager: typeof ChannelManager, holds: typeof Channel];
  // TODO: GuildChannelManager: [manager: typeof GuildChannelManager, holds: typeof GuildChannel];
  // TODO: GuildManager: [manager: typeof GuildManager, holds: typeof Guild];
  GuildMemberManager: [manager: typeof GuildMemberManager, holds: typeof GuildMember];
  GuildBanManager: [manager: typeof GuildBanManager, holds: typeof GuildBan];
  GuildInviteManager: [manager: typeof GuildInviteManager, holds: typeof Invite];
  GuildScheduledEventManager: [manager: typeof GuildScheduledEventManager, holds: typeof GuildScheduledEvent];
  GuildStickerManager: [manager: typeof GuildStickerManager, holds: typeof Sticker];
  MessageManager: [manager: typeof MessageManager, holds: typeof Message];
  // TODO: PermissionOverwriteManager: [manager: typeof PermissionOverwriteManager, holds: typeof PermissionOverwrites];
  PresenceManager: [manager: typeof PresenceManager, holds: typeof Presence];
  ReactionManager: [manager: typeof ReactionManager, holds: typeof MessageReaction];
  ReactionUserManager: [manager: typeof ReactionUserManager, holds: typeof User];
  // TODO: RoleManager: [manager: typeof RoleManager, holds: typeof Role];
  StageInstanceManager: [manager: typeof StageInstanceManager, holds: typeof StageInstance];
  ThreadManager: [manager: typeof ThreadManager, holds: typeof ThreadChannel];
  ThreadMemberManager: [manager: typeof ThreadMemberManager, holds: typeof ThreadMember];
  UserManager: [manager: typeof UserManager, holds: typeof User];
  VoiceStateManager: [manager: typeof VoiceStateManager, holds: typeof VoiceState];
}

export type CacheConstructors = {
  [K in keyof Caches]: Caches[K][0] & { name: K };
};

// This doesn't actually work the way it looks 😢.
// Narrowing the type of `manager.name` doesn't propagate type information to `holds` and the return type.
export type CacheFactory = (
  manager: CacheConstructors[keyof Caches],
  holds: Caches[typeof manager['name']][1],
) => typeof manager['prototype'] extends DataManager<infer K, infer V, any> ? Collection<K, V> : never;

export type CacheWithLimitsOptions = {
  [K in keyof Caches]?: Caches[K][0]['prototype'] extends DataManager<infer K, infer V, any>
    ? LimitedCollectionOptions<K, V> | number
    : never;
};

export interface CategoryCreateChannelOptions {
  permissionOverwrites?: OverwriteResolvable[] | Collection<Snowflake, OverwriteResolvable>;
  topic?: string;
  type?: ExcludeEnum<
    typeof ChannelTypes,
    | 'DM'
    | 'GROUP_DM'
    | 'UNKNOWN'
    | 'GUILD_PUBLIC_THREAD'
    | 'GUILD_NEWS_THREAD'
    | 'GUILD_PRIVATE_THREAD'
    | 'GUILD_CATEGORY'
  >;
  nsfw?: boolean;
  bitrate?: number;
  userLimit?: number;
  rateLimitPerUser?: number;
  position?: number;
  rtcRegion?: string;
  reason?: string;
}

export interface ChannelCreationOverwrites {
  allow?: PermissionResolvable;
  deny?: PermissionResolvable;
  id: RoleResolvable | UserResolvable;
}

export interface ChannelData {
  name?: string;
  type?: Pick<typeof ChannelTypes, 'GUILD_TEXT' | 'GUILD_NEWS'>;
  position?: number;
  topic?: string;
  nsfw?: boolean;
  bitrate?: number;
  userLimit?: number;
  parent?: CategoryChannelResolvable | null;
  rateLimitPerUser?: number;
  lockPermissions?: boolean;
  permissionOverwrites?: readonly OverwriteResolvable[] | Collection<Snowflake, OverwriteResolvable>;
  defaultAutoArchiveDuration?: ThreadAutoArchiveDuration;
  rtcRegion?: string | null;
}

export interface ChannelLogsQueryOptions {
  limit?: number;
  before?: Snowflake;
  after?: Snowflake;
  around?: Snowflake;
}

export type ChannelMention = `<#${Snowflake}>`;

export interface ChannelPosition {
  channel: NonThreadGuildBasedChannel | Snowflake;
  lockPermissions?: boolean;
  parent?: CategoryChannelResolvable | null;
  position?: number;
}

export type GuildTextChannelResolvable = TextChannel | NewsChannel | Snowflake;
export type ChannelResolvable = AnyChannel | Snowflake;

export interface ChannelWebhookCreateOptions {
  avatar?: BufferResolvable | Base64Resolvable | null;
  reason?: string;
}

export interface BaseClientEvents {
  apiResponse: [request: APIRequest, response: Response];
  apiRequest: [request: APIRequest];
  debug: [message: string];
  rateLimit: [rateLimitData: RateLimitData];
  invalidRequestWarning: [invalidRequestWarningData: InvalidRequestWarningData];
}

export interface ClientEvents extends BaseClientEvents {
  /** @deprecated See [this issue](https://github.com/discord/discord-api-docs/issues/3690) for more information. */
  applicationCommandCreate: [command: ApplicationCommand];
  /** @deprecated See [this issue](https://github.com/discord/discord-api-docs/issues/3690) for more information. */
  applicationCommandDelete: [command: ApplicationCommand];
  /** @deprecated See [this issue](https://github.com/discord/discord-api-docs/issues/3690) for more information. */
  applicationCommandUpdate: [oldCommand: ApplicationCommand | null, newCommand: ApplicationCommand];
  cacheSweep: [message: string];
  channelCreate: [channel: NonThreadGuildBasedChannel];
  channelDelete: [channel: DMChannel | NonThreadGuildBasedChannel];
  channelPinsUpdate: [channel: TextBasedChannel, date: Date];
  channelUpdate: [
    oldChannel: DMChannel | NonThreadGuildBasedChannel,
    newChannel: DMChannel | NonThreadGuildBasedChannel,
  ];
  warn: [message: string];
  emojiCreate: [emoji: GuildEmoji];
  emojiDelete: [emoji: GuildEmoji];
  emojiUpdate: [oldEmoji: GuildEmoji, newEmoji: GuildEmoji];
  error: [error: Error];
  guildBanAdd: [ban: GuildBan];
  guildBanRemove: [ban: GuildBan];
  guildCreate: [guild: Guild];
  guildDelete: [guild: Guild];
  guildUnavailable: [guild: Guild];
  guildIntegrationsUpdate: [guild: Guild];
  guildMemberAdd: [member: GuildMember];
  guildMemberAvailable: [member: GuildMember | PartialGuildMember];
  guildMemberRemove: [member: GuildMember | PartialGuildMember];
  guildMembersChunk: [
    members: Collection<Snowflake, GuildMember>,
    guild: Guild,
    data: { count: number; index: number; nonce: string | undefined },
  ];
  guildMemberUpdate: [oldMember: GuildMember | PartialGuildMember, newMember: GuildMember];
  guildUpdate: [oldGuild: Guild, newGuild: Guild];
  inviteCreate: [invite: Invite];
  inviteDelete: [invite: Invite];
  /** @deprecated Use messageCreate instead */
  message: [message: Message];
  messageCreate: [message: Message];
  messageDelete: [message: Message | PartialMessage];
  messageReactionRemoveAll: [
    message: Message | PartialMessage,
    reactions: Collection<string | Snowflake, MessageReaction>,
  ];
  messageReactionRemoveEmoji: [reaction: MessageReaction | PartialMessageReaction];
  messageDeleteBulk: [messages: Collection<Snowflake, Message | PartialMessage>];
  messageReactionAdd: [reaction: MessageReaction | PartialMessageReaction, user: User | PartialUser];
  messageReactionRemove: [reaction: MessageReaction | PartialMessageReaction, user: User | PartialUser];
  messageUpdate: [oldMessage: Message | PartialMessage, newMessage: Message | PartialMessage];
  presenceUpdate: [oldPresence: Presence | null, newPresence: Presence];
  ready: [client: Client<true>];
  invalidated: [];
  roleCreate: [role: Role];
  roleDelete: [role: Role];
  roleUpdate: [oldRole: Role, newRole: Role];
  threadCreate: [thread: ThreadChannel];
  threadDelete: [thread: ThreadChannel];
  threadListSync: [threads: Collection<Snowflake, ThreadChannel>];
  threadMemberUpdate: [oldMember: ThreadMember, newMember: ThreadMember];
  threadMembersUpdate: [
    oldMembers: Collection<Snowflake, ThreadMember>,
    newMembers: Collection<Snowflake, ThreadMember>,
  ];
  threadUpdate: [oldThread: ThreadChannel, newThread: ThreadChannel];
  typingStart: [typing: Typing];
  userUpdate: [oldUser: User | PartialUser, newUser: User];
  voiceStateUpdate: [oldState: VoiceState, newState: VoiceState];
  webhookUpdate: [channel: TextChannel | NewsChannel];
  /** @deprecated Use interactionCreate instead */
  interaction: [interaction: Interaction];
  interactionCreate: [interaction: Interaction];
  shardDisconnect: [closeEvent: CloseEvent, shardId: number];
  shardError: [error: Error, shardId: number];
  shardReady: [shardId: number, unavailableGuilds: Set<Snowflake> | undefined];
  shardReconnecting: [shardId: number];
  shardResume: [shardId: number, replayedEvents: number];
  stageInstanceCreate: [stageInstance: StageInstance];
  stageInstanceUpdate: [oldStageInstance: StageInstance | null, newStageInstance: StageInstance];
  stageInstanceDelete: [stageInstance: StageInstance];
  stickerCreate: [sticker: Sticker];
  stickerDelete: [sticker: Sticker];
  stickerUpdate: [oldSticker: Sticker, newSticker: Sticker];
  guildScheduledEventCreate: [guildScheduledEvent: GuildScheduledEvent];
  guildScheduledEventUpdate: [oldGuildScheduledEvent: GuildScheduledEvent, newGuildScheduledEvent: GuildScheduledEvent];
  guildScheduledEventDelete: [guildScheduledEvent: GuildScheduledEvent];
  guildScheduledEventUserAdd: [guildScheduledEvent: GuildScheduledEvent, user: User];
  guildScheduledEventUserRemove: [guildScheduledEvent: GuildScheduledEvent, user: User];
}

export interface ClientFetchInviteOptions {
  guildScheduledEventId?: Snowflake;
}

export interface ClientOptions {
  shards?: number | number[] | 'auto';
  shardCount?: number;
  makeCache?: CacheFactory;
  /** @deprecated Pass the value of this property as `lifetime` to `sweepers.messages` instead. */
  messageCacheLifetime?: number;
  /** @deprecated Pass the value of this property as `interval` to `sweepers.messages` instead. */
  messageSweepInterval?: number;
  allowedMentions?: MessageMentionOptions;
  invalidRequestWarningInterval?: number;
  partials?: PartialTypes[];
  restWsBridgeTimeout?: number;
  restTimeOffset?: number;
  restRequestTimeout?: number;
  restGlobalRateLimit?: number;
  restSweepInterval?: number;
  retryLimit?: number;
  failIfNotExists?: boolean;
  userAgentSuffix?: string[];
  presence?: PresenceData;
  intents: BitFieldResolvable<IntentsString, number>;
<<<<<<< HEAD
  waitGuildTimeout?: number;
=======
  sweepers?: SweeperOptions;
>>>>>>> ea9e897b
  ws?: WebSocketOptions;
  http?: HTTPOptions;
  rejectOnRateLimit?: string[] | ((data: RateLimitData) => boolean | Promise<boolean>);
}

export type ClientPresenceStatus = 'online' | 'idle' | 'dnd';

export interface ClientPresenceStatusData {
  web?: ClientPresenceStatus;
  mobile?: ClientPresenceStatus;
  desktop?: ClientPresenceStatus;
}

export interface ClientUserEditData {
  username?: string;
  avatar?: BufferResolvable | Base64Resolvable | null;
}

export interface CloseEvent {
  wasClean: boolean;
  code: number;
  reason: string;
  target: WebSocket;
}

export type CollectorFilter<T extends unknown[]> = (...args: T) => boolean | Promise<boolean>;

export interface CollectorOptions<T extends unknown[]> {
  filter?: CollectorFilter<T>;
  time?: number;
  idle?: number;
  dispose?: boolean;
}

export interface CollectorResetTimerOptions {
  time?: number;
  idle?: number;
}

export type ColorResolvable =
  | 'DEFAULT'
  | 'WHITE'
  | 'AQUA'
  | 'GREEN'
  | 'BLUE'
  | 'YELLOW'
  | 'PURPLE'
  | 'LUMINOUS_VIVID_PINK'
  | 'FUCHSIA'
  | 'GOLD'
  | 'ORANGE'
  | 'RED'
  | 'GREY'
  | 'DARKER_GREY'
  | 'NAVY'
  | 'DARK_AQUA'
  | 'DARK_GREEN'
  | 'DARK_BLUE'
  | 'DARK_PURPLE'
  | 'DARK_VIVID_PINK'
  | 'DARK_GOLD'
  | 'DARK_ORANGE'
  | 'DARK_RED'
  | 'DARK_GREY'
  | 'LIGHT_GREY'
  | 'DARK_NAVY'
  | 'BLURPLE'
  | 'GREYPLE'
  | 'DARK_BUT_NOT_BLACK'
  | 'NOT_QUITE_BLACK'
  | 'RANDOM'
  | readonly [number, number, number]
  | number
  | HexColorString;

export interface CommandInteractionOption<Cached extends CacheType = CacheType> {
  name: string;
  type: ApplicationCommandOptionType;
  value?: string | number | boolean;
  focused?: boolean;
  autocomplete?: boolean;
  options?: CommandInteractionOption[];
  user?: User;
  member?: CacheTypeReducer<Cached, GuildMember, APIInteractionDataResolvedGuildMember>;
  channel?: CacheTypeReducer<Cached, GuildBasedChannel, APIInteractionDataResolvedChannel>;
  role?: CacheTypeReducer<Cached, Role, APIRole>;
  message?: GuildCacheMessage<Cached>;
}

export interface CommandInteractionResolvedData<Cached extends CacheType = CacheType> {
  users?: Collection<Snowflake, User>;
  members?: Collection<Snowflake, CacheTypeReducer<Cached, GuildMember, APIInteractionDataResolvedGuildMember>>;
  roles?: Collection<Snowflake, CacheTypeReducer<Cached, Role, APIRole>>;
  channels?: Collection<Snowflake, CacheTypeReducer<Cached, AnyChannel, APIInteractionDataResolvedChannel>>;
  messages?: Collection<Snowflake, CacheTypeReducer<Cached, Message, APIMessage>>;
}

export interface ConstantsClientApplicationAssetTypes {
  SMALL: 1;
  BIG: 2;
}

export interface ConstantsColors {
  DEFAULT: 0x000000;
  WHITE: 0xffffff;
  AQUA: 0x1abc9c;
  GREEN: 0x57f287;
  BLUE: 0x3498db;
  YELLOW: 0xfee75c;
  PURPLE: 0x9b59b6;
  LUMINOUS_VIVID_PINK: 0xe91e63;
  FUCHSIA: 0xeb459e;
  GOLD: 0xf1c40f;
  ORANGE: 0xe67e22;
  RED: 0xed4245;
  GREY: 0x95a5a6;
  NAVY: 0x34495e;
  DARK_AQUA: 0x11806a;
  DARK_GREEN: 0x1f8b4c;
  DARK_BLUE: 0x206694;
  DARK_PURPLE: 0x71368a;
  DARK_VIVID_PINK: 0xad1457;
  DARK_GOLD: 0xc27c0e;
  DARK_ORANGE: 0xa84300;
  DARK_RED: 0x992d22;
  DARK_GREY: 0x979c9f;
  DARKER_GREY: 0x7f8c8d;
  LIGHT_GREY: 0xbcc0c0;
  DARK_NAVY: 0x2c3e50;
  BLURPLE: 0x5865f2;
  GREYPLE: 0x99aab5;
  DARK_BUT_NOT_BLACK: 0x2c2f33;
  NOT_QUITE_BLACK: 0x23272a;
}

export interface ConstantsEvents {
  RATE_LIMIT: 'rateLimit';
  INVALID_REQUEST_WARNING: 'invalidRequestWarning';
  API_RESPONSE: 'apiResponse';
  API_REQUEST: 'apiRequest';
  CLIENT_READY: 'ready';
  /** @deprecated See [this issue](https://github.com/discord/discord-api-docs/issues/3690) for more information. */
  APPLICATION_COMMAND_CREATE: 'applicationCommandCreate';
  /** @deprecated See [this issue](https://github.com/discord/discord-api-docs/issues/3690) for more information. */
  APPLICATION_COMMAND_DELETE: 'applicationCommandDelete';
  /** @deprecated See [this issue](https://github.com/discord/discord-api-docs/issues/3690) for more information. */
  APPLICATION_COMMAND_UPDATE: 'applicationCommandUpdate';
  GUILD_CREATE: 'guildCreate';
  GUILD_DELETE: 'guildDelete';
  GUILD_UPDATE: 'guildUpdate';
  INVITE_CREATE: 'inviteCreate';
  INVITE_DELETE: 'inviteDelete';
  GUILD_UNAVAILABLE: 'guildUnavailable';
  GUILD_MEMBER_ADD: 'guildMemberAdd';
  GUILD_MEMBER_REMOVE: 'guildMemberRemove';
  GUILD_MEMBER_UPDATE: 'guildMemberUpdate';
  GUILD_MEMBER_AVAILABLE: 'guildMemberAvailable';
  GUILD_MEMBERS_CHUNK: 'guildMembersChunk';
  GUILD_INTEGRATIONS_UPDATE: 'guildIntegrationsUpdate';
  GUILD_ROLE_CREATE: 'roleCreate';
  GUILD_ROLE_DELETE: 'roleDelete';
  GUILD_ROLE_UPDATE: 'roleUpdate';
  GUILD_EMOJI_CREATE: 'emojiCreate';
  GUILD_EMOJI_DELETE: 'emojiDelete';
  GUILD_EMOJI_UPDATE: 'emojiUpdate';
  GUILD_BAN_ADD: 'guildBanAdd';
  GUILD_BAN_REMOVE: 'guildBanRemove';
  CHANNEL_CREATE: 'channelCreate';
  CHANNEL_DELETE: 'channelDelete';
  CHANNEL_UPDATE: 'channelUpdate';
  CHANNEL_PINS_UPDATE: 'channelPinsUpdate';
  MESSAGE_CREATE: 'messageCreate';
  MESSAGE_DELETE: 'messageDelete';
  MESSAGE_UPDATE: 'messageUpdate';
  MESSAGE_BULK_DELETE: 'messageDeleteBulk';
  MESSAGE_REACTION_ADD: 'messageReactionAdd';
  MESSAGE_REACTION_REMOVE: 'messageReactionRemove';
  MESSAGE_REACTION_REMOVE_ALL: 'messageReactionRemoveAll';
  MESSAGE_REACTION_REMOVE_EMOJI: 'messageReactionRemoveEmoji';
  THREAD_CREATE: 'threadCreate';
  THREAD_DELETE: 'threadDelete';
  THREAD_UPDATE: 'threadUpdate';
  THREAD_LIST_SYNC: 'threadListSync';
  THREAD_MEMBER_UPDATE: 'threadMemberUpdate';
  THREAD_MEMBERS_UPDATE: 'threadMembersUpdate';
  USER_UPDATE: 'userUpdate';
  PRESENCE_UPDATE: 'presenceUpdate';
  VOICE_SERVER_UPDATE: 'voiceServerUpdate';
  VOICE_STATE_UPDATE: 'voiceStateUpdate';
  TYPING_START: 'typingStart';
  WEBHOOKS_UPDATE: 'webhookUpdate';
  INTERACTION_CREATE: 'interactionCreate';
  ERROR: 'error';
  WARN: 'warn';
  DEBUG: 'debug';
  CACHE_SWEEP: 'cacheSweep';
  SHARD_DISCONNECT: 'shardDisconnect';
  SHARD_ERROR: 'shardError';
  SHARD_RECONNECTING: 'shardReconnecting';
  SHARD_READY: 'shardReady';
  SHARD_RESUME: 'shardResume';
  INVALIDATED: 'invalidated';
  RAW: 'raw';
  STAGE_INSTANCE_CREATE: 'stageInstanceCreate';
  STAGE_INSTANCE_UPDATE: 'stageInstanceUpdate';
  STAGE_INSTANCE_DELETE: 'stageInstanceDelete';
  GUILD_STICKER_CREATE: 'stickerCreate';
  GUILD_STICKER_DELETE: 'stickerDelete';
  GUILD_STICKER_UPDATE: 'stickerUpdate';
  GUILD_SCHEDULED_EVENT_CREATE: 'guildScheduledEventCreate';
  GUILD_SCHEDULED_EVENT_UPDATE: 'guildScheduledEventUpdate';
  GUILD_SCHEDULED_EVENT_DELETE: 'guildScheduledEventDelete';
  GUILD_SCHEDULED_EVENT_USER_ADD: 'guildScheduledEventUserAdd';
  GUILD_SCHEDULED_EVENT_USER_REMOVE: 'guildScheduledEventUserRemove';
}

export interface ConstantsOpcodes {
  DISPATCH: 0;
  HEARTBEAT: 1;
  IDENTIFY: 2;
  STATUS_UPDATE: 3;
  VOICE_STATE_UPDATE: 4;
  VOICE_GUILD_PING: 5;
  RESUME: 6;
  RECONNECT: 7;
  REQUEST_GUILD_MEMBERS: 8;
  INVALID_SESSION: 9;
  HELLO: 10;
  HEARTBEAT_ACK: 11;
}

export interface ConstantsShardEvents {
  CLOSE: 'close';
  DESTROYED: 'destroyed';
  INVALID_SESSION: 'invalidSession';
  READY: 'ready';
  RESUMED: 'resumed';
}

export interface ConstantsStatus {
  READY: 0;
  CONNECTING: 1;
  RECONNECTING: 2;
  IDLE: 3;
  NEARLY: 4;
  DISCONNECTED: 5;
}

export interface CreateGuildScheduledEventInviteURLOptions extends CreateInviteOptions {
  channel?: GuildInvitableChannelResolvable;
}

export interface CreateRoleOptions extends RoleData {
  reason?: string;
}

export interface StageInstanceCreateOptions {
  topic: string;
  privacyLevel?: PrivacyLevel | number;
}

export interface CrosspostedChannel {
  channelId: Snowflake;
  guildId: Snowflake;
  type: keyof typeof ChannelTypes;
  name: string;
}

export type DateResolvable = Date | number | string;

export interface DeconstructedSnowflake {
  timestamp: number;
  readonly date: Date;
  workerId: number;
  processId: number;
  increment: number;
  binary: string;
}

export type DefaultMessageNotificationLevel = keyof typeof DefaultMessageNotificationLevels;

export type DynamicImageFormat = AllowedImageFormat | 'gif';

export interface EditGuildTemplateOptions {
  name?: string;
  description?: string;
}

export interface EmbedAuthorData {
  name: string;
  url?: string;
  iconURL?: string;
}

export interface EmbedField {
  name: string;
  value: string;
  inline: boolean;
}

export interface EmbedFieldData {
  name: string;
  value: string;
  inline?: boolean;
}

export type EmojiIdentifierResolvable = string | EmojiResolvable;

export type EmojiResolvable = Snowflake | GuildEmoji | ReactionEmoji;

export interface ErrorEvent {
  error: unknown;
  message: string;
  type: string;
  target: WebSocket;
}

export interface EscapeMarkdownOptions {
  codeBlock?: boolean;
  inlineCode?: boolean;
  bold?: boolean;
  italic?: boolean;
  underline?: boolean;
  strikethrough?: boolean;
  spoiler?: boolean;
  inlineCodeContent?: boolean;
  codeBlockContent?: boolean;
}

export type ExplicitContentFilterLevel = keyof typeof ExplicitContentFilterLevels;

export interface FetchApplicationCommandOptions extends BaseFetchOptions {
  guildId?: Snowflake;
}

export interface FetchArchivedThreadOptions {
  type?: 'public' | 'private';
  fetchAll?: boolean;
  before?: ThreadChannelResolvable | DateResolvable;
  limit?: number;
}

export interface FetchBanOptions extends BaseFetchOptions {
  user: UserResolvable;
}

export interface FetchBansOptions {
  cache: boolean;
}

export interface FetchChannelOptions extends BaseFetchOptions {
  allowUnknownGuild?: boolean;
}

export interface FetchedThreads {
  threads: Collection<Snowflake, ThreadChannel>;
  hasMore?: boolean;
}

export interface FetchGuildOptions extends BaseFetchOptions {
  guild: GuildResolvable;
  withCounts?: boolean;
}

export interface FetchGuildsOptions {
  before?: Snowflake;
  after?: Snowflake;
  limit?: number;
}

export interface FetchGuildScheduledEventOptions extends BaseFetchOptions {
  guildScheduledEvent: GuildScheduledEventResolvable;
  withUserCount?: boolean;
}

export interface FetchGuildScheduledEventsOptions {
  cache?: boolean;
  withUserCount?: boolean;
}

export interface FetchGuildScheduledEventSubscribersOptions {
  limit?: number;
  withMember?: boolean;
}

interface FetchInviteOptions extends BaseFetchOptions {
  code: string;
}

interface FetchInvitesOptions {
  channelId?: GuildInvitableChannelResolvable;
  cache?: boolean;
}

export interface FetchMemberOptions extends BaseFetchOptions {
  user: UserResolvable;
}

export interface FetchMembersOptions {
  user?: UserResolvable | UserResolvable[];
  query?: string;
  limit?: number;
  withPresences?: boolean;
  time?: number;
  nonce?: string;
  force?: boolean;
}

export interface FetchReactionUsersOptions {
  limit?: number;
  after?: Snowflake;
}

export interface FetchThreadsOptions {
  archived?: FetchArchivedThreadOptions;
  active?: boolean;
}

export interface FileOptions {
  attachment: BufferResolvable | Stream;
  name?: string;
  description?: string;
}

export type GlobalSweepFilter<K, V> = () => ((value: V, key: K, collection: Collection<K, V>) => boolean) | null;

export interface GuildApplicationCommandPermissionData {
  id: Snowflake;
  permissions: ApplicationCommandPermissionData[];
}

interface GuildAuditLogsTypes {
  GUILD_UPDATE: ['GUILD', 'UPDATE'];
  CHANNEL_CREATE: ['CHANNEL', 'CREATE'];
  CHANNEL_UPDATE: ['CHANNEL', 'UPDATE'];
  CHANNEL_DELETE: ['CHANNEL', 'DELETE'];
  CHANNEL_OVERWRITE_CREATE: ['CHANNEL', 'CREATE'];
  CHANNEL_OVERWRITE_UPDATE: ['CHANNEL', 'UPDATE'];
  CHANNEL_OVERWRITE_DELETE: ['CHANNEL', 'DELETE'];
  MEMBER_KICK: ['USER', 'DELETE'];
  MEMBER_PRUNE: ['USER', 'DELETE'];
  MEMBER_BAN_ADD: ['USER', 'DELETE'];
  MEMBER_BAN_REMOVE: ['USER', 'CREATE'];
  MEMBER_UPDATE: ['USER', 'UPDATE'];
  MEMBER_ROLE_UPDATE: ['USER', 'UPDATE'];
  MEMBER_MOVE: ['USER', 'UPDATE'];
  MEMBER_DISCONNECT: ['USER', 'DELETE'];
  BOT_ADD: ['USER', 'CREATE'];
  ROLE_CREATE: ['ROLE', 'CREATE'];
  ROLE_UPDATE: ['ROLE', 'UPDATE'];
  ROLE_DELETE: ['ROLE', 'DELETE'];
  INVITE_CREATE: ['INVITE', 'CREATE'];
  INVITE_UPDATE: ['INVITE', 'UPDATE'];
  INVITE_DELETE: ['INVITE', 'DELETE'];
  WEBHOOK_CREATE: ['WEBHOOK', 'CREATE'];
  WEBHOOK_UPDATE: ['WEBHOOK', 'UPDATE'];
  WEBHOOK_DELETE: ['WEBHOOK', 'DELETE'];
  EMOJI_CREATE: ['EMOJI', 'CREATE'];
  EMOJI_UPDATE: ['EMOJI', 'UPDATE'];
  EMOJI_DELETE: ['EMOJI', 'DELETE'];
  MESSAGE_DELETE: ['MESSAGE', 'DELETE'];
  MESSAGE_BULK_DELETE: ['MESSAGE', 'DELETE'];
  MESSAGE_PIN: ['MESSAGE', 'CREATE'];
  MESSAGE_UNPIN: ['MESSAGE', 'DELETE'];
  INTEGRATION_CREATE: ['INTEGRATION', 'CREATE'];
  INTEGRATION_UPDATE: ['INTEGRATION', 'UPDATE'];
  INTEGRATION_DELETE: ['INTEGRATION', 'DELETE'];
  STAGE_INSTANCE_CREATE: ['STAGE_INSTANCE', 'CREATE'];
  STAGE_INSTANCE_UPDATE: ['STAGE_INSTANCE', 'UPDATE'];
  STAGE_INSTANCE_DELETE: ['STAGE_INSTANCE', 'DELETE'];
  STICKER_CREATE: ['STICKER', 'CREATE'];
  STICKER_UPDATE: ['STICKER', 'UPDATE'];
  STICKER_DELETE: ['STICKER', 'DELETE'];
  GUILD_SCHEDULED_EVENT_CREATE: ['GUILD_SCHEDULED_EVENT', 'CREATE'];
  GUILD_SCHEDULED_EVENT_UPDATE: ['GUILD_SCHEDULED_EVENT', 'UPDATE'];
  GUILD_SCHEDULED_EVENT_DELETE: ['GUILD_SCHEDULED_EVENT', 'DELETE'];
  THREAD_CREATE: ['THREAD', 'CREATE'];
  THREAD_UPDATE: ['THREAD', 'UPDATE'];
  THREAD_DELETE: ['THREAD', 'DELETE'];
}

export interface GuildAuditLogsIds {
  1: 'GUILD_UPDATE';
  10: 'CHANNEL_CREATE';
  11: 'CHANNEL_UPDATE';
  12: 'CHANNEL_DELETE';
  13: 'CHANNEL_OVERWRITE_CREATE';
  14: 'CHANNEL_OVERWRITE_UPDATE';
  15: 'CHANNEL_OVERWRITE_DELETE';
  20: 'MEMBER_KICK';
  21: 'MEMBER_PRUNE';
  22: 'MEMBER_BAN_ADD';
  23: 'MEMBER_BAN_REMOVE';
  24: 'MEMBER_UPDATE';
  25: 'MEMBER_ROLE_UPDATE';
  26: 'MEMBER_MOVE';
  27: 'MEMBER_DISCONNECT';
  28: 'BOT_ADD';
  30: 'ROLE_CREATE';
  31: 'ROLE_UPDATE';
  32: 'ROLE_DELETE';
  40: 'INVITE_CREATE';
  41: 'INVITE_UPDATE';
  42: 'INVITE_DELETE';
  50: 'WEBHOOK_CREATE';
  51: 'WEBHOOK_UPDATE';
  52: 'WEBHOOK_DELETE';
  60: 'EMOJI_CREATE';
  61: 'EMOJI_UPDATE';
  62: 'EMOJI_DELETE';
  72: 'MESSAGE_DELETE';
  73: 'MESSAGE_BULK_DELETE';
  74: 'MESSAGE_PIN';
  75: 'MESSAGE_UNPIN';
  80: 'INTEGRATION_CREATE';
  81: 'INTEGRATION_UPDATE';
  82: 'INTEGRATION_DELETE';
  83: 'STAGE_INSTANCE_CREATE';
  84: 'STAGE_INSTANCE_UPDATE';
  85: 'STAGE_INSTANCE_DELETE';
  90: 'STICKER_CREATE';
  91: 'STICKER_UPDATE';
  92: 'STICKER_DELETE';
  100: 'GUILD_SCHEDULED_EVENT_CREATE';
  101: 'GUILD_SCHEDULED_EVENT_UPDATE';
  102: 'GUILD_SCHEDULED_EVENT_DELETE';
  110: 'THREAD_CREATE';
  111: 'THREAD_UPDATE';
  112: 'THREAD_DELETE';
}

export type GuildAuditLogsActions = { [Key in keyof GuildAuditLogsIds as GuildAuditLogsIds[Key]]: Key } & { ALL: null };

export type GuildAuditLogsAction = keyof GuildAuditLogsActions;

export type GuildAuditLogsActionType = GuildAuditLogsTypes[keyof GuildAuditLogsTypes][1] | 'ALL';

export interface GuildAuditLogsEntryExtraField {
  MEMBER_PRUNE: { removed: number; days: number };
  MEMBER_MOVE: { channel: VoiceBasedChannel | { id: Snowflake }; count: number };
  MESSAGE_DELETE: { channel: GuildTextBasedChannel | { id: Snowflake }; count: number };
  MESSAGE_BULK_DELETE: { channel: GuildTextBasedChannel | { id: Snowflake }; count: number };
  MESSAGE_PIN: { channel: GuildTextBasedChannel | { id: Snowflake }; messageId: Snowflake };
  MESSAGE_UNPIN: { channel: GuildTextBasedChannel | { id: Snowflake }; messageId: Snowflake };
  MEMBER_DISCONNECT: { count: number };
  CHANNEL_OVERWRITE_CREATE:
    | Role
    | GuildMember
    | { id: Snowflake; name: string; type: OverwriteTypes.role }
    | { id: Snowflake; type: OverwriteTypes.member };
  CHANNEL_OVERWRITE_UPDATE:
    | Role
    | GuildMember
    | { id: Snowflake; name: string; type: OverwriteTypes.role }
    | { id: Snowflake; type: OverwriteTypes.member };
  CHANNEL_OVERWRITE_DELETE:
    | Role
    | GuildMember
    | { id: Snowflake; name: string; type: OverwriteTypes.role }
    | { id: Snowflake; type: OverwriteTypes.member };
  STAGE_INSTANCE_CREATE: StageChannel | { id: Snowflake };
  STAGE_INSTANCE_DELETE: StageChannel | { id: Snowflake };
  STAGE_INSTANCE_UPDATE: StageChannel | { id: Snowflake };
}

export interface GuildAuditLogsEntryTargetField<TActionType extends GuildAuditLogsActionType> {
  USER: User | null;
  GUILD: Guild;
  WEBHOOK: Webhook;
  INVITE: Invite;
  MESSAGE: TActionType extends 'MESSAGE_BULK_DELETE' ? Guild | { id: Snowflake } : User;
  INTEGRATION: Integration;
  CHANNEL: NonThreadGuildBasedChannel | { id: Snowflake; [x: string]: unknown };
  THREAD: ThreadChannel | { id: Snowflake; [x: string]: unknown };
  STAGE_INSTANCE: StageInstance;
  STICKER: Sticker;
  GUILD_SCHEDULED_EVENT: GuildScheduledEvent;
}

export interface GuildAuditLogsFetchOptions<T extends GuildAuditLogsResolvable> {
  before?: Snowflake | GuildAuditLogsEntry;
  limit?: number;
  user?: UserResolvable;
  type?: T;
}

export type GuildAuditLogsResolvable = keyof GuildAuditLogsIds | GuildAuditLogsAction | null;

export type GuildAuditLogsTarget = GuildAuditLogsTypes[keyof GuildAuditLogsTypes][0] | 'ALL' | 'UNKNOWN';

export type GuildAuditLogsTargets = {
  [key in GuildAuditLogsTarget]?: string;
};

export type GuildBanResolvable = GuildBan | UserResolvable;

export interface GuildChannelOverwriteOptions {
  reason?: string;
  type?: number;
}

export type GuildChannelResolvable = Snowflake | GuildBasedChannel;

export interface GuildChannelCreateOptions extends Omit<CategoryCreateChannelOptions, 'type'> {
  parent?: CategoryChannelResolvable;
  type?: ExcludeEnum<
    typeof ChannelTypes,
    'DM' | 'GROUP_DM' | 'UNKNOWN' | 'GUILD_PUBLIC_THREAD' | 'GUILD_NEWS_THREAD' | 'GUILD_PRIVATE_THREAD'
  >;
}

export interface GuildChannelCloneOptions extends GuildChannelCreateOptions {
  name?: string;
}

export interface GuildChannelOverwriteOptions {
  reason?: string;
  type?: number;
}

export interface GuildCreateOptions {
  afkChannelId?: Snowflake | number;
  afkTimeout?: number;
  channels?: PartialChannelData[];
  defaultMessageNotifications?: DefaultMessageNotificationLevel | number;
  explicitContentFilter?: ExplicitContentFilterLevel | number;
  icon?: BufferResolvable | Base64Resolvable | null;
  roles?: PartialRoleData[];
  systemChannelFlags?: SystemChannelFlagsResolvable;
  systemChannelId?: Snowflake | number;
  verificationLevel?: VerificationLevel | number;
}

export interface GuildWidgetSettings {
  enabled: boolean;
  channel: NonThreadGuildBasedChannel | null;
}

export interface GuildEditData {
  name?: string;
  verificationLevel?: VerificationLevel | number;
  explicitContentFilter?: ExplicitContentFilterLevel | number;
  defaultMessageNotifications?: DefaultMessageNotificationLevel | number;
  afkChannel?: VoiceChannelResolvable;
  systemChannel?: TextChannelResolvable;
  systemChannelFlags?: SystemChannelFlagsResolvable;
  afkTimeout?: number;
  icon?: BufferResolvable | Base64Resolvable | null;
  owner?: GuildMemberResolvable;
  splash?: BufferResolvable | Base64Resolvable | null;
  discoverySplash?: BufferResolvable | Base64Resolvable | null;
  banner?: BufferResolvable | Base64Resolvable | null;
  rulesChannel?: TextChannelResolvable;
  publicUpdatesChannel?: TextChannelResolvable;
  preferredLocale?: string;
  premiumProgressBarEnabled?: boolean;
  description?: string | null;
  features?: GuildFeatures[];
}

export interface GuildEmojiCreateOptions {
  roles?: Collection<Snowflake, Role> | RoleResolvable[];
  reason?: string;
}

export interface GuildEmojiEditData {
  name?: string;
  roles?: Collection<Snowflake, Role> | RoleResolvable[];
}

export interface GuildStickerCreateOptions {
  description?: string | null;
  reason?: string;
}

export interface GuildStickerEditData {
  name?: string;
  description?: string | null;
  tags?: string;
}

export type GuildFeatures =
  | 'ANIMATED_ICON'
  | 'BANNER'
  | 'COMMERCE'
  | 'COMMUNITY'
  | 'DISCOVERABLE'
  | 'FEATURABLE'
  | 'INVITE_SPLASH'
  | 'MEMBER_VERIFICATION_GATE_ENABLED'
  | 'NEWS'
  | 'PARTNERED'
  | 'PREVIEW_ENABLED'
  | 'VANITY_URL'
  | 'VERIFIED'
  | 'VIP_REGIONS'
  | 'WELCOME_SCREEN_ENABLED'
  | 'TICKETED_EVENTS_ENABLED'
  | 'MONETIZATION_ENABLED'
  | 'MORE_STICKERS'
  | 'THREE_DAY_THREAD_ARCHIVE'
  | 'SEVEN_DAY_THREAD_ARCHIVE'
  | 'PRIVATE_THREADS'
  | 'ROLE_ICONS';

export interface GuildMemberEditData {
  nick?: string | null;
  roles?: Collection<Snowflake, Role> | readonly RoleResolvable[];
  mute?: boolean;
  deaf?: boolean;
  channel?: GuildVoiceChannelResolvable | null;
  communicationDisabledUntil?: DateResolvable | null;
}

export type GuildMemberResolvable = GuildMember | UserResolvable;

export type GuildResolvable = Guild | NonThreadGuildBasedChannel | GuildMember | GuildEmoji | Invite | Role | Snowflake;

export interface GuildPruneMembersOptions {
  count?: boolean;
  days?: number;
  dry?: boolean;
  reason?: string;
  roles?: RoleResolvable[];
}

export interface GuildWidgetSettingsData {
  enabled: boolean;
  channel: GuildChannelResolvable | null;
}

export interface GuildSearchMembersOptions {
  query: string;
  limit?: number;
  cache?: boolean;
}

export interface GuildListMembersOptions {
  after?: Snowflake;
  limit?: number;
  cache?: boolean;
}

// TODO: use conditional types for better TS support
export interface GuildScheduledEventCreateOptions {
  name: string;
  scheduledStartTime: DateResolvable;
  scheduledEndTime?: DateResolvable;
  privacyLevel: GuildScheduledEventPrivacyLevel | number;
  entityType: GuildScheduledEventEntityType | number;
  description?: string;
  channel?: GuildVoiceChannelResolvable;
  entityMetadata?: GuildScheduledEventEntityMetadataOptions;
  reason?: string;
}

export interface GuildScheduledEventEditOptions<
  S extends GuildScheduledEventStatus,
  T extends GuildScheduledEventSetStatusArg<S>,
> extends Omit<Partial<GuildScheduledEventCreateOptions>, 'channel'> {
  channel?: GuildVoiceChannelResolvable | null;
  status?: T | number;
}

export interface GuildScheduledEventEntityMetadata {
  location: string | null;
}

export interface GuildScheduledEventEntityMetadataOptions {
  location?: string;
}

export type GuildScheduledEventEntityType = keyof typeof GuildScheduledEventEntityTypes;

export type GuildScheduledEventManagerFetchResult<
  T extends GuildScheduledEventResolvable | FetchGuildScheduledEventOptions | FetchGuildScheduledEventsOptions,
> = T extends GuildScheduledEventResolvable | FetchGuildScheduledEventOptions
  ? GuildScheduledEvent
  : Collection<Snowflake, GuildScheduledEvent>;

export type GuildScheduledEventManagerFetchSubscribersResult<T extends FetchGuildScheduledEventSubscribersOptions> =
  T extends { withMember: true }
    ? Collection<Snowflake, GuildScheduledEventUser<true>>
    : Collection<Snowflake, GuildScheduledEventUser<false>>;

export type GuildScheduledEventPrivacyLevel = keyof typeof GuildScheduledEventPrivacyLevels;

export type GuildScheduledEventResolvable = Snowflake | GuildScheduledEvent;

export type GuildScheduledEventSetStatusArg<T extends GuildScheduledEventStatus> = T extends 'SCHEDULED'
  ? 'ACTIVE' | 'CANCELED'
  : T extends 'ACTIVE'
  ? 'COMPLETED'
  : never;

export type GuildScheduledEventStatus = keyof typeof GuildScheduledEventStatuses;

export interface GuildScheduledEventUser<T> {
  guildScheduledEventId: Snowflake;
  user: User;
  member: T extends true ? GuildMember : null;
}

export type GuildTemplateResolvable = string;

export type GuildVoiceChannelResolvable = VoiceBasedChannel | Snowflake;

export type HexColorString = `#${string}`;

export interface HTTPAttachmentData {
  attachment: string | Buffer | Stream;
  name: string;
  file: Buffer | Stream;
}

export interface HTTPErrorData {
  json: unknown;
  files: HTTPAttachmentData[];
}

export interface HTTPOptions {
  agent?: Omit<AgentOptions, 'keepAlive'>;
  api?: string;
  version?: number;
  host?: string;
  cdn?: string;
  invite?: string;
  template?: string;
  headers?: Record<string, string>;
  scheduledEvent?: string;
}

export interface ImageURLOptions extends Omit<StaticImageURLOptions, 'format'> {
  dynamic?: boolean;
  format?: DynamicImageFormat;
}

export interface IntegrationAccount {
  id: string | Snowflake;
  name: string;
}

export type IntegrationType = 'twitch' | 'youtube' | 'discord';

export interface InteractionCollectorOptions<T extends Interaction, Cached extends CacheType = CacheType>
  extends CollectorOptions<[T]> {
  channel?: TextBasedChannel;
  componentType?: MessageComponentType | MessageComponentTypes;
  guild?: Guild;
  interactionType?: InteractionType | InteractionTypes;
  max?: number;
  maxComponents?: number;
  maxUsers?: number;
  message?: CacheTypeReducer<Cached, Message, APIMessage>;
}

export interface InteractionDeferReplyOptions {
  ephemeral?: boolean;
  fetchReply?: boolean;
}

export type InteractionDeferUpdateOptions = Omit<InteractionDeferReplyOptions, 'ephemeral'>;

export interface InteractionReplyOptions extends Omit<WebhookMessageOptions, 'username' | 'avatarURL'> {
  ephemeral?: boolean;
  fetchReply?: boolean;
}

export type InteractionResponseType = keyof typeof InteractionResponseTypes;

export type InteractionType = keyof typeof InteractionTypes;

export interface InteractionUpdateOptions extends MessageEditOptions {
  fetchReply?: boolean;
}

export type IntentsString =
  | 'GUILDS'
  | 'GUILD_MEMBERS'
  | 'GUILD_BANS'
  | 'GUILD_EMOJIS_AND_STICKERS'
  | 'GUILD_INTEGRATIONS'
  | 'GUILD_WEBHOOKS'
  | 'GUILD_INVITES'
  | 'GUILD_VOICE_STATES'
  | 'GUILD_PRESENCES'
  | 'GUILD_MESSAGES'
  | 'GUILD_MESSAGE_REACTIONS'
  | 'GUILD_MESSAGE_TYPING'
  | 'DIRECT_MESSAGES'
  | 'DIRECT_MESSAGE_REACTIONS'
  | 'DIRECT_MESSAGE_TYPING'
  | 'GUILD_SCHEDULED_EVENTS';

export interface InviteGenerationOptions {
  permissions?: PermissionResolvable;
  guild?: GuildResolvable;
  disableGuildSelect?: boolean;
  scopes: InviteScope[];
}

export type GuildInvitableChannelResolvable =
  | TextChannel
  | VoiceChannel
  | NewsChannel
  | StoreChannel
  | StageChannel
  | Snowflake;

export interface CreateInviteOptions {
  temporary?: boolean;
  maxAge?: number;
  maxUses?: number;
  unique?: boolean;
  reason?: string;
  targetApplication?: ApplicationResolvable;
  targetUser?: UserResolvable;
  targetType?: InviteTargetType;
}

export type IntegrationExpireBehaviors = 'REMOVE_ROLE' | 'KICK';

export type InviteResolvable = string;

export type InviteScope =
  | 'applications.builds.read'
  | 'applications.commands'
  | 'applications.entitlements'
  | 'applications.store.update'
  | 'bot'
  | 'connections'
  | 'email'
  | 'identify'
  | 'guilds'
  | 'guilds.join'
  | 'gdm.join'
  | 'webhook.incoming';

export interface LifetimeFilterOptions<K, V> {
  excludeFromSweep?: (value: V, key: K, collection: LimitedCollection<K, V>) => boolean;
  getComparisonTimestamp?: (value: V, key: K, collection: LimitedCollection<K, V>) => number;
  lifetime?: number;
}

export interface MakeErrorOptions {
  name: string;
  message: string;
  stack: string;
}

export type MemberMention = UserMention | `<@!${Snowflake}>`;

export type MembershipState = keyof typeof MembershipStates;

export type MessageActionRowComponent = MessageButton | MessageSelectMenu;

export type MessageActionRowComponentOptions =
  | (Required<BaseMessageComponentOptions> & MessageButtonOptions)
  | (Required<BaseMessageComponentOptions> & MessageSelectMenuOptions);

export type MessageActionRowComponentResolvable = MessageActionRowComponent | MessageActionRowComponentOptions;

export interface MessageActionRowOptions extends BaseMessageComponentOptions {
  components: MessageActionRowComponentResolvable[];
}

export interface MessageActivity {
  partyId: string;
  type: number;
}

export interface BaseButtonOptions extends BaseMessageComponentOptions {
  disabled?: boolean;
  emoji?: EmojiIdentifierResolvable;
  label?: string;
}

export interface LinkButtonOptions extends BaseButtonOptions {
  style: 'LINK' | MessageButtonStyles.LINK;
  url: string;
}

export interface InteractionButtonOptions extends BaseButtonOptions {
  style: ExcludeEnum<typeof MessageButtonStyles, 'LINK'>;
  customId: string;
}

export type MessageButtonOptions = InteractionButtonOptions | LinkButtonOptions;

export type MessageButtonStyle = keyof typeof MessageButtonStyles;

export type MessageButtonStyleResolvable = MessageButtonStyle | MessageButtonStyles;

export interface MessageCollectorOptions extends CollectorOptions<[Message]> {
  max?: number;
  maxProcessed?: number;
}

export type MessageComponent = BaseMessageComponent | MessageActionRow | MessageButton | MessageSelectMenu;

export type MessageComponentCollectorOptions<T extends MessageComponentInteraction> = Omit<
  InteractionCollectorOptions<T>,
  'channel' | 'message' | 'guild' | 'interactionType'
>;

export type MessageChannelComponentCollectorOptions<T extends MessageComponentInteraction> = Omit<
  InteractionCollectorOptions<T>,
  'channel' | 'guild' | 'interactionType'
>;

export type MessageComponentOptions =
  | BaseMessageComponentOptions
  | MessageActionRowOptions
  | MessageButtonOptions
  | MessageSelectMenuOptions;

export type MessageComponentType = keyof typeof MessageComponentTypes;

export type MessageComponentTypeResolvable = MessageComponentType | MessageComponentTypes;

export interface MessageEditOptions {
  attachments?: MessageAttachment[];
  content?: string | null;
  embeds?: (MessageEmbed | MessageEmbedOptions | APIEmbed)[] | null;
  files?: (FileOptions | BufferResolvable | Stream | MessageAttachment)[];
  flags?: BitFieldResolvable<MessageFlagsString, number>;
  allowedMentions?: MessageMentionOptions;
  components?: (MessageActionRow | (Required<BaseMessageComponentOptions> & MessageActionRowOptions))[];
}

export interface MessageEmbedAuthor {
  name: string;
  url?: string;
  iconURL?: string;
  proxyIconURL?: string;
}

export interface MessageEmbedFooter {
  text: string;
  iconURL?: string;
  proxyIconURL?: string;
}

export interface MessageEmbedImage {
  url: string;
  proxyURL?: string;
  height?: number;
  width?: number;
}

export interface MessageEmbedOptions {
  title?: string;
  description?: string;
  url?: string;
  timestamp?: Date | number;
  color?: ColorResolvable;
  fields?: EmbedFieldData[];
  author?: Partial<MessageEmbedAuthor> & { icon_url?: string; proxy_icon_url?: string };
  thumbnail?: Partial<MessageEmbedThumbnail> & { proxy_url?: string };
  image?: Partial<MessageEmbedImage> & { proxy_url?: string };
  video?: Partial<MessageEmbedVideo> & { proxy_url?: string };
  footer?: Partial<MessageEmbedFooter> & { icon_url?: string; proxy_icon_url?: string };
}

export interface MessageEmbedProvider {
  name: string;
  url: string;
}

export interface MessageEmbedThumbnail {
  url: string;
  proxyURL?: string;
  height?: number;
  width?: number;
}

export interface MessageEmbedVideo {
  url?: string;
  proxyURL?: string;
  height?: number;
  width?: number;
}

export interface MessageEvent {
  data: WebSocket.Data;
  type: string;
  target: WebSocket;
}

export type MessageFlagsString =
  | 'CROSSPOSTED'
  | 'IS_CROSSPOST'
  | 'SUPPRESS_EMBEDS'
  | 'SOURCE_MESSAGE_DELETED'
  | 'URGENT'
  | 'HAS_THREAD'
  | 'EPHEMERAL'
  | 'LOADING';

export interface MessageInteraction {
  id: Snowflake;
  type: InteractionType;
  commandName: string;
  user: User;
}

export interface MessageMentionsHasOptions {
  ignoreDirect?: boolean;
  ignoreRoles?: boolean;
  ignoreEveryone?: boolean;
}

export interface MessageMentionOptions {
  parse?: MessageMentionTypes[];
  roles?: Snowflake[];
  users?: Snowflake[];
  repliedUser?: boolean;
}

export type MessageMentionTypes = 'roles' | 'users' | 'everyone';

export interface MessageOptions {
  tts?: boolean;
  nonce?: string | number;
  content?: string | null;
  embeds?: (MessageEmbed | MessageEmbedOptions | APIEmbed)[];
  components?: (MessageActionRow | (Required<BaseMessageComponentOptions> & MessageActionRowOptions))[];
  allowedMentions?: MessageMentionOptions;
  files?: (FileOptions | BufferResolvable | Stream | MessageAttachment)[];
  reply?: ReplyOptions;
  stickers?: StickerResolvable[];
  attachments?: MessageAttachment[];
}

export type MessageReactionResolvable =
  | MessageReaction
  | Snowflake
  | `${string}:${Snowflake}`
  | `<:${string}:${Snowflake}>`
  | `<a:${string}:${Snowflake}>`
  | string;

export interface MessageReference {
  channelId: Snowflake;
  guildId: Snowflake | undefined;
  messageId: Snowflake | undefined;
}

export type MessageResolvable = Message | Snowflake;

export interface MessageSelectMenuOptions extends BaseMessageComponentOptions {
  customId?: string;
  disabled?: boolean;
  maxValues?: number;
  minValues?: number;
  options?: MessageSelectOptionData[];
  placeholder?: string;
}

export interface MessageSelectOption {
  default: boolean;
  description: string | null;
  emoji: APIPartialEmoji | null;
  label: string;
  value: string;
}

export interface MessageSelectOptionData {
  default?: boolean;
  description?: string;
  emoji?: EmojiIdentifierResolvable;
  label: string;
  value: string;
}

export type MessageTarget =
  | Interaction
  | InteractionWebhook
  | TextBasedChannel
  | User
  | GuildMember
  | Webhook
  | WebhookClient
  | Message
  | MessageManager;

export type MessageType = keyof typeof MessageTypes;

export type MFALevel = keyof typeof MFALevels;

export interface MultipleShardRespawnOptions {
  shardDelay?: number;
  respawnDelay?: number;
  timeout?: number;
}

export interface MultipleShardSpawnOptions {
  amount?: number | 'auto';
  delay?: number;
  timeout?: number;
}

export type NSFWLevel = keyof typeof NSFWLevels;

export interface OverwriteData {
  allow?: PermissionResolvable;
  deny?: PermissionResolvable;
  id: GuildMemberResolvable | RoleResolvable;
  type?: OverwriteType;
}

export type OverwriteResolvable = PermissionOverwrites | OverwriteData;

export type OverwriteType = 'member' | 'role';

export type PermissionFlags = Record<PermissionString, bigint>;

export type PermissionOverwriteOptions = Partial<Record<PermissionString, boolean | null>>;

export type PermissionResolvable = BitFieldResolvable<PermissionString, bigint>;

export type PermissionOverwriteResolvable = UserResolvable | RoleResolvable | PermissionOverwrites;

export type PermissionString =
  | 'CREATE_INSTANT_INVITE'
  | 'KICK_MEMBERS'
  | 'BAN_MEMBERS'
  | 'ADMINISTRATOR'
  | 'MANAGE_CHANNELS'
  | 'MANAGE_GUILD'
  | 'ADD_REACTIONS'
  | 'VIEW_AUDIT_LOG'
  | 'PRIORITY_SPEAKER'
  | 'STREAM'
  | 'VIEW_CHANNEL'
  | 'SEND_MESSAGES'
  | 'SEND_TTS_MESSAGES'
  | 'MANAGE_MESSAGES'
  | 'EMBED_LINKS'
  | 'ATTACH_FILES'
  | 'READ_MESSAGE_HISTORY'
  | 'MENTION_EVERYONE'
  | 'USE_EXTERNAL_EMOJIS'
  | 'VIEW_GUILD_INSIGHTS'
  | 'CONNECT'
  | 'SPEAK'
  | 'MUTE_MEMBERS'
  | 'DEAFEN_MEMBERS'
  | 'MOVE_MEMBERS'
  | 'USE_VAD'
  | 'CHANGE_NICKNAME'
  | 'MANAGE_NICKNAMES'
  | 'MANAGE_ROLES'
  | 'MANAGE_WEBHOOKS'
  | 'MANAGE_EMOJIS_AND_STICKERS'
  | 'USE_APPLICATION_COMMANDS'
  | 'REQUEST_TO_SPEAK'
  | 'MANAGE_THREADS'
  | 'USE_PUBLIC_THREADS'
  | 'CREATE_PUBLIC_THREADS'
  | 'USE_PRIVATE_THREADS'
  | 'CREATE_PRIVATE_THREADS'
  | 'USE_EXTERNAL_STICKERS'
  | 'SEND_MESSAGES_IN_THREADS'
  | 'START_EMBEDDED_ACTIVITIES'
  | 'MODERATE_MEMBERS'
  | 'MANAGE_EVENTS';

export type RecursiveArray<T> = ReadonlyArray<T | RecursiveArray<T>>;

export type RecursiveReadonlyArray<T> = ReadonlyArray<T | RecursiveReadonlyArray<T>>;

export interface PartialRecipient {
  username: string;
}

export type PremiumTier = keyof typeof PremiumTiers;

export interface PresenceData {
  status?: PresenceStatusData;
  afk?: boolean;
  activities?: ActivitiesOptions[];
  shardId?: number | number[];
}

export type PresenceResolvable = Presence | UserResolvable | Snowflake;

export interface PartialChannelData {
  id?: Snowflake | number;
  parentId?: Snowflake | number;
  type?: ExcludeEnum<
    typeof ChannelTypes,
    | 'DM'
    | 'GROUP_DM'
    | 'GUILD_NEWS'
    | 'GUILD_STORE'
    | 'UNKNOWN'
    | 'GUILD_NEWS_THREAD'
    | 'GUILD_PUBLIC_THREAD'
    | 'GUILD_PRIVATE_THREAD'
    | 'GUILD_STAGE_VOICE'
  >;
  name: string;
  topic?: string;
  nsfw?: boolean;
  bitrate?: number;
  userLimit?: number;
  rtcRegion?: string | null;
  permissionOverwrites?: PartialOverwriteData[];
  rateLimitPerUser?: number;
}

export type Partialize<
  T extends AllowedPartial,
  N extends keyof T | null = null,
  M extends keyof T | null = null,
  E extends keyof T | '' = '',
> = {
  readonly client: Client;
  id: Snowflake;
  partial: true;
} & {
  [K in keyof Omit<T, 'client' | 'id' | 'partial' | E>]: K extends N ? null : K extends M ? T[K] | null : T[K];
};

export interface PartialDMChannel extends Partialize<DMChannel, null, null, 'lastMessageId'> {
  lastMessageId: undefined;
}

export interface PartialGuildMember extends Partialize<GuildMember, 'joinedAt' | 'joinedTimestamp'> {}

export interface PartialMessage
  extends Partialize<Message, 'type' | 'system' | 'pinned' | 'tts', 'content' | 'cleanContent' | 'author'> {}

export interface PartialMessageReaction extends Partialize<MessageReaction, 'count'> {}

export interface PartialOverwriteData {
  id: Snowflake | number;
  type?: OverwriteType;
  allow?: PermissionResolvable;
  deny?: PermissionResolvable;
}

export interface PartialRoleData extends RoleData {
  id?: Snowflake | number;
}

export type PartialTypes = 'USER' | 'CHANNEL' | 'GUILD_MEMBER' | 'MESSAGE' | 'REACTION' | 'GUILD_SCHEDULED_EVENT';

export interface PartialUser extends Partialize<User, 'username' | 'tag' | 'discriminator'> {}

export type PresenceStatusData = ClientPresenceStatus | 'invisible';

export type PresenceStatus = PresenceStatusData | 'offline';

export type PrivacyLevel = keyof typeof PrivacyLevels;

export interface RateLimitData {
  timeout: number;
  limit: number;
  method: string;
  path: string;
  route: string;
  global: boolean;
}

export interface InvalidRequestWarningData {
  count: number;
  remainingTime: number;
}

export interface ReactionCollectorOptions extends CollectorOptions<[MessageReaction, User]> {
  max?: number;
  maxEmojis?: number;
  maxUsers?: number;
}

export interface ReplyOptions {
  messageReference: MessageResolvable;
  failIfNotExists?: boolean;
}

export interface ReplyMessageOptions extends Omit<MessageOptions, 'reply'> {
  failIfNotExists?: boolean;
}

export interface ResolvedOverwriteOptions {
  allow: Permissions;
  deny: Permissions;
}

export interface RoleData {
  name?: string;
  color?: ColorResolvable;
  hoist?: boolean;
  position?: number;
  permissions?: PermissionResolvable;
  mentionable?: boolean;
  icon?: BufferResolvable | Base64Resolvable | EmojiResolvable | null;
  unicodeEmoji?: string | null;
}

export type RoleMention = '@everyone' | `<@&${Snowflake}>`;

export interface RolePosition {
  role: RoleResolvable;
  position: number;
}

export type RoleResolvable = Role | Snowflake;

export interface RoleTagData {
  botId?: Snowflake;
  integrationId?: Snowflake;
  premiumSubscriberRole?: true;
}

export interface SetChannelPositionOptions {
  relative?: boolean;
  reason?: string;
}

export interface SetParentOptions {
  lockPermissions?: boolean;
  reason?: string;
}

export interface SetRolePositionOptions {
  relative?: boolean;
  reason?: string;
}

export type ShardingManagerMode = 'process' | 'worker';

export interface ShardingManagerOptions {
  totalShards?: number | 'auto';
  shardList?: number[] | 'auto';
  mode?: ShardingManagerMode;
  respawn?: boolean;
  shardArgs?: string[];
  token?: string;
  execArgv?: string[];
}

export { Snowflake };

export interface SplitOptions {
  maxLength?: number;
  char?: string | string[] | RegExp | RegExp[];
  prepend?: string;
  append?: string;
}

export interface StaticImageURLOptions {
  format?: AllowedImageFormat;
  size?: AllowedImageSize;
}

export type StageInstanceResolvable = StageInstance | Snowflake;

export interface StartThreadOptions {
  name: string;
  autoArchiveDuration?: ThreadAutoArchiveDuration;
  reason?: string;
  rateLimitPerUser?: number;
}

export type Status = number;

export type StickerFormatType = keyof typeof StickerFormatTypes;

export type StickerResolvable = Sticker | Snowflake;

export type StickerType = keyof typeof StickerTypes;

export type SystemChannelFlagsString =
  | 'SUPPRESS_JOIN_NOTIFICATIONS'
  | 'SUPPRESS_PREMIUM_SUBSCRIPTIONS'
  | 'SUPPRESS_GUILD_REMINDER_NOTIFICATIONS'
  | 'SUPPRESS_JOIN_NOTIFICATION_REPLIES';

export type SystemChannelFlagsResolvable = BitFieldResolvable<SystemChannelFlagsString, number>;

export type SystemMessageType = Exclude<
  MessageType,
  'DEFAULT' | 'REPLY' | 'APPLICATION_COMMAND' | 'CONTEXT_MENU_COMMAND'
>;

export type StageChannelResolvable = StageChannel | Snowflake;

export interface StageInstanceEditOptions {
  topic?: string;
  privacyLevel?: PrivacyLevel | number;
}

export type SweeperKey = keyof SweeperDefinitions;

export type CollectionSweepFilter<K, V> = (value: V, key: K, collection: Collection<K, V>) => boolean;

export type SweepFilter<K, V> = (
  collection: LimitedCollection<K, V>,
) => ((value: V, key: K, collection: LimitedCollection<K, V>) => boolean) | null;

export interface SweepOptions<K, V> {
  interval: number;
  filter: GlobalSweepFilter<K, V>;
}

export interface LifetimeSweepOptions {
  interval: number;
  lifetime: number;
  filter?: never;
}

export interface SweeperDefinitions {
  applicationCommands: [Snowflake, ApplicationCommand];
  bans: [Snowflake, GuildBan];
  emojis: [Snowflake, GuildEmoji];
  invites: [string, Invite, true];
  guildMembers: [Snowflake, GuildMember];
  messages: [Snowflake, Message, true];
  presences: [Snowflake, Presence];
  reactions: [string | Snowflake, MessageReaction];
  stageInstances: [Snowflake, StageInstance];
  stickers: [Snowflake, Sticker];
  threadMembers: [Snowflake, ThreadMember];
  threads: [Snowflake, ThreadChannel, true];
  users: [Snowflake, User];
  voiceStates: [Snowflake, VoiceState];
}

export type SweeperOptions = {
  [K in keyof SweeperDefinitions]?: SweeperDefinitions[K][2] extends true
    ? SweepOptions<SweeperDefinitions[K][0], SweeperDefinitions[K][1]> | LifetimeSweepOptions
    : SweepOptions<SweeperDefinitions[K][0], SweeperDefinitions[K][1]>;
};

export interface LimitedCollectionOptions<K, V> {
  maxSize?: number;
  keepOverLimit?: (value: V, key: K, collection: LimitedCollection<K, V>) => boolean;
  /** @deprecated Use Global Sweepers instead */
  sweepFilter?: SweepFilter<K, V>;
  /** @deprecated Use Global Sweepers instead */
  sweepInterval?: number;
}

export type AnyChannel =
  | CategoryChannel
  | DMChannel
  | PartialDMChannel
  | NewsChannel
  | StageChannel
  | StoreChannel
  | TextChannel
  | ThreadChannel
  | VoiceChannel;

export type TextBasedChannel = Extract<AnyChannel, { messages: MessageManager }>;

export type TextBasedChannelTypes = TextBasedChannel['type'];

export type VoiceBasedChannel = Extract<AnyChannel, { bitrate: number }>;

export type GuildBasedChannel = Extract<AnyChannel, { guild: Guild }>;

export type NonThreadGuildBasedChannel = Exclude<GuildBasedChannel, ThreadChannel>;

export type GuildTextBasedChannel = Extract<GuildBasedChannel, TextBasedChannel>;

export type TextChannelResolvable = Snowflake | TextChannel;

export type ThreadAutoArchiveDuration = 60 | 1440 | 4320 | 10080 | 'MAX';

export type ThreadChannelResolvable = ThreadChannel | Snowflake;

export type ThreadChannelTypes = 'GUILD_NEWS_THREAD' | 'GUILD_PUBLIC_THREAD' | 'GUILD_PRIVATE_THREAD';

export interface ThreadCreateOptions<AllowedThreadType> extends StartThreadOptions {
  startMessage?: MessageResolvable;
  type?: AllowedThreadType;
  invitable?: AllowedThreadType extends 'GUILD_PRIVATE_THREAD' | 12 ? boolean : never;
  rateLimitPerUser?: number;
}

export interface ThreadEditData {
  name?: string;
  archived?: boolean;
  autoArchiveDuration?: ThreadAutoArchiveDuration;
  rateLimitPerUser?: number;
  locked?: boolean;
  invitable?: boolean;
}

export type ThreadMemberFlagsString = '';

export type ThreadMemberResolvable = ThreadMember | UserResolvable;

export type UserFlagsString =
  | 'DISCORD_EMPLOYEE'
  | 'PARTNERED_SERVER_OWNER'
  | 'HYPESQUAD_EVENTS'
  | 'BUGHUNTER_LEVEL_1'
  | 'HOUSE_BRAVERY'
  | 'HOUSE_BRILLIANCE'
  | 'HOUSE_BALANCE'
  | 'EARLY_SUPPORTER'
  | 'TEAM_USER'
  | 'BUGHUNTER_LEVEL_2'
  | 'VERIFIED_BOT'
  | 'EARLY_VERIFIED_BOT_DEVELOPER'
  | 'DISCORD_CERTIFIED_MODERATOR'
  | 'BOT_HTTP_INTERACTIONS';

export type UserMention = `<@${Snowflake}>`;

export type UserResolvable = User | Snowflake | Message | GuildMember | ThreadMember;

export interface Vanity {
  code: string | null;
  uses: number;
}

export type VerificationLevel = keyof typeof VerificationLevels;

export type VoiceBasedChannelTypes = VoiceBasedChannel['type'];

export type VoiceChannelResolvable = Snowflake | VoiceChannel;

export type WebhookClientData = WebhookClientDataIdWithToken | WebhookClientDataURL;

export interface WebhookClientDataIdWithToken {
  id: Snowflake;
  token: string;
}

export interface WebhookClientDataURL {
  url: string;
}

export type WebhookClientOptions = Pick<
  ClientOptions,
  'allowedMentions' | 'restTimeOffset' | 'restRequestTimeout' | 'retryLimit' | 'http'
>;

export interface WebhookEditData {
  name?: string;
  avatar?: BufferResolvable | null;
  channel?: GuildTextChannelResolvable;
}

export type WebhookEditMessageOptions = Pick<
  WebhookMessageOptions,
  'content' | 'embeds' | 'files' | 'allowedMentions' | 'components' | 'attachments' | 'threadId'
>;

export interface WebhookFetchMessageOptions {
  cache?: boolean;
  threadId?: Snowflake;
}

export interface WebhookMessageOptions extends Omit<MessageOptions, 'reply' | 'stickers'> {
  username?: string;
  avatarURL?: string;
  threadId?: Snowflake;
}

export type WebhookType = keyof typeof WebhookTypes;

export interface WebSocketOptions {
  large_threshold?: number;
  compress?: boolean;
  properties?: WebSocketProperties;
}

export interface WebSocketProperties {
  $os?: string;
  $browser?: string;
  $device?: string;
}

export interface WidgetActivity {
  name: string;
}

export interface WidgetChannel {
  id: Snowflake;
  name: string;
  position: number;
}

export interface WelcomeChannelData {
  description: string;
  channel: TextChannel | NewsChannel | StoreChannel | Snowflake;
  emoji?: EmojiIdentifierResolvable;
}

export interface WelcomeScreenEditData {
  enabled?: boolean;
  description?: string;
  welcomeChannels?: WelcomeChannelData[];
}

export type WSEventType =
  | 'READY'
  | 'RESUMED'
  | 'APPLICATION_COMMAND_CREATE'
  | 'APPLICATION_COMMAND_DELETE'
  | 'APPLICATION_COMMAND_UPDATE'
  | 'GUILD_CREATE'
  | 'GUILD_DELETE'
  | 'GUILD_UPDATE'
  | 'INVITE_CREATE'
  | 'INVITE_DELETE'
  | 'GUILD_MEMBER_ADD'
  | 'GUILD_MEMBER_REMOVE'
  | 'GUILD_MEMBER_UPDATE'
  | 'GUILD_MEMBERS_CHUNK'
  | 'GUILD_ROLE_CREATE'
  | 'GUILD_ROLE_DELETE'
  | 'GUILD_ROLE_UPDATE'
  | 'GUILD_BAN_ADD'
  | 'GUILD_BAN_REMOVE'
  | 'GUILD_EMOJIS_UPDATE'
  | 'GUILD_INTEGRATIONS_UPDATE'
  | 'CHANNEL_CREATE'
  | 'CHANNEL_DELETE'
  | 'CHANNEL_UPDATE'
  | 'CHANNEL_PINS_UPDATE'
  | 'MESSAGE_CREATE'
  | 'MESSAGE_DELETE'
  | 'MESSAGE_UPDATE'
  | 'MESSAGE_DELETE_BULK'
  | 'MESSAGE_REACTION_ADD'
  | 'MESSAGE_REACTION_REMOVE'
  | 'MESSAGE_REACTION_REMOVE_ALL'
  | 'MESSAGE_REACTION_REMOVE_EMOJI'
  | 'THREAD_CREATE'
  | 'THREAD_UPDATE'
  | 'THREAD_DELETE'
  | 'THREAD_LIST_SYNC'
  | 'THREAD_MEMBER_UPDATE'
  | 'THREAD_MEMBERS_UPDATE'
  | 'USER_UPDATE'
  | 'PRESENCE_UPDATE'
  | 'TYPING_START'
  | 'VOICE_STATE_UPDATE'
  | 'VOICE_SERVER_UPDATE'
  | 'WEBHOOKS_UPDATE'
  | 'INTERACTION_CREATE'
  | 'STAGE_INSTANCE_CREATE'
  | 'STAGE_INSTANCE_UPDATE'
  | 'STAGE_INSTANCE_DELETE'
  | 'GUILD_STICKERS_UPDATE';

export type Serialized<T> = T extends symbol | bigint | (() => any)
  ? never
  : T extends number | string | boolean | undefined
  ? T
  : T extends { toJSON(): infer R }
  ? R
  : T extends ReadonlyArray<infer V>
  ? Serialized<V>[]
  : T extends ReadonlyMap<unknown, unknown> | ReadonlySet<unknown>
  ? {}
  : { [K in keyof T]: Serialized<T[K]> };

//#endregion

//#region Voice

/**
 * @internal Use `DiscordGatewayAdapterLibraryMethods` from `@discordjs/voice` instead.
 */
export interface InternalDiscordGatewayAdapterLibraryMethods {
  onVoiceServerUpdate(data: GatewayVoiceServerUpdateDispatchData): void;
  onVoiceStateUpdate(data: GatewayVoiceStateUpdateDispatchData): void;
  destroy(): void;
}

/**
 * @internal Use `DiscordGatewayAdapterImplementerMethods` from `@discordjs/voice` instead.
 */
export interface InternalDiscordGatewayAdapterImplementerMethods {
  sendPayload(payload: unknown): boolean;
  destroy(): void;
}

/**
 * @internal Use `DiscordGatewayAdapterCreator` from `@discordjs/voice` instead.
 */
export type InternalDiscordGatewayAdapterCreator = (
  methods: InternalDiscordGatewayAdapterLibraryMethods,
) => InternalDiscordGatewayAdapterImplementerMethods;

//#endregion<|MERGE_RESOLUTION|>--- conflicted
+++ resolved
@@ -4004,11 +4004,8 @@
   userAgentSuffix?: string[];
   presence?: PresenceData;
   intents: BitFieldResolvable<IntentsString, number>;
-<<<<<<< HEAD
   waitGuildTimeout?: number;
-=======
   sweepers?: SweeperOptions;
->>>>>>> ea9e897b
   ws?: WebSocketOptions;
   http?: HTTPOptions;
   rejectOnRateLimit?: string[] | ((data: RateLimitData) => boolean | Promise<boolean>);
