declare module 'discord.js' {
	import { EventEmitter } from 'events';
	import { Stream, Readable, Writable } from 'stream';
	import { ChildProcess } from 'child_process';
	import * as WebSocket from 'ws';

	export const version: string;

//#region Classes

	export class Activity {
		constructor(presence: Presence, data?: object);
		public applicationID: Snowflake | null;
		public assets: RichPresenceAssets | null;
		public details: string | null;
		public name: string;
		public party: {
			id: string | null;
			size: [number, number];
		} | null;
		public state: string | null;
		public timestamps: {
			start: Date | null;
			end: Date | null;
		} | null;
		public type: ActivityType;
		public url: string | null;
		public equals(activity: Activity): boolean;
	}

	export class ActivityFlags extends BitField<ActivityFlagsString> {
		public static FLAGS: Record<ActivityFlagsString, number>;
		public static resolve(bit?: BitFieldResolvable<ActivityFlagsString>): number;
	}

	export class APIMessage {
		constructor(target: MessageTarget, options: MessageOptions | WebhookMessageOptions);
		public data: object | null;
		public readonly isUser: boolean;
		public readonly isWebhook: boolean;
		public files: object[] | null;
		public options: MessageOptions | WebhookMessageOptions;
		public target: MessageTarget;

		public static create(
			target: MessageTarget,
			content?: StringResolvable,
			options?: MessageOptions | WebhookMessageOptions | MessageAdditions,
			extra?: MessageOptions | WebhookMessageOptions
		): APIMessage;
		public static partitionMessageAdditions(items: (MessageEmbed | MessageAttachment)[]): [MessageEmbed[], MessageAttachment[]];
		public static resolveFile(fileLike: BufferResolvable | Stream | FileOptions | MessageAttachment): Promise<object>;
		public static transformOptions(
			content: StringResolvable,
			options: MessageOptions | WebhookMessageOptions | MessageAdditions,
			extra?: MessageOptions | WebhookMessageOptions,
			isWebhook?: boolean
		): MessageOptions | WebhookMessageOptions;

		public makeContent(): string | string[] | undefined;
		public resolve(): Promise<this>;
		public resolveData(): this;
		public resolveFiles(): Promise<this>;
		public split(): APIMessage[];
	}

	export class Base {
		constructor(client: Client);
		public readonly client: Client;
		public toJSON(...props: { [key: string]: boolean | string }[]): object;
		public valueOf(): string;
	}

	export class BaseClient extends EventEmitter {
		constructor(options?: ClientOptions);
		private _timeouts: Set<NodeJS.Timer>;
		private _intervals: Set<NodeJS.Timer>;
		private _immediates: Set<NodeJS.Immediate>;
		private readonly api: object;
		private rest: object;

		public options: ClientOptions;
		public clearInterval(interval: NodeJS.Timer): void;
		public clearTimeout(timeout: NodeJS.Timer): void;
		public clearImmediate(timeout: NodeJS.Immediate): void;
		public destroy(): void;
		public setInterval(fn: Function, delay: number, ...args: any[]): NodeJS.Timer;
		public setTimeout(fn: Function, delay: number, ...args: any[]): NodeJS.Timer;
		public setImmediate(fn: Function, delay: number, ...args: any[]): NodeJS.Immediate;
		public toJSON(...props: { [key: string]: boolean | string }[]): object;
	}

	class BroadcastDispatcher extends VolumeMixin(StreamDispatcher) {
		public broadcast: VoiceBroadcast;
	}

	export class BitField<S extends string> {
		constructor(bits?: BitFieldResolvable<S>);
		public bitfield: number;
		public add(...bits: BitFieldResolvable<S>[]): BitField<S>;
		public equals(bit: BitFieldResolvable<S>): boolean;
		public freeze(): Readonly<BitField<S>>;
		public has(bit: BitFieldResolvable<S>): boolean;
		public missing(bits: BitFieldResolvable<S>, ...hasParams: any[]): S[];
		public remove(...bits: BitFieldResolvable<S>[]): BitField<S>;
		public serialize(...hasParams: BitFieldResolvable<S>[]): Record<S, boolean>;
		public toArray(): S[];
		public toJSON(): number;
		public valueOf(): number;
		public [Symbol.iterator](): Iterator<S>;
		public static FLAGS: object;
		public static resolve(bit?: BitFieldResolvable<any>): number;
	}

	export class CategoryChannel extends GuildChannel {
		public readonly children: Collection<Snowflake, GuildChannel>;
	}

	export class Channel extends Base {
		constructor(client: Client, data?: object);
		public readonly createdAt: Date;
		public readonly createdTimestamp: number;
		public deleted: boolean;
		public id: Snowflake;
		public type: 'dm' | 'text' | 'voice' | 'category' | 'unknown';
		public delete(reason?: string): Promise<Channel>;
		public fetch(): Promise<Channel>;
		public toString(): string;
	}

	export class Client extends BaseClient {
		constructor(options?: ClientOptions);
		private actions: object;
		private _eval(script: string): any;
		private _validateOptions(options?: ClientOptions): void;

		public channels: ChannelStore;
		public readonly emojis: GuildEmojiStore;
		public guilds: GuildStore;
		public readyAt: Date | null;
		public readonly readyTimestamp: number | null;
		public shard: ShardClientUtil | null;
		public token: string | null;
		public readonly uptime: number | null;
		public user: ClientUser | null;
		public users: UserStore;
		public voice: ClientVoiceManager | null;
		public ws: WebSocketManager;
		public destroy(): void;
		public fetchApplication(): Promise<ClientApplication>;
		public fetchInvite(invite: InviteResolvable): Promise<Invite>;
		public fetchVoiceRegions(): Promise<Collection<string, VoiceRegion>>;
		public fetchWebhook(id: Snowflake, token?: string): Promise<Webhook>;
		public generateInvite(permissions?: PermissionResolvable): Promise<string>;
		public login(token?: string): Promise<string>;
		public sweepMessages(lifetime?: number): number;
		public toJSON(): object;

		public on(event: 'channelCreate' | 'channelDelete', listener: (channel: Channel) => void): this;
		public on(event: 'channelPinsUpdate', listener: (channel: Channel, time: Date) => void): this;
		public on(event: 'channelUpdate', listener: (oldChannel: Channel, newChannel: Channel) => void): this;
		public on(event: 'debug' | 'warn', listener: (info: string) => void): this;
		public on(event: 'disconnect', listener: (event: any, shardID: number) => void): this;
		public on(event: 'emojiCreate' | 'emojiDelete', listener: (emoji: GuildEmoji) => void): this;
		public on(event: 'emojiUpdate', listener: (oldEmoji: GuildEmoji, newEmoji: GuildEmoji) => void): this;
		public on(event: 'error', listener: (error: Error) => void): this;
		public on(event: 'guildBanAdd' | 'guildBanRemove', listener: (guild: Guild, user: User) => void): this;
		public on(event: 'guildCreate' | 'guildDelete' | 'guildUnavailable', listener: (guild: Guild) => void): this;
		public on(event: 'guildMemberAdd' | 'guildMemberAvailable' | 'guildMemberRemove', listener: (member: GuildMember) => void): this;
		public on(event: 'guildMembersChunk', listener: (members: Collection<Snowflake, GuildMember>, guild: Guild) => void): this;
		public on(event: 'guildMemberSpeaking', listener: (member: GuildMember, speaking: Readonly<Speaking>) => void): this;
		public on(event: 'guildMemberUpdate', listener: (oldMember: GuildMember, newMember: GuildMember) => void): this;
		public on(event: 'guildUpdate', listener: (oldGuild: Guild, newGuild: Guild) => void): this;
		public on(event: 'guildIntegrationsUpdate', listener: (guild: Guild) => void): this;
		public on(event: 'message' | 'messageDelete' | 'messageReactionRemoveAll', listener: (message: Message) => void): this;
		public on(event: 'messageDeleteBulk', listener: (messages: Collection<Snowflake, Message>) => void): this;
		public on(event: 'messageReactionAdd' | 'messageReactionRemove', listener: (messageReaction: MessageReaction, user: User) => void): this;
		public on(event: 'messageUpdate', listener: (oldMessage: Message, newMessage: Message) => void): this;
		public on(event: 'presenceUpdate', listener: (oldPresence: Presence | undefined, newPresence: Presence) => void): this;
		public on(event: 'rateLimit', listener: (rateLimitData: RateLimitData) => void): this;
		public on(event: 'ready', listener: () => void): this;
		public on(event: 'resume', listener: (replayed: number, shardID: number) => void): this;
		public on(event: 'roleCreate' | 'roleDelete', listener: (role: Role) => void): this;
		public on(event: 'roleUpdate', listener: (oldRole: Role, newRole: Role) => void): this;
		public on(event: 'typingStart' | 'typingStop', listener: (channel: Channel, user: User) => void): this;
		public on(event: 'userUpdate', listener: (oldUser: User, newUser: User) => void): this;
		public on(event: 'voiceStateUpdate', listener: (oldState: VoiceState | undefined, newState: VoiceState) => void): this;
		public on(event: 'webhookUpdate', listener: (channel: TextChannel) => void): this;
		public on(event: 'invalidated', listener: () => void): this;
		public on(event: 'shardDisconnected', listener: (event: CloseEvent, id: number) => void): this;
		public on(event: 'shardError', listener: (error: Error, id: number) => void): this;
		public on(event: 'shardReconnecting', listener: (id: number) => void): this;
		public on(event: 'shardReady', listener: (id: number) => void): this;
		public on(event: 'shardResumed', listener: (id: number) => void): this;
		public on(event: string, listener: Function): this;

		public once(event: 'channelCreate' | 'channelDelete', listener: (channel: Channel) => void): this;
		public once(event: 'channelPinsUpdate', listener: (channel: Channel, time: Date) => void): this;
		public once(event: 'channelUpdate', listener: (oldChannel: Channel, newChannel: Channel) => void): this;
		public once(event: 'debug' | 'warn', listener: (info: string) => void): this;
		public once(event: 'disconnect', listener: (event: any, shardID: number) => void): this;
		public once(event: 'emojiCreate' | 'emojiDelete', listener: (emoji: GuildEmoji) => void): this;
		public once(event: 'emojiUpdate', listener: (oldEmoji: GuildEmoji, newEmoji: GuildEmoji) => void): this;
		public once(event: 'error', listener: (error: Error) => void): this;
		public once(event: 'guildBanAdd' | 'guildBanRemove', listener: (guild: Guild, user: User) => void): this;
		public once(event: 'guildCreate' | 'guildDelete' | 'guildUnavailable', listener: (guild: Guild) => void): this;
		public once(event: 'guildMemberAdd' | 'guildMemberAvailable' | 'guildMemberRemove', listener: (member: GuildMember) => void): this;
		public once(event: 'guildMembersChunk', listener: (members: Collection<Snowflake, GuildMember>, guild: Guild) => void): this;
		public once(event: 'guildMemberSpeaking', listener: (member: GuildMember, speaking: Readonly<Speaking>) => void): this;
		public once(event: 'guildMemberUpdate', listener: (oldMember: GuildMember, newMember: GuildMember) => void): this;
		public once(event: 'guildUpdate', listener: (oldGuild: Guild, newGuild: Guild) => void): this;
		public once(event: 'guildIntegrationsUpdate', listener: (guild: Guild) => void): this;
		public once(event: 'message' | 'messageDelete' | 'messageReactionRemoveAll', listener: (message: Message) => void): this;
		public once(event: 'messageDeleteBulk', listener: (messages: Collection<Snowflake, Message>) => void): this;
		public once(event: 'messageReactionAdd' | 'messageReactionRemove', listener: (messageReaction: MessageReaction, user: User) => void): this;
		public once(event: 'messageUpdate', listener: (oldMessage: Message, newMessage: Message) => void): this;
		public once(event: 'presenceUpdate', listener: (oldPresence: Presence | undefined, newPresence: Presence) => void): this;
		public once(event: 'rateLimit', listener: (rateLimitData: RateLimitData) => void): this;
		public once(event: 'ready', listener: () => void): this;
		public once(event: 'resume', listener: (replayed: number, shardID: number) => void): this;
		public once(event: 'roleCreate' | 'roleDelete', listener: (role: Role) => void): this;
		public once(event: 'roleUpdate', listener: (oldRole: Role, newRole: Role) => void): this;
		public once(event: 'typingStart' | 'typingStop', listener: (channel: Channel, user: User) => void): this;
		public once(event: 'userUpdate', listener: (oldUser: User, newUser: User) => void): this;
		public once(event: 'voiceStateUpdate', listener: (oldState: VoiceState | undefined, newState: VoiceState) => void): this;
		public once(event: 'webhookUpdate', listener: (channel: TextChannel) => void): this;
		public once(event: 'invalidated', listener: () => void): this;
		public once(event: 'shardDisconnected', listener: (event: CloseEvent, id: number) => void): this;
		public once(event: 'shardError', listener: (error: Error, id: number) => void): this;
		public once(event: 'shardReconnecting', listener: (id: number) => void): this;
		public once(event: 'shardReady', listener: (id: number) => void): this;
		public once(event: 'shardResumed', listener: (id: number) => void): this;
		public once(event: string, listener: Function): this;
	}

	export class ClientVoiceManager {
		constructor(client: Client);
		public readonly client: Client;
		public connections: Collection<Snowflake, VoiceConnection>;
		public broadcasts: VoiceBroadcast[];

		private joinChannel(channel: VoiceChannel): Promise<VoiceConnection>;

		public createBroadcast(): VoiceBroadcast;
	}

	export class ClientApplication extends Base {
		constructor(client: Client, data: object);
		public botPublic: boolean | null;
		public botRequireCodeGrant: boolean | null;
		public cover: string | null;
		public readonly createdAt: Date;
		public readonly createdTimestamp: number;
		public description: string;
		public icon: string;
		public id: Snowflake;
		public name: string;
		public owner: User | null;
		public rpcOrigins: string[];
		public coverImage(options?: AvatarOptions): string;
		public fetchAssets(): Promise<ClientApplicationAsset>;
		public iconURL(options?: AvatarOptions): string;
		public toJSON(): object;
		public toString(): string;
	}

	export interface ActivityOptions {
		name?: string;
		url?: string;
		type?: ActivityType | number;
		shardID?: number | number[];
	}

	export class ClientUser extends User {
		public mfaEnabled: boolean;
		public verified: boolean;
		public setActivity(options?: ActivityOptions): Promise<Presence>;
		public setActivity(name: string, options?: ActivityOptions): Promise<Presence>;
		public setAFK(afk: boolean): Promise<Presence>;
		public setAvatar(avatar: BufferResolvable | Base64Resolvable): Promise<ClientUser>;
		public setPresence(data: PresenceData): Promise<Presence>;
		public setStatus(status: PresenceStatusData, shardID?: number | number[]): Promise<Presence>;
		public setUsername(username: string): Promise<ClientUser>;
	}

	export class Collection<K, V> extends Map<K, V> {
		private _array: V[];
		private _keyArray: K[];

		public array(): V[];
		public clone(): Collection<K, V>;
		public concat(...collections: Collection<K, V>[]): Collection<K, V>;
		public each(fn: (value: V, key: K, collection: Collection<K, V>) => void, thisArg?: any): Collection<K, V>;
		public equals(collection: Collection<any, any>): boolean;
		public every(fn: (value: V, key: K, collection: Collection<K, V>) => boolean, thisArg?: any): boolean;
		public filter(fn: (value: V, key: K, collection: Collection<K, V>) => boolean, thisArg?: any): Collection<K, V>;
		public find(fn: (value: V, key: K, collection: Collection<K, V>) => boolean, thisArg?: any): V | undefined;
		public findKey(fn: (value: V, key: K, collection: Collection<K, V>) => boolean, thisArg?: any): K | undefined;
		public first(): V | undefined;
		public first(count: number): V[];
		public firstKey(): K | undefined;
		public firstKey(count: number): K[];
		public keyArray(): K[];
		public last(): V | undefined;
		public last(count: number): V[];
		public lastKey(): K | undefined;
		public lastKey(count: number): K[];
		public map<T>(fn: (value: V, key: K, collection: Collection<K, V>) => T, thisArg?: any): T[];
		public partition(fn: (value: V, key: K, collection: Collection<K, V>) => boolean, thisArg?: any): [Collection<K, V>, Collection<K, V>];
		public random(): V | undefined;
		public random(count: number): V[];
		public randomKey(): K | undefined;
		public randomKey(count: number): K[];
		public reduce<T>(fn: (accumulator: any, value: V, key: K, collection: Collection<K, V>) => T, initialValue?: any): T;
		public some(fn: (value: V, key: K, collection: Collection<K, V>) => boolean, thisArg?: any): boolean;
		public sort(compareFunction?: (a: V, b: V, c?: K, d?: K) => number): Collection<K, V>;
		public sweep(fn: (value: V, key: K, collection: Collection<K, V>) => boolean, thisArg?: any): number;
		public tap(fn: (collection: Collection<K, V>) => void, thisArg?: any): Collection<K, V>;
		public toJSON(): object;
	}

	export abstract class Collector<K, V> extends EventEmitter {
		constructor(client: Client, filter: CollectorFilter, options?: CollectorOptions);
		private _timeout: NodeJS.Timer | null;

		public readonly client: Client;
		public collected: Collection<K, V>;
		public ended: boolean;
		public filter: CollectorFilter;
		public readonly next: Promise<V>;
		public options: CollectorOptions;
		public checkEnd(): void;
		public handleCollect(...args: any[]): void;
		public handleDispose(...args: any[]): void;
		public stop(reason?: string): void;
		public toJSON(): object;

		protected listener: Function;
		public abstract collect(...args: any[]): K;
		public abstract dispose(...args: any[]): K;
		public abstract endReason(): void;

		public on(event: 'collect', listener: (...args: any[]) => void): this;
		public on(event: 'dispose', listener: (...args: any[]) => void): this;
		public on(event: 'end', listener: (collected: Collection<K, V>, reason: string) => void): this;

		public once(event: 'collect', listener: (...args: any[]) => void): this;
		public once(event: 'dispose', listener: (...args: any[]) => void): this;
		public once(event: 'end', listener: (collected: Collection<K, V>, reason: string) => void): this;
	}

	export class DataResolver {
		public static resolveBase64(data: Base64Resolvable): string;
		public static resolveFile(resource: BufferResolvable | Stream): Promise<Buffer>;
		public static resolveImage(resource: BufferResolvable | Base64Resolvable): Promise<string>;
		public static resolveInviteCode(data: InviteResolvable): string;
	}

	export class DiscordAPIError extends Error {
		constructor(path: string, error: object, method: string, httpStatus: number);
		private static flattenErrors(obj: object, key: string): string[];

		public code: number;
		public method: string;
		public path: string;
		public httpStatus: number;
	}

	export class DMChannel extends TextBasedChannel(Channel) {
		constructor(client: Client, data?: object);
		public messages: MessageStore;
		public recipient: User;
		public readonly partial: boolean;
	}

	export class Emoji extends Base {
		constructor(client: Client, emoji: object);
		public animated: boolean;
		public readonly createdAt: Date;
		public readonly createdTimestamp: number;
		public readonly deletable: boolean;
		public id: Snowflake;
		public name: string;
		public readonly identifier: string;
		public readonly url: string;
		public toJSON(): object;
		public toString(): string;
	}

	export class Guild extends Base {
		constructor(client: Client, data: object);
		private _sortedRoles(): Collection<Snowflake, Role>;
		private _sortedChannels(channel: Channel): Collection<Snowflake, GuildChannel>;
		private _memberSpeakUpdate(user: Snowflake, speaking: boolean): void;

		protected setup(data: any): void;

		public readonly afkChannel: VoiceChannel | null;
		public afkChannelID: Snowflake;
		public afkTimeout: number;
		public applicationID: Snowflake;
		public available: boolean;
		public channels: GuildChannelStore;
		public readonly createdAt: Date;
		public readonly createdTimestamp: number;
		public readonly defaultRole: Role | null;
		public defaultMessageNotifications: DefaultMessageNotifications | number;
		public deleted: boolean;
		public embedEnabled: boolean;
		public emojis: GuildEmojiStore;
		public explicitContentFilter: number;
		public features: GuildFeatures[];
		public icon: string;
		public id: Snowflake;
		public readonly joinedAt: Date;
		public joinedTimestamp: number;
		public large: boolean;
		public readonly me: GuildMember | null;
		public memberCount: number;
		public members: GuildMemberStore;
		public mfaLevel: number;
		public name: string;
		public readonly nameAcronym: string;
		public readonly owner: GuildMember | null;
		public ownerID: Snowflake;
		public presences: PresenceStore;
		public region: string;
		public roles: RoleStore;
		public readonly shard: WebSocketShard;
		public shardID: number;
		public splash: string;
		public readonly systemChannel: TextChannel | null;
		public systemChannelID: Snowflake;
		public verificationLevel: number;
		public readonly verified: boolean;
		public readonly voiceConnection: VoiceConnection | null;
		public addMember(user: UserResolvable, options: AddGuildMemberOptions): Promise<GuildMember>;
		public createIntegration(data: IntegrationData, reason?: string): Promise<Guild>;
		public delete(): Promise<Guild>;
		public edit(data: GuildEditData, reason?: string): Promise<Guild>;
		public equals(guild: Guild): boolean;
		public fetchAuditLogs(options?: GuildAuditLogsFetchOptions): Promise<GuildAuditLogs>;
		public fetchBans(): Promise<Collection<Snowflake, { user: User, reason: string }>>;
		public fetchIntegrations(): Promise<Collection<string, Integration>>;
		public fetchInvites(): Promise<Collection<string, Invite>>;
		public fetchVanityCode(): Promise<string>;
		public fetchVoiceRegions(): Promise<Collection<string, VoiceRegion>>;
		public fetchWebhooks(): Promise<Collection<Snowflake, Webhook>>;
		public fetchEmbed(): Promise<GuildEmbedData>;
		public iconURL(options?: AvatarOptions): string;
		public leave(): Promise<Guild>;
		public member(user: UserResolvable): GuildMember;
		public setAFKChannel(afkChannel: ChannelResolvable, reason?: string): Promise<Guild>;
		public setAFKTimeout(afkTimeout: number, reason?: string): Promise<Guild>;
		public setChannelPositions(channelPositions: ChannelPosition[]): Promise<Guild>;
		public setDefaultMessageNotifications(defaultMessageNotifications: DefaultMessageNotifications | number, reason?: string): Promise<Guild>;
		public setExplicitContentFilter(explicitContentFilter: number, reason?: string): Promise<Guild>;
		public setIcon(icon: Base64Resolvable, reason?: string): Promise<Guild>;
		public setName(name: string, reason?: string): Promise<Guild>;
		public setOwner(owner: GuildMemberResolvable, reason?: string): Promise<Guild>;
		public setRegion(region: string, reason?: string): Promise<Guild>;
		public setSplash(splash: Base64Resolvable, reason?: string): Promise<Guild>;
		public setSystemChannel(systemChannel: ChannelResolvable, reason?: string): Promise<Guild>;
		public setVerificationLevel(verificationLevel: number, reason?: string): Promise<Guild>;
		public setEmbed(embed: GuildEmbedData, reason?: string): Promise<Guild>;
		public splashURL(options?: AvatarOptions): string;
		public toJSON(): object;
		public toString(): string;
	}

	export class GuildAuditLogs {
		constructor(guild: Guild, data: object);
		private webhooks: Collection<Snowflake, Webhook>;

		public entries: Collection<Snowflake, GuildAuditLogsEntry>;

		public static Actions: GuildAuditLogsActions;
		public static Targets: GuildAuditLogsTargets;
		public static Entry: typeof GuildAuditLogsEntry;
		public static actionType(action: number): GuildAuditLogsActionType;
		public static build(...args: any[]): Promise<GuildAuditLogs>;
		public static targetType(target: number): GuildAuditLogsTarget;
		public toJSON(): object;
	}

	class GuildAuditLogsEntry {
		constructor(logs: GuildAuditLogs, guild: Guild, data: object);
		public action: GuildAuditLogsAction;
		public actionType: GuildAuditLogsActionType;
		public changes: AuditLogChange[] | null;
		public readonly createdAt: Date;
		public readonly createdTimestamp: number;
		public executor: User;
		public extra: object | Role | GuildMember | null;
		public id: Snowflake;
		public reason: string | null;
		public target: Guild | User | Role | GuildEmoji | Invite | Webhook;
		public targetType: GuildAuditLogsTarget;
		public toJSON(): object;
	}

	export class GuildChannel extends Channel {
		constructor(guild: Guild, data?: object);
		private memberPermissions(member: GuildMember): Readonly<Permissions>;
		private rolePermissions(role: Role): Readonly<Permissions>;

		public readonly calculatedPosition: number;
		public readonly deletable: boolean;
		public guild: Guild;
		public readonly manageable: boolean;
		public name: string;
		public readonly parent: CategoryChannel | null;
		public parentID: Snowflake;
		public permissionOverwrites: Collection<Snowflake, PermissionOverwrites>;
		public readonly permissionsLocked: boolean | null;
		public readonly position: number;
		public rawPosition: number;
		public readonly viewable: boolean;
		public clone(options?: GuildChannelCloneOptions): Promise<GuildChannel>;
		public createInvite(options?: InviteOptions): Promise<Invite>;
		public createOverwrite(userOrRole: RoleResolvable | UserResolvable, options: PermissionOverwriteOption, reason?: string): Promise<GuildChannel>;
		public edit(data: ChannelData, reason?: string): Promise<GuildChannel>;
		public equals(channel: GuildChannel): boolean;
		public fetchInvites(): Promise<Collection<string, Invite>>;
		public lockPermissions(): Promise<GuildChannel>;
		public overwritePermissions(options?: { permissionOverwrites?: OverwriteResolvable[] | Collection<Snowflake, OverwriteResolvable>, reason?: string }): Promise<GuildChannel>;
		public permissionsFor(memberOrRole: GuildMemberResolvable | RoleResolvable): Readonly<Permissions> | null;
		public setName(name: string, reason?: string): Promise<GuildChannel>;
		public setParent(channel: GuildChannel | Snowflake, options?: { lockPermissions?: boolean, reason?: string }): Promise<GuildChannel>;
		public setPosition(position: number, options?: { relative?: boolean, reason?: string }): Promise<GuildChannel>;
		public setTopic(topic: string, reason?: string): Promise<GuildChannel>;
		public updateOverwrite(userOrRole: RoleResolvable | UserResolvable, options: PermissionOverwriteOption, reason?: string): Promise<GuildChannel>;
	}

	export class GuildEmoji extends Emoji {
		constructor(client: Client, data: object, guild: Guild);
		private _roles: string[];

		public deleted: boolean;
		public guild: Guild;
		public managed: boolean;
		public requiresColons: boolean;
		public roles: GuildEmojiRoleStore;
		public delete(reason?: string): Promise<GuildEmoji>;
		public edit(data: GuildEmojiEditData, reason?: string): Promise<GuildEmoji>;
		public equals(other: GuildEmoji | object): boolean;
		public fetchAuthor(): Promise<User>;
		public setName(name: string, reason?: string): Promise<GuildEmoji>;
	}

	export class GuildMember extends PartialTextBasedChannel(Base) {
		constructor(client: Client, data: object, guild: Guild);
		public readonly bannable: boolean;
		public deleted: boolean;
		public readonly displayColor: number;
		public readonly displayHexColor: string;
		public readonly displayName: string;
		public guild: Guild;
		public readonly id: Snowflake;
		public readonly joinedAt: Date | null;
		public joinedTimestamp: number | null;
		public readonly kickable: boolean;
		public readonly manageable: boolean;
		public nickname: string;
		public readonly partial: boolean;
		public readonly permissions: Readonly<Permissions>;
		public readonly presence: Presence;
		public roles: GuildMemberRoleStore;
		public user: User;
		public readonly voice: VoiceState;
		public ban(options?: BanOptions): Promise<GuildMember>;
		public fetch(): Promise<GuildMember>;
		public createDM(): Promise<DMChannel>;
		public deleteDM(): Promise<DMChannel>;
		public edit(data: GuildMemberEditData, reason?: string): Promise<GuildMember>;
		public hasPermission(permission: PermissionResolvable, options?: { checkAdmin?: boolean; checkOwner?: boolean }): boolean;
		public kick(reason?: string): Promise<GuildMember>;
		public permissionsIn(channel: ChannelResolvable): Readonly<Permissions>;
		public setDeaf(deaf: boolean, reason?: string): Promise<GuildMember>;
		public setMute(mute: boolean, reason?: string): Promise<GuildMember>;
		public setNickname(nickname: string, reason?: string): Promise<GuildMember>;
		public setVoiceChannel(voiceChannel: ChannelResolvable): Promise<GuildMember>;
		public toJSON(): object;
		public toString(): string;
	}

	export class Integration extends Base {
		constructor(client: Client, data: object, guild: Guild);
		public account: IntegrationAccount;
		public enabled: boolean;
		public expireBehavior: number;
		public expireGracePeriod: number;
		public guild: Guild;
		public id: Snowflake;
		public name: string;
		public role: Role;
		public syncedAt: number;
		public syncing: boolean;
		public type: number;
		public user: User;
		public delete(reason?: string): Promise<Integration>;
		public edit(data: IntegrationEditData, reason?: string): Promise<Integration>;
		public sync(): Promise<Integration>;
	}

	export class HTTPError extends Error {
		constructor(message: string, name: string, code: number, method: string, path: string);
		public code: number;
		public method: string;
		public name: string;
		public path: string;
	}

	export class Invite extends Base {
		constructor(client: Client, data: object);
		public channel: GuildChannel;
		public code: string;
		public readonly deletable: boolean;
		public readonly createdAt: Date | null;
		public createdTimestamp: number | null;
		public readonly expiresAt: Date | null;
		public readonly expiresTimestamp: number | null;
		public guild: Guild | null;
		public inviter: User | null;
		public maxAge: number | null;
		public maxUses: number | null;
		public memberCount: number;
		public presenceCount: number;
		public temporary: boolean | null;
		public readonly url: string;
		public uses: number | null;
		public delete(reason?: string): Promise<Invite>;
		public toJSON(): object;
		public toString(): string;
	}

	export class Message extends Base {
		constructor(client: Client, data: object, channel: TextChannel | DMChannel);
		private _edits: Message[];
		private patch(data: object): void;

		public activity: GroupActivity | null;
		public application: ClientApplication | null;
		public attachments: Collection<Snowflake, MessageAttachment>;
		public author: User | null;
		public channel: TextChannel | DMChannel;
		public readonly cleanContent: string;
		public content: string;
		public readonly createdAt: Date;
		public createdTimestamp: number;
		public readonly deletable: boolean;
		public deleted: boolean;
		public readonly editable: boolean;
		public readonly editedAt: Date | null;
		public editedTimestamp: number | null;
		public readonly edits: Message[];
		public embeds: MessageEmbed[];
		public readonly guild: Guild | null;
		public id: Snowflake;
		public readonly member: GuildMember | null;
		public mentions: MessageMentions;
		public nonce: string;
		public readonly partial: boolean;
		public readonly pinnable: boolean;
		public pinned: boolean;
		public reactions: ReactionStore;
		public system: boolean;
		public tts: boolean;
		public type: MessageType;
		public readonly url: string;
		public webhookID: Snowflake | null;
		public awaitReactions(filter: CollectorFilter, options?: AwaitReactionsOptions): Promise<Collection<Snowflake, MessageReaction>>;
		public createReactionCollector(filter: CollectorFilter, options?: ReactionCollectorOptions): ReactionCollector;
		public delete(options?: { timeout?: number, reason?: string }): Promise<Message>;
		public edit(content: StringResolvable, options?: MessageEditOptions | MessageEmbed): Promise<Message>;
		public edit(options: MessageEditOptions | MessageEmbed | APIMessage): Promise<Message>;
		public equals(message: Message, rawData: object): boolean;
		public fetchWebhook(): Promise<Webhook>;
		public fetch(): Promise<Message>;
		public pin(): Promise<Message>;
		public react(emoji: EmojiIdentifierResolvable): Promise<MessageReaction>;
		public reply(content?: StringResolvable, options?: MessageOptions | MessageAdditions): Promise<Message | Message[]>;
		public reply(options?: MessageOptions | MessageAdditions | APIMessage): Promise<Message | Message[]>;
		public toJSON(): object;
		public toString(): string;
		public unpin(): Promise<Message>;
	}

	export class MessageAttachment {
		constructor(attachment: BufferResolvable | Stream, name?: string, data?: object);

		public attachment: BufferResolvable | Stream;
		public height: number | null;
		public id: Snowflake;
		public name?: string;
		public proxyURL: string;
		public size: number;
		public url: string;
		public width: number | null;
		public setFile(attachment: BufferResolvable | Stream, name?: string): this;
		public setName(name: string): this;
		public toJSON(): object;
	}

	export class MessageCollector extends Collector<Snowflake, Message> {
		constructor(channel: TextChannel | DMChannel, filter: CollectorFilter, options?: MessageCollectorOptions);
		public channel: Channel;
		public options: MessageCollectorOptions;
		public received: number;

		public collect(message: Message): Snowflake;
		public dispose(message: Message): Snowflake;
		public endReason(): string;
	}

	export class MessageEmbed {
		constructor(data?: MessageEmbed | MessageEmbedOptions);
		private _apiTransform(): MessageEmbedOptions;

		public author: { name?: string; url?: string; iconURL?: string; proxyIconURL?: string } | null;
		public color: number;
		public readonly createdAt: Date | null;
		public description: string;
		public fields: EmbedField[];
		public files: (MessageAttachment | string | FileOptions)[];
		public footer: { text?: string; iconURL?: string; proxyIconURL?: string } | null;
		public readonly hexColor: string | null;
		public image: { url: string; proxyURL?: string; height?: number; width?: number; } | null;
		public readonly length: number;
		public provider: { name: string; url: string; };
		public thumbnail: { url: string; proxyURL?: string; height?: number; width?: number; } | null;
		public timestamp: number | null;
		public title: string;
		public type: string;
		public url: string;
		public readonly video: { url?: string; proxyURL?: string; height?: number; width?: number } | null;
		public addBlankField(inline?: boolean): this;
		public addField(name: StringResolvable, value: StringResolvable, inline?: boolean): this;
		public attachFiles(file: (MessageAttachment | FileOptions | string)[]): this;
		public setAuthor(name: StringResolvable, iconURL?: string, url?: string): this;
		public setColor(color: ColorResolvable): this;
		public setDescription(description: StringResolvable): this;
		public setFooter(text: StringResolvable, iconURL?: string): this;
		public setImage(url: string): this;
		public setThumbnail(url: string): this;
		public setTimestamp(timestamp?: Date | number): this;
		public setTitle(title: StringResolvable): this;
		public setURL(url: string): this;
		public spliceField(index: number, deleteCount: number, name?: StringResolvable, value?: StringResolvable, inline?: boolean): this;
		public toJSON(): object;

		public static checkField(name: StringResolvable, value: StringResolvable, inline?: boolean): Required<EmbedField>;
	}

	export class MessageMentions {
		constructor(message: Message, users: object[] | Collection<Snowflake, User>, roles: Snowflake[] | Collection<Snowflake, Role>, everyone: boolean);
		private _channels: Collection<Snowflake, GuildChannel> | null;
		private readonly _content: Message;
		private _members: Collection<Snowflake, GuildMember> | null;

		public readonly channels: Collection<Snowflake, TextChannel>;
		public readonly client: Client;
		public everyone: boolean;
		public readonly guild: Guild;
		public has(data: User | GuildMember | Role | GuildChannel, options?: {
			ignoreDirect?: boolean;
			ignoreRoles?: boolean;
			ignoreEveryone?: boolean;
		}): boolean;
		public readonly members: Collection<Snowflake, GuildMember> | null;
		public roles: Collection<Snowflake, Role>;
		public users: Collection<Snowflake, User>;
		public toJSON(): object;

		public static CHANNELS_PATTERN: RegExp;
		public static EVERYONE_PATTERN: RegExp;
		public static ROLES_PATTERN: RegExp;
		public static USERS_PATTERN: RegExp;
	}

	export class MessageReaction {
		constructor(client: Client, data: object, message: Message);
		private _emoji: GuildEmoji | ReactionEmoji;

		public count: number;
		public readonly emoji: GuildEmoji | ReactionEmoji;
		public me: boolean;
		public message: Message;
		public users: ReactionUserStore;
		public toJSON(): object;
	}

	export class PermissionOverwrites {
		constructor(guildChannel: GuildChannel, data?: object);
		public allow: Readonly<Permissions>;
		public readonly channel: GuildChannel;
		public deny: Readonly<Permissions>;
		public id: Snowflake;
		public type: OverwriteType;
		public update(options: PermissionOverwriteOption, reason?: string): Promise<PermissionOverwrites>;
		public delete(reason?: string): Promise<PermissionOverwrites>;
		public toJSON(): object;
		public static resolveOverwriteOptions(options: ResolvedOverwriteOptions, initialPermissions: { allow?: PermissionResolvable, deny?: PermissionResolvable }): ResolvedOverwriteOptions;
		public static resolve(overwrite: OverwriteResolvable, guild: Guild): RawOverwriteData;
	}

	export class Permissions extends BitField<PermissionString> {
		public has(permission: PermissionResolvable, checkAdmin?: boolean): boolean;

		public static ALL: number;
		public static DEFAULT: number;
		public static FLAGS: PermissionFlags;
		public static resolve(permission?: PermissionResolvable): number;
	}

	export class Presence {
		constructor(client: Client, data?: object);
		public activity: Activity | null;
		public flags: Readonly<ActivityFlags>;
		public status: PresenceStatus;
		public clientStatus: ClientPresenceStatusData | null;
		public readonly user: User | null;
		public readonly member: GuildMember | null;
		public equals(presence: Presence): boolean;
	}

	export class ReactionCollector extends Collector<Snowflake, MessageReaction> {
		constructor(message: Message, filter: CollectorFilter, options?: ReactionCollectorOptions);
		public message: Message;
		public options: ReactionCollectorOptions;
		public total: number;
		public users: Collection<Snowflake, User>;

		public static key(reaction: MessageReaction): Snowflake | string;

		public collect(reaction: MessageReaction): Snowflake | string;
		public dispose(reaction: MessageReaction, user: User): Snowflake | string;
		public empty(): void;
		public endReason(): string | null;

		public on(event: 'collect', listener: (reaction: MessageReaction, user: User) => void): this;
		public on(event: 'dispose', listener: (reaction: MessageReaction, user: User) => void): this;
		public on(event: 'end', listener: (collected: Collection<Snowflake, MessageReaction>, reason: string) => void): this;
		public on(event: 'remove', listener: (reaction: MessageReaction, user: User) => void): this;
		public on(event: string, listener: Function): this;

		public once(event: 'collect', listener: (reaction: MessageReaction, user: User) => void): this;
		public once(event: 'dispose', listener: (reaction: MessageReaction, user: User) => void): this;
		public once(event: 'end', listener: (collected: Collection<Snowflake, MessageReaction>, reason: string) => void): this;
		public once(event: 'remove', listener: (reaction: MessageReaction, user: User) => void): this;
		public once(event: string, listener: Function): this;
	}

	export class ReactionEmoji extends Emoji {
		constructor(reaction: MessageReaction, emoji: object);
		public reaction: MessageReaction;
		public toJSON(): object;
	}

	export class RichPresenceAssets {
		constructor(activity: Activity, assets: object);
		public largeImage: Snowflake | null;
		public largeText: string | null;
		public smallImage: Snowflake | null;
		public smallText: string | null;
		public largeImageURL(options: AvatarOptions): string | null;
		public smallImageURL(options: AvatarOptions): string | null;
	}

	export class Role extends Base {
		constructor(client: Client, data: object, guild: Guild);
		public color: number;
		public readonly createdAt: Date;
		public readonly createdTimestamp: number;
		public deleted: boolean;
		public readonly editable: boolean;
		public guild: Guild;
		public readonly hexColor: string;
		public hoist: boolean;
		public id: Snowflake;
		public managed: boolean;
		public readonly members: Collection<Snowflake, GuildMember>;
		public mentionable: boolean;
		public name: string;
		public permissions: Readonly<Permissions>;
		public readonly position: number;
		public rawPosition: number;
		public comparePositionTo(role: Role): number;
		public delete(reason?: string): Promise<Role>;
		public edit(data: RoleData, reason?: string): Promise<Role>;
		public equals(role: Role): boolean;
		public permissionsIn(channel: ChannelResolvable): Readonly<Permissions>;
		public setColor(color: ColorResolvable, reason?: string): Promise<Role>;
		public setHoist(hoist: boolean, reason?: string): Promise<Role>;
		public setMentionable(mentionable: boolean, reason?: string): Promise<Role>;
		public setName(name: string, reason?: string): Promise<Role>;
		public setPermissions(permissions: PermissionResolvable, reason?: string): Promise<Role>;
		public setPosition(position: number, options?: { relative?: boolean; reason?: string }): Promise<Role>;
		public toJSON(): object;
		public toString(): string;

		public static comparePositions(role1: Role, role2: Role): number;
	}

	export class Shard extends EventEmitter {
		constructor(manager: ShardingManager, id: number);
		private _evals: Map<string, Promise<any>>;
		private _exitListener: Function;
		private _fetches: Map<string, Promise<any>>;
		private _handleExit(respawn?: boolean): void;
		private _handleMessage(message: any): void;

		public args: string[];
		public execArgv: string[];
		public env: object;
		public id: number;
		public manager: ShardingManager;
		public process: ChildProcess | null;
		public ready: boolean;
		public worker: any | null;
		public eval(script: string): Promise<any>;
		public eval<T>(fn: (client: Client) => T): Promise<T[]>;
		public fetchClientValue(prop: string): Promise<any>;
		public kill(): void;
		public respawn(delay?: number, spawnTimeout?: number): Promise<ChildProcess>;
		public send(message: any): Promise<Shard>;
		public spawn(spawnTimeout?: number): Promise<ChildProcess>;

		public on(event: 'death', listener: (child: ChildProcess) => void): this;
		public on(event: 'disconnect' | 'ready' | 'reconnecting', listener: () => void): this;
		public on(event: 'error', listener: (error: Error) => void): this;
		public on(event: 'message', listener: (message: any) => void): this;
		public on(event: 'spawn', listener: (child: ChildProcess) => void): this;
		public on(event: string, listener: Function): this;

		public once(event: 'death', listener: (child: ChildProcess) => void): this;
		public once(event: 'disconnect' | 'ready' | 'reconnecting', listener: () => void): this;
		public once(event: 'error', listener: (error: Error) => void): this;
		public once(event: 'message', listener: (message: any) => void): this;
		public once(event: 'spawn', listener: (child: ChildProcess) => void): this;
		public once(event: string, listener: Function): this;
	}

	export class ShardClientUtil {
		constructor(client: Client, mode: ShardingManagerMode);
		private _handleMessage(message: any): void;
		private _respond(type: string, message: any): void;

		public client: Client;
		public readonly count: number;
		public readonly ids: number[];
		public mode: ShardingManagerMode;
		public parentPort: any | null;
		public broadcastEval(script: string): Promise<any[]>;
		public broadcastEval<T>(fn: (client: Client) => T): Promise<T[]>;
		public fetchClientValues(prop: string): Promise<any[]>;
		public respawnAll(shardDelay?: number, respawnDelay?: number, spawnTimeout?: number): Promise<void>;
		public send(message: any): Promise<void>;

		public static singleton(client: Client, mode: ShardingManagerMode): ShardClientUtil;
	}

	export class ShardingManager extends EventEmitter {
		constructor(file: string, options?: {
			totalShards?: number | 'auto';
			mode?: ShardingManagerMode;
			respawn?: boolean;
			shardArgs?: string[];
			token?: string;
			execArgv?: string[];
		});

		public file: string;
		public respawn: boolean;
		public shardArgs: string[];
		public shards: Collection<number, Shard>;
		public token: string | null;
		public totalShards: number | 'auto';
		public broadcast(message: any): Promise<Shard[]>;
		public broadcastEval(script: string): Promise<any[]>;
		public createShard(id: number): Shard;
		public fetchClientValues(prop: string): Promise<any[]>;
		public respawnAll(shardDelay?: number, respawnDelay?: number, spawnTimeout?: number): Promise<Collection<number, Shard>>;
		public spawn(amount?: number | 'auto', delay?: number, spawnTimeout?: number): Promise<Collection<number, Shard>>;

		public on(event: 'shardCreate', listener: (shard: Shard) => void): this;

		public once(event: 'shardCreate', listener: (shard: Shard) => void): this;
	}

	export class SnowflakeUtil {
		public static deconstruct(snowflake: Snowflake): DeconstructedSnowflake;
		public static generate(timestamp?: number | Date): Snowflake;
	}

	const VolumeMixin: <T>(base: Constructable<T>) => Constructable<T & VolumeInterface>;

	class StreamDispatcher extends VolumeMixin(Writable) {
		constructor(player: object, options?: StreamOptions, streams?: object);
		public player: object;
		public pausedSince: number;
		public broadcast: VoiceBroadcast | null;
		public readonly paused: boolean;
		public readonly pausedTime: boolean | null;
		public readonly streamTime: number;
		public readonly totalStreamTime: number;
		public readonly bitrateEditable: boolean;

		public setBitrate(value: number | 'auto'): boolean;
		public setPLP(value: number): boolean;
		public setFEC(enabled: boolean): boolean;
		public pause(silence?: boolean): void;
		public resume(): void;

		public on(event: 'close', listener: () => void): this;
		public on(event: 'debug', listener: (info: string) => void): this;
		public on(event: 'drain', listener: () => void): this;
		public on(event: 'end', listener: () => void): this;
		public on(event: 'error', listener: (err: Error) => void): this;
		public on(event: 'finish', listener: () => void): this;
		public on(event: 'pipe', listener: (src: Readable) => void): this;
		public on(event: 'start', listener: () => void): this;
		public on(event: 'speaking', listener: (speaking: boolean) => void): this;
		public on(event: 'unpipe', listener: (src: Readable) => void): this;
		public on(event: 'volumeChange', listener: (oldVolume: number, newVolume: number) => void): this;
		public on(event: string, listener: Function): this;

		public once(event: 'close', listener: () => void): this;
		public once(event: 'debug', listener: (info: string) => void): this;
		public once(event: 'drain', listener: () => void): this;
		public once(event: 'end', listener: () => void): this;
		public once(event: 'error', listener: (err: Error) => void): this;
		public once(event: 'finish', listener: () => void): this;
		public once(event: 'pipe', listener: (src: Readable) => void): this;
		public once(event: 'start', listener: () => void): this;
		public once(event: 'speaking', listener: (speaking: boolean) => void): this;
		public once(event: 'unpipe', listener: (src: Readable) => void): this;
		public on(event: 'volumeChange', listener: (oldVolume: number, newVolume: number) => void): this;
		public once(event: string, listener: Function): this;
	}

	export class Speaking extends BitField<SpeakingString> {
		public static FLAGS: Record<SpeakingString, number>;
		public static resolve(bit?: BitFieldResolvable<SpeakingString>): number;
	}

	export class Structures {
		static get<K extends keyof Extendable>(structure: K): Extendable[K];
		static get(structure: string): Function;
		static extend<K extends keyof Extendable, T extends Extendable[K]>(structure: K, extender: (baseClass: Extendable[K]) => T): T;
		static extend<T extends Function>(structure: string, extender: (baseClass: typeof Function) => T): T;
	}

	export class TextChannel extends TextBasedChannel(GuildChannel) {
		constructor(guild: Guild, data?: object);
		public readonly members: Collection<Snowflake, GuildMember>;
		public messages: MessageStore;
		public nsfw: boolean;
		public rateLimitPerUser: number;
		public topic: string;
		public createWebhook(name: string, options?: { avatar?: BufferResolvable | Base64Resolvable, reason?: string }): Promise<Webhook>;
		public setNSFW(nsfw: boolean, reason?: string): Promise<TextChannel>;
		public setRateLimitPerUser(rateLimitPerUser: number, reason?: string): Promise<TextChannel>;
		public fetchWebhooks(): Promise<Collection<Snowflake, Webhook>>;
	}

	export class User extends PartialTextBasedChannel(Base) {
		constructor(client: Client, data: object);
		public avatar: string | null;
		public bot: boolean;
		public readonly createdAt: Date;
		public readonly createdTimestamp: number;
		public discriminator: string;
		public readonly defaultAvatarURL: string;
		public readonly dmChannel: DMChannel;
		public id: Snowflake;
		public locale: string;
		public readonly partial: boolean;
		public readonly presence: Presence;
		public readonly tag: string;
		public username: string;
		public avatarURL(options?: AvatarOptions): string | null;
		public createDM(): Promise<DMChannel>;
		public deleteDM(): Promise<DMChannel>;
		public displayAvatarURL(options?: AvatarOptions): string;
		public equals(user: User): boolean;
		public fetch(): Promise<User>;
		public toString(): string;
		public typingDurationIn(channel: ChannelResolvable): number;
		public typingIn(channel: ChannelResolvable): boolean;
		public typingSinceIn(channel: ChannelResolvable): Date;
	}

	export class Util {
		public static basename(path: string, ext?: string): string;
		public static binaryToID(num: string): Snowflake;
		public static cleanContent(str: string, message: Message): string;
		public static cloneObject(obj: object): object;
		public static convertToBuffer(ab: ArrayBuffer | string): Buffer;
		public static delayFor(ms: number): Promise<void>;
		public static discordSort<K, V extends { rawPosition: number; id: string; }>(collection: Collection<K, V>): Collection<K, V>;
		public static escapeMarkdown(text: string, onlyCodeBlock?: boolean, onlyInlineCode?: boolean): string;
		public static fetchRecommendedShards(token: string, guildsPerShard?: number): Promise<number>;
		public static flatten(obj: object, ...props: { [key: string]: boolean | string }[]): object;
		public static idToBinary(num: Snowflake): string;
		public static makeError(obj: { name: string, message: string, stack: string }): Error;
		public static makePlainError(err: Error): { name: string, message: string, stack: string };
		public static mergeDefault(def: object, given: object): object;
		public static moveElementInArray(array: any[], element: any, newIndex: number, offset?: boolean): number;
		public static parseEmoji(text: string): { animated: boolean; name: string; id: string | null; } | null;
		public static resolveColor(color: ColorResolvable): number;
		public static resolveString(data: StringResolvable): string;
		public static setPosition<T extends (Channel | Role)>(
			item: T,
			position: number,
			relative: boolean,
			sorted: Collection<Snowflake, T>,
			route: object,
			reason?: string
		): Promise<{ id: Snowflake; position: number }[]>;
		public static splitMessage(text: string, options?: SplitOptions): string | string[];
		public static str2ab(str: string): ArrayBuffer;
	}

	class VoiceBroadcast extends EventEmitter {
		constructor(client: Client);
		public client: Client;
		public dispatchers: StreamDispatcher[];
		public readonly dispatcher: BroadcastDispatcher;
		public play(input: string | Readable, options?: StreamOptions): BroadcastDispatcher;

		public on(event: 'end', listener: () => void): this;
		public on(event: 'error', listener: (error: Error) => void): this;
		public on(event: 'subscribe', listener: (dispatcher: StreamDispatcher) => void): this;
		public on(event: 'unsubscribe', listener: (dispatcher: StreamDispatcher) => void): this;
		public on(event: 'warn', listener: (warning: string | Error) => void): this;
		public on(event: string, listener: Function): this;

		public once(event: 'end', listener: () => void): this;
		public once(event: 'error', listener: (error: Error) => void): this;
		public once(event: 'subscribe', listener: (dispatcher: StreamDispatcher) => void): this;
		public once(event: 'unsubscribe', listener: (dispatcher: StreamDispatcher) => void): this;
		public once(event: 'warn', listener: (warning: string | Error) => void): this;
		public once(event: string, listener: Function): this;
	}

	export class VoiceChannel extends GuildChannel {
		constructor(guild: Guild, data?: object);
		public bitrate: number;
		public readonly connection: VoiceConnection;
		public readonly full: boolean;
		public readonly joinable: boolean;
		public readonly members: Collection<Snowflake, GuildMember>;
		public readonly speakable: boolean;
		public userLimit: number;
		public join(): Promise<VoiceConnection>;
		public leave(): void;
		public setBitrate(bitrate: number, reason?: string): Promise<VoiceChannel>;
		public setUserLimit(userLimit: number, reason?: string): Promise<VoiceChannel>;
	}

	class VoiceConnection extends EventEmitter {
		constructor(voiceManager: ClientVoiceManager, channel: VoiceChannel);
		private authentication: object;
		private sockets: object;
		private ssrcMap: Map<number, boolean>;
<<<<<<< HEAD
		private selfDeaf: boolean;
		private selfMute: boolean;
=======
		private _speaking: Map<Snowflake, Readonly<Speaking>>;
>>>>>>> de79bba9
		private _disconnect(): void;
		private authenticate(): void;
		private authenticateFailed(reason: string): void;
		private checkAuthenticated(): void;
		private cleanup(): void;
		private connect(): void;
		private onReady(data: object): void;
		private onSessionDescription(mode: string, secret: string): void;
		private onSpeaking(data: object): void;
		private reconnect(token: string, endpoint: string): void;
		private sendVoiceStateUpdate(options: object): void;
		private setSessionID(sessionID: string): void;
		private setSpeaking(value: BitFieldResolvable<SpeakingString>): void;
		private setTokenAndEndpoint(token: string, endpoint: string): void;
		private updateChannel(channel: VoiceChannel): void;

		public channel: VoiceChannel;
		public readonly client: Client;
		public readonly dispatcher: StreamDispatcher;
		public player: object;
		public receiver: VoiceReceiver;
		public speaking: Readonly<Speaking>;
		public status: VoiceStatus;
		public voiceManager: ClientVoiceManager;
		public disconnect(): void;
		public play(input: VoiceBroadcast | Readable | string, options?: StreamOptions): StreamDispatcher;
		public setDeaf(deaf?: boolean): void;
		public setMute(mute?: boolean): void;

		public on(event: 'authenticated', listener: () => void): this;
		public on(event: 'closing', listener: () => void): this;
		public on(event: 'debug', listener: (message: string) => void): this;
		public on(event: 'disconnect', listener: (error: Error) => void): this;
		public on(event: 'error', listener: (error: Error) => void): this;
		public on(event: 'failed', listener: (error: Error) => void): this;
		public on(event: 'newSession', listener: () => void): this;
		public on(event: 'ready', listener: () => void): this;
		public on(event: 'reconnecting', listener: () => void): this;
		public on(event: 'speaking', listener: (user: User, speaking: Readonly<Speaking>) => void): this;
		public on(event: 'warn', listener: (warning: string | Error) => void): this;
		public on(event: string, listener: Function): this;

		public once(event: 'authenticated', listener: () => void): this;
		public once(event: 'closing', listener: () => void): this;
		public once(event: 'debug', listener: (message: string) => void): this;
		public once(event: 'disconnect', listener: (error: Error) => void): this;
		public once(event: 'error', listener: (error: Error) => void): this;
		public once(event: 'failed', listener: (error: Error) => void): this;
		public once(event: 'newSession', listener: () => void): this;
		public once(event: 'ready', listener: () => void): this;
		public once(event: 'reconnecting', listener: () => void): this;
		public once(event: 'speaking', listener: (user: User, speaking: Readonly<Speaking>) => void): this;
		public once(event: 'warn', listener: (warning: string | Error) => void): this;
		public once(event: string, listener: Function): this;
	}

	class VoiceReceiver extends EventEmitter {
		constructor(connection: VoiceConnection);
		public createStream(user: UserResolvable, options?: { mode?: 'opus' | 'pcm', end?: 'silence' | 'manual' }): Readable;

		public on(event: 'debug', listener: (error: Error | string) => void): this;
		public on(event: string, listener: Function): this;

		public once(event: 'debug', listener: (error: Error | string) => void): this;
		public once(event: string, listener: Function): this;
	}

	export class VoiceRegion {
		constructor(data: object);
		public custom: boolean;
		public deprecated: boolean;
		public id: string;
		public name: string;
		public optimal: boolean;
		public vip: boolean;
		public toJSON(): object;
	}

	export class VoiceState extends Base {
		constructor(guild: Guild, data: object);
		public readonly channel: VoiceChannel | null;
		public channelID?: Snowflake;
		public readonly deaf?: boolean;
		public guild: Guild;
		public id: Snowflake;
		public readonly member: GuildMember | null;
		public readonly mute?: boolean;
		public selfDeaf?: boolean;
		public selfMute?: boolean;
		public serverDeaf?: boolean;
		public serverMute?: boolean;
		public sessionID?: string;
		public readonly speaking: boolean | null;

		public setDeaf(mute: boolean, reason?: string): Promise<GuildMember>;
		public setMute(mute: boolean, reason?: string): Promise<GuildMember>;
	}

	class VolumeInterface extends EventEmitter {
		constructor(options?: { volume?: number })
		public readonly volume: number;
		public readonly volumeDecibels: number;
		public readonly volumeEditable: boolean;
		public readonly volumeLogarithmic: number;
		public setVolume(volume: number): void;
		public setVolumeDecibels(db: number): void;
		public setVolumeLogarithmic(value: number): void;

		public on(event: 'volumeChange', listener: (oldVolume: number, newVolume: number) => void): this;

		public once(event: 'volumeChange', listener: (oldVolume: number, newVolume: number) => void): this;
	}

	export class Webhook extends WebhookMixin() {
		constructor(client: Client, data?: object);
		public avatar: string;
		public channelID: Snowflake;
		public guildID: Snowflake;
		public name: string;
		public owner: User | object | null;
		public readonly url: string;
	}

	export class WebhookClient extends WebhookMixin(BaseClient) {
		constructor(id: string, token: string, options?: ClientOptions);
	}

	export class WebSocketManager {
		constructor(client: Client);
		private totalShards: number | string;
		private shardQueue: Set<WebSocketShard>;
		private packetQueue: object[];
		private destroyed: boolean;
		private reconnecting: boolean;
		private sessionStartLimit?: { total: number; remaining: number; reset_after: number; };

		public readonly client: Client;
		public gateway?: string;
		public shards: Collection<number, WebSocketShard>;
		public status: Status;
		public readonly ping: number;

		private debug(message: string, shard?: WebSocketShard): void;
		private connect(): Promise<void>;
		private createShards(): Promise<void>;
		private reconnect(): Promise<void>;
		private broadcast(packet: object): void;
		private destroy(): void;
		private _handleSessionLimit(remaining?: number, resetAfter?: number): Promise<void>;
		private handlePacket(packet?: object, shard?: WebSocketShard): Promise<boolean>;
		private checkReady(): boolean;
		private triggerReady(): void;
	}

	export class WebSocketShard extends EventEmitter {
		constructor(manager: WebSocketManager, id: number);
		private sequence: number;
		private closeSequence: number;
		private sessionID?: string;
		private lastPingTimestamp: number;
		private lastHeartbeatAcked: boolean;
		private trace: string[];
		private ratelimit: { queue: object[]; total: number; remaining: number; time: 60e3; timer: NodeJS.Timeout | null; };
		private connection: WebSocket | null;
		private helloTimeout: NodeJS.Timeout | null;
		private eventsAttached: boolean;

		public manager: WebSocketManager;
		public id: number;
		public status: Status;
		public pings: [number, number, number];
		public readonly ping: number;

		private debug(message: string): void;
		private connect(): Promise<void>;
		private onOpen(): void;
		private onMessage(event: MessageEvent): void;
		private onError(error: ErrorEvent | object): void;
		private onClose(event: CloseEvent): void;
		private onPacket(packet: object): void;
		private setHelloTimeout(time?: number): void;
		private setHeartbeatTimer(time: number): void;
		private sendHeartbeat(): void;
		private ackHeartbeat(): void;
		private identify(): void;
		private identifyNew(): void;
		private identifyResume(): void;
		private _send(data: object): void;
		private processQueue(): void;
		private destroy(closeCode: number): void;

		public send(data: object): void;
		public on(event: 'ready', listener: () => void): this;
		public on(event: 'resumed', listener: () => void): this;
		public on(event: 'close', listener: (event: CloseEvent) => void): this;
		public on(event: 'invalidSession', listener: () => void): this;
		public on(event: string, listener: Function): this;

		public once(event: 'ready', listener: () => void): this;
		public once(event: 'resumed', listener: () => void): this;
		public once(event: 'close', listener: (event: CloseEvent) => void): this;
		public once(event: 'invalidSession', listener: () => void): this;
		public once(event: string, listener: Function): this;
	}

//#endregion

//#region Stores

	export class ChannelStore extends DataStore<Snowflake, Channel, typeof Channel, ChannelResolvable> {
		constructor(client: Client, iterable: Iterable<any>, options?: { lru: boolean });
		constructor(client: Client, options?: { lru: boolean });
		public fetch(id: Snowflake, cache?: boolean): Promise<Channel>;
	}

	export class DataStore<K, V, VConstructor = Constructable<V>, R = any> extends Collection<K, V> {
		constructor(client: Client, iterable: Iterable<any>, holds: VConstructor);
		public static readonly [Symbol.species]: typeof Collection;
		public client: Client;
		public holds: VConstructor;
		public add(data: any, cache?: boolean, { id, extras }?: { id: K, extras: any[] }): V;
		public remove(key: K): void;
		public resolve(resolvable: R): V;
		public resolveID(resolvable: R): K;
	}

	export class GuildEmojiRoleStore extends OverridableDataStore<Snowflake, Role, typeof Role, RoleResolvable> {
		constructor(emoji: GuildEmoji);
		public add(roleOrRoles: RoleResolvable | RoleResolvable[] | Collection<Snowflake, Role>): Promise<GuildEmoji>;
		public set(roles: RoleResolvable[] | Collection<Snowflake, Role>): Promise<GuildEmoji>;
		public remove(roleOrRoles: RoleResolvable | RoleResolvable[] | Collection<Snowflake, Role>): Promise<GuildEmoji>;
	}

	export class GuildEmojiStore extends DataStore<Snowflake, GuildEmoji, typeof GuildEmoji, EmojiResolvable> {
		constructor(guild: Guild, iterable?: Iterable<any>);
		public create(attachment: BufferResolvable | Base64Resolvable, name: string, options?: GuildEmojiCreateOptions): Promise<GuildEmoji>;
		public resolveIdentifier(emoji: EmojiIdentifierResolvable): string | null;
	}

	export class GuildChannelStore extends DataStore<Snowflake, GuildChannel, typeof GuildChannel, GuildChannelResolvable> {
		constructor(guild: Guild, iterable?: Iterable<any>);
		public create(name: string, options?: GuildCreateChannelOptions): Promise<TextChannel | VoiceChannel>;
	}

	// Hacky workaround because changing the signature of an overriden method errors
	class OverridableDataStore<V, K, VConstructor = Constructable<V>, R = any> extends DataStore<V, K, VConstructor, R> {
		public add(data: any, cache: any): any;
		public set(key: any): any;
	}

	export class GuildMemberRoleStore extends OverridableDataStore<Snowflake, Role, typeof Role, RoleResolvable> {
		constructor(member: GuildMember);
		public readonly hoist: Role | null;
		public readonly color: Role | null;
		public readonly highest: Role;

		public add(roleOrRoles: RoleResolvable | RoleResolvable[] | Collection<Snowflake, Role>, reason?: string): Promise<GuildMember>;
		public set(roles: RoleResolvable[] | Collection<Snowflake, Role>, reason?: string): Promise<GuildMember>;
		public remove(roleOrRoles: RoleResolvable | RoleResolvable[] | Collection<Snowflake, Role>, reason?: string): Promise<GuildMember>;
	}

	export class GuildMemberStore extends DataStore<Snowflake, GuildMember, typeof GuildMember, GuildMemberResolvable> {
		constructor(guild: Guild, iterable?: Iterable<any>);
		public ban(user: UserResolvable, options?: BanOptions): Promise<GuildMember | User | Snowflake>;
		public fetch(options: UserResolvable | FetchMemberOptions): Promise<GuildMember>;
		public fetch(): Promise<GuildMemberStore>;
		public fetch(options: FetchMembersOptions): Promise<Collection<Snowflake, GuildMember>>;
		public prune(options: GuildPruneMembersOptions & { dry?: false, count: false }): Promise<null>;
		public prune(options?: GuildPruneMembersOptions): Promise<number>;
		public unban(user: UserResolvable, reason?: string): Promise<User>;
	}

	export class GuildStore extends DataStore<Snowflake, Guild, typeof Guild, GuildResolvable> {
		constructor(client: Client, iterable?: Iterable<any>);
		public create(name: string, options?: { region?: string, icon: BufferResolvable | Base64Resolvable | null }): Promise<Guild>;
	}

	export class MessageStore extends DataStore<Snowflake, Message, typeof Message, MessageResolvable> {
		constructor(channel: TextChannel | DMChannel, iterable?: Iterable<any>);
		public fetch(message: Snowflake, cache?: boolean): Promise<Message>;
		public fetch(options?: ChannelLogsQueryOptions, cache?: boolean): Promise<Collection<Snowflake, Message>>;
		public fetchPinned(cache?: boolean): Promise<Collection<Snowflake, Message>>;
	}

	export class PresenceStore extends DataStore<Snowflake, Presence, typeof Presence, PresenceResolvable> {
		constructor(client: Client, iterable?: Iterable<any>);
	}

	export class ReactionStore extends DataStore<Snowflake, MessageReaction, typeof MessageReaction, MessageReactionResolvable> {
		constructor(message: Message, iterable?: Iterable<any>);
		public removeAll(): Promise<Message>;
	}

	export class ReactionUserStore extends DataStore<Snowflake, User, typeof User, UserResolvable> {
		constructor(client: Client, iterable: Iterable<any> | undefined, reaction: MessageReaction);
		public fetch(options?: { limit?: number, after?: Snowflake, before?: Snowflake }): Promise<Collection<Snowflake, User>>;
		public remove(user?: UserResolvable): Promise<MessageReaction>;
	}

	export class RoleStore extends DataStore<Snowflake, Role, typeof Role, RoleResolvable> {
		constructor(guild: Guild, iterable?: Iterable<any>);
		public readonly highest: Role;

		public create(options?: { data?: RoleData, reason?: string }): Promise<Role>;
		public fetch(id?: Snowflake, cache?: boolean): Promise<this>;
		public fetch(id: Snowflake, cache?: boolean): Promise<Role | null>;
	}

	export class UserStore extends DataStore<Snowflake, User, typeof User, UserResolvable> {
		constructor(client: Client, iterable?: Iterable<any>);
		public fetch(id: Snowflake, cache?: boolean): Promise<User>;
	}

//#endregion

//#region Mixins

	// Model the TextBasedChannel mixin system, allowing application of these fields
	// to the classes that use these methods without having to manually add them
	// to each of those classes

	type Constructable<T> = new (...args: any[]) => T;
	const PartialTextBasedChannel: <T>(Base?: Constructable<T>) => Constructable<T & PartialTextBasedChannelFields>;
	const TextBasedChannel: <T>(Base?: Constructable<T>) => Constructable<T & TextBasedChannelFields>;

	interface PartialTextBasedChannelFields {
		lastMessageID: Snowflake | null;
		lastMessageChannelID: Snowflake | null;
		readonly lastMessage: Message | null;
		lastPinTimestamp: number | null;
		readonly lastPinAt: Date;
		send(content?: StringResolvable, options?: MessageOptions | MessageAdditions): Promise<Message | Message[]>;
		send(options?: MessageOptions | MessageAdditions | APIMessage): Promise<Message | Message[]>;
	}

	interface TextBasedChannelFields extends PartialTextBasedChannelFields {
		typing: boolean;
		typingCount: number;
		awaitMessages(filter: CollectorFilter, options?: AwaitMessagesOptions): Promise<Collection<Snowflake, Message>>;
		bulkDelete(messages: Collection<Snowflake, Message> | Message[] | Snowflake[] | number, filterOld?: boolean): Promise<Collection<Snowflake, Message>>;
		createMessageCollector(filter: CollectorFilter, options?: MessageCollectorOptions): MessageCollector;
		startTyping(count?: number): Promise<void>;
		stopTyping(force?: boolean): void;
	}

	const WebhookMixin: <T>(Base?: Constructable<T>) => Constructable<T & WebhookFields>;

	interface WebhookFields {
		readonly client: Client;
		id: Snowflake;
		token: string;
		delete(reason?: string): Promise<void>;
		edit(options: WebhookEditData): Promise<Webhook>;
		send(content?: StringResolvable, options?: WebhookMessageOptions | MessageAdditions): Promise<Message | Message[]>;
		send(options?: WebhookMessageOptions | MessageAdditions | APIMessage): Promise<Message | Message[]>;
		sendSlackMessage(body: object): Promise<Message | object>;
	}

//#endregion

//#region Typedefs

	type ActivityFlagsString = 'INSTANCE'
		| 'JOIN'
		| 'SPECTATE'
		| 'JOIN_REQUEST'
		| 'SYNC'
		| 'PLAY';

	type ActivityType = 'PLAYING'
		| 'STREAMING'
		| 'LISTENING'
		| 'WATCHING';

	interface APIErrror {
		UNKNOWN_ACCOUNT: number;
		UNKNOWN_APPLICATION: number;
		UNKNOWN_CHANNEL: number;
		UNKNOWN_GUILD: number;
		UNKNOWN_INTEGRATION: number;
		UNKNOWN_INVITE: number;
		UNKNOWN_MEMBER: number;
		UNKNOWN_MESSAGE: number;
		UNKNOWN_OVERWRITE: number;
		UNKNOWN_PROVIDER: number;
		UNKNOWN_ROLE: number;
		UNKNOWN_TOKEN: number;
		UNKNOWN_USER: number;
		UNKNOWN_EMOJI: number;
		UNKNOWN_WEBHOOK: number;
		BOT_PROHIBITED_ENDPOINT: number;
		BOT_ONLY_ENDPOINT: number;
		MAXIMUM_GUILDS: number;
		MAXIMUM_FRIENDS: number;
		MAXIMUM_PINS: number;
		MAXIMUM_ROLES: number;
		MAXIMUM_REACTIONS: number;
		UNAUTHORIZED: number;
		MISSING_ACCESS: number;
		INVALID_ACCOUNT_TYPE: number;
		CANNOT_EXECUTE_ON_DM: number;
		EMBED_DISABLED: number;
		CANNOT_EDIT_MESSAGE_BY_OTHER: number;
		CANNOT_SEND_EMPTY_MESSAGE: number;
		CANNOT_MESSAGE_USER: number;
		CANNOT_SEND_MESSAGES_IN_VOICE_CHANNEL: number;
		CHANNEL_VERIFICATION_LEVEL_TOO_HIGH: number;
		OAUTH2_APPLICATION_BOT_ABSENT: number;
		MAXIMUM_OAUTH2_APPLICATIONS: number;
		INVALID_OAUTH_STATE: number;
		MISSING_PERMISSIONS: number;
		INVALID_AUTHENTICATION_TOKEN: number;
		NOTE_TOO_LONG: number;
		INVALID_BULK_DELETE_QUANTITY: number;
		CANNOT_PIN_MESSAGE_IN_OTHER_CHANNEL: number;
		CANNOT_EXECUTE_ON_SYSTEM_MESSAGE: number;
		BULK_DELETE_MESSAGE_TOO_OLD: number;
		INVITE_ACCEPTED_TO_GUILD_NOT_CONTAINING_BOT: number;
		REACTION_BLOCKED: number;
	}

	interface AddGuildMemberOptions {
		accessToken: String;
		nick?: string;
		roles?: Collection<Snowflake, Role> | RoleResolvable[];
		mute?: boolean;
		deaf?: boolean;
	}

	interface AuditLogChange {
		key: string;
		old?: any;
		new?: any;
	}

	interface AvatarOptions {
		format?: ImageExt;
		size?: ImageSize;
	}

	interface AwaitMessagesOptions extends MessageCollectorOptions {
		errors?: string[];
	}

	interface AwaitReactionsOptions extends ReactionCollectorOptions {
		errors?: string[];
	}

	interface BanOptions {
		days?: number;
		reason?: string;
	}

	type Base64Resolvable = Buffer | Base64String;

	type Base64String = string;

	type BitFieldResolvable<T extends string> = RecursiveArray<T | number | Readonly<BitField<T>>> | T | number | Readonly<BitField<T>>;

	type BufferResolvable = Buffer | string;

	interface ChannelCreationOverwrites {
		allow?: PermissionResolvable | number;
		deny?: PermissionResolvable | number;
		id: RoleResolvable | UserResolvable;
	}

	interface ChannelData {
		name?: string;
		position?: number;
		topic?: string;
		nsfw?: boolean;
		bitrate?: number;
		userLimit?: number;
		parentID?: Snowflake;
		rateLimitPerUser?: number;
		lockPermissions?: boolean;
		permissionOverwrites?: OverwriteResolvable[] | Collection<Snowflake, OverwriteResolvable>;
	}

	interface ChannelLogsQueryOptions {
		limit?: number;
		before?: Snowflake;
		after?: Snowflake;
		around?: Snowflake;
	}

	interface ChannelPosition {
		channel: ChannelResolvable;
		position: number;
	}

	type ChannelResolvable = Channel | Snowflake;

	interface ClientApplicationAsset {
		name: string;
		id: Snowflake;
		type: 'BIG' | 'SMALL';
	}

	interface ClientOptions {
		shards?: number | number[];
		shardCount?: number | 'auto';
		totalShardCount?: number;
		messageCacheMaxSize?: number;
		messageCacheLifetime?: number;
		messageSweepInterval?: number;
		fetchAllMembers?: boolean;
		disableEveryone?: boolean;
		partials?: PartialTypes[];
		restWsBridgeTimeout?: number;
		restTimeOffset?: number;
		restSweepInterval?: number;
		retryLimit?: number;
		presence?: PresenceData;
		disabledEvents?: WSEventType[];
		ws?: WebSocketOptions;
		http?: HTTPOptions;
	}

	type CollectorFilter = (...args: any[]) => boolean;

	interface CollectorOptions {
		time?: number;
		dispose?: boolean;
	}

	type ColorResolvable = 'DEFAULT'
		| 'WHITE'
		| 'AQUA'
		| 'GREEN'
		| 'BLUE'
		| 'YELLOW'
		| 'PURPLE'
		| 'LUMINOUS_VIVID_PINK'
		| 'GOLD'
		| 'ORANGE'
		| 'RED'
		| 'GREY'
		| 'DARKER_GREY'
		| 'NAVY'
		| 'DARK_AQUA'
		| 'DARK_GREEN'
		| 'DARK_BLUE'
		| 'DARK_PURPLE'
		| 'DARK_VIVID_PINK'
		| 'DARK_GOLD'
		| 'DARK_ORANGE'
		| 'DARK_RED'
		| 'DARK_GREY'
		| 'LIGHT_GREY'
		| 'DARK_NAVY'
		| 'RANDOM'
		| [number, number, number]
		| number
		| string;

	interface DeconstructedSnowflake {
		timestamp: number;
		readonly date: Date;
		workerID: number;
		processID: number;
		increment: number;
		binary: string;
	}

	type DefaultMessageNotifications = 'ALL' | 'MENTIONS';

	interface GuildEmojiEditData {
		name?: string;
		roles?: Collection<Snowflake, Role> | RoleResolvable[];
	}

	interface EmbedField {
		name: string;
		value: string;
		inline?: boolean;
	}

	type EmojiIdentifierResolvable = string | EmojiResolvable;

	type EmojiResolvable = Snowflake | GuildEmoji | ReactionEmoji;

	interface Extendable {
		GuildEmoji: typeof GuildEmoji;
		DMChannel: typeof DMChannel;
		TextChannel: typeof TextChannel;
		VoiceChannel: typeof VoiceChannel;
		CategoryChannel: typeof CategoryChannel;
		GuildMember: typeof GuildMember;
		Guild: typeof Guild;
		Message: typeof Message;
		MessageReaction: typeof MessageReaction;
		Presence: typeof Presence;
		VoiceState: typeof VoiceState;
		Role: typeof Role;
		User: typeof User;
	}

	interface FetchMemberOptions {
		user: UserResolvable;
		cache?: boolean;
	}

	interface FetchMembersOptions {
		query?: string;
		limit?: number;
	}

	interface FileOptions {
		attachment: BufferResolvable | Stream;
		name?: string;
	}

	interface GroupActivity {
		partyID: string;
		type: number;
	}

	type GuildAuditLogsAction = keyof GuildAuditLogsActions;

	interface GuildAuditLogsActions {
		ALL?: null;
		GUILD_UPDATE?: number;
		CHANNEL_CREATE?: number;
		CHANNEL_UPDATE?: number;
		CHANNEL_DELETE?: number;
		CHANNEL_OVERWRITE_CREATE?: number;
		CHANNEL_OVERWRITE_UPDATE?: number;
		CHANNEL_OVERWRITE_DELETE?: number;
		MEMBER_KICK?: number;
		MEMBER_PRUNE?: number;
		MEMBER_BAN_ADD?: number;
		MEMBER_BAN_REMOVE?: number;
		MEMBER_UPDATE?: number;
		MEMBER_ROLE_UPDATE?: number;
		ROLE_CREATE?: number;
		ROLE_UPDATE?: number;
		ROLE_DELETE?: number;
		INVITE_CREATE?: number;
		INVITE_UPDATE?: number;
		INVITE_DELETE?: number;
		WEBHOOK_CREATE?: number;
		WEBHOOK_UPDATE?: number;
		WEBHOOK_DELETE?: number;
		EMOJI_CREATE?: number;
		EMOJI_UPDATE?: number;
		EMOJI_DELETE?: number;
		MESSAGE_DELETE?: number;
	}

	type GuildAuditLogsActionType = 'CREATE'
		| 'DELETE'
		| 'UPDATE'
		| 'ALL';

	interface GuildAuditLogsFetchOptions {
		before?: Snowflake | GuildAuditLogsEntry;
		limit?: number;
		user?: UserResolvable;
		type?: string | number;
	}

	type GuildAuditLogsTarget = keyof GuildAuditLogsTargets;

	interface GuildAuditLogsTargets {
		ALL?: string;
		GUILD?: string;
		CHANNEL?: string;
		USER?: string;
		ROLE?: string;
		INVITE?: string;
		WEBHOOK?: string;
		EMOJI?: string;
		MESSAGE?: string;
	}

	type GuildChannelResolvable = Snowflake | GuildChannel;

	interface GuildCreateChannelOptions {
		permissionOverwrites?: OverwriteResolvable[] | Collection<Snowflake, OverwriteResolvable>;
		topic?: string;
		type?: 'text' | 'voice' | 'category';
		nsfw?: boolean;
		parent?: ChannelResolvable;
		bitrate?: number;
		userLimit?: number;
		rateLimitPerUser?: number;
		position?: number;
		reason?: string;
	}

	interface GuildChannelCloneOptions extends GuildCreateChannelOptions {
		name?: string;
	}

	interface GuildEmojiCreateOptions {
		roles?: Collection<Snowflake, Role> | RoleResolvable[];
		reason?: string;
	}

	interface GuildEditData {
		name?: string;
		region?: string;
		verificationLevel?: number;
		explicitContentFilter?: number;
		defaultMessageNotifications?: DefaultMessageNotifications | number;
		afkChannel?: ChannelResolvable;
		systemChannel?: ChannelResolvable;
		afkTimeout?: number;
		icon?: Base64Resolvable;
		owner?: GuildMemberResolvable;
		splash?: Base64Resolvable;
	}

	interface GuildEmbedData {
		enabled: boolean;
		channel: GuildChannelResolvable | null;
	}

	type GuildFeatures = 'INVITE_SPLASH'
		| 'MORE_EMOJI'
		| 'VERIFIED'
		| 'VIP_REGIONS'
		| 'VANITY_URL';

	interface GuildMemberEditData {
		nick?: string;
		roles?: Collection<Snowflake, Role> | RoleResolvable[];
		mute?: boolean;
		deaf?: boolean;
		channel?: ChannelResolvable;
	}

	type GuildMemberResolvable = GuildMember | UserResolvable;

	type GuildResolvable = Guild | Snowflake;

	interface GuildPruneMembersOptions {
		count?: boolean;
		days?: number;
		dry?: boolean;
		reason?: string;
	}

	interface HTTPOptions {
		version?: number;
		host?: string;
		cdn?: string;
		invite?: string;
	}

	type ImageExt = 'webp'
		| 'png'
		| 'jpg'
		| 'gif';

	type ImageSize = 16
		| 32
		| 64
		| 128
		| 256
		| 512
		| 1024
		| 2048;

	interface IntegrationData {
		id: string;
		type: string;
	}

	interface IntegrationEditData {
		expireBehavior?: number;
		expireGracePeriod?: number;
	}

	interface IntegrationAccount {
		id: string;
		name: string;
	}

	interface InviteOptions {
		temporary?: boolean;
		maxAge?: number;
		maxUses?: number;
		unique?: boolean;
		reason?: string;
	}

	type InviteResolvable = string;

	interface MessageCollectorOptions extends CollectorOptions {
		max?: number;
		maxProcessed?: number;
	}

	type MessageAdditions = MessageEmbed | MessageAttachment | (MessageEmbed | MessageAttachment)[];

	interface MessageEditOptions {
		content?: string;
		embed?: MessageEmbedOptions | null;
		code?: string | boolean;
	}

	interface MessageEmbedOptions {
		title?: string;
		description?: string;
		url?: string;
		timestamp?: Date | number;
		color?: ColorResolvable;
		fields?: { name: string; value: string; inline?: boolean; }[];
		files?: (MessageAttachment | string | FileOptions)[];
		author?: { name?: string; url?: string; icon_url?: string; iconURL?: string; };
		thumbnail?: { url?: string; height?: number; width?: number; };
		image?: { url?: string; proxy_url?: string; proxyURL?: string; height?: number; width?: number; };
		video?: { url?: string; height?: number; width?: number; };
		footer?: { text?: string; icon_url?: string; iconURL?: string; };
	}

	interface MessageOptions {
		tts?: boolean;
		nonce?: string;
		content?: string;
		embed?: MessageEmbed | MessageEmbedOptions;
		disableEveryone?: boolean;
		files?: (FileOptions | BufferResolvable | Stream | MessageAttachment)[];
		code?: string | boolean;
		split?: boolean | SplitOptions;
		reply?: UserResolvable;
	}

	type MessageReactionResolvable = MessageReaction | Snowflake;

	type MessageResolvable = Message | Snowflake;

	type MessageTarget = TextChannel | DMChannel | User | GuildMember | Webhook | WebhookClient;

	type MessageType = 'DEFAULT'
		| 'RECIPIENT_ADD'
		| 'RECIPIENT_REMOVE'
		| 'CALL'
		| 'CHANNEL_NAME_CHANGE'
		| 'CHANNEL_ICON_CHANGE'
		| 'PINS_ADD'
		| 'GUILD_MEMBER_JOIN';

	interface OverwriteData {
		allow?: PermissionResolvable;
		deny?: PermissionResolvable;
		id: GuildMemberResolvable | RoleResolvable;
		type?: OverwriteType;
	}

	type OverwriteResolvable = PermissionOverwrites | OverwriteData;

	type OverwriteType = 'member' | 'role';

	interface PermissionFlags extends Record<PermissionString, number> { }

	interface PermissionObject extends Record<PermissionString, boolean> { }

	interface PermissionOverwriteOption extends Partial<Record<PermissionString, boolean | null>> { }

	type PermissionString = 'CREATE_INSTANT_INVITE'
		| 'KICK_MEMBERS'
		| 'BAN_MEMBERS'
		| 'ADMINISTRATOR'
		| 'MANAGE_CHANNELS'
		| 'MANAGE_GUILD'
		| 'ADD_REACTIONS'
		| 'VIEW_AUDIT_LOG'
		| 'PRIORITY_SPEAKER'
		| 'VIEW_CHANNEL'
		| 'SEND_MESSAGES'
		| 'SEND_TTS_MESSAGES'
		| 'MANAGE_MESSAGES'
		| 'EMBED_LINKS'
		| 'ATTACH_FILES'
		| 'READ_MESSAGE_HISTORY'
		| 'MENTION_EVERYONE'
		| 'USE_EXTERNAL_EMOJIS'
		| 'CONNECT'
		| 'SPEAK'
		| 'MUTE_MEMBERS'
		| 'DEAFEN_MEMBERS'
		| 'MOVE_MEMBERS'
		| 'USE_VAD'
		| 'CHANGE_NICKNAME'
		| 'MANAGE_NICKNAMES'
		| 'MANAGE_ROLES'
		| 'MANAGE_WEBHOOKS'
		| 'MANAGE_EMOJIS';

	interface RecursiveArray<T> extends Array<T | RecursiveArray<T>> { }

	type PermissionResolvable = BitFieldResolvable<PermissionString>;

	interface PermissionOverwriteOptions {
		allow: PermissionResolvable;
		deny: PermissionResolvable;
		id: UserResolvable | RoleResolvable;
	}

	interface PresenceData {
		status?: PresenceStatusData;
		afk?: boolean;
		activity?: {
			name?: string;
			type?: ActivityType | number;
			url?: string;
		};
		shardID?: number | number[];
	}

	type PresenceResolvable = Presence | UserResolvable | Snowflake;

	type ClientPresenceStatus = 'online' | 'idle' | 'dnd';

	interface ClientPresenceStatusData {
		web?: ClientPresenceStatus;
		mobile?: ClientPresenceStatus;
		desktop?: ClientPresenceStatus;
	}

	type PartialTypes = 'USER'
		| 'CHANNEL'
		| 'GUILD_MEMBER'
		| 'MESSAGE';

	type PresenceStatus = ClientPresenceStatus | 'offline';

	type PresenceStatusData = ClientPresenceStatus | 'invisible';

	interface RateLimitData {
		timeout: number;
		limit: number;
		timeDifference: number;
		method: string;
		path: string;
		route: string;
	}

	interface RawOverwriteData {
		id: Snowflake;
		allow: number;
		deny: number;
		type: OverwriteType;
	}

	interface ReactionCollectorOptions extends CollectorOptions {
		max?: number;
		maxEmojis?: number;
		maxUsers?: number;
	}

	interface ResolvedOverwriteOptions {
		allow: Permissions;
		deny: Permissions;
	}

	interface RoleData {
		name?: string;
		color?: ColorResolvable;
		hoist?: boolean;
		position?: number;
		permissions?: PermissionResolvable;
		mentionable?: boolean;
	}

	type RoleResolvable = Role | string;

	type ShardingManagerMode = 'process' | 'worker';

	type Snowflake = string;

	interface SplitOptions {
		maxLength?: number;
		char?: string;
		prepend?: string;
		append?: string;
	}

	type Status = number;

	interface StreamOptions {
		type?: StreamType;
		seek?: number;
		volume?: number;
		passes?: number;
		plp?: number;
		fec?: boolean;
		bitrate?: number | 'auto';
		highWaterMark?: number;
	}

	type SpeakingString = 'SPEAKING' | 'SOUNDSHARE';

	type StreamType = 'unknown' | 'converted' | 'opus' | 'ogg/opus' | 'webm/opus';

	type StringResolvable = string | string[] | any;

	type UserResolvable = User | Snowflake | Message | GuildMember;

	type VoiceStatus = number;

	interface WebhookEditData {
		name?: string;
		avatar?: BufferResolvable;
		channel?: ChannelResolvable;
		reason?: string;
	}

	interface WebhookMessageOptions {
		username?: string;
		avatarURL?: string;
		tts?: boolean;
		nonce?: string;
		embeds?: (MessageEmbed | object)[];
		disableEveryone?: boolean;
		files?: (FileOptions | BufferResolvable | Stream | MessageAttachment)[];
		code?: string | boolean;
		split?: boolean | SplitOptions;
	}

	interface WebSocketOptions {
		large_threshold?: number;
		compress?: boolean;
	}

	type WSEventType = 'READY'
		| 'RESUMED'
		| 'GUILD_CREATE'
		| 'GUILD_DELETE'
		| 'GUILD_UPDATE'
		| 'GUILD_MEMBER_ADD'
		| 'GUILD_MEMBER_REMOVE'
		| 'GUILD_MEMBER_UPDATE'
		| 'GUILD_MEMBERS_CHUNK'
		| 'GUILD_ROLE_CREATE'
		| 'GUILD_ROLE_DELETE'
		| 'GUILD_ROLE_UPDATE'
		| 'GUILD_BAN_ADD'
		| 'GUILD_BAN_REMOVE'
		| 'GUILD_EMOJIS_UPDATE'
		| 'GUILD_INTEGRATIONS_UPDATE'
		| 'CHANNEL_CREATE'
		| 'CHANNEL_DELETE'
		| 'CHANNEL_UPDATE'
		| 'CHANNEL_PINS_UPDATE'
		| 'MESSAGE_CREATE'
		| 'MESSAGE_DELETE'
		| 'MESSAGE_UPDATE'
		| 'MESSAGE_DELETE_BULK'
		| 'MESSAGE_REACTION_ADD'
		| 'MESSAGE_REACTION_REMOVE'
		| 'MESSAGE_REACTION_REMOVE_ALL'
		| 'USER_UPDATE'
		| 'PRESENCE_UPDATE'
		| 'VOICE_STATE_UPDATE'
		| 'TYPING_START'
		| 'VOICE_STATE_UPDATE'
		| 'VOICE_SERVER_UPDATE'
		| 'WEBHOOKS_UPDATE';

	type MessageEvent = { data: WebSocket.Data; type: string; target: WebSocket; };
	type CloseEvent = { wasClean: boolean; code: number; reason: string; target: WebSocket; };
	type ErrorEvent = { error: any, message: string, type: string, target: WebSocket; };

//#endregion
}<|MERGE_RESOLUTION|>--- conflicted
+++ resolved
@@ -1164,12 +1164,9 @@
 		private authentication: object;
 		private sockets: object;
 		private ssrcMap: Map<number, boolean>;
-<<<<<<< HEAD
 		private selfDeaf: boolean;
 		private selfMute: boolean;
-=======
 		private _speaking: Map<Snowflake, Readonly<Speaking>>;
->>>>>>> de79bba9
 		private _disconnect(): void;
 		private authenticate(): void;
 		private authenticateFailed(reason: string): void;
