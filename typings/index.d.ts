import {
  blockQuote,
  bold,
  channelMention,
  codeBlock,
  formatEmoji,
  hideLinkEmbed,
  hyperlink,
  inlineCode,
  italic,
  memberNicknameMention,
  quote,
  roleMention,
  spoiler,
  strikethrough,
  time,
  TimestampStyles,
  TimestampStylesString,
  underscore,
  userMention,
} from '@discordjs/builders';
import { Collection } from '@discordjs/collection';
import {
  APIActionRowComponent,
  APIApplicationCommand,
  APIApplicationCommandInteractionData,
  APIApplicationCommandOption,
  APIApplicationCommandPermission,
  APIAuditLogChange,
  APIEmbed,
  APIEmoji,
  APIInteractionDataResolvedChannel,
  APIInteractionDataResolvedGuildMember,
  APIInteractionGuildMember,
  APIMessage,
  APIMessageComponent,
  APIOverwrite,
  APIPartialChannel,
  APIPartialEmoji,
  APIPartialGuild,
  APIRole,
  APITemplateSerializedSourceGuild,
  APIUser,
  GatewayVoiceServerUpdateDispatchData,
  GatewayVoiceStateUpdateDispatchData,
  RESTPostAPIApplicationCommandsJSONBody,
  Snowflake,
} from 'discord-api-types/v9';
import { ChildProcess } from 'node:child_process';
import { EventEmitter } from 'node:events';
import { AgentOptions } from 'node:https';
import { Response } from 'node-fetch';
import { Stream } from 'node:stream';
import { MessagePort, Worker } from 'node:worker_threads';
import * as WebSocket from 'ws';
import {
  ActivityTypes,
  ApplicationCommandOptionTypes,
  ApplicationCommandPermissionTypes,
  ApplicationCommandTypes,
  ChannelTypes,
  DefaultMessageNotificationLevels,
  ExplicitContentFilterLevels,
  InteractionResponseTypes,
  InteractionTypes,
  InviteTargetType,
  MembershipStates,
  MessageButtonStyles,
  MessageComponentTypes,
  MessageTypes,
  MFALevels,
  NSFWLevels,
  OverwriteTypes,
  PremiumTiers,
  PrivacyLevels,
  StickerFormatTypes,
  StickerTypes,
  VerificationLevels,
  WebhookTypes,
} from './enums';
import {
  RawActivityData,
  RawAnonymousGuildData,
  RawApplicationCommandData,
  RawApplicationData,
  RawBaseGuildData,
  RawChannelData,
  RawClientApplicationData,
  RawDMChannelData,
  RawEmojiData,
  RawGuildAuditLogData,
  RawGuildAuditLogEntryData,
  RawGuildBanData,
  RawGuildChannelData,
  RawGuildData,
  RawGuildEmojiData,
  RawGuildMemberData,
  RawGuildPreviewData,
  RawGuildTemplateData,
  RawIntegrationApplicationData,
  RawIntegrationData,
  RawInteractionData,
  RawInviteData,
  RawInviteGuildData,
  RawInviteStageInstance,
  RawMessageAttachmentData,
  RawMessageButtonInteractionData,
  RawMessageComponentInteractionData,
  RawMessageData,
  RawMessagePayloadData,
  RawMessageReactionData,
  RawMessageSelectMenuInteractionData,
  RawOAuth2GuildData,
  RawPartialGroupDMChannelData,
  RawPartialMessageData,
  RawPermissionOverwriteData,
  RawPresenceData,
  RawReactionEmojiData,
  RawRichPresenceAssets,
  RawRoleData,
  RawStageInstanceData,
  RawStickerData,
  RawStickerPackData,
  RawTeamData,
  RawTeamMemberData,
  RawThreadChannelData,
  RawThreadMemberData,
  RawTypingData,
  RawUserData,
  RawVoiceRegionData,
  RawVoiceStateData,
  RawWebhookData,
  RawWelcomeChannelData,
  RawWelcomeScreenData,
  RawWidgetData,
  RawWidgetMemberData,
} from './rawDataTypes';

//#region Classes

export class Activity {
  private constructor(presence: Presence, data?: RawActivityData);
  public applicationId: Snowflake | null;
  public assets: RichPresenceAssets | null;
  public buttons: string[];
  public readonly createdAt: Date;
  public createdTimestamp: number;
  public details: string | null;
  public emoji: Emoji | null;
  public flags: Readonly<ActivityFlags>;
  public id: string;
  public name: string;
  public party: {
    id: string | null;
    size: [number, number];
  } | null;
  public platform: ActivityPlatform | null;
  public sessionId: string | null;
  public state: string | null;
  public syncId: string | null;
  public timestamps: {
    start: Date | null;
    end: Date | null;
  } | null;
  public type: ActivityType;
  public url: string | null;
  public equals(activity: Activity): boolean;
}

export class ActivityFlags extends BitField<ActivityFlagsString> {
  public static FLAGS: Record<ActivityFlagsString, number>;
  public static resolve(bit?: BitFieldResolvable<ActivityFlagsString, number>): number;
}

export abstract class AnonymousGuild extends BaseGuild {
  protected constructor(client: Client, data: RawAnonymousGuildData, immediatePatch?: boolean);
  public banner: string | null;
  public description: string | null;
  public nsfwLevel: NSFWLevel;
  public splash: string | null;
  public vanityURLCode: string | null;
  public verificationLevel: VerificationLevel;
  public bannerURL(options?: StaticImageURLOptions): string | null;
  public splashURL(options?: StaticImageURLOptions): string | null;
}

export abstract class Application extends Base {
  protected constructor(client: Client, data: RawApplicationData);
  public readonly createdAt: Date;
  public readonly createdTimestamp: number;
  public description: string | null;
  public icon: string | null;
  public id: Snowflake;
  public name: string | null;
  public coverURL(options?: StaticImageURLOptions): string | null;
  public fetchAssets(): Promise<ApplicationAsset[]>;
  public iconURL(options?: StaticImageURLOptions): string | null;
  public toJSON(): unknown;
  public toString(): string | null;
}

export class ApplicationCommand<PermissionsFetchType = {}> extends Base {
  private constructor(client: Client, data: RawApplicationCommandData, guild?: Guild, guildId?: Snowflake);
  public applicationId: Snowflake;
  public readonly createdAt: Date;
  public readonly createdTimestamp: number;
  public defaultPermission: boolean;
  public description: string;
  public guild: Guild | null;
  public guildId: Snowflake | null;
  public readonly manager: ApplicationCommandManager;
  public id: Snowflake;
  public name: string;
  public options: ApplicationCommandOption[];
  public permissions: ApplicationCommandPermissionsManager<
    PermissionsFetchType,
    PermissionsFetchType,
    PermissionsFetchType,
    Guild | null,
    Snowflake
  >;
  public type: ApplicationCommandType;
  public version: Snowflake;
  public delete(): Promise<ApplicationCommand<PermissionsFetchType>>;
  public edit(data: ApplicationCommandData): Promise<ApplicationCommand<PermissionsFetchType>>;
  public equals(
    command: ApplicationCommand | ApplicationCommandData | RawApplicationCommandData,
    enforceOptionorder?: boolean,
  ): boolean;
  public static optionsEqual(
    existing: ApplicationCommandOption[],
    options: ApplicationCommandOption[] | ApplicationCommandOptionData[] | APIApplicationCommandOption[],
    enforceOptionorder?: boolean,
  ): boolean;
  private static _optionEquals(
    existing: ApplicationCommandOption,
    options: ApplicationCommandOption | ApplicationCommandOptionData | APIApplicationCommandOption,
    enforceOptionorder?: boolean,
  ): boolean;
  private static transformOption(option: ApplicationCommandOptionData, received?: boolean): unknown;
  private static transformCommand(command: ApplicationCommandData): RESTPostAPIApplicationCommandsJSONBody;
  private static isAPICommandData(command: object): command is RESTPostAPIApplicationCommandsJSONBody;
}

export type ApplicationResolvable = Application | Activity | Snowflake;

export class ApplicationFlags extends BitField<ApplicationFlagsString> {
  public static FLAGS: Record<ApplicationFlagsString, number>;
  public static resolve(bit?: BitFieldResolvable<ApplicationFlagsString, number>): number;
}

export abstract class Base {
  public constructor(client: Client);
  public readonly client: Client;
  public toJSON(...props: Record<string, boolean | string>[]): unknown;
  public valueOf(): string;
}

export class BaseClient extends EventEmitter {
  public constructor(options?: ClientOptions | WebhookClientOptions);
  private readonly api: unknown;
  private rest: unknown;
  private decrementMaxListeners(): void;
  private incrementMaxListeners(): void;

  public options: ClientOptions | WebhookClientOptions;
  public destroy(): void;
  public toJSON(...props: Record<string, boolean | string>[]): unknown;
}

export type GuildCacheMessage<Cached extends CacheType> = CacheTypeReducer<
  Cached,
  Message<true>,
  APIMessage,
  Message | APIMessage,
  Message | APIMessage
>;

export abstract class BaseCommandInteraction<Cached extends CacheType = CacheType> extends Interaction<Cached> {
  public options: CommandInteractionOptionResolver<Cached>;
  public readonly command: ApplicationCommand | ApplicationCommand<{ guild: GuildResolvable }> | null;
  public readonly channel: TextBasedChannels | null;
  public channelId: Snowflake;
  public commandId: Snowflake;
  public commandName: string;
  public deferred: boolean;
  public ephemeral: boolean | null;
  public replied: boolean;
  public webhook: InteractionWebhook;
  public inGuild(): this is BaseCommandInteraction<'present'> & this;
  public inCachedGuild(): this is BaseCommandInteraction<'cached'> & this;
  public inRawGuild(): this is BaseCommandInteraction<'raw'> & this;
  public deferReply(options: InteractionDeferReplyOptions & { fetchReply: true }): Promise<GuildCacheMessage<Cached>>;
  public deferReply(options?: InteractionDeferReplyOptions): Promise<void>;
  public deleteReply(): Promise<void>;
  public editReply(options: string | MessagePayload | WebhookEditMessageOptions): Promise<GuildCacheMessage<Cached>>;
  public fetchReply(): Promise<GuildCacheMessage<Cached>>;
  public followUp(options: string | MessagePayload | InteractionReplyOptions): Promise<GuildCacheMessage<Cached>>;
  public reply(options: InteractionReplyOptions & { fetchReply: true }): Promise<GuildCacheMessage<Cached>>;
  public reply(options: string | MessagePayload | InteractionReplyOptions): Promise<void>;
  private transformOption(
    option: APIApplicationCommandOption,
    resolved: APIApplicationCommandInteractionData['resolved'],
  ): CommandInteractionOption<Cached>;
  private transformResolved(
    resolved: APIApplicationCommandInteractionData['resolved'],
  ): CommandInteractionResolvedData<Cached>;
}

export abstract class BaseGuild extends Base {
  protected constructor(client: Client, data: RawBaseGuildData);
  public readonly createdAt: Date;
  public readonly createdTimestamp: number;
  public features: GuildFeatures[];
  public icon: string | null;
  public id: Snowflake;
  public name: string;
  public readonly nameAcronym: string;
  public readonly partnered: boolean;
  public readonly verified: boolean;
  public fetch(): Promise<Guild>;
  public iconURL(options?: ImageURLOptions): string | null;
  public toString(): string;
}

export class BaseGuildEmoji extends Emoji {
  protected constructor(client: Client, data: RawGuildEmojiData, guild: Guild | GuildPreview);
  public available: boolean | null;
  public readonly createdAt: Date;
  public readonly createdTimestamp: number;
  public guild: Guild | GuildPreview;
  public id: Snowflake;
  public managed: boolean | null;
  public requiresColons: boolean | null;
}

export class BaseGuildTextChannel extends TextBasedChannel(GuildChannel) {
  protected constructor(guild: Guild, data?: RawGuildChannelData, client?: Client, immediatePatch?: boolean);
  public defaultAutoArchiveDuration?: ThreadAutoArchiveDuration;
  public messages: MessageManager;
  public nsfw: boolean;
  public threads: ThreadManager<AllowedThreadTypeForTextChannel | AllowedThreadTypeForNewsChannel>;
  public topic: string | null;
  public createInvite(options?: CreateInviteOptions): Promise<Invite>;
  public createWebhook(name: string, options?: ChannelWebhookCreateOptions): Promise<Webhook>;
  public fetchInvites(cache?: boolean): Promise<Collection<string, Invite>>;
  public setDefaultAutoArchiveDuration(
    defaultAutoArchiveDuration: ThreadAutoArchiveDuration,
    reason?: string,
  ): Promise<this>;
  public setNSFW(nsfw?: boolean, reason?: string): Promise<this>;
  public setTopic(topic: string | null, reason?: string): Promise<this>;
  public setType(type: Pick<typeof ChannelTypes, 'GUILD_TEXT'>, reason?: string): Promise<TextChannel>;
  public setType(type: Pick<typeof ChannelTypes, 'GUILD_NEWS'>, reason?: string): Promise<NewsChannel>;
  public fetchWebhooks(): Promise<Collection<Snowflake, Webhook>>;
}

export class BaseGuildVoiceChannel extends GuildChannel {
  protected constructor(guild: Guild, data?: RawGuildChannelData);
  public readonly members: Collection<Snowflake, GuildMember>;
  public readonly full: boolean;
  public readonly joinable: boolean;
  public rtcRegion: string | null;
  public bitrate: number;
  public userLimit: number;
  public createInvite(options?: CreateInviteOptions): Promise<Invite>;
  public setRTCRegion(region: string | null): Promise<this>;
  public fetchInvites(cache?: boolean): Promise<Collection<string, Invite>>;
}

export class BaseMessageComponent {
  protected constructor(data?: BaseMessageComponent | BaseMessageComponentOptions);
  public type: MessageComponentType | null;
  private static create(data: MessageComponentOptions, client?: Client | WebhookClient): MessageComponent | undefined;
  private static resolveType(type: MessageComponentTypeResolvable): MessageComponentType;
}

export class BitField<S extends string, N extends number | bigint = number> {
  public constructor(bits?: BitFieldResolvable<S, N>);
  public bitfield: N;
  public add(...bits: BitFieldResolvable<S, N>[]): BitField<S, N>;
  public any(bit: BitFieldResolvable<S, N>): boolean;
  public equals(bit: BitFieldResolvable<S, N>): boolean;
  public freeze(): Readonly<BitField<S, N>>;
  public has(bit: BitFieldResolvable<S, N>): boolean;
  public missing(bits: BitFieldResolvable<S, N>, ...hasParams: readonly unknown[]): S[];
  public remove(...bits: BitFieldResolvable<S, N>[]): BitField<S, N>;
  public serialize(...hasParams: readonly unknown[]): Record<S, boolean>;
  public toArray(...hasParams: readonly unknown[]): S[];
  public toJSON(): N extends number ? number : string;
  public valueOf(): N;
  public [Symbol.iterator](): IterableIterator<S>;
  public static FLAGS: Record<string, number | bigint>;
  public static resolve(bit?: BitFieldResolvable<string, number | bigint>): number | bigint;
}

export class ButtonInteraction<Cached extends CacheType = CacheType> extends MessageComponentInteraction<Cached> {
  private constructor(client: Client, data: RawMessageButtonInteractionData);
  public componentType: 'BUTTON';
}

export class CategoryChannel extends GuildChannel {
  public readonly children: Collection<Snowflake, GuildChannel>;
  public type: 'GUILD_CATEGORY';
  public createChannel(
    name: string,
    options: CategoryCreateChannelOptions & { type: 'GUILD_VOICE' },
  ): Promise<VoiceChannel>;
  public createChannel(
    name: string,
    options?: CategoryCreateChannelOptions & { type?: 'GUILD_TEXT' },
  ): Promise<TextChannel>;
  public createChannel(
    name: string,
    options: CategoryCreateChannelOptions & { type: 'GUILD_NEWS' },
  ): Promise<NewsChannel>;
  public createChannel(
    name: string,
    options: CategoryCreateChannelOptions & { type: 'GUILD_STORE' },
  ): Promise<StoreChannel>;
  public createChannel(
    name: string,
    options: CategoryCreateChannelOptions & { type: 'GUILD_STAGE_VOICE' },
  ): Promise<StageChannel>;
  public createChannel(
    name: string,
    options: CategoryCreateChannelOptions,
  ): Promise<TextChannel | VoiceChannel | NewsChannel | StoreChannel | StageChannel>;
}

export type CategoryChannelResolvable = Snowflake | CategoryChannel;

export abstract class Channel extends Base {
  public constructor(client: Client, data?: RawChannelData, immediatePatch?: boolean);
  public readonly createdAt: Date;
  public readonly createdTimestamp: number;
  public deleted: boolean;
  public id: Snowflake;
  public readonly partial: false;
  public type: keyof typeof ChannelTypes;
  public delete(): Promise<Channel>;
  public fetch(force?: boolean): Promise<Channel>;
  public isText(): this is TextBasedChannels;
  public isVoice(): this is BaseGuildVoiceChannel;
  public isThread(): this is ThreadChannel;
  public toString(): ChannelMention;
}

export type If<T extends boolean, A, B = null> = T extends true ? A : T extends false ? B : A | B;

export class Client<Ready extends boolean = boolean> extends BaseClient {
  public constructor(options: ClientOptions);
  private actions: unknown;
  private presence: ClientPresence;
  private _eval(script: string): unknown;
  private _validateOptions(options: ClientOptions): void;

  public application: If<Ready, ClientApplication>;
  public channels: ChannelManager;
  public readonly emojis: BaseGuildEmojiManager;
  public guilds: GuildManager;
  public options: ClientOptions;
  public readyAt: If<Ready, Date>;
  public readonly readyTimestamp: If<Ready, number>;
  public shard: ShardClientUtil | null;
  public token: If<Ready, string, string | null>;
  public uptime: If<Ready, number>;
  public user: If<Ready, ClientUser>;
  public users: UserManager;
  public voice: ClientVoiceManager;
  public ws: WebSocketManager;
  public destroy(): void;
  public fetchGuildPreview(guild: GuildResolvable): Promise<GuildPreview>;
  public fetchInvite(invite: InviteResolvable): Promise<Invite>;
  public fetchGuildTemplate(template: GuildTemplateResolvable): Promise<GuildTemplate>;
  public fetchVoiceRegions(): Promise<Collection<string, VoiceRegion>>;
  public fetchSticker(id: Snowflake): Promise<Sticker>;
  public fetchPremiumStickerPacks(): Promise<Collection<Snowflake, StickerPack>>;
  public fetchWebhook(id: Snowflake, token?: string): Promise<Webhook>;
  public fetchGuildWidget(guild: GuildResolvable): Promise<Widget>;
  public generateInvite(options?: InviteGenerationOptions): string;
  public login(token?: string): Promise<string>;
  public isReady(): this is Client<true>;
  public sweepMessages(lifetime?: number): number;
  public toJSON(): unknown;

  public on<K extends keyof ClientEvents>(event: K, listener: (...args: ClientEvents[K]) => Awaitable<void>): this;
  public on<S extends string | symbol>(
    event: Exclude<S, keyof ClientEvents>,
    listener: (...args: any[]) => Awaitable<void>,
  ): this;

  public once<K extends keyof ClientEvents>(event: K, listener: (...args: ClientEvents[K]) => Awaitable<void>): this;
  public once<S extends string | symbol>(
    event: Exclude<S, keyof ClientEvents>,
    listener: (...args: any[]) => Awaitable<void>,
  ): this;

  public emit<K extends keyof ClientEvents>(event: K, ...args: ClientEvents[K]): boolean;
  public emit<S extends string | symbol>(event: Exclude<S, keyof ClientEvents>, ...args: unknown[]): boolean;

  public off<K extends keyof ClientEvents>(event: K, listener: (...args: ClientEvents[K]) => Awaitable<void>): this;
  public off<S extends string | symbol>(
    event: Exclude<S, keyof ClientEvents>,
    listener: (...args: any[]) => Awaitable<void>,
  ): this;

  public removeAllListeners<K extends keyof ClientEvents>(event?: K): this;
  public removeAllListeners<S extends string | symbol>(event?: Exclude<S, keyof ClientEvents>): this;
}

export class ClientApplication extends Application {
  private constructor(client: Client, data: RawClientApplicationData);
  public botPublic: boolean | null;
  public botRequireCodeGrant: boolean | null;
  public commands: ApplicationCommandManager;
  public cover: string | null;
  public flags: Readonly<ApplicationFlags>;
  public owner: User | Team | null;
  public readonly partial: boolean;
  public rpcOrigins: string[];
  public fetch(): Promise<ClientApplication>;
}

export class ClientPresence extends Presence {
  private constructor(client: Client, data: RawPresenceData);
  private _parse(data: PresenceData): RawPresenceData;

  public set(presence: PresenceData): ClientPresence;
}

export class ClientUser extends User {
  public mfaEnabled: boolean;
  public readonly presence: ClientPresence;
  public verified: boolean;
  public edit(data: ClientUserEditData): Promise<this>;
  public setActivity(options?: ActivityOptions): ClientPresence;
  public setActivity(name: string, options?: ActivityOptions): ClientPresence;
  public setAFK(afk?: boolean, shardId?: number | number[]): ClientPresence;
  public setAvatar(avatar: BufferResolvable | Base64Resolvable | null): Promise<this>;
  public setPresence(data: PresenceData): ClientPresence;
  public setStatus(status: PresenceStatusData, shardId?: number | number[]): ClientPresence;
  public setUsername(username: string): Promise<this>;
}

export class Options extends null {
  private constructor();
  public static defaultMakeCacheSettings: CacheWithLimitsOptions;
  public static createDefault(): ClientOptions;
  public static cacheWithLimits(settings?: CacheWithLimitsOptions): CacheFactory;
  public static cacheEverything(): CacheFactory;
}

export class ClientVoiceManager {
  private constructor(client: Client);
  public readonly client: Client;
  public adapters: Map<Snowflake, InternalDiscordGatewayAdapterLibraryMethods>;
}

export { Collection } from '@discordjs/collection';

export abstract class Collector<K, V, F extends unknown[] = []> extends EventEmitter {
  protected constructor(client: Client, options?: CollectorOptions<[V, ...F]>);
  private _timeout: NodeJS.Timeout | null;
  private _idletimeout: NodeJS.Timeout | null;

  public readonly client: Client;
  public collected: Collection<K, V>;
  public ended: boolean;
  public abstract readonly endReason: string | null;
  public filter: CollectorFilter<[V, ...F]>;
  public readonly next: Promise<V>;
  public options: CollectorOptions<[V, ...F]>;
  public checkEnd(): boolean;
  public handleCollect(...args: unknown[]): Promise<void>;
  public handleDispose(...args: unknown[]): Promise<void>;
  public stop(reason?: string): void;
  public resetTimer(options?: CollectorResetTimerOptions): void;
  public [Symbol.asyncIterator](): AsyncIterableIterator<V>;
  public toJSON(): unknown;

  protected listener: (...args: any[]) => void;
  public abstract collect(...args: unknown[]): K | null | Promise<K | null>;
  public abstract dispose(...args: unknown[]): K | null;

  public on(event: 'collect' | 'dispose', listener: (...args: [V, ...F]) => Awaitable<void>): this;
  public on(event: 'end', listener: (collected: Collection<K, V>, reason: string) => Awaitable<void>): this;

  public once(event: 'collect' | 'dispose', listener: (...args: [V, ...F]) => Awaitable<void>): this;
  public once(event: 'end', listener: (collected: Collection<K, V>, reason: string) => Awaitable<void>): this;
}

<<<<<<< HEAD
export type GuildCommandInteraction<Cached extends GuildCacheState> = InteractionResponses<Cached> &
  CommandInteraction<Cached>;

export class CommandInteraction<Cached extends GuildCacheState = GuildCacheState> extends BaseCommandInteraction {
  public options: CommandInteractionOptionResolver<CommandInteraction, Cached>;
  public inCachedGuild(): this is GuildCommandInteraction<'cached'> & this;
  public inRawGuild(): this is GuildCommandInteraction<'raw'> & this;
  public toString(): string;
}

export class AutocompleteInteraction extends Interaction {
  public readonly command: ApplicationCommand | ApplicationCommand<{ guild: GuildResolvable }> | null;
  public readonly channel: TextBasedChannels | null;
  public channelId: Snowflake;
  public commandId: Snowflake;
  public commandName: string;
  public responded: boolean;
  public options: CommandInteractionOptionResolver<AutocompleteInteraction>;
  private transformOption(option: APIApplicationCommandOption): CommandInteractionOption;
  public respond(options: ApplicationCommandOptionChoice[]): Promise<void>;
}

export class CommandInteractionOptionResolver<
  Type extends AutocompleteInteraction | ContextMenuInteraction | CommandInteraction,
  Cached extends GuildCacheState = GuildCacheState,
> {
=======
export class CommandInteraction<Cached extends CacheType = CacheType> extends BaseCommandInteraction<Cached> {
  public toString(): string;
}

export class CommandInteractionOptionResolver<Cached extends CacheType = CacheType> {
>>>>>>> fae4abf2
  private constructor(client: Client, options: CommandInteractionOption[], resolved: CommandInteractionResolvedData);
  public readonly client: Client;
  public readonly data: readonly CommandInteractionOption<Cached>[];
  public readonly resolved: Readonly<CommandInteractionResolvedData<Cached>>;
  private _group: string | null;
  private _hoistedOptions: CommandInteractionOption<Cached>[];
  private _subcommand: string | null;
  private _getTypedOption(
    name: string,
    type: ApplicationCommandOptionType,
    properties: (keyof ApplicationCommandOption)[],
    required: true,
  ): CommandInteractionOption<Cached>;
  private _getTypedOption(
    name: string,
    type: ApplicationCommandOptionType,
    properties: (keyof ApplicationCommandOption)[],
    required: boolean,
  ): CommandInteractionOption<Cached> | null;

  public get(name: string, required: true): CommandInteractionOption<Cached>;
  public get(name: string, required?: boolean): CommandInteractionOption<Cached> | null;

<<<<<<< HEAD
  public getSubcommand(
    required?: true,
  ): InteractionOptionResolverReturn<Type, CommandInteraction | AutocompleteInteraction, string>;
  public getSubcommand(
    required: boolean,
  ): InteractionOptionResolverReturn<Type, CommandInteraction | AutocompleteInteraction, string | null>;
  public getSubcommandGroup(
    required?: true,
  ): InteractionOptionResolverReturn<Type, CommandInteraction | AutocompleteInteraction, string>;
  public getSubcommandGroup(
    required: boolean,
  ): InteractionOptionResolverReturn<Type, CommandInteraction | AutocompleteInteraction, string | null>;
  public getBoolean(
    name: string,
    required: true,
  ): InteractionOptionResolverReturn<Type, CommandInteraction | AutocompleteInteraction, boolean>;
  public getBoolean(
    name: string,
    required?: boolean,
  ): InteractionOptionResolverReturn<Type, CommandInteraction | AutocompleteInteraction, boolean | null>;
  public getChannel(
    name: string,
    required: true,
  ): InteractionOptionResolverReturn<
    Type,
    CommandInteraction | AutocompleteInteraction,
    NonNullable<CommandInteractionOption['channel']>
  >;
  public getChannel(
    name: string,
    required?: boolean,
  ): InteractionOptionResolverReturn<
    Type,
    CommandInteraction | AutocompleteInteraction,
    NonNullable<CommandInteractionOption['channel']> | null
  >;
  public getString(
    name: string,
    required: true,
  ): InteractionOptionResolverReturn<Type, CommandInteraction | AutocompleteInteraction, string>;
  public getString(
    name: string,
    required?: boolean,
  ): InteractionOptionResolverReturn<Type, CommandInteraction | AutocompleteInteraction, string | null>;
  public getInteger(
    name: string,
    required: true,
  ): InteractionOptionResolverReturn<Type, CommandInteraction | AutocompleteInteraction, number>;
  public getInteger(
    name: string,
    required?: boolean,
  ): InteractionOptionResolverReturn<Type, CommandInteraction | AutocompleteInteraction, number | null>;
  public getNumber(
    name: string,
    required: true,
  ): InteractionOptionResolverReturn<Type, CommandInteraction | AutocompleteInteraction, number>;
  public getNumber(
    name: string,
    required?: boolean,
  ): InteractionOptionResolverReturn<Type, CommandInteraction | AutocompleteInteraction, number | null>;
  public getUser(name: string, required: true): NonNullable<CommandInteractionOption['user']>;
  public getUser(name: string, required?: boolean): NonNullable<CommandInteractionOption['user']> | null;
  public getMember(
    name: string,
    required: true,
  ): CacheTypeReducer<Cached, GuildMember, NonNullable<APIInteractionDataResolvedGuildMember>>;
  public getMember(
    name: string,
    required?: boolean,
  ): CacheTypeReducer<Cached, GuildMember, NonNullable<APIInteractionDataResolvedGuildMember>> | null;
  public getRole(
    name: string,
    required: true,
  ): InteractionOptionResolverReturn<
    Type,
    CommandInteraction | AutocompleteInteraction,
    NonNullable<CommandInteractionOption['role']>
  >;
  public getRole(
    name: string,
    required?: boolean,
  ): InteractionOptionResolverReturn<
    Type,
    CommandInteraction | AutocompleteInteraction,
    NonNullable<CommandInteractionOption['role']> | null
  >;
  public getMentionable(
    name: string,
    required: true,
  ): InteractionOptionResolverReturn<
    Type,
    CommandInteraction | AutocompleteInteraction,
    NonNullable<CommandInteractionOption['member' | 'role' | 'user']>
  >;
  public getMentionable(
    name: string,
    required?: boolean,
  ): InteractionOptionResolverReturn<
    Type,
    CommandInteraction | AutocompleteInteraction,
    NonNullable<CommandInteractionOption['member' | 'role' | 'user']> | null
  >;
  public getMessage(
    name: string,
    required: true,
  ): InteractionOptionResolverReturn<Type, ContextMenuInteraction, NonNullable<CommandInteractionOption['message']>>;
  public getMessage(
    name: string,
    required?: boolean,
  ): InteractionOptionResolverReturn<
    Type,
    ContextMenuInteraction,
    NonNullable<CommandInteractionOption['message']> | null
  >;
  public getFocused(
    getFull: true,
  ): InteractionOptionResolverReturn<Type, AutocompleteInteraction, ApplicationCommandOptionChoice>;
  public getFocused(getFull?: boolean): InteractionOptionResolverReturn<Type, AutocompleteInteraction, string | number>;
}

export type EachUnionToKeyOf<Union> = Union extends infer U ? keyof U : never;
export type InteractionOptionResolverReturn<T, AllowedInteraction, ReturnType> =
  keyof T extends EachUnionToKeyOf<AllowedInteraction> ? ReturnType : never;

export class ContextMenuInteraction extends BaseCommandInteraction {
  public options: CommandInteractionOptionResolver<ContextMenuInteraction>;
=======
  public getSubcommand(required?: true): string;
  public getSubcommand(required: boolean): string | null;
  public getSubcommandGroup(required?: true): string;
  public getSubcommandGroup(required: boolean): string | null;
  public getBoolean(name: string, required: true): boolean;
  public getBoolean(name: string, required?: boolean): boolean | null;
  public getChannel(name: string, required: true): NonNullable<CommandInteractionOption<Cached>['channel']>;
  public getChannel(name: string, required?: boolean): NonNullable<CommandInteractionOption<Cached>['channel']> | null;
  public getString(name: string, required: true): string;
  public getString(name: string, required?: boolean): string | null;
  public getInteger(name: string, required: true): number;
  public getInteger(name: string, required?: boolean): number | null;
  public getNumber(name: string, required: true): number;
  public getNumber(name: string, required?: boolean): number | null;
  public getUser(name: string, required: true): NonNullable<CommandInteractionOption<Cached>['user']>;
  public getUser(name: string, required?: boolean): NonNullable<CommandInteractionOption<Cached>['user']> | null;
  public getMember(name: string, required: true): NonNullable<CommandInteractionOption<Cached>['member']>;
  public getMember(name: string, required?: boolean): NonNullable<CommandInteractionOption<Cached>['member']> | null;
  public getRole(name: string, required: true): NonNullable<CommandInteractionOption<Cached>['role']>;
  public getRole(name: string, required?: boolean): NonNullable<CommandInteractionOption<Cached>['role']> | null;
  public getMentionable(
    name: string,
    required: true,
  ): NonNullable<CommandInteractionOption<Cached>['member' | 'role' | 'user']>;
  public getMentionable(
    name: string,
    required?: boolean,
  ): NonNullable<CommandInteractionOption<Cached>['member' | 'role' | 'user']> | null;
  public getMessage(name: string, required: true): NonNullable<CommandInteractionOption<Cached>['message']>;
  public getMessage(name: string, required?: boolean): NonNullable<CommandInteractionOption<Cached>['message']> | null;
}
export class ContextMenuInteraction<Cached extends CacheType = CacheType> extends BaseCommandInteraction<Cached> {
>>>>>>> fae4abf2
  public targetId: Snowflake;
  public targetType: Exclude<ApplicationCommandType, 'CHAT_INPUT'>;
  private resolveContextMenuOptions(data: APIApplicationCommandInteractionData): CommandInteractionOption<Cached>[];
}

export class DataResolver extends null {
  private constructor();
  public static resolveBase64(data: Base64Resolvable): string;
  public static resolveCode(data: string, regx: RegExp): string;
  public static resolveFile(resource: BufferResolvable | Stream): Promise<Buffer | Stream>;
  public static resolveFileAsBuffer(resource: BufferResolvable | Stream): Promise<Buffer>;
  public static resolveImage(resource: BufferResolvable | Base64Resolvable): Promise<string | null>;
  public static resolveInviteCode(data: InviteResolvable): string;
  public static resolveGuildTemplateCode(data: GuildTemplateResolvable): string;
}

export class DiscordAPIError extends Error {
  private constructor(error: unknown, status: number, request: unknown);
  private static flattenErrors(obj: unknown, key: string): string[];

  public code: number;
  public method: string;
  public path: string;
  public httpStatus: number;
  public requestData: HTTPErrorData;
}

export class DMChannel extends TextBasedChannel(Channel, ['bulkDelete']) {
  private constructor(client: Client, data?: RawDMChannelData);
  public messages: MessageManager;
  public recipient: User;
  public type: 'DM';
  public fetch(force?: boolean): Promise<this>;
}

export class Emoji extends Base {
  protected constructor(client: Client, emoji: RawEmojiData);
  public animated: boolean | null;
  public readonly createdAt: Date | null;
  public readonly createdTimestamp: number | null;
  public deleted: boolean;
  public id: Snowflake | null;
  public name: string | null;
  public readonly identifier: string;
  public readonly url: string | null;
  public toJSON(): unknown;
  public toString(): string;
}

export class Guild extends AnonymousGuild {
  private constructor(client: Client, data: RawGuildData);
  private _sortedRoles(): Collection<Snowflake, Role>;
  private _sortedChannels(channel: Channel): Collection<Snowflake, GuildChannel>;

  public readonly afkChannel: VoiceChannel | null;
  public afkChannelId: Snowflake | null;
  public afkTimeout: number;
  public applicationId: Snowflake | null;
  public approximateMemberCount: number | null;
  public approximatePresenceCount: number | null;
  public available: boolean;
  public bans: GuildBanManager;
  public channels: GuildChannelManager;
  public commands: GuildApplicationCommandManager;
  public defaultMessageNotifications: DefaultMessageNotificationLevel | number;
  public deleted: boolean;
  public discoverySplash: string | null;
  public emojis: GuildEmojiManager;
  public explicitContentFilter: ExplicitContentFilterLevel;
  public invites: GuildInviteManager;
  public readonly joinedAt: Date;
  public joinedTimestamp: number;
  public large: boolean;
  public maximumMembers: number | null;
  public maximumPresences: number | null;
  public readonly me: GuildMember | null;
  public memberCount: number;
  public members: GuildMemberManager;
  public mfaLevel: MFALevel;
  public ownerId: Snowflake;
  public preferredLocale: string;
  public premiumSubscriptionCount: number | null;
  public premiumTier: PremiumTier;
  public presences: PresenceManager;
  public readonly publicUpdatesChannel: TextChannel | null;
  public publicUpdatesChannelId: Snowflake | null;
  public roles: RoleManager;
  public readonly rulesChannel: TextChannel | null;
  public rulesChannelId: Snowflake | null;
  public readonly shard: WebSocketShard;
  public shardId: number;
  public stageInstances: StageInstanceManager;
  public stickers: GuildStickerManager;
  public readonly systemChannel: TextChannel | null;
  public systemChannelFlags: Readonly<SystemChannelFlags>;
  public systemChannelId: Snowflake | null;
  public vanityURLUses: number | null;
  public readonly voiceAdapterCreator: InternalDiscordGatewayAdapterCreator;
  public readonly voiceStates: VoiceStateManager;
  public readonly widgetChannel: TextChannel | null;
  public widgetChannelId: Snowflake | null;
  public widgetEnabled: boolean | null;
  public readonly maximumBitrate: number;
  public createTemplate(name: string, description?: string): Promise<GuildTemplate>;
  public delete(): Promise<Guild>;
  public discoverySplashURL(options?: StaticImageURLOptions): string | null;
  public edit(data: GuildEditData, reason?: string): Promise<Guild>;
  public editWelcomeScreen(data: WelcomeScreenEditData): Promise<WelcomeScreen>;
  public equals(guild: Guild): boolean;
  public fetchAuditLogs(options?: GuildAuditLogsFetchOptions): Promise<GuildAuditLogs>;
  public fetchIntegrations(): Promise<Collection<Snowflake | string, Integration>>;
  public fetchOwner(options?: BaseFetchOptions): Promise<GuildMember>;
  public fetchPreview(): Promise<GuildPreview>;
  public fetchTemplates(): Promise<Collection<GuildTemplate['code'], GuildTemplate>>;
  public fetchVanityData(): Promise<Vanity>;
  public fetchWebhooks(): Promise<Collection<Snowflake, Webhook>>;
  public fetchWelcomeScreen(): Promise<WelcomeScreen>;
  public fetchWidget(): Promise<Widget>;
  public fetchWidgetSettings(): Promise<GuildWidgetSettings>;
  public leave(): Promise<Guild>;
  public setAFKChannel(afkChannel: VoiceChannelResolvable | null, reason?: string): Promise<Guild>;
  public setAFKTimeout(afkTimeout: number, reason?: string): Promise<Guild>;
  public setBanner(banner: BufferResolvable | Base64Resolvable | null, reason?: string): Promise<Guild>;
  /** @deprecated Use {@link GuildChannelManager.setPositions} instead */
  public setChannelPositions(channelPositions: readonly ChannelPosition[]): Promise<Guild>;
  public setDefaultMessageNotifications(
    defaultMessageNotifications: DefaultMessageNotificationLevel | number,
    reason?: string,
  ): Promise<Guild>;
  public setDiscoverySplash(
    discoverySplash: BufferResolvable | Base64Resolvable | null,
    reason?: string,
  ): Promise<Guild>;
  public setExplicitContentFilter(
    explicitContentFilter: ExplicitContentFilterLevel | number,
    reason?: string,
  ): Promise<Guild>;
  public setIcon(icon: BufferResolvable | Base64Resolvable | null, reason?: string): Promise<Guild>;
  public setName(name: string, reason?: string): Promise<Guild>;
  public setOwner(owner: GuildMemberResolvable, reason?: string): Promise<Guild>;
  public setPreferredLocale(preferredLocale: string, reason?: string): Promise<Guild>;
  public setPublicUpdatesChannel(publicUpdatesChannel: TextChannelResolvable | null, reason?: string): Promise<Guild>;
  /** @deprecated Use {@link RoleManager.setPositions} instead */
  public setRolePositions(rolePositions: readonly RolePosition[]): Promise<Guild>;
  public setRulesChannel(rulesChannel: TextChannelResolvable | null, reason?: string): Promise<Guild>;
  public setSplash(splash: BufferResolvable | Base64Resolvable | null, reason?: string): Promise<Guild>;
  public setSystemChannel(systemChannel: TextChannelResolvable | null, reason?: string): Promise<Guild>;
  public setSystemChannelFlags(systemChannelFlags: SystemChannelFlagsResolvable, reason?: string): Promise<Guild>;
  public setVerificationLevel(verificationLevel: VerificationLevel | number, reason?: string): Promise<Guild>;
  public setWidgetSettings(settings: GuildWidgetSettingsData, reason?: string): Promise<Guild>;
  public toJSON(): unknown;
}

export class GuildAuditLogs {
  private constructor(guild: Guild, data: RawGuildAuditLogData);
  private webhooks: Collection<Snowflake, Webhook>;
  private integrations: Collection<Snowflake | string, Integration>;

  public entries: Collection<Snowflake, GuildAuditLogsEntry>;

  public static Actions: GuildAuditLogsActions;
  public static Targets: GuildAuditLogsTargets;
  public static Entry: typeof GuildAuditLogsEntry;
  public static actionType(action: number): GuildAuditLogsActionType;
  public static build(...args: unknown[]): Promise<GuildAuditLogs>;
  public static targetType(target: number): GuildAuditLogsTarget;
  public toJSON(): unknown;
}

export class GuildAuditLogsEntry {
  private constructor(logs: GuildAuditLogs, guild: Guild, data: RawGuildAuditLogEntryData);
  public action: GuildAuditLogsAction;
  public actionType: GuildAuditLogsActionType;
  public changes: AuditLogChange[] | null;
  public readonly createdAt: Date;
  public readonly createdTimestamp: number;
  public executor: User | null;
  public extra: unknown | Role | GuildMember | null;
  public id: Snowflake;
  public reason: string | null;
  public target:
    | Guild
    | GuildChannel
    | User
    | Role
    | GuildEmoji
    | Invite
    | Webhook
    | Message
    | Integration
    | StageInstance
    | Sticker
    | ThreadChannel
    | { id: Snowflake }
    | null;
  public targetType: GuildAuditLogsTarget;
  public toJSON(): unknown;
}

export class GuildBan extends Base {
  private constructor(client: Client, data: RawGuildBanData, guild: Guild);
  public guild: Guild;
  public user: User;
  public readonly partial: boolean;
  public reason?: string | null;
  public fetch(force?: boolean): Promise<GuildBan>;
}

export abstract class GuildChannel extends Channel {
  public constructor(guild: Guild, data?: RawGuildChannelData, client?: Client, immediatePatch?: boolean);
  private memberPermissions(member: GuildMember, checkAdmin: boolean): Readonly<Permissions>;
  private rolePermissions(role: Role, checkAdmin: boolean): Readonly<Permissions>;

  public readonly calculatedPosition: number;
  public readonly deletable: boolean;
  public guild: Guild;
  public guildId: Snowflake;
  public readonly manageable: boolean;
  public readonly members: Collection<Snowflake, GuildMember>;
  public name: string;
  public readonly parent: CategoryChannel | null;
  public parentId: Snowflake | null;
  public permissionOverwrites: PermissionOverwriteManager;
  public readonly permissionsLocked: boolean | null;
  public readonly position: number;
  public rawPosition: number;
  public type: Exclude<keyof typeof ChannelTypes, 'DM' | 'GROUP_DM' | 'UNKNOWN'>;
  public readonly viewable: boolean;
  public clone(options?: GuildChannelCloneOptions): Promise<this>;
  public delete(reason?: string): Promise<this>;
  public edit(data: ChannelData, reason?: string): Promise<this>;
  public equals(channel: GuildChannel): boolean;
  public lockPermissions(): Promise<this>;
  public permissionsFor(memberOrRole: GuildMember | Role, checkAdmin?: boolean): Readonly<Permissions>;
  public permissionsFor(
    memberOrRole: GuildMemberResolvable | RoleResolvable,
    checkAdmin?: boolean,
  ): Readonly<Permissions> | null;
  public setName(name: string, reason?: string): Promise<this>;
  public setParent(channel: CategoryChannelResolvable | null, options?: SetParentOptions): Promise<this>;
  public setPosition(position: number, options?: SetChannelPositionOptions): Promise<this>;
  public isText(): this is TextChannel | NewsChannel;
}

export class GuildEmoji extends BaseGuildEmoji {
  private constructor(client: Client, data: RawGuildEmojiData, guild: Guild);
  private _roles: Snowflake[];

  public readonly deletable: boolean;
  public guild: Guild;
  public author: User | null;
  public readonly roles: GuildEmojiRoleManager;
  public readonly url: string;
  public delete(reason?: string): Promise<GuildEmoji>;
  public edit(data: GuildEmojiEditData, reason?: string): Promise<GuildEmoji>;
  public equals(other: GuildEmoji | unknown): boolean;
  public fetchAuthor(): Promise<User>;
  public setName(name: string, reason?: string): Promise<GuildEmoji>;
}

export class GuildMember extends PartialTextBasedChannel(Base) {
  private constructor(client: Client, data: RawGuildMemberData, guild: Guild);
  public avatar: string | null;
  public readonly bannable: boolean;
  public deleted: boolean;
  public readonly displayColor: number;
  public readonly displayHexColor: HexColorString;
  public readonly displayName: string;
  public guild: Guild;
  public readonly id: Snowflake;
  public pending: boolean;
  public readonly joinedAt: Date | null;
  public joinedTimestamp: number | null;
  public readonly kickable: boolean;
  public readonly manageable: boolean;
  public nickname: string | null;
  public readonly partial: false;
  public readonly permissions: Readonly<Permissions>;
  public readonly premiumSince: Date | null;
  public premiumSinceTimestamp: number | null;
  public readonly presence: Presence | null;
  public readonly roles: GuildMemberRoleManager;
  public user: User;
  public readonly voice: VoiceState;
  public avatarURL(options?: ImageURLOptions): string | null;
  public ban(options?: BanOptions): Promise<GuildMember>;
  public fetch(force?: boolean): Promise<GuildMember>;
  public createDM(force?: boolean): Promise<DMChannel>;
  public deleteDM(): Promise<DMChannel>;
  public displayAvatarURL(options?: ImageURLOptions): string;
  public edit(data: GuildMemberEditData, reason?: string): Promise<GuildMember>;
  public kick(reason?: string): Promise<GuildMember>;
  public permissionsIn(channel: GuildChannelResolvable): Readonly<Permissions>;
  public setNickname(nickname: string | null, reason?: string): Promise<GuildMember>;
  public toJSON(): unknown;
  public toString(): MemberMention;
  public valueOf(): string;
}

export class GuildPreview extends Base {
  private constructor(client: Client, data: RawGuildPreviewData);
  public approximateMemberCount: number;
  public approximatePresenceCount: number;
  public readonly createdAt: Date;
  public readonly createdTimestamp: number;
  public description: string | null;
  public discoverySplash: string | null;
  public emojis: Collection<Snowflake, GuildPreviewEmoji>;
  public features: GuildFeatures[];
  public icon: string | null;
  public id: Snowflake;
  public name: string;
  public splash: string | null;
  public discoverySplashURL(options?: StaticImageURLOptions): string | null;
  public iconURL(options?: ImageURLOptions): string | null;
  public splashURL(options?: StaticImageURLOptions): string | null;
  public fetch(): Promise<GuildPreview>;
  public toJSON(): unknown;
  public toString(): string;
}

export class GuildTemplate extends Base {
  private constructor(client: Client, data: RawGuildTemplateData);
  public readonly createdTimestamp: number;
  public readonly updatedTimestamp: number;
  public readonly url: string;
  public code: string;
  public name: string;
  public description: string | null;
  public usageCount: number;
  public creator: User;
  public creatorId: Snowflake;
  public createdAt: Date;
  public updatedAt: Date;
  public guild: Guild | null;
  public guildId: Snowflake;
  public serializedGuild: APITemplateSerializedSourceGuild;
  public unSynced: boolean | null;
  public createGuild(name: string, icon?: BufferResolvable | Base64Resolvable): Promise<Guild>;
  public delete(): Promise<GuildTemplate>;
  public edit(options?: EditGuildTemplateOptions): Promise<GuildTemplate>;
  public sync(): Promise<GuildTemplate>;
  public static GUILD_TEMPLATES_PATTERN: RegExp;
}

export class GuildPreviewEmoji extends BaseGuildEmoji {
  private constructor(client: Client, data: RawGuildEmojiData, guild: GuildPreview);
  public guild: GuildPreview;
  public roles: Snowflake[];
}

export class HTTPError extends Error {
  private constructor(message: string, name: string, code: number, request: unknown);
  public code: number;
  public method: string;
  public name: string;
  public path: string;
  public requestData: HTTPErrorData;
}

// tslint:disable-next-line:no-empty-interface - Merge RateLimitData into RateLimitError to not have to type it again
export interface RateLimitError extends RateLimitData {}
export class RateLimitError extends Error {
  private constructor(data: RateLimitData);
  public name: 'RateLimitError';
}

export class Integration extends Base {
  private constructor(client: Client, data: RawIntegrationData, guild: Guild);
  public account: IntegrationAccount;
  public application: IntegrationApplication | null;
  public enabled: boolean;
  public expireBehavior: number | undefined;
  public expireGracePeriod: number | undefined;
  public guild: Guild;
  public id: Snowflake | string;
  public name: string;
  public role: Role | undefined;
  public enableEmoticons: boolean | null;
  public readonly roles: Collection<Snowflake, Role>;
  public syncedAt: number | undefined;
  public syncing: boolean | undefined;
  public type: IntegrationType;
  public user: User | null;
  public subscriberCount: number | null;
  public revoked: boolean | null;
  public delete(reason?: string): Promise<Integration>;
}

export class IntegrationApplication extends Application {
  private constructor(client: Client, data: RawIntegrationApplicationData);
  public bot: User | null;
  public termsOfServiceURL: string | null;
  public privacyPolicyURL: string | null;
  public rpcOrigins: string[];
  public summary: string | null;
  public hook: boolean | null;
  public cover: string | null;
  public verifyKey: string | null;
}

export class Intents extends BitField<IntentsString> {
  public static FLAGS: Record<IntentsString, number>;
  public static resolve(bit?: BitFieldResolvable<IntentsString, number>): number;
}

export type CacheType = 'cached' | 'raw' | 'present';

export type CacheTypeReducer<
  State extends CacheType,
  CachedType,
  RawType = CachedType,
  PresentType = CachedType | RawType,
  Fallback = PresentType | null,
> = State extends 'cached'
  ? CachedType
  : State extends 'raw'
  ? RawType
  : State extends 'present'
  ? PresentType
  : Fallback;

export class Interaction<Cached extends CacheType = CacheType> extends Base {
  // This a technique used to brand different cached types. Or else we'll get `never` errors on typeguard checks.
  private readonly _cacheType: Cached;
  protected constructor(client: Client, data: RawInteractionData);
  public applicationId: Snowflake;
  public channel: CacheTypeReducer<Cached, TextBasedChannels | null>;
  public channelId: Snowflake | null;
  public readonly createdAt: Date;
  public readonly createdTimestamp: number;
  public readonly guild: CacheTypeReducer<Cached, Guild, null>;
  public guildId: CacheTypeReducer<Cached, Snowflake>;
  public id: Snowflake;
  public member: CacheTypeReducer<Cached, GuildMember, APIInteractionGuildMember>;
  public readonly token: string;
  public type: InteractionType;
  public user: User;
  public version: number;
  public memberPermissions: Readonly<Permissions> | null;
<<<<<<< HEAD
  public inGuild(): this is GuildInteraction<'present'> & this;
  public inCachedGuild(): this is GuildInteraction<'cached'> & this;
  public inRawGuild(): this is GuildInteraction<'raw'> & this;
  public isApplicationCommand(): this is BaseCommandInteraction;
  public isButton(): this is ButtonInteraction;
  public isCommand(): this is CommandInteraction;
  public isAutocomplete(): this is AutocompleteInteraction;
  public isContextMenu(): this is ContextMenuInteraction;
  public isMessageComponent(): this is MessageComponentInteraction;
  public isSelectMenu(): this is SelectMenuInteraction;
}

export interface InteractionResponses<Cached extends GuildCacheState = GuildCacheState>
  extends GuildInteraction<Cached> {
  deferReply(options?: InteractionDeferReplyOptions): Promise<void>;
  deferReply(options: InteractionDeferReplyOptions & { fetchReply: true }): Promise<GuildCacheMessage<Cached>>;
  editReply(options: string | MessagePayload | WebhookEditMessageOptions): Promise<GuildCacheMessage<Cached>>;
  deleteReply(): Promise<void>;
  fetchReply(): Promise<GuildCacheMessage<Cached>>;
  reply(options: InteractionReplyOptions & { fetchReply: true }): Promise<GuildCacheMessage<Cached>>;
  reply(options: string | MessagePayload | InteractionReplyOptions): Promise<void>;
  followUp(options: string | MessagePayload | InteractionReplyOptions): Promise<GuildCacheMessage<Cached>>;
=======
  public inGuild(): this is Interaction<'present'> & this;
  public inCachedGuild(): this is Interaction<'cached'> & this;
  public inRawGuild(): this is Interaction<'raw'> & this;
  public isApplicationCommand(): this is BaseCommandInteraction<Cached>;
  public isButton(): this is ButtonInteraction<Cached>;
  public isCommand(): this is CommandInteraction<Cached>;
  public isContextMenu(): this is ContextMenuInteraction<Cached>;
  public isMessageComponent(): this is MessageComponentInteraction<Cached>;
  public isSelectMenu(): this is SelectMenuInteraction<Cached>;
>>>>>>> fae4abf2
}

export class InteractionCollector<T extends Interaction> extends Collector<Snowflake, T> {
  public constructor(client: Client, options?: InteractionCollectorOptions<T>);
  private _handleMessageDeletion(message: Message): void;
  private _handleChannelDeletion(channel: GuildChannel): void;
  private _handleGuildDeletion(guild: Guild): void;

  public channelId: Snowflake | null;
  public componentType: MessageComponentType | null;
  public readonly endReason: string | null;
  public guildId: Snowflake | null;
  public interactionType: InteractionType | null;
  public messageId: Snowflake | null;
  public options: InteractionCollectorOptions<T>;
  public total: number;
  public users: Collection<Snowflake, User>;

  public collect(interaction: Interaction): Snowflake;
  public empty(): void;
  public dispose(interaction: Interaction): Snowflake;
  public on(event: 'collect' | 'dispose', listener: (interaction: T) => Awaitable<void>): this;
  public on(event: 'end', listener: (collected: Collection<Snowflake, T>, reason: string) => Awaitable<void>): this;
  public on(event: string, listener: (...args: any[]) => Awaitable<void>): this;

  public once(event: 'collect' | 'dispose', listener: (interaction: T) => Awaitable<void>): this;
  public once(event: 'end', listener: (collected: Collection<Snowflake, T>, reason: string) => Awaitable<void>): this;
  public once(event: string, listener: (...args: any[]) => Awaitable<void>): this;
}

export class InteractionWebhook extends PartialWebhookMixin() {
  public constructor(client: Client, id: Snowflake, token: string);
  public token: string;
  public send(options: string | MessagePayload | InteractionReplyOptions): Promise<Message | APIMessage>;
}

export class Invite extends Base {
  private constructor(client: Client, data: RawInviteData);
  public channel: GuildChannel | PartialGroupDMChannel;
  public code: string;
  public readonly deletable: boolean;
  public readonly createdAt: Date | null;
  public createdTimestamp: number | null;
  public readonly expiresAt: Date | null;
  public readonly expiresTimestamp: number | null;
  public guild: InviteGuild | Guild | null;
  public inviter: User | null;
  public maxAge: number | null;
  public maxUses: number | null;
  public memberCount: number;
  public presenceCount: number;
  public targetApplication: IntegrationApplication | null;
  public targetUser: User | null;
  public targetType: InviteTargetType | null;
  public temporary: boolean | null;
  public readonly url: string;
  public uses: number | null;
  public delete(reason?: string): Promise<Invite>;
  public toJSON(): unknown;
  public toString(): string;
  public static INVITES_PATTERN: RegExp;
  public stageInstance: InviteStageInstance | null;
}

export class InviteStageInstance extends Base {
  private constructor(client: Client, data: RawInviteStageInstance, channelId: Snowflake, guildId: Snowflake);
  public channelId: Snowflake;
  public guildId: Snowflake;
  public members: Collection<Snowflake, GuildMember>;
  public topic: string;
  public participantCount: number;
  public speakerCount: number;
  public readonly channel: StageChannel | null;
  public readonly guild: Guild | null;
}

export class InviteGuild extends AnonymousGuild {
  private constructor(client: Client, data: RawInviteGuildData);
  public welcomeScreen: WelcomeScreen | null;
}

export class LimitedCollection<K, V> extends Collection<K, V> {
  public constructor(options?: LimitedCollectionOptions<K, V>, iterable?: Iterable<readonly [K, V]>);
  public maxSize: number;
  public keepOverLimit: ((value: V, key: K, collection: this) => boolean) | null;
  public interval: NodeJS.Timeout | null;
  public sweepFilter: SweepFilter<K, V> | null;

  public static filterByLifetime<K, V>(options?: LifetimeFilterOptions<K, V>): SweepFilter<K, V>;
}

// This is a general conditional type utility that allows for specific union members to be extracted given
// a tagged union.
export type TaggedUnion<T, K extends keyof T, V extends T[K]> = T extends Record<K, V>
  ? T
  : T extends Record<K, infer U>
  ? V extends U
    ? T
    : never
  : never;

// This creates a map of MessageComponentTypes to their respective `InteractionCollectorOptionsResolvable` variant.
export type CollectorOptionsTypeResolver<U extends InteractionCollectorOptionsResolvable<Cached>, Cached = boolean> = {
  readonly [T in U['componentType']]: TaggedUnion<U, 'componentType', T>;
};

// This basically says "Given a `InteractionCollectorOptionsResolvable` variant", I'll give the corresponding
// `InteractionCollector<T>` variant back.
export type ConditionalInteractionCollectorType<T extends InteractionCollectorOptionsResolvable | undefined> =
  T extends InteractionCollectorOptions<infer Item>
    ? InteractionCollector<Item>
    : InteractionCollector<MessageComponentInteraction>;

// This maps each componentType key to each variant.
export type MappedInteractionCollectorOptions<Cached = boolean> = CollectorOptionsTypeResolver<
  InteractionCollectorOptionsResolvable<Cached>,
  Cached
>;

// Converts mapped types to complimentary collector types.
export type InteractionCollectorReturnType<
  T extends MessageComponentType | MessageComponentTypes | undefined,
  Cached extends boolean = false,
> = T extends MessageComponentType | MessageComponentTypes
  ? ConditionalInteractionCollectorType<MappedInteractionCollectorOptions<Cached>[T]>
  : InteractionCollector<MessageComponentInteraction>;

export type InteractionExtractor<
  T extends MessageComponentType | MessageComponentTypes | undefined,
  C extends boolean = false,
> = T extends MessageComponentType | MessageComponentTypes
  ? MappedInteractionCollectorOptions<C>[T] extends InteractionCollectorOptions<infer Item>
    ? Item
    : never
  : MessageComponentInteraction;

export type MessageCollectorOptionsParams<T extends MessageComponentType | MessageComponentTypes | undefined> =
  | {
      componentType?: T;
    } & MessageComponentCollectorOptions<InteractionExtractor<T>>;

export type AwaitMessageCollectorOptionsParams<T extends MessageComponentType | MessageComponentTypes | undefined> =
  | { componentType?: T } & Pick<
      InteractionCollectorOptions<InteractionExtractor<T>>,
      keyof AwaitMessageComponentOptions<any>
    >;

export type GuildTextBasedChannel = Exclude<TextBasedChannels, PartialDMChannel | DMChannel>;

export class Message<Cached extends boolean = boolean> extends Base {
  private readonly _cacheType: Cached;
  private constructor(client: Client, data: RawMessageData);
  private _patch(data: RawPartialMessageData | RawMessageData): void;

  public activity: MessageActivity | null;
  public applicationId: Snowflake | null;
  public attachments: Collection<Snowflake, MessageAttachment>;
  public author: User;
  public readonly channel: If<Cached, GuildTextBasedChannel, TextBasedChannels>;
  public channelId: Snowflake;
  public readonly cleanContent: string;
  public components: MessageActionRow[];
  public content: string;
  public readonly createdAt: Date;
  public createdTimestamp: number;
  public readonly crosspostable: boolean;
  public readonly deletable: boolean;
  public deleted: boolean;
  public readonly editable: boolean;
  public readonly editedAt: Date | null;
  public editedTimestamp: number | null;
  public embeds: MessageEmbed[];
  public groupActivityApplication: ClientApplication | null;
  public guildId: Snowflake | null;
  public readonly guild: Guild | null;
  public readonly hasThread: boolean;
  public id: Snowflake;
  public interaction: MessageInteraction | null;
  public readonly member: GuildMember | null;
  public mentions: MessageMentions;
  public nonce: string | number | null;
  public readonly partial: false;
  public readonly pinnable: boolean;
  public pinned: boolean;
  public reactions: ReactionManager;
  public stickers: Collection<Snowflake, Sticker>;
  public system: boolean;
  public readonly thread: ThreadChannel | null;
  public tts: boolean;
  public type: MessageType;
  public readonly url: string;
  public webhookId: Snowflake | null;
  public flags: Readonly<MessageFlags>;
  public reference: MessageReference | null;
  public awaitMessageComponent<
    T extends MessageComponentType | MessageComponentTypes | undefined = MessageComponentTypes.ACTION_ROW,
  >(options?: AwaitMessageCollectorOptionsParams<T>): Promise<InteractionExtractor<T, Cached>>;
  public awaitReactions(options?: AwaitReactionsOptions): Promise<Collection<Snowflake | string, MessageReaction>>;
  public createReactionCollector(options?: ReactionCollectorOptions): ReactionCollector;
  public createMessageComponentCollector<
    T extends MessageComponentType | MessageComponentTypes | undefined = undefined,
  >(options?: MessageCollectorOptionsParams<T>): InteractionCollectorReturnType<T, Cached>;
  public delete(): Promise<Message>;
  public edit(content: string | MessageEditOptions | MessagePayload): Promise<Message>;
  public equals(message: Message, rawData: unknown): boolean;
  public fetchReference(): Promise<Message>;
  public fetchWebhook(): Promise<Webhook>;
  public crosspost(): Promise<Message>;
  public fetch(force?: boolean): Promise<Message>;
  public pin(): Promise<Message>;
  public react(emoji: EmojiIdentifierResolvable): Promise<MessageReaction>;
  public removeAttachments(): Promise<Message>;
  public reply(options: string | MessagePayload | ReplyMessageOptions): Promise<Message>;
  public resolveComponent(customId: string): MessageActionRowComponent | null;
  public startThread(options: StartThreadOptions): Promise<ThreadChannel>;
  public suppressEmbeds(suppress?: boolean): Promise<Message>;
  public toJSON(): unknown;
  public toString(): string;
  public unpin(): Promise<Message>;
  public inGuild(): this is Message<true> & this;
}

export class MessageActionRow extends BaseMessageComponent {
  public constructor(data?: MessageActionRow | MessageActionRowOptions);
  public type: 'ACTION_ROW';
  public components: MessageActionRowComponent[];
  public addComponents(
    ...components: MessageActionRowComponentResolvable[] | MessageActionRowComponentResolvable[][]
  ): this;
  public setComponents(
    ...components: MessageActionRowComponentResolvable[] | MessageActionRowComponentResolvable[][]
  ): this;
  public spliceComponents(
    index: number,
    deleteCount: number,
    ...components: MessageActionRowComponentResolvable[] | MessageActionRowComponentResolvable[][]
  ): this;
  public toJSON(): unknown;
}

export class MessageAttachment {
  public constructor(attachment: BufferResolvable | Stream, name?: string, data?: RawMessageAttachmentData);

  public attachment: BufferResolvable | Stream;
  public contentType: string | null;
  public ephemeral: boolean;
  public height: number | null;
  public id: Snowflake;
  public name: string | null;
  public proxyURL: string;
  public size: number;
  public readonly spoiler: boolean;
  public url: string;
  public width: number | null;
  public setFile(attachment: BufferResolvable | Stream, name?: string): this;
  public setName(name: string): this;
  public setSpoiler(spoiler?: boolean): this;
  public toJSON(): unknown;
}

export class MessageButton extends BaseMessageComponent {
  public constructor(data?: MessageButton | MessageButtonOptions);
  public customId: string | null;
  public disabled: boolean;
  public emoji: APIPartialEmoji | null;
  public label: string | null;
  public style: MessageButtonStyle | null;
  public type: 'BUTTON';
  public url: string | null;
  public setCustomId(customId: string): this;
  public setDisabled(disabled?: boolean): this;
  public setEmoji(emoji: EmojiIdentifierResolvable): this;
  public setLabel(label: string): this;
  public setStyle(style: MessageButtonStyleResolvable): this;
  public setURL(url: string): this;
  public toJSON(): unknown;
  private static resolveStyle(style: MessageButtonStyleResolvable): MessageButtonStyle;
}

export class MessageCollector extends Collector<Snowflake, Message> {
  public constructor(channel: TextBasedChannels, options?: MessageCollectorOptions);
  private _handleChannelDeletion(channel: GuildChannel): void;
  private _handleGuildDeletion(guild: Guild): void;

  public channel: TextBasedChannels;
  public readonly endReason: string | null;
  public options: MessageCollectorOptions;
  public received: number;

  public collect(message: Message): Snowflake | null;
  public dispose(message: Message): Snowflake | null;
}

export class MessageComponentInteraction<Cached extends CacheType = CacheType> extends Interaction<Cached> {
  protected constructor(client: Client, data: RawMessageComponentInteractionData);
  public readonly channel: CacheTypeReducer<Cached, TextBasedChannels | null>;
  public readonly component: CacheTypeReducer<
    Cached,
    MessageActionRowComponent,
    Exclude<APIMessageComponent, APIActionRowComponent>
  > | null;
  public componentType: Exclude<MessageComponentType, 'ACTION_ROW'>;
  public customId: string;
  public channelId: Snowflake;
  public deferred: boolean;
  public ephemeral: boolean | null;
  public message: CacheTypeReducer<Cached, Message, APIMessage>;
  public replied: boolean;
  public webhook: InteractionWebhook;
  public inGuild(): this is MessageComponentInteraction<'present'> & this;
  public inCachedGuild(): this is MessageComponentInteraction<'cached'> & this;
  public inRawGuild(): this is MessageComponentInteraction<'raw'> & this;
  public deferReply(options: InteractionDeferReplyOptions & { fetchReply: true }): Promise<GuildCacheMessage<Cached>>;
  public deferReply(options?: InteractionDeferReplyOptions): Promise<void>;
  public deferUpdate(options: InteractionDeferUpdateOptions & { fetchReply: true }): Promise<GuildCacheMessage<Cached>>;
  public deferUpdate(options?: InteractionDeferUpdateOptions): Promise<void>;
  public deleteReply(): Promise<void>;
  public editReply(options: string | MessagePayload | WebhookEditMessageOptions): Promise<GuildCacheMessage<Cached>>;
  public fetchReply(): Promise<GuildCacheMessage<Cached>>;
  public followUp(options: string | MessagePayload | InteractionReplyOptions): Promise<GuildCacheMessage<Cached>>;
  public reply(options: InteractionReplyOptions & { fetchReply: true }): Promise<GuildCacheMessage<Cached>>;
  public reply(options: string | MessagePayload | InteractionReplyOptions): Promise<void>;
  public update(options: InteractionUpdateOptions & { fetchReply: true }): Promise<GuildCacheMessage<Cached>>;
  public update(options: string | MessagePayload | InteractionUpdateOptions): Promise<void>;

  public static resolveType(type: MessageComponentTypeResolvable): MessageComponentType;
}

export class MessageEmbed {
  private _fieldEquals(field: EmbedField, other: EmbedField): boolean;

  public constructor(data?: MessageEmbed | MessageEmbedOptions | APIEmbed);
  public author: MessageEmbedAuthor | null;
  public color: number | null;
  public readonly createdAt: Date | null;
  public description: string | null;
  public fields: EmbedField[];
  public footer: MessageEmbedFooter | null;
  public readonly hexColor: HexColorString | null;
  public image: MessageEmbedImage | null;
  public readonly length: number;
  public provider: MessageEmbedProvider | null;
  public thumbnail: MessageEmbedThumbnail | null;
  public timestamp: number | null;
  public title: string | null;
  /** @deprecated */
  public type: string;
  public url: string | null;
  public readonly video: MessageEmbedVideo | null;
  public addField(name: string, value: string, inline?: boolean): this;
  public addFields(...fields: EmbedFieldData[] | EmbedFieldData[][]): this;
  public setFields(...fields: EmbedFieldData[] | EmbedFieldData[][]): this;
  public setAuthor(name: string, iconURL?: string, url?: string): this;
  public setColor(color: ColorResolvable): this;
  public setDescription(description: string): this;
  public setFooter(text: string, iconURL?: string): this;
  public setImage(url: string): this;
  public setThumbnail(url: string): this;
  public setTimestamp(timestamp?: Date | number | null): this;
  public setTitle(title: string): this;
  public setURL(url: string): this;
  public spliceFields(index: number, deleteCount: number, ...fields: EmbedFieldData[] | EmbedFieldData[][]): this;
  public equals(embed: MessageEmbed | APIEmbed): boolean;
  public toJSON(): unknown;

  public static normalizeField(name: string, value: string, inline?: boolean): Required<EmbedFieldData>;
  public static normalizeFields(...fields: EmbedFieldData[] | EmbedFieldData[][]): Required<EmbedFieldData>[];
}

export class MessageFlags extends BitField<MessageFlagsString> {
  public static FLAGS: Record<MessageFlagsString, number>;
  public static resolve(bit?: BitFieldResolvable<MessageFlagsString, number>): number;
}

export class MessageMentions {
  private constructor(
    message: Message,
    users: APIUser[] | Collection<Snowflake, User>,
    roles: Snowflake[] | Collection<Snowflake, Role>,
    everyone: boolean,
    repliedUser?: APIUser | User,
  );
  private _channels: Collection<Snowflake, Channel> | null;
  private readonly _content: string;
  private _members: Collection<Snowflake, GuildMember> | null;

  public readonly channels: Collection<Snowflake, Channel>;
  public readonly client: Client;
  public everyone: boolean;
  public readonly guild: Guild;
  public has(data: UserResolvable | RoleResolvable | ChannelResolvable, options?: MessageMentionsHasOptions): boolean;
  public readonly members: Collection<Snowflake, GuildMember> | null;
  public repliedUser: User | null;
  public roles: Collection<Snowflake, Role>;
  public users: Collection<Snowflake, User>;
  public crosspostedChannels: Collection<Snowflake, CrosspostedChannel>;
  public toJSON(): unknown;

  public static CHANNELS_PATTERN: RegExp;
  public static EVERYONE_PATTERN: RegExp;
  public static ROLES_PATTERN: RegExp;
  public static USERS_PATTERN: RegExp;
}

export class MessagePayload {
  public constructor(target: MessageTarget, options: MessageOptions | WebhookMessageOptions);
  public data: RawMessagePayloadData | null;
  public readonly isUser: boolean;
  public readonly isWebhook: boolean;
  public readonly isMessage: boolean;
  public readonly isMessageManager: boolean;
  public readonly isInteraction: boolean;
  public files: HTTPAttachmentData[] | null;
  public options: MessageOptions | WebhookMessageOptions;
  public target: MessageTarget;

  public static create(
    target: MessageTarget,
    options: string | MessageOptions | WebhookMessageOptions,
    extra?: MessageOptions | WebhookMessageOptions,
  ): MessagePayload;
  public static resolveFile(
    fileLike: BufferResolvable | Stream | FileOptions | MessageAttachment,
  ): Promise<HTTPAttachmentData>;

  public makeContent(): string | undefined;
  public resolveData(): this;
  public resolveFiles(): Promise<this>;
}

export class MessageReaction {
  private constructor(client: Client, data: RawMessageReactionData, message: Message);
  private _emoji: GuildEmoji | ReactionEmoji;

  public readonly client: Client;
  public count: number;
  public readonly emoji: GuildEmoji | ReactionEmoji;
  public me: boolean;
  public message: Message | PartialMessage;
  public readonly partial: false;
  public users: ReactionUserManager;
  public remove(): Promise<MessageReaction>;
  public fetch(): Promise<MessageReaction>;
  public toJSON(): unknown;
}

export class MessageSelectMenu extends BaseMessageComponent {
  public constructor(data?: MessageSelectMenu | MessageSelectMenuOptions);
  public customId: string | null;
  public disabled: boolean;
  public maxValues: number | null;
  public minValues: number | null;
  public options: MessageSelectOption[];
  public placeholder: string | null;
  public type: 'SELECT_MENU';
  public addOptions(...options: MessageSelectOptionData[] | MessageSelectOptionData[][]): this;
  public setOptions(...options: MessageSelectOptionData[] | MessageSelectOptionData[][]): this;
  public setCustomId(customId: string): this;
  public setDisabled(disabled?: boolean): this;
  public setMaxValues(maxValues: number): this;
  public setMinValues(minValues: number): this;
  public setPlaceholder(placeholder: string): this;
  public spliceOptions(
    index: number,
    deleteCount: number,
    ...options: MessageSelectOptionData[] | MessageSelectOptionData[][]
  ): this;
  public toJSON(): unknown;
}

export class NewsChannel extends BaseGuildTextChannel {
  public threads: ThreadManager<AllowedThreadTypeForNewsChannel>;
  public type: 'GUILD_NEWS';
  public addFollower(channel: TextChannelResolvable, reason?: string): Promise<NewsChannel>;
}

export class OAuth2Guild extends BaseGuild {
  private constructor(client: Client, data: RawOAuth2GuildData);
  public owner: boolean;
  public permissions: Readonly<Permissions>;
}

export class PartialGroupDMChannel extends Channel {
  private constructor(client: Client, data: RawPartialGroupDMChannelData);
  public name: string | null;
  public icon: string | null;
  public recipients: PartialRecipient[];
  public iconURL(options?: StaticImageURLOptions): string | null;
}

export class PermissionOverwrites extends Base {
  private constructor(client: Client, data: RawPermissionOverwriteData, channel: GuildChannel);
  public allow: Readonly<Permissions>;
  public readonly channel: GuildChannel;
  public deny: Readonly<Permissions>;
  public id: Snowflake;
  public type: OverwriteType;
  public edit(options: PermissionOverwriteOptions, reason?: string): Promise<PermissionOverwrites>;
  public delete(reason?: string): Promise<PermissionOverwrites>;
  public toJSON(): unknown;
  public static resolveOverwriteOptions(
    options: PermissionOverwriteOptions,
    initialPermissions: { allow?: PermissionResolvable; deny?: PermissionResolvable },
  ): ResolvedOverwriteOptions;
  public static resolve(overwrite: OverwriteResolvable, guild: Guild): APIOverwrite;
}

export class Permissions extends BitField<PermissionString, bigint> {
  public any(permission: PermissionResolvable, checkAdmin?: boolean): boolean;
  public has(permission: PermissionResolvable, checkAdmin?: boolean): boolean;
  public missing(bits: BitFieldResolvable<PermissionString, bigint>, checkAdmin?: boolean): PermissionString[];
  public serialize(checkAdmin?: boolean): Record<PermissionString, boolean>;
  public toArray(checkAdmin?: boolean): PermissionString[];

  public static ALL: bigint;
  public static DEFAULT: bigint;
  public static STAGE_MODERATOR: bigint;
  public static FLAGS: PermissionFlags;
  public static resolve(permission?: PermissionResolvable): bigint;
}

export class Presence extends Base {
  protected constructor(client: Client, data?: RawPresenceData);
  public activities: Activity[];
  public clientStatus: ClientPresenceStatusData | null;
  public guild: Guild | null;
  public readonly member: GuildMember | null;
  public status: PresenceStatus;
  public readonly user: User | null;
  public userId: Snowflake;
  public equals(presence: Presence): boolean;
}

export class ReactionCollector extends Collector<Snowflake | string, MessageReaction, [User]> {
  public constructor(message: Message, options?: ReactionCollectorOptions);
  private _handleChannelDeletion(channel: GuildChannel): void;
  private _handleGuildDeletion(guild: Guild): void;
  private _handleMessageDeletion(message: Message): void;

  public readonly endReason: string | null;
  public message: Message;
  public options: ReactionCollectorOptions;
  public total: number;
  public users: Collection<Snowflake, User>;

  public static key(reaction: MessageReaction): Snowflake | string;

  public collect(reaction: MessageReaction, user: User): Snowflake | string | null;
  public dispose(reaction: MessageReaction, user: User): Snowflake | string | null;
  public empty(): void;

  public on(event: 'collect' | 'dispose' | 'remove', listener: (reaction: MessageReaction, user: User) => void): this;
  public on(event: 'end', listener: (collected: Collection<Snowflake, MessageReaction>, reason: string) => void): this;
  public on(event: string, listener: (...args: any[]) => void): this;

  public once(event: 'collect' | 'dispose' | 'remove', listener: (reaction: MessageReaction, user: User) => void): this;
  public once(
    event: 'end',
    listener: (collected: Collection<Snowflake, MessageReaction>, reason: string) => void,
  ): this;
  public once(event: string, listener: (...args: any[]) => void): this;
}

export class ReactionEmoji extends Emoji {
  private constructor(reaction: MessageReaction, emoji: RawReactionEmojiData);
  public reaction: MessageReaction;
  public toJSON(): unknown;
}

export class RichPresenceAssets {
  private constructor(activity: Activity, assets: RawRichPresenceAssets);
  public largeImage: Snowflake | null;
  public largeText: string | null;
  public smallImage: Snowflake | null;
  public smallText: string | null;
  public largeImageURL(options?: StaticImageURLOptions): string | null;
  public smallImageURL(options?: StaticImageURLOptions): string | null;
}

export class Role extends Base {
  private constructor(client: Client, data: RawRoleData, guild: Guild);
  public color: number;
  public readonly createdAt: Date;
  public readonly createdTimestamp: number;
  public deleted: boolean;
  public readonly editable: boolean;
  public guild: Guild;
  public readonly hexColor: HexColorString;
  public hoist: boolean;
  public id: Snowflake;
  public managed: boolean;
  public readonly members: Collection<Snowflake, GuildMember>;
  public mentionable: boolean;
  public name: string;
  public permissions: Readonly<Permissions>;
  public readonly position: number;
  public rawPosition: number;
  public tags: RoleTagData | null;
  public comparePositionTo(role: RoleResolvable): number;
  public icon: string | null;
  public unicodeEmoji: string | null;
  public delete(reason?: string): Promise<Role>;
  public edit(data: RoleData, reason?: string): Promise<Role>;
  public equals(role: Role): boolean;
  public iconURL(options?: StaticImageURLOptions): string | null;
  public permissionsIn(channel: GuildChannel | Snowflake, checkAdmin?: boolean): Readonly<Permissions>;
  public setColor(color: ColorResolvable, reason?: string): Promise<Role>;
  public setHoist(hoist?: boolean, reason?: string): Promise<Role>;
  public setMentionable(mentionable?: boolean, reason?: string): Promise<Role>;
  public setName(name: string, reason?: string): Promise<Role>;
  public setPermissions(permissions: PermissionResolvable, reason?: string): Promise<Role>;
  public setIcon(icon: BufferResolvable | Base64Resolvable | EmojiResolvable | null, reason?: string): Promise<Role>;
  public setPosition(position: number, options?: SetRolePositionOptions): Promise<Role>;
  public setUnicodeEmoji(unicodeEmoji: string | null, reason?: string): Promise<Role>;
  public toJSON(): unknown;
  public toString(): RoleMention;

  public static comparePositions(role1: Role, role2: Role): number;
}

export class SelectMenuInteraction<Cached extends CacheType = CacheType> extends MessageComponentInteraction<Cached> {
  public constructor(client: Client, data: RawMessageSelectMenuInteractionData);
  public componentType: 'SELECT_MENU';
  public values: string[];
}

export class Shard extends EventEmitter {
  private constructor(manager: ShardingManager, id: number);
  private _evals: Map<string, Promise<unknown>>;
  private _exitListener: (...args: any[]) => void;
  private _fetches: Map<string, Promise<unknown>>;
  private _handleExit(respawn?: boolean, timeout?: number): void;
  private _handleMessage(message: unknown): void;

  public args: string[];
  public execArgv: string[];
  public env: unknown;
  public id: number;
  public manager: ShardingManager;
  public process: ChildProcess | null;
  public ready: boolean;
  public worker: Worker | null;
  public eval(script: string): Promise<unknown>;
  public eval<T>(fn: (client: Client) => T): Promise<T[]>;
  public fetchClientValue(prop: string): Promise<unknown>;
  public kill(): void;
  public respawn(options?: { delay?: number; timeout?: number }): Promise<ChildProcess>;
  public send(message: unknown): Promise<Shard>;
  public spawn(timeout?: number): Promise<ChildProcess>;

  public on(event: 'spawn' | 'death', listener: (child: ChildProcess) => Awaitable<void>): this;
  public on(event: 'disconnect' | 'ready' | 'reconnecting', listener: () => Awaitable<void>): this;
  public on(event: 'error', listener: (error: Error) => Awaitable<void>): this;
  public on(event: 'message', listener: (message: any) => Awaitable<void>): this;
  public on(event: string, listener: (...args: any[]) => Awaitable<void>): this;

  public once(event: 'spawn' | 'death', listener: (child: ChildProcess) => Awaitable<void>): this;
  public once(event: 'disconnect' | 'ready' | 'reconnecting', listener: () => Awaitable<void>): this;
  public once(event: 'error', listener: (error: Error) => Awaitable<void>): this;
  public once(event: 'message', listener: (message: any) => Awaitable<void>): this;
  public once(event: string, listener: (...args: any[]) => Awaitable<void>): this;
}

export class ShardClientUtil {
  private constructor(client: Client, mode: ShardingManagerMode);
  private _handleMessage(message: unknown): void;
  private _respond(type: string, message: unknown): void;

  public client: Client;
  public readonly count: number;
  public readonly ids: number[];
  public mode: ShardingManagerMode;
  public parentPort: MessagePort | null;
  public broadcastEval<T>(fn: (client: Client) => Awaitable<T>): Promise<Serialized<T>[]>;
  public broadcastEval<T>(fn: (client: Client) => Awaitable<T>, options: { shard: number }): Promise<Serialized<T>>;
  public broadcastEval<T, P>(
    fn: (client: Client, context: Serialized<P>) => Awaitable<T>,
    options: { context: P },
  ): Promise<Serialized<T>[]>;
  public broadcastEval<T, P>(
    fn: (client: Client, context: Serialized<P>) => Awaitable<T>,
    options: { context: P; shard: number },
  ): Promise<Serialized<T>>;
  public fetchClientValues(prop: string): Promise<unknown[]>;
  public fetchClientValues(prop: string, shard: number): Promise<unknown>;
  public respawnAll(options?: MultipleShardRespawnOptions): Promise<void>;
  public send(message: unknown): Promise<void>;

  public static singleton(client: Client, mode: ShardingManagerMode): ShardClientUtil;
  public static shardIdForGuildId(guildId: Snowflake, shardCount: number): number;
}

export class ShardingManager extends EventEmitter {
  public constructor(file: string, options?: ShardingManagerOptions);
  private _performOnShards(method: string, args: unknown[]): Promise<unknown[]>;
  private _performOnShards(method: string, args: unknown[], shard: number): Promise<unknown>;

  public file: string;
  public respawn: boolean;
  public shardArgs: string[];
  public shards: Collection<number, Shard>;
  public token: string | null;
  public totalShards: number | 'auto';
  public shardList: number[] | 'auto';
  public broadcast(message: unknown): Promise<Shard[]>;
  public broadcastEval<T>(fn: (client: Client) => Awaitable<T>): Promise<Serialized<T>[]>;
  public broadcastEval<T>(fn: (client: Client) => Awaitable<T>, options: { shard: number }): Promise<Serialized<T>>;
  public broadcastEval<T, P>(
    fn: (client: Client, context: Serialized<P>) => Awaitable<T>,
    options: { context: P },
  ): Promise<Serialized<T>[]>;
  public broadcastEval<T, P>(
    fn: (client: Client, context: Serialized<P>) => Awaitable<T>,
    options: { context: P; shard: number },
  ): Promise<Serialized<T>>;
  public createShard(id: number): Shard;
  public fetchClientValues(prop: string): Promise<unknown[]>;
  public fetchClientValues(prop: string, shard: number): Promise<unknown>;
  public respawnAll(options?: MultipleShardRespawnOptions): Promise<Collection<number, Shard>>;
  public spawn(options?: MultipleShardSpawnOptions): Promise<Collection<number, Shard>>;

  public on(event: 'shardCreate', listener: (shard: Shard) => Awaitable<void>): this;

  public once(event: 'shardCreate', listener: (shard: Shard) => Awaitable<void>): this;
}

export interface FetchRecommendedShardsOptions {
  guildsPerShard?: number;
  multipleOf?: number;
}

export class SnowflakeUtil extends null {
  private constructor();
  public static deconstruct(snowflake: Snowflake): DeconstructedSnowflake;
  public static generate(timestamp?: number | Date): Snowflake;
  public static readonly EPOCH: number;
}

export class StageChannel extends BaseGuildVoiceChannel {
  public topic: string | null;
  public type: 'GUILD_STAGE_VOICE';
  public readonly stageInstance: StageInstance | null;
  public createStageInstance(options: StageInstanceCreateOptions): Promise<StageInstance>;
  public setTopic(topic: string): Promise<StageChannel>;
}

export class StageInstance extends Base {
  private constructor(client: Client, data: RawStageInstanceData, channel: StageChannel);
  public id: Snowflake;
  public deleted: boolean;
  public guildId: Snowflake;
  public channelId: Snowflake;
  public topic: string;
  public privacyLevel: PrivacyLevel;
  public discoverableDisabled: boolean | null;
  public readonly channel: StageChannel | null;
  public readonly guild: Guild | null;
  public edit(options: StageInstanceEditOptions): Promise<StageInstance>;
  public delete(): Promise<StageInstance>;
  public setTopic(topic: string): Promise<StageInstance>;
  public readonly createdTimestamp: number;
  public readonly createdAt: Date;
}

export class Sticker extends Base {
  private constructor(client: Client, data: RawStickerData);
  public readonly createdTimestamp: number;
  public readonly createdAt: Date;
  public available: boolean | null;
  public description: string | null;
  public format: StickerFormatType;
  public readonly guild: Guild | null;
  public guildId: Snowflake | null;
  public id: Snowflake;
  public name: string;
  public packId: Snowflake | null;
  public readonly partial: boolean;
  public sortValue: number | null;
  public tags: string[] | null;
  public type: StickerType | null;
  public user: User | null;
  public readonly url: string;
  public fetch(): Promise<Sticker>;
  public fetchPack(): Promise<StickerPack | null>;
  public fetchUser(): Promise<User | null>;
  public edit(data?: GuildStickerEditData, reason?: string): Promise<Sticker>;
  public delete(reason?: string): Promise<Sticker>;
  public equals(other: Sticker | unknown): boolean;
}

export class StickerPack extends Base {
  private constructor(client: Client, data: RawStickerPackData);
  public readonly createdTimestamp: number;
  public readonly createdAt: Date;
  public bannerId: Snowflake;
  public readonly coverSticker: Sticker | null;
  public coverStickerId: Snowflake | null;
  public description: string;
  public id: Snowflake;
  public name: string;
  public skuId: Snowflake;
  public stickers: Collection<Snowflake, Sticker>;
  public bannerURL(options?: StaticImageURLOptions): string;
}

export class StoreChannel extends GuildChannel {
  private constructor(guild: Guild, data?: RawGuildChannelData, client?: Client);
  public createInvite(options?: CreateInviteOptions): Promise<Invite>;
  public fetchInvites(cache?: boolean): Promise<Collection<string, Invite>>;
  public nsfw: boolean;
  public type: 'GUILD_STORE';
}

export class SystemChannelFlags extends BitField<SystemChannelFlagsString> {
  public static FLAGS: Record<SystemChannelFlagsString, number>;
  public static resolve(bit?: BitFieldResolvable<SystemChannelFlagsString, number>): number;
}

export class Team extends Base {
  private constructor(client: Client, data: RawTeamData);
  public id: Snowflake;
  public name: string;
  public icon: string | null;
  public ownerId: Snowflake | null;
  public members: Collection<Snowflake, TeamMember>;

  public readonly owner: TeamMember | null;
  public readonly createdAt: Date;
  public readonly createdTimestamp: number;

  public iconURL(options?: StaticImageURLOptions): string | null;
  public toJSON(): unknown;
  public toString(): string;
}

export class TeamMember extends Base {
  private constructor(team: Team, data: RawTeamMemberData);
  public team: Team;
  public readonly id: Snowflake;
  public permissions: string[];
  public membershipState: MembershipState;
  public user: User;

  public toString(): UserMention;
}

export class TextChannel extends BaseGuildTextChannel {
  public rateLimitPerUser: number;
  public threads: ThreadManager<AllowedThreadTypeForTextChannel>;
  public type: 'GUILD_TEXT';
  public setRateLimitPerUser(rateLimitPerUser: number, reason?: string): Promise<TextChannel>;
}

export class ThreadChannel extends TextBasedChannel(Channel) {
  private constructor(guild: Guild, data?: RawThreadChannelData, client?: Client, fromInteraction?: boolean);
  public archived: boolean | null;
  public readonly archivedAt: Date | null;
  public archiveTimestamp: number | null;
  public autoArchiveDuration: ThreadAutoArchiveDuration | null;
  public readonly editable: boolean;
  public guild: Guild;
  public guildId: Snowflake;
  public readonly guildMembers: Collection<Snowflake, GuildMember>;
  public invitable: boolean | null;
  public readonly joinable: boolean;
  public readonly joined: boolean;
  public locked: boolean | null;
  public readonly manageable: boolean;
  public readonly sendable: boolean;
  public memberCount: number | null;
  public messageCount: number | null;
  public messages: MessageManager;
  public members: ThreadMemberManager;
  public name: string;
  public ownerId: Snowflake | null;
  public readonly parent: TextChannel | NewsChannel | null;
  public parentId: Snowflake | null;
  public rateLimitPerUser: number | null;
  public type: ThreadChannelTypes;
  public readonly unarchivable: boolean;
  public delete(reason?: string): Promise<ThreadChannel>;
  public edit(data: ThreadEditData, reason?: string): Promise<ThreadChannel>;
  public join(): Promise<ThreadChannel>;
  public leave(): Promise<ThreadChannel>;
  public permissionsFor(memberOrRole: GuildMember | Role, checkAdmin?: boolean): Readonly<Permissions>;
  public permissionsFor(
    memberOrRole: GuildMemberResolvable | RoleResolvable,
    checkAdmin?: boolean,
  ): Readonly<Permissions> | null;
  public fetchOwner(options?: BaseFetchOptions): Promise<ThreadMember | null>;
  public fetchStarterMessage(options?: BaseFetchOptions): Promise<Message>;
  public setArchived(archived?: boolean, reason?: string): Promise<ThreadChannel>;
  public setAutoArchiveDuration(
    autoArchiveDuration: ThreadAutoArchiveDuration,
    reason?: string,
  ): Promise<ThreadChannel>;
  public setInvitable(invitable?: boolean, reason?: string): Promise<ThreadChannel>;
  public setLocked(locked?: boolean, reason?: string): Promise<ThreadChannel>;
  public setName(name: string, reason?: string): Promise<ThreadChannel>;
  public setRateLimitPerUser(rateLimitPerUser: number, reason?: string): Promise<ThreadChannel>;
}

export class ThreadMember extends Base {
  private constructor(thread: ThreadChannel, data?: RawThreadMemberData);
  public flags: ThreadMemberFlags;
  public readonly guildMember: GuildMember | null;
  public id: Snowflake;
  public readonly joinedAt: Date | null;
  public joinedTimestamp: number | null;
  public readonly manageable: boolean;
  public thread: ThreadChannel;
  public readonly user: User | null;
  public remove(reason?: string): Promise<ThreadMember>;
}

export class ThreadMemberFlags extends BitField<ThreadMemberFlagsString> {
  public static FLAGS: Record<ThreadMemberFlagsString, number>;
  public static resolve(bit?: BitFieldResolvable<ThreadMemberFlagsString, number>): number;
}

export class Typing extends Base {
  private constructor(channel: TextBasedChannels, user: PartialUser, data?: RawTypingData);
  public channel: TextBasedChannels;
  public user: PartialUser;
  public startedTimestamp: number;
  public readonly startedAt: Date;
  public readonly guild: Guild | null;
  public readonly member: GuildMember | null;
  public inGuild(): this is this & {
    channel: TextChannel | NewsChannel | ThreadChannel;
    readonly guild: Guild;
  };
}

export class User extends PartialTextBasedChannel(Base) {
  protected constructor(client: Client, data: RawUserData);
  private _equals(user: APIUser): boolean;

  public accentColor: number | null | undefined;
  public avatar: string | null;
  public banner: string | null | undefined;
  public bot: boolean;
  public readonly createdAt: Date;
  public readonly createdTimestamp: number;
  public discriminator: string;
  public readonly defaultAvatarURL: string;
  public readonly dmChannel: DMChannel | null;
  public flags: Readonly<UserFlags> | null;
  public readonly hexAccentColor: HexColorString | null | undefined;
  public id: Snowflake;
  public readonly partial: false;
  public system: boolean;
  public readonly tag: string;
  public username: string;
  public avatarURL(options?: ImageURLOptions): string | null;
  public bannerURL(options?: ImageURLOptions): string | null;
  public createDM(): Promise<DMChannel>;
  public deleteDM(): Promise<DMChannel>;
  public displayAvatarURL(options?: ImageURLOptions): string;
  public equals(user: User): boolean;
  public fetch(force?: boolean): Promise<User>;
  public fetchFlags(force?: boolean): Promise<UserFlags>;
  public toString(): UserMention;
}

export class UserFlags extends BitField<UserFlagsString> {
  public static FLAGS: Record<UserFlagsString, number>;
  public static resolve(bit?: BitFieldResolvable<UserFlagsString, number>): number;
}

export class Util extends null {
  private constructor();
  public static archivedThreadSweepFilter<K, V>(lifetime?: number): SweepFilter<K, V>;
  public static basename(path: string, ext?: string): string;
  public static binaryToId(num: string): Snowflake;
  public static cleanContent(str: string, channel: TextBasedChannels): string;
  /** @deprecated Use {@link MessageOptions.allowedMentions} to control mentions in a message instead. */
  public static removeMentions(str: string): string;
  public static cloneObject(obj: unknown): unknown;
  public static delayFor(ms: number): Promise<void>;
  public static discordSort<K, V extends { rawPosition: number; id: Snowflake }>(
    collection: Collection<K, V>,
  ): Collection<K, V>;
  public static escapeMarkdown(text: string, options?: EscapeMarkdownOptions): string;
  public static escapeCodeBlock(text: string): string;
  public static escapeInlineCode(text: string): string;
  public static escapeBold(text: string): string;
  public static escapeItalic(text: string): string;
  public static escapeUnderline(text: string): string;
  public static escapeStrikethrough(text: string): string;
  public static escapeSpoiler(text: string): string;
  public static cleanCodeBlockContent(text: string): string;
  public static fetchRecommendedShards(token: string, options?: FetchRecommendedShardsOptions): Promise<number>;
  public static flatten(obj: unknown, ...props: Record<string, boolean | string>[]): unknown;
  public static idToBinary(num: Snowflake): string;
  public static makeError(obj: MakeErrorOptions): Error;
  public static makePlainError(err: Error): MakeErrorOptions;
  public static mergeDefault(def: unknown, given: unknown): unknown;
  public static moveElementInArray(array: unknown[], element: unknown, newIndex: number, offset?: boolean): number;
  public static parseEmoji(text: string): { animated: boolean; name: string; id: Snowflake | null } | null;
  public static resolveColor(color: ColorResolvable): number;
  public static resolvePartialEmoji(emoji: EmojiIdentifierResolvable): Partial<APIPartialEmoji> | null;
  public static verifyString(data: string, error?: typeof Error, errorMessage?: string, allowEmpty?: boolean): string;
  public static setPosition<T extends Channel | Role>(
    item: T,
    position: number,
    relative: boolean,
    sorted: Collection<Snowflake, T>,
    route: unknown,
    reason?: string,
  ): Promise<{ id: Snowflake; position: number }[]>;
  public static splitMessage(text: string, options?: SplitOptions): string[];
}

export class Formatters extends null {
  public static blockQuote: typeof blockQuote;
  public static bold: typeof bold;
  public static channelMention: typeof channelMention;
  public static codeBlock: typeof codeBlock;
  public static formatEmoji: typeof formatEmoji;
  public static hideLinkEmbed: typeof hideLinkEmbed;
  public static hyperlink: typeof hyperlink;
  public static inlineCode: typeof inlineCode;
  public static italic: typeof italic;
  public static memberNicknameMention: typeof memberNicknameMention;
  public static quote: typeof quote;
  public static roleMention: typeof roleMention;
  public static spoiler: typeof spoiler;
  public static strikethrough: typeof strikethrough;
  public static time: typeof time;
  public static TimestampStyles: typeof TimestampStyles;
  public static TimestampStylesString: TimestampStylesString;
  public static underscore: typeof underscore;
  public static userMention: typeof userMention;
}

export class VoiceChannel extends BaseGuildVoiceChannel {
  /** @deprecated Use manageable instead */
  public readonly editable: boolean;
  public readonly speakable: boolean;
  public type: 'GUILD_VOICE';
  public setBitrate(bitrate: number, reason?: string): Promise<VoiceChannel>;
  public setUserLimit(userLimit: number, reason?: string): Promise<VoiceChannel>;
}

export class VoiceRegion {
  private constructor(data: RawVoiceRegionData);
  public custom: boolean;
  public deprecated: boolean;
  public id: string;
  public name: string;
  public optimal: boolean;
  public vip: boolean;
  public toJSON(): unknown;
}

export class VoiceState extends Base {
  private constructor(guild: Guild, data: RawVoiceStateData);
  public readonly channel: VoiceChannel | StageChannel | null;
  public channelId: Snowflake | null;
  public readonly deaf: boolean | null;
  public guild: Guild;
  public id: Snowflake;
  public readonly member: GuildMember | null;
  public readonly mute: boolean | null;
  public selfDeaf: boolean | null;
  public selfMute: boolean | null;
  public serverDeaf: boolean | null;
  public serverMute: boolean | null;
  public sessionId: string | null;
  public streaming: boolean;
  public selfVideo: boolean | null;
  public suppress: boolean;
  public requestToSpeakTimestamp: number | null;

  public setDeaf(deaf?: boolean, reason?: string): Promise<GuildMember>;
  public setMute(mute?: boolean, reason?: string): Promise<GuildMember>;
  public disconnect(reason?: string): Promise<GuildMember>;
  public setChannel(channel: GuildVoiceChannelResolvable | null, reason?: string): Promise<GuildMember>;
  public setRequestToSpeak(request?: boolean): Promise<void>;
  public setSuppressed(suppressed?: boolean): Promise<void>;
}

export class Webhook extends WebhookMixin() {
  private constructor(client: Client, data?: RawWebhookData);
  public avatar: string;
  public avatarURL(options?: StaticImageURLOptions): string | null;
  public channelId: Snowflake;
  public client: Client;
  public guildId: Snowflake;
  public name: string;
  public owner: User | APIUser | null;
  public sourceGuild: Guild | APIPartialGuild | null;
  public sourceChannel: NewsChannel | APIPartialChannel | null;
  public token: string | null;
  public type: WebhookType;
  public isIncoming(): this is this & { token: string };
  public isChannelFollower(): this is this & {
    sourceGuild: Guild | APIPartialGuild;
    sourceChannel: NewsChannel | APIPartialChannel;
  };
}

export class WebhookClient extends WebhookMixin(BaseClient) {
  public constructor(data: WebhookClientData, options?: WebhookClientOptions);
  public client: this;
  public options: WebhookClientOptions;
  public token: string;
  public editMessage(
    message: MessageResolvable,
    options: string | MessagePayload | WebhookEditMessageOptions,
  ): Promise<APIMessage>;
  public fetchMessage(message: Snowflake, options?: WebhookFetchMessageOptions): Promise<APIMessage>;
  /* tslint:disable:unified-signatures */
  /** @deprecated */
  public fetchMessage(message: Snowflake, cache?: boolean): Promise<APIMessage>;
  /* tslint:enable:unified-signatures */
  public send(options: string | MessagePayload | WebhookMessageOptions): Promise<APIMessage>;
}

export class WebSocketManager extends EventEmitter {
  private constructor(client: Client);
  private totalShards: number | string;
  private shardQueue: Set<WebSocketShard>;
  private packetQueue: unknown[];
  private destroyed: boolean;
  private reconnecting: boolean;

  public readonly client: Client;
  public gateway: string | null;
  public shards: Collection<number, WebSocketShard>;
  public status: Status;
  public readonly ping: number;

  public on(event: WSEventType, listener: (data: any, shardId: number) => void): this;
  public once(event: WSEventType, listener: (data: any, shardId: number) => void): this;

  private debug(message: string, shard?: WebSocketShard): void;
  private connect(): Promise<void>;
  private createShards(): Promise<void>;
  private reconnect(): Promise<void>;
  private broadcast(packet: unknown): void;
  private destroy(): void;
  private handlePacket(packet?: unknown, shard?: WebSocketShard): boolean;
  private checkShardsReady(): void;
  private triggerClientReady(): void;
}

export class WebSocketShard extends EventEmitter {
  private constructor(manager: WebSocketManager, id: number);
  private sequence: number;
  private closeSequence: number;
  private sessionId: string | null;
  private lastPingTimestamp: number;
  private lastHeartbeatAcked: boolean;
  private ratelimit: { queue: unknown[]; total: number; remaining: number; time: 60e3; timer: NodeJS.Timeout | null };
  private connection: WebSocket | null;
  private helloTimeout: NodeJS.Timeout | null;
  private eventsAttached: boolean;
  private expectedGuilds: Set<Snowflake> | null;
  private readyTimeout: NodeJS.Timeout | null;

  public manager: WebSocketManager;
  public id: number;
  public status: Status;
  public ping: number;

  private debug(message: string): void;
  private connect(): Promise<void>;
  private onOpen(): void;
  private onMessage(event: MessageEvent): void;
  private onError(error: ErrorEvent | unknown): void;
  private onClose(event: CloseEvent): void;
  private onPacket(packet: unknown): void;
  private checkReady(): void;
  private setHelloTimeout(time?: number): void;
  private setHeartbeatTimer(time: number): void;
  private sendHeartbeat(): void;
  private ackHeartbeat(): void;
  private identify(): void;
  private identifyNew(): void;
  private identifyResume(): void;
  private _send(data: unknown): void;
  private processQueue(): void;
  private destroy(destroyOptions?: { closeCode?: number; reset?: boolean; emit?: boolean; log?: boolean }): void;
  private _cleanupConnection(): void;
  private _emitDestroyed(): void;

  public send(data: unknown, important?: boolean): void;

  public on(event: 'ready' | 'resumed' | 'invalidSession', listener: () => Awaitable<void>): this;
  public on(event: 'close', listener: (event: CloseEvent) => Awaitable<void>): this;
  public on(event: 'allReady', listener: (unavailableGuilds?: Set<Snowflake>) => Awaitable<void>): this;
  public on(event: string, listener: (...args: any[]) => Awaitable<void>): this;

  public once(event: 'ready' | 'resumed' | 'invalidSession', listener: () => Awaitable<void>): this;
  public once(event: 'close', listener: (event: CloseEvent) => Awaitable<void>): this;
  public once(event: 'allReady', listener: (unavailableGuilds?: Set<Snowflake>) => Awaitable<void>): this;
  public once(event: string, listener: (...args: any[]) => Awaitable<void>): this;
}

export class Widget extends Base {
  private constructor(client: Client, data: RawWidgetData);
  private _patch(data: RawWidgetData): void;
  public fetch(): Promise<Widget>;
  public id: Snowflake;
  public instantInvite?: string;
  public channels: Collection<Snowflake, WidgetChannel>;
  public members: Collection<string, WidgetMember>;
  public presenceCount: number;
}

export class WidgetMember extends Base {
  private constructor(client: Client, data: RawWidgetMemberData);
  public id: string;
  public username: string;
  public discriminator: string;
  public avatar: string | null;
  public status: PresenceStatus;
  public deaf: boolean | null;
  public mute: boolean | null;
  public selfDeaf: boolean | null;
  public selfMute: boolean | null;
  public suppress: boolean | null;
  public channelId: Snowflake | null;
  public avatarURL: string;
  public activity: WidgetActivity | null;
}

export class WelcomeChannel extends Base {
  private constructor(guild: Guild, data: RawWelcomeChannelData);
  private _emoji: Omit<APIEmoji, 'animated'>;
  public channelId: Snowflake;
  public guild: Guild | InviteGuild;
  public description: string;
  public readonly channel: TextChannel | NewsChannel | StoreChannel | null;
  public readonly emoji: GuildEmoji | Emoji;
}

export class WelcomeScreen extends Base {
  private constructor(guild: Guild, data: RawWelcomeScreenData);
  public readonly enabled: boolean;
  public guild: Guild | InviteGuild;
  public description: string | null;
  public welcomeChannels: Collection<Snowflake, WelcomeChannel>;
}

//#endregion

//#region Constants

export type EnumHolder<T> = { [P in keyof T]: T[P] };

export type ExcludeEnum<T, K extends keyof T> = Exclude<keyof T | T[keyof T], K | T[K]>;

export const Constants: {
  Package: {
    name: string;
    version: string;
    description: string;
    author: string;
    license: string;
    main: string;
    types: string;
    homepage: string;
    keywords: string[];
    bugs: { url: string };
    repository: { type: string; url: string };
    scripts: Record<string, string>;
    engines: Record<string, string>;
    dependencies: Record<string, string>;
    peerDependencies: Record<string, string>;
    devDependencies: Record<string, string>;
    [key: string]: unknown;
  };
  UserAgent: string;
  Endpoints: {
    botGateway: string;
    invite: (root: string, code: string) => string;
    CDN: (root: string) => {
      Emoji: (emojiId: Snowflake, format: DynamicImageFormat) => string;
      Asset: (name: string) => string;
      DefaultAvatar: (discriminator: number) => string;
      Avatar: (
        userId: Snowflake,
        hash: string,
        format: DynamicImageFormat,
        size: AllowedImageSize,
        dynamic: boolean,
      ) => string;
      Banner: (
        id: Snowflake,
        hash: string,
        format: DynamicImageFormat,
        size: AllowedImageSize,
        dynamic: boolean,
      ) => string;
      GuildMemberAvatar: (
        guildId: Snowflake,
        memberId: Snowflake,
        hash: string,
        format?: DynamicImageFormat,
        size?: AllowedImageSize,
        dynamic?: boolean,
      ) => string;
      Icon: (
        guildId: Snowflake,
        hash: string,
        format: DynamicImageFormat,
        size: AllowedImageSize,
        dynamic: boolean,
      ) => string;
      AppIcon: (
        appId: Snowflake,
        hash: string,
        { format, size }: { format: AllowedImageFormat; size: AllowedImageSize },
      ) => string;
      AppAsset: (
        appId: Snowflake,
        hash: string,
        { format, size }: { format: AllowedImageFormat; size: AllowedImageSize },
      ) => string;
      StickerPackBanner: (bannerId: Snowflake, format: AllowedImageFormat, size: AllowedImageSize) => string;
      GDMIcon: (channelId: Snowflake, hash: string, format: AllowedImageFormat, size: AllowedImageSize) => string;
      Splash: (guildId: Snowflake, hash: string, format: AllowedImageFormat, size: AllowedImageSize) => string;
      DiscoverySplash: (guildId: Snowflake, hash: string, format: AllowedImageFormat, size: AllowedImageSize) => string;
      TeamIcon: (
        teamId: Snowflake,
        hash: string,
        { format, size }: { format: AllowedImageFormat; size: AllowedImageSize },
      ) => string;
      Sticker: (stickerId: Snowflake, stickerFormat: StickerFormatType) => string;
      RoleIcon: (roleId: Snowflake, hash: string, format: AllowedImageFormat, size: AllowedImageSize) => string;
    };
  };
  WSCodes: {
    1000: 'WS_CLOSE_REQUESTED';
    4004: 'TOKEN_INVALID';
    4010: 'SHARDING_INVALID';
    4011: 'SHARDING_REQUIRED';
  };
  Events: ConstantsEvents;
  ShardEvents: ConstantsShardEvents;
  PartialTypes: {
    [K in PartialTypes]: K;
  };
  WSEvents: {
    [K in WSEventType]: K;
  };
  Colors: ConstantsColors;
  Status: ConstantsStatus;
  Opcodes: ConstantsOpcodes;
  APIErrors: APIErrors;
  ChannelTypes: EnumHolder<typeof ChannelTypes>;
  ThreadChannelTypes: ThreadChannelTypes[];
  TextBasedChannelTypes: TextBasedChannelTypes[];
  VoiceBasedChannelTypes: VoiceBasedChannelTypes[];
  ClientApplicationAssetTypes: ConstantsClientApplicationAssetTypes;
  IntegrationExpireBehaviors: IntegrationExpireBehaviors[];
  InviteScopes: InviteScope[];
  MessageTypes: MessageType[];
  SystemMessageTypes: SystemMessageType[];
  ActivityTypes: EnumHolder<typeof ActivityTypes>;
  StickerTypes: EnumHolder<typeof StickerTypes>;
  StickerFormatTypes: EnumHolder<typeof StickerFormatTypes>;
  OverwriteTypes: EnumHolder<typeof OverwriteTypes>;
  ExplicitContentFilterLevels: EnumHolder<typeof ExplicitContentFilterLevels>;
  DefaultMessageNotificationLevels: EnumHolder<typeof DefaultMessageNotificationLevels>;
  VerificationLevels: EnumHolder<typeof VerificationLevels>;
  MembershipStates: EnumHolder<typeof MembershipStates>;
  ApplicationCommandOptionTypes: EnumHolder<typeof ApplicationCommandOptionTypes>;
  ApplicationCommandPermissionTypes: EnumHolder<typeof ApplicationCommandPermissionTypes>;
  InteractionTypes: EnumHolder<typeof InteractionTypes>;
  InteractionResponseTypes: EnumHolder<typeof InteractionResponseTypes>;
  MessageComponentTypes: EnumHolder<typeof MessageComponentTypes>;
  MessageButtonStyles: EnumHolder<typeof MessageButtonStyles>;
  MFALevels: EnumHolder<typeof MFALevels>;
  NSFWLevels: EnumHolder<typeof NSFWLevels>;
  PrivacyLevels: EnumHolder<typeof PrivacyLevels>;
  WebhookTypes: EnumHolder<typeof WebhookTypes>;
  PremiumTiers: EnumHolder<typeof PremiumTiers>;
  ApplicationCommandTypes: EnumHolder<typeof ApplicationCommandTypes>;
};

export const version: string;

//#endregion

//#region Managers

export abstract class BaseManager {
  protected constructor(client: Client);
  public readonly client: Client;
}

export abstract class DataManager<K, Holds, R> extends BaseManager {
  protected constructor(client: Client, holds: Constructable<Holds>);
  public readonly holds: Constructable<Holds>;
  public readonly cache: Collection<K, Holds>;
  public resolve(resolvable: Holds): Holds;
  public resolve(resolvable: R): Holds | null;
  public resolveId(resolvable: K | Holds): K;
  public resolveId(resolvable: R): K | null;
  public valueOf(): Collection<K, Holds>;
}

export abstract class CachedManager<K, Holds, R> extends DataManager<K, Holds, R> {
  protected constructor(client: Client, holds: Constructable<Holds>);
  private _add(data: unknown, cache?: boolean, { id, extras }?: { id: K; extras: unknown[] }): Holds;
}

export type ApplicationCommandDataResolvable = ApplicationCommandData | RESTPostAPIApplicationCommandsJSONBody;

export class ApplicationCommandManager<
  ApplicationCommandScope = ApplicationCommand<{ guild: GuildResolvable }>,
  PermissionsOptionsExtras = { guild: GuildResolvable },
  PermissionsGuildType = null,
> extends CachedManager<Snowflake, ApplicationCommandScope, ApplicationCommandResolvable> {
  protected constructor(client: Client, iterable?: Iterable<unknown>);
  public permissions: ApplicationCommandPermissionsManager<
    { command?: ApplicationCommandResolvable } & PermissionsOptionsExtras,
    { command: ApplicationCommandResolvable } & PermissionsOptionsExtras,
    PermissionsOptionsExtras,
    PermissionsGuildType,
    null
  >;
  private commandPath({ id, guildId }: { id?: Snowflake; guildId?: Snowflake }): unknown;
  public create(command: ApplicationCommandDataResolvable): Promise<ApplicationCommandScope>;
  public create(command: ApplicationCommandDataResolvable, guildId: Snowflake): Promise<ApplicationCommand>;
  public delete(command: ApplicationCommandResolvable, guildId?: Snowflake): Promise<ApplicationCommandScope | null>;
  public edit(
    command: ApplicationCommandResolvable,
    data: ApplicationCommandDataResolvable,
  ): Promise<ApplicationCommandScope>;
  public edit(
    command: ApplicationCommandResolvable,
    data: ApplicationCommandDataResolvable,
    guildId: Snowflake,
  ): Promise<ApplicationCommand>;
  public fetch(
    id: Snowflake,
    options: FetchApplicationCommandOptions & { guildId: Snowflake },
  ): Promise<ApplicationCommand>;
  public fetch(id: Snowflake, options?: FetchApplicationCommandOptions): Promise<ApplicationCommandScope>;
  public fetch(
    id?: Snowflake,
    options?: FetchApplicationCommandOptions,
  ): Promise<Collection<Snowflake, ApplicationCommandScope>>;
  public set(commands: ApplicationCommandDataResolvable[]): Promise<Collection<Snowflake, ApplicationCommandScope>>;
  public set(
    commands: ApplicationCommandDataResolvable[],
    guildId: Snowflake,
  ): Promise<Collection<Snowflake, ApplicationCommand>>;
  private static transformCommand(
    command: ApplicationCommandData,
  ): Omit<APIApplicationCommand, 'id' | 'application_id' | 'guild_id'>;
}

export class ApplicationCommandPermissionsManager<
  BaseOptions,
  FetchSingleOptions,
  FullPermissionsOptions,
  GuildType,
  CommandIdType,
> extends BaseManager {
  private constructor(manager: ApplicationCommandManager | GuildApplicationCommandManager | ApplicationCommand);
  private manager: ApplicationCommandManager | GuildApplicationCommandManager | ApplicationCommand;

  public client: Client;
  public commandId: CommandIdType;
  public guild: GuildType;
  public guildId: Snowflake | null;
  public add(
    options: FetchSingleOptions & { permissions: ApplicationCommandPermissionData[] },
  ): Promise<ApplicationCommandPermissions[]>;
  public has(options: FetchSingleOptions & { permissionId: UserResolvable | RoleResolvable }): Promise<boolean>;
  public fetch(options: FetchSingleOptions): Promise<ApplicationCommandPermissions[]>;
  public fetch(options: BaseOptions): Promise<Collection<Snowflake, ApplicationCommandPermissions[]>>;
  public remove(
    options:
      | (FetchSingleOptions & {
          users: UserResolvable | UserResolvable[];
          roles?: RoleResolvable | RoleResolvable[];
        })
      | (FetchSingleOptions & {
          users?: UserResolvable | UserResolvable[];
          roles: RoleResolvable | RoleResolvable[];
        }),
  ): Promise<ApplicationCommandPermissions[]>;
  public set(
    options: FetchSingleOptions & { permissions: ApplicationCommandPermissionData[] },
  ): Promise<ApplicationCommandPermissions[]>;
  public set(
    options: FullPermissionsOptions & {
      fullPermissions: GuildApplicationCommandPermissionData[];
    },
  ): Promise<Collection<Snowflake, ApplicationCommandPermissions[]>>;
  private permissionsPath(guildId: Snowflake, commandId?: Snowflake): unknown;
  private static transformPermissions(
    permissions: ApplicationCommandPermissionData,
    received: true,
  ): Omit<APIApplicationCommandPermission, 'type'> & { type: keyof ApplicationCommandPermissionTypes };
  private static transformPermissions(permissions: ApplicationCommandPermissionData): APIApplicationCommandPermission;
}

export class BaseGuildEmojiManager extends CachedManager<Snowflake, GuildEmoji, EmojiResolvable> {
  protected constructor(client: Client, iterable?: Iterable<RawGuildEmojiData>);
  public resolveIdentifier(emoji: EmojiIdentifierResolvable): string | null;
}

export class ChannelManager extends CachedManager<Snowflake, Channel, ChannelResolvable> {
  private constructor(client: Client, iterable: Iterable<RawChannelData>);
  public fetch(id: Snowflake, options?: FetchChannelOptions): Promise<Channel | null>;
}

export class GuildApplicationCommandManager extends ApplicationCommandManager<ApplicationCommand, {}, Guild> {
  private constructor(guild: Guild, iterable?: Iterable<RawApplicationCommandData>);
  public guild: Guild;
  public create(command: ApplicationCommandDataResolvable): Promise<ApplicationCommand>;
  public delete(command: ApplicationCommandResolvable): Promise<ApplicationCommand | null>;
  public edit(
    command: ApplicationCommandResolvable,
    data: ApplicationCommandDataResolvable,
  ): Promise<ApplicationCommand>;
  public fetch(id: Snowflake, options?: BaseFetchOptions): Promise<ApplicationCommand>;
  public fetch(id?: undefined, options?: BaseFetchOptions): Promise<Collection<Snowflake, ApplicationCommand>>;
  public set(commands: ApplicationCommandDataResolvable[]): Promise<Collection<Snowflake, ApplicationCommand>>;
}

export class GuildChannelManager extends CachedManager<
  Snowflake,
  GuildChannel | ThreadChannel,
  GuildChannelResolvable
> {
  private constructor(guild: Guild, iterable?: Iterable<RawGuildChannelData>);
  public readonly channelCountWithoutThreads: number;
  public guild: Guild;
  public create(name: string, options: GuildChannelCreateOptions & { type: 'GUILD_VOICE' }): Promise<VoiceChannel>;
  public create(
    name: string,
    options: GuildChannelCreateOptions & { type: 'GUILD_CATEGORY' },
  ): Promise<CategoryChannel>;
  public create(name: string, options?: GuildChannelCreateOptions & { type?: 'GUILD_TEXT' }): Promise<TextChannel>;
  public create(name: string, options: GuildChannelCreateOptions & { type: 'GUILD_NEWS' }): Promise<NewsChannel>;
  public create(name: string, options: GuildChannelCreateOptions & { type: 'GUILD_STORE' }): Promise<StoreChannel>;
  public create(
    name: string,
    options: GuildChannelCreateOptions & { type: 'GUILD_STAGE_VOICE' },
  ): Promise<StageChannel>;
  public create(
    name: string,
    options: GuildChannelCreateOptions,
  ): Promise<TextChannel | VoiceChannel | CategoryChannel | NewsChannel | StoreChannel | StageChannel>;
  public fetch(
    id: Snowflake,
    options?: BaseFetchOptions,
  ): Promise<TextChannel | VoiceChannel | CategoryChannel | NewsChannel | StoreChannel | StageChannel | null>;
  public fetch(
    id?: undefined,
    options?: BaseFetchOptions,
  ): Promise<
    Collection<Snowflake, TextChannel | VoiceChannel | CategoryChannel | NewsChannel | StoreChannel | StageChannel>
  >;
  public setPositions(channelPositions: readonly ChannelPosition[]): Promise<Guild>;
  public fetchActiveThreads(cache?: boolean): Promise<FetchedThreads>;
}

export class GuildEmojiManager extends BaseGuildEmojiManager {
  private constructor(guild: Guild, iterable?: Iterable<RawGuildEmojiData>);
  public guild: Guild;
  public create(
    attachment: BufferResolvable | Base64Resolvable,
    name: string,
    options?: GuildEmojiCreateOptions,
  ): Promise<GuildEmoji>;
  public fetch(id: Snowflake, options?: BaseFetchOptions): Promise<GuildEmoji>;
  public fetch(id?: undefined, options?: BaseFetchOptions): Promise<Collection<Snowflake, GuildEmoji>>;
}

export class GuildEmojiRoleManager extends DataManager<Snowflake, Role, RoleResolvable> {
  private constructor(emoji: GuildEmoji);
  public emoji: GuildEmoji;
  public guild: Guild;
  public add(
    roleOrRoles: RoleResolvable | readonly RoleResolvable[] | Collection<Snowflake, Role>,
  ): Promise<GuildEmoji>;
  public set(roles: readonly RoleResolvable[] | Collection<Snowflake, Role>): Promise<GuildEmoji>;
  public remove(
    roleOrRoles: RoleResolvable | readonly RoleResolvable[] | Collection<Snowflake, Role>,
  ): Promise<GuildEmoji>;
}

export class GuildManager extends CachedManager<Snowflake, Guild, GuildResolvable> {
  private constructor(client: Client, iterable?: Iterable<RawGuildData>);
  public create(name: string, options?: GuildCreateOptions): Promise<Guild>;
  public fetch(options: Snowflake | FetchGuildOptions): Promise<Guild>;
  public fetch(options?: FetchGuildsOptions): Promise<Collection<Snowflake, OAuth2Guild>>;
}

export class GuildMemberManager extends CachedManager<Snowflake, GuildMember, GuildMemberResolvable> {
  private constructor(guild: Guild, iterable?: Iterable<RawGuildMemberData>);
  public guild: Guild;
  public add(
    user: UserResolvable,
    options: AddGuildMemberOptions & { fetchWhenExisting: false },
  ): Promise<GuildMember | null>;
  public add(user: UserResolvable, options: AddGuildMemberOptions): Promise<GuildMember>;
  public ban(user: UserResolvable, options?: BanOptions): Promise<GuildMember | User | Snowflake>;
  public edit(user: UserResolvable, data: GuildMemberEditData, reason?: string): Promise<void>;
  public fetch(
    options: UserResolvable | FetchMemberOptions | (FetchMembersOptions & { user: UserResolvable }),
  ): Promise<GuildMember>;
  public fetch(options?: FetchMembersOptions): Promise<Collection<Snowflake, GuildMember>>;
  public kick(user: UserResolvable, reason?: string): Promise<GuildMember | User | Snowflake>;
  public list(options?: GuildListMembersOptions): Promise<Collection<Snowflake, GuildMember>>;
  public prune(options: GuildPruneMembersOptions & { dry?: false; count: false }): Promise<null>;
  public prune(options?: GuildPruneMembersOptions): Promise<number>;
  public search(options: GuildSearchMembersOptions): Promise<Collection<Snowflake, GuildMember>>;
  public unban(user: UserResolvable, reason?: string): Promise<User>;
}

export class GuildBanManager extends CachedManager<Snowflake, GuildBan, GuildBanResolvable> {
  private constructor(guild: Guild, iterable?: Iterable<RawGuildBanData>);
  public guild: Guild;
  public create(user: UserResolvable, options?: BanOptions): Promise<GuildMember | User | Snowflake>;
  public fetch(options: UserResolvable | FetchBanOptions): Promise<GuildBan>;
  public fetch(options?: FetchBansOptions): Promise<Collection<Snowflake, GuildBan>>;
  public remove(user: UserResolvable, reason?: string): Promise<User | null>;
}

export class GuildInviteManager extends DataManager<string, Invite, InviteResolvable> {
  private constructor(guild: Guild, iterable?: Iterable<RawInviteData>);
  public guild: Guild;
  public create(channel: GuildInvitableChannelResolvable, options?: CreateInviteOptions): Promise<Invite>;
  public fetch(options: InviteResolvable | FetchInviteOptions): Promise<Invite>;
  public fetch(options?: FetchInvitesOptions): Promise<Collection<string, Invite>>;
  public delete(invite: InviteResolvable, reason?: string): Promise<Invite>;
}

export class GuildStickerManager extends CachedManager<Snowflake, Sticker, StickerResolvable> {
  private constructor(guild: Guild, iterable?: Iterable<RawStickerData>);
  public guild: Guild;
  public create(
    file: BufferResolvable | Stream | FileOptions | MessageAttachment,
    name: string,
    tags: string,
    options?: GuildStickerCreateOptions,
  ): Promise<Sticker>;
  public edit(sticker: StickerResolvable, data?: GuildStickerEditData, reason?: string): Promise<Sticker>;
  public delete(sticker: StickerResolvable, reason?: string): Promise<void>;
  public fetch(id: Snowflake, options?: BaseFetchOptions): Promise<Sticker>;
  public fetch(id?: Snowflake, options?: BaseFetchOptions): Promise<Collection<Snowflake, Sticker>>;
}

export class GuildMemberRoleManager extends DataManager<Snowflake, Role, RoleResolvable> {
  private constructor(member: GuildMember);
  public readonly hoist: Role | null;
  public readonly icon: Role | null;
  public readonly color: Role | null;
  public readonly highest: Role;
  public readonly premiumSubscriberRole: Role | null;
  public readonly botRole: Role | null;
  public member: GuildMember;
  public guild: Guild;

  public add(
    roleOrRoles: RoleResolvable | readonly RoleResolvable[] | Collection<Snowflake, Role>,
    reason?: string,
  ): Promise<GuildMember>;
  public set(roles: readonly RoleResolvable[] | Collection<Snowflake, Role>, reason?: string): Promise<GuildMember>;
  public remove(
    roleOrRoles: RoleResolvable | readonly RoleResolvable[] | Collection<Snowflake, Role>,
    reason?: string,
  ): Promise<GuildMember>;
}

export class MessageManager extends CachedManager<Snowflake, Message, MessageResolvable> {
  private constructor(channel: TextBasedChannels, iterable?: Iterable<RawMessageData>);
  public channel: TextBasedChannels;
  public cache: Collection<Snowflake, Message>;
  public crosspost(message: MessageResolvable): Promise<Message>;
  public delete(message: MessageResolvable): Promise<void>;
  public edit(message: MessageResolvable, options: MessagePayload | MessageEditOptions): Promise<Message>;
  public fetch(message: Snowflake, options?: BaseFetchOptions): Promise<Message>;
  public fetch(
    options?: ChannelLogsQueryOptions,
    cacheOptions?: BaseFetchOptions,
  ): Promise<Collection<Snowflake, Message>>;
  public fetchPinned(cache?: boolean): Promise<Collection<Snowflake, Message>>;
  public react(message: MessageResolvable, emoji: EmojiIdentifierResolvable): Promise<void>;
  public pin(message: MessageResolvable): Promise<void>;
  public unpin(message: MessageResolvable): Promise<void>;
}

export class PermissionOverwriteManager extends CachedManager<
  Snowflake,
  PermissionOverwrites,
  PermissionOverwriteResolvable
> {
  private constructor(client: Client, iterable?: Iterable<RawPermissionOverwriteData>);
  public set(
    overwrites: readonly OverwriteResolvable[] | Collection<Snowflake, OverwriteResolvable>,
    reason?: string,
  ): Promise<GuildChannel>;
  private upsert(
    userOrRole: RoleResolvable | UserResolvable,
    options: PermissionOverwriteOptions,
    overwriteOptions?: GuildChannelOverwriteOptions,
    existing?: PermissionOverwrites,
  ): Promise<GuildChannel>;
  public create(
    userOrRole: RoleResolvable | UserResolvable,
    options: PermissionOverwriteOptions,
    overwriteOptions?: GuildChannelOverwriteOptions,
  ): Promise<GuildChannel>;
  public edit(
    userOrRole: RoleResolvable | UserResolvable,
    options: PermissionOverwriteOptions,
    overwriteOptions?: GuildChannelOverwriteOptions,
  ): Promise<GuildChannel>;
  public delete(userOrRole: RoleResolvable | UserResolvable, reason?: string): Promise<GuildChannel>;
}

export class PresenceManager extends CachedManager<Snowflake, Presence, PresenceResolvable> {
  private constructor(client: Client, iterable?: Iterable<RawPresenceData>);
}

export class ReactionManager extends CachedManager<Snowflake | string, MessageReaction, MessageReactionResolvable> {
  private constructor(message: Message, iterable?: Iterable<RawMessageReactionData>);
  public message: Message;
  public removeAll(): Promise<Message>;
}

export class ReactionUserManager extends CachedManager<Snowflake, User, UserResolvable> {
  private constructor(reaction: MessageReaction, iterable?: Iterable<RawUserData>);
  public reaction: MessageReaction;
  public fetch(options?: FetchReactionUsersOptions): Promise<Collection<Snowflake, User>>;
  public remove(user?: UserResolvable): Promise<MessageReaction>;
}

export class RoleManager extends CachedManager<Snowflake, Role, RoleResolvable> {
  private constructor(guild: Guild, iterable?: Iterable<RawRoleData>);
  public readonly everyone: Role;
  public readonly highest: Role;
  public guild: Guild;
  public readonly premiumSubscriberRole: Role | null;
  public botRoleFor(user: UserResolvable): Role | null;
  public fetch(id: Snowflake, options?: BaseFetchOptions): Promise<Role | null>;
  public fetch(id?: undefined, options?: BaseFetchOptions): Promise<Collection<Snowflake, Role>>;
  public create(options?: CreateRoleOptions): Promise<Role>;
  public edit(role: RoleResolvable, options: RoleData, reason?: string): Promise<Role>;
  public setPositions(rolePositions: readonly RolePosition[]): Promise<Guild>;
}

export class StageInstanceManager extends CachedManager<Snowflake, StageInstance, StageInstanceResolvable> {
  private constructor(guild: Guild, iterable?: Iterable<RawStageInstanceData>);
  public guild: Guild;
  public create(channel: StageChannelResolvable, options: StageInstanceCreateOptions): Promise<StageInstance>;
  public fetch(channel: StageChannelResolvable, options?: BaseFetchOptions): Promise<StageInstance>;
  public edit(channel: StageChannelResolvable, options: StageInstanceEditOptions): Promise<StageInstance>;
  public delete(channel: StageChannelResolvable): Promise<void>;
}

export class ThreadManager<AllowedThreadType> extends CachedManager<Snowflake, ThreadChannel, ThreadChannelResolvable> {
  private constructor(channel: TextChannel | NewsChannel, iterable?: Iterable<RawThreadChannelData>);
  public channel: TextChannel | NewsChannel;
  public create(options: ThreadCreateOptions<AllowedThreadType>): Promise<ThreadChannel>;
  public fetch(options: ThreadChannelResolvable, cacheOptions?: BaseFetchOptions): Promise<ThreadChannel | null>;
  public fetch(options?: FetchThreadsOptions, cacheOptions?: { cache?: boolean }): Promise<FetchedThreads>;
  public fetchArchived(options?: FetchArchivedThreadOptions, cache?: boolean): Promise<FetchedThreads>;
  public fetchActive(cache?: boolean): Promise<FetchedThreads>;
}

export class ThreadMemberManager extends CachedManager<Snowflake, ThreadMember, ThreadMemberResolvable> {
  private constructor(thread: ThreadChannel, iterable?: Iterable<RawThreadMemberData>);
  public thread: ThreadChannel;
  public add(member: UserResolvable | '@me', reason?: string): Promise<Snowflake>;
  public fetch(cache?: boolean): Promise<Collection<Snowflake, ThreadMember>>;
  public remove(id: Snowflake | '@me', reason?: string): Promise<Snowflake>;
}

export class UserManager extends CachedManager<Snowflake, User, UserResolvable> {
  private constructor(client: Client, iterable?: Iterable<RawUserData>);
  public fetch(user: UserResolvable, options?: BaseFetchOptions): Promise<User>;
}

export class VoiceStateManager extends CachedManager<Snowflake, VoiceState, typeof VoiceState> {
  private constructor(guild: Guild, iterable?: Iterable<RawVoiceStateData>);
  public guild: Guild;
}

//#endregion

//#region Mixins

// Model the TextBasedChannel mixin system, allowing application of these fields
// to the classes that use these methods without having to manually add them
// to each of those classes

export type Constructable<T> = abstract new (...args: any[]) => T;
export function PartialTextBasedChannel<T>(Base?: Constructable<T>): Constructable<T & PartialTextBasedChannelFields>;
export function TextBasedChannel<T, I extends keyof TextBasedChannelFields = never>(
  Base?: Constructable<T>,
  ignore?: I[],
): Constructable<T & Omit<TextBasedChannelFields, I>>;

export interface PartialTextBasedChannelFields {
  send(options: string | MessagePayload | MessageOptions): Promise<Message>;
}

export interface TextBasedChannelFields extends PartialTextBasedChannelFields {
  lastMessageId: Snowflake | null;
  readonly lastMessage: Message | null;
  lastPinTimestamp: number | null;
  readonly lastPinAt: Date | null;
  awaitMessageComponent<T extends MessageComponentType | MessageComponentTypes | undefined = undefined>(
    options?: AwaitMessageCollectorOptionsParams<T>,
  ): Promise<InteractionExtractor<T>>;
  awaitMessages(options?: AwaitMessagesOptions): Promise<Collection<Snowflake, Message>>;
  bulkDelete(
    messages: Collection<Snowflake, Message> | readonly MessageResolvable[] | number,
    filterOld?: boolean,
  ): Promise<Collection<Snowflake, Message>>;
  createMessageComponentCollector<T extends MessageComponentType | MessageComponentTypes | undefined = undefined>(
    options?: MessageCollectorOptionsParams<T>,
  ): InteractionCollectorReturnType<T>;
  createMessageCollector(options?: MessageCollectorOptions): MessageCollector;
  sendTyping(): Promise<void>;
}

export function PartialWebhookMixin<T>(Base?: Constructable<T>): Constructable<T & PartialWebhookFields>;
export function WebhookMixin<T>(Base?: Constructable<T>): Constructable<T & WebhookFields>;

export interface PartialWebhookFields {
  id: Snowflake;
  readonly url: string;
  deleteMessage(message: MessageResolvable | APIMessage | '@original', threadId?: Snowflake): Promise<void>;
  editMessage(
    message: MessageResolvable | '@original',
    options: string | MessagePayload | WebhookEditMessageOptions,
  ): Promise<Message | APIMessage>;
  fetchMessage(message: Snowflake | '@original', options?: WebhookFetchMessageOptions): Promise<Message | APIMessage>;
  /* tslint:disable:unified-signatures */
  /** @deprecated */
  fetchMessage(message: Snowflake | '@original', cache?: boolean): Promise<Message | APIMessage>;
  /* tslint:enable:unified-signatures */
  send(options: string | MessagePayload | WebhookMessageOptions): Promise<Message | APIMessage>;
}

export interface WebhookFields extends PartialWebhookFields {
  readonly createdAt: Date;
  readonly createdTimestamp: number;
  delete(reason?: string): Promise<void>;
  edit(options: WebhookEditData, reason?: string): Promise<Webhook>;
  sendSlackMessage(body: unknown): Promise<boolean>;
}

//#endregion

//#region Typedefs

export type ActivityFlagsString = 'INSTANCE' | 'JOIN' | 'SPECTATE' | 'JOIN_REQUEST' | 'SYNC' | 'PLAY';

export type ActivitiesOptions = Omit<ActivityOptions, 'shardId'>;

export interface ActivityOptions {
  name?: string;
  url?: string;
  type?: ExcludeEnum<typeof ActivityTypes, 'CUSTOM'>;
  shardId?: number | readonly number[];
}

export type ActivityPlatform = 'desktop' | 'samsung' | 'xbox';

export type ActivityType = keyof typeof ActivityTypes;

export interface AddGuildMemberOptions {
  accessToken: string;
  nick?: string;
  roles?: Collection<Snowflake, Role> | RoleResolvable[];
  mute?: boolean;
  deaf?: boolean;
  force?: boolean;
  fetchWhenExisting?: boolean;
}

export type AllowedImageFormat = 'webp' | 'png' | 'jpg' | 'jpeg';

export type AllowedImageSize = 16 | 32 | 56 | 64 | 96 | 128 | 256 | 300 | 512 | 600 | 1024 | 2048 | 4096;

export type AllowedPartial = User | Channel | GuildMember | Message | MessageReaction;

export type AllowedThreadTypeForNewsChannel = 'GUILD_NEWS_THREAD' | 10;

export type AllowedThreadTypeForTextChannel = 'GUILD_PUBLIC_THREAD' | 'GUILD_PRIVATE_THREAD' | 11 | 12;

export interface APIErrors {
  UNKNOWN_ACCOUNT: 10001;
  UNKNOWN_APPLICATION: 10002;
  UNKNOWN_CHANNEL: 10003;
  UNKNOWN_GUILD: 10004;
  UNKNOWN_INTEGRATION: 10005;
  UNKNOWN_INVITE: 10006;
  UNKNOWN_MEMBER: 10007;
  UNKNOWN_MESSAGE: 10008;
  UNKNOWN_OVERWRITE: 10009;
  UNKNOWN_PROVIDER: 10010;
  UNKNOWN_ROLE: 10011;
  UNKNOWN_TOKEN: 10012;
  UNKNOWN_USER: 10013;
  UNKNOWN_EMOJI: 10014;
  UNKNOWN_WEBHOOK: 10015;
  UNKNOWN_WEBHOOK_SERVICE: 10016;
  UNKNOWN_SESSION: 10020;
  UNKNOWN_BAN: 10026;
  UNKNOWN_SKU: 10027;
  UNKNOWN_STORE_LISTING: 10028;
  UNKNOWN_ENTITLEMENT: 10029;
  UNKNOWN_BUILD: 10030;
  UNKNOWN_LOBBY: 10031;
  UNKNOWN_BRANCH: 10032;
  UNKNOWN_STORE_DIRECTORY_LAYOUT: 10033;
  UNKNOWN_REDISTRIBUTABLE: 10036;
  UNKNOWN_GIFT_CODE: 10038;
  UNKNOWN_STREAM: 10049;
  UNKNOWN_PREMIUM_SERVER_SUBSCRIBE_COOLDOWN: 10050;
  UNKNOWN_GUILD_TEMPLATE: 10057;
  UNKNOWN_DISCOVERABLE_SERVER_CATEGORY: 10059;
  UNKNOWN_STICKER: 10060;
  UNKNOWN_INTERACTION: 10062;
  UNKNOWN_APPLICATION_COMMAND: 10063;
  UNKNOWN_APPLICATION_COMMAND_PERMISSIONS: 10066;
  UNKNOWN_STAGE_INSTANCE: 10067;
  UNKNOWN_GUILD_MEMBER_VERIFICATION_FORM: 10068;
  UNKNOWN_GUILD_WELCOME_SCREEN: 10069;
  UNKNOWN_GUILD_SCHEDULED_EVENT: 10070;
  UNKNOWN_GUILD_SCHEDULED_EVENT_USER: 10071;
  BOT_PROHIBITED_ENDPOINT: 20001;
  BOT_ONLY_ENDPOINT: 20002;
  CANNOT_SEND_EXPLICIT_CONTENT: 20009;
  NOT_AUTHORIZED: 20012;
  SLOWMODE_RATE_LIMIT: 20016;
  ACCOUNT_OWNER_ONLY: 20018;
  ANNOUNCEMENT_EDIT_LIMIT_EXCEEDED: 20022;
  CHANNEL_HIT_WRITE_RATELIMIT: 20028;
  CONTENT_NOT_ALLOWED: 20031;
  GUILD_PREMIUM_LEVEL_TOO_LOW: 20035;
  MAXIMUM_GUILDS: 30001;
  MAXIMUM_FRIENDS: 30002;
  MAXIMUM_PINS: 30003;
  MAXIMUM_RECIPIENTS: 30004;
  MAXIMUM_ROLES: 30005;
  MAXIMUM_WEBHOOKS: 30007;
  MAXIMUM_EMOJIS: 30008;
  MAXIMUM_REACTIONS: 30010;
  MAXIMUM_CHANNELS: 30013;
  MAXIMUM_ATTACHMENTS: 30015;
  MAXIMUM_INVITES: 30016;
  MAXIMUM_ANIMATED_EMOJIS: 30018;
  MAXIMUM_SERVER_MEMBERS: 30019;
  MAXIMUM_NUMBER_OF_SERVER_CATEGORIES: 30030;
  GUILD_ALREADY_HAS_TEMPLATE: 30031;
  MAXIMUM_THREAD_PARICIPANTS: 30033;
  MAXIMUM_NON_GUILD_MEMBERS_BANS: 30035;
  MAXIMUM_BAN_FETCHES: 30037;
  MAXIMUM_NUMBER_OF_STICKERS_REACHED: 30039;
  MAXIMUM_PRUNE_REQUESTS: 30040;
  MAXIMUM_GUILD_WIDGET_SETTINGS_UPDATE: 30042;
  UNAUTHORIZED: 40001;
  ACCOUNT_VERIFICATION_REQUIRED: 40002;
  DIRECT_MESSAGES_TOO_FAST: 40003;
  REQUEST_ENTITY_TOO_LARGE: 40005;
  FEATURE_TEMPORARILY_DISABLED: 40006;
  USER_BANNED: 40007;
  TARGET_USER_NOT_CONNECTED_TO_VOICE: 40032;
  ALREADY_CROSSPOSTED: 40033;
  MISSING_ACCESS: 50001;
  INVALID_ACCOUNT_TYPE: 50002;
  CANNOT_EXECUTE_ON_DM: 50003;
  EMBED_DISABLED: 50004;
  CANNOT_EDIT_MESSAGE_BY_OTHER: 50005;
  CANNOT_SEND_EMPTY_MESSAGE: 50006;
  CANNOT_MESSAGE_USER: 50007;
  CANNOT_SEND_MESSAGES_IN_VOICE_CHANNEL: 50008;
  CHANNEL_VERIFICATION_LEVEL_TOO_HIGH: 50009;
  OAUTH2_APPLICATION_BOT_ABSENT: 50010;
  MAXIMUM_OAUTH2_APPLICATIONS: 50011;
  INVALID_OAUTH_STATE: 50012;
  MISSING_PERMISSIONS: 50013;
  INVALID_AUTHENTICATION_TOKEN: 50014;
  NOTE_TOO_LONG: 50015;
  INVALID_BULK_DELETE_QUANTITY: 50016;
  CANNOT_PIN_MESSAGE_IN_OTHER_CHANNEL: 50019;
  INVALID_OR_TAKEN_INVITE_CODE: 50020;
  CANNOT_EXECUTE_ON_SYSTEM_MESSAGE: 50021;
  CANNOT_EXECUTE_ON_CHANNEL_TYPE: 50024;
  INVALID_OAUTH_TOKEN: 50025;
  MISSING_OAUTH_SCOPE: 50026;
  INVALID_WEBHOOK_TOKEN: 50027;
  INVALID_ROLE: 50028;
  INVALID_RECIPIENTS: 50033;
  BULK_DELETE_MESSAGE_TOO_OLD: 50034;
  INVALID_FORM_BODY: 50035;
  INVITE_ACCEPTED_TO_GUILD_NOT_CONTAINING_BOT: 50036;
  INVALID_API_VERSION: 50041;
  FILE_UPLOADED_EXCEEDS_MAXIMUM_SIZE: 50045;
  INVALID_FILE_UPLOADED: 50046;
  CANNOT_SELF_REDEEM_GIFT: 50054;
  PAYMENT_SOURCE_REQUIRED: 50070;
  CANNOT_DELETE_COMMUNITY_REQUIRED_CHANNEL: 50074;
  INVALID_STICKER_SENT: 50081;
  INVALID_THREAD_ARCHIVE_STATE: 50083;
  INVALID_THREAD_NOTIFICATION_SETTINGS: 50084;
  PARAMETER_EARLIER_THAN_CREATION: 50085;
  GUILD_NOT_AVAILABLE_IN_LOCATION: 50095;
  GUILD_MONETIZATION_REQUIRED: 50097;
  INSUFFICIENT_BOOSTS: 50101;
  TWO_FACTOR_REQUIRED: 60003;
  NO_USERS_WITH_DISCORDTAG_EXIST: 80004;
  REACTION_BLOCKED: 90001;
  RESOURCE_OVERLOADED: 130000;
  STAGE_ALREADY_OPEN: 150006;
  CANNOT_REPLY_WITHOUT_READ_MESSAGE_HISTORY_PERMISSION: 160002;
  MESSAGE_ALREADY_HAS_THREAD: 160004;
  THREAD_LOCKED: 160005;
  MAXIMUM_ACTIVE_THREADS: 160006;
  MAXIMUM_ACTIVE_ANNOUNCEMENT_THREADS: 160007;
  INVALID_JSON_FOR_UPLOADED_LOTTIE_FILE: 170001;
  UPLOADED_LOTTIES_CANNOT_CONTAIN_RASTERIZED_IMAGES: 170002;
  STICKER_MAXIMUM_FRAMERATE_EXCEEDED: 170003;
  STICKER_FRAME_COUNT_EXCEEDS_MAXIMUM_OF_1000_FRAMES: 170004;
  LOTTIE_ANIMATION_MAXIMUM_DIMENSIONS_EXCEEDED: 170005;
  STICKER_FRAME_RATE_IS_TOO_SMALL_OR_TOO_LARGE: 170006;
  STICKER_ANIMATION_DURATION_EXCEEDS_MAXIMUM_OF_5_SECONDS: 170007;
}

export interface APIRequest {
  method: 'get' | 'post' | 'delete' | 'patch' | 'put';
  options: unknown;
  path: string;
  retries: number;
  route: string;
}

export interface ApplicationAsset {
  name: string;
  id: Snowflake;
  type: 'BIG' | 'SMALL';
}

export interface BaseApplicationCommandData {
  name: string;
  defaultPermission?: boolean;
}

export type CommandOptionDataTypeResolvable = ApplicationCommandOptionType | ApplicationCommandOptionTypes;

export type CommandOptionChannelResolvableType = ApplicationCommandOptionTypes.CHANNEL | 'CHANNEL';

export type CommandOptionChoiceResolvableType =
  | ApplicationCommandOptionTypes.NUMBER
  | 'NUMBER'
  | ApplicationCommandOptionTypes.STRING
  | 'STRING'
  | ApplicationCommandOptionTypes.INTEGER
  | 'INTEGER';

export type CommandOptionSubOptionResolvableType =
  | ApplicationCommandOptionTypes.SUB_COMMAND
  | 'SUB_COMMAND'
  | ApplicationCommandOptionTypes.SUB_COMMAND_GROUP
  | 'SUB_COMMAND_GROUP';

export type CommandOptionNonChoiceResolvableType = Exclude<
  CommandOptionDataTypeResolvable,
  CommandOptionChoiceResolvableType | CommandOptionSubOptionResolvableType | CommandOptionChannelResolvableType
>;

export interface BaseApplicationCommandOptionsData {
  name: string;
  description: string;
  required?: boolean;
  autocomplete?: boolean;
}

export interface UserApplicationCommandData extends BaseApplicationCommandData {
  type: 'USER' | ApplicationCommandTypes.USER;
}

export interface MessageApplicationCommandData extends BaseApplicationCommandData {
  type: 'MESSAGE' | ApplicationCommandTypes.MESSAGE;
}

export interface ChatInputApplicationCommandData extends BaseApplicationCommandData {
  description: string;
  type?: 'CHAT_INPUT' | ApplicationCommandTypes.CHAT_INPUT;
  options?: ApplicationCommandOptionData[];
}

export type ApplicationCommandData =
  | UserApplicationCommandData
  | MessageApplicationCommandData
  | ChatInputApplicationCommandData;

export interface ApplicationCommandChannelOptionData extends BaseApplicationCommandOptionsData {
  type: CommandOptionChannelResolvableType;
  channelTypes?: ExcludeEnum<typeof ChannelTypes, 'UNKNOWN'>[];
  channel_types?: Exclude<ChannelTypes, ChannelTypes.UNKNOWN>[];
}

export interface ApplicationCommandChannelOption extends BaseApplicationCommandOptionsData {
  type: 'CHANNEL';
  channelTypes?: (keyof typeof ChannelTypes)[];
}

export interface ApplicationCommandChoicesData extends BaseApplicationCommandOptionsData {
  type: CommandOptionChoiceResolvableType;
  choices?: ApplicationCommandOptionChoice[];
}

export interface ApplicationCommandChoicesOption extends BaseApplicationCommandOptionsData {
  type: Exclude<CommandOptionChoiceResolvableType, ApplicationCommandOptionTypes>;
  choices?: ApplicationCommandOptionChoice[];
}

export interface ApplicationCommandSubGroupData extends Omit<BaseApplicationCommandOptionsData, 'required'> {
  type: 'SUB_COMMAND_GROUP' | ApplicationCommandOptionTypes.SUB_COMMAND_GROUP;
  options?: ApplicationCommandSubCommandData[];
}

export interface ApplicationCommandSubGroup extends Omit<BaseApplicationCommandOptionsData, 'required'> {
  type: 'SUB_COMMAND_GROUP';
  options?: ApplicationCommandSubCommand[];
}

export interface ApplicationCommandSubCommandData extends Omit<BaseApplicationCommandOptionsData, 'required'> {
  type: 'SUB_COMMAND' | ApplicationCommandOptionTypes.SUB_COMMAND;
  options?: (ApplicationCommandChoicesData | ApplicationCommandNonOptionsData | ApplicationCommandChannelOptionData)[];
}

export interface ApplicationCommandSubCommand extends Omit<BaseApplicationCommandOptionsData, 'required'> {
  type: 'SUB_COMMAND';
  options?: (ApplicationCommandChoicesOption | ApplicationCommandNonOptions | ApplicationCommandChannelOption)[];
}

export interface ApplicationCommandNonOptionsData extends BaseApplicationCommandOptionsData {
  type: CommandOptionNonChoiceResolvableType;
}

export interface ApplicationCommandNonOptions extends BaseApplicationCommandOptionsData {
  type: Exclude<CommandOptionNonChoiceResolvableType, ApplicationCommandOptionTypes>;
}

export type ApplicationCommandOptionData =
  | ApplicationCommandSubGroupData
  | ApplicationCommandNonOptionsData
  | ApplicationCommandChannelOptionData
  | ApplicationCommandChoicesData
  | ApplicationCommandSubCommandData;

export type ApplicationCommandOption =
  | ApplicationCommandSubGroup
  | ApplicationCommandNonOptions
  | ApplicationCommandChannelOption
  | ApplicationCommandChoicesOption
  | ApplicationCommandSubCommand;

export interface ApplicationCommandOptionChoice {
  name: string;
  value: string | number;
}

export type ApplicationCommandType = keyof typeof ApplicationCommandTypes;

export type ApplicationCommandOptionType = keyof typeof ApplicationCommandOptionTypes;

export interface ApplicationCommandPermissionData {
  id: Snowflake;
  type: ApplicationCommandPermissionType | ApplicationCommandPermissionTypes;
  permission: boolean;
}

export interface ApplicationCommandPermissions extends ApplicationCommandPermissionData {
  type: ApplicationCommandPermissionType;
}

export type ApplicationCommandPermissionType = keyof typeof ApplicationCommandPermissionTypes;

export type ApplicationCommandResolvable = ApplicationCommand | Snowflake;

export type ApplicationFlagsString =
  | 'GATEWAY_PRESENCE'
  | 'GATEWAY_PRESENCE_LIMITED'
  | 'GATEWAY_GUILD_MEMBERS'
  | 'GATEWAY_GUILD_MEMBERS_LIMITED'
  | 'VERIFICATION_PENDING_GUILD_LIMIT'
  | 'EMBEDDED';

export interface AuditLogChange {
  key: APIAuditLogChange['key'];
  old?: APIAuditLogChange['old_value'];
  new?: APIAuditLogChange['new_value'];
}

export type Awaitable<T> = T | PromiseLike<T>;

export type AwaitMessageComponentOptions<T extends MessageComponentInteraction> = Omit<
  MessageComponentCollectorOptions<T>,
  'max' | 'maxComponents' | 'maxUsers'
>;

export interface AwaitMessagesOptions extends MessageCollectorOptions {
  errors?: string[];
}

export interface AwaitReactionsOptions extends ReactionCollectorOptions {
  errors?: string[];
}

export interface BanOptions {
  days?: number;
  reason?: string;
}

export type Base64Resolvable = Buffer | Base64String;

export type Base64String = string;

export interface BaseFetchOptions {
  cache?: boolean;
  force?: boolean;
}

export interface BaseMessageComponentOptions {
  type?: MessageComponentType | MessageComponentTypes;
}

export type BitFieldResolvable<T extends string, N extends number | bigint> =
  | RecursiveReadonlyArray<T | N | `${bigint}` | Readonly<BitField<T, N>>>
  | T
  | N
  | `${bigint}`
  | Readonly<BitField<T, N>>;

export type BufferResolvable = Buffer | string;

export interface Caches {
  ApplicationCommandManager: [manager: typeof ApplicationCommandManager, holds: typeof ApplicationCommand];
  BaseGuildEmojiManager: [manager: typeof BaseGuildEmojiManager, holds: typeof GuildEmoji];
  GuildEmojiManager: [manager: typeof GuildEmojiManager, holds: typeof GuildEmoji];
  // TODO: ChannelManager: [manager: typeof ChannelManager, holds: typeof Channel];
  // TODO: GuildChannelManager: [manager: typeof GuildChannelManager, holds: typeof GuildChannel];
  // TODO: GuildManager: [manager: typeof GuildManager, holds: typeof Guild];
  GuildMemberManager: [manager: typeof GuildMemberManager, holds: typeof GuildMember];
  GuildBanManager: [manager: typeof GuildBanManager, holds: typeof GuildBan];
  GuildInviteManager: [manager: typeof GuildInviteManager, holds: typeof Invite];
  GuildStickerManager: [manager: typeof GuildStickerManager, holds: typeof Sticker];
  MessageManager: [manager: typeof MessageManager, holds: typeof Message];
  // TODO: PermissionOverwriteManager: [manager: typeof PermissionOverwriteManager, holds: typeof PermissionOverwrites];
  PresenceManager: [manager: typeof PresenceManager, holds: typeof Presence];
  ReactionManager: [manager: typeof ReactionManager, holds: typeof MessageReaction];
  ReactionUserManager: [manager: typeof ReactionUserManager, holds: typeof User];
  // TODO: RoleManager: [manager: typeof RoleManager, holds: typeof Role];
  StageInstanceManager: [manager: typeof StageInstanceManager, holds: typeof StageInstance];
  ThreadManager: [manager: typeof ThreadManager, holds: typeof ThreadChannel];
  ThreadMemberManager: [manager: typeof ThreadMemberManager, holds: typeof ThreadMember];
  UserManager: [manager: typeof UserManager, holds: typeof User];
  VoiceStateManager: [manager: typeof VoiceStateManager, holds: typeof VoiceState];
}

export type CacheConstructors = {
  [K in keyof Caches]: Caches[K][0] & { name: K };
};

// This doesn't actually work the way it looks 😢.
// Narrowing the type of `manager.name` doesn't propagate type information to `holds` and the return type.
export type CacheFactory = (
  manager: CacheConstructors[keyof Caches],
  holds: Caches[typeof manager['name']][1],
) => typeof manager['prototype'] extends DataManager<infer K, infer V, any> ? Collection<K, V> : never;

export type CacheWithLimitsOptions = {
  [K in keyof Caches]?: Caches[K][0]['prototype'] extends DataManager<infer K, infer V, any>
    ? LimitedCollectionOptions<K, V> | number
    : never;
};

export interface CategoryCreateChannelOptions {
  permissionOverwrites?: OverwriteResolvable[] | Collection<Snowflake, OverwriteResolvable>;
  topic?: string;
  type?: ExcludeEnum<
    typeof ChannelTypes,
    | 'DM'
    | 'GROUP_DM'
    | 'UNKNOWN'
    | 'GUILD_PUBLIC_THREAD'
    | 'GUILD_NEWS_THREAD'
    | 'GUILD_PRIVATE_THREAD'
    | 'GUILD_CATEGORY'
  >;
  nsfw?: boolean;
  bitrate?: number;
  userLimit?: number;
  rateLimitPerUser?: number;
  position?: number;
  rtcRegion?: string;
  reason?: string;
}

export interface ChannelCreationOverwrites {
  allow?: PermissionResolvable;
  deny?: PermissionResolvable;
  id: RoleResolvable | UserResolvable;
}

export interface ChannelData {
  name?: string;
  type?: Pick<typeof ChannelTypes, 'GUILD_TEXT' | 'GUILD_NEWS'>;
  position?: number;
  topic?: string;
  nsfw?: boolean;
  bitrate?: number;
  userLimit?: number;
  parent?: CategoryChannelResolvable | null;
  rateLimitPerUser?: number;
  lockPermissions?: boolean;
  permissionOverwrites?: readonly OverwriteResolvable[] | Collection<Snowflake, OverwriteResolvable>;
  defaultAutoArchiveDuration?: ThreadAutoArchiveDuration;
  rtcRegion?: string | null;
}

export interface ChannelLogsQueryOptions {
  limit?: number;
  before?: Snowflake;
  after?: Snowflake;
  around?: Snowflake;
}

export type ChannelMention = `<#${Snowflake}>`;

export interface ChannelPosition {
  channel: GuildChannel | Snowflake;
  lockPermissions?: boolean;
  parent?: CategoryChannelResolvable | null;
  position?: number;
}

export type GuildTextChannelResolvable = TextChannel | NewsChannel | Snowflake;
export type ChannelResolvable = Channel | Snowflake;

export interface ChannelWebhookCreateOptions {
  avatar?: BufferResolvable | Base64Resolvable | null;
  reason?: string;
}

export interface ClientEvents {
  apiResponse: [request: APIRequest, response: Response];
  apiRequest: [request: APIRequest];
  applicationCommandCreate: [command: ApplicationCommand];
  applicationCommandDelete: [command: ApplicationCommand];
  applicationCommandUpdate: [oldCommand: ApplicationCommand | null, newCommand: ApplicationCommand];
  channelCreate: [channel: GuildChannel];
  channelDelete: [channel: DMChannel | GuildChannel];
  channelPinsUpdate: [channel: TextBasedChannels, date: Date];
  channelUpdate: [oldChannel: DMChannel | GuildChannel, newChannel: DMChannel | GuildChannel];
  debug: [message: string];
  warn: [message: string];
  emojiCreate: [emoji: GuildEmoji];
  emojiDelete: [emoji: GuildEmoji];
  emojiUpdate: [oldEmoji: GuildEmoji, newEmoji: GuildEmoji];
  error: [error: Error];
  guildBanAdd: [ban: GuildBan];
  guildBanRemove: [ban: GuildBan];
  guildCreate: [guild: Guild];
  guildDelete: [guild: Guild];
  guildUnavailable: [guild: Guild];
  guildIntegrationsUpdate: [guild: Guild];
  guildMemberAdd: [member: GuildMember];
  guildMemberAvailable: [member: GuildMember | PartialGuildMember];
  guildMemberRemove: [member: GuildMember | PartialGuildMember];
  guildMembersChunk: [
    members: Collection<Snowflake, GuildMember>,
    guild: Guild,
    data: { count: number; index: number; nonce: string | undefined },
  ];
  guildMemberUpdate: [oldMember: GuildMember | PartialGuildMember, newMember: GuildMember];
  guildUpdate: [oldGuild: Guild, newGuild: Guild];
  inviteCreate: [invite: Invite];
  inviteDelete: [invite: Invite];
  /** @deprecated Use messageCreate instead */
  message: [message: Message];
  messageCreate: [message: Message];
  messageDelete: [message: Message | PartialMessage];
  messageReactionRemoveAll: [
    message: Message | PartialMessage,
    reactions: Collection<string | Snowflake, MessageReaction>,
  ];
  messageReactionRemoveEmoji: [reaction: MessageReaction | PartialMessageReaction];
  messageDeleteBulk: [messages: Collection<Snowflake, Message | PartialMessage>];
  messageReactionAdd: [reaction: MessageReaction | PartialMessageReaction, user: User | PartialUser];
  messageReactionRemove: [reaction: MessageReaction | PartialMessageReaction, user: User | PartialUser];
  messageUpdate: [oldMessage: Message | PartialMessage, newMessage: Message | PartialMessage];
  presenceUpdate: [oldPresence: Presence | null, newPresence: Presence];
  rateLimit: [rateLimitData: RateLimitData];
  invalidRequestWarning: [invalidRequestWarningData: InvalidRequestWarningData];
  ready: [client: Client<true>];
  invalidated: [];
  roleCreate: [role: Role];
  roleDelete: [role: Role];
  roleUpdate: [oldRole: Role, newRole: Role];
  threadCreate: [thread: ThreadChannel];
  threadDelete: [thread: ThreadChannel];
  threadListSync: [threads: Collection<Snowflake, ThreadChannel>];
  threadMemberUpdate: [oldMember: ThreadMember, newMember: ThreadMember];
  threadMembersUpdate: [
    oldMembers: Collection<Snowflake, ThreadMember>,
    newMembers: Collection<Snowflake, ThreadMember>,
  ];
  threadUpdate: [oldThread: ThreadChannel, newThread: ThreadChannel];
  typingStart: [typing: Typing];
  userUpdate: [oldUser: User | PartialUser, newUser: User];
  voiceStateUpdate: [oldState: VoiceState, newState: VoiceState];
  webhookUpdate: [channel: TextChannel | NewsChannel];
  /** @deprecated Use interactionCreate instead */
  interaction: [interaction: Interaction];
  interactionCreate: [interaction: Interaction];
  shardDisconnect: [closeEvent: CloseEvent, shardId: number];
  shardError: [error: Error, shardId: number];
  shardReady: [shardId: number, unavailableGuilds: Set<Snowflake> | undefined];
  shardReconnecting: [shardId: number];
  shardResume: [shardId: number, replayedEvents: number];
  stageInstanceCreate: [stageInstance: StageInstance];
  stageInstanceUpdate: [oldStageInstance: StageInstance | null, newStageInstance: StageInstance];
  stageInstanceDelete: [stageInstance: StageInstance];
  stickerCreate: [sticker: Sticker];
  stickerDelete: [sticker: Sticker];
  stickerUpdate: [oldSticker: Sticker, newSticker: Sticker];
}

export interface ClientOptions {
  shards?: number | number[] | 'auto';
  shardCount?: number;
  makeCache?: CacheFactory;
  /** @deprecated Use `makeCache` with a `LimitedCollection` for `MessageManager` instead. */
  messageCacheLifetime?: number;
  /** @deprecated Use `makeCache` with a `LimitedCollection` for `MessageManager` instead. */
  messageSweepInterval?: number;
  allowedMentions?: MessageMentionOptions;
  invalidRequestWarningInterval?: number;
  partials?: PartialTypes[];
  restWsBridgeTimeout?: number;
  restTimeOffset?: number;
  restRequestTimeout?: number;
  restGlobalRateLimit?: number;
  restSweepInterval?: number;
  retryLimit?: number;
  failIfNotExists?: boolean;
  userAgentSuffix?: string[];
  presence?: PresenceData;
  intents: BitFieldResolvable<IntentsString, number>;
  ws?: WebSocketOptions;
  http?: HTTPOptions;
  rejectOnRateLimit?: string[] | ((data: RateLimitData) => boolean | Promise<boolean>);
}

export type ClientPresenceStatus = 'online' | 'idle' | 'dnd';

export interface ClientPresenceStatusData {
  web?: ClientPresenceStatus;
  mobile?: ClientPresenceStatus;
  desktop?: ClientPresenceStatus;
}

export interface ClientUserEditData {
  username?: string;
  avatar?: BufferResolvable | Base64Resolvable | null;
}

export interface CloseEvent {
  wasClean: boolean;
  code: number;
  reason: string;
  target: WebSocket;
}

export type CollectorFilter<T extends unknown[]> = (...args: T) => boolean | Promise<boolean>;

export interface CollectorOptions<T extends unknown[]> {
  filter?: CollectorFilter<T>;
  time?: number;
  idle?: number;
  dispose?: boolean;
}

export interface CollectorResetTimerOptions {
  time?: number;
  idle?: number;
}

export type ColorResolvable =
  | 'DEFAULT'
  | 'WHITE'
  | 'AQUA'
  | 'GREEN'
  | 'BLUE'
  | 'YELLOW'
  | 'PURPLE'
  | 'LUMINOUS_VIVID_PINK'
  | 'FUCHSIA'
  | 'GOLD'
  | 'ORANGE'
  | 'RED'
  | 'GREY'
  | 'DARKER_GREY'
  | 'NAVY'
  | 'DARK_AQUA'
  | 'DARK_GREEN'
  | 'DARK_BLUE'
  | 'DARK_PURPLE'
  | 'DARK_VIVID_PINK'
  | 'DARK_GOLD'
  | 'DARK_ORANGE'
  | 'DARK_RED'
  | 'DARK_GREY'
  | 'LIGHT_GREY'
  | 'DARK_NAVY'
  | 'BLURPLE'
  | 'GREYPLE'
  | 'DARK_BUT_NOT_BLACK'
  | 'NOT_QUITE_BLACK'
  | 'RANDOM'
  | readonly [number, number, number]
  | number
  | HexColorString;

export interface CommandInteractionOption<Cached extends CacheType = CacheType> {
  name: string;
  type: ApplicationCommandOptionType;
  value?: string | number | boolean;
  focused?: boolean;
  autocomplete?: boolean;
  options?: CommandInteractionOption[];
  user?: User;
  member?: CacheTypeReducer<Cached, GuildMember, APIInteractionDataResolvedGuildMember>;
  channel?: CacheTypeReducer<Cached, GuildChannel | ThreadChannel, APIInteractionDataResolvedChannel>;
  role?: CacheTypeReducer<Cached, Role, APIRole>;
  message?: CacheTypeReducer<Cached, Message, APIMessage>;
}

export interface CommandInteractionResolvedData<Cached extends CacheType = CacheType> {
  users?: Collection<Snowflake, User>;
  members?: Collection<Snowflake, CacheTypeReducer<Cached, GuildMember, APIInteractionDataResolvedGuildMember>>;
  roles?: Collection<Snowflake, CacheTypeReducer<Cached, Role, APIRole>>;
  channels?: Collection<Snowflake, CacheTypeReducer<Cached, Channel, APIInteractionDataResolvedChannel>>;
  messages?: Collection<Snowflake, CacheTypeReducer<Cached, Message, APIMessage>>;
}

export interface ConstantsClientApplicationAssetTypes {
  SMALL: 1;
  BIG: 2;
}

export interface ConstantsColors {
  DEFAULT: 0x000000;
  WHITE: 0xffffff;
  AQUA: 0x1abc9c;
  GREEN: 0x57f287;
  BLUE: 0x3498db;
  YELLOW: 0xfee75c;
  PURPLE: 0x9b59b6;
  LUMINOUS_VIVID_PINK: 0xe91e63;
  FUCHSIA: 0xeb459e;
  GOLD: 0xf1c40f;
  ORANGE: 0xe67e22;
  RED: 0xed4245;
  GREY: 0x95a5a6;
  NAVY: 0x34495e;
  DARK_AQUA: 0x11806a;
  DARK_GREEN: 0x1f8b4c;
  DARK_BLUE: 0x206694;
  DARK_PURPLE: 0x71368a;
  DARK_VIVID_PINK: 0xad1457;
  DARK_GOLD: 0xc27c0e;
  DARK_ORANGE: 0xa84300;
  DARK_RED: 0x992d22;
  DARK_GREY: 0x979c9f;
  DARKER_GREY: 0x7f8c8d;
  LIGHT_GREY: 0xbcc0c0;
  DARK_NAVY: 0x2c3e50;
  BLURPLE: 0x5865f2;
  GREYPLE: 0x99aab5;
  DARK_BUT_NOT_BLACK: 0x2c2f33;
  NOT_QUITE_BLACK: 0x23272a;
}

export interface ConstantsEvents {
  RATE_LIMIT: 'rateLimit';
  INVALID_REQUEST_WARNING: 'invalidRequestWarning';
  API_RESPONSE: 'apiResponse';
  API_REQUEST: 'apiRequest';
  CLIENT_READY: 'ready';
  APPLICATION_COMMAND_CREATE: 'applicationCommandCreate';
  APPLICATION_COMMAND_DELETE: 'applicationCommandDelete';
  APPLICATION_COMMAND_UPDATE: 'applicationCommandUpdate';
  GUILD_CREATE: 'guildCreate';
  GUILD_DELETE: 'guildDelete';
  GUILD_UPDATE: 'guildUpdate';
  INVITE_CREATE: 'inviteCreate';
  INVITE_DELETE: 'inviteDelete';
  GUILD_UNAVAILABLE: 'guildUnavailable';
  GUILD_MEMBER_ADD: 'guildMemberAdd';
  GUILD_MEMBER_REMOVE: 'guildMemberRemove';
  GUILD_MEMBER_UPDATE: 'guildMemberUpdate';
  GUILD_MEMBER_AVAILABLE: 'guildMemberAvailable';
  GUILD_MEMBERS_CHUNK: 'guildMembersChunk';
  GUILD_INTEGRATIONS_UPDATE: 'guildIntegrationsUpdate';
  GUILD_ROLE_CREATE: 'roleCreate';
  GUILD_ROLE_DELETE: 'roleDelete';
  GUILD_ROLE_UPDATE: 'roleUpdate';
  GUILD_EMOJI_CREATE: 'emojiCreate';
  GUILD_EMOJI_DELETE: 'emojiDelete';
  GUILD_EMOJI_UPDATE: 'emojiUpdate';
  GUILD_BAN_ADD: 'guildBanAdd';
  GUILD_BAN_REMOVE: 'guildBanRemove';
  CHANNEL_CREATE: 'channelCreate';
  CHANNEL_DELETE: 'channelDelete';
  CHANNEL_UPDATE: 'channelUpdate';
  CHANNEL_PINS_UPDATE: 'channelPinsUpdate';
  MESSAGE_CREATE: 'messageCreate';
  MESSAGE_DELETE: 'messageDelete';
  MESSAGE_UPDATE: 'messageUpdate';
  MESSAGE_BULK_DELETE: 'messageDeleteBulk';
  MESSAGE_REACTION_ADD: 'messageReactionAdd';
  MESSAGE_REACTION_REMOVE: 'messageReactionRemove';
  MESSAGE_REACTION_REMOVE_ALL: 'messageReactionRemoveAll';
  MESSAGE_REACTION_REMOVE_EMOJI: 'messageReactionRemoveEmoji';
  THREAD_CREATE: 'threadCreate';
  THREAD_DELETE: 'threadDelete';
  THREAD_UPDATE: 'threadUpdate';
  THREAD_LIST_SYNC: 'threadListSync';
  THREAD_MEMBER_UPDATE: 'threadMemberUpdate';
  THREAD_MEMBERS_UPDATE: 'threadMembersUpdate';
  USER_UPDATE: 'userUpdate';
  PRESENCE_UPDATE: 'presenceUpdate';
  VOICE_SERVER_UPDATE: 'voiceServerUpdate';
  VOICE_STATE_UPDATE: 'voiceStateUpdate';
  TYPING_START: 'typingStart';
  WEBHOOKS_UPDATE: 'webhookUpdate';
  INTERACTION_CREATE: 'interactionCreate';
  ERROR: 'error';
  WARN: 'warn';
  DEBUG: 'debug';
  SHARD_DISCONNECT: 'shardDisconnect';
  SHARD_ERROR: 'shardError';
  SHARD_RECONNECTING: 'shardReconnecting';
  SHARD_READY: 'shardReady';
  SHARD_RESUME: 'shardResume';
  INVALIDATED: 'invalidated';
  RAW: 'raw';
  STAGE_INSTANCE_CREATE: 'stageInstanceCreate';
  STAGE_INSTANCE_UPDATE: 'stageInstanceUpdate';
  STAGE_INSTANCE_DELETE: 'stageInstanceDelete';
  GUILD_STICKER_CREATE: 'stickerCreate';
  GUILD_STICKER_DELETE: 'stickerDelete';
  GUILD_STICKER_UPDATE: 'stickerUpdate';
}

export interface ConstantsOpcodes {
  DISPATCH: 0;
  HEARTBEAT: 1;
  IDENTIFY: 2;
  STATUS_UPDATE: 3;
  VOICE_STATE_UPDATE: 4;
  VOICE_GUILD_PING: 5;
  RESUME: 6;
  RECONNECT: 7;
  REQUEST_GUILD_MEMBERS: 8;
  INVALID_SESSION: 9;
  HELLO: 10;
  HEARTBEAT_ACK: 11;
}

export interface ConstantsShardEvents {
  CLOSE: 'close';
  DESTROYED: 'destroyed';
  INVALID_SESSION: 'invalidSession';
  READY: 'ready';
  RESUMED: 'resumed';
}

export interface ConstantsStatus {
  READY: 0;
  CONNECTING: 1;
  RECONNECTING: 2;
  IDLE: 3;
  NEARLY: 4;
  DISCONNECTED: 5;
}

export interface CreateRoleOptions extends RoleData {
  reason?: string;
}

export interface StageInstanceCreateOptions {
  topic: string;
  privacyLevel?: PrivacyLevel | number;
}

export interface CrosspostedChannel {
  channelId: Snowflake;
  guildId: Snowflake;
  type: keyof typeof ChannelTypes;
  name: string;
}

export type DateResolvable = Date | number | string;

export interface DeconstructedSnowflake {
  timestamp: number;
  readonly date: Date;
  workerId: number;
  processId: number;
  increment: number;
  binary: string;
}

export type DefaultMessageNotificationLevel = keyof typeof DefaultMessageNotificationLevels;

export type DynamicImageFormat = AllowedImageFormat | 'gif';

export interface EditGuildTemplateOptions {
  name?: string;
  description?: string;
}

export interface EmbedField {
  name: string;
  value: string;
  inline: boolean;
}

export interface EmbedFieldData {
  name: string;
  value: string;
  inline?: boolean;
}

export type EmojiIdentifierResolvable = string | EmojiResolvable;

export type EmojiResolvable = Snowflake | GuildEmoji | ReactionEmoji;

export interface ErrorEvent {
  error: unknown;
  message: string;
  type: string;
  target: WebSocket;
}

export interface EscapeMarkdownOptions {
  codeBlock?: boolean;
  inlineCode?: boolean;
  bold?: boolean;
  italic?: boolean;
  underline?: boolean;
  strikethrough?: boolean;
  spoiler?: boolean;
  inlineCodeContent?: boolean;
  codeBlockContent?: boolean;
}

export type ExplicitContentFilterLevel = keyof typeof ExplicitContentFilterLevels;

export interface FetchApplicationCommandOptions extends BaseFetchOptions {
  guildId?: Snowflake;
}

export interface FetchArchivedThreadOptions {
  type?: 'public' | 'private';
  fetchAll?: boolean;
  before?: ThreadChannelResolvable | DateResolvable;
  limit?: number;
}

export interface FetchBanOptions extends BaseFetchOptions {
  user: UserResolvable;
}

export interface FetchBansOptions {
  cache: boolean;
}

export interface FetchChannelOptions extends BaseFetchOptions {
  allowUnknownGuild?: boolean;
}

export interface FetchedThreads {
  threads: Collection<Snowflake, ThreadChannel>;
  hasMore?: boolean;
}

export interface FetchGuildOptions extends BaseFetchOptions {
  guild: GuildResolvable;
  withCounts?: boolean;
}

export interface FetchGuildsOptions {
  before?: Snowflake;
  after?: Snowflake;
  limit?: number;
}

interface FetchInviteOptions extends BaseFetchOptions {
  code: string;
}

interface FetchInvitesOptions {
  channelId?: GuildInvitableChannelResolvable;
  cache?: boolean;
}

export interface FetchMemberOptions extends BaseFetchOptions {
  user: UserResolvable;
}

export interface FetchMembersOptions {
  user?: UserResolvable | UserResolvable[];
  query?: string;
  limit?: number;
  withPresences?: boolean;
  time?: number;
  nonce?: string;
  force?: boolean;
}

export interface FetchReactionUsersOptions {
  limit?: number;
  after?: Snowflake;
}

export interface FetchThreadsOptions {
  archived?: FetchArchivedThreadOptions;
  active?: boolean;
}

export interface FileOptions {
  attachment: BufferResolvable | Stream;
  name?: string;
}

export interface GuildApplicationCommandPermissionData {
  id: Snowflake;
  permissions: ApplicationCommandPermissionData[];
}

export type GuildAuditLogsAction = keyof GuildAuditLogsActions;

export interface GuildAuditLogsActions {
  ALL?: null;
  GUILD_UPDATE?: number;
  CHANNEL_CREATE?: number;
  CHANNEL_UPDATE?: number;
  CHANNEL_DELETE?: number;
  CHANNEL_OVERWRITE_CREATE?: number;
  CHANNEL_OVERWRITE_UPDATE?: number;
  CHANNEL_OVERWRITE_DELETE?: number;
  MEMBER_KICK?: number;
  MEMBER_PRUNE?: number;
  MEMBER_BAN_ADD?: number;
  MEMBER_BAN_REMOVE?: number;
  MEMBER_UPDATE?: number;
  MEMBER_ROLE_UPDATE?: number;
  MEMBER_MOVE?: number;
  MEMBER_DISCONNECT?: number;
  BOT_ADD?: number;
  ROLE_CREATE?: number;
  ROLE_UPDATE?: number;
  ROLE_DELETE?: number;
  INVITE_CREATE?: number;
  INVITE_UPDATE?: number;
  INVITE_DELETE?: number;
  WEBHOOK_CREATE?: number;
  WEBHOOK_UPDATE?: number;
  WEBHOOK_DELETE?: number;
  EMOJI_CREATE?: number;
  EMOJI_UPDATE?: number;
  EMOJI_DELETE?: number;
  MESSAGE_DELETE?: number;
  MESSAGE_BULK_DELETE?: number;
  MESSAGE_PIN?: number;
  MESSAGE_UNPIN?: number;
  INTEGRATION_CREATE?: number;
  INTEGRATION_UPDATE?: number;
  INTEGRATION_DELETE?: number;
  STAGE_INSTANCE_CREATE?: number;
  STAGE_INSTANCE_UPDATE?: number;
  STAGE_INSTANCE_DELETE?: number;
  STICKER_CREATE?: number;
  STICKER_UPDATE?: number;
  STICKER_DELETE?: number;
  THREAD_CREATE?: number;
  THREAD_UPDATE?: number;
  THREAD_DELETE?: number;
}

export type GuildAuditLogsActionType = 'CREATE' | 'DELETE' | 'UPDATE' | 'ALL';

export interface GuildAuditLogsFetchOptions {
  before?: Snowflake | GuildAuditLogsEntry;
  limit?: number;
  user?: UserResolvable;
  type?: GuildAuditLogsAction | number;
}

export type GuildAuditLogsTarget = keyof GuildAuditLogsTargets;

export interface GuildAuditLogsTargets {
  ALL?: string;
  GUILD?: string;
  CHANNEL?: string;
  USER?: string;
  ROLE?: string;
  INVITE?: string;
  WEBHOOK?: string;
  EMOJI?: string;
  MESSAGE?: string;
  INTEGRATION?: string;
  STAGE_INSTANCE?: string;
  STICKER?: string;
  THREAD?: string;
  UNKNOWN?: string;
}

export type GuildBanResolvable = GuildBan | UserResolvable;

export interface GuildChannelOverwriteOptions {
  reason?: string;
  type?: number;
}

export type GuildChannelResolvable = Snowflake | GuildChannel | ThreadChannel;

export interface GuildChannelCreateOptions extends Omit<CategoryCreateChannelOptions, 'type'> {
  parent?: CategoryChannelResolvable;
  type?: ExcludeEnum<
    typeof ChannelTypes,
    'DM' | 'GROUP_DM' | 'UNKNOWN' | 'GUILD_PUBLIC_THREAD' | 'GUILD_NEWS_THREAD' | 'GUILD_PRIVATE_THREAD'
  >;
}

export interface GuildChannelCloneOptions extends GuildChannelCreateOptions {
  name?: string;
}

export interface GuildChannelOverwriteOptions {
  reason?: string;
  type?: number;
}

export interface GuildCreateOptions {
  afkChannelId?: Snowflake | number;
  afkTimeout?: number;
  channels?: PartialChannelData[];
  defaultMessageNotifications?: DefaultMessageNotificationLevel | number;
  explicitContentFilter?: ExplicitContentFilterLevel | number;
  icon?: BufferResolvable | Base64Resolvable | null;
  roles?: PartialRoleData[];
  systemChannelFlags?: SystemChannelFlagsResolvable;
  systemChannelId?: Snowflake | number;
  verificationLevel?: VerificationLevel | number;
}

export interface GuildWidgetSettings {
  enabled: boolean;
  channel: GuildChannel | null;
}

export interface GuildEditData {
  name?: string;
  verificationLevel?: VerificationLevel | number;
  explicitContentFilter?: ExplicitContentFilterLevel | number;
  defaultMessageNotifications?: DefaultMessageNotificationLevel | number;
  afkChannel?: VoiceChannelResolvable;
  systemChannel?: TextChannelResolvable;
  systemChannelFlags?: SystemChannelFlagsResolvable;
  afkTimeout?: number;
  icon?: BufferResolvable | Base64Resolvable | null;
  owner?: GuildMemberResolvable;
  splash?: BufferResolvable | Base64Resolvable | null;
  discoverySplash?: BufferResolvable | Base64Resolvable | null;
  banner?: BufferResolvable | Base64Resolvable | null;
  rulesChannel?: TextChannelResolvable;
  publicUpdatesChannel?: TextChannelResolvable;
  preferredLocale?: string;
  description?: string | null;
  features?: GuildFeatures[];
}

export interface GuildEmojiCreateOptions {
  roles?: Collection<Snowflake, Role> | RoleResolvable[];
  reason?: string;
}

export interface GuildEmojiEditData {
  name?: string;
  roles?: Collection<Snowflake, Role> | RoleResolvable[];
}

export interface GuildStickerCreateOptions {
  description?: string | null;
  reason?: string;
}

export interface GuildStickerEditData {
  name?: string;
  description?: string | null;
  tags?: string;
}

export type GuildFeatures =
  | 'ANIMATED_ICON'
  | 'BANNER'
  | 'COMMERCE'
  | 'COMMUNITY'
  | 'DISCOVERABLE'
  | 'FEATURABLE'
  | 'INVITE_SPLASH'
  | 'MEMBER_VERIFICATION_GATE_ENABLED'
  | 'NEWS'
  | 'PARTNERED'
  | 'PREVIEW_ENABLED'
  | 'VANITY_URL'
  | 'VERIFIED'
  | 'VIP_REGIONS'
  | 'WELCOME_SCREEN_ENABLED'
  | 'TICKETED_EVENTS_ENABLED'
  | 'MONETIZATION_ENABLED'
  | 'MORE_STICKERS'
  | 'THREE_DAY_THREAD_ARCHIVE'
  | 'SEVEN_DAY_THREAD_ARCHIVE'
  | 'PRIVATE_THREADS'
  | 'ROLE_ICONS';

export interface GuildMemberEditData {
  nick?: string | null;
  roles?: Collection<Snowflake, Role> | readonly RoleResolvable[];
  mute?: boolean;
  deaf?: boolean;
  channel?: GuildVoiceChannelResolvable | null;
}

export type GuildMemberResolvable = GuildMember | UserResolvable;

export type GuildResolvable = Guild | GuildChannel | GuildMember | GuildEmoji | Invite | Role | Snowflake;

export interface GuildPruneMembersOptions {
  count?: boolean;
  days?: number;
  dry?: boolean;
  reason?: string;
  roles?: RoleResolvable[];
}

export interface GuildWidgetSettingsData {
  enabled: boolean;
  channel: GuildChannelResolvable | null;
}

export interface GuildSearchMembersOptions {
  query: string;
  limit?: number;
  cache?: boolean;
}

export interface GuildListMembersOptions {
  after?: Snowflake;
  limit?: number;
  cache?: boolean;
}

export type GuildTemplateResolvable = string;

export type GuildVoiceChannelResolvable = VoiceChannel | StageChannel | Snowflake;

export type HexColorString = `#${string}`;

export interface HTTPAttachmentData {
  attachment: string | Buffer | Stream;
  name: string;
  file: Buffer | Stream;
}

export interface HTTPErrorData {
  json: unknown;
  files: HTTPAttachmentData[];
}

export interface HTTPOptions {
  agent?: Omit<AgentOptions, 'keepAlive'>;
  api?: string;
  version?: number;
  host?: string;
  cdn?: string;
  invite?: string;
  template?: string;
  headers?: Record<string, string>;
}

export interface ImageURLOptions extends Omit<StaticImageURLOptions, 'format'> {
  dynamic?: boolean;
  format?: DynamicImageFormat;
}

export interface IntegrationAccount {
  id: string | Snowflake;
  name: string;
}

export type IntegrationType = 'twitch' | 'youtube' | 'discord';

export interface InteractionCollectorOptions<T extends Interaction, Cached extends CacheType = CacheType>
  extends CollectorOptions<[T]> {
  channel?: TextBasedChannels;
  componentType?: MessageComponentType | MessageComponentTypes;
  guild?: Guild;
  interactionType?: InteractionType | InteractionTypes;
  max?: number;
  maxComponents?: number;
  maxUsers?: number;
  message?: CacheTypeReducer<Cached, Message, APIMessage>;
}

export interface ButtonInteractionCollectorOptions<Cached = boolean>
  extends MessageComponentCollectorOptions<Cached extends true ? ButtonInteraction<'cached'> : ButtonInteraction> {
  componentType: 'BUTTON' | MessageComponentTypes.BUTTON;
}

export interface SelectMenuInteractionCollectorOptions<Cached = boolean>
  extends MessageComponentCollectorOptions<
    Cached extends true ? SelectMenuInteraction<'cached'> : SelectMenuInteraction
  > {
  componentType: 'SELECT_MENU' | MessageComponentTypes.SELECT_MENU;
}

export interface MessageInteractionCollectorOptions<Cached = boolean>
  extends MessageComponentCollectorOptions<
    Cached extends true ? MessageComponentInteraction<'cached'> : MessageComponentInteraction
  > {
  componentType: 'ACTION_ROW' | MessageComponentTypes.ACTION_ROW;
}

export type InteractionCollectorOptionsResolvable<Cached = boolean> =
  | MessageInteractionCollectorOptions<Cached>
  | SelectMenuInteractionCollectorOptions<Cached>
  | ButtonInteractionCollectorOptions<Cached>;

export interface InteractionDeferReplyOptions {
  ephemeral?: boolean;
  fetchReply?: boolean;
}

export type InteractionDeferUpdateOptions = Omit<InteractionDeferReplyOptions, 'ephemeral'>;

export interface InteractionReplyOptions extends Omit<WebhookMessageOptions, 'username' | 'avatarURL'> {
  ephemeral?: boolean;
  fetchReply?: boolean;
}

export type InteractionResponseType = keyof typeof InteractionResponseTypes;

export type InteractionType = keyof typeof InteractionTypes;

export interface InteractionUpdateOptions extends MessageEditOptions {
  fetchReply?: boolean;
}

export type IntentsString =
  | 'GUILDS'
  | 'GUILD_MEMBERS'
  | 'GUILD_BANS'
  | 'GUILD_EMOJIS_AND_STICKERS'
  | 'GUILD_INTEGRATIONS'
  | 'GUILD_WEBHOOKS'
  | 'GUILD_INVITES'
  | 'GUILD_VOICE_STATES'
  | 'GUILD_PRESENCES'
  | 'GUILD_MESSAGES'
  | 'GUILD_MESSAGE_REACTIONS'
  | 'GUILD_MESSAGE_TYPING'
  | 'DIRECT_MESSAGES'
  | 'DIRECT_MESSAGE_REACTIONS'
  | 'DIRECT_MESSAGE_TYPING';

export interface InviteGenerationOptions {
  permissions?: PermissionResolvable;
  guild?: GuildResolvable;
  disableGuildSelect?: boolean;
  scopes: InviteScope[];
}

export type GuildInvitableChannelResolvable =
  | TextChannel
  | VoiceChannel
  | NewsChannel
  | StoreChannel
  | StageChannel
  | Snowflake;

export interface CreateInviteOptions {
  temporary?: boolean;
  maxAge?: number;
  maxUses?: number;
  unique?: boolean;
  reason?: string;
  targetApplication?: ApplicationResolvable;
  targetUser?: UserResolvable;
  targetType?: InviteTargetType;
}

export type IntegrationExpireBehaviors = 'REMOVE_ROLE' | 'KICK';

export type InviteResolvable = string;

export type InviteScope =
  | 'applications.builds.read'
  | 'applications.commands'
  | 'applications.entitlements'
  | 'applications.store.update'
  | 'bot'
  | 'connections'
  | 'email'
  | 'identify'
  | 'guilds'
  | 'guilds.join'
  | 'gdm.join'
  | 'webhook.incoming';

export interface LifetimeFilterOptions<K, V> {
  excludeFromSweep?: (value: V, key: K, collection: LimitedCollection<K, V>) => boolean;
  getComparisonTimestamp?: (value: V, key: K, collection: LimitedCollection<K, V>) => number;
  lifetime?: number;
}

export interface MakeErrorOptions {
  name: string;
  message: string;
  stack: string;
}

export type MemberMention = UserMention | `<@!${Snowflake}>`;

export type MembershipState = keyof typeof MembershipStates;

export type MessageActionRowComponent = MessageButton | MessageSelectMenu;

export type MessageActionRowComponentOptions =
  | (Required<BaseMessageComponentOptions> & MessageButtonOptions)
  | (Required<BaseMessageComponentOptions> & MessageSelectMenuOptions);

export type MessageActionRowComponentResolvable = MessageActionRowComponent | MessageActionRowComponentOptions;

export interface MessageActionRowOptions extends BaseMessageComponentOptions {
  components: MessageActionRowComponentResolvable[];
}

export interface MessageActivity {
  partyId: string;
  type: number;
}

export interface BaseButtonOptions extends BaseMessageComponentOptions {
  disabled?: boolean;
  emoji?: EmojiIdentifierResolvable;
  label?: string;
}

export interface LinkButtonOptions extends BaseButtonOptions {
  style: 'LINK' | MessageButtonStyles.LINK;
  url: string;
}

export interface InteractionButtonOptions extends BaseButtonOptions {
  style: ExcludeEnum<typeof MessageButtonStyles, 'LINK'>;
  customId: string;
}

export type MessageButtonOptions = InteractionButtonOptions | LinkButtonOptions;

export type MessageButtonStyle = keyof typeof MessageButtonStyles;

export type MessageButtonStyleResolvable = MessageButtonStyle | MessageButtonStyles;

export interface MessageCollectorOptions extends CollectorOptions<[Message]> {
  max?: number;
  maxProcessed?: number;
}

export type MessageComponent = BaseMessageComponent | MessageActionRow | MessageButton | MessageSelectMenu;

export type MessageComponentCollectorOptions<T extends MessageComponentInteraction> = Omit<
  InteractionCollectorOptions<T>,
  'channel' | 'message' | 'guild' | 'interactionType'
>;

export type MessageComponentOptions =
  | BaseMessageComponentOptions
  | MessageActionRowOptions
  | MessageButtonOptions
  | MessageSelectMenuOptions;

export type MessageComponentType = keyof typeof MessageComponentTypes;

export type MessageComponentTypeResolvable = MessageComponentType | MessageComponentTypes;

export interface MessageEditOptions {
  attachments?: MessageAttachment[];
  content?: string | null;
  embeds?: (MessageEmbed | MessageEmbedOptions | APIEmbed)[] | null;
  files?: (FileOptions | BufferResolvable | Stream | MessageAttachment)[];
  flags?: BitFieldResolvable<MessageFlagsString, number>;
  allowedMentions?: MessageMentionOptions;
  components?: (MessageActionRow | (Required<BaseMessageComponentOptions> & MessageActionRowOptions))[];
}

export interface MessageEmbedAuthor {
  name: string;
  url?: string;
  iconURL?: string;
  proxyIconURL?: string;
}

export interface MessageEmbedFooter {
  text: string;
  iconURL?: string;
  proxyIconURL?: string;
}

export interface MessageEmbedImage {
  url: string;
  proxyURL?: string;
  height?: number;
  width?: number;
}

export interface MessageEmbedOptions {
  title?: string;
  description?: string;
  url?: string;
  timestamp?: Date | number;
  color?: ColorResolvable;
  fields?: EmbedFieldData[];
  author?: Partial<MessageEmbedAuthor> & { icon_url?: string; proxy_icon_url?: string };
  thumbnail?: Partial<MessageEmbedThumbnail> & { proxy_url?: string };
  image?: Partial<MessageEmbedImage> & { proxy_url?: string };
  video?: Partial<MessageEmbedVideo> & { proxy_url?: string };
  footer?: Partial<MessageEmbedFooter> & { icon_url?: string; proxy_icon_url?: string };
}

export interface MessageEmbedProvider {
  name: string;
  url: string;
}

export interface MessageEmbedThumbnail {
  url: string;
  proxyURL?: string;
  height?: number;
  width?: number;
}

export interface MessageEmbedVideo {
  url?: string;
  proxyURL?: string;
  height?: number;
  width?: number;
}

export interface MessageEvent {
  data: WebSocket.Data;
  type: string;
  target: WebSocket;
}

export type MessageFlagsString =
  | 'CROSSPOSTED'
  | 'IS_CROSSPOST'
  | 'SUPPRESS_EMBEDS'
  | 'SOURCE_MESSAGE_DELETED'
  | 'URGENT'
  | 'HAS_THREAD'
  | 'EPHEMERAL'
  | 'LOADING';

export interface MessageInteraction {
  id: Snowflake;
  type: InteractionType;
  commandName: string;
  user: User;
}

export interface MessageMentionsHasOptions {
  ignoreDirect?: boolean;
  ignoreRoles?: boolean;
  ignoreEveryone?: boolean;
}

export interface MessageMentionOptions {
  parse?: MessageMentionTypes[];
  roles?: Snowflake[];
  users?: Snowflake[];
  repliedUser?: boolean;
}

export type MessageMentionTypes = 'roles' | 'users' | 'everyone';

export interface MessageOptions {
  tts?: boolean;
  nonce?: string | number;
  content?: string | null;
  embeds?: (MessageEmbed | MessageEmbedOptions | APIEmbed)[];
  components?: (MessageActionRow | (Required<BaseMessageComponentOptions> & MessageActionRowOptions))[];
  allowedMentions?: MessageMentionOptions;
  files?: (FileOptions | BufferResolvable | Stream | MessageAttachment)[];
  reply?: ReplyOptions;
  stickers?: StickerResolvable[];
  attachments?: MessageAttachment[];
}

export type MessageReactionResolvable =
  | MessageReaction
  | Snowflake
  | `${string}:${Snowflake}`
  | `<:${string}:${Snowflake}>`
  | `<a:${string}:${Snowflake}>`
  | string;

export interface MessageReference {
  channelId: Snowflake;
  guildId: Snowflake | undefined;
  messageId: Snowflake | undefined;
}

export type MessageResolvable = Message | Snowflake;

export interface MessageSelectMenuOptions extends BaseMessageComponentOptions {
  customId?: string;
  disabled?: boolean;
  maxValues?: number;
  minValues?: number;
  options?: MessageSelectOptionData[];
  placeholder?: string;
}

export interface MessageSelectOption {
  default: boolean;
  description: string | null;
  emoji: APIPartialEmoji | null;
  label: string;
  value: string;
}

export interface MessageSelectOptionData {
  default?: boolean;
  description?: string;
  emoji?: EmojiIdentifierResolvable;
  label: string;
  value: string;
}

export type MessageTarget =
  | Interaction
  | InteractionWebhook
  | TextBasedChannels
  | User
  | GuildMember
  | Webhook
  | WebhookClient
  | Message
  | MessageManager;

export type MessageType = keyof typeof MessageTypes;

export type MFALevel = keyof typeof MFALevels;

export interface MultipleShardRespawnOptions {
  shardDelay?: number;
  respawnDelay?: number;
  timeout?: number;
}

export interface MultipleShardSpawnOptions {
  amount?: number | 'auto';
  delay?: number;
  timeout?: number;
}

export type NSFWLevel = keyof typeof NSFWLevels;

export interface OverwriteData {
  allow?: PermissionResolvable;
  deny?: PermissionResolvable;
  id: GuildMemberResolvable | RoleResolvable;
  type?: OverwriteType;
}

export type OverwriteResolvable = PermissionOverwrites | OverwriteData;

export type OverwriteType = 'member' | 'role';

export type PermissionFlags = Record<PermissionString, bigint>;

export type PermissionOverwriteOptions = Partial<Record<PermissionString, boolean | null>>;

export type PermissionResolvable = BitFieldResolvable<PermissionString, bigint>;

export type PermissionOverwriteResolvable = UserResolvable | RoleResolvable | PermissionOverwrites;

export type PermissionString =
  | 'CREATE_INSTANT_INVITE'
  | 'KICK_MEMBERS'
  | 'BAN_MEMBERS'
  | 'ADMINISTRATOR'
  | 'MANAGE_CHANNELS'
  | 'MANAGE_GUILD'
  | 'ADD_REACTIONS'
  | 'VIEW_AUDIT_LOG'
  | 'PRIORITY_SPEAKER'
  | 'STREAM'
  | 'VIEW_CHANNEL'
  | 'SEND_MESSAGES'
  | 'SEND_TTS_MESSAGES'
  | 'MANAGE_MESSAGES'
  | 'EMBED_LINKS'
  | 'ATTACH_FILES'
  | 'READ_MESSAGE_HISTORY'
  | 'MENTION_EVERYONE'
  | 'USE_EXTERNAL_EMOJIS'
  | 'VIEW_GUILD_INSIGHTS'
  | 'CONNECT'
  | 'SPEAK'
  | 'MUTE_MEMBERS'
  | 'DEAFEN_MEMBERS'
  | 'MOVE_MEMBERS'
  | 'USE_VAD'
  | 'CHANGE_NICKNAME'
  | 'MANAGE_NICKNAMES'
  | 'MANAGE_ROLES'
  | 'MANAGE_WEBHOOKS'
  | 'MANAGE_EMOJIS_AND_STICKERS'
  | 'USE_APPLICATION_COMMANDS'
  | 'REQUEST_TO_SPEAK'
  | 'MANAGE_THREADS'
  | 'USE_PUBLIC_THREADS'
  | 'CREATE_PUBLIC_THREADS'
  | 'USE_PRIVATE_THREADS'
  | 'CREATE_PRIVATE_THREADS'
  | 'USE_EXTERNAL_STICKERS'
  | 'SEND_MESSAGES_IN_THREADS'
  | 'START_EMBEDDED_ACTIVITIES';

export type RecursiveArray<T> = ReadonlyArray<T | RecursiveArray<T>>;

export type RecursiveReadonlyArray<T> = ReadonlyArray<T | RecursiveReadonlyArray<T>>;

export interface PartialRecipient {
  username: string;
}

export type PremiumTier = keyof typeof PremiumTiers;

export interface PresenceData {
  status?: PresenceStatusData;
  afk?: boolean;
  activities?: ActivitiesOptions[];
  shardId?: number | number[];
}

export type PresenceResolvable = Presence | UserResolvable | Snowflake;

export interface PartialChannelData {
  id?: Snowflake | number;
  parentId?: Snowflake | number;
  type?: ExcludeEnum<
    typeof ChannelTypes,
    | 'DM'
    | 'GROUP_DM'
    | 'GUILD_NEWS'
    | 'GUILD_STORE'
    | 'UNKNOWN'
    | 'GUILD_NEWS_THREAD'
    | 'GUILD_PUBLIC_THREAD'
    | 'GUILD_PRIVATE_THREAD'
    | 'GUILD_STAGE_VOICE'
  >;
  name: string;
  topic?: string;
  nsfw?: boolean;
  bitrate?: number;
  userLimit?: number;
  rtcRegion?: string | null;
  permissionOverwrites?: PartialOverwriteData[];
  rateLimitPerUser?: number;
}

export type Partialize<
  T extends AllowedPartial,
  N extends keyof T | null = null,
  M extends keyof T | null = null,
  E extends keyof T | '' = '',
> = {
  readonly client: Client;
  id: Snowflake;
  partial: true;
} & {
  [K in keyof Omit<T, 'client' | 'id' | 'partial' | E>]: K extends N ? null : K extends M ? T[K] | null : T[K];
};

export interface PartialDMChannel extends Partialize<DMChannel, null, null, 'lastMessageId'> {
  lastMessageId: undefined;
}

export interface PartialGuildMember extends Partialize<GuildMember, 'joinedAt' | 'joinedTimestamp'> {}

export interface PartialMessage
  extends Partialize<Message, 'type' | 'system' | 'pinned' | 'tts', 'content' | 'cleanContent' | 'author'> {}

export interface PartialMessageReaction extends Partialize<MessageReaction, 'count'> {}

export interface PartialOverwriteData {
  id: Snowflake | number;
  type?: OverwriteType;
  allow?: PermissionResolvable;
  deny?: PermissionResolvable;
}

export interface PartialRoleData extends RoleData {
  id?: Snowflake | number;
}

export type PartialTypes = 'USER' | 'CHANNEL' | 'GUILD_MEMBER' | 'MESSAGE' | 'REACTION';

export interface PartialUser extends Partialize<User, 'username' | 'tag' | 'discriminator'> {}

export type PresenceStatusData = ClientPresenceStatus | 'invisible';

export type PresenceStatus = PresenceStatusData | 'offline';

export type PrivacyLevel = keyof typeof PrivacyLevels;

export interface RateLimitData {
  timeout: number;
  limit: number;
  method: string;
  path: string;
  route: string;
  global: boolean;
}

export interface InvalidRequestWarningData {
  count: number;
  remainingTime: number;
}

export interface ReactionCollectorOptions extends CollectorOptions<[MessageReaction, User]> {
  max?: number;
  maxEmojis?: number;
  maxUsers?: number;
}

export interface ReplyOptions {
  messageReference: MessageResolvable;
  failIfNotExists?: boolean;
}

export interface ReplyMessageOptions extends Omit<MessageOptions, 'reply'> {
  failIfNotExists?: boolean;
}

export interface ResolvedOverwriteOptions {
  allow: Permissions;
  deny: Permissions;
}

export interface RoleData {
  name?: string;
  color?: ColorResolvable;
  hoist?: boolean;
  position?: number;
  permissions?: PermissionResolvable;
  mentionable?: boolean;
  icon?: BufferResolvable | Base64Resolvable | EmojiResolvable | null;
  unicodeEmoji?: string | null;
}

export type RoleMention = '@everyone' | `<@&${Snowflake}>`;

export interface RolePosition {
  role: RoleResolvable;
  position: number;
}

export type RoleResolvable = Role | Snowflake;

export interface RoleTagData {
  botId?: Snowflake;
  integrationId?: Snowflake;
  premiumSubscriberRole?: true;
}

export interface SetChannelPositionOptions {
  relative?: boolean;
  reason?: string;
}

export interface SetParentOptions {
  lockPermissions?: boolean;
  reason?: string;
}

export interface SetRolePositionOptions {
  relative?: boolean;
  reason?: string;
}

export type ShardingManagerMode = 'process' | 'worker';

export interface ShardingManagerOptions {
  totalShards?: number | 'auto';
  shardList?: number[] | 'auto';
  mode?: ShardingManagerMode;
  respawn?: boolean;
  shardArgs?: string[];
  token?: string;
  execArgv?: string[];
}

export { Snowflake };

export interface SplitOptions {
  maxLength?: number;
  char?: string | string[] | RegExp | RegExp[];
  prepend?: string;
  append?: string;
}

export interface StaticImageURLOptions {
  format?: AllowedImageFormat;
  size?: AllowedImageSize;
}

export type StageInstanceResolvable = StageInstance | Snowflake;

export interface StartThreadOptions {
  name: string;
  autoArchiveDuration?: ThreadAutoArchiveDuration;
  reason?: string;
}

export type Status = number;

export type StickerFormatType = keyof typeof StickerFormatTypes;

export type StickerResolvable = Sticker | Snowflake;

export type StickerType = keyof typeof StickerTypes;

export type SystemChannelFlagsString =
  | 'SUPPRESS_JOIN_NOTIFICATIONS'
  | 'SUPPRESS_PREMIUM_SUBSCRIPTIONS'
  | 'SUPPRESS_GUILD_REMINDER_NOTIFICATIONS';

export type SystemChannelFlagsResolvable = BitFieldResolvable<SystemChannelFlagsString, number>;

export type SystemMessageType = Exclude<
  MessageType,
  'DEFAULT' | 'REPLY' | 'APPLICATION_COMMAND' | 'CONTEXT_MENU_COMMAND'
>;

export type StageChannelResolvable = StageChannel | Snowflake;

export interface StageInstanceEditOptions {
  topic?: string;
  privacyLevel?: PrivacyLevel | number;
}

export type SweepFilter<K, V> = (
  collection: LimitedCollection<K, V>,
) => ((value: V, key: K, collection: LimitedCollection<K, V>) => boolean) | null;

export interface LimitedCollectionOptions<K, V> {
  maxSize?: number;
  keepOverLimit?: (value: V, key: K, collection: LimitedCollection<K, V>) => boolean;
  sweepFilter?: SweepFilter<K, V>;
  sweepInterval?: number;
}

export type TextBasedChannels = PartialDMChannel | DMChannel | TextChannel | NewsChannel | ThreadChannel;

export type TextBasedChannelTypes = TextBasedChannels['type'];

export type TextChannelResolvable = Snowflake | TextChannel;

export type ThreadAutoArchiveDuration = 60 | 1440 | 4320 | 10080 | 'MAX';

export type ThreadChannelResolvable = ThreadChannel | Snowflake;

export type ThreadChannelTypes = 'GUILD_NEWS_THREAD' | 'GUILD_PUBLIC_THREAD' | 'GUILD_PRIVATE_THREAD';

export interface ThreadCreateOptions<AllowedThreadType> extends StartThreadOptions {
  startMessage?: MessageResolvable;
  type?: AllowedThreadType;
  invitable?: AllowedThreadType extends 'GUILD_PRIVATE_THREAD' | 12 ? boolean : never;
}

export interface ThreadEditData {
  name?: string;
  archived?: boolean;
  autoArchiveDuration?: ThreadAutoArchiveDuration;
  rateLimitPerUser?: number;
  locked?: boolean;
  invitable?: boolean;
}

export type ThreadMemberFlagsString = '';

export type ThreadMemberResolvable = ThreadMember | UserResolvable;

export type UserFlagsString =
  | 'DISCORD_EMPLOYEE'
  | 'PARTNERED_SERVER_OWNER'
  | 'HYPESQUAD_EVENTS'
  | 'BUGHUNTER_LEVEL_1'
  | 'HOUSE_BRAVERY'
  | 'HOUSE_BRILLIANCE'
  | 'HOUSE_BALANCE'
  | 'EARLY_SUPPORTER'
  | 'TEAM_USER'
  | 'BUGHUNTER_LEVEL_2'
  | 'VERIFIED_BOT'
  | 'EARLY_VERIFIED_BOT_DEVELOPER'
  | 'DISCORD_CERTIFIED_MODERATOR';

export type UserMention = `<@${Snowflake}>`;

export type UserResolvable = User | Snowflake | Message | GuildMember | ThreadMember;

export interface Vanity {
  code: string | null;
  uses: number;
}

export type VerificationLevel = keyof typeof VerificationLevels;

export type VoiceBasedChannelTypes = 'GUILD_VOICE' | 'GUILD_STAGE_VOICE';

export type VoiceChannelResolvable = Snowflake | VoiceChannel;

export type WebhookClientData = WebhookClientDataIdWithToken | WebhookClientDataURL;

export interface WebhookClientDataIdWithToken {
  id: Snowflake;
  token: string;
}

export interface WebhookClientDataURL {
  url: string;
}

export type WebhookClientOptions = Pick<
  ClientOptions,
  'allowedMentions' | 'restTimeOffset' | 'restRequestTimeout' | 'retryLimit' | 'http'
>;

export interface WebhookEditData {
  name?: string;
  avatar?: BufferResolvable | null;
  channel?: GuildTextChannelResolvable;
}

export type WebhookEditMessageOptions = Pick<
  WebhookMessageOptions,
  'content' | 'embeds' | 'files' | 'allowedMentions' | 'components' | 'attachments' | 'threadId'
>;

export interface WebhookFetchMessageOptions {
  cache?: boolean;
  threadId?: Snowflake;
}

export interface WebhookMessageOptions extends Omit<MessageOptions, 'reply'> {
  username?: string;
  avatarURL?: string;
  threadId?: Snowflake;
}

export type WebhookType = keyof typeof WebhookTypes;

export interface WebSocketOptions {
  large_threshold?: number;
  compress?: boolean;
  properties?: WebSocketProperties;
}

export interface WebSocketProperties {
  $os?: string;
  $browser?: string;
  $device?: string;
}

export interface WidgetActivity {
  name: string;
}

export interface WidgetChannel {
  id: Snowflake;
  name: string;
  position: number;
}

export interface WelcomeChannelData {
  description: string;
  channel: TextChannel | NewsChannel | StoreChannel | Snowflake;
  emoji?: EmojiIdentifierResolvable;
}

export interface WelcomeScreenEditData {
  enabled?: boolean;
  description?: string;
  welcomeChannels?: WelcomeChannelData[];
}

export type WSEventType =
  | 'READY'
  | 'RESUMED'
  | 'APPLICATION_COMMAND_CREATE'
  | 'APPLICATION_COMMAND_DELETE'
  | 'APPLICATION_COMMAND_UPDATE'
  | 'GUILD_CREATE'
  | 'GUILD_DELETE'
  | 'GUILD_UPDATE'
  | 'INVITE_CREATE'
  | 'INVITE_DELETE'
  | 'GUILD_MEMBER_ADD'
  | 'GUILD_MEMBER_REMOVE'
  | 'GUILD_MEMBER_UPDATE'
  | 'GUILD_MEMBERS_CHUNK'
  | 'GUILD_ROLE_CREATE'
  | 'GUILD_ROLE_DELETE'
  | 'GUILD_ROLE_UPDATE'
  | 'GUILD_BAN_ADD'
  | 'GUILD_BAN_REMOVE'
  | 'GUILD_EMOJIS_UPDATE'
  | 'GUILD_INTEGRATIONS_UPDATE'
  | 'CHANNEL_CREATE'
  | 'CHANNEL_DELETE'
  | 'CHANNEL_UPDATE'
  | 'CHANNEL_PINS_UPDATE'
  | 'MESSAGE_CREATE'
  | 'MESSAGE_DELETE'
  | 'MESSAGE_UPDATE'
  | 'MESSAGE_DELETE_BULK'
  | 'MESSAGE_REACTION_ADD'
  | 'MESSAGE_REACTION_REMOVE'
  | 'MESSAGE_REACTION_REMOVE_ALL'
  | 'MESSAGE_REACTION_REMOVE_EMOJI'
  | 'THREAD_CREATE'
  | 'THREAD_UPDATE'
  | 'THREAD_DELETE'
  | 'THREAD_LIST_SYNC'
  | 'THREAD_MEMBER_UPDATE'
  | 'THREAD_MEMBERS_UPDATE'
  | 'USER_UPDATE'
  | 'PRESENCE_UPDATE'
  | 'TYPING_START'
  | 'VOICE_STATE_UPDATE'
  | 'VOICE_SERVER_UPDATE'
  | 'WEBHOOKS_UPDATE'
  | 'INTERACTION_CREATE'
  | 'STAGE_INSTANCE_CREATE'
  | 'STAGE_INSTANCE_UPDATE'
  | 'STAGE_INSTANCE_DELETE'
  | 'GUILD_STICKERS_UPDATE';

export type Serialized<T> = T extends symbol | bigint | (() => any)
  ? never
  : T extends number | string | boolean | undefined
  ? T
  : T extends { toJSON(): infer R }
  ? R
  : T extends ReadonlyArray<infer V>
  ? Serialized<V>[]
  : T extends ReadonlyMap<unknown, unknown> | ReadonlySet<unknown>
  ? {}
  : { [K in keyof T]: Serialized<T[K]> };

//#endregion

//#region Voice

/**
 * @internal Use `DiscordGatewayAdapterLibraryMethods` from `@discordjs/voice` instead.
 */
export interface InternalDiscordGatewayAdapterLibraryMethods {
  onVoiceServerUpdate(data: GatewayVoiceServerUpdateDispatchData): void;
  onVoiceStateUpdate(data: GatewayVoiceStateUpdateDispatchData): void;
  destroy(): void;
}

/**
 * @internal Use `DiscordGatewayAdapterImplementerMethods` from `@discordjs/voice` instead.
 */
export interface InternalDiscordGatewayAdapterImplementerMethods {
  sendPayload(payload: unknown): boolean;
  destroy(): void;
}

/**
 * @internal Use `DiscordGatewayAdapterCreator` from `@discordjs/voice` instead.
 */
export type InternalDiscordGatewayAdapterCreator = (
  methods: InternalDiscordGatewayAdapterLibraryMethods,
) => InternalDiscordGatewayAdapterImplementerMethods;

//#endregion<|MERGE_RESOLUTION|>--- conflicted
+++ resolved
@@ -276,10 +276,15 @@
   Message | APIMessage
 >;
 
-export abstract class BaseCommandInteraction<Cached extends CacheType = CacheType> extends Interaction<Cached> {
-  public options: CommandInteractionOptionResolver<Cached>;
+export abstract class BaseCommandInteraction<
+  Cached extends CacheType = CacheType,
+  Type extends CommandInteraction | AutocompleteInteraction | ContextMenuInteraction =
+    | CommandInteraction
+    | AutocompleteInteraction
+    | ContextMenuInteraction,
+> extends Interaction<Cached> {
+  public options: CommandInteractionOptionResolver<Type, Cached>;
   public readonly command: ApplicationCommand | ApplicationCommand<{ guild: GuildResolvable }> | null;
-  public readonly channel: TextBasedChannels | null;
   public channelId: Snowflake;
   public commandId: Snowflake;
   public commandName: string;
@@ -590,14 +595,10 @@
   public once(event: 'end', listener: (collected: Collection<K, V>, reason: string) => Awaitable<void>): this;
 }
 
-<<<<<<< HEAD
-export type GuildCommandInteraction<Cached extends GuildCacheState> = InteractionResponses<Cached> &
-  CommandInteraction<Cached>;
-
-export class CommandInteraction<Cached extends GuildCacheState = GuildCacheState> extends BaseCommandInteraction {
-  public options: CommandInteractionOptionResolver<CommandInteraction, Cached>;
-  public inCachedGuild(): this is GuildCommandInteraction<'cached'> & this;
-  public inRawGuild(): this is GuildCommandInteraction<'raw'> & this;
+export class CommandInteraction<Cached extends CacheType = CacheType> extends BaseCommandInteraction<
+  Cached,
+  CommandInteraction
+> {
   public toString(): string;
 }
 
@@ -615,15 +616,8 @@
 
 export class CommandInteractionOptionResolver<
   Type extends AutocompleteInteraction | ContextMenuInteraction | CommandInteraction,
-  Cached extends GuildCacheState = GuildCacheState,
+  Cached extends CacheType = CacheType,
 > {
-=======
-export class CommandInteraction<Cached extends CacheType = CacheType> extends BaseCommandInteraction<Cached> {
-  public toString(): string;
-}
-
-export class CommandInteractionOptionResolver<Cached extends CacheType = CacheType> {
->>>>>>> fae4abf2
   private constructor(client: Client, options: CommandInteractionOption[], resolved: CommandInteractionResolvedData);
   public readonly client: Client;
   public readonly data: readonly CommandInteractionOption<Cached>[];
@@ -647,7 +641,6 @@
   public get(name: string, required: true): CommandInteractionOption<Cached>;
   public get(name: string, required?: boolean): CommandInteractionOption<Cached> | null;
 
-<<<<<<< HEAD
   public getSubcommand(
     required?: true,
   ): InteractionOptionResolverReturn<Type, CommandInteraction | AutocompleteInteraction, string>;
@@ -674,7 +667,7 @@
   ): InteractionOptionResolverReturn<
     Type,
     CommandInteraction | AutocompleteInteraction,
-    NonNullable<CommandInteractionOption['channel']>
+    NonNullable<CommandInteractionOption<Cached>['channel']>
   >;
   public getChannel(
     name: string,
@@ -682,7 +675,7 @@
   ): InteractionOptionResolverReturn<
     Type,
     CommandInteraction | AutocompleteInteraction,
-    NonNullable<CommandInteractionOption['channel']> | null
+    NonNullable<CommandInteractionOption<Cached>['channel']> | null
   >;
   public getString(
     name: string,
@@ -708,23 +701,17 @@
     name: string,
     required?: boolean,
   ): InteractionOptionResolverReturn<Type, CommandInteraction | AutocompleteInteraction, number | null>;
-  public getUser(name: string, required: true): NonNullable<CommandInteractionOption['user']>;
-  public getUser(name: string, required?: boolean): NonNullable<CommandInteractionOption['user']> | null;
-  public getMember(
-    name: string,
-    required: true,
-  ): CacheTypeReducer<Cached, GuildMember, NonNullable<APIInteractionDataResolvedGuildMember>>;
-  public getMember(
-    name: string,
-    required?: boolean,
-  ): CacheTypeReducer<Cached, GuildMember, NonNullable<APIInteractionDataResolvedGuildMember>> | null;
+  public getUser(name: string, required: true): NonNullable<CommandInteractionOption<Cached>['user']>;
+  public getUser(name: string, required?: boolean): NonNullable<CommandInteractionOption<Cached>['user']> | null;
+  public getMember(name: string, required: true): NonNullable<CommandInteractionOption<Cached>['member']>;
+  public getMember(name: string, required?: boolean): NonNullable<CommandInteractionOption<Cached>['member']> | null;
   public getRole(
     name: string,
     required: true,
   ): InteractionOptionResolverReturn<
     Type,
     CommandInteraction | AutocompleteInteraction,
-    NonNullable<CommandInteractionOption['role']>
+    NonNullable<CommandInteractionOption<Cached>['role']>
   >;
   public getRole(
     name: string,
@@ -732,7 +719,7 @@
   ): InteractionOptionResolverReturn<
     Type,
     CommandInteraction | AutocompleteInteraction,
-    NonNullable<CommandInteractionOption['role']> | null
+    NonNullable<CommandInteractionOption<Cached>['role']> | null
   >;
   public getMentionable(
     name: string,
@@ -740,7 +727,7 @@
   ): InteractionOptionResolverReturn<
     Type,
     CommandInteraction | AutocompleteInteraction,
-    NonNullable<CommandInteractionOption['member' | 'role' | 'user']>
+    NonNullable<CommandInteractionOption<Cached>['member' | 'role' | 'user']>
   >;
   public getMentionable(
     name: string,
@@ -748,19 +735,23 @@
   ): InteractionOptionResolverReturn<
     Type,
     CommandInteraction | AutocompleteInteraction,
-    NonNullable<CommandInteractionOption['member' | 'role' | 'user']> | null
+    NonNullable<CommandInteractionOption<Cached>['member' | 'role' | 'user']> | null
   >;
   public getMessage(
     name: string,
     required: true,
-  ): InteractionOptionResolverReturn<Type, ContextMenuInteraction, NonNullable<CommandInteractionOption['message']>>;
+  ): InteractionOptionResolverReturn<
+    Type,
+    ContextMenuInteraction,
+    NonNullable<CommandInteractionOption<Cached>['message']>
+  >;
   public getMessage(
     name: string,
     required?: boolean,
   ): InteractionOptionResolverReturn<
     Type,
     ContextMenuInteraction,
-    NonNullable<CommandInteractionOption['message']> | null
+    NonNullable<CommandInteractionOption<Cached>['message']> | null
   >;
   public getFocused(
     getFull: true,
@@ -772,42 +763,10 @@
 export type InteractionOptionResolverReturn<T, AllowedInteraction, ReturnType> =
   keyof T extends EachUnionToKeyOf<AllowedInteraction> ? ReturnType : never;
 
-export class ContextMenuInteraction extends BaseCommandInteraction {
-  public options: CommandInteractionOptionResolver<ContextMenuInteraction>;
-=======
-  public getSubcommand(required?: true): string;
-  public getSubcommand(required: boolean): string | null;
-  public getSubcommandGroup(required?: true): string;
-  public getSubcommandGroup(required: boolean): string | null;
-  public getBoolean(name: string, required: true): boolean;
-  public getBoolean(name: string, required?: boolean): boolean | null;
-  public getChannel(name: string, required: true): NonNullable<CommandInteractionOption<Cached>['channel']>;
-  public getChannel(name: string, required?: boolean): NonNullable<CommandInteractionOption<Cached>['channel']> | null;
-  public getString(name: string, required: true): string;
-  public getString(name: string, required?: boolean): string | null;
-  public getInteger(name: string, required: true): number;
-  public getInteger(name: string, required?: boolean): number | null;
-  public getNumber(name: string, required: true): number;
-  public getNumber(name: string, required?: boolean): number | null;
-  public getUser(name: string, required: true): NonNullable<CommandInteractionOption<Cached>['user']>;
-  public getUser(name: string, required?: boolean): NonNullable<CommandInteractionOption<Cached>['user']> | null;
-  public getMember(name: string, required: true): NonNullable<CommandInteractionOption<Cached>['member']>;
-  public getMember(name: string, required?: boolean): NonNullable<CommandInteractionOption<Cached>['member']> | null;
-  public getRole(name: string, required: true): NonNullable<CommandInteractionOption<Cached>['role']>;
-  public getRole(name: string, required?: boolean): NonNullable<CommandInteractionOption<Cached>['role']> | null;
-  public getMentionable(
-    name: string,
-    required: true,
-  ): NonNullable<CommandInteractionOption<Cached>['member' | 'role' | 'user']>;
-  public getMentionable(
-    name: string,
-    required?: boolean,
-  ): NonNullable<CommandInteractionOption<Cached>['member' | 'role' | 'user']> | null;
-  public getMessage(name: string, required: true): NonNullable<CommandInteractionOption<Cached>['message']>;
-  public getMessage(name: string, required?: boolean): NonNullable<CommandInteractionOption<Cached>['message']> | null;
-}
-export class ContextMenuInteraction<Cached extends CacheType = CacheType> extends BaseCommandInteraction<Cached> {
->>>>>>> fae4abf2
+export class ContextMenuInteraction<Cached extends CacheType = CacheType> extends BaseCommandInteraction<
+  Cached,
+  ContextMenuInteraction
+> {
   public targetId: Snowflake;
   public targetType: Exclude<ApplicationCommandType, 'CHAT_INPUT'>;
   private resolveContextMenuOptions(data: APIApplicationCommandInteractionData): CommandInteractionOption<Cached>[];
@@ -1248,40 +1207,16 @@
   public user: User;
   public version: number;
   public memberPermissions: Readonly<Permissions> | null;
-<<<<<<< HEAD
-  public inGuild(): this is GuildInteraction<'present'> & this;
-  public inCachedGuild(): this is GuildInteraction<'cached'> & this;
-  public inRawGuild(): this is GuildInteraction<'raw'> & this;
-  public isApplicationCommand(): this is BaseCommandInteraction;
-  public isButton(): this is ButtonInteraction;
-  public isCommand(): this is CommandInteraction;
-  public isAutocomplete(): this is AutocompleteInteraction;
-  public isContextMenu(): this is ContextMenuInteraction;
-  public isMessageComponent(): this is MessageComponentInteraction;
-  public isSelectMenu(): this is SelectMenuInteraction;
-}
-
-export interface InteractionResponses<Cached extends GuildCacheState = GuildCacheState>
-  extends GuildInteraction<Cached> {
-  deferReply(options?: InteractionDeferReplyOptions): Promise<void>;
-  deferReply(options: InteractionDeferReplyOptions & { fetchReply: true }): Promise<GuildCacheMessage<Cached>>;
-  editReply(options: string | MessagePayload | WebhookEditMessageOptions): Promise<GuildCacheMessage<Cached>>;
-  deleteReply(): Promise<void>;
-  fetchReply(): Promise<GuildCacheMessage<Cached>>;
-  reply(options: InteractionReplyOptions & { fetchReply: true }): Promise<GuildCacheMessage<Cached>>;
-  reply(options: string | MessagePayload | InteractionReplyOptions): Promise<void>;
-  followUp(options: string | MessagePayload | InteractionReplyOptions): Promise<GuildCacheMessage<Cached>>;
-=======
   public inGuild(): this is Interaction<'present'> & this;
   public inCachedGuild(): this is Interaction<'cached'> & this;
   public inRawGuild(): this is Interaction<'raw'> & this;
   public isApplicationCommand(): this is BaseCommandInteraction<Cached>;
   public isButton(): this is ButtonInteraction<Cached>;
   public isCommand(): this is CommandInteraction<Cached>;
+  public isAutocomplete(): this is AutocompleteInteraction;
   public isContextMenu(): this is ContextMenuInteraction<Cached>;
   public isMessageComponent(): this is MessageComponentInteraction<Cached>;
   public isSelectMenu(): this is SelectMenuInteraction<Cached>;
->>>>>>> fae4abf2
 }
 
 export class InteractionCollector<T extends Interaction> extends Collector<Snowflake, T> {
