import {
  blockQuote,
  bold,
  channelMention,
  codeBlock,
  ContextMenuCommandBuilder,
  formatEmoji,
  hideLinkEmbed,
  hyperlink,
  inlineCode,
  italic,
  quote,
  roleMention,
  SlashCommandBuilder,
  spoiler,
  strikethrough,
  time,
  TimestampStyles,
  TimestampStylesString,
  underscore,
  userMention,
} from '@discordjs/builders';
import { Collection } from '@discordjs/collection';
import {
  APIApplicationCommandInteractionData,
  APIApplicationCommandOption,
  APIApplicationCommandPermission,
  APIAuditLogChange,
  APIButtonComponent,
  APIEmbed,
  APIEmoji,
  APIInteractionDataResolvedChannel,
  APIInteractionDataResolvedGuildMember,
  APIInteractionGuildMember,
  APIMessage,
  APIModalActionRowComponent,
  APIOverwrite,
  APIPartialChannel,
  APIPartialEmoji,
  APIPartialGuild,
  APIRole,
  APITemplateSerializedSourceGuild,
  APIUser,
  GatewayVoiceServerUpdateDispatchData,
  GatewayVoiceStateUpdateDispatchData,
  MessageActivityType,
  RESTPostAPIApplicationCommandsJSONBody,
  Snowflake,
  LocalizationMap,
  LocaleString,
  APIGuildMember,
  APIChannel,
} from 'discord-api-types/v9';
import { ChildProcess } from 'node:child_process';
import { EventEmitter } from 'node:events';
import { AgentOptions } from 'node:https';
import { Response } from 'node-fetch';
import { Stream } from 'node:stream';
import { MessagePort, Worker } from 'node:worker_threads';
import * as WebSocket from 'ws';
import {
  ActivityTypes,
  ApplicationCommandOptionTypes,
  ApplicationCommandPermissionTypes,
  ApplicationCommandTypes,
  AutoModerationActionTypes,
  AutoModerationRuleEventTypes,
  AutoModerationRuleKeywordPresetTypes,
  AutoModerationRuleTriggerTypes,
  ChannelTypes,
  DefaultMessageNotificationLevels,
  ExplicitContentFilterLevels,
  InteractionResponseTypes,
  InteractionTypes,
  InviteTargetType,
  MembershipStates,
  MessageButtonStyles,
  MessageComponentTypes,
  MessageTypes,
  MFALevels,
  NSFWLevels,
  OverwriteTypes,
  PremiumTiers,
  PrivacyLevels,
  StickerFormatTypes,
  StickerTypes,
  TextInputStyles,
  VerificationLevels,
  WebhookTypes,
  GuildScheduledEventEntityTypes,
  GuildScheduledEventStatuses,
  GuildScheduledEventPrivacyLevels,
  VideoQualityModes,
  SortOrderType,
  ForumLayoutType,
  ApplicationRoleConnectionMetadataTypes,
  SelectMenuComponentTypes,
} from './enums';
import {
  APIActionRowComponent,
  APIApplicationRoleConnectionMetadata,
  APIAutoModerationRule,
  APIMessageActionRowComponent,
  APIMessageComponent,
  APISelectMenuComponent,
  GatewayAutoModerationActionExecutionDispatchData,
  RawActivityData,
  RawAnonymousGuildData,
  RawApplicationCommandData,
  RawApplicationData,
  RawBaseGuildData,
  RawChannelData,
  RawClientApplicationData,
  RawDMChannelData,
  RawEmojiData,
  RawGuildAuditLogData,
  RawGuildAuditLogEntryData,
  RawGuildBanData,
  RawGuildChannelData,
  RawGuildData,
  RawGuildEmojiData,
  RawGuildMemberData,
  RawGuildPreviewData,
  RawGuildScheduledEventData,
  RawGuildTemplateData,
  RawIntegrationApplicationData,
  RawIntegrationData,
  RawInteractionData,
  RawInviteData,
  RawInviteGuildData,
  RawInviteStageInstance,
  RawMessageAttachmentData,
  RawMessageButtonInteractionData,
  RawMessageComponentInteractionData,
  RawMessageData,
  RawMessagePayloadData,
  RawMessageReactionData,
  RawMessageSelectMenuInteractionData,
  RawModalSubmitInteractionData,
  RawOAuth2GuildData,
  RawPartialGroupDMChannelData,
  RawPartialMessageData,
  RawPermissionOverwriteData,
  RawPresenceData,
  RawReactionEmojiData,
  RawRichPresenceAssets,
  RawRoleData,
  RawStageInstanceData,
  RawStickerData,
  RawStickerPackData,
  RawTeamData,
  RawTeamMemberData,
  RawTextInputComponentData,
  RawThreadChannelData,
  RawThreadMemberData,
  RawTypingData,
  RawUserData,
  RawVoiceRegionData,
  RawVoiceStateData,
  RawWebhookData,
  RawWelcomeChannelData,
  RawWelcomeScreenData,
  RawWidgetData,
  RawWidgetMemberData,
} from './rawDataTypes';

//#region Classes

export class Activity {
  private constructor(presence: Presence, data?: RawActivityData);
  public readonly presence: Presence;
  public applicationId: Snowflake | null;
  public assets: RichPresenceAssets | null;
  public buttons: string[];
  public readonly createdAt: Date;
  public createdTimestamp: number;
  public details: string | null;
  public emoji: Emoji | null;
  public flags: Readonly<ActivityFlags>;
  public id: string;
  public name: string;
  public party: {
    id: string | null;
    size: [number, number];
  } | null;
  public platform: ActivityPlatform | null;
  public sessionId: string | null;
  public state: string | null;
  public syncId: string | null;
  public timestamps: {
    start: Date | null;
    end: Date | null;
  } | null;
  public type: ActivityType;
  public url: string | null;
  public equals(activity: Activity): boolean;
}

export class ActivityFlags extends BitField<ActivityFlagsString> {
  public static FLAGS: Record<ActivityFlagsString, number>;
  public static resolve(bit?: BitFieldResolvable<ActivityFlagsString, number>): number;
}

export abstract class AnonymousGuild extends BaseGuild {
  protected constructor(client: Client, data: RawAnonymousGuildData, immediatePatch?: boolean);
  public banner: string | null;
  public description: string | null;
  public nsfwLevel: NSFWLevel;
  public premiumSubscriptionCount: number | null;
  public splash: string | null;
  public vanityURLCode: string | null;
  public verificationLevel: VerificationLevel;
  public bannerURL(options?: StaticImageURLOptions): string | null;
  public splashURL(options?: StaticImageURLOptions): string | null;
}

export abstract class Application extends Base {
  protected constructor(client: Client, data: RawApplicationData);
  public readonly createdAt: Date;
  public readonly createdTimestamp: number;
  public description: string | null;
  public icon: string | null;
  public id: Snowflake;
  public name: string | null;
  public roleConnectionsVerificationURL: string | null;
  public coverURL(options?: StaticImageURLOptions): string | null;
  /** @deprecated This method is deprecated as it is unsupported and will be removed in the next major version. */
  public fetchAssets(): Promise<ApplicationAsset[]>;
  public iconURL(options?: StaticImageURLOptions): string | null;
  public toJSON(): unknown;
  public toString(): string | null;
}

export class ApplicationCommand<PermissionsFetchType = {}> extends Base {
  private constructor(client: Client, data: RawApplicationCommandData, guild?: Guild, guildId?: Snowflake);
  public applicationId: Snowflake;
  public readonly createdAt: Date;
  public readonly createdTimestamp: number;
  /** @deprecated Use {@link defaultMemberPermissions} and {@link dmPermission} instead. */
  public defaultPermission: boolean;
  public defaultMemberPermissions: Readonly<Permissions> | null;
  public description: string;
  public descriptionLocalizations: LocalizationMap | null;
  public descriptionLocalized: string | null;
  public dmPermission: boolean | null;
  public guild: Guild | null;
  public guildId: Snowflake | null;
  public readonly manager: ApplicationCommandManager;
  public id: Snowflake;
  public name: string;
  public nameLocalizations: LocalizationMap | null;
  public nameLocalized: string | null;
  public options: (ApplicationCommandOption & { nameLocalized?: string; descriptionLocalized?: string })[];
  public permissions: ApplicationCommandPermissionsManager<
    PermissionsFetchType,
    PermissionsFetchType,
    PermissionsFetchType,
    Guild | null,
    Snowflake
  >;
  public type: ApplicationCommandType;
  public version: Snowflake;
  public delete(): Promise<ApplicationCommand<PermissionsFetchType>>;
  public edit(data: Partial<ApplicationCommandData>): Promise<ApplicationCommand<PermissionsFetchType>>;
  public setName(name: string): Promise<ApplicationCommand<PermissionsFetchType>>;
  public setNameLocalizations(nameLocalizations: LocalizationMap): Promise<ApplicationCommand<PermissionsFetchType>>;
  public setDescription(description: string): Promise<ApplicationCommand<PermissionsFetchType>>;
  public setDescriptionLocalizations(
    descriptionLocalizations: LocalizationMap,
  ): Promise<ApplicationCommand<PermissionsFetchType>>;
  /** @deprecated Use {@link setDefaultMemberPermissions} and {@link setDMPermission} instead. */
  public setDefaultPermission(defaultPermission?: boolean): Promise<ApplicationCommand<PermissionsFetchType>>;
  public setDefaultMemberPermissions(
    defaultMemberPermissions: PermissionResolvable | null,
  ): Promise<ApplicationCommand<PermissionsFetchType>>;
  public setDMPermission(dmPermission?: boolean): Promise<ApplicationCommand<PermissionsFetchType>>;
  public setOptions(options: ApplicationCommandOptionData[]): Promise<ApplicationCommand<PermissionsFetchType>>;
  public equals(
    command: ApplicationCommand | ApplicationCommandData | RawApplicationCommandData,
    enforceOptionorder?: boolean,
  ): boolean;
  public static optionsEqual(
    existing: ApplicationCommandOption[],
    options: ApplicationCommandOption[] | ApplicationCommandOptionData[] | APIApplicationCommandOption[],
    enforceOptionorder?: boolean,
  ): boolean;
  private static _optionEquals(
    existing: ApplicationCommandOption,
    options: ApplicationCommandOption | ApplicationCommandOptionData | APIApplicationCommandOption,
    enforceOptionorder?: boolean,
  ): boolean;
  private static transformOption(option: ApplicationCommandOptionData, received?: boolean): unknown;
  private static transformCommand(command: ApplicationCommandData): RESTPostAPIApplicationCommandsJSONBody;
  private static isAPICommandData(command: object): command is RESTPostAPIApplicationCommandsJSONBody;
}

export class ApplicationRoleConnectionMetadata {
  private constructor(data: APIApplicationRoleConnectionMetadata);
  public name: string;
  public nameLocalizations: LocalizationMap | null;
  public description: string;
  public descriptionLocalizations: LocalizationMap | null;
  public key: string;
  public type: ApplicationRoleConnectionMetadataTypes;
}

export type ApplicationResolvable = Application | Activity | Snowflake;

export type AutoModerationRuleResolvable = AutoModerationRule | Snowflake;

export class ApplicationFlags extends BitField<ApplicationFlagsString> {
  public static FLAGS: Record<ApplicationFlagsString, number>;
  public static resolve(bit?: BitFieldResolvable<ApplicationFlagsString, number>): number;
}

export abstract class Base {
  public constructor(client: Client);
  public readonly client: Client;
  public toJSON(...props: Record<string, boolean | string>[]): unknown;
  public valueOf(): string;
}

export class BaseClient extends EventEmitter {
  public constructor(options?: ClientOptions | WebhookClientOptions);
  private readonly api: unknown;
  private rest: unknown;
  private decrementMaxListeners(): void;
  private incrementMaxListeners(): void;

  public on<K extends keyof BaseClientEvents>(
    event: K,
    listener: (...args: BaseClientEvents[K]) => Awaitable<void>,
  ): this;
  public on<S extends string | symbol>(
    event: Exclude<S, keyof BaseClientEvents>,
    listener: (...args: any[]) => Awaitable<void>,
  ): this;

  public once<K extends keyof BaseClientEvents>(
    event: K,
    listener: (...args: BaseClientEvents[K]) => Awaitable<void>,
  ): this;
  public once<S extends string | symbol>(
    event: Exclude<S, keyof BaseClientEvents>,
    listener: (...args: any[]) => Awaitable<void>,
  ): this;

  public emit<K extends keyof BaseClientEvents>(event: K, ...args: BaseClientEvents[K]): boolean;
  public emit<S extends string | symbol>(event: Exclude<S, keyof BaseClientEvents>, ...args: unknown[]): boolean;

  public off<K extends keyof BaseClientEvents>(
    event: K,
    listener: (...args: BaseClientEvents[K]) => Awaitable<void>,
  ): this;
  public off<S extends string | symbol>(
    event: Exclude<S, keyof BaseClientEvents>,
    listener: (...args: any[]) => Awaitable<void>,
  ): this;

  public removeAllListeners<K extends keyof BaseClientEvents>(event?: K): this;
  public removeAllListeners<S extends string | symbol>(event?: Exclude<S, keyof BaseClientEvents>): this;

  public options: ClientOptions | WebhookClientOptions;
  public destroy(): void;
  public toJSON(...props: Record<string, boolean | string>[]): unknown;
}

export type GuildCacheMessage<Cached extends CacheType> = CacheTypeReducer<
  Cached,
  Message<true>,
  APIMessage,
  Message | APIMessage,
  Message | APIMessage
>;

export interface InteractionResponseFields<Cached extends CacheType = CacheType> {
  deferred: boolean;
  ephemeral: boolean | null;
  replied: boolean;
  webhook: InteractionWebhook;
  reply(options: InteractionReplyOptions & { fetchReply: true }): Promise<GuildCacheMessage<Cached>>;
  reply(options: string | MessagePayload | InteractionReplyOptions): Promise<void>;
  deleteReply(message?: MessageResolvable | '@original'): Promise<void>;
  editReply(options: string | MessagePayload | InteractionEditReplyOptions): Promise<GuildCacheMessage<Cached>>;
  deferReply(options: InteractionDeferReplyOptions & { fetchReply: true }): Promise<GuildCacheMessage<Cached>>;
  deferReply(options?: InteractionDeferReplyOptions): Promise<void>;
  fetchReply(message?: MessageResolvable | '@original'): Promise<GuildCacheMessage<Cached>>;
  followUp(options: string | MessagePayload | InteractionReplyOptions): Promise<GuildCacheMessage<Cached>>;
}

export abstract class BaseCommandInteraction<Cached extends CacheType = CacheType> extends Interaction<Cached> {
  public readonly command: ApplicationCommand | ApplicationCommand<{ guild: GuildResolvable }> | null;
  public options: Omit<
    CommandInteractionOptionResolver<Cached>,
    | 'getMessage'
    | 'getFocused'
    | 'getMentionable'
    | 'getRole'
    | 'getNumber'
    | 'getInteger'
    | 'getString'
    | 'getChannel'
    | 'getBoolean'
    | 'getSubcommandGroup'
    | 'getSubcommand'
    | 'getAttachment'
  >;
  public channelId: Snowflake;
  public commandId: Snowflake;
  public commandName: string;
  public deferred: boolean;
  public ephemeral: boolean | null;
  public replied: boolean;
  public webhook: InteractionWebhook;
  public awaitModalSubmit(
    options: AwaitModalSubmitOptions<ModalSubmitInteraction>,
  ): Promise<ModalSubmitInteraction<Cached>>;
  public inGuild(): this is BaseCommandInteraction<'raw' | 'cached'>;
  public inCachedGuild(): this is BaseCommandInteraction<'cached'>;
  public inRawGuild(): this is BaseCommandInteraction<'raw'>;
  public deferReply(options: InteractionDeferReplyOptions & { fetchReply: true }): Promise<GuildCacheMessage<Cached>>;
  public deferReply(options?: InteractionDeferReplyOptions): Promise<void>;
  public deleteReply(message?: MessageResolvable | '@original'): Promise<void>;
  public editReply(options: string | MessagePayload | InteractionEditReplyOptions): Promise<GuildCacheMessage<Cached>>;
  public fetchReply(message?: MessageResolvable | '@original'): Promise<GuildCacheMessage<Cached>>;
  public followUp(options: string | MessagePayload | InteractionReplyOptions): Promise<GuildCacheMessage<Cached>>;
  public reply(options: InteractionReplyOptions & { fetchReply: true }): Promise<GuildCacheMessage<Cached>>;
  public reply(options: string | MessagePayload | InteractionReplyOptions): Promise<void>;
  public showModal(modal: Modal | ModalOptions): Promise<void>;
  private transformOption(
    option: APIApplicationCommandOption,
    resolved: APIApplicationCommandInteractionData['resolved'],
  ): CommandInteractionOption<Cached>;
  private transformResolved(
    resolved: APIApplicationCommandInteractionData['resolved'],
  ): CommandInteractionResolvedData<Cached>;
}

export abstract class BaseGuild extends Base {
  protected constructor(client: Client, data: RawBaseGuildData);
  public readonly createdAt: Date;
  public readonly createdTimestamp: number;
  public features: GuildFeatures[];
  public icon: string | null;
  public id: Snowflake;
  public name: string;
  public readonly nameAcronym: string;
  public readonly partnered: boolean;
  public readonly verified: boolean;
  public fetch(): Promise<Guild>;
  public iconURL(options?: ImageURLOptions): string | null;
  public toString(): string;
}

export class BaseGuildEmoji extends Emoji {
  protected constructor(client: Client, data: RawGuildEmojiData, guild: Guild | GuildPreview);
  public available: boolean | null;
  public readonly createdAt: Date;
  public readonly createdTimestamp: number;
  public guild: Guild | GuildPreview;
  public id: Snowflake;
  public managed: boolean | null;
  public requiresColons: boolean | null;
}

export class BaseGuildTextChannel extends TextBasedChannelMixin(GuildChannel) {
  protected constructor(guild: Guild, data?: RawGuildChannelData, client?: Client, immediatePatch?: boolean);
  public defaultAutoArchiveDuration?: ThreadAutoArchiveDuration;
  public rateLimitPerUser: number | null;
  public nsfw: boolean;
  public threads: GuildTextThreadManager<AllowedThreadTypeForTextChannel | AllowedThreadTypeForNewsChannel>;
  public topic: string | null;
  public createInvite(options?: CreateInviteOptions): Promise<Invite>;
  public fetchInvites(cache?: boolean): Promise<Collection<string, Invite>>;
  public setDefaultAutoArchiveDuration(
    defaultAutoArchiveDuration: ThreadAutoArchiveDuration | 'MAX',
    reason?: string,
  ): Promise<this>;
  public setTopic(topic: string | null, reason?: string): Promise<this>;
  public setType(type: Pick<typeof ChannelTypes, 'GUILD_TEXT'>, reason?: string): Promise<TextChannel>;
  public setType(type: Pick<typeof ChannelTypes, 'GUILD_NEWS'>, reason?: string): Promise<NewsChannel>;
}

export class BaseGuildVoiceChannel extends TextBasedChannelMixin(GuildChannel, ['lastPinTimestamp', 'lastPinAt']) {
  public constructor(guild: Guild, data?: RawGuildChannelData);
  public readonly members: Collection<Snowflake, GuildMember>;
  public readonly full: boolean;
  public readonly joinable: boolean;
  public bitrate: number;
  public nsfw: boolean;
  public rtcRegion: string | null;
  public rateLimitPerUser: number | null;
  public userLimit: number;
  public videoQualityMode: VideoQualityMode | null;
  public createInvite(options?: CreateInviteOptions): Promise<Invite>;
  public setRTCRegion(rtcRegion: string | null, reason?: string): Promise<this>;
  public fetchInvites(cache?: boolean): Promise<Collection<string, Invite>>;
  public setBitrate(bitrate: number, reason?: string): Promise<VoiceChannel>;
  public setUserLimit(userLimit: number, reason?: string): Promise<VoiceChannel>;
  public setVideoQualityMode(videoQualityMode: VideoQualityMode | number, reason?: string): Promise<VoiceChannel>;
}

export class BaseMessageComponent {
  protected constructor(data?: BaseMessageComponent | BaseMessageComponentOptions);
  public type: MessageComponentType | null;
  private static create(data: MessageComponentOptions, client?: Client | WebhookClient): MessageComponent | undefined;
  private static resolveType(type: MessageComponentTypeResolvable): MessageComponentType;
}

export class BitField<S extends string, N extends number | bigint = number> {
  public constructor(bits?: BitFieldResolvable<S, N>);
  public bitfield: N;
  public add(...bits: BitFieldResolvable<S, N>[]): BitField<S, N>;
  public any(bit: BitFieldResolvable<S, N>): boolean;
  public equals(bit: BitFieldResolvable<S, N>): boolean;
  public freeze(): Readonly<BitField<S, N>>;
  public has(bit: BitFieldResolvable<S, N>): boolean;
  public missing(bits: BitFieldResolvable<S, N>, ...hasParams: readonly unknown[]): S[];
  public remove(...bits: BitFieldResolvable<S, N>[]): BitField<S, N>;
  public serialize(...hasParams: readonly unknown[]): Record<S, boolean>;
  public toArray(...hasParams: readonly unknown[]): S[];
  public toJSON(): N extends number ? number : string;
  public valueOf(): N;
  public [Symbol.iterator](): IterableIterator<S>;
  public static FLAGS: Record<string, number | bigint>;
  public static resolve(bit?: BitFieldResolvable<string, number | bigint>): number | bigint;
}

export class ButtonInteraction<Cached extends CacheType = CacheType> extends MessageComponentInteraction<Cached> {
  private constructor(client: Client, data: RawMessageButtonInteractionData);
  public readonly component: CacheTypeReducer<
    Cached,
    MessageButton,
    APIButtonComponent,
    MessageButton | APIButtonComponent,
    MessageButton | APIButtonComponent
  >;
  public componentType: 'BUTTON';
  public inGuild(): this is ButtonInteraction<'raw' | 'cached'>;
  public inCachedGuild(): this is ButtonInteraction<'cached'>;
  public inRawGuild(): this is ButtonInteraction<'raw'>;
}

export type KeyedEnum<K, T> = {
  [Key in keyof K]: T | string;
};

export type EnumValueMapped<E extends KeyedEnum<T, number>, T extends Partial<Record<keyof E, unknown>>> = T & {
  [Key in keyof T as E[Key]]: T[Key];
};

export type MappedChannelCategoryTypes = EnumValueMapped<
  typeof ChannelTypes,
  {
    GUILD_NEWS: NewsChannel;
    GUILD_VOICE: VoiceChannel;
    GUILD_TEXT: TextChannel;
    GUILD_STORE: StoreChannel;
    GUILD_STAGE_VOICE: StageChannel;
    GUILD_FORUM: ForumChannel;
  }
>;

export type CategoryChannelTypes = ExcludeEnum<
  typeof ChannelTypes,
  | 'DM'
  | 'GROUP_DM'
  | 'UNKNOWN'
  | 'GUILD_PUBLIC_THREAD'
  | 'GUILD_NEWS_THREAD'
  | 'GUILD_PRIVATE_THREAD'
  | 'GUILD_CATEGORY'
  | 'GUILD_DIRECTORY'
>;

export class CategoryChannel extends GuildChannel {
  public readonly children: Collection<Snowflake, Exclude<NonThreadGuildBasedChannel, CategoryChannel>>;
  public static parent: null;
  public parentId: null;
  public type: 'GUILD_CATEGORY';

  public createChannel<T extends Exclude<CategoryChannelTypes, 'GUILD_STORE' | ChannelTypes.GUILD_STORE>>(
    name: string,
    options: CategoryCreateChannelOptions & { type: T },
  ): Promise<MappedChannelCategoryTypes[T]>;
  /** @deprecated See [Self-serve Game Selling Deprecation](https://support-dev.discord.com/hc/en-us/articles/6309018858647) for more information */
  public createChannel(
    name: string,
    options: CategoryCreateChannelOptions & { type: 'GUILD_STORE' | ChannelTypes.GUILD_STORE },
  ): Promise<StoreChannel>;
  public createChannel(name: string, options?: CategoryCreateChannelOptions): Promise<TextChannel>;
}

export type CategoryChannelResolvable = Snowflake | CategoryChannel;

export abstract class Channel extends Base {
  public constructor(client: Client, data?: RawChannelData, immediatePatch?: boolean);
  public readonly createdAt: Date | null;
  public readonly createdTimestamp: number | null;
  /** @deprecated This will be removed in the next major version, see https://github.com/discordjs/discord.js/issues/7091 */
  public deleted: boolean;
  public id: Snowflake;
  public readonly partial: false;
  public type: keyof typeof ChannelTypes;
  public flags: Readonly<ChannelFlags> | null;
  public delete(): Promise<this>;
  public fetch(force?: boolean): Promise<this>;
  public isText(): this is TextBasedChannel;
  public isVoice(): this is BaseGuildVoiceChannel;
  public isThread(): this is ThreadChannel;
  public isDirectory(): this is DirectoryChannel;
  public toString(): ChannelMention;
}

export type If<T extends boolean, A, B = null> = T extends true ? A : T extends false ? B : A | B;

export class Client<Ready extends boolean = boolean> extends BaseClient {
  public constructor(options: ClientOptions);
  private actions: unknown;
  private presence: ClientPresence;
  private _eval(script: string): unknown;
  private _validateOptions(options: ClientOptions): void;

  public application: If<Ready, ClientApplication>;
  public channels: ChannelManager;
  public readonly emojis: BaseGuildEmojiManager;
  public guilds: GuildManager;
  public options: ClientOptions;
  public readyAt: If<Ready, Date>;
  public readonly readyTimestamp: If<Ready, number>;
  public sweepers: Sweepers;
  public shard: ShardClientUtil | null;
  public token: If<Ready, string, string | null>;
  public uptime: If<Ready, number>;
  public user: If<Ready, ClientUser>;
  public users: UserManager;
  public voice: ClientVoiceManager;
  public ws: WebSocketManager;
  public destroy(): void;
  public fetchGuildPreview(guild: GuildResolvable): Promise<GuildPreview>;
  public fetchInvite(invite: InviteResolvable, options?: ClientFetchInviteOptions): Promise<Invite>;
  public fetchGuildTemplate(template: GuildTemplateResolvable): Promise<GuildTemplate>;
  public fetchVoiceRegions(): Promise<Collection<string, VoiceRegion>>;
  public fetchSticker(id: Snowflake): Promise<Sticker>;
  public fetchPremiumStickerPacks(): Promise<Collection<Snowflake, StickerPack>>;
  public fetchWebhook(id: Snowflake, token?: string): Promise<Webhook>;
  public fetchGuildWidget(guild: GuildResolvable): Promise<Widget>;
  public generateInvite(options?: InviteGenerationOptions): string;
  public login(token?: string): Promise<string>;
  public isReady(): this is Client<true>;
  /** @deprecated Use {@link Sweepers#sweepMessages} instead */
  public sweepMessages(lifetime?: number): number;
  public toJSON(): unknown;

  public on<K extends keyof ClientEvents>(event: K, listener: (...args: ClientEvents[K]) => Awaitable<void>): this;
  public on<S extends string | symbol>(
    event: Exclude<S, keyof ClientEvents>,
    listener: (...args: any[]) => Awaitable<void>,
  ): this;

  public once<K extends keyof ClientEvents>(event: K, listener: (...args: ClientEvents[K]) => Awaitable<void>): this;
  public once<S extends string | symbol>(
    event: Exclude<S, keyof ClientEvents>,
    listener: (...args: any[]) => Awaitable<void>,
  ): this;

  public emit<K extends keyof ClientEvents>(event: K, ...args: ClientEvents[K]): boolean;
  public emit<S extends string | symbol>(event: Exclude<S, keyof ClientEvents>, ...args: unknown[]): boolean;

  public off<K extends keyof ClientEvents>(event: K, listener: (...args: ClientEvents[K]) => Awaitable<void>): this;
  public off<S extends string | symbol>(
    event: Exclude<S, keyof ClientEvents>,
    listener: (...args: any[]) => Awaitable<void>,
  ): this;

  public removeAllListeners<K extends keyof ClientEvents>(event?: K): this;
  public removeAllListeners<S extends string | symbol>(event?: Exclude<S, keyof ClientEvents>): this;
}

export class ClientApplication extends Application {
  private constructor(client: Client, data: RawClientApplicationData);
  public botPublic: boolean | null;
  public botRequireCodeGrant: boolean | null;
  public commands: ApplicationCommandManager;
  public cover: string | null;
  public flags: Readonly<ApplicationFlags>;
  public tags: string[];
  public installParams: ClientApplicationInstallParams | null;
  public customInstallURL: string | null;
  public owner: User | Team | null;
  public readonly partial: boolean;
  public rpcOrigins: string[];
  public fetch(): Promise<ClientApplication>;
  public fetchRoleConnectionMetadataRecords(): Promise<ApplicationRoleConnectionMetadata[]>;
  public editRoleConnectionMetadataRecords(
    records: ApplicationRoleConnectionMetadataEditOptions[],
  ): Promise<ApplicationRoleConnectionMetadata[]>;
}

export class ClientPresence extends Presence {
  private constructor(client: Client, data: RawPresenceData);
  private _parse(data: PresenceData): RawPresenceData;

  public set(presence: PresenceData): ClientPresence;
}

export class ClientUser extends User {
  public mfaEnabled: boolean;
  public readonly presence: ClientPresence;
  public verified: boolean;
  public edit(data: ClientUserEditData): Promise<this>;
  public setActivity(options?: ActivityOptions): ClientPresence;
  public setActivity(name: string, options?: ActivityOptions): ClientPresence;
  public setAFK(afk?: boolean, shardId?: number | number[]): ClientPresence;
  public setAvatar(avatar: BufferResolvable | Base64Resolvable | null): Promise<this>;
  public setPresence(data: PresenceData): ClientPresence;
  public setStatus(status: PresenceStatusData, shardId?: number | number[]): ClientPresence;
  public setUsername(username: string): Promise<this>;
}

export class Options extends null {
  private constructor();
  public static defaultMakeCacheSettings: CacheWithLimitsOptions;
  public static defaultSweeperSettings: SweeperOptions;
  public static createDefault(): ClientOptions;
  public static cacheWithLimits(settings?: CacheWithLimitsOptions): CacheFactory;
  public static cacheEverything(): CacheFactory;
}

export class ClientVoiceManager {
  private constructor(client: Client);
  public readonly client: Client;
  public adapters: Map<Snowflake, InternalDiscordGatewayAdapterLibraryMethods>;
}

export { Collection } from '@discordjs/collection';

export interface CollectorEventTypes<K, V, F extends unknown[] = []> {
  collect: [V, ...F];
  dispose: [V, ...F];
  end: [collected: Collection<K, V>, reason: string];
}

export type ChannelFlagsString = 'PINNED' | 'REQUIRE_TAG';
export class ChannelFlags extends BitField<ChannelFlagsString> {
  public static FLAGS: Record<ChannelFlagsString, number>;
  public static resolve(bit?: BitFieldResolvable<ChannelFlagsString, number>): number;
}

export abstract class Collector<K, V, F extends unknown[] = []> extends EventEmitter {
  protected constructor(client: Client, options?: CollectorOptions<[V, ...F]>);
  private _timeout: NodeJS.Timeout | null;
  private _idletimeout: NodeJS.Timeout | null;

  public readonly client: Client;
  public collected: Collection<K, V>;
  public ended: boolean;
  public abstract readonly endReason: string | null;
  public filter: CollectorFilter<[V, ...F]>;
  public readonly next: Promise<V>;
  public options: CollectorOptions<[V, ...F]>;
  public checkEnd(): boolean;
  public handleCollect(...args: unknown[]): Promise<void>;
  public handleDispose(...args: unknown[]): Promise<void>;
  public stop(reason?: string): void;
  public resetTimer(options?: CollectorResetTimerOptions): void;
  public [Symbol.asyncIterator](): AsyncIterableIterator<V>;
  public toJSON(): unknown;

  protected listener: (...args: any[]) => void;
  public abstract collect(...args: unknown[]): K | null | Promise<K | null>;
  public abstract dispose(...args: unknown[]): K | null;

  public on<EventKey extends keyof CollectorEventTypes<K, V, F>>(
    event: EventKey,
    listener: (...args: CollectorEventTypes<K, V, F>[EventKey]) => Awaitable<void>,
  ): this;

  public once<EventKey extends keyof CollectorEventTypes<K, V, F>>(
    event: EventKey,
    listener: (...args: CollectorEventTypes<K, V, F>[EventKey]) => Awaitable<void>,
  ): this;
}

export interface ApplicationCommandInteractionOptionResolver<Cached extends CacheType = CacheType>
  extends CommandInteractionOptionResolver<Cached> {
  getSubcommand(required?: true): string;
  getSubcommand(required: boolean): string | null;
  getSubcommandGroup(required?: true): string;
  getSubcommandGroup(required: boolean): string | null;
  getBoolean(name: string, required: true): boolean;
  getBoolean(name: string, required?: boolean): boolean | null;
  getChannel(name: string, required: true): NonNullable<CommandInteractionOption<Cached>['channel']>;
  getChannel(name: string, required?: boolean): NonNullable<CommandInteractionOption<Cached>['channel']> | null;
  getString(name: string, required: true): string;
  getString(name: string, required?: boolean): string | null;
  getInteger(name: string, required: true): number;
  getInteger(name: string, required?: boolean): number | null;
  getNumber(name: string, required: true): number;
  getNumber(name: string, required?: boolean): number | null;
  getUser(name: string, required: true): NonNullable<CommandInteractionOption<Cached>['user']>;
  getUser(name: string, required?: boolean): NonNullable<CommandInteractionOption<Cached>['user']> | null;
  getMember(name: string, required: true): NonNullable<CommandInteractionOption<Cached>['member']>;
  getMember(name: string, required?: boolean): NonNullable<CommandInteractionOption<Cached>['member']> | null;
  getRole(name: string, required: true): NonNullable<CommandInteractionOption<Cached>['role']>;
  getRole(name: string, required?: boolean): NonNullable<CommandInteractionOption<Cached>['role']> | null;
  getMentionable(
    name: string,
    required: true,
  ): NonNullable<CommandInteractionOption<Cached>['member' | 'role' | 'user']>;
  getMentionable(
    name: string,
    required?: boolean,
  ): NonNullable<CommandInteractionOption<Cached>['member' | 'role' | 'user']> | null;
}

export class CommandInteraction<Cached extends CacheType = CacheType> extends BaseCommandInteraction<Cached> {
  public options: Omit<CommandInteractionOptionResolver<Cached>, 'getMessage' | 'getFocused'>;
  public inGuild(): this is CommandInteraction<'raw' | 'cached'>;
  public inCachedGuild(): this is CommandInteraction<'cached'>;
  public inRawGuild(): this is CommandInteraction<'raw'>;
  public toString(): string;
}

export class AutocompleteInteraction<Cached extends CacheType = CacheType> extends Interaction<Cached> {
  public readonly command: ApplicationCommand | ApplicationCommand<{ guild: GuildResolvable }> | null;
  public channelId: Snowflake;
  public commandId: Snowflake;
  public commandName: string;
  public responded: boolean;
  public options: Omit<CommandInteractionOptionResolver<Cached>, 'getMessage'>;
  public inGuild(): this is AutocompleteInteraction<'raw' | 'cached'>;
  public inCachedGuild(): this is AutocompleteInteraction<'cached'>;
  public inRawGuild(): this is AutocompleteInteraction<'raw'>;
  private transformOption(option: APIApplicationCommandOption): CommandInteractionOption;
  public respond(options: ApplicationCommandOptionChoiceData[]): Promise<void>;
}

export class CommandInteractionOptionResolver<Cached extends CacheType = CacheType> {
  private constructor(client: Client, options: CommandInteractionOption[], resolved: CommandInteractionResolvedData);
  public readonly client: Client;
  public readonly data: readonly CommandInteractionOption<Cached>[];
  public readonly resolved: Readonly<CommandInteractionResolvedData<Cached>>;
  private _group: string | null;
  private _hoistedOptions: CommandInteractionOption<Cached>[];
  private _subcommand: string | null;
  private _getTypedOption(
    name: string,
    type: ApplicationCommandOptionType,
    properties: (keyof ApplicationCommandOption)[],
    required: true,
  ): CommandInteractionOption<Cached>;
  private _getTypedOption(
    name: string,
    type: ApplicationCommandOptionType,
    properties: (keyof ApplicationCommandOption)[],
    required: boolean,
  ): CommandInteractionOption<Cached> | null;

  public get(name: string, required: true): CommandInteractionOption<Cached>;
  public get(name: string, required?: boolean): CommandInteractionOption<Cached> | null;

  public getSubcommand(required?: true): string;
  public getSubcommand(required: boolean): string | null;
  public getSubcommandGroup(required?: true): string;
  public getSubcommandGroup(required: boolean): string | null;
  public getBoolean(name: string, required: true): boolean;
  public getBoolean(name: string, required?: boolean): boolean | null;
  public getChannel(name: string, required: true): NonNullable<CommandInteractionOption<Cached>['channel']>;
  public getChannel(name: string, required?: boolean): NonNullable<CommandInteractionOption<Cached>['channel']> | null;
  public getString(name: string, required: true): string;
  public getString(name: string, required?: boolean): string | null;
  public getInteger(name: string, required: true): number;
  public getInteger(name: string, required?: boolean): number | null;
  public getNumber(name: string, required: true): number;
  public getNumber(name: string, required?: boolean): number | null;
  public getUser(name: string, required: true): NonNullable<CommandInteractionOption<Cached>['user']>;
  public getUser(name: string, required?: boolean): NonNullable<CommandInteractionOption<Cached>['user']> | null;
  public getMember(name: string, required: true): NonNullable<CommandInteractionOption<Cached>['member']>;
  public getMember(name: string, required?: boolean): NonNullable<CommandInteractionOption<Cached>['member']> | null;
  public getRole(name: string, required: true): NonNullable<CommandInteractionOption<Cached>['role']>;
  public getRole(name: string, required?: boolean): NonNullable<CommandInteractionOption<Cached>['role']> | null;
  public getMentionable(
    name: string,
    required: true,
  ): NonNullable<CommandInteractionOption<Cached>['member' | 'role' | 'user']>;
  public getMentionable(
    name: string,
    required?: boolean,
  ): NonNullable<CommandInteractionOption<Cached>['member' | 'role' | 'user']> | null;
  public getMessage(name: string, required: true): NonNullable<CommandInteractionOption<Cached>['message']>;
  public getMessage(name: string, required?: boolean): NonNullable<CommandInteractionOption<Cached>['message']> | null;
  public getFocused(getFull: true): AutocompleteFocusedOption;
  public getFocused(getFull?: boolean): string;
  public getAttachment(name: string, required: true): NonNullable<CommandInteractionOption<Cached>['attachment']>;
  public getAttachment(
    name: string,
    required?: boolean,
  ): NonNullable<CommandInteractionOption<Cached>['attachment']> | null;
}

export class ContextMenuInteraction<Cached extends CacheType = CacheType> extends BaseCommandInteraction<Cached> {
  public options: Omit<
    CommandInteractionOptionResolver<Cached>,
    | 'getFocused'
    | 'getMentionable'
    | 'getRole'
    | 'getNumber'
    | 'getInteger'
    | 'getString'
    | 'getChannel'
    | 'getBoolean'
    | 'getSubcommandGroup'
    | 'getSubcommand'
  >;
  public targetId: Snowflake;
  public targetType: Exclude<ApplicationCommandType, 'CHAT_INPUT'>;
  public inGuild(): this is ContextMenuInteraction<'raw' | 'cached'>;
  public inCachedGuild(): this is ContextMenuInteraction<'cached'>;
  public inRawGuild(): this is ContextMenuInteraction<'raw'>;
  private resolveContextMenuOptions(data: APIApplicationCommandInteractionData): CommandInteractionOption<Cached>[];
}

export class DataResolver extends null {
  private constructor();
  public static resolveBase64(data: Base64Resolvable): string;
  public static resolveCode(data: string, regx: RegExp): string;
  public static resolveFile(resource: BufferResolvable | Stream): Promise<Buffer | Stream>;
  public static resolveFileAsBuffer(resource: BufferResolvable | Stream): Promise<Buffer>;
  public static resolveImage(resource: BufferResolvable | Base64Resolvable): Promise<string | null>;
  public static resolveInviteCode(data: InviteResolvable): string;
  public static resolveGuildTemplateCode(data: GuildTemplateResolvable): string;
}

export class DiscordAPIError extends Error {
  private constructor(error: unknown, status: number, request: unknown);
  private static flattenErrors(obj: unknown, key: string): string[];

  public code: number;
  public method: string;
  public path: string;
  public httpStatus: number;
  public requestData: HTTPErrorData;
}

export class DMChannel extends TextBasedChannelMixin(Channel, [
  'bulkDelete',
  'fetchWebhooks',
  'createWebhook',
  'setRateLimitPerUser',
  'setNSFW',
]) {
  private constructor(client: Client, data?: RawDMChannelData);
  public recipient: User;
  public type: 'DM';
  public flags: Readonly<ChannelFlags>;
  public fetch(force?: boolean): Promise<this>;
}

export class Emoji extends Base {
  protected constructor(client: Client, emoji: RawEmojiData);
  public animated: boolean | null;
  public readonly createdAt: Date | null;
  public readonly createdTimestamp: number | null;
  /** @deprecated This will be removed in the next major version, see https://github.com/discordjs/discord.js/issues/7091 */
  public deleted: boolean;
  public id: Snowflake | null;
  public name: string | null;
  public readonly identifier: string;
  public readonly url: string | null;
  public toJSON(): unknown;
  public toString(): string;
}

export class Guild extends AnonymousGuild {
  private constructor(client: Client, data: RawGuildData);
  private _sortedRoles(): Collection<Snowflake, Role>;
  private _sortedChannels(channel: NonThreadGuildBasedChannel): Collection<Snowflake, NonThreadGuildBasedChannel>;

  public readonly afkChannel: VoiceChannel | null;
  public afkChannelId: Snowflake | null;
  public afkTimeout: number;
  public applicationId: Snowflake | null;
  public maxVideoChannelUsers: number | null;
  public approximateMemberCount: number | null;
  public approximatePresenceCount: number | null;
  public autoModerationRules: AutoModerationRuleManager;
  public available: boolean;
  public bans: GuildBanManager;
  public channels: GuildChannelManager;
  public commands: GuildApplicationCommandManager;
  public defaultMessageNotifications: DefaultMessageNotificationLevel | number;
  /** @deprecated This will be removed in the next major version, see https://github.com/discordjs/discord.js/issues/7091 */
  public deleted: boolean;
  public discoverySplash: string | null;
  public emojis: GuildEmojiManager;
  public explicitContentFilter: ExplicitContentFilterLevel;
  public invites: GuildInviteManager;
  public readonly joinedAt: Date;
  public joinedTimestamp: number;
  public large: boolean;
  public maximumMembers: number | null;
  public maximumPresences: number | null;
  /** @deprecated Use {@link GuildMemberManager.me} instead. */
  public readonly me: GuildMember | null;
  public memberCount: number;
  public members: GuildMemberManager;
  public mfaLevel: MFALevel;
  public ownerId: Snowflake;
  public preferredLocale: string;
  public premiumProgressBarEnabled: boolean;
  public premiumTier: PremiumTier;
  public presences: PresenceManager;
  public readonly publicUpdatesChannel: TextChannel | null;
  public publicUpdatesChannelId: Snowflake | null;
  public roles: RoleManager;
  public readonly rulesChannel: TextChannel | null;
  public rulesChannelId: Snowflake | null;
  public readonly safetyAlertsChannel: TextChannel | null;
  public safetyAlertsChannelId: Snowflake | null;
  public scheduledEvents: GuildScheduledEventManager;
  public readonly shard: WebSocketShard;
  public shardId: number;
  public stageInstances: StageInstanceManager;
  public stickers: GuildStickerManager;
  public readonly systemChannel: TextChannel | null;
  public systemChannelFlags: Readonly<SystemChannelFlags>;
  public systemChannelId: Snowflake | null;
  public vanityURLUses: number | null;
  public readonly voiceAdapterCreator: InternalDiscordGatewayAdapterCreator;
  public readonly voiceStates: VoiceStateManager;
  public readonly widgetChannel: TextChannel | NewsChannel | VoiceBasedChannel | ForumChannel | null;
  public widgetChannelId: Snowflake | null;
  public widgetEnabled: boolean | null;
  public readonly maximumBitrate: number;
  public createTemplate(name: string, description?: string): Promise<GuildTemplate>;
  public delete(): Promise<Guild>;
  public discoverySplashURL(options?: StaticImageURLOptions): string | null;
  public edit(data: GuildEditData, reason?: string): Promise<Guild>;
  public editWelcomeScreen(data: WelcomeScreenEditData): Promise<WelcomeScreen>;
  public equals(guild: Guild): boolean;
  public fetchAuditLogs<T extends GuildAuditLogsResolvable = 'ALL'>(
    options?: GuildAuditLogsFetchOptions<T>,
  ): Promise<GuildAuditLogs<T>>;
  public fetchIntegrations(): Promise<Collection<Snowflake | string, Integration>>;
  public fetchOwner(options?: BaseFetchOptions): Promise<GuildMember>;
  public fetchPreview(): Promise<GuildPreview>;
  public fetchTemplates(): Promise<Collection<GuildTemplate['code'], GuildTemplate>>;
  public fetchVanityData(): Promise<Vanity>;
  public fetchWebhooks(): Promise<Collection<Snowflake, Webhook>>;
  public fetchWelcomeScreen(): Promise<WelcomeScreen>;
  public fetchWidget(): Promise<Widget>;
  public fetchWidgetSettings(): Promise<GuildWidgetSettings>;
  public leave(): Promise<Guild>;
  public disableInvites(disabled?: boolean): Promise<Guild>;
  public setAFKChannel(afkChannel: VoiceChannelResolvable | null, reason?: string): Promise<Guild>;
  public setAFKTimeout(afkTimeout: number, reason?: string): Promise<Guild>;
  public setBanner(banner: BufferResolvable | Base64Resolvable | null, reason?: string): Promise<Guild>;
  /** @deprecated Use {@link GuildChannelManager.setPositions} instead */
  public setChannelPositions(channelPositions: readonly ChannelPosition[]): Promise<Guild>;
  public setDefaultMessageNotifications(
    defaultMessageNotifications: DefaultMessageNotificationLevel | number | null,
    reason?: string,
  ): Promise<Guild>;
  public setDiscoverySplash(
    discoverySplash: BufferResolvable | Base64Resolvable | null,
    reason?: string,
  ): Promise<Guild>;
  public setExplicitContentFilter(
    explicitContentFilter: ExplicitContentFilterLevel | number | null,
    reason?: string,
  ): Promise<Guild>;
  public setIcon(icon: BufferResolvable | Base64Resolvable | null, reason?: string): Promise<Guild>;
  public setName(name: string, reason?: string): Promise<Guild>;
  public setOwner(owner: GuildMemberResolvable, reason?: string): Promise<Guild>;
  public setPreferredLocale(preferredLocale: string | null, reason?: string): Promise<Guild>;
  public setPublicUpdatesChannel(publicUpdatesChannel: TextChannelResolvable | null, reason?: string): Promise<Guild>;
  /** @deprecated Use {@link RoleManager.setPositions} instead */
  public setRolePositions(rolePositions: readonly RolePosition[]): Promise<Guild>;
  public setRulesChannel(rulesChannel: TextChannelResolvable | null, reason?: string): Promise<Guild>;
  public setSafetyAlertsChannel(safetyAlertsChannel: TextChannelResolvable | null, reason?: string): Promise<Guild>;
  public setSplash(splash: BufferResolvable | Base64Resolvable | null, reason?: string): Promise<Guild>;
  public setSystemChannel(systemChannel: TextChannelResolvable | null, reason?: string): Promise<Guild>;
  public setSystemChannelFlags(systemChannelFlags: SystemChannelFlagsResolvable, reason?: string): Promise<Guild>;
  public setVerificationLevel(verificationLevel: VerificationLevel | number | null, reason?: string): Promise<Guild>;
  public setPremiumProgressBarEnabled(enabled?: boolean, reason?: string): Promise<Guild>;
  public setWidgetSettings(settings: GuildWidgetSettingsData, reason?: string): Promise<Guild>;
  public toJSON(): unknown;
}

export class GuildAuditLogs<T extends GuildAuditLogsResolvable = 'ALL'> {
  private constructor(guild: Guild, data: RawGuildAuditLogData);
  private webhooks: Collection<Snowflake, Webhook>;
  private integrations: Collection<Snowflake | string, Integration>;
  private autoModerationRules: Collection<Snowflake, AutoModerationRule>;

  public entries: Collection<Snowflake, GuildAuditLogsEntry<T>>;

  public static Actions: GuildAuditLogsActions;
  public static Targets: GuildAuditLogsTargets;
  public static Entry: typeof GuildAuditLogsEntry;
  public static actionType(action: number): GuildAuditLogsActionType;
  public static build(...args: unknown[]): Promise<GuildAuditLogs>;
  public static targetType(target: number): GuildAuditLogsTarget;
  public toJSON(): unknown;
}

export class GuildAuditLogsEntry<
  TActionRaw extends GuildAuditLogsResolvable = 'ALL',
  TAction = TActionRaw extends keyof GuildAuditLogsIds
    ? GuildAuditLogsIds[TActionRaw]
    : TActionRaw extends null
    ? 'ALL'
    : TActionRaw,
  TActionType extends GuildAuditLogsActionType = TAction extends keyof GuildAuditLogsTypes
    ? GuildAuditLogsTypes[TAction][1]
    : 'ALL',
  TTargetType extends GuildAuditLogsTarget = TAction extends keyof GuildAuditLogsTypes
    ? GuildAuditLogsTypes[TAction][0]
    : 'UNKNOWN',
> {
  private constructor(guild: Guild, data: RawGuildAuditLogEntryData, logs?: GuildAuditLogs);
  public action: TAction;
  public actionType: TActionType;
  public changes: AuditLogChange[];
  public readonly createdAt: Date;
  public readonly createdTimestamp: number;
  public executorId: Snowflake | null;
  public executor: User | null;
  public extra: TAction extends keyof GuildAuditLogsEntryExtraField ? GuildAuditLogsEntryExtraField[TAction] : null;
  public id: Snowflake;
  public reason: string | null;
  public targetId: Snowflake | null;
  public target: TTargetType extends keyof GuildAuditLogsEntryTargetField<TActionType>
    ? GuildAuditLogsEntryTargetField<TActionType>[TTargetType]
    : Role | GuildEmoji | { id: Snowflake } | null;
  public targetType: TTargetType;
  public toJSON(): unknown;
}

export class GuildBan extends Base {
  private constructor(client: Client, data: RawGuildBanData, guild: Guild);
  public guild: Guild;
  public user: User;
  public readonly partial: boolean;
  public reason?: string | null;
  public fetch(force?: boolean): Promise<GuildBan>;
}

export abstract class GuildChannel extends Channel {
  public constructor(guild: Guild, data?: RawGuildChannelData, client?: Client, immediatePatch?: boolean);
  private memberPermissions(member: GuildMember, checkAdmin: boolean): Readonly<Permissions>;
  private rolePermissions(role: Role, checkAdmin: boolean): Readonly<Permissions>;
  public readonly createdAt: Date;
  public readonly createdTimestamp: number;
  public readonly calculatedPosition: number;
  public readonly deletable: boolean;
  public guild: Guild;
  public guildId: Snowflake;
  public readonly manageable: boolean;
  public readonly members: Collection<Snowflake, GuildMember>;
  public name: string;
  public readonly parent: CategoryChannel | null;
  public parentId: Snowflake | null;
  public permissionOverwrites: PermissionOverwriteManager;
  public readonly permissionsLocked: boolean | null;
  public readonly position: number;
  public rawPosition: number;
  public type: Exclude<keyof typeof ChannelTypes, 'DM' | 'GROUP_DM' | 'UNKNOWN'>;
  public flags: Readonly<ChannelFlags>;
  public readonly viewable: boolean;
  public clone(options?: GuildChannelCloneOptions): Promise<this>;
  public delete(reason?: string): Promise<this>;
  public edit(data: ChannelData, reason?: string): Promise<this>;
  public equals(channel: GuildChannel): boolean;
  public lockPermissions(): Promise<this>;
  public permissionsFor(memberOrRole: GuildMember | Role, checkAdmin?: boolean): Readonly<Permissions>;
  public permissionsFor(
    memberOrRole: GuildMemberResolvable | RoleResolvable,
    checkAdmin?: boolean,
  ): Readonly<Permissions> | null;
  public setName(name: string, reason?: string): Promise<this>;
  public setParent(channel: CategoryChannelResolvable | null, options?: SetParentOptions): Promise<this>;
  public setPosition(position: number, options?: SetChannelPositionOptions): Promise<this>;
  public isText(): this is GuildTextBasedChannel;
}

export class GuildEmoji extends BaseGuildEmoji {
  private constructor(client: Client, data: RawGuildEmojiData, guild: Guild);
  private _roles: Snowflake[];

  public readonly deletable: boolean;
  public guild: Guild;
  public author: User | null;
  public readonly roles: GuildEmojiRoleManager;
  public readonly url: string;
  public delete(reason?: string): Promise<GuildEmoji>;
  public edit(data: GuildEmojiEditData, reason?: string): Promise<GuildEmoji>;
  public equals(other: GuildEmoji | unknown): boolean;
  public fetchAuthor(): Promise<User>;
  public setName(name: string, reason?: string): Promise<GuildEmoji>;
}

export class GuildMember extends PartialTextBasedChannel(Base) {
  private constructor(client: Client, data: RawGuildMemberData, guild: Guild);
  private _roles: Snowflake[];
  public avatar: string | null;
  public readonly bannable: boolean;
  /** @deprecated This will be removed in the next major version, see https://github.com/discordjs/discord.js/issues/7091 */
  public deleted: boolean;
  public readonly displayColor: number;
  public readonly displayHexColor: HexColorString;
  public readonly displayName: string;
  public flags: Readonly<GuildMemberFlags>;
  public guild: Guild;
  public readonly id: Snowflake;
  public pending: boolean;
  public readonly communicationDisabledUntil: Date | null;
  public communicationDisabledUntilTimestamp: number | null;
  public readonly joinedAt: Date | null;
  public joinedTimestamp: number | null;
  public readonly kickable: boolean;
  public readonly manageable: boolean;
  public readonly moderatable: boolean;
  public nickname: string | null;
  public readonly partial: false;
  public readonly permissions: Readonly<Permissions>;
  public readonly premiumSince: Date | null;
  public premiumSinceTimestamp: number | null;
  public readonly presence: Presence | null;
  public readonly roles: GuildMemberRoleManager;
  public user: User;
  public readonly voice: VoiceState;
  public avatarURL(options?: ImageURLOptions): string | null;
  public ban(options?: BanOptions): Promise<GuildMember>;
  public disableCommunicationUntil(timeout: DateResolvable | null, reason?: string): Promise<GuildMember>;
  public timeout(timeout: number | null, reason?: string): Promise<GuildMember>;
  public fetch(force?: boolean): Promise<GuildMember>;
  public createDM(force?: boolean): Promise<DMChannel>;
  public deleteDM(): Promise<DMChannel>;
  public displayAvatarURL(options?: ImageURLOptions): string;
  public edit(data: GuildMemberEditData, reason?: string): Promise<GuildMember>;
  public isCommunicationDisabled(): this is GuildMember & {
    communicationDisabledUntilTimestamp: number;
    readonly communicationDisabledUntil: Date;
  };
  public kick(reason?: string): Promise<GuildMember>;
  public permissionsIn(channel: GuildChannelResolvable): Readonly<Permissions>;
  public setNickname(nickname: string | null, reason?: string): Promise<GuildMember>;
  public setFlags(flags: GuildMemberFlagsResolvable): Promise<GuildMember>;
  public toJSON(): unknown;
  public toString(): MemberMention;
  public valueOf(): string;
}

export class GuildMemberFlags extends BitField<GuildMemberFlagsString> {
  public static FLAGS: Record<GuildMemberFlagsString, number>;
  public static resolve(bit?: BitFieldResolvable<GuildMemberFlagsString, number>): number;
}

export class GuildPreview extends Base {
  private constructor(client: Client, data: RawGuildPreviewData);
  public approximateMemberCount: number;
  public approximatePresenceCount: number;
  public readonly createdAt: Date;
  public readonly createdTimestamp: number;
  public description: string | null;
  public discoverySplash: string | null;
  public emojis: Collection<Snowflake, GuildPreviewEmoji>;
  public stickers: Collection<Snowflake, Sticker>;
  public features: GuildFeatures[];
  public icon: string | null;
  public id: Snowflake;
  public name: string;
  public splash: string | null;
  public discoverySplashURL(options?: StaticImageURLOptions): string | null;
  public iconURL(options?: ImageURLOptions): string | null;
  public splashURL(options?: StaticImageURLOptions): string | null;
  public fetch(): Promise<GuildPreview>;
  public toJSON(): unknown;
  public toString(): string;
}

export class GuildScheduledEvent<S extends GuildScheduledEventStatus = GuildScheduledEventStatus> extends Base {
  private constructor(client: Client, data: RawGuildScheduledEventData);
  public id: Snowflake;
  public guildId: Snowflake;
  public channelId: Snowflake | null;
  public creatorId: Snowflake | null;
  public name: string;
  public description: string | null;
  public scheduledStartTimestamp: number | null;
  public scheduledEndTimestamp: number | null;
  public privacyLevel: GuildScheduledEventPrivacyLevel;
  public status: S;
  public entityType: GuildScheduledEventEntityType;
  public entityId: Snowflake | null;
  public entityMetadata: GuildScheduledEventEntityMetadata;
  public userCount: number | null;
  public creator: User | null;
  public readonly createdTimestamp: number;
  public readonly createdAt: Date;
  public readonly scheduledStartAt: Date;
  public readonly scheduledEndAt: Date | null;
  public readonly channel: VoiceChannel | StageChannel | null;
  public readonly guild: Guild | null;
  public readonly url: string;
  public readonly image: string | null;
  public coverImageURL(options?: StaticImageURLOptions): string | null;
  public createInviteURL(options?: CreateGuildScheduledEventInviteURLOptions): Promise<string>;
  public edit<T extends GuildScheduledEventSetStatusArg<S>>(
    options: GuildScheduledEventEditOptions<S, T>,
  ): Promise<GuildScheduledEvent<T>>;
  public delete(): Promise<GuildScheduledEvent<S>>;
  public setName(name: string, reason?: string): Promise<GuildScheduledEvent<S>>;
  public setScheduledStartTime(scheduledStartTime: DateResolvable, reason?: string): Promise<GuildScheduledEvent<S>>;
  public setScheduledEndTime(scheduledEndTime: DateResolvable, reason?: string): Promise<GuildScheduledEvent<S>>;
  public setDescription(description: string, reason?: string): Promise<GuildScheduledEvent<S>>;
  public setStatus<T extends GuildScheduledEventSetStatusArg<S>>(
    status: T,
    reason?: string,
  ): Promise<GuildScheduledEvent<T>>;
  public setLocation(location: string, reason?: string): Promise<GuildScheduledEvent<S>>;
  public fetchSubscribers<T extends FetchGuildScheduledEventSubscribersOptions>(
    options?: T,
  ): Promise<GuildScheduledEventManagerFetchSubscribersResult<T>>;
  public toString(): string;
  public isActive(): this is GuildScheduledEvent<'ACTIVE'>;
  public isCanceled(): this is GuildScheduledEvent<'CANCELED'>;
  public isCompleted(): this is GuildScheduledEvent<'COMPLETED'>;
  public isScheduled(): this is GuildScheduledEvent<'SCHEDULED'>;
}

export class GuildTemplate extends Base {
  private constructor(client: Client, data: RawGuildTemplateData);
  public readonly createdTimestamp: number;
  public readonly updatedTimestamp: number;
  public readonly url: string;
  public code: string;
  public name: string;
  public description: string | null;
  public usageCount: number;
  public creator: User;
  public creatorId: Snowflake;
  public createdAt: Date;
  public updatedAt: Date;
  public guild: Guild | null;
  public guildId: Snowflake;
  public serializedGuild: APITemplateSerializedSourceGuild;
  public unSynced: boolean | null;
  public createGuild(name: string, icon?: BufferResolvable | Base64Resolvable): Promise<Guild>;
  public delete(): Promise<GuildTemplate>;
  public edit(options?: EditGuildTemplateOptions): Promise<GuildTemplate>;
  public sync(): Promise<GuildTemplate>;
  public static GUILD_TEMPLATES_PATTERN: RegExp;
}

export class GuildPreviewEmoji extends BaseGuildEmoji {
  private constructor(client: Client, data: RawGuildEmojiData, guild: GuildPreview);
  public guild: GuildPreview;
  public roles: Snowflake[];
}

export class HTTPError extends Error {
  private constructor(message: string, name: string, code: number, request: unknown);
  public code: number;
  public method: string;
  public name: string;
  public path: string;
  public requestData: HTTPErrorData;
}

// tslint:disable-next-line:no-empty-interface - Merge RateLimitData into RateLimitError to not have to type it again
export interface RateLimitError extends RateLimitData {}
export class RateLimitError extends Error {
  private constructor(data: RateLimitData);
  public name: 'RateLimitError';
}

export class Integration extends Base {
  private constructor(client: Client, data: RawIntegrationData, guild: Guild);
  public account: IntegrationAccount;
  public application: IntegrationApplication | null;
  public enabled: boolean;
  public expireBehavior: number | undefined;
  public expireGracePeriod: number | undefined;
  public guild: Guild;
  public id: Snowflake | string;
  public name: string;
  public role: Role | undefined;
  public enableEmoticons: boolean | null;
  public readonly roles: Collection<Snowflake, Role>;
  public syncedAt: number | undefined;
  public syncing: boolean | undefined;
  public type: IntegrationType;
  public user: User | null;
  public subscriberCount: number | null;
  public revoked: boolean | null;
  public delete(reason?: string): Promise<Integration>;
}

export class IntegrationApplication extends Application {
  private constructor(client: Client, data: RawIntegrationApplicationData);
  public bot: User | null;
  public termsOfServiceURL: string | null;
  public privacyPolicyURL: string | null;
  public rpcOrigins: string[];
  /** @deprecated This property is no longer being sent by the API. */
  public summary: string | null;
  public hook: boolean | null;
  public cover: string | null;
  public verifyKey: string | null;
}

export class Intents extends BitField<IntentsString> {
  public static FLAGS: Record<IntentsString, number>;
  public static resolve(bit?: BitFieldResolvable<IntentsString, number>): number;
}

export type CacheType = 'cached' | 'raw' | undefined;

export type CacheTypeReducer<
  State extends CacheType,
  CachedType,
  RawType = CachedType,
  PresentType = CachedType | RawType,
  Fallback = PresentType | null,
> = [State] extends ['cached']
  ? CachedType
  : [State] extends ['raw']
  ? RawType
  : [State] extends ['raw' | 'cached']
  ? PresentType
  : Fallback;

export class Interaction<Cached extends CacheType = CacheType> extends Base {
  // This a technique used to brand different cached types. Or else we'll get `never` errors on typeguard checks.
  private readonly _cacheType: Cached;
  protected constructor(client: Client, data: RawInteractionData);
  public applicationId: Snowflake;
  public readonly channel: CacheTypeReducer<
    Cached,
    GuildTextBasedChannel | null,
    GuildTextBasedChannel | null,
    GuildTextBasedChannel | null,
    TextBasedChannel | null
  >;
  public channelId: Snowflake | null;
  public readonly createdAt: Date;
  public readonly createdTimestamp: number;
  public readonly guild: CacheTypeReducer<Cached, Guild, null>;
  public guildId: CacheTypeReducer<Cached, Snowflake>;
  public id: Snowflake;
  public member: CacheTypeReducer<Cached, GuildMember, APIInteractionGuildMember>;
  public readonly token: string;
  public type: InteractionType;
  public user: User;
  public version: number;
  public appPermissions: Readonly<Permissions> | null;
  public memberPermissions: CacheTypeReducer<Cached, Readonly<Permissions>>;
  public locale: string;
  public guildLocale: CacheTypeReducer<Cached, string, string, string>;
  public inGuild(): this is Interaction<'raw' | 'cached'>;
  public inCachedGuild(): this is Interaction<'cached'>;
  public inRawGuild(): this is Interaction<'raw'>;
  public isApplicationCommand(): this is BaseCommandInteraction<Cached>;
  public isButton(): this is ButtonInteraction<Cached>;
  public isCommand(): this is CommandInteraction<Cached>;
  public isAutocomplete(): this is AutocompleteInteraction<Cached>;
  public isContextMenu(): this is ContextMenuInteraction<Cached>;
  public isUserContextMenu(): this is UserContextMenuInteraction<Cached>;
  public isMessageContextMenu(): this is MessageContextMenuInteraction<Cached>;
  public isMessageComponent(): this is MessageComponentInteraction<Cached>;
  public isModalSubmit(): this is ModalSubmitInteraction<Cached>;
  public isAnySelectMenu(): this is SelectMenuInteraction<Cached>;
  /** @deprecated Use {@link Interaction#isStringSelect()} instead */
  public isSelectMenu(): this is StringSelectInteraction<Cached>;
  public isStringSelect(): this is StringSelectInteraction<Cached>;
  public isUserSelect(): this is UserSelectInteraction<Cached>;
  public isMentionableSelect(): this is MentionableSelectInteraction<Cached>;
  public isRoleSelect(): this is RoleSelectInteraction<Cached>;
  public isChannelSelect(): this is ChannelSelectInteraction<Cached>;
  public isRepliable(): this is this & InteractionResponseFields<Cached>;
}

export class InteractionCollector<T extends Interaction> extends Collector<Snowflake, T> {
  public constructor(client: Client, options?: InteractionCollectorOptions<T>);
  private _handleMessageDeletion(message: Message): void;
  private _handleChannelDeletion(channel: NonThreadGuildBasedChannel): void;
  private _handleGuildDeletion(guild: Guild): void;

  public channelId: Snowflake | null;
  public componentType: MessageComponentType | null;
  public readonly endReason: string | null;
  public guildId: Snowflake | null;
  public interactionType: InteractionType | null;
  public messageId: Snowflake | null;
  public options: InteractionCollectorOptions<T>;
  public total: number;
  public users: Collection<Snowflake, User>;

  public collect(interaction: Interaction): Snowflake;
  public empty(): void;
  public dispose(interaction: Interaction): Snowflake;
  public on(event: 'collect' | 'dispose', listener: (interaction: T) => Awaitable<void>): this;
  public on(event: 'end', listener: (collected: Collection<Snowflake, T>, reason: string) => Awaitable<void>): this;
  public on(event: string, listener: (...args: any[]) => Awaitable<void>): this;

  public once(event: 'collect' | 'dispose', listener: (interaction: T) => Awaitable<void>): this;
  public once(event: 'end', listener: (collected: Collection<Snowflake, T>, reason: string) => Awaitable<void>): this;
  public once(event: string, listener: (...args: any[]) => Awaitable<void>): this;
}

export class InteractionWebhook extends PartialWebhookMixin() {
  public constructor(client: Client, id: Snowflake, token: string);
  public token: string;
  public send(options: string | MessagePayload | InteractionReplyOptions): Promise<Message | APIMessage>;
}

export class Invite extends Base {
  private constructor(client: Client, data: RawInviteData);
  public channel: NonThreadGuildBasedChannel | PartialGroupDMChannel;
  public channelId: Snowflake;
  public code: string;
  public readonly deletable: boolean;
  public readonly createdAt: Date | null;
  public createdTimestamp: number | null;
  public readonly expiresAt: Date | null;
  public readonly expiresTimestamp: number | null;
  public guild: InviteGuild | Guild | null;
  public inviter: User | null;
  public inviterId: Snowflake | null;
  public maxAge: number | null;
  public maxUses: number | null;
  public memberCount: number;
  public presenceCount: number;
  public targetApplication: IntegrationApplication | null;
  public targetUser: User | null;
  public targetType: InviteTargetType | null;
  public temporary: boolean | null;
  public readonly url: string;
  public uses: number | null;
  public delete(reason?: string): Promise<Invite>;
  public toJSON(): unknown;
  public toString(): string;
  public static INVITES_PATTERN: RegExp;
  public stageInstance: InviteStageInstance | null;
  public guildScheduledEvent: GuildScheduledEvent | null;
}

export class InviteStageInstance extends Base {
  private constructor(client: Client, data: RawInviteStageInstance, channelId: Snowflake, guildId: Snowflake);
  public channelId: Snowflake;
  public guildId: Snowflake;
  public members: Collection<Snowflake, GuildMember>;
  public topic: string;
  public participantCount: number;
  public speakerCount: number;
  public readonly channel: StageChannel | null;
  public readonly guild: Guild | null;
}

export class InviteGuild extends AnonymousGuild {
  private constructor(client: Client, data: RawInviteGuildData);
  public welcomeScreen: WelcomeScreen | null;
}

export class LimitedCollection<K, V> extends Collection<K, V> {
  public constructor(options?: LimitedCollectionOptions<K, V>, iterable?: Iterable<readonly [K, V]>);
  public maxSize: number;
  public keepOverLimit: ((value: V, key: K, collection: this) => boolean) | null;
  /** @deprecated Use Global Sweepers instead */
  public interval: NodeJS.Timeout | null;
  /** @deprecated Use Global Sweepers instead */
  public sweepFilter: SweepFilter<K, V> | null;

  /** @deprecated Use `Sweepers.filterByLifetime` instead */
  public static filterByLifetime<K, V>(options?: LifetimeFilterOptions<K, V>): SweepFilter<K, V>;
}

export type MessageCollectorOptionsParams<T extends MessageComponentTypeResolvable, Cached extends boolean = boolean> =
  | {
      componentType?: T;
    } & MessageComponentCollectorOptions<MappedInteractionTypes<Cached>[T]>;

export type MessageChannelCollectorOptionsParams<
  T extends MessageComponentTypeResolvable,
  Cached extends boolean = boolean,
> =
  | {
      componentType?: T;
    } & MessageChannelComponentCollectorOptions<MappedInteractionTypes<Cached>[T]>;

export type AwaitMessageCollectorOptionsParams<
  T extends MessageComponentTypeResolvable,
  Cached extends boolean = boolean,
> =
  | { componentType?: T } & Pick<
      InteractionCollectorOptions<MappedInteractionTypes<Cached>[T]>,
      keyof AwaitMessageComponentOptions<any>
    >;

export interface StringMappedInteractionTypes<Cached extends CacheType = CacheType> {
  BUTTON: ButtonInteraction<Cached>;
  /** @deprecated */
  SELECT_MENU: SelectMenuInteraction<Cached>;
  STRING_SELECT: SelectMenuInteraction<Cached>;
  USER_SELECT: SelectMenuInteraction<Cached>;
  ROLE_SELECT: SelectMenuInteraction<Cached>;
  MENTIONABLE_SELECT: SelectMenuInteraction<Cached>;
  CHANNEL_SELECT: SelectMenuInteraction<Cached>;
  ACTION_ROW: MessageComponentInteraction<Cached>;
}

export type WrapBooleanCache<T extends boolean> = If<T, 'cached', CacheType>;

export type MappedInteractionTypes<Cached extends boolean = boolean> = EnumValueMapped<
  typeof MessageComponentTypes,
  {
    BUTTON: ButtonInteraction<WrapBooleanCache<Cached>>;
    /** @deprecated */
    SELECT_MENU: StringSelectInteraction<WrapBooleanCache<Cached>>;
    STRING_SELECT: StringSelectInteraction<WrapBooleanCache<Cached>>;
    USER_SELECT: UserSelectInteraction<WrapBooleanCache<Cached>>;
    ROLE_SELECT: RoleSelectInteraction<WrapBooleanCache<Cached>>;
    MENTIONABLE_SELECT: MentionableSelectInteraction<WrapBooleanCache<Cached>>;
    CHANNEL_SELECT: ChannelSelectInteraction<WrapBooleanCache<Cached>>;
    ACTION_ROW: MessageComponentInteraction<WrapBooleanCache<Cached>>;
    TEXT_INPUT: ModalSubmitInteraction<WrapBooleanCache<Cached>>;
  }
>;

export class Message<Cached extends boolean = boolean> extends Base {
  private readonly _cacheType: Cached;
  private constructor(client: Client, data: RawMessageData);
  private _patch(data: RawPartialMessageData | RawMessageData): void;

  public activity: MessageActivity | null;
  public applicationId: Snowflake | null;
  public attachments: Collection<Snowflake, MessageAttachment>;
  public author: User;
  public get bulkDeletable(): boolean;
  public readonly channel: If<Cached, GuildTextBasedChannel, TextBasedChannel>;
  public channelId: Snowflake;
  public readonly cleanContent: string;
  public components: MessageActionRow[];
  public content: string;
  public readonly createdAt: Date;
  public createdTimestamp: number;
  public readonly crosspostable: boolean;
  public readonly deletable: boolean;
  /** @deprecated This will be removed in the next major version, see https://github.com/discordjs/discord.js/issues/7091 */
  public deleted: boolean;
  public readonly editable: boolean;
  public readonly editedAt: Date | null;
  public editedTimestamp: number | null;
  public embeds: MessageEmbed[];
  public groupActivityApplication: ClientApplication | null;
  public guildId: If<Cached, Snowflake>;
  public readonly guild: If<Cached, Guild>;
  public readonly hasThread: boolean;
  public id: Snowflake;
  public interaction: MessageInteraction | null;
  public readonly member: GuildMember | null;
  public mentions: MessageMentions;
  public nonce: string | number | null;
  public readonly partial: false;
  public readonly pinnable: boolean;
  public pinned: boolean;
  public reactions: ReactionManager;
  public stickers: Collection<Snowflake, Sticker>;
  public system: boolean;
  public readonly thread: ThreadChannel | null;
  public tts: boolean;
  public type: MessageType;
  public readonly url: string;
  public webhookId: Snowflake | null;
  public flags: Readonly<MessageFlags>;
  public reference: MessageReference | null;
  public position: number | null;
  public awaitMessageComponent<T extends MessageComponentTypeResolvable = 'ACTION_ROW'>(
    options?: AwaitMessageCollectorOptionsParams<T, Cached>,
  ): Promise<MappedInteractionTypes<Cached>[T]>;
  public awaitReactions(options?: AwaitReactionsOptions): Promise<Collection<Snowflake | string, MessageReaction>>;
  public createReactionCollector(options?: ReactionCollectorOptions): ReactionCollector;
  public createMessageComponentCollector<T extends MessageComponentTypeResolvable = 'ACTION_ROW'>(
    options?: MessageCollectorOptionsParams<T, Cached>,
  ): InteractionCollector<MappedInteractionTypes<Cached>[T]>;
  public delete(): Promise<Message>;
  public edit(content: string | MessageEditOptions | MessagePayload): Promise<Message>;
  public equals(message: Message, rawData: unknown): boolean;
  public fetchReference(): Promise<Message>;
  public fetchWebhook(): Promise<Webhook>;
  public crosspost(): Promise<Message>;
  public fetch(force?: boolean): Promise<Message>;
  public pin(reason?: string): Promise<Message>;
  public react(emoji: EmojiIdentifierResolvable): Promise<MessageReaction>;
  public removeAttachments(): Promise<Message>;
  public reply(options: string | MessagePayload | ReplyMessageOptions): Promise<Message>;
  public resolveComponent(customId: string): MessageActionRowComponent | null;
  public startThread(options: StartThreadOptions): Promise<ThreadChannel>;
  public suppressEmbeds(suppress?: boolean): Promise<Message>;
  public toJSON(): unknown;
  public toString(): string;
  public unpin(reason?: string): Promise<Message>;
  public inGuild(): this is Message<true> & this;
}

export class MessageActionRow<
  T extends MessageActionRowComponent | ModalActionRowComponent = MessageActionRowComponent,
  U = T extends ModalActionRowComponent ? ModalActionRowComponentResolvable : MessageActionRowComponentResolvable,
  V = T extends ModalActionRowComponent
    ? APIActionRowComponent<APIModalActionRowComponent>
    : APIActionRowComponent<APIMessageActionRowComponent>,
> extends BaseMessageComponent {
  // tslint:disable-next-line:ban-ts-ignore
  // @ts-ignore (TS:2344, Caused by TypeScript 4.8)
  // Fixed in DiscordJS >= 14.x / DiscordApiTypes >= 0.37.x, ignoring the type error here.
  public constructor(data?: MessageActionRow<T> | MessageActionRowOptions<U> | V);
  public type: 'ACTION_ROW';
  public components: T[];
  public addComponents(...components: U[] | U[][]): this;
  public setComponents(...components: U[] | U[][]): this;
  public spliceComponents(index: number, deleteCount: number, ...components: U[] | U[][]): this;
  public toJSON(): V;
}

export class MessageAttachment {
  public constructor(attachment: BufferResolvable | Stream, name?: string, data?: RawMessageAttachmentData);

  public attachment: BufferResolvable | Stream;
  public contentType: string | null;
  public description: string | null;
  public duration: number | null;
  public ephemeral: boolean;
  public height: number | null;
  public id: Snowflake;
  public name: string | null;
  public proxyURL: string;
  public size: number;
  public readonly spoiler: boolean;
  public url: string;
  public waveform: string | null;
  public width: number | null;
  public setDescription(description: string): this;
  public setFile(attachment: BufferResolvable | Stream, name?: string): this;
  public setName(name: string): this;
  public setSpoiler(spoiler?: boolean): this;
  public toJSON(): unknown;
}

export class MessageButton extends BaseMessageComponent {
  public constructor(data?: MessageButton | MessageButtonOptions | APIButtonComponent);
  public customId: string | null;
  public disabled: boolean;
  public emoji: APIPartialEmoji | null;
  public label: string | null;
  public style: MessageButtonStyle | null;
  public type: 'BUTTON';
  public url: string | null;
  public setCustomId(customId: string): this;
  public setDisabled(disabled?: boolean): this;
  public setEmoji(emoji: EmojiIdentifierResolvable): this;
  public setLabel(label: string): this;
  public setStyle(style: MessageButtonStyleResolvable): this;
  public setURL(url: string): this;
  public toJSON(): APIButtonComponent;
  private static resolveStyle(style: MessageButtonStyleResolvable): MessageButtonStyle;
}

export class MessageCollector extends Collector<Snowflake, Message> {
  public constructor(channel: TextBasedChannel, options?: MessageCollectorOptions);
  private _handleChannelDeletion(channel: NonThreadGuildBasedChannel): void;
  private _handleGuildDeletion(guild: Guild): void;

  public channel: TextBasedChannel;
  public readonly endReason: string | null;
  public options: MessageCollectorOptions;
  public received: number;

  public collect(message: Message): Snowflake | null;
  public dispose(message: Message): Snowflake | null;
}

export class MessageComponentInteraction<Cached extends CacheType = CacheType> extends Interaction<Cached> {
  protected constructor(client: Client, data: RawMessageComponentInteractionData);
  public readonly component: CacheTypeReducer<
    Cached,
    MessageActionRowComponent,
    Exclude<APIMessageComponent, APIActionRowComponent<APIMessageActionRowComponent>>,
    MessageActionRowComponent | Exclude<APIMessageComponent, APIActionRowComponent<APIMessageActionRowComponent>>,
    MessageActionRowComponent | Exclude<APIMessageComponent, APIActionRowComponent<APIMessageActionRowComponent>>
  >;
  public componentType: Exclude<MessageComponentType, 'ACTION_ROW'>;
  public customId: string;
  public channelId: Snowflake;
  public deferred: boolean;
  public ephemeral: boolean | null;
  public message: GuildCacheMessage<Cached>;
  public replied: boolean;
  public webhook: InteractionWebhook;
  public awaitModalSubmit(
    options: AwaitModalSubmitOptions<ModalSubmitInteraction>,
  ): Promise<ModalSubmitInteraction<Cached>>;
  public inGuild(): this is MessageComponentInteraction<'raw' | 'cached'>;
  public inCachedGuild(): this is MessageComponentInteraction<'cached'>;
  public inRawGuild(): this is MessageComponentInteraction<'raw'>;
  public deferReply(options: InteractionDeferReplyOptions & { fetchReply: true }): Promise<GuildCacheMessage<Cached>>;
  public deferReply(options?: InteractionDeferReplyOptions): Promise<void>;
  public deferUpdate(options: InteractionDeferUpdateOptions & { fetchReply: true }): Promise<GuildCacheMessage<Cached>>;
  public deferUpdate(options?: InteractionDeferUpdateOptions): Promise<void>;
  public deleteReply(message?: MessageResolvable | '@original'): Promise<void>;
  public editReply(options: string | MessagePayload | InteractionEditReplyOptions): Promise<GuildCacheMessage<Cached>>;
  public fetchReply(message?: MessageResolvable | '@original'): Promise<GuildCacheMessage<Cached>>;
  public followUp(options: string | MessagePayload | InteractionReplyOptions): Promise<GuildCacheMessage<Cached>>;
  public reply(options: InteractionReplyOptions & { fetchReply: true }): Promise<GuildCacheMessage<Cached>>;
  public reply(options: string | MessagePayload | InteractionReplyOptions): Promise<void>;
  public showModal(modal: Modal | ModalOptions): Promise<void>;
  public update(options: InteractionUpdateOptions & { fetchReply: true }): Promise<GuildCacheMessage<Cached>>;
  public update(options: string | MessagePayload | InteractionUpdateOptions): Promise<void>;

  public static resolveType(type: MessageComponentTypeResolvable): MessageComponentType;
}

export class MessageContextMenuInteraction<
  Cached extends CacheType = CacheType,
> extends ContextMenuInteraction<Cached> {
  public readonly targetMessage: NonNullable<CommandInteractionOption<Cached>['message']>;
  public inGuild(): this is MessageContextMenuInteraction<'raw' | 'cached'>;
  public inCachedGuild(): this is MessageContextMenuInteraction<'cached'>;
  public inRawGuild(): this is MessageContextMenuInteraction<'raw'>;
}

export class MessageEmbed {
  private _fieldEquals(field: EmbedField, other: EmbedField): boolean;

  public constructor(data?: MessageEmbed | MessageEmbedOptions | APIEmbed);
  public author: MessageEmbedAuthor | null;
  public color: number | null;
  public readonly createdAt: Date | null;
  public description: string | null;
  public fields: EmbedField[];
  public footer: MessageEmbedFooter | null;
  public readonly hexColor: HexColorString | null;
  public image: MessageEmbedImage | null;
  public readonly length: number;
  public provider: MessageEmbedProvider | null;
  public thumbnail: MessageEmbedThumbnail | null;
  public timestamp: number | null;
  public title: string | null;
  /** @deprecated */
  public type: string;
  public url: string | null;
  public readonly video: MessageEmbedVideo | null;
  /** @deprecated This method is a wrapper for {@link MessageEmbed#addFields}. Use that instead. */
  public addField(name: string, value: string, inline?: boolean): this;
  public addFields(...fields: EmbedFieldData[] | EmbedFieldData[][]): this;
  public setFields(...fields: EmbedFieldData[] | EmbedFieldData[][]): this;
  public setAuthor(options: EmbedAuthorData | null): this;
  /** @deprecated Supply a lone object of interface {@link EmbedAuthorData} instead. */
  public setAuthor(name: string, iconURL?: string, url?: string): this;
  public setColor(color: ColorResolvable): this;
  public setDescription(description: string): this;
  public setFooter(options: EmbedFooterData | null): this;
  /** @deprecated Supply a lone object of interface {@link EmbedFooterData} instead. */
  public setFooter(text: string, iconURL?: string): this;
  public setImage(url: string): this;
  public setThumbnail(url: string): this;
  public setTimestamp(timestamp?: Date | number | null): this;
  public setTitle(title: string): this;
  public setURL(url: string): this;
  public spliceFields(index: number, deleteCount: number, ...fields: EmbedFieldData[] | EmbedFieldData[][]): this;
  public equals(embed: MessageEmbed | APIEmbed): boolean;
  public toJSON(): APIEmbed;

  public static normalizeField(name: string, value: string, inline?: boolean): Required<EmbedFieldData>;
  public static normalizeFields(...fields: EmbedFieldData[] | EmbedFieldData[][]): Required<EmbedFieldData>[];
}

export class MessageFlags extends BitField<MessageFlagsString> {
  public static FLAGS: Record<MessageFlagsString, number>;
  public static resolve(bit?: BitFieldResolvable<MessageFlagsString, number>): number;
}

export class MessageMentions {
  private constructor(
    message: Message,
    users: APIUser[] | Collection<Snowflake, User>,
    roles: Snowflake[] | Collection<Snowflake, Role>,
    everyone: boolean,
    repliedUser?: APIUser | User,
  );
  private _channels: Collection<Snowflake, AnyChannel> | null;
  private readonly _content: string;
  private _members: Collection<Snowflake, GuildMember> | null;
  private _parsedUsers: Collection<Snowflake, User> | null;

  public readonly channels: Collection<Snowflake, AnyChannel>;
  public readonly client: Client;
  public everyone: boolean;
  public readonly guild: Guild;
  public has(data: UserResolvable | RoleResolvable | ChannelResolvable, options?: MessageMentionsHasOptions): boolean;
  public readonly members: Collection<Snowflake, GuildMember> | null;
  public readonly parsedUsers: Collection<Snowflake, User>;
  public repliedUser: User | null;
  public roles: Collection<Snowflake, Role>;
  public users: Collection<Snowflake, User>;
  public crosspostedChannels: Collection<Snowflake, CrosspostedChannel>;
  public toJSON(): unknown;

  public static CHANNELS_PATTERN: RegExp;
  public static EVERYONE_PATTERN: RegExp;
  public static ROLES_PATTERN: RegExp;
  public static USERS_PATTERN: RegExp;
}

export class MessagePayload {
  public constructor(target: MessageTarget, options: MessageOptions | WebhookMessageOptions);
  public data: RawMessagePayloadData | null;
  public readonly isUser: boolean;
  public readonly isWebhook: boolean;
  public readonly isMessage: boolean;
  public readonly isMessageManager: boolean;
  public readonly isInteraction: boolean;
  public files: HTTPAttachmentData[] | null;
  public options: MessageOptions | WebhookMessageOptions;
  public target: MessageTarget;

  public static create(
    target: MessageTarget,
    options: string | MessageOptions | WebhookMessageOptions,
    extra?: MessageOptions | WebhookMessageOptions,
  ): MessagePayload;
  public static resolveFile(
    fileLike: BufferResolvable | Stream | FileOptions | MessageAttachment,
  ): Promise<HTTPAttachmentData>;

  public makeContent(): string | undefined;
  public resolveData(): this;
  public resolveFiles(): Promise<this>;
}

export class MessageReaction {
  private constructor(client: Client, data: RawMessageReactionData, message: Message);
  private _emoji: GuildEmoji | ReactionEmoji;

  public readonly client: Client;
  public count: number;
  public readonly emoji: GuildEmoji | ReactionEmoji;
  public me: boolean;
  public message: Message | PartialMessage;
  public readonly partial: false;
  public users: ReactionUserManager;
  public remove(): Promise<MessageReaction>;
  public fetch(): Promise<MessageReaction>;
  public toJSON(): unknown;
}

export class MessageSelectMenu extends BaseMessageComponent {
  public constructor(data?: MessageSelectMenu | MessageSelectMenuOptions | APISelectMenuComponent);
  public channelTypes: ChannelTypes[];
  public customId: string | null;
  public disabled: boolean;
  public maxValues: number | null;
  public minValues: number | null;
  public options: MessageSelectOption[];
  public placeholder: string | null;
  public type: SelectMenuComponentType;
  public addChannelTypes(...channelTypes: ChannelTypes[]): this;
  public addOptions(...options: MessageSelectOptionData[] | MessageSelectOptionData[][]): this;
  public setOptions(...options: MessageSelectOptionData[] | MessageSelectOptionData[][]): this;
  public setChannelTypes(...channelTypes: ChannelTypes[]): this;
  public setCustomId(customId: string): this;
  public setDisabled(disabled?: boolean): this;
  public setMaxValues(maxValues: number): this;
  public setMinValues(minValues: number): this;
  public setPlaceholder(placeholder: string): this;
  public setType(type: SelectMenuComponentType | SelectMenuComponentTypes): this;
  public spliceOptions(
    index: number,
    deleteCount: number,
    ...options: MessageSelectOptionData[] | MessageSelectOptionData[][]
  ): this;
  public toJSON(): APISelectMenuComponent;
}

export class Modal {
  public constructor(data?: Modal | ModalOptions);
  public components: MessageActionRow<ModalActionRowComponent>[];
  public customId: string | null;
  public title: string | null;
  public addComponents(
    ...components: (
      | MessageActionRow<ModalActionRowComponent>
      | (Required<BaseMessageComponentOptions> & MessageActionRowOptions<ModalActionRowComponentResolvable>)
    )[]
  ): this;
  public setComponents(
    ...components: (
      | MessageActionRow<ModalActionRowComponent>
      | (Required<BaseMessageComponentOptions> & MessageActionRowOptions<ModalActionRowComponentResolvable>)
    )[]
  ): this;
  public setCustomId(customId: string): this;
  public spliceComponents(
    index: number,
    deleteCount: number,
    ...components: (
      | MessageActionRow<ModalActionRowComponent>
      | (Required<BaseMessageComponentOptions> & MessageActionRowOptions<ModalActionRowComponentResolvable>)
    )[]
  ): this;
  public setTitle(title: string): this;
  public toJSON(): RawModalSubmitInteractionData;
}

export class ModalSubmitFieldsResolver {
  constructor(components: PartialModalActionRow[]);
  private readonly _fields: PartialTextInputData[];
  public getField(customId: string): PartialTextInputData;
  public getTextInputValue(customId: string): string;
}

export interface ModalMessageModalSubmitInteraction<Cached extends CacheType = CacheType>
  extends ModalSubmitInteraction<Cached> {
  message: GuildCacheMessage<Cached>;
  channelId: Snowflake;
  update(options: InteractionUpdateOptions & { fetchReply: true }): Promise<GuildCacheMessage<Cached>>;
  update(options: string | MessagePayload | InteractionUpdateOptions): Promise<void>;
  deferUpdate(options: InteractionDeferUpdateOptions & { fetchReply: true }): Promise<GuildCacheMessage<Cached>>;
  deferUpdate(options?: InteractionDeferUpdateOptions): Promise<void>;
  inGuild(): this is ModalMessageModalSubmitInteraction<'raw' | 'cached'>;
  inCachedGuild(): this is ModalMessageModalSubmitInteraction<'cached'>;
  inRawGuild(): this is ModalMessageModalSubmitInteraction<'raw'>;
}

export class ModalSubmitInteraction<Cached extends CacheType = CacheType> extends Interaction<Cached> {
  protected constructor(client: Client, data: RawModalSubmitInteractionData);
  public customId: string;
  public components: PartialModalActionRow[];
  public deferred: boolean;
  public ephemeral: boolean | null;
  public message: GuildCacheMessage<Cached> | null;
  public fields: ModalSubmitFieldsResolver;
  public replied: false;
  public webhook: InteractionWebhook;
  public reply(options: InteractionReplyOptions & { fetchReply: true }): Promise<GuildCacheMessage<Cached>>;
  public reply(options: string | MessagePayload | InteractionReplyOptions): Promise<void>;
  public deleteReply(message?: MessageResolvable | '@original'): Promise<void>;
  public editReply(options: string | MessagePayload | InteractionEditReplyOptions): Promise<GuildCacheMessage<Cached>>;
  public deferReply(options: InteractionDeferReplyOptions & { fetchReply: true }): Promise<GuildCacheMessage<Cached>>;
  public deferReply(options?: InteractionDeferReplyOptions): Promise<void>;
  public deferUpdate(options: InteractionDeferUpdateOptions & { fetchReply: true }): Promise<GuildCacheMessage<Cached>>;
  public deferUpdate(options?: InteractionDeferUpdateOptions): Promise<void>;
  public fetchReply(message?: MessageResolvable | '@original'): Promise<GuildCacheMessage<Cached>>;
  public followUp(options: string | MessagePayload | InteractionReplyOptions): Promise<GuildCacheMessage<Cached>>;
  public inGuild(): this is ModalSubmitInteraction<'raw' | 'cached'>;
  public inCachedGuild(): this is ModalSubmitInteraction<'cached'>;
  public inRawGuild(): this is ModalSubmitInteraction<'raw'>;
  public isFromMessage(): this is ModalMessageModalSubmitInteraction<Cached>;
  public update(options: InteractionUpdateOptions & { fetchReply: true }): Promise<GuildCacheMessage<Cached>>;
  public update(options: string | MessagePayload | InteractionUpdateOptions): Promise<void>;
}

export class NewsChannel extends BaseGuildTextChannel {
  public threads: GuildTextThreadManager<AllowedThreadTypeForNewsChannel>;
  public type: 'GUILD_NEWS';
  public addFollower(channel: TextChannelResolvable, reason?: string): Promise<NewsChannel>;
}

export class OAuth2Guild extends BaseGuild {
  private constructor(client: Client, data: RawOAuth2GuildData);
  public owner: boolean;
  public permissions: Readonly<Permissions>;
}

export class PartialGroupDMChannel extends Channel {
  private constructor(client: Client, data: RawPartialGroupDMChannelData);
  public name: string | null;
  public icon: string | null;
  public flags: null;
  public recipients: PartialRecipient[];
  public iconURL(options?: StaticImageURLOptions): string | null;
}

export class PermissionOverwrites extends Base {
  private constructor(client: Client, data: RawPermissionOverwriteData, channel: NonThreadGuildBasedChannel);
  public allow: Readonly<Permissions>;
  public readonly channel: NonThreadGuildBasedChannel;
  public deny: Readonly<Permissions>;
  public id: Snowflake;
  public type: OverwriteType;
  public edit(options: PermissionOverwriteOptions, reason?: string): Promise<PermissionOverwrites>;
  public delete(reason?: string): Promise<PermissionOverwrites>;
  public toJSON(): unknown;
  public static resolveOverwriteOptions(
    options: PermissionOverwriteOptions,
    initialPermissions: { allow?: PermissionResolvable; deny?: PermissionResolvable },
  ): ResolvedOverwriteOptions;
  public static resolve(overwrite: OverwriteResolvable, guild: Guild): APIOverwrite;
}

export class Permissions extends BitField<PermissionString, bigint> {
  public any(permission: PermissionResolvable, checkAdmin?: boolean): boolean;
  public has(permission: PermissionResolvable, checkAdmin?: boolean): boolean;
  public missing(bits: BitFieldResolvable<PermissionString, bigint>, checkAdmin?: boolean): PermissionString[];
  public serialize(checkAdmin?: boolean): Record<PermissionString, boolean>;
  public toArray(): PermissionString[];

  public static ALL: bigint;
  public static DEFAULT: bigint;
  public static STAGE_MODERATOR: bigint;
  public static FLAGS: PermissionFlags;
  public static resolve(permission?: PermissionResolvable): bigint;
}

export class Presence extends Base {
  protected constructor(client: Client, data?: RawPresenceData);
  public activities: Activity[];
  public clientStatus: ClientPresenceStatusData | null;
  public guild: Guild | null;
  public readonly member: GuildMember | null;
  public status: PresenceStatus;
  public readonly user: User | null;
  public userId: Snowflake;
  public equals(presence: Presence): boolean;
}

export class ReactionCollector extends Collector<Snowflake | string, MessageReaction, [User]> {
  public constructor(message: Message, options?: ReactionCollectorOptions);
  private _handleChannelDeletion(channel: NonThreadGuildBasedChannel): void;
  private _handleGuildDeletion(guild: Guild): void;
  private _handleMessageDeletion(message: Message): void;

  public readonly endReason: string | null;
  public message: Message;
  public options: ReactionCollectorOptions;
  public total: number;
  public users: Collection<Snowflake, User>;

  public static key(reaction: MessageReaction): Snowflake | string;

  public collect(reaction: MessageReaction, user: User): Snowflake | string | null;
  public dispose(reaction: MessageReaction, user: User): Snowflake | string | null;
  public empty(): void;

  public on(event: 'collect' | 'dispose' | 'remove', listener: (reaction: MessageReaction, user: User) => void): this;
  public on(event: 'end', listener: (collected: Collection<Snowflake, MessageReaction>, reason: string) => void): this;
  public on(event: string, listener: (...args: any[]) => void): this;

  public once(event: 'collect' | 'dispose' | 'remove', listener: (reaction: MessageReaction, user: User) => void): this;
  public once(
    event: 'end',
    listener: (collected: Collection<Snowflake, MessageReaction>, reason: string) => void,
  ): this;
  public once(event: string, listener: (...args: any[]) => void): this;
}

export class ReactionEmoji extends Emoji {
  private constructor(reaction: MessageReaction, emoji: RawReactionEmojiData);
  public reaction: MessageReaction;
  public toJSON(): unknown;
}

export class RichPresenceAssets {
  private constructor(activity: Activity, assets: RawRichPresenceAssets);
  public readonly activity: Activity;
  public largeImage: Snowflake | null;
  public largeText: string | null;
  public smallImage: Snowflake | null;
  public smallText: string | null;
  public largeImageURL(options?: StaticImageURLOptions): string | null;
  public smallImageURL(options?: StaticImageURLOptions): string | null;
}

export class Role extends Base {
  private constructor(client: Client, data: RawRoleData, guild: Guild);
  public color: number;
  public readonly createdAt: Date;
  public readonly createdTimestamp: number;
  /** @deprecated This will be removed in the next major version, see https://github.com/discordjs/discord.js/issues/7091 */
  public deleted: boolean;
  public readonly editable: boolean;
  public guild: Guild;
  public readonly hexColor: HexColorString;
  public hoist: boolean;
  public id: Snowflake;
  public managed: boolean;
  public readonly members: Collection<Snowflake, GuildMember>;
  public mentionable: boolean;
  public name: string;
  public permissions: Readonly<Permissions>;
  public readonly position: number;
  public rawPosition: number;
  public tags: RoleTagData | null;
  public comparePositionTo(role: RoleResolvable): number;
  public icon: string | null;
  public unicodeEmoji: string | null;
  public delete(reason?: string): Promise<Role>;
  public edit(data: RoleData, reason?: string): Promise<Role>;
  public equals(role: Role): boolean;
  public iconURL(options?: StaticImageURLOptions): string | null;
  public permissionsIn(channel: NonThreadGuildBasedChannel | Snowflake, checkAdmin?: boolean): Readonly<Permissions>;
  public setColor(color: ColorResolvable, reason?: string): Promise<Role>;
  public setHoist(hoist?: boolean, reason?: string): Promise<Role>;
  public setMentionable(mentionable?: boolean, reason?: string): Promise<Role>;
  public setName(name: string, reason?: string): Promise<Role>;
  public setPermissions(permissions: PermissionResolvable, reason?: string): Promise<Role>;
  public setIcon(icon: BufferResolvable | Base64Resolvable | EmojiResolvable | null, reason?: string): Promise<Role>;
  public setPosition(position: number, options?: SetRolePositionOptions): Promise<Role>;
  public setUnicodeEmoji(unicodeEmoji: string | null, reason?: string): Promise<Role>;
  public toJSON(): unknown;
  public toString(): RoleMention;

  /** @deprecated Use {@link RoleManager.comparePositions} instead. */
  public static comparePositions(role1: Role, role2: Role): number;
}

export class BaseSelectMenuInteraction<Cached extends CacheType = CacheType> extends MessageComponentInteraction<Cached> {
  public constructor(client: Client, data: RawMessageSelectMenuInteractionData);
  public readonly component: CacheTypeReducer<
    Cached,
    MessageSelectMenu,
    APISelectMenuComponent,
    MessageSelectMenu | APISelectMenuComponent,
    MessageSelectMenu | APISelectMenuComponent
  >;
  public componentType: SelectMenuComponentType;
  public values: string[];
  public inGuild(): this is SelectMenuInteraction<'raw' | 'cached'>;
  public inCachedGuild(): this is SelectMenuInteraction<'cached'>;
  public inRawGuild(): this is SelectMenuInteraction<'raw'>;
}

export class ChannelSelectInteraction<Cached extends CacheType = CacheType> extends BaseSelectMenuInteraction<Cached> {
  public componentType: 'CHANNEL_SELECT';
  public channels: Collection<
  Snowflake,
    CacheTypeReducer<Cached, Channel, APIChannel, Channel | APIChannel, Channel | APIChannel>
    >;
    public inGuild(): this is ChannelSelectInteraction<'raw' | 'cached'>;
    public inCachedGuild(): this is ChannelSelectInteraction<'cached'>;
    public inRawGuild(): this is ChannelSelectInteraction<'raw'>;
}

export class MentionableSelectInteraction<Cached extends CacheType = CacheType> extends BaseSelectMenuInteraction<Cached> {
  public componentType: 'MENTIONABLE_SELECT';
  public channels?: Collection<
  Snowflake,
  CacheTypeReducer<Cached, Channel, APIChannel, Channel | APIChannel, Channel | APIChannel>
  >;
  public members?: Collection<
  Snowflake,
  CacheTypeReducer<Cached, GuildMember, APIGuildMember, GuildMember | APIGuildMember, GuildMember | APIGuildMember>
  >;
  public roles?: Collection<Snowflake, CacheTypeReducer<Cached, Role, APIRole, Role | APIRole, Role | APIRole>>;
  public users?: Collection<Snowflake, User>;
  public inGuild(): this is MentionableSelectInteraction<'raw' | 'cached'>;
  public inCachedGuild(): this is MentionableSelectInteraction<'cached'>;
  public inRawGuild(): this is MentionableSelectInteraction<'raw'>;
}

export class RoleSelectInteraction<Cached extends CacheType = CacheType> extends BaseSelectMenuInteraction<Cached> {
  public componentType: 'ROLE_SELECT';
  public roles: Collection<Snowflake, CacheTypeReducer<Cached, Role, APIRole, Role | APIRole, Role | APIRole>>;
  public inGuild(): this is RoleSelectInteraction<'raw' | 'cached'>;
  public inCachedGuild(): this is RoleSelectInteraction<'cached'>;
  public inRawGuild(): this is RoleSelectInteraction<'raw'>;
}

export class StringSelectInteraction<Cached extends CacheType = CacheType> extends BaseSelectMenuInteraction<Cached> {
  public componentType: 'STRING_SELECT';
  public roles: Collection<Snowflake, CacheTypeReducer<Cached, Role, APIRole, Role | APIRole, Role | APIRole>>;
  public inGuild(): this is StringSelectInteraction<'raw' | 'cached'>;
  public inCachedGuild(): this is StringSelectInteraction<'cached'>;
  public inRawGuild(): this is StringSelectInteraction<'raw'>;
}

export class UserSelectInteraction<Cached extends CacheType = CacheType> extends BaseSelectMenuInteraction<Cached> {
  public componentType: 'USER_SELECT';
  public members?: Collection<
  Snowflake,
  CacheTypeReducer<Cached, GuildMember, APIGuildMember, GuildMember | APIGuildMember, GuildMember | APIGuildMember>
  >;
  public users: Collection<Snowflake, User>;
  public inGuild(): this is UserSelectInteraction<'raw' | 'cached'>;
  public inCachedGuild(): this is UserSelectInteraction<'cached'>;
  public inRawGuild(): this is UserSelectInteraction<'raw'>;
}

export type SelectMenuInteraction <Cached extends CacheType = CacheType> =
  | StringSelectInteraction <Cached>
  | ChannelSelectInteraction <Cached>
  | MentionableSelectInteraction <Cached>
  | RoleSelectInteraction <Cached>
  | UserSelectInteraction <Cached>;

export interface ShardEventTypes {
  spawn: [process: ChildProcess | Worker];
  death: [process: ChildProcess | Worker];
  disconnect: [];
  ready: [];
  reconnecting: [];
  error: [error: Error];
  message: [message: any];
}

export class Shard extends EventEmitter {
  private constructor(manager: ShardingManager, id: number);
  private _evals: Map<string, Promise<unknown>>;
  private _exitListener: (...args: any[]) => void;
  private _fetches: Map<string, Promise<unknown>>;
  private _handleExit(respawn?: boolean, timeout?: number): void;
  private _handleMessage(message: unknown): void;
  private incrementMaxListeners(emitter: EventEmitter | ChildProcess): void;
  private decrementMaxListeners(emitter: EventEmitter | ChildProcess): void;

  public args: string[];
  public execArgv: string[];
  public env: unknown;
  public id: number;
  public manager: ShardingManager;
  public process: ChildProcess | null;
  public ready: boolean;
  public worker: Worker | null;
  public eval(script: string): Promise<unknown>;
  public eval<T>(fn: (client: Client) => T): Promise<T>;
  public eval<T, P>(fn: (client: Client, context: Serialized<P>) => T, context: P): Promise<T>;
  public fetchClientValue(prop: string): Promise<unknown>;
  public kill(): void;
  public respawn(options?: { delay?: number; timeout?: number }): Promise<ChildProcess>;
  public send(message: unknown): Promise<Shard>;
  public spawn(timeout?: number): Promise<ChildProcess>;

  public on<K extends keyof ShardEventTypes>(
    event: K,
    listener: (...args: ShardEventTypes[K]) => Awaitable<void>,
  ): this;

  public once<K extends keyof ShardEventTypes>(
    event: K,
    listener: (...args: ShardEventTypes[K]) => Awaitable<void>,
  ): this;
}

export class ShardClientUtil {
  private constructor(client: Client, mode: ShardingManagerMode);
  private _handleMessage(message: unknown): void;
  private _respond(type: string, message: unknown): void;
  private incrementMaxListeners(emitter: EventEmitter | ChildProcess): void;
  private decrementMaxListeners(emitter: EventEmitter | ChildProcess): void;

  public client: Client;
  public readonly count: number;
  public readonly ids: number[];
  public mode: ShardingManagerMode;
  public parentPort: MessagePort | null;
  public broadcastEval<T>(fn: (client: Client) => Awaitable<T>): Promise<Serialized<T>[]>;
  public broadcastEval<T>(fn: (client: Client) => Awaitable<T>, options: { shard: number }): Promise<Serialized<T>>;
  public broadcastEval<T, P>(
    fn: (client: Client, context: Serialized<P>) => Awaitable<T>,
    options: { context: P },
  ): Promise<Serialized<T>[]>;
  public broadcastEval<T, P>(
    fn: (client: Client, context: Serialized<P>) => Awaitable<T>,
    options: { context: P; shard: number },
  ): Promise<Serialized<T>>;
  public fetchClientValues(prop: string): Promise<unknown[]>;
  public fetchClientValues(prop: string, shard: number): Promise<unknown>;
  public respawnAll(options?: MultipleShardRespawnOptions): Promise<void>;
  public send(message: unknown): Promise<void>;

  public static singleton(client: Client, mode: ShardingManagerMode): ShardClientUtil;
  public static shardIdForGuildId(guildId: Snowflake, shardCount: number): number;
}

export class ShardingManager extends EventEmitter {
  public constructor(file: string, options?: ShardingManagerOptions);
  private _performOnShards(method: string, args: unknown[]): Promise<unknown[]>;
  private _performOnShards(method: string, args: unknown[], shard: number): Promise<unknown>;

  public file: string;
  public respawn: boolean;
  public shardArgs: string[];
  public shards: Collection<number, Shard>;
  public token: string | null;
  public totalShards: number | 'auto';
  public shardList: number[] | 'auto';
  public broadcast(message: unknown): Promise<Shard[]>;
  public broadcastEval<T>(fn: (client: Client) => Awaitable<T>): Promise<Serialized<T>[]>;
  public broadcastEval<T>(fn: (client: Client) => Awaitable<T>, options: { shard: number }): Promise<Serialized<T>>;
  public broadcastEval<T, P>(
    fn: (client: Client, context: Serialized<P>) => Awaitable<T>,
    options: { context: P },
  ): Promise<Serialized<T>[]>;
  public broadcastEval<T, P>(
    fn: (client: Client, context: Serialized<P>) => Awaitable<T>,
    options: { context: P; shard: number },
  ): Promise<Serialized<T>>;
  public createShard(id: number): Shard;
  public fetchClientValues(prop: string): Promise<unknown[]>;
  public fetchClientValues(prop: string, shard: number): Promise<unknown>;
  public respawnAll(options?: MultipleShardRespawnOptions): Promise<Collection<number, Shard>>;
  public spawn(options?: MultipleShardSpawnOptions): Promise<Collection<number, Shard>>;

  public on(event: 'shardCreate', listener: (shard: Shard) => Awaitable<void>): this;

  public once(event: 'shardCreate', listener: (shard: Shard) => Awaitable<void>): this;
}

export interface FetchRecommendedShardsOptions {
  guildsPerShard?: number;
  multipleOf?: number;
}

export class SnowflakeUtil extends null {
  private constructor();
  public static deconstruct(snowflake: Snowflake): DeconstructedSnowflake;
  public static generate(timestamp?: number | Date): Snowflake;
  public static timestampFrom(snowflake: Snowflake): number;
  public static readonly EPOCH: number;
}

export class StageChannel extends BaseGuildVoiceChannel {
  public readonly stageInstance: StageInstance | null;
  public topic: string | null;
  public type: 'GUILD_STAGE_VOICE';
  public createStageInstance(options: StageInstanceCreateOptions): Promise<StageInstance>;
  public setTopic(topic: string): Promise<StageChannel>;
}

export class DirectoryChannel extends Channel {
  public flags: Readonly<ChannelFlags>;
}

export class StageInstance extends Base {
  private constructor(client: Client, data: RawStageInstanceData, channel: StageChannel);
  public id: Snowflake;
  /** @deprecated This will be removed in the next major version, see https://github.com/discordjs/discord.js/issues/7091 */
  public deleted: boolean;
  public guildId: Snowflake;
  public channelId: Snowflake;
  public topic: string;
  public privacyLevel: PrivacyLevel;
  public discoverableDisabled: boolean | null;
  public guildScheduledEventId?: Snowflake;
  public readonly channel: StageChannel | null;
  public readonly guild: Guild | null;
  public get guildScheduledEvent(): GuildScheduledEvent | null;
  public edit(options: StageInstanceEditOptions): Promise<StageInstance>;
  public delete(): Promise<StageInstance>;
  public setTopic(topic: string): Promise<StageInstance>;
  public readonly createdTimestamp: number;
  public readonly createdAt: Date;
}

export class Sticker extends Base {
  private constructor(client: Client, data: RawStickerData);
  /** @deprecated This will be removed in the next major version, see https://github.com/discordjs/discord.js/issues/7091 */
  public deleted: boolean;
  public readonly createdTimestamp: number;
  public readonly createdAt: Date;
  public available: boolean | null;
  public description: string | null;
  public format: StickerFormatType;
  public readonly guild: Guild | null;
  public guildId: Snowflake | null;
  public id: Snowflake;
  public name: string;
  public packId: Snowflake | null;
  public readonly partial: boolean;
  public sortValue: number | null;
  public tags: string[] | null;
  public type: StickerType | null;
  public user: User | null;
  public readonly url: string;
  public fetch(): Promise<Sticker>;
  public fetchPack(): Promise<StickerPack | null>;
  public fetchUser(): Promise<User | null>;
  public edit(data?: GuildStickerEditData, reason?: string): Promise<Sticker>;
  public delete(reason?: string): Promise<Sticker>;
  public equals(other: Sticker | unknown): boolean;
}

export class StickerPack extends Base {
  private constructor(client: Client, data: RawStickerPackData);
  public readonly createdTimestamp: number;
  public readonly createdAt: Date;
  public bannerId: Snowflake | null;
  public readonly coverSticker: Sticker | null;
  public coverStickerId: Snowflake | null;
  public description: string;
  public id: Snowflake;
  public name: string;
  public skuId: Snowflake;
  public stickers: Collection<Snowflake, Sticker>;
  public bannerURL(options?: StaticImageURLOptions): string | null;
}

/** @deprecated See [Self-serve Game Selling Deprecation](https://support-dev.discord.com/hc/en-us/articles/6309018858647) for more information */
export class StoreChannel extends GuildChannel {
  private constructor(guild: Guild, data?: RawGuildChannelData, client?: Client);
  public createInvite(options?: CreateInviteOptions): Promise<Invite>;
  public fetchInvites(cache?: boolean): Promise<Collection<string, Invite>>;
  /** @deprecated See [Self-serve Game Selling Deprecation](https://support-dev.discord.com/hc/en-us/articles/6309018858647) for more information */
  public clone(options?: GuildChannelCloneOptions): Promise<this>;
  public nsfw: boolean;
  public type: 'GUILD_STORE';
}

export class Sweepers {
  public constructor(client: Client, options: SweeperOptions);
  public readonly client: Client;
  public intervals: Record<SweeperKey, NodeJS.Timeout | null>;
  public options: SweeperOptions;

  public sweepApplicationCommands(
    filter: CollectionSweepFilter<
      SweeperDefinitions['applicationCommands'][0],
      SweeperDefinitions['applicationCommands'][1]
    >,
  ): number;
  public sweepBans(filter: CollectionSweepFilter<SweeperDefinitions['bans'][0], SweeperDefinitions['bans'][1]>): number;
  public sweepEmojis(
    filter: CollectionSweepFilter<SweeperDefinitions['emojis'][0], SweeperDefinitions['emojis'][1]>,
  ): number;
  public sweepInvites(
    filter: CollectionSweepFilter<SweeperDefinitions['invites'][0], SweeperDefinitions['invites'][1]>,
  ): number;
  public sweepGuildMembers(
    filter: CollectionSweepFilter<SweeperDefinitions['guildMembers'][0], SweeperDefinitions['guildMembers'][1]>,
  ): number;
  public sweepMessages(
    filter: CollectionSweepFilter<SweeperDefinitions['messages'][0], SweeperDefinitions['messages'][1]>,
  ): number;
  public sweepPresences(
    filter: CollectionSweepFilter<SweeperDefinitions['presences'][0], SweeperDefinitions['presences'][1]>,
  ): number;
  public sweepReactions(
    filter: CollectionSweepFilter<SweeperDefinitions['reactions'][0], SweeperDefinitions['reactions'][1]>,
  ): number;
  public sweepStageInstances(
    filter: CollectionSweepFilter<SweeperDefinitions['stageInstances'][0], SweeperDefinitions['stageInstances'][1]>,
  ): number;
  public sweepStickers(
    filter: CollectionSweepFilter<SweeperDefinitions['stickers'][0], SweeperDefinitions['stickers'][1]>,
  ): number;
  public sweepThreadMembers(
    filter: CollectionSweepFilter<SweeperDefinitions['threadMembers'][0], SweeperDefinitions['threadMembers'][1]>,
  ): number;
  public sweepThreads(
    filter: CollectionSweepFilter<SweeperDefinitions['threads'][0], SweeperDefinitions['threads'][1]>,
  ): number;
  public sweepUsers(
    filter: CollectionSweepFilter<SweeperDefinitions['users'][0], SweeperDefinitions['users'][1]>,
  ): number;
  public sweepVoiceStates(
    filter: CollectionSweepFilter<SweeperDefinitions['voiceStates'][0], SweeperDefinitions['voiceStates'][1]>,
  ): number;

  public static archivedThreadSweepFilter(
    lifetime?: number,
  ): GlobalSweepFilter<SweeperDefinitions['threads'][0], SweeperDefinitions['threads'][1]>;
  public static expiredInviteSweepFilter(
    lifetime?: number,
  ): GlobalSweepFilter<SweeperDefinitions['invites'][0], SweeperDefinitions['invites'][1]>;
  public static filterByLifetime<K, V>(options?: LifetimeFilterOptions<K, V>): GlobalSweepFilter<K, V>;
  public static outdatedMessageSweepFilter(
    lifetime?: number,
  ): GlobalSweepFilter<SweeperDefinitions['messages'][0], SweeperDefinitions['messages'][1]>;
}

export class SystemChannelFlags extends BitField<SystemChannelFlagsString> {
  public static FLAGS: Record<SystemChannelFlagsString, number>;
  public static resolve(bit?: BitFieldResolvable<SystemChannelFlagsString, number>): number;
}

export class Team extends Base {
  private constructor(client: Client, data: RawTeamData);
  public id: Snowflake;
  public name: string;
  public icon: string | null;
  public ownerId: Snowflake | null;
  public members: Collection<Snowflake, TeamMember>;

  public readonly owner: TeamMember | null;
  public readonly createdAt: Date;
  public readonly createdTimestamp: number;

  public iconURL(options?: StaticImageURLOptions): string | null;
  public toJSON(): unknown;
  public toString(): string;
}

export class TeamMember extends Base {
  private constructor(team: Team, data: RawTeamMemberData);
  public team: Team;
  public readonly id: Snowflake;
  public permissions: string[];
  public membershipState: MembershipState;
  public user: User;

  public toString(): UserMention;
}

export class TextChannel extends BaseGuildTextChannel {
  public rateLimitPerUser: number;
  public threads: GuildTextThreadManager<AllowedThreadTypeForTextChannel>;
  public type: 'GUILD_TEXT';
}

export interface GuildForumTagEmoji {
  id: Snowflake | null;
  name: string | null;
}

export interface GuildForumTag {
  id: Snowflake;
  name: string;
  moderated: boolean;
  emoji: GuildForumTagEmoji | null;
}

export type GuildForumTagData = Partial<GuildForumTag> & { name: string };

export interface DefaultReactionEmoji {
  id: Snowflake | null;
  name: string | null;
}

export class ForumChannel extends TextBasedChannelMixin(GuildChannel, [
  'send',
  'lastMessage',
  'lastPinAt',
  'bulkDelete',
  'sendTyping',
  'createMessageCollector',
  'awaitMessages',
  'createMessageComponentCollector',
  'awaitMessageComponent',
]) {
  public type: 'GUILD_FORUM';
  public threads: GuildForumThreadManager;
  public availableTags: GuildForumTag[];
  public defaultReactionEmoji: DefaultReactionEmoji | null;
  public defaultThreadRateLimitPerUser: number | null;
  public rateLimitPerUser: number | null;
  public defaultAutoArchiveDuration: ThreadAutoArchiveDuration | null;
  public nsfw: boolean;
  public topic: string | null;
  public defaultSortOrder: SortOrderType | null;
  public defaultForumLayout: ForumLayoutType;
  public setAvailableTags(tags: GuildForumTagData[], reason?: string): Promise<this>;
  public setDefaultReactionEmoji(emojiId: DefaultReactionEmoji | null, reason?: string): Promise<this>;
  public setDefaultThreadRateLimitPerUser(rateLimit: number, reason?: string): Promise<this>;
  public createInvite(options?: CreateInviteOptions): Promise<Invite>;
  public fetchInvites(cache?: boolean): Promise<Collection<string, Invite>>;
  public setDefaultAutoArchiveDuration(
    defaultAutoArchiveDuration: ThreadAutoArchiveDuration,
    reason?: string,
  ): Promise<this>;
  public setTopic(topic: string | null, reason?: string): Promise<this>;
  public setDefaultSortOrder(defaultSortOrder: SortOrderType | null, reason?: string): Promise<this>;
  public setDefaultForumLayout(defaultForumLayout: ForumLayoutType, reason?: string): Promise<this>;
}

export class TextInputComponent extends BaseMessageComponent {
  public constructor(data?: TextInputComponent | TextInputComponentOptions);
  public customId: string | null;
  public label: string | null;
  public required: boolean;
  public maxLength: number | null;
  public minLength: number | null;
  public placeholder: string | null;
  public style: TextInputStyle;
  public value: string | null;
  public setCustomId(customId: string): this;
  public setLabel(label: string): this;
  public setRequired(required?: boolean): this;
  public setMaxLength(maxLength: number): this;
  public setMinLength(minLength: number): this;
  public setPlaceholder(placeholder: string): this;
  public setStyle(style: TextInputStyleResolvable): this;
  public setValue(value: string): this;
  public toJSON(): RawTextInputComponentData;
  public static resolveStyle(style: TextInputStyleResolvable): TextInputStyle;
}

export class ThreadChannel extends TextBasedChannelMixin(Channel, ['fetchWebhooks', 'createWebhook', 'setNSFW']) {
  private constructor(guild: Guild, data?: RawThreadChannelData, client?: Client);
  public archived: boolean | null;
  public readonly archivedAt: Date | null;
  public archiveTimestamp: number | null;
  public readonly createdAt: Date | null;
  private _createdTimestamp: number | null;
  public readonly createdTimestamp: number | null;
  public autoArchiveDuration: ThreadAutoArchiveDuration | null;
  public readonly editable: boolean;
  public guild: Guild;
  public guildId: Snowflake;
  public readonly guildMembers: Collection<Snowflake, GuildMember>;
  public invitable: boolean | null;
  public readonly joinable: boolean;
  public readonly joined: boolean;
  public locked: boolean | null;
  public readonly manageable: boolean;
  public readonly viewable: boolean;
  public readonly sendable: boolean;
  public memberCount: number | null;
  public messageCount: number | null;
  public members: ThreadMemberManager;
  public name: string;
  public ownerId: Snowflake | null;
  public readonly parent: TextChannel | NewsChannel | ForumChannel | null;
  public parentId: Snowflake | null;
  public rateLimitPerUser: number | null;
  public type: ThreadChannelTypes;
  public flags: Readonly<ChannelFlags>;
  public appliedTags: Snowflake[];
  public totalMessageSent: number | null;
  public readonly unarchivable: boolean;
  public isPrivate(): this is this & {
    readonly createdTimestamp: number;
    readonly createdAt: Date;
    type: 'GUILD_PRIVATE_THREAD';
  };
  public delete(reason?: string): Promise<this>;
  public edit(data: ThreadEditData, reason?: string): Promise<ThreadChannel>;
  public join(): Promise<ThreadChannel>;
  public leave(): Promise<ThreadChannel>;
  public permissionsFor(memberOrRole: GuildMember | Role, checkAdmin?: boolean): Readonly<Permissions>;
  public permissionsFor(
    memberOrRole: GuildMemberResolvable | RoleResolvable,
    checkAdmin?: boolean,
  ): Readonly<Permissions> | null;
  public fetchOwner(options?: BaseFetchOptions): Promise<ThreadMember | null>;
  public fetchStarterMessage(options?: BaseFetchOptions): Promise<Message | null>;
  public setArchived(archived?: boolean, reason?: string): Promise<ThreadChannel>;
  public setAutoArchiveDuration(
    autoArchiveDuration: ThreadAutoArchiveDuration | 'MAX',
    reason?: string,
  ): Promise<ThreadChannel>;
  public setInvitable(invitable?: boolean, reason?: string): Promise<ThreadChannel>;
  public setLocked(locked?: boolean, reason?: string): Promise<ThreadChannel>;
  public setName(name: string, reason?: string): Promise<ThreadChannel>;
  public setAppliedTags(appliedTags: Snowflake[], reason?: string): Promise<ThreadChannel>;
  public pin(reason?: string): Promise<ThreadChannel>;
  public unpin(reason?: string): Promise<ThreadChannel>;
}

export class ThreadMember<HasMemberData extends boolean = boolean> extends Base {
  private constructor(thread: ThreadChannel, data?: RawThreadMemberData, extra?: unknown);
  public flags: ThreadMemberFlags;
  public readonly guildMember: HasMemberData extends true ? GuildMember : GuildMember | null;
  public id: Snowflake;
  public readonly joinedAt: Date | null;
  public joinedTimestamp: number | null;
  public readonly manageable: boolean;
  private member: If<HasMemberData, GuildMember>;
  public thread: ThreadChannel;
  public readonly user: User | null;
  public remove(reason?: string): Promise<ThreadMember>;
}

export class ThreadMemberFlags extends BitField<ThreadMemberFlagsString> {
  public static FLAGS: Record<ThreadMemberFlagsString, number>;
  public static resolve(bit?: BitFieldResolvable<ThreadMemberFlagsString, number>): number;
}

export class Typing extends Base {
  private constructor(channel: TextBasedChannel, user: PartialUser, data?: RawTypingData);
  public channel: TextBasedChannel;
  public user: PartialUser;
  public startedTimestamp: number;
  public readonly startedAt: Date;
  public readonly guild: Guild | null;
  public readonly member: GuildMember | null;
  public inGuild(): this is this & {
    channel: TextChannel | NewsChannel | ThreadChannel;
    readonly guild: Guild;
  };
}

export class User extends PartialTextBasedChannel(Base) {
  protected constructor(client: Client, data: RawUserData);
  private _equals(user: APIUser): boolean;

  public accentColor: number | null | undefined;
  public avatar: string | null;
  public banner: string | null | undefined;
  public bot: boolean;
  public readonly createdAt: Date;
  public readonly createdTimestamp: number;
  public discriminator: string;
  public readonly displayName: string;
  public readonly defaultAvatarURL: string;
  public readonly dmChannel: DMChannel | null;
  public flags: Readonly<UserFlags> | null;
  public globalName: string | null;
  public readonly hexAccentColor: HexColorString | null | undefined;
  public id: Snowflake;
  public readonly partial: false;
  public system: boolean;
  public readonly tag: string;
  public username: string;
  public avatarURL(options?: ImageURLOptions): string | null;
  public bannerURL(options?: ImageURLOptions): string | null;
  public createDM(force?: boolean): Promise<DMChannel>;
  public deleteDM(): Promise<DMChannel>;
  public displayAvatarURL(options?: ImageURLOptions): string;
  public equals(user: User): boolean;
  public fetch(force?: boolean): Promise<User>;
  public fetchFlags(force?: boolean): Promise<UserFlags>;
  public toString(): UserMention;
}

export class UserContextMenuInteraction<Cached extends CacheType = CacheType> extends ContextMenuInteraction<Cached> {
  public readonly targetUser: User;
  public readonly targetMember: CacheTypeReducer<Cached, GuildMember, APIInteractionGuildMember>;
  public inGuild(): this is UserContextMenuInteraction<'raw' | 'cached'>;
  public inCachedGuild(): this is UserContextMenuInteraction<'cached'>;
  public inRawGuild(): this is UserContextMenuInteraction<'raw'>;
}

export class UserFlags extends BitField<UserFlagsString> {
  public static FLAGS: Record<UserFlagsString, number>;
  public static resolve(bit?: BitFieldResolvable<UserFlagsString, number>): number;
}

export class Util extends null {
  private constructor();
  /** @deprecated When not using with `makeCache` use `Sweepers.archivedThreadSweepFilter` instead */
  public static archivedThreadSweepFilter<K, V>(lifetime?: number): SweepFilter<K, V>;
  public static basename(path: string, ext?: string): string;
  public static cleanContent(str: string, channel: TextBasedChannel): string;
  /** @deprecated Use {@link MessageOptions.allowedMentions} to control mentions in a message instead. */
  public static removeMentions(str: string): string;
  private static _removeMentions(str: string): string;
  public static cloneObject(obj: unknown): unknown;
  public static discordSort<K, V extends { rawPosition: number; id: Snowflake }>(
    collection: Collection<K, V>,
  ): Collection<K, V>;
  public static escapeMarkdown(text: string, options?: EscapeMarkdownOptions): string;
  public static escapeCodeBlock(text: string): string;
  public static escapeInlineCode(text: string): string;
  public static escapeBold(text: string): string;
  public static escapeItalic(text: string): string;
  public static escapeUnderline(text: string): string;
  public static escapeStrikethrough(text: string): string;
  public static escapeSpoiler(text: string): string;
  public static escapeEscape(text: string): string;
  public static escapeHeading(text: string): string;
  public static escapeBulletedList(text: string): string;
  public static escapeNumberedList(text: string): string;
  public static escapeMaskedLink(text: string): string;
  public static cleanCodeBlockContent(text: string): string;
  public static fetchRecommendedShards(token: string, options?: FetchRecommendedShardsOptions): Promise<number>;
  public static flatten(obj: unknown, ...props: Record<string, boolean | string>[]): unknown;
  public static makeError(obj: MakeErrorOptions): Error;
  public static makePlainError(err: Error): MakeErrorOptions;
  public static mergeDefault(def: unknown, given: unknown): unknown;
  public static moveElementInArray(array: unknown[], element: unknown, newIndex: number, offset?: boolean): number;
  public static parseEmoji(text: string): { animated: boolean; name: string; id: Snowflake | null } | null;
  public static resolveColor(color: ColorResolvable): number;
  public static resolvePartialEmoji(emoji: EmojiIdentifierResolvable): Partial<APIPartialEmoji> | null;
  public static verifyString(data: string, error?: typeof Error, errorMessage?: string, allowEmpty?: boolean): string;
  public static setPosition<T extends AnyChannel | Role>(
    item: T,
    position: number,
    relative: boolean,
    sorted: Collection<Snowflake, T>,
    route: unknown,
    reason?: string,
  ): Promise<{ id: Snowflake; position: number }[]>;
  /** @deprecated This will be removed in the next major version. */
  public static splitMessage(text: string, options?: SplitOptions): string[];
  /** @deprecated This will be removed in the next major version. */
  public static resolveAutoArchiveMaxLimit(guild: Guild): Exclude<ThreadAutoArchiveDuration, 60>;
  public static calculateUserDefaultAvatarIndex(userId: Snowflake): number;
}

export class Formatters extends null {
  public static blockQuote: typeof blockQuote;
  public static bold: typeof bold;
  public static channelMention: typeof channelMention;
  public static chatInputApplicationCommandMention<
    N extends string,
    G extends string,
    S extends string,
    I extends Snowflake,
  >(commandName: N, subcommandGroupName: G, subcommandName: S, commandId: I): `</${N} ${G} ${S}:${I}>`;
  public static chatInputApplicationCommandMention<N extends string, S extends string, I extends Snowflake>(
    commandName: N,
    subcommandName: S,
    commandId: I,
  ): `</${N} ${S}:${I}>`;
  public static chatInputApplicationCommandMention<N extends string, I extends Snowflake>(
    commandName: N,
    commandId: I,
  ): `</${N}:${I}>`;
  public static codeBlock: typeof codeBlock;
  public static formatEmoji: typeof formatEmoji;
  public static hideLinkEmbed: typeof hideLinkEmbed;
  public static hyperlink: typeof hyperlink;
  public static inlineCode: typeof inlineCode;
  public static italic: typeof italic;
  public static quote: typeof quote;
  public static roleMention: typeof roleMention;
  public static spoiler: typeof spoiler;
  public static strikethrough: typeof strikethrough;
  public static time: typeof time;
  public static TimestampStyles: typeof TimestampStyles;
  public static TimestampStylesString: TimestampStylesString;
  public static underscore: typeof underscore;
  public static userMention: typeof userMention;
}

export class VoiceChannel extends BaseGuildVoiceChannel {
  /** @deprecated Use manageable instead */
  public readonly editable: boolean;
  public readonly speakable: boolean;
  public type: 'GUILD_VOICE';
}

export class VoiceRegion {
  private constructor(data: RawVoiceRegionData);
  public custom: boolean;
  public deprecated: boolean;
  public id: string;
  public name: string;
  public optimal: boolean;
  /** @deprecated This property is no longer being sent by the API. */
  public vip: boolean;
  public toJSON(): unknown;
}

export class VoiceState extends Base {
  private constructor(guild: Guild, data: RawVoiceStateData);
  public readonly channel: VoiceBasedChannel | null;
  public channelId: Snowflake | null;
  public readonly deaf: boolean | null;
  public guild: Guild;
  public id: Snowflake;
  public readonly member: GuildMember | null;
  public readonly mute: boolean | null;
  public selfDeaf: boolean | null;
  public selfMute: boolean | null;
  public serverDeaf: boolean | null;
  public serverMute: boolean | null;
  public sessionId: string | null;
  public streaming: boolean;
  public selfVideo: boolean | null;
  public suppress: boolean;
  public requestToSpeakTimestamp: number | null;

  public setDeaf(deaf?: boolean, reason?: string): Promise<GuildMember>;
  public setMute(mute?: boolean, reason?: string): Promise<GuildMember>;
  public disconnect(reason?: string): Promise<GuildMember>;
  public setChannel(channel: GuildVoiceChannelResolvable | null, reason?: string): Promise<GuildMember>;
  public setRequestToSpeak(request?: boolean): Promise<void>;
  public setSuppressed(suppressed?: boolean): Promise<void>;
}

export class Webhook extends WebhookMixin() {
  private constructor(client: Client, data?: RawWebhookData);
  public avatar: string;
  public avatarURL(options?: StaticImageURLOptions): string | null;
  public readonly channel: TextChannel | VoiceChannel | NewsChannel | ForumChannel | null;
  public channelId: Snowflake;
  public client: Client;
  public guildId: Snowflake;
  public name: string;
  public owner: User | APIUser | null;
  public sourceGuild: Guild | APIPartialGuild | null;
  public sourceChannel: NewsChannel | APIPartialChannel | null;
  public token: string | null;
  public type: WebhookType;
  public isIncoming(): this is this & { token: string };
  public isChannelFollower(): this is this & {
    sourceGuild: Guild | APIPartialGuild;
    sourceChannel: NewsChannel | APIPartialChannel;
  };
}

export class WebhookClient extends WebhookMixin(BaseClient) {
  public constructor(data: WebhookClientData, options?: WebhookClientOptions);
  public client: this;
  public options: WebhookClientOptions;
  public token: string;
  public editMessage(
    message: MessageResolvable,
    options: string | MessagePayload | WebhookEditMessageOptions,
  ): Promise<APIMessage>;
  public fetchMessage(message: Snowflake, options?: WebhookFetchMessageOptions): Promise<APIMessage>;
  /* tslint:disable:unified-signatures */
  /** @deprecated */
  public fetchMessage(message: Snowflake, cache?: boolean): Promise<APIMessage>;
  /* tslint:enable:unified-signatures */
  public send(options: string | MessagePayload | WebhookMessageOptions): Promise<APIMessage>;
}

export class WebSocketManager extends EventEmitter {
  private constructor(client: Client);
  private totalShards: number | string;
  private shardQueue: Set<WebSocketShard>;
  private packetQueue: unknown[];
  private destroyed: boolean;
  private reconnecting: boolean;

  public readonly client: Client;
  public gateway: string | null;
  public shards: Collection<number, WebSocketShard>;
  public status: Status;
  public readonly ping: number;

  public on(event: WSEventType, listener: (data: any, shardId: number) => void): this;
  public once(event: WSEventType, listener: (data: any, shardId: number) => void): this;

  private debug(message: string, shard?: WebSocketShard): void;
  private connect(): Promise<void>;
  private createShards(): Promise<void>;
  private reconnect(): Promise<void>;
  private broadcast(packet: unknown): void;
  private destroy(): void;
  private handlePacket(packet?: unknown, shard?: WebSocketShard): boolean;
  private checkShardsReady(): void;
  private triggerClientReady(): void;
}

export interface WebSocketShardEvents {
  ready: [];
  resumed: [];
  invalidSession: [];
  destroyed: [];
  close: [event: CloseEvent];
  allReady: [unavailableGuilds?: Set<Snowflake>];
}

export class WebSocketShard extends EventEmitter {
  private constructor(manager: WebSocketManager, id: number);
  private sequence: number;
  private closeSequence: number;
  private resumeURL: string | null;
  private sessionId: string | null;
  private lastPingTimestamp: number;
  private lastHeartbeatAcked: boolean;
  private ratelimit: { queue: unknown[]; total: number; remaining: number; time: 60e3; timer: NodeJS.Timeout | null };
  private connection: WebSocket | null;
  private helloTimeout: NodeJS.Timeout | null;
  private eventsAttached: boolean;
  private expectedGuilds: Set<Snowflake> | null;
  private readyTimeout: NodeJS.Timeout | null;
  private closeEmitted: boolean;
  private wsCloseTimeout: NodeJS.Timeout | null;

  public manager: WebSocketManager;
  public id: number;
  public status: Status;
  public ping: number;

  private debug(message: string): void;
  private connect(): Promise<void>;
  private onOpen(): void;
  private onMessage(event: MessageEvent): void;
  private onError(error: ErrorEvent | unknown): void;
  private onClose(event: CloseEvent): void;
  private onPacket(packet: unknown): void;
  private checkReady(): void;
  private setHelloTimeout(time?: number): void;
  private setWsCloseTimeout(time?: number): void;
  private setHeartbeatTimer(time: number): void;
  private sendHeartbeat(): void;
  private ackHeartbeat(): void;
  private identify(): void;
  private identifyNew(): void;
  private identifyResume(): void;
  private _send(data: unknown): void;
  private processQueue(): void;
  private destroy(destroyOptions?: { closeCode?: number; reset?: boolean; emit?: boolean; log?: boolean }): void;
  private emitClose(event?: CloseEvent): void;
  private _cleanupConnection(): void;
  private _emitDestroyed(): void;

  public send(data: unknown, important?: boolean): void;

  public on<K extends keyof WebSocketShardEvents>(
    event: K,
    listener: (...args: WebSocketShardEvents[K]) => Awaitable<void>,
  ): this;

  public once<K extends keyof WebSocketShardEvents>(
    event: K,
    listener: (...args: WebSocketShardEvents[K]) => Awaitable<void>,
  ): this;
}

export class Widget extends Base {
  private constructor(client: Client, data: RawWidgetData);
  private _patch(data: RawWidgetData): void;
  public fetch(): Promise<Widget>;
  public id: Snowflake;
  public name: string;
  public instantInvite?: string;
  public channels: Collection<Snowflake, WidgetChannel>;
  public members: Collection<string, WidgetMember>;
  public presenceCount: number;
}

export class WidgetMember extends Base {
  private constructor(client: Client, data: RawWidgetMemberData);
  public id: string;
  public username: string;
  public discriminator: string;
  public avatar: string | null;
  public status: PresenceStatus;
  public deaf: boolean | null;
  public mute: boolean | null;
  public selfDeaf: boolean | null;
  public selfMute: boolean | null;
  public suppress: boolean | null;
  public channelId: Snowflake | null;
  public avatarURL: string;
  public activity: WidgetActivity | null;
}

export class WelcomeChannel extends Base {
  private constructor(guild: Guild, data: RawWelcomeChannelData);
  private _emoji: Omit<APIEmoji, 'animated'>;
  public channelId: Snowflake;
  public guild: Guild | InviteGuild;
  public description: string;
  public readonly channel: TextChannel | NewsChannel | StoreChannel | ForumChannel | null;
  public readonly emoji: GuildEmoji | Emoji;
}

export class WelcomeScreen extends Base {
  private constructor(guild: Guild, data: RawWelcomeScreenData);
  public readonly enabled: boolean;
  public guild: Guild | InviteGuild;
  public description: string | null;
  public welcomeChannels: Collection<Snowflake, WelcomeChannel>;
}

//#endregion

//#region Constants

export type EnumHolder<T> = { [P in keyof T]: T[P] };

export type ExcludeEnum<T, K extends keyof T> = Exclude<keyof T | T[keyof T], K | T[K]>;

export const Constants: {
  ActivityTypes: EnumHolder<typeof ActivityTypes>;
  APIErrors: APIErrors;
  ApplicationCommandOptionTypes: EnumHolder<typeof ApplicationCommandOptionTypes>;
  ApplicationCommandPermissionTypes: EnumHolder<typeof ApplicationCommandPermissionTypes>;
  ApplicationCommandTypes: EnumHolder<typeof ApplicationCommandTypes>;
  ApplicationRoleConnectionMetadataTypes: EnumHolder<typeof ApplicationRoleConnectionMetadataTypes>;
  AutoModerationActionTypes: EnumHolder<typeof AutoModerationActionTypes>;
  AutoModerationRuleEventTypes: EnumHolder<typeof AutoModerationRuleEventTypes>;
  AutoModerationRuleKeywordPresetTypes: EnumHolder<typeof AutoModerationRuleKeywordPresetTypes>;
  AutoModerationRuleTriggerTypes: EnumHolder<typeof AutoModerationRuleTriggerTypes>;
  ChannelTypes: EnumHolder<typeof ChannelTypes>;
  ClientApplicationAssetTypes: ConstantsClientApplicationAssetTypes;
  Colors: ConstantsColors;
  DefaultMessageNotificationLevels: EnumHolder<typeof DefaultMessageNotificationLevels>;
  Endpoints: {
    CDN(root: string): {
      AppAsset(
        appId: Snowflake,
        hash: string,
        { format, size }: { format: AllowedImageFormat; size: AllowedImageSize },
      ): string;
      AppIcon(
        appId: Snowflake,
        hash: string,
        { format, size }: { format: AllowedImageFormat; size: AllowedImageSize },
      ): string;
      Asset(name: string): string;
      Avatar(
        userId: Snowflake,
        hash: string,
        format: DynamicImageFormat,
        size: AllowedImageSize,
        dynamic: boolean,
      ): string;
      Banner(id: Snowflake, hash: string, format: DynamicImageFormat, size: AllowedImageSize, dynamic: boolean): string;
      DefaultAvatar(index: number): string;
      DiscoverySplash(guildId: Snowflake, hash: string, format: AllowedImageFormat, size: AllowedImageSize): string;
      Emoji(emojiId: Snowflake, format: DynamicImageFormat): string;
      GDMIcon(channelId: Snowflake, hash: string, format: AllowedImageFormat, size: AllowedImageSize): string;
      GuildMemberAvatar(
        guildId: Snowflake,
        memberId: Snowflake,
        hash: string,
        format?: DynamicImageFormat,
        size?: AllowedImageSize,
        dynamic?: boolean,
      ): string;
      Icon(
        guildId: Snowflake,
        hash: string,
        format: DynamicImageFormat,
        size: AllowedImageSize,
        dynamic: boolean,
      ): string;
      RoleIcon(roleId: Snowflake, hash: string, format: AllowedImageFormat, size: AllowedImageSize): string;
      Splash(guildId: Snowflake, hash: string, format: AllowedImageFormat, size: AllowedImageSize): string;
      Sticker(stickerId: Snowflake, stickerFormat: StickerFormatType): string;
      StickerPackBanner(bannerId: Snowflake, format: AllowedImageFormat, size: AllowedImageSize): string;
      TeamIcon(
        teamId: Snowflake,
        hash: string,
        { format, size }: { format: AllowedImageFormat; size: AllowedImageSize },
      ): string;
    };
    botGateway: string;
    invite(root: string, code: string, eventId?: Snowflake): string;
    scheduledEvent(root: string, guildId: Snowflake, eventId: Snowflake): string;
  };
  Events: ConstantsEvents;
  ExplicitContentFilterLevels: EnumHolder<typeof ExplicitContentFilterLevels>;
  GuildScheduledEventEntityTypes: EnumHolder<typeof GuildScheduledEventEntityTypes>;
  GuildScheduledEventPrivacyLevels: EnumHolder<typeof GuildScheduledEventPrivacyLevels>;
  GuildScheduledEventStatuses: EnumHolder<typeof GuildScheduledEventStatuses>;
  IntegrationExpireBehaviors: IntegrationExpireBehaviors[];
  InteractionResponseTypes: EnumHolder<typeof InteractionResponseTypes>;
  InteractionTypes: EnumHolder<typeof InteractionTypes>;
  InviteScopes: InviteScope[];
  MaxBulkDeletableMessageAge: 1_209_600_000;
  MembershipStates: EnumHolder<typeof MembershipStates>;
<<<<<<< HEAD
  AutoModerationRuleTriggerTypes: EnumHolder<typeof AutoModerationRuleTriggerTypes>;
  AutoModerationRuleKeywordPresetTypes: EnumHolder<typeof AutoModerationRuleKeywordPresetTypes>;
  AutoModerationActionTypes: EnumHolder<typeof AutoModerationActionTypes>;
  AutoModerationRuleEventTypes: EnumHolder<typeof AutoModerationRuleEventTypes>;

  ApplicationCommandPermissionTypes: EnumHolder<typeof ApplicationCommandPermissionTypes>;
  InteractionTypes: EnumHolder<typeof InteractionTypes>;
  InteractionResponseTypes: EnumHolder<typeof InteractionResponseTypes>;
  MessageComponentTypes: EnumHolder<typeof MessageComponentTypes>;
  SelectMenuComponentTypes: EnumHolder<typeof SelectMenuComponentTypes>;
=======
>>>>>>> f9e9843a
  MessageButtonStyles: EnumHolder<typeof MessageButtonStyles>;
  MessageComponentTypes: EnumHolder<typeof MessageComponentTypes>;
  MessageTypes: MessageType[];
  MFALevels: EnumHolder<typeof MFALevels>;
  NSFWLevels: EnumHolder<typeof NSFWLevels>;
  Opcodes: ConstantsOpcodes;
  OverwriteTypes: EnumHolder<typeof OverwriteTypes>;
  Package: {
    [key: string]: unknown;
    bugs: { url: string };
    dependencies: Record<string, string>;
    description: string;
    devDependencies: Record<string, string>;
    engines: Record<string, string>;
    homepage: string;
    keywords: string[];
    license: string;
    main: string;
    name: string;
    repository: { type: string; url: string };
    scripts: Record<string, string>;
    types: string;
    version: string;
  };
  PartialTypes: {
    [K in PartialTypes]: K;
  };
  PremiumTiers: EnumHolder<typeof PremiumTiers>;
  PrivacyLevels: EnumHolder<typeof PrivacyLevels>;
  ShardEvents: ConstantsShardEvents;
  Status: ConstantsStatus;
  StickerFormatTypes: EnumHolder<typeof StickerFormatTypes>;
  StickerTypes: EnumHolder<typeof StickerTypes>;
  SweeperKeys: SweeperKey[];
  SystemMessageTypes: SystemMessageType[];
  TextBasedChannelTypes: TextBasedChannelTypes[];
  TextInputStyles: EnumHolder<typeof TextInputStyles>;
  ThreadChannelTypes: ThreadChannelTypes[];
  UserAgent: string;
  VerificationLevels: EnumHolder<typeof VerificationLevels>;
  VideoQualityModes: EnumHolder<typeof VideoQualityModes>;
  VoiceBasedChannelTypes: VoiceBasedChannelTypes[];
  WebhookTypes: EnumHolder<typeof WebhookTypes>;
  WSCodes: {
    1_000: 'WS_CLOSE_REQUESTED';
    1_011: 'INTERNAL_ERROR';
    4_004: 'TOKEN_INVALID';
    4_010: 'SHARDING_INVALID';
    4_011: 'SHARDING_REQUIRED';
    4_013: 'INVALID_INTENTS';
    4_014: 'DISALLOWED_INTENTS';
  };
  WSEvents: {
    [K in WSEventType]: K;
  };
};

export const version: string;

//#endregion

//#region Managers

export abstract class BaseManager {
  protected constructor(client: Client);
  public readonly client: Client;
}

export abstract class DataManager<K, Holds, R> extends BaseManager {
  protected constructor(client: Client, holds: Constructable<Holds>);
  public readonly holds: Constructable<Holds>;
  public readonly cache: Collection<K, Holds>;
  public resolve(resolvable: Holds): Holds;
  public resolve(resolvable: R): Holds | null;
  public resolveId(resolvable: K | Holds): K;
  public resolveId(resolvable: R): K | null;
  public valueOf(): Collection<K, Holds>;
}

export abstract class CachedManager<K, Holds, R> extends DataManager<K, Holds, R> {
  protected constructor(client: Client, holds: Constructable<Holds>);
  private readonly _cache: Collection<K, Holds>;
  private _add(data: unknown, cache?: boolean, { id, extras }?: { id: K; extras: unknown[] }): Holds;
}

export type ApplicationCommandDataResolvable =
  | ApplicationCommandData
  | RESTPostAPIApplicationCommandsJSONBody
  | SlashCommandBuilder
  | ContextMenuCommandBuilder;

export class ApplicationCommandManager<
  ApplicationCommandScope = ApplicationCommand<{ guild: GuildResolvable }>,
  PermissionsOptionsExtras = { guild: GuildResolvable },
  PermissionsGuildType = null,
> extends CachedManager<Snowflake, ApplicationCommandScope, ApplicationCommandResolvable> {
  protected constructor(client: Client, iterable?: Iterable<unknown>);
  public permissions: ApplicationCommandPermissionsManager<
    { command?: ApplicationCommandResolvable } & PermissionsOptionsExtras,
    { command: ApplicationCommandResolvable } & PermissionsOptionsExtras,
    PermissionsOptionsExtras,
    PermissionsGuildType,
    null
  >;
  private commandPath({ id, guildId }: { id?: Snowflake; guildId?: Snowflake }): unknown;
  public create(command: ApplicationCommandDataResolvable, guildId?: Snowflake): Promise<ApplicationCommandScope>;
  public delete(command: ApplicationCommandResolvable, guildId?: Snowflake): Promise<ApplicationCommandScope | null>;
  public edit(
    command: ApplicationCommandResolvable,
    data: Partial<ApplicationCommandDataResolvable>,
  ): Promise<ApplicationCommandScope>;
  public edit(
    command: ApplicationCommandResolvable,
    data: Partial<ApplicationCommandDataResolvable>,
    guildId: Snowflake,
  ): Promise<ApplicationCommand>;
  public fetch(
    id: Snowflake,
    options: FetchApplicationCommandOptions & { guildId: Snowflake },
  ): Promise<ApplicationCommand>;
  public fetch(options: FetchApplicationCommandOptions): Promise<Collection<string, ApplicationCommandScope>>;
  public fetch(id: Snowflake, options?: FetchApplicationCommandOptions): Promise<ApplicationCommandScope>;
  public fetch(
    id?: Snowflake,
    options?: FetchApplicationCommandOptions,
  ): Promise<Collection<Snowflake, ApplicationCommandScope>>;
  public set(commands: ApplicationCommandDataResolvable[]): Promise<Collection<Snowflake, ApplicationCommandScope>>;
  public set(
    commands: ApplicationCommandDataResolvable[],
    guildId: Snowflake,
  ): Promise<Collection<Snowflake, ApplicationCommand>>;
  private static transformCommand(command: ApplicationCommandDataResolvable): RESTPostAPIApplicationCommandsJSONBody;
}

export class ApplicationCommandPermissionsManager<
  BaseOptions,
  FetchSingleOptions,
  FullPermissionsOptions,
  GuildType,
  CommandIdType,
> extends BaseManager {
  private constructor(manager: ApplicationCommandManager | GuildApplicationCommandManager | ApplicationCommand);
  private manager: ApplicationCommandManager | GuildApplicationCommandManager | ApplicationCommand;

  public client: Client;
  public commandId: CommandIdType;
  public guild: GuildType;
  public guildId: Snowflake | null;
  public add(
    options: FetchSingleOptions & { permissions: ApplicationCommandPermissionData[] },
  ): Promise<ApplicationCommandPermissions[]>;
  public has(options: FetchSingleOptions & { permissionId: UserResolvable | RoleResolvable }): Promise<boolean>;
  public fetch(options: FetchSingleOptions): Promise<ApplicationCommandPermissions[]>;
  public fetch(options: BaseOptions): Promise<Collection<Snowflake, ApplicationCommandPermissions[]>>;
  public remove(
    options:
      | (FetchSingleOptions & {
          users: UserResolvable | UserResolvable[];
          roles?: RoleResolvable | RoleResolvable[];
        })
      | (FetchSingleOptions & {
          users?: UserResolvable | UserResolvable[];
          roles: RoleResolvable | RoleResolvable[];
        }),
  ): Promise<ApplicationCommandPermissions[]>;
  public set(
    options: FetchSingleOptions & { permissions: ApplicationCommandPermissionData[] },
  ): Promise<ApplicationCommandPermissions[]>;
  public set(
    options: FullPermissionsOptions & {
      fullPermissions: GuildApplicationCommandPermissionData[];
    },
  ): Promise<Collection<Snowflake, ApplicationCommandPermissions[]>>;
  private permissionsPath(guildId: Snowflake, commandId?: Snowflake): unknown;
  private static transformPermissions(
    permissions: ApplicationCommandPermissionData,
    received: true,
  ): Omit<APIApplicationCommandPermission, 'type'> & { type: keyof ApplicationCommandPermissionTypes };
  private static transformPermissions(permissions: ApplicationCommandPermissionData): APIApplicationCommandPermission;
}

export class BaseGuildEmojiManager extends CachedManager<Snowflake, GuildEmoji, EmojiResolvable> {
  protected constructor(client: Client, iterable?: Iterable<RawGuildEmojiData>);
  public resolveIdentifier(emoji: EmojiIdentifierResolvable): string | null;
}

export class ChannelManager extends CachedManager<Snowflake, AnyChannel, ChannelResolvable> {
  private constructor(client: Client, iterable: Iterable<RawChannelData>);
  public fetch(id: Snowflake, options?: FetchChannelOptions): Promise<AnyChannel | null>;
}

export type FetchGuildApplicationCommandFetchOptions = Omit<FetchApplicationCommandOptions, 'guildId'>;

export class GuildApplicationCommandManager extends ApplicationCommandManager<ApplicationCommand, {}, Guild> {
  private constructor(guild: Guild, iterable?: Iterable<RawApplicationCommandData>);
  public guild: Guild;
  public create(command: ApplicationCommandDataResolvable): Promise<ApplicationCommand>;
  public delete(command: ApplicationCommandResolvable): Promise<ApplicationCommand | null>;
  public edit(
    command: ApplicationCommandResolvable,
    data: Partial<ApplicationCommandDataResolvable>,
  ): Promise<ApplicationCommand>;
  public fetch(id: Snowflake, options?: FetchGuildApplicationCommandFetchOptions): Promise<ApplicationCommand>;
  public fetch(options: FetchGuildApplicationCommandFetchOptions): Promise<Collection<Snowflake, ApplicationCommand>>;
  public fetch(
    id?: undefined,
    options?: FetchGuildApplicationCommandFetchOptions,
  ): Promise<Collection<Snowflake, ApplicationCommand>>;
  public set(commands: ApplicationCommandDataResolvable[]): Promise<Collection<Snowflake, ApplicationCommand>>;
}

export type MappedGuildChannelTypes = EnumValueMapped<
  typeof ChannelTypes,
  {
    GUILD_CATEGORY: CategoryChannel;
  }
> &
  MappedChannelCategoryTypes;

export type GuildChannelTypes = CategoryChannelTypes | ChannelTypes.GUILD_CATEGORY | 'GUILD_CATEGORY';

export class GuildChannelManager extends CachedManager<Snowflake, GuildBasedChannel, GuildChannelResolvable> {
  private constructor(guild: Guild, iterable?: Iterable<RawGuildChannelData>);
  public readonly channelCountWithoutThreads: number;
  public guild: Guild;

  public create<T extends Exclude<GuildChannelTypes, 'GUILD_STORE' | ChannelTypes.GUILD_STORE>>(
    name: string,
    options: GuildChannelCreateOptions & { type: T },
  ): Promise<MappedGuildChannelTypes[T]>;

  /** @deprecated See [Self-serve Game Selling Deprecation](https://support-dev.discord.com/hc/en-us/articles/6309018858647) for more information */
  public create(
    name: string,
    options: GuildChannelCreateOptions & { type: 'GUILD_STORE' | ChannelTypes.GUILD_STORE },
  ): Promise<StoreChannel>;
  public create(name: string, options?: GuildChannelCreateOptions): Promise<TextChannel>;
  public createWebhook(
    channel: GuildChannelResolvable,
    name: string,
    options?: TextChannel | NewsChannel | VoiceChannel | StageChannel | ForumChannel | Snowflake,
  ): Promise<Webhook>;
  public addFollower(
    channel: NewsChannel | Snowflake,
    targetChannel: TextChannelResolvable,
    reason?: string,
  ): Promise<Snowflake>;
  public edit(channel: GuildChannelResolvable, data: ChannelData, reason?: string): Promise<GuildChannel>;
  public fetch(id: Snowflake, options?: BaseFetchOptions): Promise<GuildBasedChannel | null>;
  public fetch(
    id?: undefined,
    options?: BaseFetchOptions,
  ): Promise<Collection<Snowflake, NonThreadGuildBasedChannel | null>>;
  public fetchWebhooks(channel: GuildChannelResolvable): Promise<Collection<Snowflake, Webhook>>;
  public setPosition(
    channel: GuildChannelResolvable,
    position: number,
    options?: SetChannelPositionOptions,
  ): Promise<GuildChannel>;
  public setPositions(channelPositions: readonly ChannelPosition[]): Promise<Guild>;
  public fetchActiveThreads(cache?: boolean): Promise<FetchedThreads>;
  public delete(channel: GuildChannelResolvable, reason?: string): Promise<void>;
}

export class GuildEmojiManager extends BaseGuildEmojiManager {
  private constructor(guild: Guild, iterable?: Iterable<RawGuildEmojiData>);
  public guild: Guild;
  public create(
    attachment: BufferResolvable | Base64Resolvable,
    name: string,
    options?: GuildEmojiCreateOptions,
  ): Promise<GuildEmoji>;
  public fetch(id: Snowflake, options?: BaseFetchOptions): Promise<GuildEmoji>;
  public fetch(id?: undefined, options?: BaseFetchOptions): Promise<Collection<Snowflake, GuildEmoji>>;
  public fetchAuthor(emoji: EmojiResolvable): Promise<User>;
  public delete(emoji: EmojiResolvable, reason?: string): Promise<void>;
  public edit(emoji: EmojiResolvable, data: GuildEmojiEditData, reason?: string): Promise<GuildEmoji>;
}

export class GuildEmojiRoleManager extends DataManager<Snowflake, Role, RoleResolvable> {
  private constructor(emoji: GuildEmoji);
  public emoji: GuildEmoji;
  public guild: Guild;
  public add(
    roleOrRoles: RoleResolvable | readonly RoleResolvable[] | Collection<Snowflake, Role>,
  ): Promise<GuildEmoji>;
  public set(roles: readonly RoleResolvable[] | Collection<Snowflake, Role>): Promise<GuildEmoji>;
  public remove(
    roleOrRoles: RoleResolvable | readonly RoleResolvable[] | Collection<Snowflake, Role>,
  ): Promise<GuildEmoji>;
}

export class GuildManager extends CachedManager<Snowflake, Guild, GuildResolvable> {
  private constructor(client: Client, iterable?: Iterable<RawGuildData>);
  public create(name: string, options?: GuildCreateOptions): Promise<Guild>;
  public fetch(options: Snowflake | FetchGuildOptions): Promise<Guild>;
  public fetch(options?: FetchGuildsOptions): Promise<Collection<Snowflake, OAuth2Guild>>;
}

export class GuildMemberManager extends CachedManager<Snowflake, GuildMember, GuildMemberResolvable> {
  private constructor(guild: Guild, iterable?: Iterable<RawGuildMemberData>);
  public guild: Guild;
  public get me(): GuildMember | null;
  public add(
    user: UserResolvable,
    options: AddGuildMemberOptions & { fetchWhenExisting: false },
  ): Promise<GuildMember | null>;
  public add(user: UserResolvable, options: AddGuildMemberOptions): Promise<GuildMember>;
  public addRole(user: UserResolvable, role: RoleResolvable, reason?: string): Promise<GuildMember | User | Snowflake>;
  public ban(user: UserResolvable, options?: BanOptions): Promise<GuildMember | User | Snowflake>;
  public edit(user: UserResolvable, data: GuildMemberEditData, reason?: string): Promise<GuildMember>;
  public fetch(
    options: UserResolvable | FetchMemberOptions | (FetchMembersOptions & { user: UserResolvable }),
  ): Promise<GuildMember>;
  public fetch(options?: FetchMembersOptions): Promise<Collection<Snowflake, GuildMember>>;
  public fetchMe(options?: BaseFetchOptions): Promise<GuildMember>;
  public kick(user: UserResolvable, reason?: string): Promise<GuildMember | User | Snowflake>;
  public list(options?: GuildListMembersOptions): Promise<Collection<Snowflake, GuildMember>>;
  public prune(options: GuildPruneMembersOptions & { dry?: false; count: false }): Promise<null>;
  public prune(options?: GuildPruneMembersOptions): Promise<number>;
  public removeRole(
    user: UserResolvable,
    role: RoleResolvable,
    reason?: string,
  ): Promise<GuildMember | User | Snowflake>;
  public search(options: GuildSearchMembersOptions): Promise<Collection<Snowflake, GuildMember>>;
  public unban(user: UserResolvable, reason?: string): Promise<User | null>;
}

export class GuildBanManager extends CachedManager<Snowflake, GuildBan, GuildBanResolvable> {
  private constructor(guild: Guild, iterable?: Iterable<RawGuildBanData>);
  public guild: Guild;
  public create(user: UserResolvable, options?: BanOptions): Promise<GuildMember | User | Snowflake>;
  public fetch(options: UserResolvable | FetchBanOptions): Promise<GuildBan>;
  public fetch(options?: FetchBansOptions): Promise<Collection<Snowflake, GuildBan>>;
  public remove(user: UserResolvable, reason?: string): Promise<User | null>;
}

export class GuildInviteManager extends DataManager<string, Invite, InviteResolvable> {
  private constructor(guild: Guild, iterable?: Iterable<RawInviteData>);
  public guild: Guild;
  public create(channel: GuildInvitableChannelResolvable, options?: CreateInviteOptions): Promise<Invite>;
  public fetch(options: InviteResolvable | FetchInviteOptions): Promise<Invite>;
  public fetch(options?: FetchInvitesOptions): Promise<Collection<string, Invite>>;
  public delete(invite: InviteResolvable, reason?: string): Promise<Invite>;
}

export class GuildScheduledEventManager extends CachedManager<
  Snowflake,
  GuildScheduledEvent,
  GuildScheduledEventResolvable
> {
  private constructor(guild: Guild, iterable?: Iterable<RawGuildScheduledEventData>);
  public guild: Guild;
  public create(options: GuildScheduledEventCreateOptions): Promise<GuildScheduledEvent>;
  public fetch(): Promise<Collection<Snowflake, GuildScheduledEvent>>;
  public fetch<
    T extends GuildScheduledEventResolvable | FetchGuildScheduledEventOptions | FetchGuildScheduledEventsOptions,
  >(options?: T): Promise<GuildScheduledEventManagerFetchResult<T>>;
  public edit<S extends GuildScheduledEventStatus, T extends GuildScheduledEventSetStatusArg<S>>(
    guildScheduledEvent: GuildScheduledEventResolvable,
    options: GuildScheduledEventEditOptions<S, T>,
  ): Promise<GuildScheduledEvent<T>>;
  public delete(guildScheduledEvent: GuildScheduledEventResolvable): Promise<void>;
  public fetchSubscribers<T extends FetchGuildScheduledEventSubscribersOptions>(
    guildScheduledEvent: GuildScheduledEventResolvable,
    options?: T,
  ): Promise<GuildScheduledEventManagerFetchSubscribersResult<T>>;
}

export class GuildStickerManager extends CachedManager<Snowflake, Sticker, StickerResolvable> {
  private constructor(guild: Guild, iterable?: Iterable<RawStickerData>);
  public guild: Guild;
  public create(
    file: BufferResolvable | Stream | FileOptions | MessageAttachment,
    name: string,
    tags: string,
    options?: GuildStickerCreateOptions,
  ): Promise<Sticker>;
  public edit(sticker: StickerResolvable, data?: GuildStickerEditData, reason?: string): Promise<Sticker>;
  public delete(sticker: StickerResolvable, reason?: string): Promise<void>;
  public fetch(id: Snowflake, options?: BaseFetchOptions): Promise<Sticker>;
  public fetch(id?: Snowflake, options?: BaseFetchOptions): Promise<Collection<Snowflake, Sticker>>;
  public fetchUser(sticker: StickerResolvable): Promise<User | null>;
}

export class GuildMemberRoleManager extends DataManager<Snowflake, Role, RoleResolvable> {
  private constructor(member: GuildMember);
  public readonly hoist: Role | null;
  public readonly icon: Role | null;
  public readonly color: Role | null;
  public readonly highest: Role;
  public readonly premiumSubscriberRole: Role | null;
  public readonly botRole: Role | null;
  public member: GuildMember;
  public guild: Guild;

  public add(
    roleOrRoles: RoleResolvable | readonly RoleResolvable[] | Collection<Snowflake, Role>,
    reason?: string,
  ): Promise<GuildMember>;
  public set(roles: readonly RoleResolvable[] | Collection<Snowflake, Role>, reason?: string): Promise<GuildMember>;
  public remove(
    roleOrRoles: RoleResolvable | readonly RoleResolvable[] | Collection<Snowflake, Role>,
    reason?: string,
  ): Promise<GuildMember>;
}

export class MessageManager extends CachedManager<Snowflake, Message, MessageResolvable> {
  private constructor(channel: TextBasedChannel, iterable?: Iterable<RawMessageData>);
  public channel: TextBasedChannel;
  public cache: Collection<Snowflake, Message>;
  public crosspost(message: MessageResolvable): Promise<Message>;
  public delete(message: MessageResolvable): Promise<void>;
  public edit(message: MessageResolvable, options: string | MessagePayload | MessageEditOptions): Promise<Message>;
  public fetch(message: Snowflake, options?: BaseFetchOptions): Promise<Message>;
  public fetch(
    options?: ChannelLogsQueryOptions,
    cacheOptions?: BaseFetchOptions,
  ): Promise<Collection<Snowflake, Message>>;
  public fetchPinned(cache?: boolean): Promise<Collection<Snowflake, Message>>;
  public react(message: MessageResolvable, emoji: EmojiIdentifierResolvable): Promise<void>;
  public pin(message: MessageResolvable, reason?: string): Promise<void>;
  public unpin(message: MessageResolvable, reason?: string): Promise<void>;
}

export class PermissionOverwriteManager extends CachedManager<
  Snowflake,
  PermissionOverwrites,
  PermissionOverwriteResolvable
> {
  private constructor(client: Client, iterable?: Iterable<RawPermissionOverwriteData>);
  public set(
    overwrites: readonly OverwriteResolvable[] | Collection<Snowflake, OverwriteResolvable>,
    reason?: string,
  ): Promise<NonThreadGuildBasedChannel>;
  private upsert(
    userOrRole: RoleResolvable | UserResolvable,
    options: PermissionOverwriteOptions,
    overwriteOptions?: GuildChannelOverwriteOptions,
    existing?: PermissionOverwrites,
  ): Promise<NonThreadGuildBasedChannel>;
  public create(
    userOrRole: RoleResolvable | UserResolvable,
    options: PermissionOverwriteOptions,
    overwriteOptions?: GuildChannelOverwriteOptions,
  ): Promise<NonThreadGuildBasedChannel>;
  public edit(
    userOrRole: RoleResolvable | UserResolvable,
    options: PermissionOverwriteOptions,
    overwriteOptions?: GuildChannelOverwriteOptions,
  ): Promise<NonThreadGuildBasedChannel>;
  public delete(userOrRole: RoleResolvable | UserResolvable, reason?: string): Promise<NonThreadGuildBasedChannel>;
}

export class PresenceManager extends CachedManager<Snowflake, Presence, PresenceResolvable> {
  private constructor(client: Client, iterable?: Iterable<RawPresenceData>);
}

export class ReactionManager extends CachedManager<Snowflake | string, MessageReaction, MessageReactionResolvable> {
  private constructor(message: Message, iterable?: Iterable<RawMessageReactionData>);
  public message: Message;
  public removeAll(): Promise<Message>;
}

export class ReactionUserManager extends CachedManager<Snowflake, User, UserResolvable> {
  private constructor(reaction: MessageReaction, iterable?: Iterable<RawUserData>);
  public reaction: MessageReaction;
  public fetch(options?: FetchReactionUsersOptions): Promise<Collection<Snowflake, User>>;
  public remove(user?: UserResolvable): Promise<MessageReaction>;
}

export class RoleManager extends CachedManager<Snowflake, Role, RoleResolvable> {
  private constructor(guild: Guild, iterable?: Iterable<RawRoleData>);
  public readonly everyone: Role;
  public readonly highest: Role;
  public guild: Guild;
  public readonly premiumSubscriberRole: Role | null;
  public botRoleFor(user: UserResolvable): Role | null;
  public fetch(id: Snowflake, options?: BaseFetchOptions): Promise<Role | null>;
  public fetch(id?: undefined, options?: BaseFetchOptions): Promise<Collection<Snowflake, Role>>;
  public create(options?: CreateRoleOptions): Promise<Role>;
  public edit(role: RoleResolvable, options: RoleData, reason?: string): Promise<Role>;
  public delete(role: RoleResolvable, reason?: string): Promise<void>;
  public setPosition(role: RoleResolvable, position: number, options?: SetRolePositionOptions): Promise<Role>;
  public setPositions(rolePositions: readonly RolePosition[]): Promise<Guild>;
  public comparePositions(role1: RoleResolvable, role2: RoleResolvable): number;
}

export class StageInstanceManager extends CachedManager<Snowflake, StageInstance, StageInstanceResolvable> {
  private constructor(guild: Guild, iterable?: Iterable<RawStageInstanceData>);
  public guild: Guild;
  public create(channel: StageChannelResolvable, options: StageInstanceCreateOptions): Promise<StageInstance>;
  public fetch(channel: StageChannelResolvable, options?: BaseFetchOptions): Promise<StageInstance>;
  public edit(channel: StageChannelResolvable, options: StageInstanceEditOptions): Promise<StageInstance>;
  public delete(channel: StageChannelResolvable): Promise<void>;
}

export class ThreadManager extends CachedManager<Snowflake, ThreadChannel, ThreadChannelResolvable> {
  protected constructor(channel: TextChannel | NewsChannel, iterable?: Iterable<RawThreadChannelData>);
  public channel: TextChannel | NewsChannel;
  public fetch(options: ThreadChannelResolvable, cacheOptions?: BaseFetchOptions): Promise<ThreadChannel | null>;
  public fetch(options?: FetchThreadsOptions, cacheOptions?: { cache?: boolean }): Promise<FetchedThreads>;
  public fetchArchived(options?: FetchArchivedThreadOptions, cache?: boolean): Promise<FetchedThreads>;
  public fetchActive(cache?: boolean): Promise<FetchedThreads>;
}

export class GuildTextThreadManager<AllowedThreadType> extends ThreadManager {
  public create(options: GuildTextThreadCreateOptions<AllowedThreadType>): Promise<ThreadChannel>;
}

export class GuildForumThreadManager extends ThreadManager {
  public create(options: GuildForumThreadCreateOptions): Promise<ThreadChannel>;
}

export class ThreadMemberManager extends CachedManager<Snowflake, ThreadMember, ThreadMemberResolvable> {
  private constructor(thread: ThreadChannel, iterable?: Iterable<RawThreadMemberData>);
  public thread: ThreadChannel;
  public get me(): ThreadMember | null;
  public add(member: UserResolvable | '@me', reason?: string): Promise<Snowflake>;
  public fetch(options?: FetchThreadMembersWithoutGuildMemberDataOptions): Promise<Collection<Snowflake, ThreadMember>>;
  public fetch(member: ThreadMember<true>, options?: FetchMemberOptions): Promise<ThreadMember<true>>;
  public fetch(
    member: Snowflake,
    options: FetchThreadMemberOptions & { withMember: true },
  ): Promise<ThreadMember<true>>;
  public fetch(
    options: FetchThreadMembersWithGuildMemberDataOptions,
  ): Promise<Collection<Snowflake, ThreadMember<true>>>;
  public fetch(member: UserResolvable, options?: FetchThreadMemberOptions): Promise<ThreadMember>;

  /** @deprecated Use `fetch(options)` instead. */
  public fetch(cache: boolean, options?: FetchThreadMembersOptions): Promise<Collection<Snowflake, ThreadMember>>;

  public fetch(
    x: undefined,
    options: FetchThreadMembersWithGuildMemberDataOptions,
  ): Promise<Collection<Snowflake, ThreadMember<true>>>;
  public fetch(
    x: undefined,
    options?: FetchThreadMembersWithoutGuildMemberDataOptions,
  ): Promise<Collection<Snowflake, ThreadMember>>;

  public fetchMe(options?: BaseFetchOptions): Promise<ThreadMember>;
  public remove(id: Snowflake | '@me', reason?: string): Promise<Snowflake>;
}

export class UserManager extends CachedManager<Snowflake, User, UserResolvable> {
  private constructor(client: Client, iterable?: Iterable<RawUserData>);
  private dmChannel(userId: Snowflake): DMChannel | null;
  public createDM(user: UserResolvable, options?: BaseFetchOptions): Promise<DMChannel>;
  public deleteDM(user: UserResolvable): Promise<DMChannel>;
  public fetch(user: UserResolvable, options?: BaseFetchOptions): Promise<User>;
  public fetchFlags(user: UserResolvable, options?: BaseFetchOptions): Promise<UserFlags>;
  public send(user: UserResolvable, options: string | MessagePayload | MessageOptions): Promise<Message>;
}

export class VoiceStateManager extends CachedManager<Snowflake, VoiceState, typeof VoiceState> {
  private constructor(guild: Guild, iterable?: Iterable<RawVoiceStateData>);
  public guild: Guild;
}

//#endregion

//#region Mixins

// Model the TextBasedChannel mixin system, allowing application of these fields
// to the classes that use these methods without having to manually add them
// to each of those classes

export type Constructable<T> = abstract new (...args: any[]) => T;
export function PartialTextBasedChannel<T>(Base?: Constructable<T>): Constructable<T & PartialTextBasedChannelFields>;
export function TextBasedChannelMixin<T, I extends keyof TextBasedChannelFields = never>(
  Base?: Constructable<T>,
  ignore?: I[],
): Constructable<T & Omit<TextBasedChannelFields, I>>;

export interface PartialTextBasedChannelFields {
  send(options: string | MessagePayload | MessageOptions): Promise<Message>;
}

export interface TextBasedChannelFields extends PartialTextBasedChannelFields {
  lastMessageId: Snowflake | null;
  readonly lastMessage: Message | null;
  lastPinTimestamp: number | null;
  readonly lastPinAt: Date | null;
  messages: MessageManager;
  awaitMessageComponent<T extends MessageComponentTypeResolvable = 'ACTION_ROW'>(
    options?: AwaitMessageCollectorOptionsParams<T, true>,
  ): Promise<MappedInteractionTypes[T]>;
  awaitMessages(options?: AwaitMessagesOptions): Promise<Collection<Snowflake, Message>>;
  bulkDelete(
    messages: Collection<Snowflake, Message> | readonly MessageResolvable[] | number,
    filterOld?: boolean,
  ): Promise<Collection<Snowflake, Message | PartialMessage | undefined>>;
  createMessageComponentCollector<T extends MessageComponentTypeResolvable = 'ACTION_ROW'>(
    options?: MessageChannelCollectorOptionsParams<T, true>,
  ): InteractionCollector<MappedInteractionTypes[T]>;
  createMessageCollector(options?: MessageCollectorOptions): MessageCollector;
  createWebhook(name: string, options?: ChannelWebhookCreateOptions): Promise<Webhook>;
  setRateLimitPerUser(rateLimitPerUser: number, reason?: string): Promise<this>;
  setNSFW(nsfw?: boolean, reason?: string): Promise<this>;
  fetchWebhooks(): Promise<Collection<Snowflake, Webhook>>;
  sendTyping(): Promise<void>;
}

export function PartialWebhookMixin<T>(Base?: Constructable<T>): Constructable<T & PartialWebhookFields>;
export function WebhookMixin<T>(Base?: Constructable<T>): Constructable<T & WebhookFields>;

export interface PartialWebhookFields {
  id: Snowflake;
  readonly url: string;
  deleteMessage(message: MessageResolvable | APIMessage | '@original', threadId?: Snowflake): Promise<void>;
  editMessage(
    message: MessageResolvable | '@original',
    options: string | MessagePayload | WebhookEditMessageOptions,
  ): Promise<Message | APIMessage>;
  fetchMessage(message: Snowflake | '@original', options?: WebhookFetchMessageOptions): Promise<Message | APIMessage>;
  /* tslint:disable:unified-signatures */
  /** @deprecated */
  fetchMessage(message: Snowflake | '@original', cache?: boolean): Promise<Message | APIMessage>;
  /* tslint:enable:unified-signatures */
  send(options: string | MessagePayload | Omit<WebhookMessageOptions, 'flags'>): Promise<Message | APIMessage>;
}

export interface WebhookFields extends PartialWebhookFields {
  readonly createdAt: Date;
  readonly createdTimestamp: number;
  delete(reason?: string): Promise<void>;
  edit(options: WebhookEditData, reason?: string): Promise<Webhook>;
  sendSlackMessage(body: unknown): Promise<boolean>;
}

//#endregion

//#region Typedefs

export type ActivityFlagsString =
  | 'INSTANCE'
  | 'JOIN'
  | 'SPECTATE'
  | 'JOIN_REQUEST'
  | 'SYNC'
  | 'PLAY'
  | 'PARTY_PRIVACY_FRIENDS'
  | 'PARTY_PRIVACY_VOICE_CHANNEL'
  | 'EMBEDDED';

export type ActivitiesOptions = Omit<ActivityOptions, 'shardId'>;

export interface ActivityOptions {
  name?: string;
  url?: string;
  type?: ExcludeEnum<typeof ActivityTypes, 'CUSTOM'>;
  shardId?: number | readonly number[];
}

export type ActivityPlatform = 'desktop' | 'samsung' | 'xbox';

export type ActivityType = keyof typeof ActivityTypes;

export interface AddGuildMemberOptions {
  accessToken: string;
  nick?: string;
  roles?: Collection<Snowflake, Role> | RoleResolvable[];
  mute?: boolean;
  deaf?: boolean;
  force?: boolean;
  fetchWhenExisting?: boolean;
}

export type AllowedImageFormat = 'webp' | 'png' | 'jpg' | 'jpeg';

export type AllowedImageSize = 16 | 32 | 56 | 64 | 96 | 128 | 256 | 300 | 512 | 600 | 1024 | 2048 | 4096;

export type AllowedPartial = User | Channel | GuildMember | Message | MessageReaction;

export type AllowedThreadTypeForNewsChannel = 'GUILD_NEWS_THREAD' | 10;

export type AllowedThreadTypeForTextChannel = 'GUILD_PUBLIC_THREAD' | 'GUILD_PRIVATE_THREAD' | 11 | 12;

export interface ClientApplicationInstallParams {
  scopes: InviteScope[];
  permissions: Readonly<Permissions>;
}

export interface APIErrors {
  UNKNOWN_ACCOUNT: 10001;
  UNKNOWN_APPLICATION: 10002;
  UNKNOWN_CHANNEL: 10003;
  UNKNOWN_GUILD: 10004;
  UNKNOWN_INTEGRATION: 10005;
  UNKNOWN_INVITE: 10006;
  UNKNOWN_MEMBER: 10007;
  UNKNOWN_MESSAGE: 10008;
  UNKNOWN_OVERWRITE: 10009;
  UNKNOWN_PROVIDER: 10010;
  UNKNOWN_ROLE: 10011;
  UNKNOWN_TOKEN: 10012;
  UNKNOWN_USER: 10013;
  UNKNOWN_EMOJI: 10014;
  UNKNOWN_WEBHOOK: 10015;
  UNKNOWN_WEBHOOK_SERVICE: 10016;
  UNKNOWN_SESSION: 10020;
  UNKNOWN_BAN: 10026;
  UNKNOWN_SKU: 10027;
  UNKNOWN_STORE_LISTING: 10028;
  UNKNOWN_ENTITLEMENT: 10029;
  UNKNOWN_BUILD: 10030;
  UNKNOWN_LOBBY: 10031;
  UNKNOWN_BRANCH: 10032;
  UNKNOWN_STORE_DIRECTORY_LAYOUT: 10033;
  UNKNOWN_REDISTRIBUTABLE: 10036;
  UNKNOWN_GIFT_CODE: 10038;
  UNKNOWN_STREAM: 10049;
  UNKNOWN_PREMIUM_SERVER_SUBSCRIBE_COOLDOWN: 10050;
  UNKNOWN_GUILD_TEMPLATE: 10057;
  UNKNOWN_DISCOVERABLE_SERVER_CATEGORY: 10059;
  UNKNOWN_STICKER: 10060;
  UNKNOWN_INTERACTION: 10062;
  UNKNOWN_APPLICATION_COMMAND: 10063;
  UNKNOWN_APPLICATION_COMMAND_PERMISSIONS: 10066;
  UNKNOWN_STAGE_INSTANCE: 10067;
  UNKNOWN_GUILD_MEMBER_VERIFICATION_FORM: 10068;
  UNKNOWN_GUILD_WELCOME_SCREEN: 10069;
  UNKNOWN_GUILD_SCHEDULED_EVENT: 10070;
  UNKNOWN_GUILD_SCHEDULED_EVENT_USER: 10071;
  BOT_PROHIBITED_ENDPOINT: 20001;
  BOT_ONLY_ENDPOINT: 20002;
  CANNOT_SEND_EXPLICIT_CONTENT: 20009;
  NOT_AUTHORIZED: 20012;
  SLOWMODE_RATE_LIMIT: 20016;
  ACCOUNT_OWNER_ONLY: 20018;
  ANNOUNCEMENT_EDIT_LIMIT_EXCEEDED: 20022;
  CHANNEL_HIT_WRITE_RATELIMIT: 20028;
  SERVER_HIT_WRITE_RATELIMIT: 20029;
  CONTENT_NOT_ALLOWED: 20031;
  GUILD_PREMIUM_LEVEL_TOO_LOW: 20035;
  MAXIMUM_GUILDS: 30001;
  MAXIMUM_FRIENDS: 30002;
  MAXIMUM_PINS: 30003;
  MAXIMUM_RECIPIENTS: 30004;
  MAXIMUM_ROLES: 30005;
  MAXIMUM_WEBHOOKS: 30007;
  MAXIMUM_EMOJIS: 30008;
  MAXIMUM_REACTIONS: 30010;
  MAXIMUM_CHANNELS: 30013;
  MAXIMUM_ATTACHMENTS: 30015;
  MAXIMUM_INVITES: 30016;
  MAXIMUM_ANIMATED_EMOJIS: 30018;
  MAXIMUM_SERVER_MEMBERS: 30019;
  MAXIMUM_NUMBER_OF_SERVER_CATEGORIES: 30030;
  GUILD_ALREADY_HAS_TEMPLATE: 30031;
  MAXIMUM_THREAD_PARTICIPANTS: 30033;
  MAXIMUM_NON_GUILD_MEMBERS_BANS: 30035;
  MAXIMUM_BAN_FETCHES: 30037;
  MAXIMUM_NUMBER_OF_UNCOMPLETED_GUILD_SCHEDULED_EVENTS_REACHED: 30038;
  MAXIMUM_NUMBER_OF_STICKERS_REACHED: 30039;
  MAXIMUM_PRUNE_REQUESTS: 30040;
  MAXIMUM_GUILD_WIDGET_SETTINGS_UPDATE: 30042;
  MAXIMUM_NUMBER_OF_PREMIUM_EMOJIS: 30056;
  UNAUTHORIZED: 40001;
  ACCOUNT_VERIFICATION_REQUIRED: 40002;
  DIRECT_MESSAGES_TOO_FAST: 40003;
  REQUEST_ENTITY_TOO_LARGE: 40005;
  FEATURE_TEMPORARILY_DISABLED: 40006;
  USER_BANNED: 40007;
  TARGET_USER_NOT_CONNECTED_TO_VOICE: 40032;
  ALREADY_CROSSPOSTED: 40033;
  MISSING_ACCESS: 50001;
  INVALID_ACCOUNT_TYPE: 50002;
  CANNOT_EXECUTE_ON_DM: 50003;
  EMBED_DISABLED: 50004;
  CANNOT_EDIT_MESSAGE_BY_OTHER: 50005;
  CANNOT_SEND_EMPTY_MESSAGE: 50006;
  CANNOT_MESSAGE_USER: 50007;
  CANNOT_SEND_MESSAGES_IN_VOICE_CHANNEL: 50008;
  CHANNEL_VERIFICATION_LEVEL_TOO_HIGH: 50009;
  OAUTH2_APPLICATION_BOT_ABSENT: 50010;
  MAXIMUM_OAUTH2_APPLICATIONS: 50011;
  INVALID_OAUTH_STATE: 50012;
  MISSING_PERMISSIONS: 50013;
  INVALID_AUTHENTICATION_TOKEN: 50014;
  NOTE_TOO_LONG: 50015;
  INVALID_BULK_DELETE_QUANTITY: 50016;
  CANNOT_PIN_MESSAGE_IN_OTHER_CHANNEL: 50019;
  INVALID_OR_TAKEN_INVITE_CODE: 50020;
  CANNOT_EXECUTE_ON_SYSTEM_MESSAGE: 50021;
  CANNOT_EXECUTE_ON_CHANNEL_TYPE: 50024;
  INVALID_OAUTH_TOKEN: 50025;
  MISSING_OAUTH_SCOPE: 50026;
  INVALID_WEBHOOK_TOKEN: 50027;
  INVALID_ROLE: 50028;
  INVALID_RECIPIENTS: 50033;
  BULK_DELETE_MESSAGE_TOO_OLD: 50034;
  INVALID_FORM_BODY: 50035;
  INVITE_ACCEPTED_TO_GUILD_NOT_CONTAINING_BOT: 50036;
  INVALID_API_VERSION: 50041;
  FILE_UPLOADED_EXCEEDS_MAXIMUM_SIZE: 50045;
  INVALID_FILE_UPLOADED: 50046;
  CANNOT_SELF_REDEEM_GIFT: 50054;
  INVALID_GUILD: 50055;
  INVALID_MESSAGE_TYPE: 50068;
  PAYMENT_SOURCE_REQUIRED: 50070;
  CANNOT_DELETE_COMMUNITY_REQUIRED_CHANNEL: 50074;
  INVALID_STICKER_SENT: 50081;
  INVALID_OPERATION_ON_ARCHIVED_THREAD: 50083;
  INVALID_THREAD_NOTIFICATION_SETTINGS: 50084;
  PARAMETER_EARLIER_THAN_CREATION: 50085;
  GUILD_NOT_AVAILABLE_IN_LOCATION: 50095;
  GUILD_MONETIZATION_REQUIRED: 50097;
  INSUFFICIENT_BOOSTS: 50101;
  INVALID_JSON: 50109;
  CANNOT_MIX_SUBSCRIPTION_AND_NON_SUBSCRIPTION_ROLES_FOR_EMOJI: 50144;
  VOICE_MESSAGES_DO_NOT_SUPPORT_ADDITIONAL_CONTENT: 50159;
  VOICE_MESSAGES_MUST_HAVE_A_SINGLE_AUDIO_ATTACHMENT: 50160;
  VOICE_MESSAGES_MUST_HAVE_SUPPORTING_METADATA: 50161;
  VOICE_MESSAGES_CANNOT_BE_EDITED: 50162;
  YOU_CANNOT_SEND_VOICE_MESSAGES_IN_THIS_CHANNEL: 50173;
  CANNOT_CONVERT_PREMIUM_EMOJI_TO_NORMAL_EMOJI: 50145;
  TWO_FACTOR_REQUIRED: 60003;
  NO_USERS_WITH_DISCORDTAG_EXIST: 80004;
  REACTION_BLOCKED: 90001;
  RESOURCE_OVERLOADED: 130000;
  STAGE_ALREADY_OPEN: 150006;
  CANNOT_REPLY_WITHOUT_READ_MESSAGE_HISTORY_PERMISSION: 160002;
  MESSAGE_ALREADY_HAS_THREAD: 160004;
  THREAD_LOCKED: 160005;
  MAXIMUM_ACTIVE_THREADS: 160006;
  MAXIMUM_ACTIVE_ANNOUNCEMENT_THREADS: 160007;
  INVALID_JSON_FOR_UPLOADED_LOTTIE_FILE: 170001;
  UPLOADED_LOTTIES_CANNOT_CONTAIN_RASTERIZED_IMAGES: 170002;
  STICKER_MAXIMUM_FRAMERATE_EXCEEDED: 170003;
  STICKER_FRAME_COUNT_EXCEEDS_MAXIMUM_OF_1000_FRAMES: 170004;
  LOTTIE_ANIMATION_MAXIMUM_DIMENSIONS_EXCEEDED: 170005;
  STICKER_FRAME_RATE_IS_TOO_SMALL_OR_TOO_LARGE: 170006;
  STICKER_ANIMATION_DURATION_EXCEEDS_MAXIMUM_OF_5_SECONDS: 170007;
  CANNOT_UPDATE_A_FINISHED_EVENT: 180000;
  FAILED_TO_CREATE_STAGE_NEEDED_FOR_STAGE_EVENT: 180002;
}

export interface APIRequest {
  method: 'get' | 'post' | 'delete' | 'patch' | 'put';
  options: unknown;
  path: string;
  retries: number;
  route: string;
}

export interface ApplicationAsset {
  name: string;
  id: Snowflake;
  type: 'BIG' | 'SMALL';
}

export interface BaseApplicationCommandData {
  name: string;
  nameLocalizations?: LocalizationMap;
  /** @deprecated Use {@link defaultMemberPermissions} and {@link dmPermission} instead. */
  defaultPermission?: boolean;
  defaultMemberPermissions?: PermissionResolvable | null;
  dmPermission?: boolean;
}

export type CommandOptionDataTypeResolvable = ApplicationCommandOptionType | ApplicationCommandOptionTypes;

export type CommandOptionChannelResolvableType = ApplicationCommandOptionTypes.CHANNEL | 'CHANNEL';

export type CommandOptionChoiceResolvableType =
  | ApplicationCommandOptionTypes.STRING
  | 'STRING'
  | CommandOptionNumericResolvableType;

export type CommandOptionNumericResolvableType =
  | ApplicationCommandOptionTypes.NUMBER
  | 'NUMBER'
  | ApplicationCommandOptionTypes.INTEGER
  | 'INTEGER';

export type CommandOptionSubOptionResolvableType =
  | ApplicationCommandOptionTypes.SUB_COMMAND
  | 'SUB_COMMAND'
  | ApplicationCommandOptionTypes.SUB_COMMAND_GROUP
  | 'SUB_COMMAND_GROUP';

export type CommandOptionNonChoiceResolvableType = Exclude<
  CommandOptionDataTypeResolvable,
  CommandOptionChoiceResolvableType | CommandOptionSubOptionResolvableType | CommandOptionChannelResolvableType
>;

export interface BaseApplicationCommandOptionsData {
  name: string;
  nameLocalizations?: LocalizationMap;
  description: string;
  descriptionLocalizations?: LocalizationMap;
  required?: boolean;
  autocomplete?: never;
}

export interface UserApplicationCommandData extends BaseApplicationCommandData {
  type: 'USER' | ApplicationCommandTypes.USER;
}

export interface MessageApplicationCommandData extends BaseApplicationCommandData {
  type: 'MESSAGE' | ApplicationCommandTypes.MESSAGE;
}

export interface ChatInputApplicationCommandData extends BaseApplicationCommandData {
  description: string;
  descriptionLocalizations?: LocalizationMap;
  type?: 'CHAT_INPUT' | ApplicationCommandTypes.CHAT_INPUT;
  options?: ApplicationCommandOptionData[];
}

export type ApplicationCommandData =
  | UserApplicationCommandData
  | MessageApplicationCommandData
  | ChatInputApplicationCommandData;

export interface ApplicationCommandChannelOptionData extends BaseApplicationCommandOptionsData {
  type: CommandOptionChannelResolvableType;
  channelTypes?: ExcludeEnum<typeof ChannelTypes, 'UNKNOWN'>[];
  channel_types?: Exclude<ChannelTypes, ChannelTypes.UNKNOWN>[];
}

export interface ApplicationCommandChannelOption extends BaseApplicationCommandOptionsData {
  type: 'CHANNEL';
  channelTypes?: (keyof typeof ChannelTypes)[];
}

export interface ApplicationCommandAutocompleteOption extends Omit<BaseApplicationCommandOptionsData, 'autocomplete'> {
  type:
    | 'STRING'
    | 'NUMBER'
    | 'INTEGER'
    | ApplicationCommandOptionTypes.STRING
    | ApplicationCommandOptionTypes.NUMBER
    | ApplicationCommandOptionTypes.INTEGER;
  autocomplete: true;
}

export interface ApplicationCommandChoicesData extends Omit<BaseApplicationCommandOptionsData, 'autocomplete'> {
  type: CommandOptionChoiceResolvableType;
  choices?: ApplicationCommandOptionChoiceData[];
  autocomplete?: false;
}

export interface ApplicationCommandChoicesOption extends Omit<BaseApplicationCommandOptionsData, 'autocomplete'> {
  type: CommandOptionChoiceResolvableType;
  choices?: ApplicationCommandOptionChoiceData[];
  autocomplete?: false;
}

export interface ApplicationCommandNumericOptionData extends ApplicationCommandChoicesData {
  type: CommandOptionNumericResolvableType;
  minValue?: number;
  min_value?: number;
  maxValue?: number;
  max_value?: number;
}

export interface ApplicationCommandStringOptionData extends ApplicationCommandChoicesData {
  type: ApplicationCommandOptionTypes.STRING;
  minLength?: number;
  min_length?: number;
  maxLength?: number;
  max_length?: number;
}

export interface ApplicationCommandNumericOption extends ApplicationCommandChoicesOption {
  type: CommandOptionNumericResolvableType;
  minValue?: number;
  maxValue?: number;
}

export interface ApplicationCommandStringOption extends ApplicationCommandChoicesOption {
  type: ApplicationCommandOptionTypes.STRING;
  minLength?: number;
  maxLength?: number;
}

export interface ApplicationCommandSubGroupData extends Omit<BaseApplicationCommandOptionsData, 'required'> {
  type: 'SUB_COMMAND_GROUP' | ApplicationCommandOptionTypes.SUB_COMMAND_GROUP;
  options?: ApplicationCommandSubCommandData[];
}

export interface ApplicationCommandSubGroup extends Omit<BaseApplicationCommandOptionsData, 'required'> {
  type: 'SUB_COMMAND_GROUP';
  options?: ApplicationCommandSubCommand[];
}

export interface ApplicationCommandSubCommandData extends Omit<BaseApplicationCommandOptionsData, 'required'> {
  type: 'SUB_COMMAND' | ApplicationCommandOptionTypes.SUB_COMMAND;
  options?: (
    | ApplicationCommandChoicesData
    | ApplicationCommandNonOptionsData
    | ApplicationCommandChannelOptionData
    | ApplicationCommandAutocompleteOption
    | ApplicationCommandNumericOptionData
    | ApplicationCommandStringOptionData
  )[];
}

export interface ApplicationCommandSubCommand extends Omit<BaseApplicationCommandOptionsData, 'required'> {
  type: 'SUB_COMMAND';
  options?: (ApplicationCommandChoicesOption | ApplicationCommandNonOptions | ApplicationCommandChannelOption)[];
}

export interface ApplicationCommandNonOptionsData extends BaseApplicationCommandOptionsData {
  type: CommandOptionNonChoiceResolvableType;
}

export interface ApplicationCommandNonOptions extends BaseApplicationCommandOptionsData {
  type: Exclude<CommandOptionNonChoiceResolvableType, ApplicationCommandOptionTypes>;
}

export type ApplicationCommandOptionData =
  | ApplicationCommandSubGroupData
  | ApplicationCommandNonOptionsData
  | ApplicationCommandChannelOptionData
  | ApplicationCommandChoicesData
  | ApplicationCommandAutocompleteOption
  | ApplicationCommandNumericOptionData
  | ApplicationCommandStringOptionData
  | ApplicationCommandSubCommandData;

export type ApplicationCommandOption =
  | ApplicationCommandSubGroup
  | ApplicationCommandNonOptions
  | ApplicationCommandChannelOption
  | ApplicationCommandChoicesOption
  | ApplicationCommandNumericOption
  | ApplicationCommandStringOption
  | ApplicationCommandSubCommand;

export interface ApplicationCommandOptionChoiceData {
  name: string;
  nameLocalizations?: LocalizationMap;
  value: string | number;
}

export type ApplicationCommandType = keyof typeof ApplicationCommandTypes;

export type ApplicationCommandOptionType = keyof typeof ApplicationCommandOptionTypes;

export type AutoModerationRuleTriggerType = keyof typeof AutoModerationRuleTriggerTypes;

export type AutoModerationRuleKeywordPresetType = keyof typeof AutoModerationRuleKeywordPresetTypes;

export type AutoModerationActionType = keyof typeof AutoModerationActionTypes;

export type AutoModerationRuleEventType = keyof typeof AutoModerationRuleEventTypes;

export class AutoModerationActionExecution {
  private constructor(data: GatewayAutoModerationActionExecutionDispatchData, guild: Guild);
  public guild: Guild;
  public action: AutoModerationAction;
  public ruleId: Snowflake;
  public ruleTriggerType: AutoModerationRuleTriggerType;
  public userId: Snowflake;
  public channelId: Snowflake | null;
  public messageId: Snowflake | null;
  public alertSystemMessageId: Snowflake | null;
  public content: string;
  public matchedKeyword: string | null;
  public matchedContent: string | null;
  public get autoModerationRule(): AutoModerationRule | null;
}

export class AutoModerationRule extends Base {
  private constructor(client: Client<true>, data: APIAutoModerationRule, guild: Guild);
  public id: Snowflake;
  public guild: Guild;
  public name: string;
  public creatorId: Snowflake;
  public eventType: AutoModerationRuleEventType;
  public triggerType: AutoModerationRuleTriggerType;
  public triggerMetadata: AutoModerationTriggerMetadata;
  public actions: AutoModerationAction[];
  public enabled: boolean;
  public exemptRoles: Collection<Snowflake, Role>;
  public exemptChannels: Collection<Snowflake, GuildBasedChannel>;
  public edit(options: AutoModerationRuleEditOptions): Promise<AutoModerationRule>;
  public delete(reason?: string): Promise<void>;
  public setName(name: string, reason?: string): Promise<AutoModerationRule>;
  public setEventType(
    eventType: AutoModerationRuleEventType | AutoModerationRuleEventTypes,
    reason?: string,
  ): Promise<AutoModerationRule>;
  public setKeywordFilter(keywordFilter: string[], reason?: string): Promise<AutoModerationRule>;
  public setRegexPatterns(regexPatterns: string[], reason?: string): Promise<AutoModerationRule>;
  public setPresets(presets: AutoModerationRuleKeywordPresetType[], reason?: string): Promise<AutoModerationRule>;
  public setAllowList(allowList: string[], reason?: string): Promise<AutoModerationRule>;
  public setMentionRaidProtectionEnabled(
    mentionRaidProtectionEnabled: boolean,
    reason?: string,
  ): Promise<AutoModerationRule>;
  public setMentionTotalLimit(mentionTotalLimit: number, reason?: string): Promise<AutoModerationRule>;
  public setActions(actions: AutoModerationActionOptions[], reason?: string): Promise<AutoModerationRule>;
  public setEnabled(enabled?: boolean, reason?: string): Promise<AutoModerationRule>;
  public setExemptRoles(
    roles: Collection<Snowflake, Role> | RoleResolvable[],
    reason?: string,
  ): Promise<AutoModerationRule>;
  public setExemptChannels(
    channels: Collection<Snowflake, GuildBasedChannel> | GuildChannelResolvable[],
    reason?: string,
  ): Promise<AutoModerationRule>;
}

export class AutoModerationRuleManager extends CachedManager<
  Snowflake,
  AutoModerationRule,
  AutoModerationRuleResolvable
> {
  private constructor(guild: Guild, iterable: unknown);
  public guild: Guild;
  public create(options: AutoModerationRuleCreateOptions): Promise<AutoModerationRule>;
  public edit(
    autoModerationRule: AutoModerationRuleResolvable,
    options: AutoModerationRuleEditOptions,
  ): Promise<AutoModerationRule>;
  public fetch(options: AutoModerationRuleResolvable | FetchAutoModerationRuleOptions): Promise<AutoModerationRule>;
  public fetch(options?: FetchAutoModerationRulesOptions): Promise<Collection<Snowflake, AutoModerationRule>>;
  public delete(autoModerationRule: AutoModerationRuleResolvable, reason?: string): Promise<void>;
}

export interface ApplicationCommandPermissionData {
  id: Snowflake;
  type: ApplicationCommandPermissionType | ApplicationCommandPermissionTypes;
  permission: boolean;
}

export interface ApplicationCommandPermissionsUpdateData {
  permissions: ApplicationCommandPermissions;
  id: Snowflake;
  guildId: Snowflake;
  applicationId: Snowflake;
}

export interface ApplicationCommandPermissions extends ApplicationCommandPermissionData {
  type: ApplicationCommandPermissionType;
}

export type ApplicationCommandPermissionType = keyof typeof ApplicationCommandPermissionTypes;

export type ApplicationCommandResolvable = ApplicationCommand | Snowflake;

export type ApplicationFlagsString =
  | 'APPLICATION_AUTO_MODERATION_RULE_CREATE_BADGE'
  | 'GATEWAY_PRESENCE'
  | 'GATEWAY_PRESENCE_LIMITED'
  | 'GATEWAY_GUILD_MEMBERS'
  | 'GATEWAY_GUILD_MEMBERS_LIMITED'
  | 'VERIFICATION_PENDING_GUILD_LIMIT'
  | 'EMBEDDED'
  | 'GATEWAY_MESSAGE_CONTENT'
  | 'GATEWAY_MESSAGE_CONTENT_LIMITED'
  | 'APPLICATION_COMMAND_BADGE';

export interface ApplicationRoleConnectionMetadataEditOptions {
  name: string;
  nameLocalizations?: LocalizationMap | null;
  description: string;
  descriptionLocalizations?: LocalizationMap | null;
  key: string;
  type: ApplicationRoleConnectionMetadataTypes;
}

export interface AutoModerationAction {
  type: AutoModerationActionType | AutoModerationActionTypes;
  metadata: AutoModerationActionMetadata;
}

export interface AutoModerationActionMetadata {
  channelId: Snowflake | null;
  durationSeconds: number | null;
  customMessage: string | null;
}

export interface AutoModerationTriggerMetadata {
  keywordFilter: string[];
  regexPatterns: string[];
  presets: (AutoModerationRuleKeywordPresetType | AutoModerationRuleKeywordPresetTypes)[];
  allowList: string[];
  mentionRaidProtectionEnabled: boolean;
  mentionTotalLimit: number | null;
}

export interface FetchAutoModerationRuleOptions extends BaseFetchOptions {
  autoModerationRule: AutoModerationRuleResolvable;
}

export interface FetchAutoModerationRulesOptions {
  cache?: boolean;
}

export interface AutoModerationRuleCreateOptions {
  name: string;
  eventType: AutoModerationRuleEventType | AutoModerationRuleEventTypes;
  triggerType: AutoModerationRuleTriggerType | AutoModerationRuleTriggerTypes;
  triggerMetadata?: AutoModerationTriggerMetadataOptions;
  actions: AutoModerationActionOptions[];
  enabled?: boolean;
  exemptRoles?: Collection<Snowflake, Role> | RoleResolvable[];
  exemptChannels?: Collection<Snowflake, GuildBasedChannel> | GuildChannelResolvable[];
  reason?: string;
}

export interface AutoModerationRuleEditOptions extends Partial<Omit<AutoModerationRuleCreateOptions, 'triggerType'>> {}

export interface AutoModerationTriggerMetadataOptions extends Partial<AutoModerationTriggerMetadata> {}

export interface AutoModerationActionOptions {
  type: AutoModerationActionType | AutoModerationActionTypes;
  metadata?: AutoModerationActionMetadataOptions;
}

export interface AutoModerationActionMetadataOptions extends Partial<Omit<AutoModerationActionMetadata, 'channelId'>> {
  channel: GuildTextChannelResolvable | ThreadChannel;
}

export interface AuditLogChange {
  key: APIAuditLogChange['key'];
  old?: APIAuditLogChange['old_value'];
  new?: APIAuditLogChange['new_value'];
}

export type Awaitable<T> = T | PromiseLike<T>;

export type AwaitMessageComponentOptions<T extends MessageComponentInteraction> = Omit<
  MessageComponentCollectorOptions<T>,
  'max' | 'maxComponents' | 'maxUsers'
>;

export interface AwaitMessagesOptions extends MessageCollectorOptions {
  errors?: string[];
}

export type AwaitModalSubmitOptions<T extends ModalSubmitInteraction> = Omit<
  ModalSubmitInteractionCollectorOptions<T>,
  'max' | 'maxComponents' | 'maxUsers'
> & {
  time: number;
};

export interface AwaitReactionsOptions extends ReactionCollectorOptions {
  errors?: string[];
}

export interface BanOptions {
  /** @deprecated Use {@link deleteMessageSeconds} instead. */
  days?: number;
  deleteMessageSeconds?: number;
  reason?: string;
}

export type Base64Resolvable = Buffer | Base64String;

export type Base64String = string;

export interface BaseFetchOptions {
  cache?: boolean;
  force?: boolean;
}

export interface BaseMessageComponentOptions {
  type?: MessageComponentType | MessageComponentTypes;
}

export type BitFieldResolvable<T extends string, N extends number | bigint> =
  | RecursiveReadonlyArray<T | N | `${bigint}` | Readonly<BitField<T, N>>>
  | T
  | N
  | `${bigint}`
  | Readonly<BitField<T, N>>;

export type BufferResolvable = Buffer | string;

export interface Caches {
  ApplicationCommandManager: [manager: typeof ApplicationCommandManager, holds: typeof ApplicationCommand];
  AutoModerationRuleManager: [manager: typeof AutoModerationRuleManager, holds: typeof AutoModerationRule];
  BaseGuildEmojiManager: [manager: typeof BaseGuildEmojiManager, holds: typeof GuildEmoji];
  GuildEmojiManager: [manager: typeof GuildEmojiManager, holds: typeof GuildEmoji];
  // TODO: ChannelManager: [manager: typeof ChannelManager, holds: typeof Channel];
  // TODO: GuildChannelManager: [manager: typeof GuildChannelManager, holds: typeof GuildChannel];
  // TODO: GuildManager: [manager: typeof GuildManager, holds: typeof Guild];
  GuildMemberManager: [manager: typeof GuildMemberManager, holds: typeof GuildMember];
  GuildBanManager: [manager: typeof GuildBanManager, holds: typeof GuildBan];
  GuildInviteManager: [manager: typeof GuildInviteManager, holds: typeof Invite];
  GuildScheduledEventManager: [manager: typeof GuildScheduledEventManager, holds: typeof GuildScheduledEvent];
  GuildStickerManager: [manager: typeof GuildStickerManager, holds: typeof Sticker];
  MessageManager: [manager: typeof MessageManager, holds: typeof Message];
  // TODO: PermissionOverwriteManager: [manager: typeof PermissionOverwriteManager, holds: typeof PermissionOverwrites];
  PresenceManager: [manager: typeof PresenceManager, holds: typeof Presence];
  ReactionManager: [manager: typeof ReactionManager, holds: typeof MessageReaction];
  ReactionUserManager: [manager: typeof ReactionUserManager, holds: typeof User];
  // TODO: RoleManager: [manager: typeof RoleManager, holds: typeof Role];
  StageInstanceManager: [manager: typeof StageInstanceManager, holds: typeof StageInstance];
  ThreadManager: [manager: typeof ThreadManager, holds: typeof ThreadChannel];
  ThreadMemberManager: [manager: typeof ThreadMemberManager, holds: typeof ThreadMember];
  UserManager: [manager: typeof UserManager, holds: typeof User];
  VoiceStateManager: [manager: typeof VoiceStateManager, holds: typeof VoiceState];
}

export type CacheConstructors = {
  [K in keyof Caches]: Caches[K][0] & { name: K };
};

// This doesn't actually work the way it looks 😢.
// Narrowing the type of `manager.name` doesn't propagate type information to `holds` and the return type.
export type CacheFactory = (
  manager: CacheConstructors[keyof Caches],
  holds: Caches[(typeof manager)['name']][1],
) => (typeof manager)['prototype'] extends DataManager<infer K, infer V, any> ? Collection<K, V> : never;

export type CacheWithLimitsOptions = {
  [K in keyof Caches]?: Caches[K][0]['prototype'] extends DataManager<infer K, infer V, any>
    ? LimitedCollectionOptions<K, V> | number
    : never;
};
export interface CategoryCreateChannelOptions {
  permissionOverwrites?: OverwriteResolvable[] | Collection<Snowflake, OverwriteResolvable>;
  topic?: string;
  type?: ExcludeEnum<
    typeof ChannelTypes,
    | 'DM'
    | 'GROUP_DM'
    | 'UNKNOWN'
    | 'GUILD_PUBLIC_THREAD'
    | 'GUILD_NEWS_THREAD'
    | 'GUILD_PRIVATE_THREAD'
    | 'GUILD_CATEGORY'
  >;
  nsfw?: boolean;
  bitrate?: number;
  userLimit?: number;
  rateLimitPerUser?: number;
  position?: number;
  rtcRegion?: string;
  videoQualityMode?: VideoQualityMode;
  availableTags?: GuildForumTagData[];
  defaultReactionEmoji?: DefaultReactionEmoji;
  defaultSortOrder?: SortOrderType;
  defaultForumLayout?: ForumLayoutType;
  reason?: string;
}

export interface ChannelCreationOverwrites {
  allow?: PermissionResolvable;
  deny?: PermissionResolvable;
  id: RoleResolvable | UserResolvable;
}

export interface ChannelData {
  name?: string;
  type?: Pick<typeof ChannelTypes, 'GUILD_TEXT' | 'GUILD_NEWS'>;
  position?: number;
  topic?: string;
  nsfw?: boolean;
  bitrate?: number;
  userLimit?: number;
  parent?: CategoryChannelResolvable | null;
  rateLimitPerUser?: number;
  lockPermissions?: boolean;
  permissionOverwrites?: readonly OverwriteResolvable[] | Collection<Snowflake, OverwriteResolvable>;
  defaultAutoArchiveDuration?: ThreadAutoArchiveDuration | 'MAX';
  rtcRegion?: string | null;
  videoQualityMode?: VideoQualityMode | null;
  availableTags?: GuildForumTagData[];
  defaultReactionEmoji?: DefaultReactionEmoji;
  defaultThreadRateLimitPerUser?: number;
  defaultSortOrder?: SortOrderType | null;
  defaultForumLayout?: ForumLayoutType;
  flags?: ChannelFlagsResolvable;
}

export interface ChannelLogsQueryOptions {
  limit?: number;
  before?: Snowflake;
  after?: Snowflake;
  around?: Snowflake;
}

export type ChannelMention = `<#${Snowflake}>`;

export interface ChannelPosition {
  channel: NonThreadGuildBasedChannel | Snowflake;
  lockPermissions?: boolean;
  parent?: CategoryChannelResolvable | null;
  position?: number;
}

export type GuildTextChannelResolvable = TextChannel | NewsChannel | Snowflake;
export type ChannelResolvable = AnyChannel | Snowflake;

export interface ChannelWebhookCreateOptions {
  avatar?: BufferResolvable | Base64Resolvable | null;
  reason?: string;
}

export interface BaseClientEvents {
  apiResponse: [request: APIRequest, response: Response];
  apiRequest: [request: APIRequest];
  debug: [message: string];
  rateLimit: [rateLimitData: RateLimitData];
  invalidRequestWarning: [invalidRequestWarningData: InvalidRequestWarningData];
}

export interface ClientEvents extends BaseClientEvents {
  /** @deprecated See [this issue](https://github.com/discord/discord-api-docs/issues/3690) for more information. */
  applicationCommandCreate: [command: ApplicationCommand];
  /** @deprecated See [this issue](https://github.com/discord/discord-api-docs/issues/3690) for more information. */
  applicationCommandDelete: [command: ApplicationCommand];
  /** @deprecated See [this issue](https://github.com/discord/discord-api-docs/issues/3690) for more information. */
  applicationCommandUpdate: [oldCommand: ApplicationCommand | null, newCommand: ApplicationCommand];
  applicationCommandPermissionsUpdate: [data: ApplicationCommandPermissionsUpdateData];
  autoModerationActionExecution: [autoModerationActionExecution: AutoModerationActionExecution];
  autoModerationRuleCreate: [autoModerationRule: AutoModerationRule];
  autoModerationRuleDelete: [autoModerationRule: AutoModerationRule];
  autoModerationRuleUpdate: [
    oldAutoModerationRule: AutoModerationRule | null,
    newAutoModerationRule: AutoModerationRule,
  ];
  cacheSweep: [message: string];
  channelCreate: [channel: NonThreadGuildBasedChannel];
  channelDelete: [channel: DMChannel | NonThreadGuildBasedChannel];
  channelPinsUpdate: [channel: TextBasedChannel, date: Date];
  channelUpdate: [
    oldChannel: DMChannel | NonThreadGuildBasedChannel,
    newChannel: DMChannel | NonThreadGuildBasedChannel,
  ];
  warn: [message: string];
  emojiCreate: [emoji: GuildEmoji];
  emojiDelete: [emoji: GuildEmoji];
  emojiUpdate: [oldEmoji: GuildEmoji, newEmoji: GuildEmoji];
  error: [error: Error];
  guildBanAdd: [ban: GuildBan];
  guildBanRemove: [ban: GuildBan];
  guildCreate: [guild: Guild];
  guildDelete: [guild: Guild];
  guildUnavailable: [guild: Guild];
  guildIntegrationsUpdate: [guild: Guild];
  guildMemberAdd: [member: GuildMember];
  guildMemberAvailable: [member: GuildMember | PartialGuildMember];
  guildMemberRemove: [member: GuildMember | PartialGuildMember];
  guildMembersChunk: [
    members: Collection<Snowflake, GuildMember>,
    guild: Guild,
    data: { count: number; index: number; nonce: string | undefined; notFound: unknown[] },
  ];
  guildMemberUpdate: [oldMember: GuildMember | PartialGuildMember, newMember: GuildMember];
  guildUpdate: [oldGuild: Guild, newGuild: Guild];
  inviteCreate: [invite: Invite];
  inviteDelete: [invite: Invite];
  /** @deprecated Use messageCreate instead */
  message: [message: Message];
  messageCreate: [message: Message];
  messageDelete: [message: Message | PartialMessage];
  messageReactionRemoveAll: [
    message: Message | PartialMessage,
    reactions: Collection<string | Snowflake, MessageReaction>,
  ];
  messageReactionRemoveEmoji: [reaction: MessageReaction | PartialMessageReaction];
  messageDeleteBulk: [messages: Collection<Snowflake, Message | PartialMessage>];
  messageReactionAdd: [reaction: MessageReaction | PartialMessageReaction, user: User | PartialUser];
  messageReactionRemove: [reaction: MessageReaction | PartialMessageReaction, user: User | PartialUser];
  messageUpdate: [oldMessage: Message | PartialMessage, newMessage: Message | PartialMessage];
  presenceUpdate: [oldPresence: Presence | null, newPresence: Presence];
  ready: [client: Client<true>];
  invalidated: [];
  roleCreate: [role: Role];
  roleDelete: [role: Role];
  roleUpdate: [oldRole: Role, newRole: Role];
  threadCreate: [thread: ThreadChannel, newlyCreated: boolean];
  threadDelete: [thread: ThreadChannel];
  threadListSync: [threads: Collection<Snowflake, ThreadChannel>];
  threadMemberUpdate: [oldMember: ThreadMember, newMember: ThreadMember];
  threadMembersUpdate: [
    oldMembers: Collection<Snowflake, ThreadMember>,
    newMembers: Collection<Snowflake, ThreadMember>,
  ];
  threadUpdate: [oldThread: ThreadChannel, newThread: ThreadChannel];
  typingStart: [typing: Typing];
  userUpdate: [oldUser: User | PartialUser, newUser: User];
  voiceStateUpdate: [oldState: VoiceState, newState: VoiceState];
  webhookUpdate: [channel: TextChannel | NewsChannel | VoiceChannel | ForumChannel | StageChannel];
  /** @deprecated Use interactionCreate instead */
  interaction: [interaction: Interaction];
  interactionCreate: [interaction: Interaction];
  shardDisconnect: [closeEvent: CloseEvent, shardId: number];
  shardError: [error: Error, shardId: number];
  shardReady: [shardId: number, unavailableGuilds: Set<Snowflake> | undefined];
  shardReconnecting: [shardId: number];
  shardResume: [shardId: number, replayedEvents: number];
  stageInstanceCreate: [stageInstance: StageInstance];
  stageInstanceUpdate: [oldStageInstance: StageInstance | null, newStageInstance: StageInstance];
  stageInstanceDelete: [stageInstance: StageInstance];
  stickerCreate: [sticker: Sticker];
  stickerDelete: [sticker: Sticker];
  stickerUpdate: [oldSticker: Sticker, newSticker: Sticker];
  guildScheduledEventCreate: [guildScheduledEvent: GuildScheduledEvent];
  guildScheduledEventUpdate: [oldGuildScheduledEvent: GuildScheduledEvent, newGuildScheduledEvent: GuildScheduledEvent];
  guildScheduledEventDelete: [guildScheduledEvent: GuildScheduledEvent];
  guildScheduledEventUserAdd: [guildScheduledEvent: GuildScheduledEvent, user: User];
  guildScheduledEventUserRemove: [guildScheduledEvent: GuildScheduledEvent, user: User];
  guildAuditLogEntryCreate: [auditLogEntry: GuildAuditLogsEntry, guild: Guild];
}

export interface ClientFetchInviteOptions {
  guildScheduledEventId?: Snowflake;
}

export interface ClientOptions {
  shards?: number | number[] | 'auto';
  shardCount?: number;
  closeTimeout?: number;
  makeCache?: CacheFactory;
  /** @deprecated Pass the value of this property as `lifetime` to `sweepers.messages` instead. */
  messageCacheLifetime?: number;
  /** @deprecated Pass the value of this property as `interval` to `sweepers.messages` instead. */
  messageSweepInterval?: number;
  allowedMentions?: MessageMentionOptions;
  invalidRequestWarningInterval?: number;
  partials?: PartialTypes[];
  restWsBridgeTimeout?: number;
  restTimeOffset?: number;
  restRequestTimeout?: number;
  restGlobalRateLimit?: number;
  restSweepInterval?: number;
  retryLimit?: number;
  failIfNotExists?: boolean;
  userAgentSuffix?: string[];
  presence?: PresenceData;
  intents: BitFieldResolvable<IntentsString, number>;
  waitGuildTimeout?: number;
  sweepers?: SweeperOptions;
  ws?: WebSocketOptions;
  http?: HTTPOptions;
  rejectOnRateLimit?: string[] | ((data: RateLimitData) => boolean | Promise<boolean>);
}

export type ClientPresenceStatus = 'online' | 'idle' | 'dnd';

export interface ClientPresenceStatusData {
  web?: ClientPresenceStatus;
  mobile?: ClientPresenceStatus;
  desktop?: ClientPresenceStatus;
}

export interface ClientUserEditData {
  username?: string;
  avatar?: BufferResolvable | Base64Resolvable | null;
}

export interface CloseEvent {
  wasClean: boolean;
  code: number;
  reason: string;
  target: WebSocket;
}

export type CollectorFilter<T extends unknown[]> = (...args: T) => boolean | Promise<boolean>;

export interface CollectorOptions<T extends unknown[]> {
  filter?: CollectorFilter<T>;
  time?: number;
  idle?: number;
  dispose?: boolean;
}

export interface CollectorResetTimerOptions {
  time?: number;
  idle?: number;
}

export type ColorResolvable =
  | 'DEFAULT'
  | 'WHITE'
  | 'AQUA'
  | 'GREEN'
  | 'BLUE'
  | 'YELLOW'
  | 'PURPLE'
  | 'LUMINOUS_VIVID_PINK'
  | 'FUCHSIA'
  | 'GOLD'
  | 'ORANGE'
  | 'RED'
  | 'GREY'
  | 'DARKER_GREY'
  | 'NAVY'
  | 'DARK_AQUA'
  | 'DARK_GREEN'
  | 'DARK_BLUE'
  | 'DARK_PURPLE'
  | 'DARK_VIVID_PINK'
  | 'DARK_GOLD'
  | 'DARK_ORANGE'
  | 'DARK_RED'
  | 'DARK_GREY'
  | 'LIGHT_GREY'
  | 'DARK_NAVY'
  | 'BLURPLE'
  | 'GREYPLE'
  | 'DARK_BUT_NOT_BLACK'
  | 'NOT_QUITE_BLACK'
  | 'RANDOM'
  | readonly [number, number, number]
  | number
  | HexColorString;

export interface CommandInteractionOption<Cached extends CacheType = CacheType> {
  name: string;
  type: ApplicationCommandOptionType;
  value?: string | number | boolean;
  focused?: boolean;
  autocomplete?: boolean;
  options?: CommandInteractionOption[];
  user?: User;
  member?: CacheTypeReducer<Cached, GuildMember, APIInteractionDataResolvedGuildMember>;
  channel?: CacheTypeReducer<Cached, GuildBasedChannel, APIInteractionDataResolvedChannel>;
  role?: CacheTypeReducer<Cached, Role, APIRole>;
  message?: GuildCacheMessage<Cached>;
  attachment?: MessageAttachment;
}

export interface CommandInteractionResolvedData<Cached extends CacheType = CacheType> {
  users?: Collection<Snowflake, User>;
  members?: Collection<Snowflake, CacheTypeReducer<Cached, GuildMember, APIInteractionDataResolvedGuildMember>>;
  roles?: Collection<Snowflake, CacheTypeReducer<Cached, Role, APIRole>>;
  channels?: Collection<Snowflake, CacheTypeReducer<Cached, AnyChannel, APIInteractionDataResolvedChannel>>;
  messages?: Collection<Snowflake, CacheTypeReducer<Cached, Message, APIMessage>>;
  attachments?: Collection<Snowflake, MessageAttachment>;
}

export interface ConstantsClientApplicationAssetTypes {
  SMALL: 1;
  BIG: 2;
}

export type AutocompleteFocusedOption = Pick<CommandInteractionOption, 'name'> & {
  focused: true;
  type:
    | 'STRING'
    | 'INTEGER'
    | 'NUMBER'
    | ApplicationCommandOptionTypes.STRING
    | ApplicationCommandOptionTypes.INTEGER
    | ApplicationCommandOptionTypes.NUMBER;
  value: string;
};

export interface ConstantsColors {
  DEFAULT: 0x000000;
  WHITE: 0xffffff;
  AQUA: 0x1abc9c;
  GREEN: 0x57f287;
  BLUE: 0x3498db;
  YELLOW: 0xfee75c;
  PURPLE: 0x9b59b6;
  LUMINOUS_VIVID_PINK: 0xe91e63;
  FUCHSIA: 0xeb459e;
  GOLD: 0xf1c40f;
  ORANGE: 0xe67e22;
  RED: 0xed4245;
  GREY: 0x95a5a6;
  NAVY: 0x34495e;
  DARK_AQUA: 0x11806a;
  DARK_GREEN: 0x1f8b4c;
  DARK_BLUE: 0x206694;
  DARK_PURPLE: 0x71368a;
  DARK_VIVID_PINK: 0xad1457;
  DARK_GOLD: 0xc27c0e;
  DARK_ORANGE: 0xa84300;
  DARK_RED: 0x992d22;
  DARK_GREY: 0x979c9f;
  DARKER_GREY: 0x7f8c8d;
  LIGHT_GREY: 0xbcc0c0;
  DARK_NAVY: 0x2c3e50;
  BLURPLE: 0x5865f2;
  GREYPLE: 0x99aab5;
  DARK_BUT_NOT_BLACK: 0x2c2f33;
  NOT_QUITE_BLACK: 0x23272a;
}

export interface ConstantsEvents {
  RATE_LIMIT: 'rateLimit';
  INVALID_REQUEST_WARNING: 'invalidRequestWarning';
  API_RESPONSE: 'apiResponse';
  API_REQUEST: 'apiRequest';
  CLIENT_READY: 'ready';
  /** @deprecated See [this issue](https://github.com/discord/discord-api-docs/issues/3690) for more information. */
  APPLICATION_COMMAND_CREATE: 'applicationCommandCreate';
  /** @deprecated See [this issue](https://github.com/discord/discord-api-docs/issues/3690) for more information. */
  APPLICATION_COMMAND_DELETE: 'applicationCommandDelete';
  APPLICATION_COMMAND_PERMISSIONS_UPDATE: 'applicationCommandPermissionsUpdate';
  /** @deprecated See [this issue](https://github.com/discord/discord-api-docs/issues/3690) for more information. */
  APPLICATION_COMMAND_UPDATE: 'applicationCommandUpdate';
  AUTO_MODERATION_ACTION_EXECUTION: 'autoModerationActionExecution';
  AUTO_MODERATION_RULE_CREATE: 'autoModerationRuleCreate';
  AUTO_MODERATION_RULE_DELETE: 'autoModerationRuleDelete';
  AUTO_MODERATION_RULE_UPDATE: 'autoModerationRuleUpdate';
  GUILD_CREATE: 'guildCreate';
  GUILD_DELETE: 'guildDelete';
  GUILD_UPDATE: 'guildUpdate';
  GUILD_UNAVAILABLE: 'guildUnavailable';
  GUILD_MEMBER_ADD: 'guildMemberAdd';
  GUILD_MEMBER_REMOVE: 'guildMemberRemove';
  GUILD_MEMBER_UPDATE: 'guildMemberUpdate';
  GUILD_MEMBER_AVAILABLE: 'guildMemberAvailable';
  GUILD_MEMBERS_CHUNK: 'guildMembersChunk';
  GUILD_INTEGRATIONS_UPDATE: 'guildIntegrationsUpdate';
  GUILD_ROLE_CREATE: 'roleCreate';
  GUILD_ROLE_DELETE: 'roleDelete';
  INVITE_CREATE: 'inviteCreate';
  INVITE_DELETE: 'inviteDelete';
  GUILD_ROLE_UPDATE: 'roleUpdate';
  GUILD_EMOJI_CREATE: 'emojiCreate';
  GUILD_EMOJI_DELETE: 'emojiDelete';
  GUILD_EMOJI_UPDATE: 'emojiUpdate';
  GUILD_BAN_ADD: 'guildBanAdd';
  GUILD_BAN_REMOVE: 'guildBanRemove';
  CHANNEL_CREATE: 'channelCreate';
  CHANNEL_DELETE: 'channelDelete';
  CHANNEL_UPDATE: 'channelUpdate';
  CHANNEL_PINS_UPDATE: 'channelPinsUpdate';
  MESSAGE_CREATE: 'messageCreate';
  MESSAGE_DELETE: 'messageDelete';
  MESSAGE_UPDATE: 'messageUpdate';
  MESSAGE_BULK_DELETE: 'messageDeleteBulk';
  MESSAGE_REACTION_ADD: 'messageReactionAdd';
  MESSAGE_REACTION_REMOVE: 'messageReactionRemove';
  MESSAGE_REACTION_REMOVE_ALL: 'messageReactionRemoveAll';
  MESSAGE_REACTION_REMOVE_EMOJI: 'messageReactionRemoveEmoji';
  THREAD_CREATE: 'threadCreate';
  THREAD_DELETE: 'threadDelete';
  THREAD_UPDATE: 'threadUpdate';
  THREAD_LIST_SYNC: 'threadListSync';
  THREAD_MEMBER_UPDATE: 'threadMemberUpdate';
  THREAD_MEMBERS_UPDATE: 'threadMembersUpdate';
  USER_UPDATE: 'userUpdate';
  PRESENCE_UPDATE: 'presenceUpdate';
  VOICE_SERVER_UPDATE: 'voiceServerUpdate';
  VOICE_STATE_UPDATE: 'voiceStateUpdate';
  TYPING_START: 'typingStart';
  WEBHOOKS_UPDATE: 'webhookUpdate';
  INTERACTION_CREATE: 'interactionCreate';
  ERROR: 'error';
  WARN: 'warn';
  DEBUG: 'debug';
  CACHE_SWEEP: 'cacheSweep';
  SHARD_DISCONNECT: 'shardDisconnect';
  SHARD_ERROR: 'shardError';
  SHARD_RECONNECTING: 'shardReconnecting';
  SHARD_READY: 'shardReady';
  SHARD_RESUME: 'shardResume';
  INVALIDATED: 'invalidated';
  RAW: 'raw';
  STAGE_INSTANCE_CREATE: 'stageInstanceCreate';
  STAGE_INSTANCE_UPDATE: 'stageInstanceUpdate';
  STAGE_INSTANCE_DELETE: 'stageInstanceDelete';
  GUILD_STICKER_CREATE: 'stickerCreate';
  GUILD_STICKER_DELETE: 'stickerDelete';
  GUILD_STICKER_UPDATE: 'stickerUpdate';
  GUILD_SCHEDULED_EVENT_CREATE: 'guildScheduledEventCreate';
  GUILD_SCHEDULED_EVENT_UPDATE: 'guildScheduledEventUpdate';
  GUILD_SCHEDULED_EVENT_DELETE: 'guildScheduledEventDelete';
  GUILD_SCHEDULED_EVENT_USER_ADD: 'guildScheduledEventUserAdd';
  GUILD_SCHEDULED_EVENT_USER_REMOVE: 'guildScheduledEventUserRemove';
  GUILD_AUDIT_LOG_ENTRY_CREATE: 'guildAuditLogEntryCreate';
}

export interface ConstantsOpcodes {
  DISPATCH: 0;
  HEARTBEAT: 1;
  IDENTIFY: 2;
  STATUS_UPDATE: 3;
  VOICE_STATE_UPDATE: 4;
  VOICE_GUILD_PING: 5;
  RESUME: 6;
  RECONNECT: 7;
  REQUEST_GUILD_MEMBERS: 8;
  INVALID_SESSION: 9;
  HELLO: 10;
  HEARTBEAT_ACK: 11;
}

export interface ConstantsShardEvents {
  CLOSE: 'close';
  DESTROYED: 'destroyed';
  INVALID_SESSION: 'invalidSession';
  READY: 'ready';
  RESUMED: 'resumed';
  ALL_READY: 'allReady';
}

export interface ConstantsStatus {
  READY: 0;
  CONNECTING: 1;
  RECONNECTING: 2;
  IDLE: 3;
  NEARLY: 4;
  DISCONNECTED: 5;
  WAITING_FOR_GUILDS: 6;
  IDENTIFYING: 7;
  RESUMING: 8;
}

export interface CreateGuildScheduledEventInviteURLOptions extends CreateInviteOptions {
  channel?: GuildInvitableChannelResolvable;
}

export interface CreateRoleOptions extends RoleData {
  reason?: string;
}

export interface StageInstanceCreateOptions {
  topic: string;
  privacyLevel?: PrivacyLevel | number;
  sendStartNotification?: boolean;
}

export interface CrosspostedChannel {
  channelId: Snowflake;
  guildId: Snowflake;
  type: keyof typeof ChannelTypes;
  name: string;
}

export type DateResolvable = Date | number | string;

export interface DeconstructedSnowflake {
  timestamp: number;
  readonly date: Date;
  workerId: number;
  processId: number;
  increment: number;
  binary: string;
}

export type DefaultMessageNotificationLevel = keyof typeof DefaultMessageNotificationLevels;

export type DynamicImageFormat = AllowedImageFormat | 'gif';

export interface EditGuildTemplateOptions {
  name?: string;
  description?: string;
}

export interface EmbedAuthorData {
  name: string;
  url?: string;
  iconURL?: string;
}

export interface EmbedField {
  name: string;
  value: string;
  inline: boolean;
}

export interface EmbedFieldData {
  name: string;
  value: string;
  inline?: boolean;
}

export interface EmbedFooterData {
  text: string;
  iconURL?: string;
}

export type EmojiIdentifierResolvable =
  | EmojiResolvable
  | `${'' | 'a:'}${string}:${Snowflake}`
  | `<${'' | 'a'}:${string}:${Snowflake}>`
  | string;

export type EmojiResolvable = Snowflake | GuildEmoji | ReactionEmoji;

export interface ErrorEvent {
  error: unknown;
  message: string;
  type: string;
  target: WebSocket;
}

export interface EscapeMarkdownOptions {
  codeBlock?: boolean;
  inlineCode?: boolean;
  bold?: boolean;
  italic?: boolean;
  underline?: boolean;
  strikethrough?: boolean;
  spoiler?: boolean;
  codeBlockContent?: boolean;
  inlineCodeContent?: boolean;
  escape?: boolean;
  heading?: boolean;
  bulletedList?: boolean;
  numberedList?: boolean;
  maskedLink?: boolean;
}

export type ExplicitContentFilterLevel = keyof typeof ExplicitContentFilterLevels;

export interface FetchApplicationCommandOptions extends BaseFetchOptions {
  guildId?: Snowflake;
  locale?: LocaleString;
  withLocalizations?: boolean;
}

export interface FetchArchivedThreadOptions {
  type?: 'public' | 'private';
  fetchAll?: boolean;
  before?: ThreadChannelResolvable | DateResolvable;
  limit?: number;
}

export interface FetchBanOptions extends BaseFetchOptions {
  user: UserResolvable;
}

export interface FetchBansOptions {
  limit?: number;
  before?: Snowflake;
  after?: Snowflake;
  cache?: boolean;
}

export interface FetchChannelOptions extends BaseFetchOptions {
  allowUnknownGuild?: boolean;
}

export interface FetchedThreads {
  threads: Collection<Snowflake, ThreadChannel>;
  hasMore?: boolean;
}

export interface FetchGuildOptions extends BaseFetchOptions {
  guild: GuildResolvable;
  withCounts?: boolean;
}

export interface FetchGuildsOptions {
  before?: Snowflake;
  after?: Snowflake;
  limit?: number;
}

export interface FetchGuildScheduledEventOptions extends BaseFetchOptions {
  guildScheduledEvent: GuildScheduledEventResolvable;
  withUserCount?: boolean;
}

export interface FetchGuildScheduledEventsOptions {
  cache?: boolean;
  withUserCount?: boolean;
}

export interface FetchGuildScheduledEventSubscribersOptions {
  limit?: number;
  withMember?: boolean;
}

interface FetchInviteOptions extends BaseFetchOptions {
  code: string;
}

interface FetchInvitesOptions {
  channelId?: GuildInvitableChannelResolvable;
  cache?: boolean;
}

export interface FetchMemberOptions extends BaseFetchOptions {
  user: UserResolvable;
}

export interface FetchMembersOptions {
  user?: UserResolvable | UserResolvable[];
  query?: string;
  limit?: number;
  withPresences?: boolean;
  time?: number;
  nonce?: string;
  force?: boolean;
}

export interface FetchReactionUsersOptions {
  limit?: number;
  after?: Snowflake;
}

export interface FetchThreadMemberOptions extends BaseFetchOptions {
  withMember?: boolean;
}

export interface FetchThreadMembersWithGuildMemberDataOptions {
  withMember: true;
  after?: Snowflake;
  limit?: number;
  cache?: boolean;
}

export interface FetchThreadMembersWithoutGuildMemberDataOptions {
  withMember?: false;
  cache?: boolean;
}

export type FetchThreadMembersOptions =
  | FetchThreadMembersWithGuildMemberDataOptions
  | FetchThreadMembersWithoutGuildMemberDataOptions;

export interface FetchThreadsOptions {
  archived?: FetchArchivedThreadOptions;
}

export interface FileOptions {
  attachment: BufferResolvable | Stream;
  name?: string;
  description?: string;
}

export type GlobalSweepFilter<K, V> = () => ((value: V, key: K, collection: Collection<K, V>) => boolean) | null;

export interface GuildApplicationCommandPermissionData {
  id: Snowflake;
  permissions: ApplicationCommandPermissionData[];
}

interface GuildAuditLogsTypes {
  GUILD_UPDATE: ['GUILD', 'UPDATE'];
  CHANNEL_CREATE: ['CHANNEL', 'CREATE'];
  CHANNEL_UPDATE: ['CHANNEL', 'UPDATE'];
  CHANNEL_DELETE: ['CHANNEL', 'DELETE'];
  CHANNEL_OVERWRITE_CREATE: ['CHANNEL', 'CREATE'];
  CHANNEL_OVERWRITE_UPDATE: ['CHANNEL', 'UPDATE'];
  CHANNEL_OVERWRITE_DELETE: ['CHANNEL', 'DELETE'];
  MEMBER_KICK: ['USER', 'DELETE'];
  MEMBER_PRUNE: ['USER', 'DELETE'];
  MEMBER_BAN_ADD: ['USER', 'DELETE'];
  MEMBER_BAN_REMOVE: ['USER', 'CREATE'];
  MEMBER_UPDATE: ['USER', 'UPDATE'];
  MEMBER_ROLE_UPDATE: ['USER', 'UPDATE'];
  MEMBER_MOVE: ['USER', 'UPDATE'];
  MEMBER_DISCONNECT: ['USER', 'DELETE'];
  BOT_ADD: ['USER', 'CREATE'];
  ROLE_CREATE: ['ROLE', 'CREATE'];
  ROLE_UPDATE: ['ROLE', 'UPDATE'];
  ROLE_DELETE: ['ROLE', 'DELETE'];
  INVITE_CREATE: ['INVITE', 'CREATE'];
  INVITE_UPDATE: ['INVITE', 'UPDATE'];
  INVITE_DELETE: ['INVITE', 'DELETE'];
  WEBHOOK_CREATE: ['WEBHOOK', 'CREATE'];
  WEBHOOK_UPDATE: ['WEBHOOK', 'UPDATE'];
  WEBHOOK_DELETE: ['WEBHOOK', 'DELETE'];
  EMOJI_CREATE: ['EMOJI', 'CREATE'];
  EMOJI_UPDATE: ['EMOJI', 'UPDATE'];
  EMOJI_DELETE: ['EMOJI', 'DELETE'];
  MESSAGE_DELETE: ['MESSAGE', 'DELETE'];
  MESSAGE_BULK_DELETE: ['MESSAGE', 'DELETE'];
  MESSAGE_PIN: ['MESSAGE', 'CREATE'];
  MESSAGE_UNPIN: ['MESSAGE', 'DELETE'];
  INTEGRATION_CREATE: ['INTEGRATION', 'CREATE'];
  INTEGRATION_UPDATE: ['INTEGRATION', 'UPDATE'];
  INTEGRATION_DELETE: ['INTEGRATION', 'DELETE'];
  STAGE_INSTANCE_CREATE: ['STAGE_INSTANCE', 'CREATE'];
  STAGE_INSTANCE_UPDATE: ['STAGE_INSTANCE', 'UPDATE'];
  STAGE_INSTANCE_DELETE: ['STAGE_INSTANCE', 'DELETE'];
  STICKER_CREATE: ['STICKER', 'CREATE'];
  STICKER_UPDATE: ['STICKER', 'UPDATE'];
  STICKER_DELETE: ['STICKER', 'DELETE'];
  GUILD_SCHEDULED_EVENT_CREATE: ['GUILD_SCHEDULED_EVENT', 'CREATE'];
  GUILD_SCHEDULED_EVENT_UPDATE: ['GUILD_SCHEDULED_EVENT', 'UPDATE'];
  GUILD_SCHEDULED_EVENT_DELETE: ['GUILD_SCHEDULED_EVENT', 'DELETE'];
  THREAD_CREATE: ['THREAD', 'CREATE'];
  THREAD_UPDATE: ['THREAD', 'UPDATE'];
  THREAD_DELETE: ['THREAD', 'DELETE'];
  APPLICATION_COMMAND_PERMISSION_UPDATE: ['APPLICATION_COMMAND_PERMISSION', 'UPDATE'];
  AUTO_MODERATION_RULE_CREATE: ['AUTO_MODERATION', 'CREATE'];
  AUTO_MODERATION_RULE_UPDATE: ['AUTO_MODERATION', 'UPDATE'];
  AUTO_MODERATION_RULE_DELETE: ['AUTO_MODERATION', 'DELETE'];
  AUTO_MODERATION_BLOCK_MESSAGE: ['AUTO_MODERATION', 'CREATE'];
  AUTO_MODERATION_FLAG_TO_CHANNEL: ['AUTO_MODERATION', 'CREATE'];
  AUTO_MODERATION_USER_COMMUNICATION_DISABLED: ['AUTO_MODERATION', 'CREATE'];
}

export interface GuildAuditLogsIds {
  1: 'GUILD_UPDATE';
  10: 'CHANNEL_CREATE';
  11: 'CHANNEL_UPDATE';
  12: 'CHANNEL_DELETE';
  13: 'CHANNEL_OVERWRITE_CREATE';
  14: 'CHANNEL_OVERWRITE_UPDATE';
  15: 'CHANNEL_OVERWRITE_DELETE';
  20: 'MEMBER_KICK';
  21: 'MEMBER_PRUNE';
  22: 'MEMBER_BAN_ADD';
  23: 'MEMBER_BAN_REMOVE';
  24: 'MEMBER_UPDATE';
  25: 'MEMBER_ROLE_UPDATE';
  26: 'MEMBER_MOVE';
  27: 'MEMBER_DISCONNECT';
  28: 'BOT_ADD';
  30: 'ROLE_CREATE';
  31: 'ROLE_UPDATE';
  32: 'ROLE_DELETE';
  40: 'INVITE_CREATE';
  41: 'INVITE_UPDATE';
  42: 'INVITE_DELETE';
  50: 'WEBHOOK_CREATE';
  51: 'WEBHOOK_UPDATE';
  52: 'WEBHOOK_DELETE';
  60: 'EMOJI_CREATE';
  61: 'EMOJI_UPDATE';
  62: 'EMOJI_DELETE';
  72: 'MESSAGE_DELETE';
  73: 'MESSAGE_BULK_DELETE';
  74: 'MESSAGE_PIN';
  75: 'MESSAGE_UNPIN';
  80: 'INTEGRATION_CREATE';
  81: 'INTEGRATION_UPDATE';
  82: 'INTEGRATION_DELETE';
  83: 'STAGE_INSTANCE_CREATE';
  84: 'STAGE_INSTANCE_UPDATE';
  85: 'STAGE_INSTANCE_DELETE';
  90: 'STICKER_CREATE';
  91: 'STICKER_UPDATE';
  92: 'STICKER_DELETE';
  100: 'GUILD_SCHEDULED_EVENT_CREATE';
  101: 'GUILD_SCHEDULED_EVENT_UPDATE';
  102: 'GUILD_SCHEDULED_EVENT_DELETE';
  110: 'THREAD_CREATE';
  111: 'THREAD_UPDATE';
  112: 'THREAD_DELETE';
  121: 'APPLICATION_COMMAND_PERMISSION_UPDATE';
  140: 'AUTO_MODERATION_RULE_CREATE';
  141: 'AUTO_MODERATION_RULE_UPDATE';
  142: 'AUTO_MODERATION_RULE_DELETE';
  143: 'AUTO_MODERATION_BLOCK_MESSAGE';
  144: 'AUTO_MODERATION_FLAG_TO_CHANNEL';
  145: 'AUTO_MODERATION_USER_COMMUNICATION_DISABLED';
}

export type GuildAuditLogsActions = { [Key in keyof GuildAuditLogsIds as GuildAuditLogsIds[Key]]: Key } & { ALL: null };

export type GuildAuditLogsAction = keyof GuildAuditLogsActions;

export type GuildAuditLogsActionType = GuildAuditLogsTypes[keyof GuildAuditLogsTypes][1] | 'ALL';

export interface GuildAuditLogsEntryExtraField {
  MEMBER_PRUNE: { removed: number; days: number };
  MEMBER_MOVE: { channel: VoiceBasedChannel | { id: Snowflake }; count: number };
  MESSAGE_DELETE: { channel: GuildTextBasedChannel | { id: Snowflake }; count: number };
  MESSAGE_BULK_DELETE: { channel: GuildTextBasedChannel | { id: Snowflake }; count: number };
  MESSAGE_PIN: { channel: GuildTextBasedChannel | { id: Snowflake }; messageId: Snowflake };
  MESSAGE_UNPIN: { channel: GuildTextBasedChannel | { id: Snowflake }; messageId: Snowflake };
  MEMBER_DISCONNECT: { count: number };
  CHANNEL_OVERWRITE_CREATE:
    | Role
    | GuildMember
    | { id: Snowflake; name: string; type: OverwriteTypes.role }
    | { id: Snowflake; type: OverwriteTypes.member };
  CHANNEL_OVERWRITE_UPDATE:
    | Role
    | GuildMember
    | { id: Snowflake; name: string; type: OverwriteTypes.role }
    | { id: Snowflake; type: OverwriteTypes.member };
  CHANNEL_OVERWRITE_DELETE:
    | Role
    | GuildMember
    | { id: Snowflake; name: string; type: OverwriteTypes.role }
    | { id: Snowflake; type: OverwriteTypes.member };
  STAGE_INSTANCE_CREATE: StageChannel | { id: Snowflake };
  STAGE_INSTANCE_DELETE: StageChannel | { id: Snowflake };
  STAGE_INSTANCE_UPDATE: StageChannel | { id: Snowflake };
  APPLICATION_COMMAND_PERMISSION_UPDATE: {
    applicationId: Snowflake;
  };
  AUTO_MODERATION_BLOCK_MESSAGE: {
    autoModerationRuleName: string;
    autoModerationRuleTriggerType: AutoModerationRuleTriggerType;
    channel: GuildTextBasedChannel | { id: Snowflake };
  };
  AUTO_MODERATION_FLAG_TO_CHANNEL: {
    autoModerationRuleName: string;
    autoModerationRuleTriggerType: AutoModerationRuleTriggerType;
    channel: GuildTextBasedChannel | { id: Snowflake };
  };
  AUTO_MODERATION_USER_COMMUNICATIONDISABLED: {
    autoModerationRuleName: string;
    autoModerationRuleTriggerType: AutoModerationRuleTriggerType;
    channel: GuildTextBasedChannel | { id: Snowflake };
  };
}

export interface GuildAuditLogsEntryTargetField<TActionType extends GuildAuditLogsActionType> {
  USER: User | null;
  GUILD: Guild;
  WEBHOOK: Webhook;
  INVITE: Invite;
  MESSAGE: TActionType extends 'MESSAGE_BULK_DELETE' ? Guild | { id: Snowflake } : User;
  INTEGRATION: Integration;
  CHANNEL: NonThreadGuildBasedChannel | { id: Snowflake; [x: string]: unknown };
  THREAD: ThreadChannel | { id: Snowflake; [x: string]: unknown };
  STAGE_INSTANCE: StageInstance;
  STICKER: Sticker;
  GUILD_SCHEDULED_EVENT: GuildScheduledEvent;
  APPLICATION_COMMAND: ApplicationCommand | { id: Snowflake };
  AUTO_MODERATION: AutoModerationRule;
}

export interface GuildAuditLogsFetchOptions<T extends GuildAuditLogsResolvable> {
  before?: Snowflake | GuildAuditLogsEntry;
  after?: Snowflake | GuildAuditLogsEntry;
  limit?: number;
  user?: UserResolvable;
  type?: T;
}

export type GuildAuditLogsResolvable = keyof GuildAuditLogsIds | GuildAuditLogsAction | null;

export type GuildAuditLogsTarget = GuildAuditLogsTypes[keyof GuildAuditLogsTypes][0] | 'ALL' | 'UNKNOWN';

export type GuildAuditLogsTargets = {
  [key in GuildAuditLogsTarget]?: string;
};

export type GuildBanResolvable = GuildBan | UserResolvable;

export interface GuildChannelOverwriteOptions {
  reason?: string;
  type?: number;
}

export type GuildChannelResolvable = Snowflake | GuildBasedChannel;

export interface GuildChannelCreateOptions extends Omit<CategoryCreateChannelOptions, 'type'> {
  parent?: CategoryChannelResolvable;
  type?: ExcludeEnum<
    typeof ChannelTypes,
    'DM' | 'GROUP_DM' | 'UNKNOWN' | 'GUILD_PUBLIC_THREAD' | 'GUILD_NEWS_THREAD' | 'GUILD_PRIVATE_THREAD'
  >;
}

export interface GuildChannelCloneOptions extends GuildChannelCreateOptions {
  name?: string;
}

export interface GuildChannelOverwriteOptions {
  reason?: string;
  type?: number;
}

export interface GuildCreateOptions {
  afkChannelId?: Snowflake | number;
  afkTimeout?: number;
  channels?: PartialChannelData[];
  defaultMessageNotifications?: DefaultMessageNotificationLevel | number;
  explicitContentFilter?: ExplicitContentFilterLevel | number;
  icon?: BufferResolvable | Base64Resolvable | null;
  roles?: PartialRoleData[];
  systemChannelFlags?: SystemChannelFlagsResolvable;
  systemChannelId?: Snowflake | number;
  verificationLevel?: VerificationLevel | number;
}

export interface GuildWidgetSettings {
  enabled: boolean;
  channel: NonThreadGuildBasedChannel | null;
}

export interface GuildEditData {
  name?: string;
  verificationLevel?: VerificationLevel | number | null;
  explicitContentFilter?: ExplicitContentFilterLevel | number | null;
  defaultMessageNotifications?: DefaultMessageNotificationLevel | number | null;
  afkChannel?: VoiceChannelResolvable | null;
  systemChannel?: TextChannelResolvable | null;
  systemChannelFlags?: SystemChannelFlagsResolvable;
  afkTimeout?: number;
  icon?: BufferResolvable | Base64Resolvable | null;
  owner?: GuildMemberResolvable;
  splash?: BufferResolvable | Base64Resolvable | null;
  discoverySplash?: BufferResolvable | Base64Resolvable | null;
  banner?: BufferResolvable | Base64Resolvable | null;
  rulesChannel?: TextChannelResolvable | null;
  publicUpdatesChannel?: TextChannelResolvable | null;
  preferredLocale?: string | null;
  safetyAlertsChannel?: TextChannelResolvable | null;
  premiumProgressBarEnabled?: boolean;
  description?: string | null;
  features?: GuildFeatures[];
}

export interface GuildEmojiCreateOptions {
  roles?: Collection<Snowflake, Role> | RoleResolvable[];
  reason?: string;
}

export interface GuildEmojiEditData {
  name?: string;
  roles?: Collection<Snowflake, Role> | RoleResolvable[];
}

export interface GuildStickerCreateOptions {
  description?: string | null;
  reason?: string;
}

export interface GuildStickerEditData {
  name?: string;
  description?: string | null;
  tags?: string;
}

export type GuildFeatures =
  | 'ANIMATED_ICON'
  | 'AUTO_MODERATION'
  | 'BANNER'
  | 'COMMERCE'
  | 'COMMUNITY'
  | 'CREATOR_MONETIZABLE_PROVISIONAL'
  | 'CREATOR_STORE_PAGE'
  | 'DISCOVERABLE'
  | 'FEATURABLE'
  | 'INVITES_DISABLED'
  | 'INVITE_SPLASH'
  | 'MEMBER_VERIFICATION_GATE_ENABLED'
  | 'NEWS'
  | 'PARTNERED'
  | 'PREVIEW_ENABLED'
  | 'VANITY_URL'
  | 'VERIFIED'
  | 'VIP_REGIONS'
  | 'WELCOME_SCREEN_ENABLED'
  | 'TICKETED_EVENTS_ENABLED'
  | 'MORE_STICKERS'
  | 'THREE_DAY_THREAD_ARCHIVE'
  | 'SEVEN_DAY_THREAD_ARCHIVE'
  | 'PRIVATE_THREADS'
  | 'ROLE_ICONS'
  | 'RAID_ALERTS_DISABLED'
  | 'ROLE_SUBSCRIPTIONS_AVAILABLE_FOR_PURCHASE'
  | 'ROLE_SUBSCRIPTIONS_ENABLED';

export interface GuildMemberEditData {
  nick?: string | null;
  roles?: Collection<Snowflake, Role> | readonly RoleResolvable[];
  mute?: boolean;
  deaf?: boolean;
  channel?: GuildVoiceChannelResolvable | null;
  communicationDisabledUntil?: DateResolvable | null;
  flags?: GuildMemberFlagsResolvable;
}

export type GuildMemberFlagsString =
  | 'DID_REJOIN'
  | 'COMPLETED_ONBOARDING'
  | 'BYPASSES_VERIFICATION'
  | 'STARTED_ONBOARDING';

export type GuildMemberFlagsResolvable = BitFieldResolvable<GuildMemberFlagsString, number>;

export type GuildMemberResolvable = GuildMember | UserResolvable;

export type GuildResolvable = Guild | NonThreadGuildBasedChannel | GuildMember | GuildEmoji | Invite | Role | Snowflake;

export interface GuildPruneMembersOptions {
  count?: boolean;
  days?: number;
  dry?: boolean;
  reason?: string;
  roles?: RoleResolvable[];
}

export interface GuildWidgetSettingsData {
  enabled: boolean;
  channel: GuildChannelResolvable | null;
}

export interface GuildSearchMembersOptions {
  query: string;
  limit?: number;
  cache?: boolean;
}

export interface GuildListMembersOptions {
  after?: Snowflake;
  limit?: number;
  cache?: boolean;
}

// TODO: use conditional types for better TS support
export interface GuildScheduledEventCreateOptions {
  name: string;
  scheduledStartTime: DateResolvable;
  scheduledEndTime?: DateResolvable;
  privacyLevel: GuildScheduledEventPrivacyLevel | number;
  entityType: GuildScheduledEventEntityType | number;
  description?: string;
  channel?: GuildVoiceChannelResolvable;
  entityMetadata?: GuildScheduledEventEntityMetadataOptions;
  image?: BufferResolvable | Base64Resolvable | null;
  reason?: string;
}

export interface GuildScheduledEventEditOptions<
  S extends GuildScheduledEventStatus,
  T extends GuildScheduledEventSetStatusArg<S>,
> extends Omit<Partial<GuildScheduledEventCreateOptions>, 'channel'> {
  channel?: GuildVoiceChannelResolvable | null;
  status?: T | number;
}

export interface GuildScheduledEventEntityMetadata {
  location: string | null;
}

export interface GuildScheduledEventEntityMetadataOptions {
  location?: string;
}

export type GuildScheduledEventEntityType = keyof typeof GuildScheduledEventEntityTypes;

export type GuildScheduledEventManagerFetchResult<
  T extends GuildScheduledEventResolvable | FetchGuildScheduledEventOptions | FetchGuildScheduledEventsOptions,
> = T extends GuildScheduledEventResolvable | FetchGuildScheduledEventOptions
  ? GuildScheduledEvent
  : Collection<Snowflake, GuildScheduledEvent>;

export type GuildScheduledEventManagerFetchSubscribersResult<T extends FetchGuildScheduledEventSubscribersOptions> =
  T extends { withMember: true }
    ? Collection<Snowflake, GuildScheduledEventUser<true>>
    : Collection<Snowflake, GuildScheduledEventUser<false>>;

export type GuildScheduledEventPrivacyLevel = keyof typeof GuildScheduledEventPrivacyLevels;

export type GuildScheduledEventResolvable = Snowflake | GuildScheduledEvent;

export type GuildScheduledEventSetStatusArg<T extends GuildScheduledEventStatus> = T extends 'SCHEDULED'
  ? 'ACTIVE' | 'CANCELED'
  : T extends 'ACTIVE'
  ? 'COMPLETED'
  : never;

export type GuildScheduledEventStatus = keyof typeof GuildScheduledEventStatuses;

export interface GuildScheduledEventUser<T> {
  guildScheduledEventId: Snowflake;
  user: User;
  member: T extends true ? GuildMember : null;
}

export type GuildTemplateResolvable = string;

export type GuildVoiceChannelResolvable = VoiceBasedChannel | Snowflake;

export type HexColorString = `#${string}`;

export interface HTTPAttachmentData {
  attachment: string | Buffer | Stream;
  name: string;
  file: Buffer | Stream;
}

export interface HTTPErrorData {
  json: unknown;
  files: HTTPAttachmentData[];
}

export interface HTTPOptions {
  agent?: Omit<AgentOptions, 'keepAlive'>;
  api?: string;
  version?: number;
  host?: string;
  cdn?: string;
  invite?: string;
  template?: string;
  headers?: Record<string, string>;
  scheduledEvent?: string;
}

export interface ImageURLOptions extends Omit<StaticImageURLOptions, 'format'> {
  dynamic?: boolean;
  format?: DynamicImageFormat;
}

export type IntegrationType = 'twitch' | 'youtube' | 'discord' | 'guild_subscription';

export interface InteractionCollectorOptions<T extends Interaction, Cached extends CacheType = CacheType>
  extends CollectorOptions<[T]> {
  channel?: TextBasedChannelResolvable;
  componentType?: MessageComponentType | MessageComponentTypes;
  guild?: GuildResolvable;
  interactionType?: InteractionType | InteractionTypes;
  max?: number;
  maxComponents?: number;
  maxUsers?: number;
  message?: CacheTypeReducer<Cached, Message, APIMessage>;
}

export interface InteractionDeferReplyOptions {
  ephemeral?: boolean;
  fetchReply?: boolean;
}

export type InteractionDeferUpdateOptions = Omit<InteractionDeferReplyOptions, 'ephemeral'>;

export interface InteractionReplyOptions extends Omit<WebhookMessageOptions, 'username' | 'avatarURL' | 'flags'> {
  ephemeral?: boolean;
  fetchReply?: boolean;
  flags?: BitFieldResolvable<'SUPPRESS_EMBEDS' | 'EPHEMERAL', number>;
}

export type InteractionResponseType = keyof typeof InteractionResponseTypes;

export type InteractionType = keyof typeof InteractionTypes;

export interface InteractionUpdateOptions extends MessageEditOptions {
  fetchReply?: boolean;
}

export type IntentsString =
  | 'GUILDS'
  | 'GUILD_MEMBERS'
  | 'GUILD_BANS'
  | 'GUILD_EMOJIS_AND_STICKERS'
  | 'GUILD_INTEGRATIONS'
  | 'GUILD_WEBHOOKS'
  | 'GUILD_INVITES'
  | 'GUILD_VOICE_STATES'
  | 'GUILD_PRESENCES'
  | 'GUILD_MESSAGES'
  | 'GUILD_MESSAGE_REACTIONS'
  | 'GUILD_MESSAGE_TYPING'
  | 'DIRECT_MESSAGES'
  | 'DIRECT_MESSAGE_REACTIONS'
  | 'DIRECT_MESSAGE_TYPING'
  | 'MESSAGE_CONTENT'
  | 'GUILD_SCHEDULED_EVENTS'
  | 'AUTO_MODERATION_CONFIGURATION'
  | 'AUTO_MODERATION_EXECUTION';

export interface InviteGenerationOptions {
  permissions?: PermissionResolvable;
  guild?: GuildResolvable;
  disableGuildSelect?: boolean;
  scopes: InviteScope[];
}

export type GuildInvitableChannelResolvable =
  | TextChannel
  | VoiceChannel
  | NewsChannel
  | StoreChannel
  | StageChannel
  | Snowflake;

export interface CreateInviteOptions {
  temporary?: boolean;
  maxAge?: number;
  maxUses?: number;
  unique?: boolean;
  reason?: string;
  targetApplication?: ApplicationResolvable;
  targetUser?: UserResolvable;
  targetType?: InviteTargetType;
}

export type IntegrationExpireBehaviors = 'REMOVE_ROLE' | 'KICK';

export type InviteResolvable = string;

export type InviteScope =
  | 'applications.builds.read'
  | 'applications.commands'
  | 'applications.entitlements'
  | 'applications.store.update'
  | 'bot'
  | 'connections'
  | 'email'
  | 'identify'
  | 'guilds'
  | 'guilds.join'
  | 'gdm.join'
  | 'webhook.incoming'
  | 'role_connections.write';

export interface LifetimeFilterOptions<K, V> {
  excludeFromSweep?: (value: V, key: K, collection: LimitedCollection<K, V>) => boolean;
  getComparisonTimestamp?: (value: V, key: K, collection: LimitedCollection<K, V>) => number;
  lifetime?: number;
}

export interface MakeErrorOptions {
  name: string;
  message: string;
  stack: string;
}

export type MemberMention = UserMention | `<@!${Snowflake}>`;

export type MembershipState = keyof typeof MembershipStates;

export type MessageActionRowComponent = MessageButton | MessageSelectMenu;

export type MessageActionRowComponentOptions =
  | (Required<BaseMessageComponentOptions> & MessageButtonOptions)
  | (Required<BaseMessageComponentOptions> & MessageSelectMenuOptions);

export type MessageActionRowComponentResolvable =
  | MessageActionRowComponent
  | MessageActionRowComponentOptions
  | APIMessageActionRowComponent;

export type ModalActionRowComponent = TextInputComponent;

export type ModalActionRowComponentOptions = TextInputComponentOptions;

export type ModalActionRowComponentResolvable =
  | ModalActionRowComponent
  | ModalActionRowComponentOptions
  | APIModalActionRowComponent;

export interface MessageActionRowOptions<
  T extends
    | MessageActionRowComponentResolvable
    | ModalActionRowComponentResolvable = MessageActionRowComponentResolvable,
> extends BaseMessageComponentOptions {
  components: T[];
}

export interface MessageActivity {
  partyId: string;
  type: MessageActivityType;
}

export interface BaseButtonOptions extends BaseMessageComponentOptions {
  disabled?: boolean;
  emoji?: EmojiIdentifierResolvable;
  label?: string;
}

export interface LinkButtonOptions extends BaseButtonOptions {
  style: 'LINK' | MessageButtonStyles.LINK;
  url: string;
}

export interface InteractionButtonOptions extends BaseButtonOptions {
  style: ExcludeEnum<typeof MessageButtonStyles, 'LINK'>;
  customId: string;
}

export type MessageButtonOptions = InteractionButtonOptions | LinkButtonOptions;

export type MessageButtonStyle = keyof typeof MessageButtonStyles;

export type MessageButtonStyleResolvable = MessageButtonStyle | MessageButtonStyles;

export interface MessageCollectorOptions extends CollectorOptions<[Message]> {
  max?: number;
  maxProcessed?: number;
}

export type MessageComponent = BaseMessageComponent | MessageActionRow | MessageButton | MessageSelectMenu;

export type MessageComponentCollectorOptions<T extends MessageComponentInteraction | ModalSubmitInteraction> = Omit<
  InteractionCollectorOptions<T>,
  'channel' | 'message' | 'guild' | 'interactionType'
>;

export type MessageChannelComponentCollectorOptions<T extends MessageComponentInteraction | ModalSubmitInteraction> =
  Omit<InteractionCollectorOptions<T>, 'channel' | 'guild' | 'interactionType'>;

export type MessageComponentOptions =
  | BaseMessageComponentOptions
  | MessageActionRowOptions
  | MessageButtonOptions
  | MessageSelectMenuOptions;

export type MessageComponentType = keyof typeof MessageComponentTypes;

export type MessageComponentTypeResolvable = MessageComponentType | MessageComponentTypes;

export type GuildForumThreadMessageCreateOptions = MessageOptions & Pick<MessageOptions, 'flags' | 'stickers'>;

export interface MessageEditOptions {
  attachments?: MessageAttachment[];
  content?: string | null;
  embeds?: (MessageEmbed | MessageEmbedOptions | APIEmbed)[] | null;
  files?: (FileOptions | BufferResolvable | Stream | MessageAttachment)[];
  flags?: BitFieldResolvable<MessageFlagsString, number>;
  allowedMentions?: MessageMentionOptions;
  components?: (MessageActionRow | (Required<BaseMessageComponentOptions> & MessageActionRowOptions))[];
}

export interface MessageEmbedAuthor {
  name: string;
  url?: string;
  iconURL?: string;
  proxyIconURL?: string;
}

export interface MessageEmbedFooter {
  text: string;
  iconURL?: string;
  proxyIconURL?: string;
}

export interface MessageEmbedImage {
  url: string;
  proxyURL?: string;
  height?: number;
  width?: number;
}

export interface MessageEmbedOptions {
  title?: string;
  description?: string;
  url?: string;
  timestamp?: Date | number;
  color?: ColorResolvable;
  fields?: EmbedFieldData[];
  author?: Partial<MessageEmbedAuthor> & { icon_url?: string; proxy_icon_url?: string };
  thumbnail?: Partial<MessageEmbedThumbnail> & { proxy_url?: string };
  image?: Partial<MessageEmbedImage> & { proxy_url?: string };
  video?: Partial<MessageEmbedVideo> & { proxy_url?: string };
  footer?: Partial<MessageEmbedFooter> & { icon_url?: string; proxy_icon_url?: string };
}

export interface MessageEmbedProvider {
  name: string;
  url: string;
}

export interface MessageEmbedThumbnail {
  url: string;
  proxyURL?: string;
  height?: number;
  width?: number;
}

export interface MessageEmbedVideo {
  url?: string;
  proxyURL?: string;
  height?: number;
  width?: number;
}

export interface MessageEvent {
  data: WebSocket.Data;
  type: string;
  target: WebSocket;
}

export type MessageFlagsString =
  | 'CROSSPOSTED'
  | 'IS_CROSSPOST'
  | 'SUPPRESS_EMBEDS'
  | 'SOURCE_MESSAGE_DELETED'
  | 'URGENT'
  | 'HAS_THREAD'
  | 'EPHEMERAL'
  | 'LOADING'
  | 'FAILED_TO_MENTION_SOME_ROLES_IN_THREAD'
  | 'SUPPRESS_NOTIFICATIONS'
  | 'IS_VOICE_MESSAGE';

export interface MessageInteraction {
  id: Snowflake;
  type: InteractionType;
  commandName: string;
  user: User;
}

export interface MessageMentionsHasOptions {
  ignoreDirect?: boolean;
  ignoreRoles?: boolean;
  ignoreRepliedUser?: boolean;
  ignoreEveryone?: boolean;
}

export interface MessageMentionOptions {
  parse?: MessageMentionTypes[];
  roles?: Snowflake[];
  users?: Snowflake[];
  repliedUser?: boolean;
}

export type MessageMentionTypes = 'roles' | 'users' | 'everyone';

export interface MessageOptions {
  tts?: boolean;
  nonce?: string | number;
  content?: string | null;
  embeds?: (MessageEmbed | MessageEmbedOptions | APIEmbed)[];
  components?: (MessageActionRow | (Required<BaseMessageComponentOptions> & MessageActionRowOptions))[];
  allowedMentions?: MessageMentionOptions;
  files?: (FileOptions | BufferResolvable | Stream | MessageAttachment)[];
  reply?: ReplyOptions;
  stickers?: StickerResolvable[];
  attachments?: MessageAttachment[];
  flags?: BitFieldResolvable<'SUPPRESS_EMBEDS' | 'SUPPRESS_NOTIFICATIONS', number>;
}

export type MessageReactionResolvable = MessageReaction | Snowflake | string;

export interface MessageReference {
  channelId: Snowflake;
  guildId: Snowflake | undefined;
  messageId: Snowflake | undefined;
}

export type MessageResolvable = Message | Snowflake;

export interface BaseMessageSelectMenuOptions  {
  type?: SelectMenuComponentType | SelectMenuComponentTypes;
  customId?: string;
  disabled?: boolean;
  maxValues?: number;
  minValues?: number;
  placeholder?: string;
}

export interface StringMessageSelectMenuOptions extends BaseMessageSelectMenuOptions {
  type?:
    | 'STRING_SELECT'
    | 'SELECT_MENU'
    | SelectMenuComponentTypes.STRING_SELECT
    | SelectMenuComponentTypes.SELECT_MENU;
  options?: MessageSelectOptionData[];
}

export interface ChannelMessageSelectMenuOptions extends BaseMessageSelectMenuOptions {
  type?: 'CHANNEL_SELECT' | SelectMenuComponentTypes.CHANNEL_SELECT;
  channelTypes?: ChannelTypes[];
}

export interface OtherMessageSelectMenuOptions extends BaseMessageSelectMenuOptions {
  type?: ExcludeEnum<typeof SelectMenuComponentTypes, 'CHANNEL_SELECT' | 'STRING_SELECT'>;
}

export type MessageSelectMenuOptions =
  | StringMessageSelectMenuOptions
  | ChannelMessageSelectMenuOptions
  | OtherMessageSelectMenuOptions;

export interface MessageSelectOption {
  default: boolean;
  description: string | null;
  emoji: APIPartialEmoji | null;
  label: string;
  value: string;
}

export interface MessageSelectOptionData {
  default?: boolean;
  description?: string;
  emoji?: EmojiIdentifierResolvable;
  label: string;
  value: string;
}

export type MessageTarget =
  | Interaction
  | InteractionWebhook
  | TextBasedChannel
  | User
  | GuildMember
  | Webhook
  | WebhookClient
  | Message
  | MessageManager;

export type MessageType = keyof typeof MessageTypes;

export type MFALevel = keyof typeof MFALevels;

export interface ModalOptions {
  components:
    | MessageActionRow<ModalActionRowComponent>[]
    | MessageActionRowOptions<ModalActionRowComponentResolvable>[];
  customId: string;
  title: string;
}

export type ModalSubmitInteractionCollectorOptions<T extends ModalSubmitInteraction> = Omit<
  InteractionCollectorOptions<T>,
  'channel' | 'message' | 'guild' | 'interactionType'
>;

export interface MultipleShardRespawnOptions {
  shardDelay?: number;
  respawnDelay?: number;
  timeout?: number;
}

export interface MultipleShardSpawnOptions {
  amount?: number | 'auto';
  delay?: number;
  timeout?: number;
}

export type NSFWLevel = keyof typeof NSFWLevels;

export interface OverwriteData {
  allow?: PermissionResolvable;
  deny?: PermissionResolvable;
  id: GuildMemberResolvable | RoleResolvable;
  type?: OverwriteType;
}

export type OverwriteResolvable = PermissionOverwrites | OverwriteData;

export type OverwriteType = 'member' | 'role';

export interface PartialModalActionRow {
  type: MessageComponentType;
  components: PartialTextInputData[];
}

export interface PartialTextInputData {
  value: string;
  // TODO: use dapi types
  type: MessageComponentType;
  customId: string;
}

export type PermissionFlags = Record<PermissionString, bigint>;

export type PermissionOverwriteOptions = Partial<Record<PermissionString, boolean | null>>;

export type PermissionResolvable = BitFieldResolvable<PermissionString, bigint>;

export type PermissionOverwriteResolvable = UserResolvable | RoleResolvable | PermissionOverwrites;

export type PermissionString =
  | 'CREATE_INSTANT_INVITE'
  | 'KICK_MEMBERS'
  | 'BAN_MEMBERS'
  | 'ADMINISTRATOR'
  | 'MANAGE_CHANNELS'
  | 'MANAGE_GUILD'
  | 'ADD_REACTIONS'
  | 'VIEW_AUDIT_LOG'
  | 'PRIORITY_SPEAKER'
  | 'STREAM'
  | 'VIEW_CHANNEL'
  | 'SEND_MESSAGES'
  | 'SEND_TTS_MESSAGES'
  | 'MANAGE_MESSAGES'
  | 'EMBED_LINKS'
  | 'ATTACH_FILES'
  | 'READ_MESSAGE_HISTORY'
  | 'MENTION_EVERYONE'
  | 'USE_EXTERNAL_EMOJIS'
  | 'VIEW_GUILD_INSIGHTS'
  | 'CONNECT'
  | 'SPEAK'
  | 'MUTE_MEMBERS'
  | 'DEAFEN_MEMBERS'
  | 'MOVE_MEMBERS'
  | 'USE_VAD'
  | 'CHANGE_NICKNAME'
  | 'MANAGE_NICKNAMES'
  | 'MANAGE_ROLES'
  | 'MANAGE_WEBHOOKS'
  | 'MANAGE_EMOJIS_AND_STICKERS'
  | 'USE_APPLICATION_COMMANDS'
  | 'REQUEST_TO_SPEAK'
  | 'MANAGE_THREADS'
  | 'USE_PUBLIC_THREADS'
  | 'CREATE_PUBLIC_THREADS'
  | 'USE_PRIVATE_THREADS'
  | 'CREATE_PRIVATE_THREADS'
  | 'USE_EXTERNAL_STICKERS'
  | 'SEND_MESSAGES_IN_THREADS'
  | 'START_EMBEDDED_ACTIVITIES'
  | 'MODERATE_MEMBERS'
  | 'MANAGE_EVENTS'
  | 'VIEW_CREATOR_MONETIZATION_ANALYTICS'
  | 'USE_SOUNDBOARD'
  | 'SEND_VOICE_MESSAGES';

export type RecursiveArray<T> = ReadonlyArray<T | RecursiveArray<T>>;

export type RecursiveReadonlyArray<T> = ReadonlyArray<T | RecursiveReadonlyArray<T>>;

export interface PartialRecipient {
  username: string;
}

export type PremiumTier = keyof typeof PremiumTiers;

export interface PresenceData {
  status?: PresenceStatusData;
  afk?: boolean;
  activities?: ActivitiesOptions[];
  shardId?: number | number[];
}

export type PresenceResolvable = Presence | UserResolvable | Snowflake;

export interface PartialChannelData {
  id?: Snowflake | number;
  parentId?: Snowflake | number;
  type?: ExcludeEnum<
    typeof ChannelTypes,
    | 'DM'
    | 'GROUP_DM'
    | 'GUILD_NEWS'
    | 'GUILD_STORE'
    | 'UNKNOWN'
    | 'GUILD_NEWS_THREAD'
    | 'GUILD_PUBLIC_THREAD'
    | 'GUILD_PRIVATE_THREAD'
    | 'GUILD_STAGE_VOICE'
  >;
  name: string;
  topic?: string;
  nsfw?: boolean;
  bitrate?: number;
  userLimit?: number;
  rtcRegion?: string | null;
  videoQualityMode?: VideoQualityMode;
  permissionOverwrites?: PartialOverwriteData[];
  rateLimitPerUser?: number;
  availableTags?: GuildForumTagData[];
  defaultReactionEmoji?: DefaultReactionEmoji;
  defaultThreadRateLimitPerUser?: number;
}

export type Partialize<
  T extends AllowedPartial,
  N extends keyof T | null = null,
  M extends keyof T | null = null,
  E extends keyof T | '' = '',
> = {
  readonly client: Client;
  id: Snowflake;
  partial: true;
} & {
  [K in keyof Omit<T, 'client' | 'id' | 'partial' | E>]: K extends N ? null : K extends M ? T[K] | null : T[K];
};

export interface PartialDMChannel extends Partialize<DMChannel, null, null, 'lastMessageId'> {
  lastMessageId: undefined;
}

export interface PartialGuildMember extends Partialize<GuildMember, 'joinedAt' | 'joinedTimestamp'> {}

export interface PartialMessage
  extends Partialize<Message, 'type' | 'system' | 'pinned' | 'tts', 'content' | 'cleanContent' | 'author'> {}

export interface PartialMessageReaction extends Partialize<MessageReaction, 'count'> {}

export interface PartialOverwriteData {
  id: Snowflake | number;
  type?: OverwriteType;
  allow?: PermissionResolvable;
  deny?: PermissionResolvable;
}

export interface PartialRoleData extends RoleData {
  id?: Snowflake | number;
}

export type PartialTypes = 'USER' | 'CHANNEL' | 'GUILD_MEMBER' | 'MESSAGE' | 'REACTION' | 'GUILD_SCHEDULED_EVENT';

export interface PartialUser extends Partialize<User, 'username' | 'tag' | 'discriminator'> {}

export type PresenceStatusData = ClientPresenceStatus | 'invisible';

export type PresenceStatus = PresenceStatusData | 'offline';

export type PrivacyLevel = keyof typeof PrivacyLevels;

export interface RateLimitData {
  timeout: number;
  limit: number;
  method: string;
  path: string;
  route: string;
  global: boolean;
}

export interface InvalidRequestWarningData {
  count: number;
  remainingTime: number;
}

export interface ReactionCollectorOptions extends CollectorOptions<[MessageReaction, User]> {
  max?: number;
  maxEmojis?: number;
  maxUsers?: number;
}

export interface ReplyOptions {
  messageReference: MessageResolvable;
  failIfNotExists?: boolean;
}

export interface ReplyMessageOptions extends Omit<MessageOptions, 'reply'> {
  failIfNotExists?: boolean;
}

export interface ResolvedOverwriteOptions {
  allow: Permissions;
  deny: Permissions;
}

export interface RoleData {
  name?: string;
  color?: ColorResolvable;
  hoist?: boolean;
  position?: number;
  permissions?: PermissionResolvable;
  mentionable?: boolean;
  icon?: BufferResolvable | Base64Resolvable | EmojiResolvable | null;
  unicodeEmoji?: string | null;
}

export type RoleMention = '@everyone' | `<@&${Snowflake}>`;

export interface RolePosition {
  role: RoleResolvable;
  position: number;
}

export type RoleResolvable = Role | Snowflake;

export interface RoleTagData {
  botId?: Snowflake;
  integrationId?: Snowflake;
  premiumSubscriberRole?: true;
  subscriptionListingId?: Snowflake;
  availableForPurchase?: true;
  guildConnections?: true;
}

export interface SetChannelPositionOptions {
  relative?: boolean;
  reason?: string;
}

export interface SetParentOptions {
  lockPermissions?: boolean;
  reason?: string;
}

export interface SetRolePositionOptions {
  relative?: boolean;
  reason?: string;
}

export type ShardingManagerMode = 'process' | 'worker';

export interface ShardingManagerOptions {
  totalShards?: number | 'auto';
  shardList?: number[] | 'auto';
  mode?: ShardingManagerMode;
  respawn?: boolean;
  shardArgs?: string[];
  token?: string;
  execArgv?: string[];
}

export { Snowflake };

export interface SplitOptions {
  maxLength?: number;
  char?: string | string[] | RegExp | RegExp[];
  prepend?: string;
  append?: string;
}

export interface StaticImageURLOptions {
  format?: AllowedImageFormat;
  size?: AllowedImageSize;
}

export type StageInstanceResolvable = StageInstance | Snowflake;

export interface StartThreadOptions {
  name: string;
  autoArchiveDuration?: ThreadAutoArchiveDuration | 'MAX';
  reason?: string;
  rateLimitPerUser?: number;
}

export type Status = number;

export type StickerFormatType = keyof typeof StickerFormatTypes;

export type StickerResolvable = Sticker | Snowflake;

export type StickerType = keyof typeof StickerTypes;

export type SystemChannelFlagsString =
  | 'SUPPRESS_JOIN_NOTIFICATIONS'
  | 'SUPPRESS_PREMIUM_SUBSCRIPTIONS'
  | 'SUPPRESS_GUILD_REMINDER_NOTIFICATIONS'
  | 'SUPPRESS_JOIN_NOTIFICATION_REPLIES'
  | 'SUPPRESS_ROLE_SUBSCRIPTION_PURCHASE_NOTIFICATIONS'
  | 'SUPPRESS_ROLE_SUBSCRIPTION_PURCHASE_NOTIFICATION_REPLIES';

export type SystemChannelFlagsResolvable = BitFieldResolvable<SystemChannelFlagsString, number>;

export type ChannelFlagsResolvable = BitFieldResolvable<ChannelFlagsString, number>;

export type SelectMenuComponentType = keyof typeof SelectMenuComponentTypes;

export type SystemMessageType = Exclude<
  MessageType,
  'DEFAULT' | 'REPLY' | 'APPLICATION_COMMAND' | 'CONTEXT_MENU_COMMAND'
>;

export type StageChannelResolvable = StageChannel | Snowflake;

export interface StageInstanceEditOptions {
  topic?: string;
  privacyLevel?: PrivacyLevel | number;
}

export type SweeperKey = keyof SweeperDefinitions;

export type CollectionSweepFilter<K, V> = (value: V, key: K, collection: Collection<K, V>) => boolean;

export type SweepFilter<K, V> = (
  collection: LimitedCollection<K, V>,
) => ((value: V, key: K, collection: LimitedCollection<K, V>) => boolean) | null;

export interface SweepOptions<K, V> {
  interval: number;
  filter: GlobalSweepFilter<K, V>;
}

export interface LifetimeSweepOptions {
  interval: number;
  lifetime: number;
  filter?: never;
}

export interface SweeperDefinitions {
  applicationCommands: [Snowflake, ApplicationCommand];
  autoModerationRules: [Snowflake, AutoModerationRule];
  bans: [Snowflake, GuildBan];
  emojis: [Snowflake, GuildEmoji];
  invites: [string, Invite, true];
  guildMembers: [Snowflake, GuildMember];
  messages: [Snowflake, Message, true];
  presences: [Snowflake, Presence];
  reactions: [string | Snowflake, MessageReaction];
  stageInstances: [Snowflake, StageInstance];
  stickers: [Snowflake, Sticker];
  threadMembers: [Snowflake, ThreadMember];
  threads: [Snowflake, ThreadChannel, true];
  users: [Snowflake, User];
  voiceStates: [Snowflake, VoiceState];
}

export type SweeperOptions = {
  [K in keyof SweeperDefinitions]?: SweeperDefinitions[K][2] extends true
    ? SweepOptions<SweeperDefinitions[K][0], SweeperDefinitions[K][1]> | LifetimeSweepOptions
    : SweepOptions<SweeperDefinitions[K][0], SweeperDefinitions[K][1]>;
};

export interface LimitedCollectionOptions<K, V> {
  maxSize?: number;
  keepOverLimit?: (value: V, key: K, collection: LimitedCollection<K, V>) => boolean;
  /** @deprecated Use Global Sweepers instead */
  sweepFilter?: SweepFilter<K, V>;
  /** @deprecated Use Global Sweepers instead */
  sweepInterval?: number;
}

export type AnyChannel =
  | CategoryChannel
  | DMChannel
  | PartialDMChannel
  | NewsChannel
  | StageChannel
  | StoreChannel
  | TextChannel
  | ThreadChannel
  | VoiceChannel
  | ForumChannel;

export type TextBasedChannel = Exclude<Extract<AnyChannel, { messages: MessageManager }>, ForumChannel>;

export type TextBasedChannelTypes = TextBasedChannel['type'];

export interface TextInputComponentOptions extends BaseMessageComponentOptions {
  customId?: string;
  label?: string;
  minLength?: number;
  maxLength?: number;
  placeholder?: string;
  required?: boolean;
  style?: TextInputStyleResolvable;
  value?: string;
}

export type TextInputStyle = keyof typeof TextInputStyles;

export type TextInputStyleResolvable = TextInputStyle | TextInputStyles;
export interface IntegrationAccount {
  id: string | Snowflake;
  name: string;
}

export type VoiceBasedChannel = Extract<AnyChannel, { bitrate: number }>;

export type GuildBasedChannel = Extract<AnyChannel, { guild: Guild }>;

export type NonThreadGuildBasedChannel = Exclude<GuildBasedChannel, ThreadChannel>;

export type GuildTextBasedChannel = Extract<GuildBasedChannel, TextBasedChannel>;

export type TextChannelResolvable = Snowflake | TextChannel;

export type TextBasedChannelResolvable = Snowflake | TextBasedChannel;

export type ThreadAutoArchiveDuration = 60 | 1440 | 4320 | 10080;

export type ThreadChannelResolvable = ThreadChannel | Snowflake;

export type ThreadChannelTypes = 'GUILD_NEWS_THREAD' | 'GUILD_PUBLIC_THREAD' | 'GUILD_PRIVATE_THREAD';

export interface GuildTextThreadCreateOptions<AllowedThreadType> extends StartThreadOptions {
  startMessage?: MessageResolvable;
  type?: AllowedThreadType;
  invitable?: AllowedThreadType extends 'GUILD_PRIVATE_THREAD' | 12 ? boolean : never;
  rateLimitPerUser?: number;
}

export interface GuildForumThreadCreateOptions extends StartThreadOptions {
  message: GuildForumThreadMessageCreateOptions | MessagePayload;
  appliedTags?: Snowflake[];
}

export interface ThreadEditData {
  name?: string;
  archived?: boolean;
  autoArchiveDuration?: ThreadAutoArchiveDuration | 'MAX';
  rateLimitPerUser?: number;
  locked?: boolean;
  invitable?: boolean;
  appliedTags?: Snowflake[];
  flags?: ChannelFlagsResolvable;
}

export type ThreadMemberFlagsString = '';

export type ThreadMemberResolvable = ThreadMember | UserResolvable;

export type UserFlagsString =
  | 'DISCORD_EMPLOYEE'
  | 'PARTNERED_SERVER_OWNER'
  | 'HYPESQUAD_EVENTS'
  | 'BUGHUNTER_LEVEL_1'
  | 'HOUSE_BRAVERY'
  | 'HOUSE_BRILLIANCE'
  | 'HOUSE_BALANCE'
  | 'EARLY_SUPPORTER'
  | 'TEAM_USER'
  | 'BUGHUNTER_LEVEL_2'
  | 'VERIFIED_BOT'
  | 'EARLY_VERIFIED_BOT_DEVELOPER'
  | 'DISCORD_CERTIFIED_MODERATOR'
  | 'BOT_HTTP_INTERACTIONS'
  | 'ACTIVE_DEVELOPER';

export type UserMention = `<@${Snowflake}>`;

export type UserResolvable = User | Snowflake | Message | GuildMember | ThreadMember;

export interface Vanity {
  code: string | null;
  uses: number;
}

export type VerificationLevel = keyof typeof VerificationLevels;

export type VideoQualityMode = keyof typeof VideoQualityModes;

export type VoiceBasedChannelTypes = VoiceBasedChannel['type'];

export type VoiceChannelResolvable = Snowflake | VoiceChannel;

export type WebhookClientData = WebhookClientDataIdWithToken | WebhookClientDataURL;

export interface WebhookClientDataIdWithToken {
  id: Snowflake;
  token: string;
}

export interface WebhookClientDataURL {
  url: string;
}

export type WebhookClientOptions = Pick<
  ClientOptions,
  'allowedMentions' | 'restTimeOffset' | 'restRequestTimeout' | 'retryLimit' | 'http'
>;

export interface WebhookEditData {
  name?: string;
  avatar?: BufferResolvable | null;
  channel?: GuildTextChannelResolvable | VoiceChannel | StageChannel | ForumChannel;
}

export type WebhookEditMessageOptions = Pick<
  WebhookMessageOptions,
  'content' | 'embeds' | 'files' | 'allowedMentions' | 'components' | 'attachments' | 'threadId'
>;
export interface InteractionEditReplyOptions extends WebhookEditMessageOptions {
  message?: MessageResolvable | '@original';
}

export interface WebhookFetchMessageOptions {
  cache?: boolean;
  threadId?: Snowflake;
}

export interface WebhookMessageOptions extends Omit<MessageOptions, 'reply' | 'stickers'> {
  username?: string;
  avatarURL?: string;
  threadId?: Snowflake;
  threadName?: string;
}

export type WebhookType = keyof typeof WebhookTypes;

export interface WebSocketOptions {
  large_threshold?: number;
  compress?: boolean;
  properties?: WebSocketProperties;
}

export interface WebSocketProperties {
  os?: string;
  browser?: string;
  device?: string;
  /** @deprecated Use {@link os} instead. */
  $os?: string;
  /** @deprecated Use {@link browser} instead. */
  $browser?: string;
  /** @deprecated Use {@link device} instead. */
  $device?: string;
}

export interface WidgetActivity {
  name: string;
}

export interface WidgetChannel {
  id: Snowflake;
  name: string;
  position: number;
}

export interface WelcomeChannelData {
  description: string;
  channel: TextChannel | NewsChannel | StoreChannel | ForumChannel | Snowflake;
  emoji?: EmojiIdentifierResolvable;
}

export interface WelcomeScreenEditData {
  enabled?: boolean;
  description?: string;
  welcomeChannels?: WelcomeChannelData[];
}

export type WSEventType =
  | 'READY'
  | 'RESUMED'
  | 'APPLICATION_COMMAND_CREATE'
  | 'APPLICATION_COMMAND_DELETE'
  | 'APPLICATION_COMMAND_PERMISSIONS_UPDATE'
  | 'APPLICATION_COMMAND_UPDATE'
  | 'AUTO_MODERATION_ACTION_EXECUTION'
  | 'AUTO_MODERATION_RULE_CREATE'
  | 'AUTO_MODERATION_RULE_DELETE'
  | 'AUTO_MODERATION_RULE_UPDATE'
  | 'GUILD_CREATE'
  | 'GUILD_DELETE'
  | 'GUILD_UPDATE'
  | 'INVITE_CREATE'
  | 'INVITE_DELETE'
  | 'GUILD_MEMBER_ADD'
  | 'GUILD_MEMBER_REMOVE'
  | 'GUILD_MEMBER_UPDATE'
  | 'GUILD_MEMBERS_CHUNK'
  | 'GUILD_ROLE_CREATE'
  | 'GUILD_ROLE_DELETE'
  | 'GUILD_ROLE_UPDATE'
  | 'GUILD_BAN_ADD'
  | 'GUILD_BAN_REMOVE'
  | 'GUILD_EMOJIS_UPDATE'
  | 'GUILD_INTEGRATIONS_UPDATE'
  | 'CHANNEL_CREATE'
  | 'CHANNEL_DELETE'
  | 'CHANNEL_UPDATE'
  | 'CHANNEL_PINS_UPDATE'
  | 'MESSAGE_CREATE'
  | 'MESSAGE_DELETE'
  | 'MESSAGE_UPDATE'
  | 'MESSAGE_DELETE_BULK'
  | 'MESSAGE_REACTION_ADD'
  | 'MESSAGE_REACTION_REMOVE'
  | 'MESSAGE_REACTION_REMOVE_ALL'
  | 'MESSAGE_REACTION_REMOVE_EMOJI'
  | 'THREAD_CREATE'
  | 'THREAD_UPDATE'
  | 'THREAD_DELETE'
  | 'THREAD_LIST_SYNC'
  | 'THREAD_MEMBER_UPDATE'
  | 'THREAD_MEMBERS_UPDATE'
  | 'USER_UPDATE'
  | 'PRESENCE_UPDATE'
  | 'TYPING_START'
  | 'VOICE_STATE_UPDATE'
  | 'VOICE_SERVER_UPDATE'
  | 'WEBHOOKS_UPDATE'
  | 'INTERACTION_CREATE'
  | 'STAGE_INSTANCE_CREATE'
  | 'STAGE_INSTANCE_UPDATE'
  | 'STAGE_INSTANCE_DELETE'
  | 'GUILD_STICKERS_UPDATE';

export type Serialized<T> = T extends symbol | bigint | (() => any)
  ? never
  : T extends number | string | boolean | undefined
  ? T
  : T extends { toJSON(): infer R }
  ? R
  : T extends ReadonlyArray<infer V>
  ? Serialized<V>[]
  : T extends ReadonlyMap<unknown, unknown> | ReadonlySet<unknown>
  ? {}
  : { [K in keyof T]: Serialized<T[K]> };

//#endregion

//#region Voice

/**
 * @internal Use `DiscordGatewayAdapterLibraryMethods` from `@discordjs/voice` instead.
 */
export interface InternalDiscordGatewayAdapterLibraryMethods {
  onVoiceServerUpdate(data: GatewayVoiceServerUpdateDispatchData): void;
  onVoiceStateUpdate(data: GatewayVoiceStateUpdateDispatchData): void;
  destroy(): void;
}

/**
 * @internal Use `DiscordGatewayAdapterImplementerMethods` from `@discordjs/voice` instead.
 */
export interface InternalDiscordGatewayAdapterImplementerMethods {
  sendPayload(payload: unknown): boolean;
  destroy(): void;
}

/**
 * @internal Use `DiscordGatewayAdapterCreator` from `@discordjs/voice` instead.
 */
export type InternalDiscordGatewayAdapterCreator = (
  methods: InternalDiscordGatewayAdapterLibraryMethods,
) => InternalDiscordGatewayAdapterImplementerMethods;

//#endregion<|MERGE_RESOLUTION|>--- conflicted
+++ resolved
@@ -2216,7 +2216,9 @@
   public static comparePositions(role1: Role, role2: Role): number;
 }
 
-export class BaseSelectMenuInteraction<Cached extends CacheType = CacheType> extends MessageComponentInteraction<Cached> {
+export class BaseSelectMenuInteraction<
+  Cached extends CacheType = CacheType,
+> extends MessageComponentInteraction<Cached> {
   public constructor(client: Client, data: RawMessageSelectMenuInteractionData);
   public readonly component: CacheTypeReducer<
     Cached,
@@ -2235,23 +2237,25 @@
 export class ChannelSelectInteraction<Cached extends CacheType = CacheType> extends BaseSelectMenuInteraction<Cached> {
   public componentType: 'CHANNEL_SELECT';
   public channels: Collection<
-  Snowflake,
+    Snowflake,
     CacheTypeReducer<Cached, Channel, APIChannel, Channel | APIChannel, Channel | APIChannel>
-    >;
-    public inGuild(): this is ChannelSelectInteraction<'raw' | 'cached'>;
-    public inCachedGuild(): this is ChannelSelectInteraction<'cached'>;
-    public inRawGuild(): this is ChannelSelectInteraction<'raw'>;
-}
-
-export class MentionableSelectInteraction<Cached extends CacheType = CacheType> extends BaseSelectMenuInteraction<Cached> {
+  >;
+  public inGuild(): this is ChannelSelectInteraction<'raw' | 'cached'>;
+  public inCachedGuild(): this is ChannelSelectInteraction<'cached'>;
+  public inRawGuild(): this is ChannelSelectInteraction<'raw'>;
+}
+
+export class MentionableSelectInteraction<
+  Cached extends CacheType = CacheType,
+> extends BaseSelectMenuInteraction<Cached> {
   public componentType: 'MENTIONABLE_SELECT';
   public channels?: Collection<
-  Snowflake,
-  CacheTypeReducer<Cached, Channel, APIChannel, Channel | APIChannel, Channel | APIChannel>
+    Snowflake,
+    CacheTypeReducer<Cached, Channel, APIChannel, Channel | APIChannel, Channel | APIChannel>
   >;
   public members?: Collection<
-  Snowflake,
-  CacheTypeReducer<Cached, GuildMember, APIGuildMember, GuildMember | APIGuildMember, GuildMember | APIGuildMember>
+    Snowflake,
+    CacheTypeReducer<Cached, GuildMember, APIGuildMember, GuildMember | APIGuildMember, GuildMember | APIGuildMember>
   >;
   public roles?: Collection<Snowflake, CacheTypeReducer<Cached, Role, APIRole, Role | APIRole, Role | APIRole>>;
   public users?: Collection<Snowflake, User>;
@@ -2279,8 +2283,8 @@
 export class UserSelectInteraction<Cached extends CacheType = CacheType> extends BaseSelectMenuInteraction<Cached> {
   public componentType: 'USER_SELECT';
   public members?: Collection<
-  Snowflake,
-  CacheTypeReducer<Cached, GuildMember, APIGuildMember, GuildMember | APIGuildMember, GuildMember | APIGuildMember>
+    Snowflake,
+    CacheTypeReducer<Cached, GuildMember, APIGuildMember, GuildMember | APIGuildMember, GuildMember | APIGuildMember>
   >;
   public users: Collection<Snowflake, User>;
   public inGuild(): this is UserSelectInteraction<'raw' | 'cached'>;
@@ -2288,12 +2292,12 @@
   public inRawGuild(): this is UserSelectInteraction<'raw'>;
 }
 
-export type SelectMenuInteraction <Cached extends CacheType = CacheType> =
-  | StringSelectInteraction <Cached>
-  | ChannelSelectInteraction <Cached>
-  | MentionableSelectInteraction <Cached>
-  | RoleSelectInteraction <Cached>
-  | UserSelectInteraction <Cached>;
+export type SelectMenuInteraction<Cached extends CacheType = CacheType> =
+  | StringSelectInteraction<Cached>
+  | ChannelSelectInteraction<Cached>
+  | MentionableSelectInteraction<Cached>
+  | RoleSelectInteraction<Cached>
+  | UserSelectInteraction<Cached>;
 
 export interface ShardEventTypes {
   spawn: [process: ChildProcess | Worker];
@@ -3224,27 +3228,12 @@
   GuildScheduledEventPrivacyLevels: EnumHolder<typeof GuildScheduledEventPrivacyLevels>;
   GuildScheduledEventStatuses: EnumHolder<typeof GuildScheduledEventStatuses>;
   IntegrationExpireBehaviors: IntegrationExpireBehaviors[];
-  InteractionResponseTypes: EnumHolder<typeof InteractionResponseTypes>;
-  InteractionTypes: EnumHolder<typeof InteractionTypes>;
-  InviteScopes: InviteScope[];
   MaxBulkDeletableMessageAge: 1_209_600_000;
   MembershipStates: EnumHolder<typeof MembershipStates>;
-<<<<<<< HEAD
-  AutoModerationRuleTriggerTypes: EnumHolder<typeof AutoModerationRuleTriggerTypes>;
-  AutoModerationRuleKeywordPresetTypes: EnumHolder<typeof AutoModerationRuleKeywordPresetTypes>;
-  AutoModerationActionTypes: EnumHolder<typeof AutoModerationActionTypes>;
-  AutoModerationRuleEventTypes: EnumHolder<typeof AutoModerationRuleEventTypes>;
-
-  ApplicationCommandPermissionTypes: EnumHolder<typeof ApplicationCommandPermissionTypes>;
-  InteractionTypes: EnumHolder<typeof InteractionTypes>;
-  InteractionResponseTypes: EnumHolder<typeof InteractionResponseTypes>;
-  MessageComponentTypes: EnumHolder<typeof MessageComponentTypes>;
+
   SelectMenuComponentTypes: EnumHolder<typeof SelectMenuComponentTypes>;
-=======
->>>>>>> f9e9843a
   MessageButtonStyles: EnumHolder<typeof MessageButtonStyles>;
   MessageComponentTypes: EnumHolder<typeof MessageComponentTypes>;
-  MessageTypes: MessageType[];
   MFALevels: EnumHolder<typeof MFALevels>;
   NSFWLevels: EnumHolder<typeof NSFWLevels>;
   Opcodes: ConstantsOpcodes;
@@ -6059,7 +6048,7 @@
 
 export type MessageResolvable = Message | Snowflake;
 
-export interface BaseMessageSelectMenuOptions  {
+export interface BaseMessageSelectMenuOptions {
   type?: SelectMenuComponentType | SelectMenuComponentTypes;
   customId?: string;
   disabled?: boolean;
