import {
  blockQuote,
  bold,
  channelMention,
  codeBlock,
  formatEmoji,
  hideLinkEmbed,
  hyperlink,
  inlineCode,
  italic,
  memberNicknameMention,
  quote,
  roleMention,
  spoiler,
  strikethrough,
  time,
  TimestampStyles,
  TimestampStylesString,
  underscore,
  userMention,
} from '@discordjs/builders';
import { Collection } from '@discordjs/collection';
import { ChildProcess } from 'child_process';
import {
  APIActionRowComponent,
  APIApplicationCommand,
  APIApplicationCommandInteractionData,
  APIApplicationCommandOption,
  APIApplicationCommandPermission,
  APIAuditLogChange,
  APIEmbed,
  APIEmoji,
  APIInteractionDataResolvedChannel,
  APIInteractionDataResolvedGuildMember,
  APIInteractionGuildMember,
  APIMessage,
  APIMessageComponent,
  APIOverwrite,
  APIPartialChannel,
  APIPartialEmoji,
  APIPartialGuild,
  APIRole,
  APITemplateSerializedSourceGuild,
  APIUser,
  GatewayVoiceServerUpdateDispatchData,
  GatewayVoiceStateUpdateDispatchData,
  RESTPostAPIApplicationCommandsJSONBody,
  Snowflake,
} from 'discord-api-types/v9';
import { EventEmitter } from 'events';
import { AgentOptions } from 'https';
import { Stream } from 'stream';
import { MessagePort, Worker } from 'worker_threads';
import * as WebSocket from 'ws';
import {
  ActivityTypes,
  ApplicationCommandOptionTypes,
  ApplicationCommandPermissionTypes,
  ApplicationCommandTypes,
  ChannelTypes,
  DefaultMessageNotificationLevels,
  ExplicitContentFilterLevels,
  InteractionResponseTypes,
  InteractionTypes,
  InviteTargetType,
  MembershipStates,
  MessageButtonStyles,
  MessageComponentTypes,
  MFALevels,
  NSFWLevels,
  OverwriteTypes,
  PremiumTiers,
  PrivacyLevels,
  StickerFormatTypes,
  StickerTypes,
  VerificationLevels,
  WebhookTypes,
} from './enums';
import {
  RawActivityData,
  RawAnonymousGuildData,
  RawApplicationCommandData,
  RawApplicationData,
  RawBaseGuildData,
  RawChannelData,
  RawClientApplicationData,
  RawDMChannelData,
  RawEmojiData,
  RawGuildAuditLogData,
  RawGuildAuditLogEntryData,
  RawGuildBanData,
  RawGuildChannelData,
  RawGuildData,
  RawGuildEmojiData,
  RawGuildMemberData,
  RawGuildPreviewData,
  RawGuildTemplateData,
  RawIntegrationApplicationData,
  RawIntegrationData,
  RawInteractionData,
  RawInviteData,
  RawInviteGuildData,
  RawInviteStageInstance,
  RawMessageAttachementData,
  RawMessageButtonInteractionData,
  RawMessageComponentInteractionData,
  RawMessageData,
  RawMessagePayloadData,
  RawMessageReactionData,
  RawMessageSelectMenuInteractionData,
  RawOAuth2GuildData,
  RawPartialGroupDMChannelData,
  RawPartialMessageData,
  RawPermissionOverwriteData,
  RawPresenceData,
  RawReactionEmojiData,
  RawRichPresenceAssets,
  RawRoleData,
  RawStageInstanceData,
  RawStickerData,
  RawStickerPackData,
  RawTeamData,
  RawTeamMemberData,
  RawThreadChannelData,
  RawThreadMemberData,
  RawTypingData,
  RawUserData,
  RawVoiceRegionData,
  RawVoiceStateData,
  RawWebhookData,
  RawWelcomeChannelData,
  RawWelcomeScreenData,
  RawWidgetData,
  RawWidgetMemberData,
} from './rawDataTypes';

//#region Classes

export class Activity {
  private constructor(presence: Presence, data?: RawActivityData);
  public applicationId: Snowflake | null;
  public assets: RichPresenceAssets | null;
  public buttons: string[];
  public readonly createdAt: Date;
  public createdTimestamp: number;
  public details: string | null;
  public emoji: Emoji | null;
  public flags: Readonly<ActivityFlags>;
  public id: string;
  public name: string;
  public party: {
    id: string | null;
    size: [number, number];
  } | null;
  public platform: ActivityPlatform | null;
  public sessionId: string | null;
  public state: string | null;
  public syncId: string | null;
  public timestamps: {
    start: Date | null;
    end: Date | null;
  } | null;
  public type: ActivityType;
  public url: string | null;
  public equals(activity: Activity): boolean;
}

export class ActivityFlags extends BitField<ActivityFlagsString> {
  public static FLAGS: Record<ActivityFlagsString, number>;
  public static resolve(bit?: BitFieldResolvable<ActivityFlagsString, number>): number;
}

export abstract class AnonymousGuild extends BaseGuild {
  protected constructor(client: Client, data: RawAnonymousGuildData, immediatePatch?: boolean);
  public banner: string | null;
  public description: string | null;
  public nsfwLevel: NSFWLevel;
  public splash: string | null;
  public vanityURLCode: string | null;
  public verificationLevel: VerificationLevel;
  public bannerURL(options?: StaticImageURLOptions): string | null;
  public splashURL(options?: StaticImageURLOptions): string | null;
}

export abstract class Application extends Base {
  protected constructor(client: Client, data: RawApplicationData);
  public readonly createdAt: Date;
  public readonly createdTimestamp: number;
  public description: string | null;
  public icon: string | null;
  public id: Snowflake;
  public name: string | null;
  public coverURL(options?: StaticImageURLOptions): string | null;
  public fetchAssets(): Promise<ApplicationAsset[]>;
  public iconURL(options?: StaticImageURLOptions): string | null;
  public toJSON(): unknown;
  public toString(): string | null;
}

export class ApplicationCommand<PermissionsFetchType = {}> extends Base {
  private constructor(client: Client, data: RawApplicationCommandData, guild?: Guild, guildId?: Snowflake);
  public applicationId: Snowflake;
  public readonly createdAt: Date;
  public readonly createdTimestamp: number;
  public defaultPermission: boolean;
  public description: string;
  public guild: Guild | null;
  public guildId: Snowflake | null;
  public readonly manager: ApplicationCommandManager;
  public id: Snowflake;
  public name: string;
  public options: ApplicationCommandOption[];
  public permissions: ApplicationCommandPermissionsManager<
    PermissionsFetchType,
    PermissionsFetchType,
    PermissionsFetchType,
    Guild | null,
    Snowflake
  >;
  public type: ApplicationCommandType;
  public version: Snowflake;
  public delete(): Promise<ApplicationCommand<PermissionsFetchType>>;
  public edit(data: ApplicationCommandData): Promise<ApplicationCommand<PermissionsFetchType>>;
  public equals(
    command: ApplicationCommand | ApplicationCommandData | RawApplicationCommandData,
    enforceOptionorder?: boolean,
  ): boolean;
  public static optionsEqual(
    existing: ApplicationCommandOption[],
    options: ApplicationCommandOption[] | ApplicationCommandOptionData[] | APIApplicationCommandOption[],
    enforceOptionorder?: boolean,
  ): boolean;
  private static _optionEquals(
    existing: ApplicationCommandOption,
    options: ApplicationCommandOption | ApplicationCommandOptionData | APIApplicationCommandOption,
    enforceOptionorder?: boolean,
  ): boolean;
  private static transformOption(option: ApplicationCommandOptionData, received?: boolean): unknown;
  private static transformCommand(command: ApplicationCommandData): RESTPostAPIApplicationCommandsJSONBody;
  private static isAPICommandData(command: object): command is RESTPostAPIApplicationCommandsJSONBody;
}

export type ApplicationResolvable = Application | Activity | Snowflake;

export class ApplicationFlags extends BitField<ApplicationFlagsString> {
  public static FLAGS: Record<ApplicationFlagsString, number>;
  public static resolve(bit?: BitFieldResolvable<ApplicationFlagsString, number>): number;
}

export abstract class Base {
  public constructor(client: Client);
  public readonly client: Client;
  public toJSON(...props: Record<string, boolean | string>[]): unknown;
  public valueOf(): string;
}

export class BaseClient extends EventEmitter {
  public constructor(options?: ClientOptions | WebhookClientOptions);
  private readonly api: unknown;
  private rest: unknown;
  private decrementMaxListeners(): void;
  private incrementMaxListeners(): void;

  public options: ClientOptions | WebhookClientOptions;
  public destroy(): void;
  public toJSON(...props: Record<string, boolean | string>[]): unknown;
}

export abstract class BaseCommandInteraction extends Interaction {
  public readonly command: ApplicationCommand | ApplicationCommand<{ guild: GuildResolvable }> | null;
  public readonly channel: TextBasedChannels | null;
  public channelId: Snowflake;
  public commandId: Snowflake;
  public commandName: string;
  public deferred: boolean;
  public ephemeral: boolean | null;
  public replied: boolean;
  public webhook: InteractionWebhook;
  public deferReply(options: InteractionDeferReplyOptions & { fetchReply: true }): Promise<Message | APIMessage>;
  public deferReply(options?: InteractionDeferReplyOptions): Promise<void>;
  public deleteReply(): Promise<void>;
  public editReply(options: string | MessagePayload | WebhookEditMessageOptions): Promise<Message | APIMessage>;
  public fetchReply(): Promise<Message | APIMessage>;
  public followUp(options: string | MessagePayload | InteractionReplyOptions): Promise<Message | APIMessage>;
  public reply(options: InteractionReplyOptions & { fetchReply: true }): Promise<Message | APIMessage>;
  public reply(options: string | MessagePayload | InteractionReplyOptions): Promise<void>;
  private transformOption(
    option: APIApplicationCommandOption,
    resolved: APIApplicationCommandInteractionData['resolved'],
  ): CommandInteractionOption;
  private transformResolved(resolved: APIApplicationCommandInteractionData['resolved']): CommandInteractionResolvedData;
}

export abstract class BaseGuild extends Base {
  protected constructor(client: Client, data: RawBaseGuildData);
  public readonly createdAt: Date;
  public readonly createdTimestamp: number;
  public features: GuildFeatures[];
  public icon: string | null;
  public id: Snowflake;
  public name: string;
  public readonly nameAcronym: string;
  public readonly partnered: boolean;
  public readonly verified: boolean;
  public fetch(): Promise<Guild>;
  public iconURL(options?: ImageURLOptions): string | null;
  public toString(): string;
}

export class BaseGuildEmoji extends Emoji {
  protected constructor(client: Client, data: RawGuildEmojiData, guild: Guild | GuildPreview);
  public available: boolean | null;
  public readonly createdAt: Date;
  public readonly createdTimestamp: number;
  public guild: Guild | GuildPreview;
  public id: Snowflake;
  public managed: boolean | null;
  public requiresColons: boolean | null;
}

export class BaseGuildTextChannel extends TextBasedChannel(GuildChannel) {
  protected constructor(guild: Guild, data?: RawGuildChannelData, client?: Client, immediatePatch?: boolean);
  public defaultAutoArchiveDuration?: ThreadAutoArchiveDuration;
  public messages: MessageManager;
  public nsfw: boolean;
  public threads: ThreadManager<AllowedThreadTypeForTextChannel | AllowedThreadTypeForNewsChannel>;
  public topic: string | null;
  public createInvite(options?: CreateInviteOptions): Promise<Invite>;
  public createWebhook(name: string, options?: ChannelWebhookCreateOptions): Promise<Webhook>;
  public fetchInvites(cache?: boolean): Promise<Collection<string, Invite>>;
  public setDefaultAutoArchiveDuration(
    defaultAutoArchiveDuration: ThreadAutoArchiveDuration,
    reason?: string,
  ): Promise<this>;
  public setNSFW(nsfw?: boolean, reason?: string): Promise<this>;
  public setTopic(topic: string | null, reason?: string): Promise<this>;
  public setType(type: Pick<typeof ChannelTypes, 'GUILD_TEXT'>, reason?: string): Promise<TextChannel>;
  public setType(type: Pick<typeof ChannelTypes, 'GUILD_NEWS'>, reason?: string): Promise<NewsChannel>;
  public fetchWebhooks(): Promise<Collection<Snowflake, Webhook>>;
}

export class BaseGuildVoiceChannel extends GuildChannel {
  protected constructor(guild: Guild, data?: RawGuildChannelData);
  public readonly members: Collection<Snowflake, GuildMember>;
  public readonly full: boolean;
  public readonly joinable: boolean;
  public rtcRegion: string | null;
  public bitrate: number;
  public userLimit: number;
  public createInvite(options?: CreateInviteOptions): Promise<Invite>;
  public setRTCRegion(region: string | null): Promise<this>;
  public fetchInvites(cache?: boolean): Promise<Collection<string, Invite>>;
}

export class BaseMessageComponent {
  protected constructor(data?: BaseMessageComponent | BaseMessageComponentOptions);
  public type: MessageComponentType | null;
  private static create(
    data: MessageComponentOptions,
    client?: Client | WebhookClient,
    skipValidation?: boolean,
  ): MessageComponent | undefined;
  private static resolveType(type: MessageComponentTypeResolvable): MessageComponentType;
}

export class BitField<S extends string, N extends number | bigint = number> {
  public constructor(bits?: BitFieldResolvable<S, N>);
  public bitfield: N;
  public add(...bits: BitFieldResolvable<S, N>[]): BitField<S, N>;
  public any(bit: BitFieldResolvable<S, N>): boolean;
  public equals(bit: BitFieldResolvable<S, N>): boolean;
  public freeze(): Readonly<BitField<S, N>>;
  public has(bit: BitFieldResolvable<S, N>): boolean;
  public missing(bits: BitFieldResolvable<S, N>, ...hasParams: readonly unknown[]): S[];
  public remove(...bits: BitFieldResolvable<S, N>[]): BitField<S, N>;
  public serialize(...hasParams: readonly unknown[]): Record<S, boolean>;
  public toArray(...hasParams: readonly unknown[]): S[];
  public toJSON(): N extends number ? number : string;
  public valueOf(): N;
  public [Symbol.iterator](): IterableIterator<S>;
  public static FLAGS: Record<string, number | bigint>;
  public static resolve(bit?: BitFieldResolvable<string, number | bigint>): number | bigint;
}

export class ButtonInteraction extends MessageComponentInteraction {
  private constructor(client: Client, data: RawMessageButtonInteractionData);
  public componentType: 'BUTTON';
}

export class CategoryChannel extends GuildChannel {
  public readonly children: Collection<Snowflake, GuildChannel>;
  public type: 'GUILD_CATEGORY';
}

export type CategoryChannelResolvable = Snowflake | CategoryChannel;

export abstract class Channel extends Base {
  public constructor(client: Client, data?: RawChannelData, immediatePatch?: boolean);
  public readonly createdAt: Date;
  public readonly createdTimestamp: number;
  public deleted: boolean;
  public id: Snowflake;
  public readonly partial: false;
  public type: keyof typeof ChannelTypes;
  public delete(): Promise<Channel>;
  public fetch(force?: boolean): Promise<Channel>;
  public isText(): this is TextBasedChannels;
  public isVoice(): this is BaseGuildVoiceChannel;
  public isThread(): this is ThreadChannel;
  public toString(): ChannelMention;
}

type If<T extends boolean, A, B = null> = T extends true ? A : T extends false ? B : A | B;

export class Client<Ready extends boolean = boolean> extends BaseClient {
  public constructor(options: ClientOptions);
  private actions: unknown;
  private presence: ClientPresence;
  private _eval(script: string): unknown;
  private _validateOptions(options: ClientOptions): void;

  public application: If<Ready, ClientApplication>;
  public channels: ChannelManager;
  public readonly emojis: BaseGuildEmojiManager;
  public guilds: GuildManager;
  public options: ClientOptions;
  public readyAt: If<Ready, Date>;
  public readonly readyTimestamp: If<Ready, number>;
  public shard: ShardClientUtil | null;
  public token: If<Ready, string, string | null>;
  public uptime: If<Ready, number>;
  public user: If<Ready, ClientUser>;
  public users: UserManager;
  public voice: ClientVoiceManager;
  public ws: WebSocketManager;
  public destroy(): void;
  public fetchGuildPreview(guild: GuildResolvable): Promise<GuildPreview>;
  public fetchInvite(invite: InviteResolvable): Promise<Invite>;
  public fetchGuildTemplate(template: GuildTemplateResolvable): Promise<GuildTemplate>;
  public fetchVoiceRegions(): Promise<Collection<string, VoiceRegion>>;
  public fetchSticker(id: Snowflake): Promise<Sticker>;
  public fetchPremiumStickerPacks(): Promise<Collection<Snowflake, StickerPack>>;
  public fetchWebhook(id: Snowflake, token?: string): Promise<Webhook>;
  public fetchGuildWidget(guild: GuildResolvable): Promise<Widget>;
  public generateInvite(options?: InviteGenerationOptions): string;
  public login(token?: string): Promise<string>;
  public isReady(): this is Client<true>;
  public sweepMessages(lifetime?: number): number;
  public toJSON(): unknown;

  public on<K extends keyof ClientEvents>(event: K, listener: (...args: ClientEvents[K]) => Awaited<void>): this;
  public on<S extends string | symbol>(
    event: Exclude<S, keyof ClientEvents>,
    listener: (...args: any[]) => Awaited<void>,
  ): this;

  public once<K extends keyof ClientEvents>(event: K, listener: (...args: ClientEvents[K]) => Awaited<void>): this;
  public once<S extends string | symbol>(
    event: Exclude<S, keyof ClientEvents>,
    listener: (...args: any[]) => Awaited<void>,
  ): this;

  public emit<K extends keyof ClientEvents>(event: K, ...args: ClientEvents[K]): boolean;
  public emit<S extends string | symbol>(event: Exclude<S, keyof ClientEvents>, ...args: unknown[]): boolean;

  public off<K extends keyof ClientEvents>(event: K, listener: (...args: ClientEvents[K]) => Awaited<void>): this;
  public off<S extends string | symbol>(
    event: Exclude<S, keyof ClientEvents>,
    listener: (...args: any[]) => Awaited<void>,
  ): this;

  public removeAllListeners<K extends keyof ClientEvents>(event?: K): this;
  public removeAllListeners<S extends string | symbol>(event?: Exclude<S, keyof ClientEvents>): this;
}

export class ClientApplication extends Application {
  private constructor(client: Client, data: RawClientApplicationData);
  public botPublic: boolean | null;
  public botRequireCodeGrant: boolean | null;
  public commands: ApplicationCommandManager;
  public cover: string | null;
  public flags: Readonly<ApplicationFlags>;
  public owner: User | Team | null;
  public readonly partial: boolean;
  public rpcOrigins: string[];
  public fetch(): Promise<ClientApplication>;
}

export class ClientPresence extends Presence {
  private constructor(client: Client, data: RawPresenceData);
  private _parse(data: PresenceData): RawPresenceData;

  public set(presence: PresenceData): ClientPresence;
}

export class ClientUser extends User {
  public mfaEnabled: boolean;
  public readonly presence: ClientPresence;
  public verified: boolean;
  public edit(data: ClientUserEditData): Promise<this>;
  public setActivity(options?: ActivityOptions): ClientPresence;
  public setActivity(name: string, options?: ActivityOptions): ClientPresence;
  public setAFK(afk?: boolean, shardId?: number | number[]): ClientPresence;
  public setAvatar(avatar: BufferResolvable | Base64Resolvable | null): Promise<this>;
  public setPresence(data: PresenceData): ClientPresence;
  public setStatus(status: PresenceStatusData, shardId?: number | number[]): ClientPresence;
  public setUsername(username: string): Promise<this>;
}

export class Options extends null {
  private constructor();
  public static defaultMakeCacheSettings: CacheWithLimitsOptions;
  public static createDefault(): ClientOptions;
  public static cacheWithLimits(settings?: CacheWithLimitsOptions): CacheFactory;
  public static cacheEverything(): CacheFactory;
}

export class ClientVoiceManager {
  private constructor(client: Client);
  public readonly client: Client;
  public adapters: Map<Snowflake, InternalDiscordGatewayAdapterLibraryMethods>;
}

export { Collection } from '@discordjs/collection';

export abstract class Collector<K, V, F extends unknown[] = []> extends EventEmitter {
  protected constructor(client: Client, options?: CollectorOptions<[V, ...F]>);
  private _timeout: NodeJS.Timeout | null;
  private _idletimeout: NodeJS.Timeout | null;

  public readonly client: Client;
  public collected: Collection<K, V>;
  public ended: boolean;
  public abstract readonly endReason: string | null;
  public filter: CollectorFilter<[V, ...F]>;
  public readonly next: Promise<V>;
  public options: CollectorOptions<[V, ...F]>;
  public checkEnd(): boolean;
  public handleCollect(...args: unknown[]): Promise<void>;
  public handleDispose(...args: unknown[]): Promise<void>;
  public stop(reason?: string): void;
  public resetTimer(options?: CollectorResetTimerOptions): void;
  public [Symbol.asyncIterator](): AsyncIterableIterator<V>;
  public toJSON(): unknown;

  protected listener: (...args: any[]) => void;
  public abstract collect(...args: unknown[]): K | null | Promise<K | null>;
  public abstract dispose(...args: unknown[]): K | null;

  public on(event: 'collect' | 'dispose', listener: (...args: [V, ...F]) => Awaited<void>): this;
  public on(event: 'end', listener: (collected: Collection<K, V>, reason: string) => Awaited<void>): this;

  public once(event: 'collect' | 'dispose', listener: (...args: [V, ...F]) => Awaited<void>): this;
  public once(event: 'end', listener: (collected: Collection<K, V>, reason: string) => Awaited<void>): this;
}

export class CommandInteraction extends BaseCommandInteraction {
  public options: CommandInteractionOptionResolver;
}

export class CommandInteractionOptionResolver {
  private constructor(client: Client, options: CommandInteractionOption[], resolved: CommandInteractionResolvedData);
  public readonly client: Client;
  public readonly data: readonly CommandInteractionOption[];
  public readonly resolved: Readonly<CommandInteractionResolvedData>;
  private _group: string | null;
  private _hoistedOptions: CommandInteractionOption[];
  private _subcommand: string | null;
  private _getTypedOption(
    name: string,
    type: ApplicationCommandOptionType,
    properties: (keyof ApplicationCommandOption)[],
    required: true,
  ): CommandInteractionOption;
  private _getTypedOption(
    name: string,
    type: ApplicationCommandOptionType,
    properties: (keyof ApplicationCommandOption)[],
    required: boolean,
  ): CommandInteractionOption | null;

  public get(name: string, required: true): CommandInteractionOption;
  public get(name: string, required?: boolean): CommandInteractionOption | null;

  public getSubcommand(required?: true): string;
  public getSubcommand(required: boolean): string | null;
  public getSubcommandGroup(required?: true): string;
  public getSubcommandGroup(required: boolean): string | null;
  public getBoolean(name: string, required: true): boolean;
  public getBoolean(name: string, required?: boolean): boolean | null;
  public getChannel(name: string, required: true): NonNullable<CommandInteractionOption['channel']>;
  public getChannel(name: string, required?: boolean): NonNullable<CommandInteractionOption['channel']> | null;
  public getString(name: string, required: true): string;
  public getString(name: string, required?: boolean): string | null;
  public getInteger(name: string, required: true): number;
  public getInteger(name: string, required?: boolean): number | null;
  public getNumber(name: string, required: true): number;
  public getNumber(name: string, required?: boolean): number | null;
  public getUser(name: string, required: true): NonNullable<CommandInteractionOption['user']>;
  public getUser(name: string, required?: boolean): NonNullable<CommandInteractionOption['user']> | null;
  public getMember(name: string, required: true): NonNullable<CommandInteractionOption['member']>;
  public getMember(name: string, required?: boolean): NonNullable<CommandInteractionOption['member']> | null;
  public getRole(name: string, required: true): NonNullable<CommandInteractionOption['role']>;
  public getRole(name: string, required?: boolean): NonNullable<CommandInteractionOption['role']> | null;
  public getMentionable(
    name: string,
    required: true,
  ): NonNullable<CommandInteractionOption['member' | 'role' | 'user']>;
  public getMentionable(
    name: string,
    required?: boolean,
  ): NonNullable<CommandInteractionOption['member' | 'role' | 'user']> | null;
  public getMessage(name: string, required: true): NonNullable<CommandInteractionOption['message']>;
  public getMessage(name: string, required?: boolean): NonNullable<CommandInteractionOption['message']> | null;
}

export class ContextMenuInteraction extends BaseCommandInteraction {
  public options: CommandInteractionOptionResolver;
  public targetId: Snowflake;
  public targetType: Exclude<ApplicationCommandType, 'CHAT_INPUT'>;
  private resolveContextMenuOptions(data: APIApplicationCommandInteractionData): CommandInteractionOption[];
}

export class DataResolver extends null {
  private constructor();
  public static resolveBase64(data: Base64Resolvable): string;
  public static resolveCode(data: string, regx: RegExp): string;
  public static resolveFile(resource: BufferResolvable | Stream): Promise<Buffer | Stream>;
  public static resolveFileAsBuffer(resource: BufferResolvable | Stream): Promise<Buffer>;
  public static resolveImage(resource: BufferResolvable | Base64Resolvable): Promise<string | null>;
  public static resolveInviteCode(data: InviteResolvable): string;
  public static resolveGuildTemplateCode(data: GuildTemplateResolvable): string;
}

export class DiscordAPIError extends Error {
  private constructor(error: unknown, status: number, request: unknown);
  private static flattenErrors(obj: unknown, key: string): string[];

  public code: number;
  public method: string;
  public path: string;
  public httpStatus: number;
  public requestData: HTTPErrorData;
}

export class DMChannel extends TextBasedChannel(Channel, ['bulkDelete']) {
  private constructor(client: Client, data?: RawDMChannelData);
  public messages: MessageManager;
  public recipient: User;
  public type: 'DM';
  public fetch(force?: boolean): Promise<this>;
}

export class Emoji extends Base {
  protected constructor(client: Client, emoji: RawEmojiData);
  public animated: boolean | null;
  public readonly createdAt: Date | null;
  public readonly createdTimestamp: number | null;
  public deleted: boolean;
  public id: Snowflake | null;
  public name: string | null;
  public readonly identifier: string;
  public readonly url: string | null;
  public toJSON(): unknown;
  public toString(): string;
}

export class Guild extends AnonymousGuild {
  private constructor(client: Client, data: RawGuildData);
  private _sortedRoles(): Collection<Snowflake, Role>;
  private _sortedChannels(channel: Channel): Collection<Snowflake, GuildChannel>;

  public readonly afkChannel: VoiceChannel | null;
  public afkChannelId: Snowflake | null;
  public afkTimeout: number;
  public applicationId: Snowflake | null;
  public approximateMemberCount: number | null;
  public approximatePresenceCount: number | null;
  public available: boolean;
  public bans: GuildBanManager;
  public channels: GuildChannelManager;
  public commands: GuildApplicationCommandManager;
  public defaultMessageNotifications: DefaultMessageNotificationLevel | number;
  public deleted: boolean;
  public discoverySplash: string | null;
  public emojis: GuildEmojiManager;
  public explicitContentFilter: ExplicitContentFilterLevel;
  public invites: GuildInviteManager;
  public readonly joinedAt: Date;
  public joinedTimestamp: number;
  public large: boolean;
  public maximumMembers: number | null;
  public maximumPresences: number | null;
  public readonly me: GuildMember | null;
  public memberCount: number;
  public members: GuildMemberManager;
  public mfaLevel: MFALevel;
  public ownerId: Snowflake;
  public preferredLocale: string;
  public premiumSubscriptionCount: number | null;
  public premiumTier: PremiumTier;
  public presences: PresenceManager;
  public readonly publicUpdatesChannel: TextChannel | null;
  public publicUpdatesChannelId: Snowflake | null;
  public roles: RoleManager;
  public readonly rulesChannel: TextChannel | null;
  public rulesChannelId: Snowflake | null;
  public readonly shard: WebSocketShard;
  public shardId: number;
  public stageInstances: StageInstanceManager;
  public stickers: GuildStickerManager;
  public readonly systemChannel: TextChannel | null;
  public systemChannelFlags: Readonly<SystemChannelFlags>;
  public systemChannelId: Snowflake | null;
  public vanityURLUses: number | null;
  public readonly voiceAdapterCreator: InternalDiscordGatewayAdapterCreator;
  public readonly voiceStates: VoiceStateManager;
  public readonly widgetChannel: TextChannel | null;
  public widgetChannelId: Snowflake | null;
  public widgetEnabled: boolean | null;
  public readonly maximumBitrate: number;
  public createTemplate(name: string, description?: string): Promise<GuildTemplate>;
  public delete(): Promise<Guild>;
  public discoverySplashURL(options?: StaticImageURLOptions): string | null;
  public edit(data: GuildEditData, reason?: string): Promise<Guild>;
  public editWelcomeScreen(data: WelcomeScreenEditData): Promise<WelcomeScreen>;
  public equals(guild: Guild): boolean;
  public fetchAuditLogs(options?: GuildAuditLogsFetchOptions): Promise<GuildAuditLogs>;
  public fetchIntegrations(): Promise<Collection<Snowflake | string, Integration>>;
  public fetchOwner(options?: FetchOwnerOptions): Promise<GuildMember>;
  public fetchPreview(): Promise<GuildPreview>;
  public fetchTemplates(): Promise<Collection<GuildTemplate['code'], GuildTemplate>>;
  public fetchVanityData(): Promise<Vanity>;
  public fetchWebhooks(): Promise<Collection<Snowflake, Webhook>>;
  public fetchWelcomeScreen(): Promise<WelcomeScreen>;
  public fetchWidget(): Promise<Widget>;
  public fetchWidgetSettings(): Promise<GuildWidgetSettings>;
  public leave(): Promise<Guild>;
  public setAFKChannel(afkChannel: VoiceChannelResolvable | null, reason?: string): Promise<Guild>;
  public setAFKTimeout(afkTimeout: number, reason?: string): Promise<Guild>;
  public setBanner(banner: BufferResolvable | Base64Resolvable | null, reason?: string): Promise<Guild>;
  public setChannelPositions(channelPositions: readonly ChannelPosition[]): Promise<Guild>;
  public setDefaultMessageNotifications(
    defaultMessageNotifications: DefaultMessageNotificationLevel | number,
    reason?: string,
  ): Promise<Guild>;
  public setDiscoverySplash(
    discoverySplash: BufferResolvable | Base64Resolvable | null,
    reason?: string,
  ): Promise<Guild>;
  public setExplicitContentFilter(
    explicitContentFilter: ExplicitContentFilterLevel | number,
    reason?: string,
  ): Promise<Guild>;
  public setIcon(icon: BufferResolvable | Base64Resolvable | null, reason?: string): Promise<Guild>;
  public setName(name: string, reason?: string): Promise<Guild>;
  public setOwner(owner: GuildMemberResolvable, reason?: string): Promise<Guild>;
  public setPreferredLocale(preferredLocale: string, reason?: string): Promise<Guild>;
  public setPublicUpdatesChannel(publicUpdatesChannel: TextChannelResolvable | null, reason?: string): Promise<Guild>;
  public setRolePositions(rolePositions: readonly RolePosition[]): Promise<Guild>;
  public setRulesChannel(rulesChannel: TextChannelResolvable | null, reason?: string): Promise<Guild>;
  public setSplash(splash: BufferResolvable | Base64Resolvable | null, reason?: string): Promise<Guild>;
  public setSystemChannel(systemChannel: TextChannelResolvable | null, reason?: string): Promise<Guild>;
  public setSystemChannelFlags(systemChannelFlags: SystemChannelFlagsResolvable, reason?: string): Promise<Guild>;
  public setVerificationLevel(verificationLevel: VerificationLevel | number, reason?: string): Promise<Guild>;
  public setWidgetSettings(settings: GuildWidgetSettingsData, reason?: string): Promise<Guild>;
  public toJSON(): unknown;
}

export class GuildAuditLogs {
  private constructor(guild: Guild, data: RawGuildAuditLogData);
  private webhooks: Collection<Snowflake, Webhook>;
  private integrations: Collection<Snowflake | string, Integration>;

  public entries: Collection<Snowflake, GuildAuditLogsEntry>;

  public static Actions: GuildAuditLogsActions;
  public static Targets: GuildAuditLogsTargets;
  public static Entry: typeof GuildAuditLogsEntry;
  public static actionType(action: number): GuildAuditLogsActionType;
  public static build(...args: unknown[]): Promise<GuildAuditLogs>;
  public static targetType(target: number): GuildAuditLogsTarget;
  public toJSON(): unknown;
}

export class GuildAuditLogsEntry {
  private constructor(logs: GuildAuditLogs, guild: Guild, data: RawGuildAuditLogEntryData);
  public action: GuildAuditLogsAction;
  public actionType: GuildAuditLogsActionType;
  public changes: AuditLogChange[] | null;
  public readonly createdAt: Date;
  public readonly createdTimestamp: number;
  public executor: User | null;
  public extra: unknown | Role | GuildMember | null;
  public id: Snowflake;
  public reason: string | null;
  public target:
    | Guild
    | GuildChannel
    | User
    | Role
    | GuildEmoji
    | Invite
    | Webhook
    | Message
    | Integration
    | StageInstance
    | Sticker
    | ThreadChannel
    | { id: Snowflake }
    | null;
  public targetType: GuildAuditLogsTarget;
  public toJSON(): unknown;
}

export class GuildBan extends Base {
  private constructor(client: Client, data: RawGuildBanData, guild: Guild);
  public guild: Guild;
  public user: User;
  public readonly partial: boolean;
  public reason?: string | null;
  public fetch(force?: boolean): Promise<GuildBan>;
}

export abstract class GuildChannel extends Channel {
  public constructor(guild: Guild, data?: RawGuildChannelData, client?: Client, immediatePatch?: boolean);
  private memberPermissions(member: GuildMember): Readonly<Permissions>;
  private rolePermissions(role: Role): Readonly<Permissions>;

  public readonly calculatedPosition: number;
  public readonly deletable: boolean;
  public guild: Guild;
  public guildId: Snowflake;
  public readonly manageable: boolean;
  public readonly members: Collection<Snowflake, GuildMember>;
  public name: string;
  public readonly parent: CategoryChannel | null;
  public parentId: Snowflake | null;
  public permissionOverwrites: PermissionOverwriteManager;
  public readonly permissionsLocked: boolean | null;
  public readonly position: number;
  public rawPosition: number;
  public type: Exclude<keyof typeof ChannelTypes, 'DM' | 'GROUP_DM' | 'UNKNOWN'>;
  public readonly viewable: boolean;
  public clone(options?: GuildChannelCloneOptions): Promise<this>;
  public delete(reason?: string): Promise<this>;
  public edit(data: ChannelData, reason?: string): Promise<this>;
  public equals(channel: GuildChannel): boolean;
  public lockPermissions(): Promise<this>;
  public permissionsFor(memberOrRole: GuildMember | Role): Readonly<Permissions>;
  public permissionsFor(memberOrRole: GuildMemberResolvable | RoleResolvable): Readonly<Permissions> | null;
  public setName(name: string, reason?: string): Promise<this>;
  public setParent(channel: CategoryChannelResolvable | null, options?: SetParentOptions): Promise<this>;
  public setPosition(position: number, options?: SetChannelPositionOptions): Promise<this>;
  public isText(): this is TextChannel | NewsChannel;
}

export class GuildEmoji extends BaseGuildEmoji {
  private constructor(client: Client, data: RawGuildEmojiData, guild: Guild);
  private _roles: Snowflake[];

  public readonly deletable: boolean;
  public guild: Guild;
  public author: User | null;
  public readonly roles: GuildEmojiRoleManager;
  public readonly url: string;
  public delete(reason?: string): Promise<GuildEmoji>;
  public edit(data: GuildEmojiEditData, reason?: string): Promise<GuildEmoji>;
  public equals(other: GuildEmoji | unknown): boolean;
  public fetchAuthor(): Promise<User>;
  public setName(name: string, reason?: string): Promise<GuildEmoji>;
}

export class GuildMember extends PartialTextBasedChannel(Base) {
  private constructor(client: Client, data: RawGuildMemberData, guild: Guild);
  public avatar: string | null;
  public readonly bannable: boolean;
  public deleted: boolean;
  public readonly displayColor: number;
  public readonly displayHexColor: HexColorString;
  public readonly displayName: string;
  public guild: Guild;
  public readonly id: Snowflake;
  public pending: boolean;
  public readonly joinedAt: Date | null;
  public joinedTimestamp: number | null;
  public readonly kickable: boolean;
  public readonly manageable: boolean;
  public nickname: string | null;
  public readonly partial: false;
  public readonly permissions: Readonly<Permissions>;
  public readonly premiumSince: Date | null;
  public premiumSinceTimestamp: number | null;
  public readonly presence: Presence | null;
  public readonly roles: GuildMemberRoleManager;
  public user: User;
  public readonly voice: VoiceState;
  public avatarURL(options?: ImageURLOptions): string | null;
  public ban(options?: BanOptions): Promise<GuildMember>;
  public fetch(force?: boolean): Promise<GuildMember>;
  public createDM(force?: boolean): Promise<DMChannel>;
  public deleteDM(): Promise<DMChannel>;
  public displayAvatarURL(options?: ImageURLOptions): string;
  public edit(data: GuildMemberEditData, reason?: string): Promise<GuildMember>;
  public kick(reason?: string): Promise<GuildMember>;
  public permissionsIn(channel: GuildChannelResolvable): Readonly<Permissions>;
  public setNickname(nickname: string | null, reason?: string): Promise<GuildMember>;
  public toJSON(): unknown;
  public toString(): MemberMention;
  public valueOf(): string;
}

export class GuildPreview extends Base {
  private constructor(client: Client, data: RawGuildPreviewData);
  public approximateMemberCount: number;
  public approximatePresenceCount: number;
  public readonly createdAt: Date;
  public readonly createdTimestamp: number;
  public description: string | null;
  public discoverySplash: string | null;
  public emojis: Collection<Snowflake, GuildPreviewEmoji>;
  public features: GuildFeatures[];
  public icon: string | null;
  public id: Snowflake;
  public name: string;
  public splash: string | null;
  public discoverySplashURL(options?: StaticImageURLOptions): string | null;
  public iconURL(options?: ImageURLOptions): string | null;
  public splashURL(options?: StaticImageURLOptions): string | null;
  public fetch(): Promise<GuildPreview>;
  public toJSON(): unknown;
  public toString(): string;
}

export class GuildTemplate extends Base {
  private constructor(client: Client, data: RawGuildTemplateData);
  public readonly createdTimestamp: number;
  public readonly updatedTimestamp: number;
  public readonly url: string;
  public code: string;
  public name: string;
  public description: string | null;
  public usageCount: number;
  public creator: User;
  public creatorId: Snowflake;
  public createdAt: Date;
  public updatedAt: Date;
  public guild: Guild | null;
  public guildId: Snowflake;
  public serializedGuild: APITemplateSerializedSourceGuild;
  public unSynced: boolean | null;
  public createGuild(name: string, icon?: BufferResolvable | Base64Resolvable): Promise<Guild>;
  public delete(): Promise<GuildTemplate>;
  public edit(options?: EditGuildTemplateOptions): Promise<GuildTemplate>;
  public sync(): Promise<GuildTemplate>;
  public static GUILD_TEMPLATES_PATTERN: RegExp;
}

export class GuildPreviewEmoji extends BaseGuildEmoji {
  private constructor(client: Client, data: RawGuildEmojiData, guild: GuildPreview);
  public guild: GuildPreview;
  public roles: Snowflake[];
}

export class HTTPError extends Error {
  private constructor(message: string, name: string, code: number, request: unknown);
  public code: number;
  public method: string;
  public name: string;
  public path: string;
  public requestData: HTTPErrorData;
}

// tslint:disable-next-line:no-empty-interface - Merge RateLimitData into RateLimitError to not have to type it again
export interface RateLimitError extends RateLimitData {}
export class RateLimitError extends Error {
  private constructor(data: RateLimitData);
  public name: 'RateLimitError';
}

export class Integration extends Base {
  private constructor(client: Client, data: RawIntegrationData, guild: Guild);
  public account: IntegrationAccount;
  public application: IntegrationApplication | null;
  public enabled: boolean;
  public expireBehavior: number | undefined;
  public expireGracePeriod: number | undefined;
  public guild: Guild;
  public id: Snowflake | string;
  public name: string;
  public role: Role | undefined;
  public enableEmoticons: boolean | null;
  public readonly roles: Collection<Snowflake, Role>;
  public syncedAt: number | undefined;
  public syncing: boolean | undefined;
  public type: string;
  public user: User | null;
  public subscriberCount: number | null;
  public revoked: boolean | null;
  public delete(reason?: string): Promise<Integration>;
}

export class IntegrationApplication extends Application {
  private constructor(client: Client, data: RawIntegrationApplicationData);
  public bot: User | null;
  public termsOfServiceURL: string | null;
  public privacyPolicyURL: string | null;
  public rpcOrigins: string[];
  public summary: string | null;
  public hook: boolean | null;
  public cover: string | null;
  public verifyKey: string | null;
}

export class Intents extends BitField<IntentsString> {
  public static FLAGS: Record<IntentsString, number>;
  public static resolve(bit?: BitFieldResolvable<IntentsString, number>): number;
}

export class Interaction extends Base {
  protected constructor(client: Client, data: RawInteractionData);
  public applicationId: Snowflake;
  public readonly channel: TextBasedChannels | null;
  public channelId: Snowflake | null;
  public readonly createdAt: Date;
  public readonly createdTimestamp: number;
  public readonly guild: Guild | null;
  public guildId: Snowflake | null;
  public id: Snowflake;
  public member: GuildMember | APIInteractionGuildMember | null;
  public readonly token: string;
  public type: InteractionType;
  public user: User;
  public version: number;
  public inGuild(): this is this & {
    guildId: Snowflake;
    member: GuildMember | APIInteractionGuildMember;
    readonly channel: Exclude<TextBasedChannels, PartialDMChannel | DMChannel> | null;
  };
  public isButton(): this is ButtonInteraction;
  public isCommand(): this is CommandInteraction;
  public isContextMenu(): this is ContextMenuInteraction;
  public isMessageComponent(): this is MessageComponentInteraction;
  public isSelectMenu(): this is SelectMenuInteraction;
}

export class InteractionCollector<T extends Interaction> extends Collector<Snowflake, T> {
  public constructor(client: Client, options?: InteractionCollectorOptions<T>);
  private _handleMessageDeletion(message: Message): void;
  private _handleChannelDeletion(channel: GuildChannel): void;
  private _handleGuildDeletion(guild: Guild): void;

  public channelId: Snowflake | null;
  public componentType: MessageComponentType | null;
  public readonly endReason: string | null;
  public guildId: Snowflake | null;
  public interactionType: InteractionType | null;
  public messageId: Snowflake | null;
  public options: InteractionCollectorOptions<T>;
  public total: number;
  public users: Collection<Snowflake, User>;

  public collect(interaction: Interaction): Snowflake;
  public empty(): void;
  public dispose(interaction: Interaction): Snowflake;
  public on(event: 'collect' | 'dispose', listener: (interaction: T) => Awaited<void>): this;
  public on(event: 'end', listener: (collected: Collection<Snowflake, T>, reason: string) => Awaited<void>): this;
  public on(event: string, listener: (...args: any[]) => Awaited<void>): this;

  public once(event: 'collect' | 'dispose', listener: (interaction: T) => Awaited<void>): this;
  public once(event: 'end', listener: (collected: Collection<Snowflake, T>, reason: string) => Awaited<void>): this;
  public once(event: string, listener: (...args: any[]) => Awaited<void>): this;
}

export class InteractionWebhook extends PartialWebhookMixin() {
  public constructor(client: Client, id: Snowflake, token: string);
  public token: string;
  public send(options: string | MessagePayload | InteractionReplyOptions): Promise<Message | APIMessage>;
}

export class Invite extends Base {
  private constructor(client: Client, data: RawInviteData);
  public channel: GuildChannel | PartialGroupDMChannel;
  public code: string;
  public readonly deletable: boolean;
  public readonly createdAt: Date | null;
  public createdTimestamp: number | null;
  public readonly expiresAt: Date | null;
  public readonly expiresTimestamp: number | null;
  public guild: InviteGuild | Guild | null;
  public inviter: User | null;
  public maxAge: number | null;
  public maxUses: number | null;
  public memberCount: number;
  public presenceCount: number;
  public targetApplication: IntegrationApplication | null;
  public targetUser: User | null;
  public targetType: InviteTargetType | null;
  public temporary: boolean | null;
  public readonly url: string;
  public uses: number | null;
  public delete(reason?: string): Promise<Invite>;
  public toJSON(): unknown;
  public toString(): string;
  public static INVITES_PATTERN: RegExp;
  public stageInstance: InviteStageInstance | null;
}

export class InviteStageInstance extends Base {
  private constructor(client: Client, data: RawInviteStageInstance, channelId: Snowflake, guildId: Snowflake);
  public channelId: Snowflake;
  public guildId: Snowflake;
  public members: Collection<Snowflake, GuildMember>;
  public topic: string;
  public participantCount: number;
  public speakerCount: number;
  public readonly channel: StageChannel | null;
  public readonly guild: Guild | null;
}

export class InviteGuild extends AnonymousGuild {
  private constructor(client: Client, data: RawInviteGuildData);
  public welcomeScreen: WelcomeScreen | null;
}

export class LimitedCollection<K, V> extends Collection<K, V> {
  public constructor(options?: LimitedCollectionOptions<K, V>, iterable?: Iterable<readonly [K, V]>);
  public maxSize: number;
  public keepOverLimit: ((value: V, key: K, collection: this) => boolean) | null;
  public interval: NodeJS.Timeout | null;
  public sweepFilter: SweepFilter<K, V> | null;

  public static filterByLifetime<K, V>(options?: LifetimeFilterOptions<K, V>): SweepFilter<K, V>;
}

// This is a general conditional type utility that allows for specific union members to be extracted given
// a tagged union.
type TaggedUnion<T, K extends keyof T, V extends T[K]> = T extends Record<K, V>
  ? T
  : T extends Record<K, infer U>
  ? V extends U
    ? T
    : never
  : never;

// This creates a map of MessageComponentTypes to their respective `InteractionCollectorOptionsResolvable` variant.
type CollectorOptionsTypeResolver<U extends InteractionCollectorOptionsResolvable> = {
  readonly [T in U['componentType']]: TaggedUnion<InteractionCollectorOptionsResolvable, 'componentType', T>;
};

// This basically says "Given a `InteractionCollectorOptionsResolvable` variant", I'll give the corresponding
// `InteractionCollector<T>` variant back.
type ConditionalInteractionCollectorType<T extends InteractionCollectorOptionsResolvable | undefined> =
  T extends InteractionCollectorOptions<infer Item>
    ? InteractionCollector<Item>
    : InteractionCollector<MessageComponentInteraction>;

// This maps each componentType key to each variant.
type MappedInteractionCollectorOptions = CollectorOptionsTypeResolver<InteractionCollectorOptionsResolvable>;

// Converts mapped types to complimentary collector types.
type InteractionCollectorReturnType<T extends MessageComponentType | MessageComponentTypes | undefined> = T extends
  | MessageComponentType
  | MessageComponentTypes
  ? ConditionalInteractionCollectorType<MappedInteractionCollectorOptions[T]>
  : InteractionCollector<MessageComponentInteraction>;

type InteractionExtractor<T extends MessageComponentType | MessageComponentTypes | undefined> = T extends
  | MessageComponentType
  | MessageComponentTypes
  ? MappedInteractionCollectorOptions[T] extends InteractionCollectorOptions<infer Item>
    ? Item
    : never
  : MessageComponentInteraction;

type MessageCollectorOptionsParams<T extends MessageComponentType | MessageComponentTypes | undefined> =
  | {
      componentType?: T;
    } & MessageComponentCollectorOptions<InteractionExtractor<T>>;

type AwaitMessageCollectorOptionsParams<T extends MessageComponentType | MessageComponentTypes | undefined> =
  | { componentType?: T } & Pick<
      InteractionCollectorOptions<InteractionExtractor<T>>,
      keyof AwaitMessageComponentOptions<any>
    >;

export class Message extends Base {
  private constructor(client: Client, data: RawMessageData);
  private _patch(data: RawPartialMessageData, partial: true): void;
  private _patch(data: RawMessageData, partial?: boolean): void;
  private _update(data: RawPartialMessageData, partial: true): Message;
  private _update(data: RawMessageData, partial?: boolean): Message;

  public activity: MessageActivity | null;
  public applicationId: Snowflake | null;
  public attachments: Collection<Snowflake, MessageAttachment>;
  public author: User;
  public readonly channel: TextBasedChannels;
  public channelId: Snowflake;
  public readonly cleanContent: string;
  public components: MessageActionRow[];
  public content: string;
  public readonly createdAt: Date;
  public createdTimestamp: number;
  public readonly crosspostable: boolean;
  public readonly deletable: boolean;
  public deleted: boolean;
  public readonly editable: boolean;
  public readonly editedAt: Date | null;
  public editedTimestamp: number | null;
  public embeds: MessageEmbed[];
  public groupActivityApplication: ClientApplication | null;
  public guildId: Snowflake | null;
  public readonly guild: Guild | null;
  public readonly hasThread: boolean;
  public id: Snowflake;
  public interaction: MessageInteraction | null;
  public readonly member: GuildMember | null;
  public mentions: MessageMentions;
  public nonce: string | number | null;
  public readonly partial: false;
  public readonly pinnable: boolean;
  public pinned: boolean;
  public reactions: ReactionManager;
  public stickers: Collection<Snowflake, Sticker>;
  public system: boolean;
  public readonly thread: ThreadChannel | null;
  public tts: boolean;
  public type: MessageType;
  public readonly url: string;
  public webhookId: Snowflake | null;
  public flags: Readonly<MessageFlags>;
  public reference: MessageReference | null;
  public awaitMessageComponent<
    T extends MessageComponentType | MessageComponentTypes | undefined = MessageComponentTypes.ACTION_ROW,
  >(options?: AwaitMessageCollectorOptionsParams<T>): Promise<InteractionExtractor<T>>;
  public awaitReactions(options?: AwaitReactionsOptions): Promise<Collection<Snowflake | string, MessageReaction>>;
  public createReactionCollector(options?: ReactionCollectorOptions): ReactionCollector;
  public createMessageComponentCollector<
    T extends MessageComponentType | MessageComponentTypes | undefined = undefined,
  >(options?: MessageCollectorOptionsParams<T>): InteractionCollectorReturnType<T>;
  public delete(): Promise<Message>;
  public edit(content: string | MessageEditOptions | MessagePayload): Promise<Message>;
  public equals(message: Message, rawData: unknown): boolean;
  public fetchReference(): Promise<Message>;
  public fetchWebhook(): Promise<Webhook>;
  public crosspost(): Promise<Message>;
  public fetch(force?: boolean): Promise<Message>;
  public pin(): Promise<Message>;
  public react(emoji: EmojiIdentifierResolvable): Promise<MessageReaction>;
  public removeAttachments(): Promise<Message>;
  public reply(options: string | MessagePayload | ReplyMessageOptions): Promise<Message>;
  public resolveComponent(customId: string): MessageActionRowComponent | null;
  public startThread(options: StartThreadOptions): Promise<ThreadChannel>;
  public suppressEmbeds(suppress?: boolean): Promise<Message>;
  public toJSON(): unknown;
  public toString(): string;
  public unpin(): Promise<Message>;
}

export class MessageActionRow extends BaseMessageComponent {
  public constructor(data?: MessageActionRow | MessageActionRowOptions);
  public type: 'ACTION_ROW';
  public components: MessageActionRowComponent[];
  public addComponents(
    ...components: MessageActionRowComponentResolvable[] | MessageActionRowComponentResolvable[][]
  ): this;
  public setComponents(
    ...components: MessageActionRowComponentResolvable[] | MessageActionRowComponentResolvable[][]
  ): this;
  public spliceComponents(
    index: number,
    deleteCount: number,
    ...components: MessageActionRowComponentResolvable[] | MessageActionRowComponentResolvable[][]
  ): this;
  public toJSON(): unknown;
}

export class MessageAttachment {
  public constructor(attachment: BufferResolvable | Stream, name?: string, data?: RawMessageAttachementData);

  public attachment: BufferResolvable | Stream;
  public contentType: string | null;
  public ephemeral: boolean;
  public height: number | null;
  public id: Snowflake;
  public name: string | null;
  public proxyURL: string;
  public size: number;
  public readonly spoiler: boolean;
  public url: string;
  public width: number | null;
  public setFile(attachment: BufferResolvable | Stream, name?: string): this;
  public setName(name: string): this;
  public setSpoiler(spoiler?: boolean): this;
  public toJSON(): unknown;
}

export class MessageButton extends BaseMessageComponent {
  public constructor(data?: MessageButton | MessageButtonOptions);
  public customId: string | null;
  public disabled: boolean;
  public emoji: APIPartialEmoji | null;
  public label: string | null;
  public style: MessageButtonStyle | null;
  public type: 'BUTTON';
  public url: string | null;
  public setCustomId(customId: string): this;
  public setDisabled(disabled?: boolean): this;
  public setEmoji(emoji: EmojiIdentifierResolvable): this;
  public setLabel(label: string): this;
  public setStyle(style: MessageButtonStyleResolvable): this;
  public setURL(url: string): this;
  public toJSON(): unknown;
  private static resolveStyle(style: MessageButtonStyleResolvable): MessageButtonStyle;
}

export class MessageCollector extends Collector<Snowflake, Message> {
  public constructor(channel: TextBasedChannels, options?: MessageCollectorOptions);
  private _handleChannelDeletion(channel: GuildChannel): void;
  private _handleGuildDeletion(guild: Guild): void;

  public channel: TextBasedChannels;
  public readonly endReason: string | null;
  public options: MessageCollectorOptions;
  public received: number;

  public collect(message: Message): Snowflake | null;
  public dispose(message: Message): Snowflake | null;
}

export class MessageComponentInteraction extends Interaction {
  protected constructor(client: Client, data: RawMessageComponentInteractionData);
  public readonly channel: TextBasedChannels | null;
  public readonly component: MessageActionRowComponent | Exclude<APIMessageComponent, APIActionRowComponent> | null;
  public componentType: Exclude<MessageComponentType, 'ACTION_ROW'>;
  public customId: string;
  public channelId: Snowflake;
  public deferred: boolean;
  public ephemeral: boolean | null;
  public message: Message | APIMessage;
  public replied: boolean;
  public webhook: InteractionWebhook;
  public deferReply(options: InteractionDeferReplyOptions & { fetchReply: true }): Promise<Message | APIMessage>;
  public deferReply(options?: InteractionDeferReplyOptions): Promise<void>;
  public deferUpdate(options: InteractionDeferUpdateOptions & { fetchReply: true }): Promise<Message | APIMessage>;
  public deferUpdate(options?: InteractionDeferUpdateOptions): Promise<void>;
  public deleteReply(): Promise<void>;
  public editReply(options: string | MessagePayload | WebhookEditMessageOptions): Promise<Message | APIMessage>;
  public fetchReply(): Promise<Message | APIMessage>;
  public followUp(options: string | MessagePayload | InteractionReplyOptions): Promise<Message | APIMessage>;
  public reply(options: InteractionReplyOptions & { fetchReply: true }): Promise<Message | APIMessage>;
  public reply(options: string | MessagePayload | InteractionReplyOptions): Promise<void>;
  public update(options: InteractionUpdateOptions & { fetchReply: true }): Promise<Message | APIMessage>;
  public update(options: string | MessagePayload | InteractionUpdateOptions): Promise<void>;

  public static resolveType(type: MessageComponentTypeResolvable): MessageComponentType;
}

export class MessageEmbed {
  public constructor(data?: MessageEmbed | MessageEmbedOptions | APIEmbed);
  public author: MessageEmbedAuthor | null;
  public color: number | null;
  public readonly createdAt: Date | null;
  public description: string | null;
  public fields: EmbedField[];
  public footer: MessageEmbedFooter | null;
  public readonly hexColor: HexColorString | null;
  public image: MessageEmbedImage | null;
  public readonly length: number;
  public provider: MessageEmbedProvider | null;
  public thumbnail: MessageEmbedThumbnail | null;
  public timestamp: number | null;
  public title: string | null;
  /** @deprecated */
  public type: string;
  public url: string | null;
  public readonly video: MessageEmbedVideo | null;
  public addField(name: string, value: string, inline?: boolean): this;
  public addFields(...fields: EmbedFieldData[] | EmbedFieldData[][]): this;
  public setFields(...fields: EmbedFieldData[] | EmbedFieldData[][]): this;
  public setAuthor(name: string, iconURL?: string, url?: string): this;
  public setColor(color: ColorResolvable): this;
  public setDescription(description: string): this;
  public setFooter(text: string, iconURL?: string): this;
  public setImage(url: string): this;
  public setThumbnail(url: string): this;
  public setTimestamp(timestamp?: Date | number | null): this;
  public setTitle(title: string): this;
  public setURL(url: string): this;
  public spliceFields(index: number, deleteCount: number, ...fields: EmbedFieldData[] | EmbedFieldData[][]): this;
  public toJSON(): unknown;

  public static normalizeField(name: string, value: string, inline?: boolean): Required<EmbedFieldData>;
  public static normalizeFields(...fields: EmbedFieldData[] | EmbedFieldData[][]): Required<EmbedFieldData>[];
}

export class MessageFlags extends BitField<MessageFlagsString> {
  public static FLAGS: Record<MessageFlagsString, number>;
  public static resolve(bit?: BitFieldResolvable<MessageFlagsString, number>): number;
}

export class MessageMentions {
  private constructor(
    message: Message,
    users: APIUser[] | Collection<Snowflake, User>,
    roles: Snowflake[] | Collection<Snowflake, Role>,
    everyone: boolean,
    repliedUser?: APIUser | User,
  );
  private _channels: Collection<Snowflake, Channel> | null;
  private readonly _content: string;
  private _members: Collection<Snowflake, GuildMember> | null;

  public readonly channels: Collection<Snowflake, Channel>;
  public readonly client: Client;
  public everyone: boolean;
  public readonly guild: Guild;
  public has(data: UserResolvable | RoleResolvable | ChannelResolvable, options?: MessageMentionsHasOptions): boolean;
  public readonly members: Collection<Snowflake, GuildMember> | null;
  public repliedUser: User | null;
  public roles: Collection<Snowflake, Role>;
  public users: Collection<Snowflake, User>;
  public crosspostedChannels: Collection<Snowflake, CrosspostedChannel>;
  public toJSON(): unknown;

  public static CHANNELS_PATTERN: RegExp;
  public static EVERYONE_PATTERN: RegExp;
  public static ROLES_PATTERN: RegExp;
  public static USERS_PATTERN: RegExp;
}

export class MessagePayload {
  public constructor(target: MessageTarget, options: MessageOptions | WebhookMessageOptions);
  public data: RawMessagePayloadData | null;
  public readonly isUser: boolean;
  public readonly isWebhook: boolean;
  public readonly isMessage: boolean;
  public readonly isMessageManager: boolean;
  public readonly isInteraction: boolean;
  public files: HTTPAttachmentData[] | null;
  public options: MessageOptions | WebhookMessageOptions;
  public target: MessageTarget;

  public static create(
    target: MessageTarget,
    options: string | MessageOptions | WebhookMessageOptions,
    extra?: MessageOptions | WebhookMessageOptions,
  ): MessagePayload;
  public static resolveFile(
    fileLike: BufferResolvable | Stream | FileOptions | MessageAttachment,
  ): Promise<HTTPAttachmentData>;

  public makeContent(): string | undefined;
  public resolveData(): this;
  public resolveFiles(): Promise<this>;
}

export class MessageReaction {
  private constructor(client: Client, data: RawMessageReactionData, message: Message);
  private _emoji: GuildEmoji | ReactionEmoji;

  public readonly client: Client;
  public count: number;
  public readonly emoji: GuildEmoji | ReactionEmoji;
  public me: boolean;
  public message: Message | PartialMessage;
  public readonly partial: false;
  public users: ReactionUserManager;
  public remove(): Promise<MessageReaction>;
  public fetch(): Promise<MessageReaction>;
  public toJSON(): unknown;
}

export class MessageSelectMenu extends BaseMessageComponent {
  public constructor(data?: MessageSelectMenu | MessageSelectMenuOptions);
  public customId: string | null;
  public disabled: boolean;
  public maxValues: number | null;
  public minValues: number | null;
  public options: MessageSelectOption[];
  public placeholder: string | null;
  public type: 'SELECT_MENU';
  public addOptions(...options: MessageSelectOptionData[] | MessageSelectOptionData[][]): this;
  public setOptions(...options: MessageSelectOptionData[] | MessageSelectOptionData[][]): this;
  public setCustomId(customId: string): this;
  public setDisabled(disabled?: boolean): this;
  public setMaxValues(maxValues: number): this;
  public setMinValues(minValues: number): this;
  public setPlaceholder(placeholder: string): this;
  public spliceOptions(
    index: number,
    deleteCount: number,
    ...options: MessageSelectOptionData[] | MessageSelectOptionData[][]
  ): this;
  public toJSON(): unknown;
}

export class NewsChannel extends BaseGuildTextChannel {
  public threads: ThreadManager<AllowedThreadTypeForNewsChannel>;
  public type: 'GUILD_NEWS';
  public addFollower(channel: GuildChannelResolvable, reason?: string): Promise<NewsChannel>;
}

export class OAuth2Guild extends BaseGuild {
  private constructor(client: Client, data: RawOAuth2GuildData);
  public owner: boolean;
  public permissions: Readonly<Permissions>;
}

export class PartialGroupDMChannel extends Channel {
<<<<<<< HEAD
  private constructor(client: Client, data: RawPartialGroupDMChannelData);
  public name: string;
=======
  public constructor(client: Client, data: RawPartialGroupDMChannelData);
  public name: string | null;
>>>>>>> 107822d2
  public icon: string | null;
  public recipients: PartialRecipient[];
  public iconURL(options?: StaticImageURLOptions): string | null;
}

export class PermissionOverwrites extends Base {
  private constructor(client: Client, data: RawPermissionOverwriteData, channel: GuildChannel);
  public allow: Readonly<Permissions>;
  public readonly channel: GuildChannel;
  public deny: Readonly<Permissions>;
  public id: Snowflake;
  public type: OverwriteType;
  public edit(options: PermissionOverwriteOptions, reason?: string): Promise<PermissionOverwrites>;
  public delete(reason?: string): Promise<PermissionOverwrites>;
  public toJSON(): unknown;
  public static resolveOverwriteOptions(
    options: PermissionOverwriteOptions,
    initialPermissions: { allow?: PermissionResolvable; deny?: PermissionResolvable },
  ): ResolvedOverwriteOptions;
  public static resolve(overwrite: OverwriteResolvable, guild: Guild): APIOverwrite;
}

export class Permissions extends BitField<PermissionString, bigint> {
  public any(permission: PermissionResolvable, checkAdmin?: boolean): boolean;
  public has(permission: PermissionResolvable, checkAdmin?: boolean): boolean;
  public missing(bits: BitFieldResolvable<PermissionString, bigint>, checkAdmin?: boolean): PermissionString[];
  public serialize(checkAdmin?: boolean): Record<PermissionString, boolean>;
  public toArray(checkAdmin?: boolean): PermissionString[];

  public static ALL: bigint;
  public static DEFAULT: bigint;
  public static STAGE_MODERATOR: bigint;
  public static FLAGS: PermissionFlags;
  public static resolve(permission?: PermissionResolvable): bigint;
}

export class Presence extends Base {
  protected constructor(client: Client, data?: RawPresenceData);
  public activities: Activity[];
  public clientStatus: ClientPresenceStatusData | null;
  public guild: Guild | null;
  public readonly member: GuildMember | null;
  public status: PresenceStatus;
  public readonly user: User | null;
  public userId: Snowflake;
  public equals(presence: Presence): boolean;
}

export class ReactionCollector extends Collector<Snowflake | string, MessageReaction, [User]> {
  public constructor(message: Message, options?: ReactionCollectorOptions);
  private _handleChannelDeletion(channel: GuildChannel): void;
  private _handleGuildDeletion(guild: Guild): void;
  private _handleMessageDeletion(message: Message): void;

  public readonly endReason: string | null;
  public message: Message;
  public options: ReactionCollectorOptions;
  public total: number;
  public users: Collection<Snowflake, User>;

  public static key(reaction: MessageReaction): Snowflake | string;

  public collect(reaction: MessageReaction, user: User): Promise<Snowflake | string | null>;
  public dispose(reaction: MessageReaction, user: User): Snowflake | string | null;
  public empty(): void;

  public on(event: 'collect' | 'dispose' | 'remove', listener: (reaction: MessageReaction, user: User) => void): this;
  public on(event: 'end', listener: (collected: Collection<Snowflake, MessageReaction>, reason: string) => void): this;
  public on(event: string, listener: (...args: any[]) => void): this;

  public once(event: 'collect' | 'dispose' | 'remove', listener: (reaction: MessageReaction, user: User) => void): this;
  public once(
    event: 'end',
    listener: (collected: Collection<Snowflake, MessageReaction>, reason: string) => void,
  ): this;
  public once(event: string, listener: (...args: any[]) => void): this;
}

export class ReactionEmoji extends Emoji {
  private constructor(reaction: MessageReaction, emoji: RawReactionEmojiData);
  public reaction: MessageReaction;
  public toJSON(): unknown;
}

export class RichPresenceAssets {
  private constructor(activity: Activity, assets: RawRichPresenceAssets);
  public largeImage: Snowflake | null;
  public largeText: string | null;
  public smallImage: Snowflake | null;
  public smallText: string | null;
  public largeImageURL(options?: StaticImageURLOptions): string | null;
  public smallImageURL(options?: StaticImageURLOptions): string | null;
}

export class Role extends Base {
  private constructor(client: Client, data: RawRoleData, guild: Guild);
  public color: number;
  public readonly createdAt: Date;
  public readonly createdTimestamp: number;
  public deleted: boolean;
  public readonly editable: boolean;
  public guild: Guild;
  public readonly hexColor: HexColorString;
  public hoist: boolean;
  public id: Snowflake;
  public managed: boolean;
  public readonly members: Collection<Snowflake, GuildMember>;
  public mentionable: boolean;
  public name: string;
  public permissions: Readonly<Permissions>;
  public readonly position: number;
  public rawPosition: number;
  public tags: RoleTagData | null;
  public comparePositionTo(role: RoleResolvable): number;
  public delete(reason?: string): Promise<Role>;
  public edit(data: RoleData, reason?: string): Promise<Role>;
  public equals(role: Role): boolean;
  public permissionsIn(channel: GuildChannel | Snowflake): Readonly<Permissions>;
  public setColor(color: ColorResolvable, reason?: string): Promise<Role>;
  public setHoist(hoist?: boolean, reason?: string): Promise<Role>;
  public setMentionable(mentionable?: boolean, reason?: string): Promise<Role>;
  public setName(name: string, reason?: string): Promise<Role>;
  public setPermissions(permissions: PermissionResolvable, reason?: string): Promise<Role>;
  public setPosition(position: number, options?: SetRolePositionOptions): Promise<Role>;
  public toJSON(): unknown;
  public toString(): RoleMention;

  public static comparePositions(role1: Role, role2: Role): number;
}

export class SelectMenuInteraction extends MessageComponentInteraction {
  public constructor(client: Client, data: RawMessageSelectMenuInteractionData);
  public componentType: 'SELECT_MENU';
  public values: string[];
}

export class Shard extends EventEmitter {
  private constructor(manager: ShardingManager, id: number);
  private _evals: Map<string, Promise<unknown>>;
  private _exitListener: (...args: any[]) => void;
  private _fetches: Map<string, Promise<unknown>>;
  private _handleExit(respawn?: boolean): void;
  private _handleMessage(message: unknown): void;

  public args: string[];
  public execArgv: string[];
  public env: unknown;
  public id: number;
  public manager: ShardingManager;
  public process: ChildProcess | null;
  public ready: boolean;
  public worker: Worker | null;
  public eval(script: string): Promise<unknown>;
  public eval<T>(fn: (client: Client) => T): Promise<T[]>;
  public fetchClientValue(prop: string): Promise<unknown>;
  public kill(): void;
  public respawn(options?: { delay?: number; timeout?: number }): Promise<ChildProcess>;
  public send(message: unknown): Promise<Shard>;
  public spawn(timeout?: number): Promise<ChildProcess>;

  public on(event: 'spawn' | 'death', listener: (child: ChildProcess) => Awaited<void>): this;
  public on(event: 'disconnect' | 'ready' | 'reconnecting', listener: () => Awaited<void>): this;
  public on(event: 'error', listener: (error: Error) => Awaited<void>): this;
  public on(event: 'message', listener: (message: any) => Awaited<void>): this;
  public on(event: string, listener: (...args: any[]) => Awaited<void>): this;

  public once(event: 'spawn' | 'death', listener: (child: ChildProcess) => Awaited<void>): this;
  public once(event: 'disconnect' | 'ready' | 'reconnecting', listener: () => Awaited<void>): this;
  public once(event: 'error', listener: (error: Error) => Awaited<void>): this;
  public once(event: 'message', listener: (message: any) => Awaited<void>): this;
  public once(event: string, listener: (...args: any[]) => Awaited<void>): this;
}

export class ShardClientUtil {
  private constructor(client: Client, mode: ShardingManagerMode);
  private _handleMessage(message: unknown): void;
  private _respond(type: string, message: unknown): void;

  public client: Client;
  public readonly count: number;
  public readonly ids: number[];
  public mode: ShardingManagerMode;
  public parentPort: MessagePort | null;
  public broadcastEval<T>(fn: (client: Client) => Awaited<T>): Promise<Serialized<T>[]>;
  public broadcastEval<T>(fn: (client: Client) => Awaited<T>, options: { shard: number }): Promise<Serialized<T>>;
  public broadcastEval<T, P>(
    fn: (client: Client, context: Serialized<P>) => Awaited<T>,
    options: { context: P },
  ): Promise<Serialized<T>[]>;
  public broadcastEval<T, P>(
    fn: (client: Client, context: Serialized<P>) => Awaited<T>,
    options: { context: P; shard: number },
  ): Promise<Serialized<T>>;
  public fetchClientValues(prop: string): Promise<unknown[]>;
  public fetchClientValues(prop: string, shard: number): Promise<unknown>;
  public respawnAll(options?: MultipleShardRespawnOptions): Promise<void>;
  public send(message: unknown): Promise<void>;

  public static singleton(client: Client, mode: ShardingManagerMode): ShardClientUtil;
  public static shardIdForGuildId(guildId: Snowflake, shardCount: number): number;
}

export class ShardingManager extends EventEmitter {
  public constructor(file: string, options?: ShardingManagerOptions);
  private _performOnShards(method: string, args: unknown[]): Promise<unknown[]>;
  private _performOnShards(method: string, args: unknown[], shard: number): Promise<unknown>;

  public file: string;
  public respawn: boolean;
  public shardArgs: string[];
  public shards: Collection<number, Shard>;
  public token: string | null;
  public totalShards: number | 'auto';
  public shardList: number[] | 'auto';
  public broadcast(message: unknown): Promise<Shard[]>;
  public broadcastEval<T>(fn: (client: Client) => Awaited<T>): Promise<Serialized<T>[]>;
  public broadcastEval<T>(fn: (client: Client) => Awaited<T>, options: { shard: number }): Promise<Serialized<T>>;
  public broadcastEval<T, P>(
    fn: (client: Client, context: Serialized<P>) => Awaited<T>,
    options: { context: P },
  ): Promise<Serialized<T>[]>;
  public broadcastEval<T, P>(
    fn: (client: Client, context: Serialized<P>) => Awaited<T>,
    options: { context: P; shard: number },
  ): Promise<Serialized<T>>;
  public createShard(id: number): Shard;
  public fetchClientValues(prop: string): Promise<unknown[]>;
  public fetchClientValues(prop: string, shard: number): Promise<unknown>;
  public respawnAll(options?: MultipleShardRespawnOptions): Promise<Collection<number, Shard>>;
  public spawn(options?: MultipleShardSpawnOptions): Promise<Collection<number, Shard>>;

  public on(event: 'shardCreate', listener: (shard: Shard) => Awaited<void>): this;

  public once(event: 'shardCreate', listener: (shard: Shard) => Awaited<void>): this;
}

export interface FetchRecommendedShardsOptions {
  guildsPerShard?: number;
  multipleOf?: number;
}

export class SnowflakeUtil extends null {
  private constructor();
  public static deconstruct(snowflake: Snowflake): DeconstructedSnowflake;
  public static generate(timestamp?: number | Date): Snowflake;
  public static readonly EPOCH: number;
}

export class StageChannel extends BaseGuildVoiceChannel {
  public topic: string | null;
  public type: 'GUILD_STAGE_VOICE';
  public readonly stageInstance: StageInstance | null;
  public createStageInstance(options: StageInstanceCreateOptions): Promise<StageInstance>;
  public setTopic(topic: string): Promise<StageChannel>;
}

export class StageInstance extends Base {
  private constructor(client: Client, data: RawStageInstanceData, channel: StageChannel);
  public id: Snowflake;
  public deleted: boolean;
  public guildId: Snowflake;
  public channelId: Snowflake;
  public topic: string;
  public privacyLevel: PrivacyLevel;
  public discoverableDisabled: boolean | null;
  public readonly channel: StageChannel | null;
  public readonly guild: Guild | null;
  public edit(options: StageInstanceEditOptions): Promise<StageInstance>;
  public delete(): Promise<StageInstance>;
  public setTopic(topic: string): Promise<StageInstance>;
  public readonly createdTimestamp: number;
  public readonly createdAt: Date;
}

export class Sticker extends Base {
  private constructor(client: Client, data: RawStickerData);
  public readonly createdTimestamp: number;
  public readonly createdAt: Date;
  public available: boolean | null;
  public description: string | null;
  public format: StickerFormatType;
  public readonly guild: Guild | null;
  public guildId: Snowflake | null;
  public id: Snowflake;
  public name: string;
  public packId: Snowflake | null;
  public readonly partial: boolean;
  public sortValue: number | null;
  public tags: string[] | null;
  public type: StickerType | null;
  public user: User | null;
  public readonly url: string;
  public fetch(): Promise<Sticker>;
  public fetchPack(): Promise<StickerPack | null>;
  public fetchUser(): Promise<User | null>;
  public edit(data?: GuildStickerEditData, reason?: string): Promise<Sticker>;
  public delete(reason?: string): Promise<Sticker>;
  public equals(other: Sticker | unknown): boolean;
}

export class StickerPack extends Base {
  private constructor(client: Client, data: RawStickerPackData);
  public readonly createdTimestamp: number;
  public readonly createdAt: Date;
  public bannerId: Snowflake;
  public readonly coverSticker: Sticker | null;
  public coverStickerId: Snowflake | null;
  public description: string;
  public id: Snowflake;
  public name: string;
  public skuId: Snowflake;
  public stickers: Collection<Snowflake, Sticker>;
  public bannerURL(options?: StaticImageURLOptions): string;
}

export class StoreChannel extends GuildChannel {
  private constructor(guild: Guild, data?: RawGuildChannelData, client?: Client);
  public createInvite(options?: CreateInviteOptions): Promise<Invite>;
  public fetchInvites(cache?: boolean): Promise<Collection<string, Invite>>;
  public nsfw: boolean;
  public type: 'GUILD_STORE';
}

export class SystemChannelFlags extends BitField<SystemChannelFlagsString> {
  public static FLAGS: Record<SystemChannelFlagsString, number>;
  public static resolve(bit?: BitFieldResolvable<SystemChannelFlagsString, number>): number;
}

export class Team extends Base {
  private constructor(client: Client, data: RawTeamData);
  public id: Snowflake;
  public name: string;
  public icon: string | null;
  public ownerId: Snowflake | null;
  public members: Collection<Snowflake, TeamMember>;

  public readonly owner: TeamMember | null;
  public readonly createdAt: Date;
  public readonly createdTimestamp: number;

  public iconURL(options?: StaticImageURLOptions): string | null;
  public toJSON(): unknown;
  public toString(): string;
}

export class TeamMember extends Base {
  private constructor(team: Team, data: RawTeamMemberData);
  public team: Team;
  public readonly id: Snowflake;
  public permissions: string[];
  public membershipState: MembershipState;
  public user: User;

  public toString(): UserMention;
}

export class TextChannel extends BaseGuildTextChannel {
  public rateLimitPerUser: number;
  public threads: ThreadManager<AllowedThreadTypeForTextChannel>;
  public type: 'GUILD_TEXT';
  public setRateLimitPerUser(rateLimitPerUser: number, reason?: string): Promise<TextChannel>;
}

export class ThreadChannel extends TextBasedChannel(Channel) {
  private constructor(guild: Guild, data?: RawThreadChannelData, client?: Client, fromInteraction?: boolean);
  public archived: boolean | null;
  public readonly archivedAt: Date | null;
  public archiveTimestamp: number | null;
  public autoArchiveDuration: ThreadAutoArchiveDuration | null;
  public readonly editable: boolean;
  public guild: Guild;
  public guildId: Snowflake;
  public readonly guildMembers: Collection<Snowflake, GuildMember>;
  public invitable: boolean | null;
  public readonly joinable: boolean;
  public readonly joined: boolean;
  public locked: boolean | null;
  public readonly manageable: boolean;
  public readonly sendable: boolean;
  public memberCount: number | null;
  public messageCount: number | null;
  public messages: MessageManager;
  public members: ThreadMemberManager;
  public name: string;
  public ownerId: Snowflake | null;
  public readonly parent: TextChannel | NewsChannel | null;
  public parentId: Snowflake | null;
  public rateLimitPerUser: number | null;
  public type: ThreadChannelTypes;
  public readonly unarchivable: boolean;
  public delete(reason?: string): Promise<ThreadChannel>;
  public edit(data: ThreadEditData, reason?: string): Promise<ThreadChannel>;
  public join(): Promise<ThreadChannel>;
  public leave(): Promise<ThreadChannel>;
  public permissionsFor(memberOrRole: GuildMember | Role): Readonly<Permissions>;
  public permissionsFor(memberOrRole: GuildMemberResolvable | RoleResolvable): Readonly<Permissions> | null;
  public fetchOwner(options?: FetchOwnerOptions): Promise<ThreadMember | null>;
  public fetchStarterMessage(options?: BaseFetchOptions): Promise<Message>;
  public setArchived(archived?: boolean, reason?: string): Promise<ThreadChannel>;
  public setAutoArchiveDuration(
    autoArchiveDuration: ThreadAutoArchiveDuration,
    reason?: string,
  ): Promise<ThreadChannel>;
  public setInvitable(invitable?: boolean, reason?: string): Promise<ThreadChannel>;
  public setLocked(locked?: boolean, reason?: string): Promise<ThreadChannel>;
  public setName(name: string, reason?: string): Promise<ThreadChannel>;
  public setRateLimitPerUser(rateLimitPerUser: number, reason?: string): Promise<ThreadChannel>;
}

export class ThreadMember extends Base {
  private constructor(thread: ThreadChannel, data?: RawThreadMemberData);
  public flags: ThreadMemberFlags;
  public readonly guildMember: GuildMember | null;
  public id: Snowflake;
  public readonly joinedAt: Date | null;
  public joinedTimestamp: number | null;
  public readonly manageable: boolean;
  public thread: ThreadChannel;
  public readonly user: User | null;
  public remove(reason?: string): Promise<ThreadMember>;
}

export class ThreadMemberFlags extends BitField<ThreadMemberFlagsString> {
  public static FLAGS: Record<ThreadMemberFlagsString, number>;
  public static resolve(bit?: BitFieldResolvable<ThreadMemberFlagsString, number>): number;
}

export class Typing extends Base {
  private constructor(channel: TextBasedChannels, user: PartialUser, data?: RawTypingData);
  public channel: TextBasedChannels;
  public user: PartialUser;
  public startedTimestamp: number;
  public readonly startedAt: Date;
  public readonly guild: Guild | null;
  public readonly member: GuildMember | null;
  public inGuild(): this is this & {
    channel: TextChannel | NewsChannel | ThreadChannel;
    readonly guild: Guild;
  };
}

export class User extends PartialTextBasedChannel(Base) {
  protected constructor(client: Client, data: RawUserData);
  public accentColor: number | null;
  public avatar: string | null;
  public banner: string | null;
  public bot: boolean;
  public readonly createdAt: Date;
  public readonly createdTimestamp: number;
  public discriminator: string;
  public readonly defaultAvatarURL: string;
  public readonly dmChannel: DMChannel | null;
  public flags: Readonly<UserFlags> | null;
  public readonly hexAccentColor: HexColorString | null;
  public id: Snowflake;
  public readonly partial: false;
  public system: boolean;
  public readonly tag: string;
  public username: string;
  public avatarURL(options?: ImageURLOptions): string | null;
  public bannerURL(options?: ImageURLOptions): string | null;
  public createDM(): Promise<DMChannel>;
  public deleteDM(): Promise<DMChannel>;
  public displayAvatarURL(options?: ImageURLOptions): string;
  public equals(user: User): boolean;
  public fetch(force?: boolean): Promise<User>;
  public fetchFlags(force?: boolean): Promise<UserFlags>;
  public toString(): UserMention;
}

export class UserFlags extends BitField<UserFlagsString> {
  public static FLAGS: Record<UserFlagsString, number>;
  public static resolve(bit?: BitFieldResolvable<UserFlagsString, number>): number;
}

export class Util extends null {
  private constructor();
  public static archivedThreadSweepFilter<K, V>(lifetime?: number): SweepFilter<K, V>;
  public static basename(path: string, ext?: string): string;
  public static binaryToId(num: string): Snowflake;
  public static cleanContent(str: string, channel: TextBasedChannels): string;
  public static removeMentions(str: string): string;
  public static cloneObject(obj: unknown): unknown;
  public static delayFor(ms: number): Promise<void>;
  public static discordSort<K, V extends { rawPosition: number; id: Snowflake }>(
    collection: Collection<K, V>,
  ): Collection<K, V>;
  public static escapeMarkdown(text: string, options?: EscapeMarkdownOptions): string;
  public static escapeCodeBlock(text: string): string;
  public static escapeInlineCode(text: string): string;
  public static escapeBold(text: string): string;
  public static escapeItalic(text: string): string;
  public static escapeUnderline(text: string): string;
  public static escapeStrikethrough(text: string): string;
  public static escapeSpoiler(text: string): string;
  public static cleanCodeBlockContent(text: string): string;
  public static fetchRecommendedShards(token: string, options?: FetchRecommendedShardsOptions): Promise<number>;
  public static flatten(obj: unknown, ...props: Record<string, boolean | string>[]): unknown;
  public static idToBinary(num: Snowflake): string;
  public static makeError(obj: MakeErrorOptions): Error;
  public static makePlainError(err: Error): MakeErrorOptions;
  public static mergeDefault(def: unknown, given: unknown): unknown;
  public static moveElementInArray(array: unknown[], element: unknown, newIndex: number, offset?: boolean): number;
  public static parseEmoji(text: string): { animated: boolean; name: string; id: Snowflake | null } | null;
  public static resolveColor(color: ColorResolvable): number;
  public static resolvePartialEmoji(emoji: EmojiIdentifierResolvable): Partial<APIPartialEmoji> | null;
  public static verifyString(data: string, error?: typeof Error, errorMessage?: string, allowEmpty?: boolean): string;
  public static setPosition<T extends Channel | Role>(
    item: T,
    position: number,
    relative: boolean,
    sorted: Collection<Snowflake, T>,
    route: unknown,
    reason?: string,
  ): Promise<{ id: Snowflake; position: number }[]>;
  public static splitMessage(text: string, options?: SplitOptions): string[];
}

export class Formatters extends null {
  public static blockQuote: typeof blockQuote;
  public static bold: typeof bold;
  public static channelMention: typeof channelMention;
  public static codeBlock: typeof codeBlock;
  public static formatEmoji: typeof formatEmoji;
  public static hideLinkEmbed: typeof hideLinkEmbed;
  public static hyperlink: typeof hyperlink;
  public static inlineCode: typeof inlineCode;
  public static italic: typeof italic;
  public static memberNicknameMention: typeof memberNicknameMention;
  public static quote: typeof quote;
  public static roleMention: typeof roleMention;
  public static spoiler: typeof spoiler;
  public static strikethrough: typeof strikethrough;
  public static time: typeof time;
  public static TimestampStyles: typeof TimestampStyles;
  public static TimestampStylesString: TimestampStylesString;
  public static underscore: typeof underscore;
  public static userMention: typeof userMention;
}

export class VoiceChannel extends BaseGuildVoiceChannel {
  /** @deprecated Use manageable instead */
  public readonly editable: boolean;
  public readonly speakable: boolean;
  public type: 'GUILD_VOICE';
  public setBitrate(bitrate: number, reason?: string): Promise<VoiceChannel>;
  public setUserLimit(userLimit: number, reason?: string): Promise<VoiceChannel>;
}

export class VoiceRegion {
  private constructor(data: RawVoiceRegionData);
  public custom: boolean;
  public deprecated: boolean;
  public id: string;
  public name: string;
  public optimal: boolean;
  public vip: boolean;
  public toJSON(): unknown;
}

export class VoiceState extends Base {
  private constructor(guild: Guild, data: RawVoiceStateData);
  public readonly channel: VoiceChannel | StageChannel | null;
  public channelId: Snowflake | null;
  public readonly deaf: boolean | null;
  public guild: Guild;
  public id: Snowflake;
  public readonly member: GuildMember | null;
  public readonly mute: boolean | null;
  public selfDeaf: boolean | null;
  public selfMute: boolean | null;
  public serverDeaf: boolean | null;
  public serverMute: boolean | null;
  public sessionId: string | null;
  public streaming: boolean;
  public selfVideo: boolean | null;
  public suppress: boolean;
  public requestToSpeakTimestamp: number | null;

  public setDeaf(deaf?: boolean, reason?: string): Promise<GuildMember>;
  public setMute(mute?: boolean, reason?: string): Promise<GuildMember>;
  public disconnect(reason?: string): Promise<GuildMember>;
  public setChannel(channel: GuildVoiceChannelResolvable | null, reason?: string): Promise<GuildMember>;
  public setRequestToSpeak(request?: boolean): Promise<void>;
  public setSuppressed(suppressed?: boolean): Promise<void>;
}

export class Webhook extends WebhookMixin() {
  private constructor(client: Client, data?: RawWebhookData);
  public avatar: string;
  public avatarURL(options?: StaticImageURLOptions): string | null;
  public channelId: Snowflake;
  public client: Client;
  public guildId: Snowflake;
  public name: string;
  public owner: User | APIUser | null;
  public sourceGuild: Guild | APIPartialGuild | null;
  public sourceChannel: Channel | APIPartialChannel | null;
  public token: string | null;
  public type: WebhookType;
}

export class WebhookClient extends WebhookMixin(BaseClient) {
  public constructor(data: WebhookClientData, options?: WebhookClientOptions);
  public client: this;
  public options: WebhookClientOptions;
  public token: string;
  public editMessage(
    message: MessageResolvable,
    options: string | MessagePayload | WebhookEditMessageOptions,
  ): Promise<APIMessage>;
  public fetchMessage(message: Snowflake, options?: WebhookFetchMessageOptions): Promise<APIMessage>;
  /* tslint:disable:unified-signatures */
  /** @deprecated */
  public fetchMessage(message: Snowflake, cache?: boolean): Promise<APIMessage>;
  /* tslint:enable:unified-signatures */
  public send(options: string | MessagePayload | WebhookMessageOptions): Promise<APIMessage>;
}

export class WebSocketManager extends EventEmitter {
  private constructor(client: Client);
  private totalShards: number | string;
  private shardQueue: Set<WebSocketShard>;
  private packetQueue: unknown[];
  private destroyed: boolean;
  private reconnecting: boolean;

  public readonly client: Client;
  public gateway: string | null;
  public shards: Collection<number, WebSocketShard>;
  public status: Status;
  public readonly ping: number;

  public on(event: WSEventType, listener: (data: any, shardId: number) => void): this;
  public once(event: WSEventType, listener: (data: any, shardId: number) => void): this;

  private debug(message: string, shard?: WebSocketShard): void;
  private connect(): Promise<void>;
  private createShards(): Promise<void>;
  private reconnect(): Promise<void>;
  private broadcast(packet: unknown): void;
  private destroy(): void;
  private handlePacket(packet?: unknown, shard?: WebSocketShard): boolean;
  private checkShardsReady(): void;
  private triggerClientReady(): void;
}

export class WebSocketShard extends EventEmitter {
  private constructor(manager: WebSocketManager, id: number);
  private sequence: number;
  private closeSequence: number;
  private sessionId: string | null;
  private lastPingTimestamp: number;
  private lastHeartbeatAcked: boolean;
  private ratelimit: { queue: unknown[]; total: number; remaining: number; time: 60e3; timer: NodeJS.Timeout | null };
  private connection: WebSocket | null;
  private helloTimeout: NodeJS.Timeout | null;
  private eventsAttached: boolean;
  private expectedGuilds: Set<Snowflake> | null;
  private readyTimeout: NodeJS.Timeout | null;

  public manager: WebSocketManager;
  public id: number;
  public status: Status;
  public ping: number;

  private debug(message: string): void;
  private connect(): Promise<void>;
  private onOpen(): void;
  private onMessage(event: MessageEvent): void;
  private onError(error: ErrorEvent | unknown): void;
  private onClose(event: CloseEvent): void;
  private onPacket(packet: unknown): void;
  private checkReady(): void;
  private setHelloTimeout(time?: number): void;
  private setHeartbeatTimer(time: number): void;
  private sendHeartbeat(): void;
  private ackHeartbeat(): void;
  private identify(): void;
  private identifyNew(): void;
  private identifyResume(): void;
  private _send(data: unknown): void;
  private processQueue(): void;
  private destroy(destroyOptions?: { closeCode?: number; reset?: boolean; emit?: boolean; log?: boolean }): void;
  private _cleanupConnection(): void;
  private _emitDestroyed(): void;

  public send(data: unknown, important?: boolean): void;

  public on(event: 'ready' | 'resumed' | 'invalidSession', listener: () => Awaited<void>): this;
  public on(event: 'close', listener: (event: CloseEvent) => Awaited<void>): this;
  public on(event: 'allReady', listener: (unavailableGuilds?: Set<Snowflake>) => Awaited<void>): this;
  public on(event: string, listener: (...args: any[]) => Awaited<void>): this;

  public once(event: 'ready' | 'resumed' | 'invalidSession', listener: () => Awaited<void>): this;
  public once(event: 'close', listener: (event: CloseEvent) => Awaited<void>): this;
  public once(event: 'allReady', listener: (unavailableGuilds?: Set<Snowflake>) => Awaited<void>): this;
  public once(event: string, listener: (...args: any[]) => Awaited<void>): this;
}

export class Widget extends Base {
  private constructor(client: Client, data: RawWidgetData);
  private _patch(data: RawWidgetData): void;
  public fetch(): Promise<Widget>;
  public id: Snowflake;
  public instantInvite?: string;
  public channels: Collection<Snowflake, WidgetChannel>;
  public members: Collection<string, WidgetMember>;
  public presenceCount: number;
}

export class WidgetMember extends Base {
  private constructor(client: Client, data: RawWidgetMemberData);
  public id: string;
  public username: string;
  public discriminator: string;
  public avatar: string | null;
  public status: PresenceStatus;
  public deaf: boolean | null;
  public mute: boolean | null;
  public selfDeaf: boolean | null;
  public selfMute: boolean | null;
  public suppress: boolean | null;
  public channelId: Snowflake | null;
  public avatarURL: string;
  public activity: WidgetActivity | null;
}

export class WelcomeChannel extends Base {
  private constructor(guild: Guild, data: RawWelcomeChannelData);
  private _emoji: Omit<APIEmoji, 'animated'>;
  public channelId: Snowflake;
  public guild: Guild | InviteGuild;
  public description: string;
  public readonly channel: TextChannel | NewsChannel | StoreChannel | null;
  public readonly emoji: GuildEmoji | Emoji;
}

export class WelcomeScreen extends Base {
  private constructor(guild: Guild, data: RawWelcomeScreenData);
  public readonly enabled: boolean;
  public guild: Guild | InviteGuild;
  public description: string | null;
  public welcomeChannels: Collection<Snowflake, WelcomeChannel>;
}

//#endregion

//#region Constants

type EnumHolder<T> = { [P in keyof T]: T[P] };

export const Constants: {
  Package: {
    name: string;
    version: string;
    description: string;
    author: string;
    license: string;
    main: string;
    types: string;
    homepage: string;
    keywords: string[];
    bugs: { url: string };
    repository: { type: string; url: string };
    scripts: Record<string, string>;
    engines: Record<string, string>;
    dependencies: Record<string, string>;
    peerDependencies: Record<string, string>;
    devDependencies: Record<string, string>;
    [key: string]: unknown;
  };
  UserAgent: string;
  Endpoints: {
    botGateway: string;
    invite: (root: string, code: string) => string;
    CDN: (root: string) => {
      Emoji: (emojiId: Snowflake, format: DynamicImageFormat) => string;
      Asset: (name: string) => string;
      DefaultAvatar: (discriminator: number) => string;
      Avatar: (
        userId: Snowflake,
        hash: string,
        format: DynamicImageFormat,
        size: AllowedImageSize,
        dynamic: boolean,
      ) => string;
      Banner: (
        id: Snowflake,
        hash: string,
        format: DynamicImageFormat,
        size: AllowedImageSize,
        dynamic: boolean,
      ) => string;
      GuildMemberAvatar: (
        guildId: Snowflake,
        memberId: Snowflake,
        hash: string,
        format?: DynamicImageFormat,
        size?: AllowedImageSize,
        dynamic?: boolean,
      ) => string;
      Icon: (
        guildId: Snowflake,
        hash: string,
        format: DynamicImageFormat,
        size: AllowedImageSize,
        dynamic: boolean,
      ) => string;
      AppIcon: (
        appId: Snowflake,
        hash: string,
        { format, size }: { format: AllowedImageFormat; size: AllowedImageSize },
      ) => string;
      AppAsset: (
        appId: Snowflake,
        hash: string,
        { format, size }: { format: AllowedImageFormat; size: AllowedImageSize },
      ) => string;
      StickerPackBanner: (bannerId: Snowflake, format: AllowedImageFormat, size: AllowedImageSize) => string;
      GDMIcon: (channelId: Snowflake, hash: string, format: AllowedImageFormat, size: AllowedImageSize) => string;
      Splash: (guildId: Snowflake, hash: string, format: AllowedImageFormat, size: AllowedImageSize) => string;
      DiscoverySplash: (guildId: Snowflake, hash: string, format: AllowedImageFormat, size: AllowedImageSize) => string;
      TeamIcon: (
        teamId: Snowflake,
        hash: string,
        { format, size }: { format: AllowedImageFormat; size: AllowedImageSize },
      ) => string;
      Sticker: (stickerId: Snowflake, stickerFormat: StickerFormatType) => string;
    };
  };
  WSCodes: {
    1000: 'WS_CLOSE_REQUESTED';
    4004: 'TOKEN_INVALID';
    4010: 'SHARDING_INVALID';
    4011: 'SHARDING_REQUIRED';
  };
  Events: ConstantsEvents;
  ShardEvents: ConstantsShardEvents;
  PartialTypes: {
    [K in PartialTypes]: K;
  };
  WSEvents: {
    [K in WSEventType]: K;
  };
  Colors: ConstantsColors;
  Status: ConstantsStatus;
  Opcodes: ConstantsOpcodes;
  APIErrors: APIErrors;
  ChannelTypes: EnumHolder<typeof ChannelTypes>;
  ThreadChannelTypes: ThreadChannelTypes[];
  TextBasedChannelTypes: TextBasedChannelTypes[];
  VoiceBasedChannelTypes: VoiceBasedChannelTypes[];
  ClientApplicationAssetTypes: ConstantsClientApplicationAssetTypes;
  IntegrationExpireBehaviors: IntegrationExpireBehaviors[];
  InviteScopes: InviteScope[];
  MessageTypes: MessageType[];
  SystemMessageTypes: SystemMessageType[];
  ActivityTypes: EnumHolder<typeof ActivityTypes>;
  StickerTypes: EnumHolder<typeof StickerTypes>;
  StickerFormatTypes: EnumHolder<typeof StickerFormatTypes>;
  OverwriteTypes: EnumHolder<typeof OverwriteTypes>;
  ExplicitContentFilterLevels: EnumHolder<typeof ExplicitContentFilterLevels>;
  DefaultMessageNotificationLevels: EnumHolder<typeof DefaultMessageNotificationLevels>;
  VerificationLevels: EnumHolder<typeof VerificationLevels>;
  MembershipStates: EnumHolder<typeof MembershipStates>;
  ApplicationCommandOptionTypes: EnumHolder<typeof ApplicationCommandOptionTypes>;
  ApplicationCommandPermissionTypes: EnumHolder<typeof ApplicationCommandPermissionTypes>;
  InteractionTypes: EnumHolder<typeof InteractionTypes>;
  InteractionResponseTypes: EnumHolder<typeof InteractionResponseTypes>;
  MessageComponentTypes: EnumHolder<typeof MessageComponentTypes>;
  MessageButtonStyles: EnumHolder<typeof MessageButtonStyles>;
  MFALevels: EnumHolder<typeof MFALevels>;
  NSFWLevels: EnumHolder<typeof NSFWLevels>;
  PrivacyLevels: EnumHolder<typeof PrivacyLevels>;
  WebhookTypes: EnumHolder<typeof WebhookTypes>;
  PremiumTiers: EnumHolder<typeof PremiumTiers>;
  ApplicationCommandTypes: EnumHolder<typeof ApplicationCommandTypes>;
};

export const version: string;

//#endregion

//#region Managers

export abstract class BaseManager {
  protected constructor(client: Client);
  public readonly client: Client;
}

export abstract class DataManager<K, Holds, R> extends BaseManager {
  protected constructor(client: Client, holds: Constructable<Holds>);
  public readonly holds: Constructable<Holds>;
  public readonly cache: Collection<K, Holds>;
  public resolve(resolvable: Holds): Holds;
  public resolve(resolvable: R): Holds | null;
  public resolveId(resolvable: K | Holds): K;
  public resolveId(resolvable: R): K | null;
  public valueOf(): Collection<K, Holds>;
}

export abstract class CachedManager<K, Holds, R> extends DataManager<K, Holds, R> {
  protected constructor(client: Client, holds: Constructable<Holds>);
  private _add(data: unknown, cache?: boolean, { id, extras }?: { id: K; extras: unknown[] }): Holds;
}

export type ApplicationCommandDataResolvable = ApplicationCommandData | RESTPostAPIApplicationCommandsJSONBody;

export class ApplicationCommandManager<
  ApplicationCommandScope = ApplicationCommand<{ guild: GuildResolvable }>,
  PermissionsOptionsExtras = { guild: GuildResolvable },
  PermissionsGuildType = null,
> extends CachedManager<Snowflake, ApplicationCommandScope, ApplicationCommandResolvable> {
  protected constructor(client: Client, iterable?: Iterable<unknown>);
  public permissions: ApplicationCommandPermissionsManager<
    { command?: ApplicationCommandResolvable } & PermissionsOptionsExtras,
    { command: ApplicationCommandResolvable } & PermissionsOptionsExtras,
    PermissionsOptionsExtras,
    PermissionsGuildType,
    null
  >;
  private commandPath({ id, guildId }: { id?: Snowflake; guildId?: Snowflake }): unknown;
  public create(command: ApplicationCommandDataResolvable): Promise<ApplicationCommandScope>;
  public create(command: ApplicationCommandDataResolvable, guildId: Snowflake): Promise<ApplicationCommand>;
  public delete(command: ApplicationCommandResolvable, guildId?: Snowflake): Promise<ApplicationCommandScope | null>;
  public edit(
    command: ApplicationCommandResolvable,
    data: ApplicationCommandDataResolvable,
  ): Promise<ApplicationCommandScope>;
  public edit(
    command: ApplicationCommandResolvable,
    data: ApplicationCommandDataResolvable,
    guildId: Snowflake,
  ): Promise<ApplicationCommand>;
  public fetch(
    id: Snowflake,
    options: FetchApplicationCommandOptions & { guildId: Snowflake },
  ): Promise<ApplicationCommand>;
  public fetch(id: Snowflake, options?: FetchApplicationCommandOptions): Promise<ApplicationCommandScope>;
  public fetch(
    id?: Snowflake,
    options?: FetchApplicationCommandOptions,
  ): Promise<Collection<Snowflake, ApplicationCommandScope>>;
  public set(commands: ApplicationCommandDataResolvable[]): Promise<Collection<Snowflake, ApplicationCommandScope>>;
  public set(
    commands: ApplicationCommandDataResolvable[],
    guildId: Snowflake,
  ): Promise<Collection<Snowflake, ApplicationCommand>>;
  private static transformCommand(
    command: ApplicationCommandData,
  ): Omit<APIApplicationCommand, 'id' | 'application_id' | 'guild_id'>;
}

export class ApplicationCommandPermissionsManager<
  BaseOptions,
  FetchSingleOptions,
  FullPermissionsOptions,
  GuildType,
  CommandIdType,
> extends BaseManager {
  private constructor(manager: ApplicationCommandManager | GuildApplicationCommandManager | ApplicationCommand);
  private manager: ApplicationCommandManager | GuildApplicationCommandManager | ApplicationCommand;

  public client: Client;
  public commandId: CommandIdType;
  public guild: GuildType;
  public guildId: Snowflake | null;
  public add(
    options: FetchSingleOptions & { permissions: ApplicationCommandPermissionData[] },
  ): Promise<ApplicationCommandPermissions[]>;
  public has(options: FetchSingleOptions & { permissionId: UserResolvable | RoleResolvable }): Promise<boolean>;
  public fetch(options: FetchSingleOptions): Promise<ApplicationCommandPermissions[]>;
  public fetch(options: BaseOptions): Promise<Collection<Snowflake, ApplicationCommandPermissions[]>>;
  public remove(
    options:
      | (FetchSingleOptions & {
          users: UserResolvable | UserResolvable[];
          roles?: RoleResolvable | RoleResolvable[];
        })
      | (FetchSingleOptions & {
          users?: UserResolvable | UserResolvable[];
          roles: RoleResolvable | RoleResolvable[];
        }),
  ): Promise<ApplicationCommandPermissions[]>;
  public set(
    options: FetchSingleOptions & { permissions: ApplicationCommandPermissionData[] },
  ): Promise<ApplicationCommandPermissions[]>;
  public set(
    options: FullPermissionsOptions & {
      fullPermissions: GuildApplicationCommandPermissionData[];
    },
  ): Promise<Collection<Snowflake, ApplicationCommandPermissions[]>>;
  private permissionsPath(guildId: Snowflake, commandId?: Snowflake): unknown;
  private static transformPermissions(
    permissions: ApplicationCommandPermissionData,
    received: true,
  ): Omit<APIApplicationCommandPermission, 'type'> & { type: keyof ApplicationCommandPermissionTypes };
  private static transformPermissions(permissions: ApplicationCommandPermissionData): APIApplicationCommandPermission;
}

export class BaseGuildEmojiManager extends CachedManager<Snowflake, GuildEmoji, EmojiResolvable> {
  protected constructor(client: Client, iterable?: Iterable<RawGuildEmojiData>);
  public resolveIdentifier(emoji: EmojiIdentifierResolvable): string | null;
}

export class ChannelManager extends CachedManager<Snowflake, Channel, ChannelResolvable> {
  private constructor(client: Client, iterable: Iterable<RawChannelData>);
  public fetch(id: Snowflake, options?: FetchChannelOptions): Promise<Channel | null>;
}

export class GuildApplicationCommandManager extends ApplicationCommandManager<ApplicationCommand, {}, Guild> {
  private constructor(guild: Guild, iterable?: Iterable<RawApplicationCommandData>);
  public guild: Guild;
  public create(command: ApplicationCommandDataResolvable): Promise<ApplicationCommand>;
  public delete(command: ApplicationCommandResolvable): Promise<ApplicationCommand | null>;
  public edit(
    command: ApplicationCommandResolvable,
    data: ApplicationCommandDataResolvable,
  ): Promise<ApplicationCommand>;
  public fetch(id: Snowflake, options?: BaseFetchOptions): Promise<ApplicationCommand>;
  public fetch(id?: undefined, options?: BaseFetchOptions): Promise<Collection<Snowflake, ApplicationCommand>>;
  public set(commands: ApplicationCommandDataResolvable[]): Promise<Collection<Snowflake, ApplicationCommand>>;
}

export class GuildChannelManager extends CachedManager<
  Snowflake,
  GuildChannel | ThreadChannel,
  GuildChannelResolvable
> {
  private constructor(guild: Guild, iterable?: Iterable<RawGuildChannelData>);
  public readonly channelCountWithoutThreads: number;
  public guild: Guild;
  public create(name: string, options: GuildChannelCreateOptions & { type: 'GUILD_VOICE' }): Promise<VoiceChannel>;
  public create(
    name: string,
    options: GuildChannelCreateOptions & { type: 'GUILD_CATEGORY' },
  ): Promise<CategoryChannel>;
  public create(name: string, options?: GuildChannelCreateOptions & { type?: 'GUILD_TEXT' }): Promise<TextChannel>;
  public create(name: string, options: GuildChannelCreateOptions & { type: 'GUILD_NEWS' }): Promise<NewsChannel>;
  public create(name: string, options: GuildChannelCreateOptions & { type: 'GUILD_STORE' }): Promise<StoreChannel>;
  public create(
    name: string,
    options: GuildChannelCreateOptions & { type: 'GUILD_STAGE_VOICE' },
  ): Promise<StageChannel>;
  public create(
    name: string,
    options: GuildChannelCreateOptions,
  ): Promise<TextChannel | VoiceChannel | CategoryChannel | NewsChannel | StoreChannel | StageChannel>;
  public fetch(
    id: Snowflake,
    options?: BaseFetchOptions,
  ): Promise<TextChannel | VoiceChannel | CategoryChannel | NewsChannel | StoreChannel | StageChannel | null>;
  public fetch(
    id?: undefined,
    options?: BaseFetchOptions,
  ): Promise<
    Collection<Snowflake, TextChannel | VoiceChannel | CategoryChannel | NewsChannel | StoreChannel | StageChannel>
  >;
  public fetchActiveThreads(cache?: boolean): Promise<FetchedThreads>;
}

export class GuildEmojiManager extends BaseGuildEmojiManager {
  private constructor(guild: Guild, iterable?: Iterable<RawGuildEmojiData>);
  public guild: Guild;
  public create(
    attachment: BufferResolvable | Base64Resolvable,
    name: string,
    options?: GuildEmojiCreateOptions,
  ): Promise<GuildEmoji>;
  public fetch(id: Snowflake, options?: BaseFetchOptions): Promise<GuildEmoji>;
  public fetch(id?: undefined, options?: BaseFetchOptions): Promise<Collection<Snowflake, GuildEmoji>>;
}

export class GuildEmojiRoleManager extends DataManager<Snowflake, Role, RoleResolvable> {
  private constructor(emoji: GuildEmoji);
  public emoji: GuildEmoji;
  public guild: Guild;
  public add(
    roleOrRoles: RoleResolvable | readonly RoleResolvable[] | Collection<Snowflake, Role>,
  ): Promise<GuildEmoji>;
  public set(roles: readonly RoleResolvable[] | Collection<Snowflake, Role>): Promise<GuildEmoji>;
  public remove(
    roleOrRoles: RoleResolvable | readonly RoleResolvable[] | Collection<Snowflake, Role>,
  ): Promise<GuildEmoji>;
}

export class GuildManager extends CachedManager<Snowflake, Guild, GuildResolvable> {
  private constructor(client: Client, iterable?: Iterable<RawGuildData>);
  public create(name: string, options?: GuildCreateOptions): Promise<Guild>;
  public fetch(options: Snowflake | FetchGuildOptions): Promise<Guild>;
  public fetch(options?: FetchGuildsOptions): Promise<Collection<Snowflake, OAuth2Guild>>;
}

export class GuildMemberManager extends CachedManager<Snowflake, GuildMember, GuildMemberResolvable> {
  private constructor(guild: Guild, iterable?: Iterable<RawGuildMemberData>);
  public guild: Guild;
  public add(
    user: UserResolvable,
    options: AddGuildMemberOptions & { fetchWhenExisting: false },
  ): Promise<GuildMember | null>;
  public add(user: UserResolvable, options: AddGuildMemberOptions): Promise<GuildMember>;
  public ban(user: UserResolvable, options?: BanOptions): Promise<GuildMember | User | Snowflake>;
  public edit(user: UserResolvable, data: GuildMemberEditData, reason?: string): Promise<void>;
  public fetch(
    options: UserResolvable | FetchMemberOptions | (FetchMembersOptions & { user: UserResolvable }),
  ): Promise<GuildMember>;
  public fetch(options?: FetchMembersOptions): Promise<Collection<Snowflake, GuildMember>>;
  public kick(user: UserResolvable, reason?: string): Promise<GuildMember | User | Snowflake>;
  public list(options?: GuildListMembersOptions): Promise<Collection<Snowflake, GuildMember>>;
  public prune(options: GuildPruneMembersOptions & { dry?: false; count: false }): Promise<null>;
  public prune(options?: GuildPruneMembersOptions): Promise<number>;
  public search(options: GuildSearchMembersOptions): Promise<Collection<Snowflake, GuildMember>>;
  public unban(user: UserResolvable, reason?: string): Promise<User>;
}

export class GuildBanManager extends CachedManager<Snowflake, GuildBan, GuildBanResolvable> {
  private constructor(guild: Guild, iterable?: Iterable<RawGuildBanData>);
  public guild: Guild;
  public create(user: UserResolvable, options?: BanOptions): Promise<GuildMember | User | Snowflake>;
  public fetch(options: UserResolvable | FetchBanOptions): Promise<GuildBan>;
  public fetch(options?: FetchBansOptions): Promise<Collection<Snowflake, GuildBan>>;
  public remove(user: UserResolvable, reason?: string): Promise<User>;
}

export class GuildInviteManager extends DataManager<string, Invite, InviteResolvable> {
  private constructor(guild: Guild, iterable?: Iterable<RawInviteData>);
  public guild: Guild;
  public create(channel: GuildChannelResolvable, options?: CreateInviteOptions): Promise<Invite>;
  public fetch(options: InviteResolvable | FetchInviteOptions): Promise<Invite>;
  public fetch(options?: FetchInvitesOptions): Promise<Collection<string, Invite>>;
  public delete(invite: InviteResolvable, reason?: string): Promise<Invite>;
}

export class GuildStickerManager extends CachedManager<Snowflake, Sticker, StickerResolvable> {
  private constructor(guild: Guild, iterable?: Iterable<RawStickerData>);
  public guild: Guild;
  public create(
    file: BufferResolvable | Stream | FileOptions | MessageAttachment,
    name: string,
    tags: string,
    options?: GuildStickerCreateOptions,
  ): Promise<Sticker>;
  public edit(sticker: StickerResolvable, data?: GuildStickerEditData, reason?: string): Promise<Sticker>;
  public delete(sticker: StickerResolvable, reason?: string): Promise<void>;
  public fetch(id: Snowflake, options?: BaseFetchOptions): Promise<Sticker>;
  public fetch(id?: Snowflake, options?: BaseFetchOptions): Promise<Collection<Snowflake, Sticker>>;
}

export class GuildMemberRoleManager extends DataManager<Snowflake, Role, RoleResolvable> {
  private constructor(member: GuildMember);
  public readonly hoist: Role | null;
  public readonly color: Role | null;
  public readonly highest: Role;
  public readonly premiumSubscriberRole: Role | null;
  public readonly botRole: Role | null;
  public member: GuildMember;
  public guild: Guild;

  public add(
    roleOrRoles: RoleResolvable | readonly RoleResolvable[] | Collection<Snowflake, Role>,
    reason?: string,
  ): Promise<GuildMember>;
  public set(roles: readonly RoleResolvable[] | Collection<Snowflake, Role>, reason?: string): Promise<GuildMember>;
  public remove(
    roleOrRoles: RoleResolvable | readonly RoleResolvable[] | Collection<Snowflake, Role>,
    reason?: string,
  ): Promise<GuildMember>;
}

export class MessageManager extends CachedManager<Snowflake, Message, MessageResolvable> {
  private constructor(channel: TextBasedChannels, iterable?: Iterable<RawMessageData>);
  public channel: TextBasedChannels;
  public cache: Collection<Snowflake, Message>;
  public crosspost(message: MessageResolvable): Promise<Message>;
  public delete(message: MessageResolvable): Promise<void>;
  public edit(message: MessageResolvable, options: MessagePayload | MessageEditOptions): Promise<Message>;
  public fetch(message: Snowflake, options?: BaseFetchOptions): Promise<Message>;
  public fetch(
    options?: ChannelLogsQueryOptions,
    cacheOptions?: BaseFetchOptions,
  ): Promise<Collection<Snowflake, Message>>;
  public fetchPinned(cache?: boolean): Promise<Collection<Snowflake, Message>>;
  public react(message: MessageResolvable, emoji: EmojiIdentifierResolvable): Promise<void>;
  public pin(message: MessageResolvable): Promise<void>;
  public unpin(message: MessageResolvable): Promise<void>;
}

export class PermissionOverwriteManager extends CachedManager<
  Snowflake,
  PermissionOverwrites,
  PermissionOverwriteResolvable
> {
  private constructor(client: Client, iterable?: Iterable<RawPermissionOverwriteData>);
  public set(
    overwrites: readonly OverwriteResolvable[] | Collection<Snowflake, OverwriteResolvable>,
    reason?: string,
  ): Promise<GuildChannel>;
  private upsert(
    userOrRole: RoleResolvable | UserResolvable,
    options: PermissionOverwriteOptions,
    overwriteOptions?: GuildChannelOverwriteOptions,
    existing?: PermissionOverwrites,
  ): Promise<GuildChannel>;
  public create(
    userOrRole: RoleResolvable | UserResolvable,
    options: PermissionOverwriteOptions,
    overwriteOptions?: GuildChannelOverwriteOptions,
  ): Promise<GuildChannel>;
  public edit(
    userOrRole: RoleResolvable | UserResolvable,
    options: PermissionOverwriteOptions,
    overwriteOptions?: GuildChannelOverwriteOptions,
  ): Promise<GuildChannel>;
  public delete(userOrRole: RoleResolvable | UserResolvable, reason?: string): Promise<GuildChannel>;
}

export class PresenceManager extends CachedManager<Snowflake, Presence, PresenceResolvable> {
  private constructor(client: Client, iterable?: Iterable<RawPresenceData>);
}

export class ReactionManager extends CachedManager<Snowflake | string, MessageReaction, MessageReactionResolvable> {
  private constructor(message: Message, iterable?: Iterable<RawMessageReactionData>);
  public message: Message;
  public removeAll(): Promise<Message>;
}

export class ReactionUserManager extends CachedManager<Snowflake, User, UserResolvable> {
  private constructor(reaction: MessageReaction, iterable?: Iterable<RawUserData>);
  public reaction: MessageReaction;
  public fetch(options?: FetchReactionUsersOptions): Promise<Collection<Snowflake, User>>;
  public remove(user?: UserResolvable): Promise<MessageReaction>;
}

export class RoleManager extends CachedManager<Snowflake, Role, RoleResolvable> {
  private constructor(guild: Guild, iterable?: Iterable<RawRoleData>);
  public readonly everyone: Role;
  public readonly highest: Role;
  public guild: Guild;
  public readonly premiumSubscriberRole: Role | null;
  public botRoleFor(user: UserResolvable): Role | null;
  public fetch(id: Snowflake, options?: BaseFetchOptions): Promise<Role | null>;
  public fetch(id?: undefined, options?: BaseFetchOptions): Promise<Collection<Snowflake, Role>>;
  public create(options?: CreateRoleOptions): Promise<Role>;
  public edit(role: RoleResolvable, options: RoleData, reason?: string): Promise<Role>;
}

export class StageInstanceManager extends CachedManager<Snowflake, StageInstance, StageInstanceResolvable> {
  private constructor(guild: Guild, iterable?: Iterable<RawStageInstanceData>);
  public guild: Guild;
  public create(channel: StageChannelResolvable, options: StageInstanceCreateOptions): Promise<StageInstance>;
  public fetch(channel: StageChannelResolvable, options?: BaseFetchOptions): Promise<StageInstance>;
  public edit(channel: StageChannelResolvable, options: StageInstanceEditOptions): Promise<StageInstance>;
  public delete(channel: StageChannelResolvable): Promise<void>;
}

export class ThreadManager<AllowedThreadType> extends CachedManager<Snowflake, ThreadChannel, ThreadChannelResolvable> {
  private constructor(channel: TextChannel | NewsChannel, iterable?: Iterable<RawThreadChannelData>);
  public channel: TextChannel | NewsChannel;
  public create(options: ThreadCreateOptions<AllowedThreadType>): Promise<ThreadChannel>;
  public fetch(options: ThreadChannelResolvable, cacheOptions?: BaseFetchOptions): Promise<ThreadChannel | null>;
  public fetch(options?: FetchThreadsOptions, cacheOptions?: { cache?: boolean }): Promise<FetchedThreads>;
  public fetchArchived(options?: FetchArchivedThreadOptions, cache?: boolean): Promise<FetchedThreads>;
  public fetchActive(cache?: boolean): Promise<FetchedThreads>;
}

export class ThreadMemberManager extends CachedManager<Snowflake, ThreadMember, ThreadMemberResolvable> {
  private constructor(thread: ThreadChannel, iterable?: Iterable<RawThreadMemberData>);
  public thread: ThreadChannel;
  public add(member: UserResolvable | '@me', reason?: string): Promise<Snowflake>;
  public fetch(cache?: boolean): Promise<Collection<Snowflake, ThreadMember>>;
  public remove(id: Snowflake | '@me', reason?: string): Promise<Snowflake>;
}

export class UserManager extends CachedManager<Snowflake, User, UserResolvable> {
  private constructor(client: Client, iterable?: Iterable<RawUserData>);
  public fetch(user: UserResolvable, options?: BaseFetchOptions): Promise<User>;
}

export class VoiceStateManager extends CachedManager<Snowflake, VoiceState, typeof VoiceState> {
  private constructor(guild: Guild, iterable?: Iterable<RawVoiceStateData>);
  public guild: Guild;
}

//#endregion

//#region Mixins

// Model the TextBasedChannel mixin system, allowing application of these fields
// to the classes that use these methods without having to manually add them
// to each of those classes

export type Constructable<T> = abstract new (...args: any[]) => T;
export function PartialTextBasedChannel<T>(Base?: Constructable<T>): Constructable<T & PartialTextBasedChannelFields>;
export function TextBasedChannel<T, I extends keyof TextBasedChannelFields = never>(
  Base?: Constructable<T>,
  ignore?: I[],
): Constructable<T & Omit<TextBasedChannelFields, I>>;

export interface PartialTextBasedChannelFields {
  send(options: string | MessagePayload | MessageOptions): Promise<Message>;
}

export interface TextBasedChannelFields extends PartialTextBasedChannelFields {
  lastMessageId: Snowflake | null;
  readonly lastMessage: Message | null;
  lastPinTimestamp: number | null;
  readonly lastPinAt: Date | null;
  awaitMessageComponent<T extends MessageComponentType | MessageComponentTypes | undefined = undefined>(
    options?: AwaitMessageCollectorOptionsParams<T>,
  ): Promise<InteractionExtractor<T>>;
  awaitMessages(options?: AwaitMessagesOptions): Promise<Collection<Snowflake, Message>>;
  bulkDelete(
    messages: Collection<Snowflake, Message> | readonly MessageResolvable[] | number,
    filterOld?: boolean,
  ): Promise<Collection<Snowflake, Message>>;
  createMessageComponentCollector<T extends MessageComponentType | MessageComponentTypes | undefined = undefined>(
    options?: MessageCollectorOptionsParams<T>,
  ): InteractionCollectorReturnType<T>;
  createMessageCollector(options?: MessageCollectorOptions): MessageCollector;
  sendTyping(): Promise<void>;
}

export function PartialWebhookMixin<T>(Base?: Constructable<T>): Constructable<T & PartialWebhookFields>;
export function WebhookMixin<T>(Base?: Constructable<T>): Constructable<T & WebhookFields>;

export interface PartialWebhookFields {
  id: Snowflake;
  readonly url: string;
  deleteMessage(message: MessageResolvable | APIMessage | '@original', threadId?: Snowflake): Promise<void>;
  editMessage(
    message: MessageResolvable | '@original',
    options: string | MessagePayload | WebhookEditMessageOptions,
  ): Promise<Message | APIMessage>;
  fetchMessage(message: Snowflake | '@original', options?: WebhookFetchMessageOptions): Promise<Message | APIMessage>;
  /* tslint:disable:unified-signatures */
  /** @deprecated */
  fetchMessage(message: Snowflake | '@original', cache?: boolean): Promise<Message | APIMessage>;
  /* tslint:enable:unified-signatures */
  send(options: string | MessagePayload | WebhookMessageOptions): Promise<Message | APIMessage>;
}

export interface WebhookFields extends PartialWebhookFields {
  readonly createdAt: Date;
  readonly createdTimestamp: number;
  delete(reason?: string): Promise<void>;
  edit(options: WebhookEditData, reason?: string): Promise<Webhook>;
  sendSlackMessage(body: unknown): Promise<boolean>;
}

//#endregion

//#region Typedefs

export type ActivityFlagsString = 'INSTANCE' | 'JOIN' | 'SPECTATE' | 'JOIN_REQUEST' | 'SYNC' | 'PLAY';

export type ActivitiesOptions = Omit<ActivityOptions, 'shardId'>;

export interface ActivityOptions {
  name?: string;
  url?: string;
  type?: Exclude<ActivityType, 'CUSTOM'> | Exclude<ActivityTypes, ActivityTypes.CUSTOM>;
  shardId?: number | readonly number[];
}

export type ActivityPlatform = 'desktop' | 'samsung' | 'xbox';

export type ActivityType = keyof typeof ActivityTypes;

export interface AddGuildMemberOptions {
  accessToken: string;
  nick?: string;
  roles?: Collection<Snowflake, Role> | RoleResolvable[];
  mute?: boolean;
  deaf?: boolean;
  force?: boolean;
  fetchWhenExisting?: boolean;
}

export type AllowedImageFormat = 'webp' | 'png' | 'jpg' | 'jpeg';

export type AllowedImageSize = 16 | 32 | 64 | 128 | 256 | 512 | 1024 | 2048 | 4096;

export type AllowedPartial = User | Channel | GuildMember | Message | MessageReaction;

export type AllowedThreadTypeForNewsChannel = 'GUILD_NEWS_THREAD' | 10;

export type AllowedThreadTypeForTextChannel = 'GUILD_PUBLIC_THREAD' | 'GUILD_PRIVATE_THREAD' | 11 | 12;

export interface APIErrors {
  UNKNOWN_ACCOUNT: 10001;
  UNKNOWN_APPLICATION: 10002;
  UNKNOWN_CHANNEL: 10003;
  UNKNOWN_GUILD: 10004;
  UNKNOWN_INTEGRATION: 10005;
  UNKNOWN_INVITE: 10006;
  UNKNOWN_MEMBER: 10007;
  UNKNOWN_MESSAGE: 10008;
  UNKNOWN_OVERWRITE: 10009;
  UNKNOWN_PROVIDER: 10010;
  UNKNOWN_ROLE: 10011;
  UNKNOWN_TOKEN: 10012;
  UNKNOWN_USER: 10013;
  UNKNOWN_EMOJI: 10014;
  UNKNOWN_WEBHOOK: 10015;
  UNKNOWN_WEBHOOK_SERVICE: 10016;
  UNKNOWN_SESSION: 10020;
  UNKNOWN_BAN: 10026;
  UNKNOWN_SKU: 10027;
  UNKNOWN_STORE_LISTING: 10028;
  UNKNOWN_ENTITLEMENT: 10029;
  UNKNOWN_BUILD: 10030;
  UNKNOWN_LOBBY: 10031;
  UNKNOWN_BRANCH: 10032;
  UNKNOWN_STORE_DIRECTORY_LAYOUT: 10033;
  UNKNOWN_REDISTRIBUTABLE: 10036;
  UNKNOWN_GIFT_CODE: 10038;
  UNKNOWN_STREAM: 10049;
  UNKNOWN_PREMIUM_SERVER_SUBSCRIBE_COOLDOWN: 10050;
  UNKNOWN_GUILD_TEMPLATE: 10057;
  UNKNOWN_DISCOVERABLE_SERVER_CATEGORY: 10059;
  UNKNOWN_STICKER: 10060;
  UNKNOWN_INTERACTION: 10062;
  UNKNOWN_APPLICATION_COMMAND: 10063;
  UNKNOWN_APPLICATION_COMMAND_PERMISSIONS: 10066;
  UNKNOWN_STAGE_INSTANCE: 10067;
  UNKNOWN_GUILD_MEMBER_VERIFICATION_FORM: 10068;
  UNKNOWN_GUILD_WELCOME_SCREEN: 10069;
  UNKNOWN_GUILD_SCHEDULED_EVENT: 10070;
  UNKNOWN_GUILD_SCHEDULED_EVENT_USER: 10071;
  BOT_PROHIBITED_ENDPOINT: 20001;
  BOT_ONLY_ENDPOINT: 20002;
  CANNOT_SEND_EXPLICIT_CONTENT: 20009;
  NOT_AUTHORIZED: 20012;
  SLOWMODE_RATE_LIMIT: 20016;
  ACCOUNT_OWNER_ONLY: 20018;
  ANNOUNCEMENT_EDIT_LIMIT_EXCEEDED: 20022;
  CHANNEL_HIT_WRITE_RATELIMIT: 20028;
  CONTENT_NOT_ALLOWED: 20031;
  GUILD_PREMIUM_LEVEL_TOO_LOW: 20035;
  MAXIMUM_GUILDS: 30001;
  MAXIMUM_FRIENDS: 30002;
  MAXIMUM_PINS: 30003;
  MAXIMUM_RECIPIENTS: 30004;
  MAXIMUM_ROLES: 30005;
  MAXIMUM_WEBHOOKS: 30007;
  MAXIMUM_EMOJIS: 30008;
  MAXIMUM_REACTIONS: 30010;
  MAXIMUM_CHANNELS: 30013;
  MAXIMUM_ATTACHMENTS: 30015;
  MAXIMUM_INVITES: 30016;
  MAXIMUM_ANIMATED_EMOJIS: 30018;
  MAXIMUM_SERVER_MEMBERS: 30019;
  MAXIMUM_NUMBER_OF_SERVER_CATEGORIES: 30030;
  GUILD_ALREADY_HAS_TEMPLATE: 30031;
  MAXIMUM_THREAD_PARICIPANTS: 30033;
  MAXIMUM_NON_GUILD_MEMBERS_BANS: 30035;
  MAXIMUM_BAN_FETCHES: 30037;
  MAXIMUM_NUMBER_OF_STICKERS_REACHED: 30039;
  MAXIMUM_PRUNE_REQUESTS: 30040;
  MAXIMUM_GUILD_WIDGET_SETTINGS_UPDATE: 30042;
  UNAUTHORIZED: 40001;
  ACCOUNT_VERIFICATION_REQUIRED: 40002;
  DIRECT_MESSAGES_TOO_FAST: 40003;
  REQUEST_ENTITY_TOO_LARGE: 40005;
  FEATURE_TEMPORARILY_DISABLED: 40006;
  USER_BANNED: 40007;
  TARGET_USER_NOT_CONNECTED_TO_VOICE: 40032;
  ALREADY_CROSSPOSTED: 40033;
  MISSING_ACCESS: 50001;
  INVALID_ACCOUNT_TYPE: 50002;
  CANNOT_EXECUTE_ON_DM: 50003;
  EMBED_DISABLED: 50004;
  CANNOT_EDIT_MESSAGE_BY_OTHER: 50005;
  CANNOT_SEND_EMPTY_MESSAGE: 50006;
  CANNOT_MESSAGE_USER: 50007;
  CANNOT_SEND_MESSAGES_IN_VOICE_CHANNEL: 50008;
  CHANNEL_VERIFICATION_LEVEL_TOO_HIGH: 50009;
  OAUTH2_APPLICATION_BOT_ABSENT: 50010;
  MAXIMUM_OAUTH2_APPLICATIONS: 50011;
  INVALID_OAUTH_STATE: 50012;
  MISSING_PERMISSIONS: 50013;
  INVALID_AUTHENTICATION_TOKEN: 50014;
  NOTE_TOO_LONG: 50015;
  INVALID_BULK_DELETE_QUANTITY: 50016;
  CANNOT_PIN_MESSAGE_IN_OTHER_CHANNEL: 50019;
  INVALID_OR_TAKEN_INVITE_CODE: 50020;
  CANNOT_EXECUTE_ON_SYSTEM_MESSAGE: 50021;
  CANNOT_EXECUTE_ON_CHANNEL_TYPE: 50024;
  INVALID_OAUTH_TOKEN: 50025;
  MISSING_OAUTH_SCOPE: 50026;
  INVALID_WEBHOOK_TOKEN: 50027;
  INVALID_ROLE: 50028;
  INVALID_RECIPIENTS: 50033;
  BULK_DELETE_MESSAGE_TOO_OLD: 50034;
  INVALID_FORM_BODY: 50035;
  INVITE_ACCEPTED_TO_GUILD_NOT_CONTAINING_BOT: 50036;
  INVALID_API_VERSION: 50041;
  FILE_UPLOADED_EXCEEDS_MAXIMUM_SIZE: 50045;
  INVALID_FILE_UPLOADED: 50046;
  CANNOT_SELF_REDEEM_GIFT: 50054;
  PAYMENT_SOURCE_REQUIRED: 50070;
  CANNOT_DELETE_COMMUNITY_REQUIRED_CHANNEL: 50074;
  INVALID_STICKER_SENT: 50081;
  INVALID_THREAD_ARCHIVE_STATE: 50083;
  INVALID_THREAD_NOTIFICATION_SETTINGS: 50084;
  PARAMETER_EARLIER_THAN_CREATION: 50085;
  GUILD_NOT_AVAILABLE_IN_LOCATION: 50095;
  GUILD_MONETIZATION_REQUIRED: 50097;
  INSUFFICIENT_BOOSTS: 50101;
  TWO_FACTOR_REQUIRED: 60003;
  NO_USERS_WITH_DISCORDTAG_EXIST: 80004;
  REACTION_BLOCKED: 90001;
  RESOURCE_OVERLOADED: 130000;
  STAGE_ALREADY_OPEN: 150006;
  CANNOT_REPLY_WITHOUT_READ_MESSAGE_HISTORY_PERMISSION: 160002;
  MESSAGE_ALREADY_HAS_THREAD: 160004;
  THREAD_LOCKED: 160005;
  MAXIMUM_ACTIVE_THREADS: 160006;
  MAXIMUM_ACTIVE_ANNOUNCEMENT_THREADS: 160007;
  INVALID_JSON_FOR_UPLOADED_LOTTIE_FILE: 170001;
  UPLOADED_LOTTIES_CANNOT_CONTAIN_RASTERIZED_IMAGES: 170002;
  STICKER_MAXIMUM_FRAMERATE_EXCEEDED: 170003;
  STICKER_FRAME_COUNT_EXCEEDS_MAXIMUM_OF_1000_FRAMES: 170004;
  LOTTIE_ANIMATION_MAXIMUM_DIMENSIONS_EXCEEDED: 170005;
  STICKER_FRAME_RATE_IS_TOO_SMALL_OR_TOO_LARGE: 170006;
  STICKER_ANIMATION_DURATION_EXCEEDS_MAXIMUM_OF_5_SECONDS: 170007;
}

export interface ApplicationAsset {
  name: string;
  id: Snowflake;
  type: 'BIG' | 'SMALL';
}

export interface BaseApplicationCommandData {
  name: string;
  defaultPermission?: boolean;
}

export type CommandOptionDataTypeResolvable = ApplicationCommandOptionType | ApplicationCommandOptionTypes;

export type CommandOptionChannelResolvableType = ApplicationCommandOptionTypes.CHANNEL | 'CHANNEL';

export type CommandOptionChoiceResolvableType =
  | ApplicationCommandOptionTypes.NUMBER
  | 'NUMBER'
  | ApplicationCommandOptionTypes.STRING
  | 'STRING'
  | ApplicationCommandOptionTypes.INTEGER
  | 'INTEGER';

export type CommandOptionSubOptionResolvableType =
  | ApplicationCommandOptionTypes.SUB_COMMAND
  | 'SUB_COMMAND'
  | ApplicationCommandOptionTypes.SUB_COMMAND_GROUP
  | 'SUB_COMMAND_GROUP';

export type CommandOptionNonChoiceResolvableType = Exclude<
  CommandOptionDataTypeResolvable,
  CommandOptionChoiceResolvableType | CommandOptionSubOptionResolvableType | CommandOptionChannelResolvableType
>;

export interface BaseApplicationCommandOptionsData {
  name: string;
  description: string;
  required?: boolean;
}

export interface UserApplicationCommandData extends BaseApplicationCommandData {
  type: 'USER' | ApplicationCommandTypes.USER;
}

export interface MessageApplicationCommandData extends BaseApplicationCommandData {
  type: 'MESSAGE' | ApplicationCommandTypes.MESSAGE;
}

export interface ChatInputApplicationCommandData extends BaseApplicationCommandData {
  description: string;
  type?: 'CHAT_INPUT' | ApplicationCommandTypes.CHAT_INPUT;
  options?: ApplicationCommandOptionData[];
}

export type ApplicationCommandData =
  | UserApplicationCommandData
  | MessageApplicationCommandData
  | ChatInputApplicationCommandData;

export interface ApplicationCommandChannelOptionData extends BaseApplicationCommandOptionsData {
  type: CommandOptionChannelResolvableType;
  channelTypes?: (keyof typeof ChannelTypes | ChannelTypes)[];
  channel_types?: ChannelTypes[];
}

export interface ApplicationCommandChannelOption extends BaseApplicationCommandOptionsData {
  type: 'CHANNEL';
  channelTypes?: (keyof typeof ChannelTypes)[];
}

export interface ApplicationCommandChoicesData extends BaseApplicationCommandOptionsData {
  type: CommandOptionChoiceResolvableType;
  choices?: ApplicationCommandOptionChoice[];
}

export interface ApplicationCommandChoicesOption extends BaseApplicationCommandOptionsData {
  type: Exclude<CommandOptionChoiceResolvableType, ApplicationCommandOptionTypes>;
  choices?: ApplicationCommandOptionChoice[];
}

export interface ApplicationCommandSubGroupData extends BaseApplicationCommandOptionsData {
  type: 'SUB_COMMAND_GROUP' | ApplicationCommandOptionTypes.SUB_COMMAND_GROUP;
  options?: ApplicationCommandSubCommandData[];
}

export interface ApplicationCommandSubGroup extends BaseApplicationCommandOptionsData {
  type: 'SUB_COMMAND_GROUP';
  options?: ApplicationCommandSubCommand[];
}

export interface ApplicationCommandSubCommandData extends BaseApplicationCommandOptionsData {
  type: 'SUB_COMMAND' | ApplicationCommandOptionTypes.SUB_COMMAND;
  options?: (ApplicationCommandChoicesData | ApplicationCommandNonOptionsData | ApplicationCommandChannelOptionData)[];
}

export interface ApplicationCommandSubCommand extends BaseApplicationCommandOptionsData {
  type: 'SUB_COMMAND';
  options?: (ApplicationCommandChoicesOption | ApplicationCommandNonOptions | ApplicationCommandChannelOption)[];
}

export interface ApplicationCommandNonOptionsData extends BaseApplicationCommandOptionsData {
  type: CommandOptionNonChoiceResolvableType;
}

export interface ApplicationCommandNonOptions extends BaseApplicationCommandOptionsData {
  type: Exclude<CommandOptionNonChoiceResolvableType, ApplicationCommandOptionTypes>;
}

export type ApplicationCommandOptionData =
  | ApplicationCommandSubGroupData
  | ApplicationCommandNonOptionsData
  | ApplicationCommandChannelOptionData
  | ApplicationCommandChoicesData
  | ApplicationCommandSubCommandData;

export type ApplicationCommandOption =
  | ApplicationCommandSubGroup
  | ApplicationCommandNonOptions
  | ApplicationCommandChannelOption
  | ApplicationCommandChoicesOption
  | ApplicationCommandSubCommand;

export interface ApplicationCommandOptionChoice {
  name: string;
  value: string | number;
}

export type ApplicationCommandType = keyof typeof ApplicationCommandTypes;

export type ApplicationCommandOptionType = keyof typeof ApplicationCommandOptionTypes;

export interface ApplicationCommandPermissionData {
  id: Snowflake;
  type: ApplicationCommandPermissionType | ApplicationCommandPermissionTypes;
  permission: boolean;
}

export interface ApplicationCommandPermissions extends ApplicationCommandPermissionData {
  type: ApplicationCommandPermissionType;
}

export type ApplicationCommandPermissionType = keyof typeof ApplicationCommandPermissionTypes;

export type ApplicationCommandResolvable = ApplicationCommand | Snowflake;

export type ApplicationFlagsString =
  | 'GATEWAY_PRESENCE'
  | 'GATEWAY_PRESENCE_LIMITED'
  | 'GATEWAY_GUILD_MEMBERS'
  | 'GATEWAY_GUILD_MEMBERS_LIMITED'
  | 'VERIFICATION_PENDING_GUILD_LIMIT'
  | 'EMBEDDED';

export interface AuditLogChange {
  key: APIAuditLogChange['key'];
  old?: APIAuditLogChange['old_value'];
  new?: APIAuditLogChange['new_value'];
}

export type Awaited<T> = T | PromiseLike<T>;

export type AwaitMessageComponentOptions<T extends MessageComponentInteraction> = Omit<
  MessageComponentCollectorOptions<T>,
  'max' | 'maxComponents' | 'maxUsers'
>;

export interface AwaitMessagesOptions extends MessageCollectorOptions {
  errors?: string[];
}

export interface AwaitReactionsOptions extends ReactionCollectorOptions {
  errors?: string[];
}

export interface BanOptions {
  days?: number;
  reason?: string;
}

export type Base64Resolvable = Buffer | Base64String;

export type Base64String = string;

export interface BaseFetchOptions {
  cache?: boolean;
  force?: boolean;
}

export interface BaseMessageComponentOptions {
  type?: MessageComponentType | MessageComponentTypes;
}

export type BitFieldResolvable<T extends string, N extends number | bigint> =
  | RecursiveReadonlyArray<T | N | `${bigint}` | Readonly<BitField<T, N>>>
  | T
  | N
  | `${bigint}`
  | Readonly<BitField<T, N>>;

export type BufferResolvable = Buffer | string;

export interface Caches {
  ApplicationCommandManager: [manager: typeof ApplicationCommandManager, holds: typeof ApplicationCommand];
  BaseGuildEmojiManager: [manager: typeof BaseGuildEmojiManager, holds: typeof GuildEmoji];
  GuildEmojiManager: [manager: typeof GuildEmojiManager, holds: typeof GuildEmoji];
  // TODO: ChannelManager: [manager: typeof ChannelManager, holds: typeof Channel];
  // TODO: GuildChannelManager: [manager: typeof GuildChannelManager, holds: typeof GuildChannel];
  // TODO: GuildManager: [manager: typeof GuildManager, holds: typeof Guild];
  GuildMemberManager: [manager: typeof GuildMemberManager, holds: typeof GuildMember];
  GuildBanManager: [manager: typeof GuildBanManager, holds: typeof GuildBan];
  GuildInviteManager: [manager: typeof GuildInviteManager, holds: typeof Invite];
  GuildStickerManager: [manager: typeof GuildStickerManager, holds: typeof Sticker];
  MessageManager: [manager: typeof MessageManager, holds: typeof Message];
  // TODO: PermissionOverwriteManager: [manager: typeof PermissionOverwriteManager, holds: typeof PermissionOverwrites];
  PresenceManager: [manager: typeof PresenceManager, holds: typeof Presence];
  ReactionManager: [manager: typeof ReactionManager, holds: typeof MessageReaction];
  ReactionUserManager: [manager: typeof ReactionUserManager, holds: typeof User];
  // TODO: RoleManager: [manager: typeof RoleManager, holds: typeof Role];
  StageInstanceManager: [manager: typeof StageInstanceManager, holds: typeof StageInstance];
  ThreadManager: [manager: typeof ThreadManager, holds: typeof ThreadChannel];
  ThreadMemberManager: [manager: typeof ThreadMemberManager, holds: typeof ThreadMember];
  UserManager: [manager: typeof UserManager, holds: typeof User];
  VoiceStateManager: [manager: typeof VoiceStateManager, holds: typeof VoiceState];
}

export type CacheConstructors = {
  [K in keyof Caches]: Caches[K][0] & { name: K };
};

// This doesn't actually work the way it looks 😢.
// Narrowing the type of `manager.name` doesn't propagate type information to `holds` and the return type.
export type CacheFactory = (
  manager: CacheConstructors[keyof Caches],
  holds: Caches[typeof manager['name']][1],
) => typeof manager['prototype'] extends DataManager<infer K, infer V, any> ? Collection<K, V> : never;

export type CacheWithLimitsOptions = {
  [K in keyof Caches]?: Caches[K][0]['prototype'] extends DataManager<infer K, infer V, any>
    ? LimitedCollectionOptions<K, V> | number
    : never;
};

export interface ChannelCreationOverwrites {
  allow?: PermissionResolvable;
  deny?: PermissionResolvable;
  id: RoleResolvable | UserResolvable;
}

export interface ChannelData {
  name?: string;
  type?: Pick<typeof ChannelTypes, 'GUILD_TEXT' | 'GUILD_NEWS'>;
  position?: number;
  topic?: string;
  nsfw?: boolean;
  bitrate?: number;
  userLimit?: number;
  parent?: CategoryChannelResolvable | null;
  rateLimitPerUser?: number;
  lockPermissions?: boolean;
  permissionOverwrites?: readonly OverwriteResolvable[] | Collection<Snowflake, OverwriteResolvable>;
  defaultAutoArchiveDuration?: ThreadAutoArchiveDuration;
  rtcRegion?: string | null;
}

export interface ChannelLogsQueryOptions {
  limit?: number;
  before?: Snowflake;
  after?: Snowflake;
  around?: Snowflake;
}

export type ChannelMention = `<#${Snowflake}>`;

export interface ChannelPosition {
  channel: GuildChannel | Snowflake;
  lockPermissions?: boolean;
  parent?: CategoryChannelResolvable | null;
  position?: number;
}

export type GuildTextChannelResolvable = TextChannel | NewsChannel | Snowflake;
export type ChannelResolvable = Channel | Snowflake;

export interface ChannelWebhookCreateOptions {
  avatar?: BufferResolvable | Base64Resolvable | null;
  reason?: string;
}

export interface ClientEvents {
  applicationCommandCreate: [command: ApplicationCommand];
  applicationCommandDelete: [command: ApplicationCommand];
  applicationCommandUpdate: [oldCommand: ApplicationCommand | null, newCommand: ApplicationCommand];
  channelCreate: [channel: GuildChannel];
  channelDelete: [channel: DMChannel | GuildChannel];
  channelPinsUpdate: [channel: TextBasedChannels, date: Date];
  channelUpdate: [oldChannel: DMChannel | GuildChannel, newChannel: DMChannel | GuildChannel];
  debug: [message: string];
  warn: [message: string];
  emojiCreate: [emoji: GuildEmoji];
  emojiDelete: [emoji: GuildEmoji];
  emojiUpdate: [oldEmoji: GuildEmoji, newEmoji: GuildEmoji];
  error: [error: Error];
  guildBanAdd: [ban: GuildBan];
  guildBanRemove: [ban: GuildBan];
  guildCreate: [guild: Guild];
  guildDelete: [guild: Guild];
  guildUnavailable: [guild: Guild];
  guildIntegrationsUpdate: [guild: Guild];
  guildMemberAdd: [member: GuildMember];
  guildMemberAvailable: [member: GuildMember | PartialGuildMember];
  guildMemberRemove: [member: GuildMember | PartialGuildMember];
  guildMembersChunk: [
    members: Collection<Snowflake, GuildMember>,
    guild: Guild,
    data: { count: number; index: number; nonce: string | undefined },
  ];
  guildMemberUpdate: [oldMember: GuildMember | PartialGuildMember, newMember: GuildMember];
  guildUpdate: [oldGuild: Guild, newGuild: Guild];
  inviteCreate: [invite: Invite];
  inviteDelete: [invite: Invite];
  /** @deprecated Use messageCreate instead */
  message: [message: Message];
  messageCreate: [message: Message];
  messageDelete: [message: Message | PartialMessage];
  messageReactionRemoveAll: [
    message: Message | PartialMessage,
    reactions: Collection<string | Snowflake, MessageReaction>,
  ];
  messageReactionRemoveEmoji: [reaction: MessageReaction | PartialMessageReaction];
  messageDeleteBulk: [messages: Collection<Snowflake, Message | PartialMessage>];
  messageReactionAdd: [reaction: MessageReaction | PartialMessageReaction, user: User | PartialUser];
  messageReactionRemove: [reaction: MessageReaction | PartialMessageReaction, user: User | PartialUser];
  messageUpdate: [oldMessage: Message | PartialMessage, newMessage: Message | PartialMessage];
  presenceUpdate: [oldPresence: Presence | null, newPresence: Presence];
  rateLimit: [rateLimitData: RateLimitData];
  invalidRequestWarning: [invalidRequestWarningData: InvalidRequestWarningData];
  ready: [client: Client<true>];
  invalidated: [];
  roleCreate: [role: Role];
  roleDelete: [role: Role];
  roleUpdate: [oldRole: Role, newRole: Role];
  threadCreate: [thread: ThreadChannel];
  threadDelete: [thread: ThreadChannel];
  threadListSync: [threads: Collection<Snowflake, ThreadChannel>];
  threadMemberUpdate: [oldMember: ThreadMember, newMember: ThreadMember];
  threadMembersUpdate: [
    oldMembers: Collection<Snowflake, ThreadMember>,
    newMembers: Collection<Snowflake, ThreadMember>,
  ];
  threadUpdate: [oldThread: ThreadChannel, newThread: ThreadChannel];
  typingStart: [typing: Typing];
  userUpdate: [oldUser: User | PartialUser, newUser: User];
  voiceStateUpdate: [oldState: VoiceState, newState: VoiceState];
  webhookUpdate: [channel: TextChannel];
  /** @deprecated Use interactionCreate instead */
  interaction: [interaction: Interaction];
  interactionCreate: [interaction: Interaction];
  shardDisconnect: [closeEvent: CloseEvent, shardId: number];
  shardError: [error: Error, shardId: number];
  shardReady: [shardId: number, unavailableGuilds: Set<Snowflake> | undefined];
  shardReconnecting: [shardId: number];
  shardResume: [shardId: number, replayedEvents: number];
  stageInstanceCreate: [stageInstance: StageInstance];
  stageInstanceUpdate: [oldStageInstance: StageInstance | null, newStageInstance: StageInstance];
  stageInstanceDelete: [stageInstance: StageInstance];
  stickerCreate: [sticker: Sticker];
  stickerDelete: [sticker: Sticker];
  stickerUpdate: [oldSticker: Sticker, newSticker: Sticker];
}

export interface ClientOptions {
  shards?: number | number[] | 'auto';
  shardCount?: number;
  makeCache?: CacheFactory;
  /** @deprecated Use `makeCache` with a `LimitedCollection` for `MessageManager` instead. */
  messageCacheLifetime?: number;
  /** @deprecated Use `makeCache` with a `LimitedCollection` for `MessageManager` instead. */
  messageSweepInterval?: number;
  allowedMentions?: MessageMentionOptions;
  invalidRequestWarningInterval?: number;
  partials?: PartialTypes[];
  restWsBridgeTimeout?: number;
  restTimeOffset?: number;
  restRequestTimeout?: number;
  restGlobalRateLimit?: number;
  restSweepInterval?: number;
  retryLimit?: number;
  failIfNotExists?: boolean;
  userAgentSuffix?: string[];
  presence?: PresenceData;
  intents: BitFieldResolvable<IntentsString, number>;
  ws?: WebSocketOptions;
  http?: HTTPOptions;
  rejectOnRateLimit?: string[] | ((data: RateLimitData) => boolean | Promise<boolean>);
}

export type ClientPresenceStatus = 'online' | 'idle' | 'dnd';

export interface ClientPresenceStatusData {
  web?: ClientPresenceStatus;
  mobile?: ClientPresenceStatus;
  desktop?: ClientPresenceStatus;
}

export interface ClientUserEditData {
  username?: string;
  avatar?: BufferResolvable | Base64Resolvable | null;
}

export interface CloseEvent {
  wasClean: boolean;
  code: number;
  reason: string;
  target: WebSocket;
}

export type CollectorFilter<T extends unknown[]> = (...args: T) => boolean | Promise<boolean>;

export interface CollectorOptions<T extends unknown[]> {
  filter?: CollectorFilter<T>;
  time?: number;
  idle?: number;
  dispose?: boolean;
}

export interface CollectorResetTimerOptions {
  time?: number;
  idle?: number;
}

export type ColorResolvable =
  | 'DEFAULT'
  | 'WHITE'
  | 'AQUA'
  | 'GREEN'
  | 'BLUE'
  | 'YELLOW'
  | 'PURPLE'
  | 'LUMINOUS_VIVID_PINK'
  | 'FUCHSIA'
  | 'GOLD'
  | 'ORANGE'
  | 'RED'
  | 'GREY'
  | 'DARKER_GREY'
  | 'NAVY'
  | 'DARK_AQUA'
  | 'DARK_GREEN'
  | 'DARK_BLUE'
  | 'DARK_PURPLE'
  | 'DARK_VIVID_PINK'
  | 'DARK_GOLD'
  | 'DARK_ORANGE'
  | 'DARK_RED'
  | 'DARK_GREY'
  | 'LIGHT_GREY'
  | 'DARK_NAVY'
  | 'BLURPLE'
  | 'GREYPLE'
  | 'DARK_BUT_NOT_BLACK'
  | 'NOT_QUITE_BLACK'
  | 'RANDOM'
  | readonly [number, number, number]
  | number
  | HexColorString;

export interface CommandInteractionOption {
  name: string;
  type: ApplicationCommandOptionType;
  value?: string | number | boolean;
  options?: CommandInteractionOption[];
  user?: User;
  member?: GuildMember | APIInteractionDataResolvedGuildMember;
  channel?: GuildChannel | ThreadChannel | APIInteractionDataResolvedChannel;
  role?: Role | APIRole;
  message?: Message | APIMessage;
}

export interface CommandInteractionResolvedData {
  users?: Collection<Snowflake, User>;
  members?: Collection<Snowflake, GuildMember | APIInteractionDataResolvedGuildMember>;
  roles?: Collection<Snowflake, Role | APIRole>;
  channels?: Collection<Snowflake, Channel | APIInteractionDataResolvedChannel>;
  messages?: Collection<Snowflake, Message | APIMessage>;
}

export interface ConstantsClientApplicationAssetTypes {
  SMALL: 1;
  BIG: 2;
}

export interface ConstantsColors {
  DEFAULT: 0x000000;
  WHITE: 0xffffff;
  AQUA: 0x1abc9c;
  GREEN: 0x57f287;
  BLUE: 0x3498db;
  YELLOW: 0xfee75c;
  PURPLE: 0x9b59b6;
  LUMINOUS_VIVID_PINK: 0xe91e63;
  FUCHSIA: 0xeb459e;
  GOLD: 0xf1c40f;
  ORANGE: 0xe67e22;
  RED: 0xed4245;
  GREY: 0x95a5a6;
  NAVY: 0x34495e;
  DARK_AQUA: 0x11806a;
  DARK_GREEN: 0x1f8b4c;
  DARK_BLUE: 0x206694;
  DARK_PURPLE: 0x71368a;
  DARK_VIVID_PINK: 0xad1457;
  DARK_GOLD: 0xc27c0e;
  DARK_ORANGE: 0xa84300;
  DARK_RED: 0x992d22;
  DARK_GREY: 0x979c9f;
  DARKER_GREY: 0x7f8c8d;
  LIGHT_GREY: 0xbcc0c0;
  DARK_NAVY: 0x2c3e50;
  BLURPLE: 0x5865f2;
  GREYPLE: 0x99aab5;
  DARK_BUT_NOT_BLACK: 0x2c2f33;
  NOT_QUITE_BLACK: 0x23272a;
}

export interface ConstantsEvents {
  RATE_LIMIT: 'rateLimit';
  INVALID_REQUEST_WARNING: 'invalidRequestWarning';
  CLIENT_READY: 'ready';
  APPLICATION_COMMAND_CREATE: 'applicationCommandCreate';
  APPLICATION_COMMAND_DELETE: 'applicationCommandDelete';
  APPLICATION_COMMAND_UPDATE: 'applicationCommandUpdate';
  GUILD_CREATE: 'guildCreate';
  GUILD_DELETE: 'guildDelete';
  GUILD_UPDATE: 'guildUpdate';
  INVITE_CREATE: 'inviteCreate';
  INVITE_DELETE: 'inviteDelete';
  GUILD_UNAVAILABLE: 'guildUnavailable';
  GUILD_MEMBER_ADD: 'guildMemberAdd';
  GUILD_MEMBER_REMOVE: 'guildMemberRemove';
  GUILD_MEMBER_UPDATE: 'guildMemberUpdate';
  GUILD_MEMBER_AVAILABLE: 'guildMemberAvailable';
  GUILD_MEMBERS_CHUNK: 'guildMembersChunk';
  GUILD_INTEGRATIONS_UPDATE: 'guildIntegrationsUpdate';
  GUILD_ROLE_CREATE: 'roleCreate';
  GUILD_ROLE_DELETE: 'roleDelete';
  GUILD_ROLE_UPDATE: 'roleUpdate';
  GUILD_EMOJI_CREATE: 'emojiCreate';
  GUILD_EMOJI_DELETE: 'emojiDelete';
  GUILD_EMOJI_UPDATE: 'emojiUpdate';
  GUILD_BAN_ADD: 'guildBanAdd';
  GUILD_BAN_REMOVE: 'guildBanRemove';
  CHANNEL_CREATE: 'channelCreate';
  CHANNEL_DELETE: 'channelDelete';
  CHANNEL_UPDATE: 'channelUpdate';
  CHANNEL_PINS_UPDATE: 'channelPinsUpdate';
  MESSAGE_CREATE: 'messageCreate';
  MESSAGE_DELETE: 'messageDelete';
  MESSAGE_UPDATE: 'messageUpdate';
  MESSAGE_BULK_DELETE: 'messageDeleteBulk';
  MESSAGE_REACTION_ADD: 'messageReactionAdd';
  MESSAGE_REACTION_REMOVE: 'messageReactionRemove';
  MESSAGE_REACTION_REMOVE_ALL: 'messageReactionRemoveAll';
  MESSAGE_REACTION_REMOVE_EMOJI: 'messageReactionRemoveEmoji';
  THREAD_CREATE: 'threadCreate';
  THREAD_DELETE: 'threadDelete';
  THREAD_UPDATE: 'threadUpdate';
  THREAD_LIST_SYNC: 'threadListSync';
  THREAD_MEMBER_UPDATE: 'threadMemberUpdate';
  THREAD_MEMBERS_UPDATE: 'threadMembersUpdate';
  USER_UPDATE: 'userUpdate';
  PRESENCE_UPDATE: 'presenceUpdate';
  VOICE_SERVER_UPDATE: 'voiceServerUpdate';
  VOICE_STATE_UPDATE: 'voiceStateUpdate';
  TYPING_START: 'typingStart';
  WEBHOOKS_UPDATE: 'webhookUpdate';
  INTERACTION_CREATE: 'interactionCreate';
  ERROR: 'error';
  WARN: 'warn';
  DEBUG: 'debug';
  SHARD_DISCONNECT: 'shardDisconnect';
  SHARD_ERROR: 'shardError';
  SHARD_RECONNECTING: 'shardReconnecting';
  SHARD_READY: 'shardReady';
  SHARD_RESUME: 'shardResume';
  INVALIDATED: 'invalidated';
  RAW: 'raw';
  STAGE_INSTANCE_CREATE: 'stageInstanceCreate';
  STAGE_INSTANCE_UPDATE: 'stageInstanceUpdate';
  STAGE_INSTANCE_DELETE: 'stageInstanceDelete';
  GUILD_STICKER_CREATE: 'stickerCreate';
  GUILD_STICKER_DELETE: 'stickerDelete';
  GUILD_STICKER_UPDATE: 'stickerUpdate';
}

export interface ConstantsOpcodes {
  DISPATCH: 0;
  HEARTBEAT: 1;
  IDENTIFY: 2;
  STATUS_UPDATE: 3;
  VOICE_STATE_UPDATE: 4;
  VOICE_GUILD_PING: 5;
  RESUME: 6;
  RECONNECT: 7;
  REQUEST_GUILD_MEMBERS: 8;
  INVALID_SESSION: 9;
  HELLO: 10;
  HEARTBEAT_ACK: 11;
}

export interface ConstantsShardEvents {
  CLOSE: 'close';
  DESTROYED: 'destroyed';
  INVALID_SESSION: 'invalidSession';
  READY: 'ready';
  RESUMED: 'resumed';
}

export interface ConstantsStatus {
  READY: 0;
  CONNECTING: 1;
  RECONNECTING: 2;
  IDLE: 3;
  NEARLY: 4;
  DISCONNECTED: 5;
}

export interface CreateRoleOptions extends RoleData {
  reason?: string;
}

export interface StageInstanceCreateOptions {
  topic: string;
  privacyLevel?: PrivacyLevel | number;
}

export interface CrosspostedChannel {
  channelId: Snowflake;
  guildId: Snowflake;
  type: keyof typeof ChannelTypes;
  name: string;
}

export type DateResolvable = Date | number | string;

export interface DeconstructedSnowflake {
  timestamp: number;
  readonly date: Date;
  workerId: number;
  processId: number;
  increment: number;
  binary: string;
}

export type DefaultMessageNotificationLevel = keyof typeof DefaultMessageNotificationLevels;

export type DynamicImageFormat = AllowedImageFormat | 'gif';

export interface EditGuildTemplateOptions {
  name?: string;
  description?: string;
}

export interface EmbedField {
  name: string;
  value: string;
  inline: boolean;
}

export interface EmbedFieldData {
  name: string;
  value: string;
  inline?: boolean;
}

export type EmojiIdentifierResolvable = string | EmojiResolvable;

export type EmojiResolvable = Snowflake | GuildEmoji | ReactionEmoji;

export interface ErrorEvent {
  error: unknown;
  message: string;
  type: string;
  target: WebSocket;
}

export interface EscapeMarkdownOptions {
  codeBlock?: boolean;
  inlineCode?: boolean;
  bold?: boolean;
  italic?: boolean;
  underline?: boolean;
  strikethrough?: boolean;
  spoiler?: boolean;
  inlineCodeContent?: boolean;
  codeBlockContent?: boolean;
}

export type ExplicitContentFilterLevel = keyof typeof ExplicitContentFilterLevels;

export interface FetchApplicationCommandOptions extends BaseFetchOptions {
  guildId?: Snowflake;
}

export interface FetchArchivedThreadOptions {
  type?: 'public' | 'private';
  fetchAll?: boolean;
  before?: ThreadChannelResolvable | DateResolvable;
  limit?: number;
}

export interface FetchBanOptions extends BaseFetchOptions {
  user: UserResolvable;
}

export interface FetchBansOptions {
  cache: boolean;
}

export interface FetchChannelOptions extends BaseFetchOptions {
  allowUnknownGuild?: boolean;
}

export interface FetchedThreads {
  threads: Collection<Snowflake, ThreadChannel>;
  hasMore?: boolean;
}

export interface FetchGuildOptions extends BaseFetchOptions {
  guild: GuildResolvable;
  withCounts?: boolean;
}

export interface FetchGuildsOptions {
  before?: Snowflake;
  after?: Snowflake;
  limit?: number;
}

interface FetchInviteOptions extends BaseFetchOptions {
  code: string;
}

interface FetchInvitesOptions {
  channelId?: GuildChannelResolvable;
  cache?: boolean;
}

export interface FetchMemberOptions extends BaseFetchOptions {
  user: UserResolvable;
}

export interface FetchMembersOptions {
  user?: UserResolvable | UserResolvable[];
  query?: string;
  limit?: number;
  withPresences?: boolean;
  time?: number;
  nonce?: string;
  force?: boolean;
}

export type FetchOwnerOptions = Omit<FetchMemberOptions, 'user'>;

export interface FetchReactionUsersOptions {
  limit?: number;
  after?: Snowflake;
}

export interface FetchThreadsOptions {
  archived?: FetchArchivedThreadOptions;
  active?: boolean;
}

export interface FileOptions {
  attachment: BufferResolvable | Stream;
  name?: string;
}

export interface GuildApplicationCommandPermissionData {
  id: Snowflake;
  permissions: ApplicationCommandPermissionData[];
}

export type GuildAuditLogsAction = keyof GuildAuditLogsActions;

export interface GuildAuditLogsActions {
  ALL?: null;
  GUILD_UPDATE?: number;
  CHANNEL_CREATE?: number;
  CHANNEL_UPDATE?: number;
  CHANNEL_DELETE?: number;
  CHANNEL_OVERWRITE_CREATE?: number;
  CHANNEL_OVERWRITE_UPDATE?: number;
  CHANNEL_OVERWRITE_DELETE?: number;
  MEMBER_KICK?: number;
  MEMBER_PRUNE?: number;
  MEMBER_BAN_ADD?: number;
  MEMBER_BAN_REMOVE?: number;
  MEMBER_UPDATE?: number;
  MEMBER_ROLE_UPDATE?: number;
  MEMBER_MOVE?: number;
  MEMBER_DISCONNECT?: number;
  BOT_ADD?: number;
  ROLE_CREATE?: number;
  ROLE_UPDATE?: number;
  ROLE_DELETE?: number;
  INVITE_CREATE?: number;
  INVITE_UPDATE?: number;
  INVITE_DELETE?: number;
  WEBHOOK_CREATE?: number;
  WEBHOOK_UPDATE?: number;
  WEBHOOK_DELETE?: number;
  EMOJI_CREATE?: number;
  EMOJI_UPDATE?: number;
  EMOJI_DELETE?: number;
  MESSAGE_DELETE?: number;
  MESSAGE_BULK_DELETE?: number;
  MESSAGE_PIN?: number;
  MESSAGE_UNPIN?: number;
  INTEGRATION_CREATE?: number;
  INTEGRATION_UPDATE?: number;
  INTEGRATION_DELETE?: number;
  STAGE_INSTANCE_CREATE?: number;
  STAGE_INSTANCE_UPDATE?: number;
  STAGE_INSTANCE_DELETE?: number;
  STICKER_CREATE?: number;
  STICKER_UPDATE?: number;
  STICKER_DELETE?: number;
  THREAD_CREATE?: number;
  THREAD_UPDATE?: number;
  THREAD_DELETE?: number;
}

export type GuildAuditLogsActionType = 'CREATE' | 'DELETE' | 'UPDATE' | 'ALL';

export interface GuildAuditLogsFetchOptions {
  before?: Snowflake | GuildAuditLogsEntry;
  limit?: number;
  user?: UserResolvable;
  type?: GuildAuditLogsAction | number;
}

export type GuildAuditLogsTarget = keyof GuildAuditLogsTargets;

export interface GuildAuditLogsTargets {
  ALL?: string;
  GUILD?: string;
  CHANNEL?: string;
  USER?: string;
  ROLE?: string;
  INVITE?: string;
  WEBHOOK?: string;
  EMOJI?: string;
  MESSAGE?: string;
  INTEGRATION?: string;
  STAGE_INSTANCE?: string;
  STICKER?: string;
  THREAD?: string;
  UNKNOWN?: string;
}

export type GuildBanResolvable = GuildBan | UserResolvable;

export interface GuildChannelOverwriteOptions {
  reason?: string;
  type?: number;
}

export type GuildChannelResolvable = Snowflake | GuildChannel | ThreadChannel;

export interface GuildChannelCreateOptions {
  permissionOverwrites?: OverwriteResolvable[] | Collection<Snowflake, OverwriteResolvable>;
  topic?: string;
  type?: Exclude<
    keyof typeof ChannelTypes | ChannelTypes,
    | 'DM'
    | 'GROUP_DM'
    | 'UNKNOWN'
    | 'GUILD_PUBLIC_THREAD'
    | 'GUILD_PRIVATE_THREAD'
    | ChannelTypes.DM
    | ChannelTypes.GROUP_DM
    | ChannelTypes.UNKNOWN
    | ChannelTypes.GUILD_PUBLIC_THREAD
    | ChannelTypes.GUILD_PRIVATE_THREAD
  >;
  nsfw?: boolean;
  parent?: CategoryChannelResolvable;
  bitrate?: number;
  userLimit?: number;
  rateLimitPerUser?: number;
  position?: number;
  reason?: string;
}

export interface GuildChannelCloneOptions extends GuildChannelCreateOptions {
  name?: string;
}

export interface GuildChannelOverwriteOptions {
  reason?: string;
  type?: number;
}

export interface GuildCreateOptions {
  afkChannelId?: Snowflake | number;
  afkTimeout?: number;
  channels?: PartialChannelData[];
  defaultMessageNotifications?: DefaultMessageNotificationLevel | number;
  explicitContentFilter?: ExplicitContentFilterLevel | number;
  icon?: BufferResolvable | Base64Resolvable | null;
  roles?: PartialRoleData[];
  systemChannelFlags?: SystemChannelFlagsResolvable;
  systemChannelId?: Snowflake | number;
  verificationLevel?: VerificationLevel | number;
}

export interface GuildWidgetSettings {
  enabled: boolean;
  channel: GuildChannel | null;
}

export interface GuildEditData {
  name?: string;
  verificationLevel?: VerificationLevel | number;
  explicitContentFilter?: ExplicitContentFilterLevel | number;
  defaultMessageNotifications?: DefaultMessageNotificationLevel | number;
  afkChannel?: VoiceChannelResolvable;
  systemChannel?: TextChannelResolvable;
  systemChannelFlags?: SystemChannelFlagsResolvable;
  afkTimeout?: number;
  icon?: BufferResolvable | Base64Resolvable | null;
  owner?: GuildMemberResolvable;
  splash?: BufferResolvable | Base64Resolvable | null;
  discoverySplash?: BufferResolvable | Base64Resolvable | null;
  banner?: BufferResolvable | Base64Resolvable | null;
  rulesChannel?: TextChannelResolvable;
  publicUpdatesChannel?: TextChannelResolvable;
  preferredLocale?: string;
  description?: string | null;
  features?: GuildFeatures[];
}

export interface GuildEmojiCreateOptions {
  roles?: Collection<Snowflake, Role> | RoleResolvable[];
  reason?: string;
}

export interface GuildEmojiEditData {
  name?: string;
  roles?: Collection<Snowflake, Role> | RoleResolvable[];
}

export interface GuildStickerCreateOptions {
  description?: string | null;
  reason?: string;
}

export interface GuildStickerEditData {
  name?: string;
  description?: string | null;
  tags?: string;
}

export type GuildFeatures =
  | 'ANIMATED_ICON'
  | 'BANNER'
  | 'COMMERCE'
  | 'COMMUNITY'
  | 'DISCOVERABLE'
  | 'FEATURABLE'
  | 'INVITE_SPLASH'
  | 'MEMBER_VERIFICATION_GATE_ENABLED'
  | 'NEWS'
  | 'PARTNERED'
  | 'PREVIEW_ENABLED'
  | 'VANITY_URL'
  | 'VERIFIED'
  | 'VIP_REGIONS'
  | 'WELCOME_SCREEN_ENABLED'
  | 'TICKETED_EVENTS_ENABLED'
  | 'MONETIZATION_ENABLED'
  | 'MORE_STICKERS'
  | 'THREE_DAY_THREAD_ARCHIVE'
  | 'SEVEN_DAY_THREAD_ARCHIVE'
  | 'PRIVATE_THREADS';

export interface GuildMemberEditData {
  nick?: string | null;
  roles?: Collection<Snowflake, Role> | readonly RoleResolvable[];
  mute?: boolean;
  deaf?: boolean;
  channel?: GuildVoiceChannelResolvable | null;
}

export type GuildMemberResolvable = GuildMember | UserResolvable;

export type GuildResolvable = Guild | GuildChannel | GuildMember | GuildEmoji | Invite | Role | Snowflake;

export interface GuildPruneMembersOptions {
  count?: boolean;
  days?: number;
  dry?: boolean;
  reason?: string;
  roles?: RoleResolvable[];
}

export interface GuildWidgetSettingsData {
  enabled: boolean;
  channel: GuildChannelResolvable | null;
}

export interface GuildSearchMembersOptions {
  query: string;
  limit?: number;
  cache?: boolean;
}

export interface GuildListMembersOptions {
  after?: Snowflake;
  limit?: number;
  cache?: boolean;
}

export type GuildTemplateResolvable = string;

export type GuildVoiceChannelResolvable = VoiceChannel | StageChannel | Snowflake;

export type HexColorString = `#${string}`;

export interface HTTPAttachmentData {
  attachment: string | Buffer | Stream;
  name: string;
  file: Buffer | Stream;
}

export interface HTTPErrorData {
  json: unknown;
  files: HTTPAttachmentData[];
}

export interface HTTPOptions {
  agent?: Omit<AgentOptions, 'keepAlive'>;
  api?: string;
  version?: number;
  host?: string;
  cdn?: string;
  invite?: string;
  template?: string;
  headers?: Record<string, string>;
}

export interface ImageURLOptions extends Omit<StaticImageURLOptions, 'format'> {
  dynamic?: boolean;
  format?: DynamicImageFormat;
}

export interface IntegrationAccount {
  id: string | Snowflake;
  name: string;
}

export interface InteractionCollectorOptions<T extends Interaction> extends CollectorOptions<[T]> {
  channel?: TextBasedChannels;
  componentType?: MessageComponentType | MessageComponentTypes;
  guild?: Guild;
  interactionType?: InteractionType | InteractionTypes;
  max?: number;
  maxComponents?: number;
  maxUsers?: number;
  message?: Message | APIMessage;
}

export interface ButtonInteractionCollectorOptions extends MessageComponentCollectorOptions<ButtonInteraction> {
  componentType: 'BUTTON' | MessageComponentTypes.BUTTON;
}

export interface SelectMenuInteractionCollectorOptions extends MessageComponentCollectorOptions<SelectMenuInteraction> {
  componentType: 'SELECT_MENU' | MessageComponentTypes.SELECT_MENU;
}

export interface MessageInteractionCollectorOptions
  extends MessageComponentCollectorOptions<MessageComponentInteraction> {
  componentType: 'ACTION_ROW' | MessageComponentTypes.ACTION_ROW;
}

export type InteractionCollectorOptionsResolvable =
  | MessageInteractionCollectorOptions
  | SelectMenuInteractionCollectorOptions
  | ButtonInteractionCollectorOptions;

export interface InteractionDeferReplyOptions {
  ephemeral?: boolean;
  fetchReply?: boolean;
}

export type InteractionDeferUpdateOptions = Omit<InteractionDeferReplyOptions, 'ephemeral'>;

export interface InteractionReplyOptions extends Omit<WebhookMessageOptions, 'username' | 'avatarURL'> {
  ephemeral?: boolean;
  fetchReply?: boolean;
}

export type InteractionResponseType = keyof typeof InteractionResponseTypes;

export type InteractionType = keyof typeof InteractionTypes;

export interface InteractionUpdateOptions extends MessageEditOptions {
  fetchReply?: boolean;
}

export type IntentsString =
  | 'GUILDS'
  | 'GUILD_MEMBERS'
  | 'GUILD_BANS'
  | 'GUILD_EMOJIS_AND_STICKERS'
  | 'GUILD_INTEGRATIONS'
  | 'GUILD_WEBHOOKS'
  | 'GUILD_INVITES'
  | 'GUILD_VOICE_STATES'
  | 'GUILD_PRESENCES'
  | 'GUILD_MESSAGES'
  | 'GUILD_MESSAGE_REACTIONS'
  | 'GUILD_MESSAGE_TYPING'
  | 'DIRECT_MESSAGES'
  | 'DIRECT_MESSAGE_REACTIONS'
  | 'DIRECT_MESSAGE_TYPING';

export interface InviteGenerationOptions {
  permissions?: PermissionResolvable;
  guild?: GuildResolvable;
  disableGuildSelect?: boolean;
  scopes: InviteScope[];
}

export interface CreateInviteOptions {
  temporary?: boolean;
  maxAge?: number;
  maxUses?: number;
  unique?: boolean;
  reason?: string;
  targetApplication?: ApplicationResolvable;
  targetUser?: UserResolvable;
  targetType?: InviteTargetType;
}

export type IntegrationExpireBehaviors = 'REMOVE_ROLE' | 'KICK';

export type InviteResolvable = string;

export type InviteScope =
  | 'applications.builds.read'
  | 'applications.commands'
  | 'applications.entitlements'
  | 'applications.store.update'
  | 'bot'
  | 'connections'
  | 'email'
  | 'identify'
  | 'guilds'
  | 'guilds.join'
  | 'gdm.join'
  | 'webhook.incoming';

export interface LifetimeFilterOptions<K, V> {
  excludeFromSweep?: (value: V, key: K, collection: LimitedCollection<K, V>) => boolean;
  getComparisonTimestamp?: (value: V, key: K, collection: LimitedCollection<K, V>) => number;
  lifetime?: number;
}

export interface MakeErrorOptions {
  name: string;
  message: string;
  stack: string;
}

export type MemberMention = UserMention | `<@!${Snowflake}>`;

export type MembershipState = keyof typeof MembershipStates;

export type MessageActionRowComponent = MessageButton | MessageSelectMenu;

export type MessageActionRowComponentOptions =
  | (Required<BaseMessageComponentOptions> & MessageButtonOptions)
  | (Required<BaseMessageComponentOptions> & MessageSelectMenuOptions);

export type MessageActionRowComponentResolvable = MessageActionRowComponent | MessageActionRowComponentOptions;

export interface MessageActionRowOptions extends BaseMessageComponentOptions {
  components: MessageActionRowComponentResolvable[];
}

export interface MessageActivity {
  partyId: string;
  type: number;
}

export interface BaseButtonOptions extends BaseMessageComponentOptions {
  disabled?: boolean;
  emoji?: EmojiIdentifierResolvable;
  label?: string;
}

export interface LinkButtonOptions extends BaseButtonOptions {
  style: 'LINK' | MessageButtonStyles.LINK;
  url: string;
}

export interface InteractionButtonOptions extends BaseButtonOptions {
  style: Exclude<MessageButtonStyleResolvable, 'LINK' | MessageButtonStyles.LINK>;
  customId: string;
}

export type MessageButtonOptions = InteractionButtonOptions | LinkButtonOptions;

export type MessageButtonStyle = keyof typeof MessageButtonStyles;

export type MessageButtonStyleResolvable = MessageButtonStyle | MessageButtonStyles;

export interface MessageCollectorOptions extends CollectorOptions<[Message]> {
  max?: number;
  maxProcessed?: number;
}

export type MessageComponent = BaseMessageComponent | MessageActionRow | MessageButton | MessageSelectMenu;

export type MessageComponentCollectorOptions<T extends MessageComponentInteraction> = Omit<
  InteractionCollectorOptions<T>,
  'channel' | 'message' | 'guild' | 'interactionType'
>;

export type MessageComponentOptions =
  | BaseMessageComponentOptions
  | MessageActionRowOptions
  | MessageButtonOptions
  | MessageSelectMenuOptions;

export type MessageComponentType = keyof typeof MessageComponentTypes;

export type MessageComponentTypeResolvable = MessageComponentType | MessageComponentTypes;

export interface MessageEditOptions {
  attachments?: MessageAttachment[];
  content?: string | null;
  embeds?: (MessageEmbed | MessageEmbedOptions | APIEmbed)[] | null;
  files?: (FileOptions | BufferResolvable | Stream | MessageAttachment)[];
  flags?: BitFieldResolvable<MessageFlagsString, number>;
  allowedMentions?: MessageMentionOptions;
  components?: (MessageActionRow | (Required<BaseMessageComponentOptions> & MessageActionRowOptions))[];
}

export interface MessageEmbedAuthor {
  name?: string;
  url?: string;
  iconURL?: string;
  proxyIconURL?: string;
}

export interface MessageEmbedFooter {
  text?: string;
  iconURL?: string;
  proxyIconURL?: string;
}

export interface MessageEmbedImage {
  url: string;
  proxyURL?: string;
  height?: number;
  width?: number;
}

export interface MessageEmbedOptions {
  title?: string;
  description?: string;
  url?: string;
  timestamp?: Date | number;
  color?: ColorResolvable;
  fields?: EmbedFieldData[];
  author?: Partial<MessageEmbedAuthor> & { icon_url?: string; proxy_icon_url?: string };
  thumbnail?: Partial<MessageEmbedThumbnail> & { proxy_url?: string };
  image?: Partial<MessageEmbedImage> & { proxy_url?: string };
  video?: Partial<MessageEmbedVideo> & { proxy_url?: string };
  footer?: Partial<MessageEmbedFooter> & { icon_url?: string; proxy_icon_url?: string };
}

export interface MessageEmbedProvider {
  name: string;
  url: string;
}

export interface MessageEmbedThumbnail {
  url: string;
  proxyURL?: string;
  height?: number;
  width?: number;
}

export interface MessageEmbedVideo {
  url?: string;
  proxyURL?: string;
  height?: number;
  width?: number;
}

export interface MessageEvent {
  data: WebSocket.Data;
  type: string;
  target: WebSocket;
}

export type MessageFlagsString =
  | 'CROSSPOSTED'
  | 'IS_CROSSPOST'
  | 'SUPPRESS_EMBEDS'
  | 'SOURCE_MESSAGE_DELETED'
  | 'URGENT'
  | 'HAS_THREAD'
  | 'EPHEMERAL'
  | 'LOADING';

export interface MessageInteraction {
  id: Snowflake;
  type: InteractionType;
  commandName: string;
  user: User;
}

export interface MessageMentionsHasOptions {
  ignoreDirect?: boolean;
  ignoreRoles?: boolean;
  ignoreEveryone?: boolean;
}

export interface MessageMentionOptions {
  parse?: MessageMentionTypes[];
  roles?: Snowflake[];
  users?: Snowflake[];
  repliedUser?: boolean;
}

export type MessageMentionTypes = 'roles' | 'users' | 'everyone';

export interface MessageOptions {
  tts?: boolean;
  nonce?: string | number;
  content?: string | null;
  embeds?: (MessageEmbed | MessageEmbedOptions | APIEmbed)[];
  components?: (MessageActionRow | (Required<BaseMessageComponentOptions> & MessageActionRowOptions))[];
  allowedMentions?: MessageMentionOptions;
  files?: (FileOptions | BufferResolvable | Stream | MessageAttachment)[];
  reply?: ReplyOptions;
  stickers?: StickerResolvable[];
  attachments?: MessageAttachment[];
}

export type MessageReactionResolvable =
  | MessageReaction
  | Snowflake
  | `${string}:${Snowflake}`
  | `<:${string}:${Snowflake}>`
  | `<a:${string}:${Snowflake}>`
  | string;

export interface MessageReference {
  channelId: Snowflake;
  guildId: Snowflake | undefined;
  messageId: Snowflake | undefined;
}

export type MessageResolvable = Message | Snowflake;

export interface MessageSelectMenuOptions extends BaseMessageComponentOptions {
  customId?: string;
  disabled?: boolean;
  maxValues?: number;
  minValues?: number;
  options?: MessageSelectOptionData[];
  placeholder?: string;
}

export interface MessageSelectOption {
  default: boolean;
  description: string | null;
  emoji: APIPartialEmoji | null;
  label: string;
  value: string;
}

export interface MessageSelectOptionData {
  default?: boolean;
  description?: string;
  emoji?: EmojiIdentifierResolvable;
  label: string;
  value: string;
}

export type MessageTarget =
  | Interaction
  | InteractionWebhook
  | TextBasedChannels
  | User
  | GuildMember
  | Webhook
  | WebhookClient
  | Message
  | MessageManager;

export type MessageType =
  | 'DEFAULT'
  | 'RECIPIENT_ADD'
  | 'RECIPIENT_REMOVE'
  | 'CALL'
  | 'CHANNEL_NAME_CHANGE'
  | 'CHANNEL_ICON_CHANGE'
  | 'CHANNEL_PINNED_MESSAGE'
  | 'GUILD_MEMBER_JOIN'
  | 'USER_PREMIUM_GUILD_SUBSCRIPTION'
  | 'USER_PREMIUM_GUILD_SUBSCRIPTION_TIER_1'
  | 'USER_PREMIUM_GUILD_SUBSCRIPTION_TIER_2'
  | 'USER_PREMIUM_GUILD_SUBSCRIPTION_TIER_3'
  | 'CHANNEL_FOLLOW_ADD'
  | 'GUILD_DISCOVERY_DISQUALIFIED'
  | 'GUILD_DISCOVERY_REQUALIFIED'
  | 'GUILD_DISCOVERY_GRACE_PERIOD_INITIAL_WARNING'
  | 'GUILD_DISCOVERY_GRACE_PERIOD_FINAL_WARNING'
  | 'THREAD_CREATED'
  | 'REPLY'
  | 'APPLICATION_COMMAND'
  | 'THREAD_STARTER_MESSAGE'
  | 'GUILD_INVITE_REMINDER'
  | 'CONTEXT_MENU_COMMAND';

export type MFALevel = keyof typeof MFALevels;

export interface MultipleShardRespawnOptions {
  shardDelay?: number;
  respawnDelay?: number;
  timeout?: number;
}

export interface MultipleShardSpawnOptions {
  amount?: number | 'auto';
  delay?: number;
  timeout?: number;
}

export type NSFWLevel = keyof typeof NSFWLevels;

export interface OverwriteData {
  allow?: PermissionResolvable;
  deny?: PermissionResolvable;
  id: GuildMemberResolvable | RoleResolvable;
  type?: OverwriteType;
}

export type OverwriteResolvable = PermissionOverwrites | OverwriteData;

export type OverwriteType = 'member' | 'role';

export type PermissionFlags = Record<PermissionString, bigint>;

export type PermissionOverwriteOptions = Partial<Record<PermissionString, boolean | null>>;

export type PermissionResolvable = BitFieldResolvable<PermissionString, bigint>;

export type PermissionOverwriteResolvable = UserResolvable | RoleResolvable | PermissionOverwrites;

export type PermissionString =
  | 'CREATE_INSTANT_INVITE'
  | 'KICK_MEMBERS'
  | 'BAN_MEMBERS'
  | 'ADMINISTRATOR'
  | 'MANAGE_CHANNELS'
  | 'MANAGE_GUILD'
  | 'ADD_REACTIONS'
  | 'VIEW_AUDIT_LOG'
  | 'PRIORITY_SPEAKER'
  | 'STREAM'
  | 'VIEW_CHANNEL'
  | 'SEND_MESSAGES'
  | 'SEND_TTS_MESSAGES'
  | 'MANAGE_MESSAGES'
  | 'EMBED_LINKS'
  | 'ATTACH_FILES'
  | 'READ_MESSAGE_HISTORY'
  | 'MENTION_EVERYONE'
  | 'USE_EXTERNAL_EMOJIS'
  | 'VIEW_GUILD_INSIGHTS'
  | 'CONNECT'
  | 'SPEAK'
  | 'MUTE_MEMBERS'
  | 'DEAFEN_MEMBERS'
  | 'MOVE_MEMBERS'
  | 'USE_VAD'
  | 'CHANGE_NICKNAME'
  | 'MANAGE_NICKNAMES'
  | 'MANAGE_ROLES'
  | 'MANAGE_WEBHOOKS'
  | 'MANAGE_EMOJIS_AND_STICKERS'
  | 'USE_APPLICATION_COMMANDS'
  | 'REQUEST_TO_SPEAK'
  | 'MANAGE_THREADS'
  | 'USE_PUBLIC_THREADS'
  | 'CREATE_PUBLIC_THREADS'
  | 'USE_PRIVATE_THREADS'
  | 'CREATE_PRIVATE_THREADS'
  | 'USE_EXTERNAL_STICKERS'
  | 'SEND_MESSAGES_IN_THREADS'
  | 'START_EMBEDDED_ACTIVITIES';

export type RecursiveArray<T> = ReadonlyArray<T | RecursiveArray<T>>;

export type RecursiveReadonlyArray<T> = ReadonlyArray<T | RecursiveReadonlyArray<T>>;

export interface PartialRecipient {
  username: string;
}

export type PremiumTier = keyof typeof PremiumTiers;

export interface PresenceData {
  status?: PresenceStatusData;
  afk?: boolean;
  activities?: ActivitiesOptions[];
  shardId?: number | number[];
}

export type PresenceResolvable = Presence | UserResolvable | Snowflake;

export interface PartialChannelData {
  id?: Snowflake | number;
  parentId?: Snowflake | number;
  type?: Exclude<
    keyof typeof ChannelTypes | ChannelTypes,
    | 'DM'
    | 'GROUP_DM'
    | 'GUILD_NEWS'
    | 'GUILD_STORE'
    | 'UNKNOWN'
    | 'GUILD_NEWS_THREAD'
    | 'GUILD_PUBLIC_THREAD'
    | 'GUILD_PRIVATE_THREAD'
    | 'GUILD_STAGE_VOICE'
    | ChannelTypes.DM
    | ChannelTypes.GROUP_DM
    | ChannelTypes.GUILD_NEWS
    | ChannelTypes.GUILD_STORE
    | ChannelTypes.UNKNOWN
    | ChannelTypes.GUILD_NEWS_THREAD
    | ChannelTypes.GUILD_PUBLIC_THREAD
    | ChannelTypes.GUILD_PRIVATE_THREAD
    | ChannelTypes.GUILD_STAGE_VOICE
  >;
  name: string;
  topic?: string;
  nsfw?: boolean;
  bitrate?: number;
  userLimit?: number;
  permissionOverwrites?: PartialOverwriteData[];
  rateLimitPerUser?: number;
}

export type Partialize<
  T extends AllowedPartial,
  N extends keyof T | null = null,
  M extends keyof T | null = null,
  E extends keyof T | '' = '',
> = {
  readonly client: Client;
  id: Snowflake;
  partial: true;
} & {
  [K in keyof Omit<T, 'client' | 'id' | 'partial' | E>]: K extends N ? null : K extends M ? T[K] | null : T[K];
};

export interface PartialDMChannel extends Partialize<DMChannel, null, null, 'lastMessageId'> {
  lastMessageId: undefined;
}

export interface PartialGuildMember extends Partialize<GuildMember, 'joinedAt' | 'joinedTimestamp', 'user'> {}

export interface PartialMessage
  extends Partialize<Message, 'type' | 'system' | 'pinned' | 'tts', 'content' | 'cleanContent' | 'author'> {}

export interface PartialMessageReaction extends Partialize<MessageReaction, 'count'> {}

export interface PartialOverwriteData {
  id: Snowflake | number;
  type?: OverwriteType;
  allow?: PermissionResolvable;
  deny?: PermissionResolvable;
}

export interface PartialRoleData extends RoleData {
  id?: Snowflake | number;
}

export type PartialTypes = 'USER' | 'CHANNEL' | 'GUILD_MEMBER' | 'MESSAGE' | 'REACTION';

export interface PartialUser extends Partialize<User, 'username' | 'tag' | 'discriminator'> {}

export type PresenceStatusData = ClientPresenceStatus | 'invisible';

export type PresenceStatus = PresenceStatusData | 'offline';

export type PrivacyLevel = keyof typeof PrivacyLevels;

export interface RateLimitData {
  timeout: number;
  limit: number;
  method: string;
  path: string;
  route: string;
  global: boolean;
}

export interface InvalidRequestWarningData {
  count: number;
  remainingTime: number;
}

export interface ReactionCollectorOptions extends CollectorOptions<[MessageReaction, User]> {
  max?: number;
  maxEmojis?: number;
  maxUsers?: number;
}

export interface ReplyOptions {
  messageReference: MessageResolvable;
  failIfNotExists?: boolean;
}

export interface ReplyMessageOptions extends Omit<MessageOptions, 'reply'> {
  failIfNotExists?: boolean;
}

export interface ResolvedOverwriteOptions {
  allow: Permissions;
  deny: Permissions;
}

export interface RoleData {
  name?: string;
  color?: ColorResolvable;
  hoist?: boolean;
  position?: number;
  permissions?: PermissionResolvable;
  mentionable?: boolean;
}

export type RoleMention = '@everyone' | `<@&${Snowflake}>`;

export interface RolePosition {
  role: RoleResolvable;
  position: number;
}

export type RoleResolvable = Role | Snowflake;

export interface RoleTagData {
  botId?: Snowflake;
  integrationId?: Snowflake;
  premiumSubscriberRole?: true;
}

export interface SetChannelPositionOptions {
  relative?: boolean;
  reason?: string;
}

export interface SetParentOptions {
  lockPermissions?: boolean;
  reason?: string;
}

export interface SetRolePositionOptions {
  relative?: boolean;
  reason?: string;
}

export type ShardingManagerMode = 'process' | 'worker';

export interface ShardingManagerOptions {
  totalShards?: number | 'auto';
  shardList?: number[] | 'auto';
  mode?: ShardingManagerMode;
  respawn?: boolean;
  shardArgs?: string[];
  token?: string;
  execArgv?: string[];
}

export { Snowflake };

export interface SplitOptions {
  maxLength?: number;
  char?: string | string[] | RegExp | RegExp[];
  prepend?: string;
  append?: string;
}

export interface StaticImageURLOptions {
  format?: AllowedImageFormat;
  size?: AllowedImageSize;
}

export type StageInstanceResolvable = StageInstance | Snowflake;

export interface StartThreadOptions {
  name: string;
  autoArchiveDuration: ThreadAutoArchiveDuration;
  reason?: string;
}

export type Status = number;

export type StickerFormatType = keyof typeof StickerFormatTypes;

export type StickerResolvable = Sticker | Snowflake;

export type StickerType = keyof typeof StickerTypes;

export type SystemChannelFlagsString =
  | 'SUPPRESS_JOIN_NOTIFICATIONS'
  | 'SUPPRESS_PREMIUM_SUBSCRIPTIONS'
  | 'SUPPRESS_GUILD_REMINDER_NOTIFICATIONS';

export type SystemChannelFlagsResolvable = BitFieldResolvable<SystemChannelFlagsString, number>;

export type SystemMessageType = Exclude<
  MessageType,
  'DEFAULT' | 'REPLY' | 'APPLICATION_COMMAND' | 'CONTEXT_MENU_COMMAND'
>;

export type StageChannelResolvable = StageChannel | Snowflake;

export interface StageInstanceEditOptions {
  topic?: string;
  privacyLevel?: PrivacyLevel | number;
}

export type SweepFilter<K, V> = (
  collection: LimitedCollection<K, V>,
) => ((value: V, key: K, collection: LimitedCollection<K, V>) => boolean) | null;

export interface LimitedCollectionOptions<K, V> {
  maxSize?: number;
  keepOverLimit?: (value: V, key: K, collection: LimitedCollection<K, V>) => boolean;
  sweepFilter?: SweepFilter<K, V>;
  sweepInterval?: number;
}

export type TextBasedChannels = PartialDMChannel | DMChannel | TextChannel | NewsChannel | ThreadChannel;

export type TextBasedChannelTypes = TextBasedChannels['type'];

export type TextChannelResolvable = Snowflake | TextChannel;

export type ThreadAutoArchiveDuration = 60 | 1440 | 4320 | 10080 | 'MAX';

export type ThreadChannelResolvable = ThreadChannel | Snowflake;

export type ThreadChannelTypes = 'GUILD_NEWS_THREAD' | 'GUILD_PUBLIC_THREAD' | 'GUILD_PRIVATE_THREAD';

export interface ThreadCreateOptions<AllowedThreadType> extends StartThreadOptions {
  startMessage?: MessageResolvable;
  type?: AllowedThreadType;
  invitable?: AllowedThreadType extends 'GUILD_PRIVATE_THREAD' | 12 ? boolean : never;
}

export interface ThreadEditData {
  name?: string;
  archived?: boolean;
  autoArchiveDuration?: ThreadAutoArchiveDuration;
  rateLimitPerUser?: number;
  locked?: boolean;
  invitable?: boolean;
}

export type ThreadMemberFlagsString = '';

export type ThreadMemberResolvable = ThreadMember | UserResolvable;

export type UserFlagsString =
  | 'DISCORD_EMPLOYEE'
  | 'PARTNERED_SERVER_OWNER'
  | 'HYPESQUAD_EVENTS'
  | 'BUGHUNTER_LEVEL_1'
  | 'HOUSE_BRAVERY'
  | 'HOUSE_BRILLIANCE'
  | 'HOUSE_BALANCE'
  | 'EARLY_SUPPORTER'
  | 'TEAM_USER'
  | 'BUGHUNTER_LEVEL_2'
  | 'VERIFIED_BOT'
  | 'EARLY_VERIFIED_BOT_DEVELOPER'
  | 'DISCORD_CERTIFIED_MODERATOR';

export type UserMention = `<@${Snowflake}>`;

export type UserResolvable = User | Snowflake | Message | GuildMember | ThreadMember;

export interface Vanity {
  code: string | null;
  uses: number;
}

export type VerificationLevel = keyof typeof VerificationLevels;

export type VoiceBasedChannelTypes = 'GUILD_VOICE' | 'GUILD_STAGE_VOICE';

export type VoiceChannelResolvable = Snowflake | VoiceChannel;

export type WebhookClientData = WebhookClientDataIdWithToken | WebhookClientDataURL;

export interface WebhookClientDataIdWithToken {
  id: Snowflake;
  token: string;
}

export interface WebhookClientDataURL {
  url: string;
}

export type WebhookClientOptions = Pick<
  ClientOptions,
  'allowedMentions' | 'restTimeOffset' | 'restRequestTimeout' | 'retryLimit' | 'http'
>;

export interface WebhookEditData {
  name?: string;
  avatar?: BufferResolvable | null;
  channel?: GuildTextChannelResolvable;
}

export type WebhookEditMessageOptions = Pick<
  WebhookMessageOptions,
  'content' | 'embeds' | 'files' | 'allowedMentions' | 'components' | 'attachments' | 'threadId'
>;

export interface WebhookFetchMessageOptions {
  cache?: boolean;
  threadId?: Snowflake;
}

export interface WebhookMessageOptions extends Omit<MessageOptions, 'reply'> {
  username?: string;
  avatarURL?: string;
  threadId?: Snowflake;
}

export type WebhookType = keyof typeof WebhookTypes;

export interface WebSocketOptions {
  large_threshold?: number;
  compress?: boolean;
  properties?: WebSocketProperties;
}

export interface WebSocketProperties {
  $os?: string;
  $browser?: string;
  $device?: string;
}

export interface WidgetActivity {
  name: string;
}

export interface WidgetChannel {
  id: Snowflake;
  name: string;
  position: number;
}

export interface WelcomeChannelData {
  description: string;
  channel: GuildChannelResolvable;
  emoji?: EmojiIdentifierResolvable;
}

export interface WelcomeScreenEditData {
  enabled?: boolean;
  description?: string;
  welcomeChannels?: WelcomeChannelData[];
}

export type WSEventType =
  | 'READY'
  | 'RESUMED'
  | 'APPLICATION_COMMAND_CREATE'
  | 'APPLICATION_COMMAND_DELETE'
  | 'APPLICATION_COMMAND_UPDATE'
  | 'GUILD_CREATE'
  | 'GUILD_DELETE'
  | 'GUILD_UPDATE'
  | 'INVITE_CREATE'
  | 'INVITE_DELETE'
  | 'GUILD_MEMBER_ADD'
  | 'GUILD_MEMBER_REMOVE'
  | 'GUILD_MEMBER_UPDATE'
  | 'GUILD_MEMBERS_CHUNK'
  | 'GUILD_ROLE_CREATE'
  | 'GUILD_ROLE_DELETE'
  | 'GUILD_ROLE_UPDATE'
  | 'GUILD_BAN_ADD'
  | 'GUILD_BAN_REMOVE'
  | 'GUILD_EMOJIS_UPDATE'
  | 'GUILD_INTEGRATIONS_UPDATE'
  | 'CHANNEL_CREATE'
  | 'CHANNEL_DELETE'
  | 'CHANNEL_UPDATE'
  | 'CHANNEL_PINS_UPDATE'
  | 'MESSAGE_CREATE'
  | 'MESSAGE_DELETE'
  | 'MESSAGE_UPDATE'
  | 'MESSAGE_DELETE_BULK'
  | 'MESSAGE_REACTION_ADD'
  | 'MESSAGE_REACTION_REMOVE'
  | 'MESSAGE_REACTION_REMOVE_ALL'
  | 'MESSAGE_REACTION_REMOVE_EMOJI'
  | 'THREAD_CREATE'
  | 'THREAD_UPDATE'
  | 'THREAD_DELETE'
  | 'THREAD_LIST_SYNC'
  | 'THREAD_MEMBER_UPDATE'
  | 'THREAD_MEMBERS_UPDATE'
  | 'USER_UPDATE'
  | 'PRESENCE_UPDATE'
  | 'TYPING_START'
  | 'VOICE_STATE_UPDATE'
  | 'VOICE_SERVER_UPDATE'
  | 'WEBHOOKS_UPDATE'
  | 'INTERACTION_CREATE'
  | 'STAGE_INSTANCE_CREATE'
  | 'STAGE_INSTANCE_UPDATE'
  | 'STAGE_INSTANCE_DELETE'
  | 'GUILD_STICKERS_UPDATE';

export type Serialized<T> = T extends symbol | bigint | (() => any)
  ? never
  : T extends number | string | boolean | undefined
  ? T
  : T extends { toJSON(): infer R }
  ? R
  : T extends ReadonlyArray<infer V>
  ? Serialized<V>[]
  : T extends ReadonlyMap<unknown, unknown> | ReadonlySet<unknown>
  ? {}
  : { [K in keyof T]: Serialized<T[K]> };

//#endregion

//#region Voice

/**
 * @internal Use `DiscordGatewayAdapterLibraryMethods` from `@discordjs/voice` instead.
 */
export interface InternalDiscordGatewayAdapterLibraryMethods {
  onVoiceServerUpdate(data: GatewayVoiceServerUpdateDispatchData): void;
  onVoiceStateUpdate(data: GatewayVoiceStateUpdateDispatchData): void;
  destroy(): void;
}

/**
 * @internal Use `DiscordGatewayAdapterImplementerMethods` from `@discordjs/voice` instead.
 */
export interface InternalDiscordGatewayAdapterImplementerMethods {
  sendPayload(payload: unknown): boolean;
  destroy(): void;
}

/**
 * @internal Use `DiscordGatewayAdapterCreator` from `@discordjs/voice` instead.
 */
export type InternalDiscordGatewayAdapterCreator = (
  methods: InternalDiscordGatewayAdapterLibraryMethods,
) => InternalDiscordGatewayAdapterImplementerMethods;

//#endregion<|MERGE_RESOLUTION|>--- conflicted
+++ resolved
@@ -1509,13 +1509,8 @@
 }
 
 export class PartialGroupDMChannel extends Channel {
-<<<<<<< HEAD
-  private constructor(client: Client, data: RawPartialGroupDMChannelData);
-  public name: string;
-=======
   public constructor(client: Client, data: RawPartialGroupDMChannelData);
   public name: string | null;
->>>>>>> 107822d2
   public icon: string | null;
   public recipients: PartialRecipient[];
   public iconURL(options?: StaticImageURLOptions): string | null;
