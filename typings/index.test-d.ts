import type { ChildProcess } from 'child_process';
import type { Worker } from 'worker_threads';
import type {
  APIInteractionGuildMember,
  APIMessage,
  APIPartialChannel,
  APIPartialGuild,
  APIInteractionDataResolvedGuildMember,
  APIInteractionDataResolvedChannel,
  APIRole,
  APIButtonComponent,
} from 'discord-api-types/v9';
import { AuditLogEvent } from 'discord-api-types/v9';
import {
  ApplicationCommand,
  ApplicationCommandData,
  ApplicationCommandManager,
  ApplicationCommandOptionData,
  ApplicationCommandResolvable,
  ApplicationCommandSubCommandData,
  ApplicationCommandSubGroupData,
  BaseCommandInteraction,
  ButtonInteraction,
  CacheType,
  CategoryChannel,
  Client,
  ClientApplication,
  ClientUser,
  CloseEvent,
  Collection,
  CommandInteraction,
  CommandInteractionOption,
  CommandInteractionOptionResolver,
  CommandOptionNonChoiceResolvableType,
  Constants,
  ContextMenuInteraction,
  DMChannel,
  Guild,
  GuildApplicationCommandManager,
  GuildChannelManager,
  GuildEmoji,
  GuildEmojiManager,
  GuildMember,
  GuildResolvable,
  Intents,
  Interaction,
  InteractionCollector,
  LimitedCollection,
  Message,
  MessageActionRow,
  MessageAttachment,
  MessageButton,
  MessageCollector,
  MessageComponentInteraction,
  MessageEmbed,
  MessageReaction,
  NewsChannel,
  Options,
  PartialTextBasedChannelFields,
  PartialUser,
  Permissions,
  ReactionCollector,
  Role,
  RoleManager,
  SelectMenuInteraction,
  Serialized,
  ShardClientUtil,
  ShardingManager,
  Snowflake,
  StageChannel,
  StoreChannel,
  TextBasedChannelFields,
  TextBasedChannel,
  TextBasedChannelTypes,
  VoiceBasedChannel,
  GuildBasedChannel,
  NonThreadGuildBasedChannel,
  GuildTextBasedChannel,
  TextChannel,
  ThreadChannel,
  ThreadMember,
  Typing,
  User,
  VoiceChannel,
  Shard,
  WebSocketShard,
  Collector,
  GuildAuditLogsEntry,
  GuildAuditLogs,
  StageInstance,
  Sticker,
  Emoji,
  MessageActionRowComponent,
  MessageSelectMenu,
  PartialDMChannel,
  InteractionResponseFields,
  GuildBan,
  GuildBanManager,
  ForumChannel,
<<<<<<< HEAD
  UserSelectInteraction,
  StringSelectInteraction,
  ChannelSelectInteraction,
  MentionableSelectInteraction,
=======
  ThreadMemberManager,
>>>>>>> f9e9843a
} from '.';
import type { ApplicationCommandOptionTypes } from './enums';
import { expectAssignable, expectDeprecated, expectNotAssignable, expectNotType, expectType } from 'tsd';
import type { ContextMenuCommandBuilder, SlashCommandBuilder } from '@discordjs/builders';
import type { APISelectMenuComponent } from './rawDataTypes';

// Test type transformation:
declare const serialize: <T>(value: T) => Serialized<T>;
declare const notPropertyOf: <T, P extends PropertyKey>(value: T, property: P & Exclude<P, keyof T>) => void;

const client: Client = new Client({
  intents: Intents.FLAGS.GUILDS,
  makeCache: Options.cacheWithLimits({
    MessageManager: 200,
    // @ts-expect-error
    Message: 100,
    ThreadManager: {
      maxSize: 1000,
      keepOverLimit: (x: ThreadChannel) => x.id === '123',
      sweepInterval: 5000,
      sweepFilter: LimitedCollection.filterByLifetime({
        getComparisonTimestamp: (x: ThreadChannel) => x.archiveTimestamp ?? 0,
        excludeFromSweep: (x: ThreadChannel) => !x.archived,
      }),
    },
  }),
});

const testGuildId = '222078108977594368'; // DJS
const testUserId = '987654321098765432'; // example id
const globalCommandId = '123456789012345678'; // example id
const guildCommandId = '234567890123456789'; // example id

declare const slashCommandBuilder: SlashCommandBuilder;
declare const contextMenuCommandBuilder: ContextMenuCommandBuilder;

client.on('ready', async () => {
  console.log(`Client is logged in as ${client.user!.tag} and ready!`);

  // Test fetching all global commands and ones from one guild
  expectType<Collection<string, ApplicationCommand<{ guild: GuildResolvable }>>>(
    await client.application!.commands.fetch(),
  );
  expectType<Collection<string, ApplicationCommand<{ guild: GuildResolvable }>>>(
    await client.application!.commands.fetch({ guildId: testGuildId }),
  );

  // Test command manager methods
  const globalCommand = await client.application?.commands.fetch(globalCommandId);
  const guildCommandFromGlobal = await client.application?.commands.fetch(guildCommandId, { guildId: testGuildId });
  const guildCommandFromGuild = await client.guilds.cache.get(testGuildId)?.commands.fetch(guildCommandId);

  await client.application?.commands.create(slashCommandBuilder);
  await client.application?.commands.create(contextMenuCommandBuilder);
  await guild.commands.create(slashCommandBuilder);
  await guild.commands.create(contextMenuCommandBuilder);

  await client.application?.commands.edit(globalCommandId, slashCommandBuilder);
  await client.application?.commands.edit(globalCommandId, contextMenuCommandBuilder);
  await guild.commands.edit(guildCommandId, slashCommandBuilder);
  await guild.commands.edit(guildCommandId, contextMenuCommandBuilder);

  await client.application?.commands.edit(globalCommandId, { defaultMemberPermissions: null });
  await globalCommand?.edit({ defaultMemberPermissions: null });
  await globalCommand?.setDefaultMemberPermissions(null);
  await guildCommandFromGlobal?.edit({ dmPermission: false });

  // @ts-expect-error
  await client.guilds.cache.get(testGuildId)?.commands.fetch(guildCommandId, { guildId: testGuildId });

  // Test command permissions
  const globalPermissionsManager = client.application?.commands.permissions;
  const guildPermissionsManager = client.guilds.cache.get(testGuildId)?.commands.permissions;
  const originalPermissions = await client.application?.commands.permissions.fetch({ guild: testGuildId });

  // Permissions from global manager
  await globalPermissionsManager?.add({
    command: globalCommandId,
    guild: testGuildId,
    permissions: [{ type: 'ROLE', id: testGuildId, permission: true }],
  });
  await globalPermissionsManager?.has({ command: globalCommandId, guild: testGuildId, permissionId: testGuildId });
  await globalPermissionsManager?.fetch({ guild: testGuildId });
  await globalPermissionsManager?.fetch({ command: globalCommandId, guild: testGuildId });
  await globalPermissionsManager?.remove({ command: globalCommandId, guild: testGuildId, roles: [testGuildId] });
  await globalPermissionsManager?.remove({ command: globalCommandId, guild: testGuildId, users: [testUserId] });
  await globalPermissionsManager?.remove({
    command: globalCommandId,
    guild: testGuildId,
    roles: [testGuildId],
    users: [testUserId],
  });
  await globalPermissionsManager?.set({
    command: globalCommandId,
    guild: testGuildId,
    permissions: [{ type: 'ROLE', id: testGuildId, permission: true }],
  });
  await globalPermissionsManager?.set({
    guild: testGuildId,
    fullPermissions: [{ id: globalCommandId, permissions: [{ type: 'ROLE', id: testGuildId, permission: true }] }],
  });

  // @ts-expect-error
  await globalPermissionsManager?.add({
    command: globalCommandId,
    permissions: [{ type: 'ROLE', id: testGuildId, permission: true }],
  });
  // @ts-expect-error
  await globalPermissionsManager?.has({ command: globalCommandId, permissionId: testGuildId });
  // @ts-expect-error
  await globalPermissionsManager?.fetch();
  // @ts-expect-error
  await globalPermissionsManager?.fetch({ command: globalCommandId });
  // @ts-expect-error
  await globalPermissionsManager?.remove({ command: globalCommandId, roles: [testGuildId] });
  // @ts-expect-error
  await globalPermissionsManager?.remove({ command: globalCommandId, users: [testUserId] });
  // @ts-expect-error
  await globalPermissionsManager?.remove({ command: globalCommandId, roles: [testGuildId], users: [testUserId] });
  // @ts-expect-error
  await globalPermissionsManager?.set({
    command: globalCommandId,
    permissions: [{ type: 'ROLE', id: testGuildId, permission: true }],
  });
  // @ts-expect-error
  await globalPermissionsManager?.set({
    fullPermissions: [{ id: globalCommandId, permissions: [{ type: 'ROLE', id: testGuildId, permission: true }] }],
  });
  // @ts-expect-error
  await globalPermissionsManager?.set({
    command: globalCommandId,
    guild: testGuildId,
    fullPermissions: [{ id: globalCommandId, permissions: [{ type: 'ROLE', id: testGuildId, permission: true }] }],
  });

  // @ts-expect-error
  await globalPermissionsManager?.add({
    guild: testGuildId,
    permissions: [{ type: 'ROLE', id: testGuildId, permission: true }],
  });
  // @ts-expect-error
  await globalPermissionsManager?.has({ guild: testGuildId, permissionId: testGuildId });
  // @ts-expect-error
  await globalPermissionsManager?.remove({ guild: testGuildId, roles: [testGuildId] });
  // @ts-expect-error
  await globalPermissionsManager?.remove({ guild: testGuildId, users: [testUserId] });
  // @ts-expect-error
  await globalPermissionsManager?.remove({ guild: testGuildId, roles: [testGuildId], users: [testUserId] });
  // @ts-expect-error
  await globalPermissionsManager?.set({
    guild: testGuildId,
    permissions: [{ type: 'ROLE', id: testGuildId, permission: true }],
  });

  // Permissions from guild manager
  await guildPermissionsManager?.add({
    command: globalCommandId,
    permissions: [{ type: 'ROLE', id: testGuildId, permission: true }],
  });
  await guildPermissionsManager?.has({ command: globalCommandId, permissionId: testGuildId });
  await guildPermissionsManager?.fetch({});
  await guildPermissionsManager?.fetch({ command: globalCommandId });
  await guildPermissionsManager?.remove({ command: globalCommandId, roles: [testGuildId] });
  await guildPermissionsManager?.remove({ command: globalCommandId, users: [testUserId] });
  await guildPermissionsManager?.remove({ command: globalCommandId, roles: [testGuildId], users: [testUserId] });
  await guildPermissionsManager?.set({
    command: globalCommandId,
    permissions: [{ type: 'ROLE', id: testGuildId, permission: true }],
  });
  await guildPermissionsManager?.set({
    fullPermissions: [{ id: globalCommandId, permissions: [{ type: 'ROLE', id: testGuildId, permission: true }] }],
  });

  await guildPermissionsManager?.add({
    command: globalCommandId,
    // @ts-expect-error
    guild: testGuildId,
    permissions: [{ type: 'ROLE', id: testGuildId, permission: true }],
  });
  // @ts-expect-error
  await guildPermissionsManager?.has({ command: globalCommandId, guild: testGuildId, permissionId: testGuildId });
  // @ts-expect-error
  await guildPermissionsManager?.fetch({ guild: testGuildId });
  // @ts-expect-error
  await guildPermissionsManager?.fetch({ command: globalCommandId, guild: testGuildId });
  // @ts-expect-error
  await guildPermissionsManager?.remove({ command: globalCommandId, guild: testGuildId, roles: [testGuildId] });
  // @ts-expect-error
  await guildPermissionsManager?.remove({ command: globalCommandId, guild: testGuildId, users: [testUserId] });
  await guildPermissionsManager?.remove({
    command: globalCommandId,
    // @ts-expect-error
    guild: testGuildId,
    roles: [testGuildId],
    users: [testUserId],
  });
  // @ts-expect-error
  await guildPermissionsManager?.set({
    command: globalCommandId,
    guild: testGuildId,
    permissions: [{ type: 'ROLE', id: testGuildId, permission: true }],
  });
  await guildPermissionsManager?.set({
    // @ts-expect-error
    guild: testGuildId,
    fullPermissions: [{ id: globalCommandId, permissions: [{ type: 'ROLE', id: testGuildId, permission: true }] }],
  });

  // @ts-expect-error
  await guildPermissionsManager?.add({ permissions: [{ type: 'ROLE', id: testGuildId, permission: true }] });
  // @ts-expect-error
  await guildPermissionsManager?.has({ permissionId: testGuildId });
  // @ts-expect-error
  await guildPermissionsManager?.remove({ roles: [testGuildId] });
  // @ts-expect-error
  await guildPermissionsManager?.remove({ users: [testUserId] });
  // @ts-expect-error
  await guildPermissionsManager?.remove({ roles: [testGuildId], users: [testUserId] });
  // @ts-expect-error
  await guildPermissionsManager?.set({ permissions: [{ type: 'ROLE', id: testGuildId, permission: true }] });
  // @ts-expect-error
  await guildPermissionsManager?.set({
    command: globalCommandId,
    fullPermissions: [{ id: globalCommandId, permissions: [{ type: 'ROLE', id: testGuildId, permission: true }] }],
  });

  // Permissions from cached global ApplicationCommand
  await globalCommand?.permissions.add({
    guild: testGuildId,
    permissions: [{ type: 'ROLE', id: testGuildId, permission: true }],
  });
  await globalCommand?.permissions.has({ guild: testGuildId, permissionId: testGuildId });
  await globalCommand?.permissions.fetch({ guild: testGuildId });
  await globalCommand?.permissions.remove({ guild: testGuildId, roles: [testGuildId] });
  await globalCommand?.permissions.remove({ guild: testGuildId, users: [testUserId] });
  await globalCommand?.permissions.remove({ guild: testGuildId, roles: [testGuildId], users: [testUserId] });
  await globalCommand?.permissions.set({
    guild: testGuildId,
    permissions: [{ type: 'ROLE', id: testGuildId, permission: true }],
  });

  await globalCommand?.permissions.add({
    // @ts-expect-error
    command: globalCommandId,
    guild: testGuildId,
    permissions: [{ type: 'ROLE', id: testGuildId, permission: true }],
  });
  // @ts-expect-error
  await globalCommand?.permissions.has({ command: globalCommandId, guild: testGuildId, permissionId: testGuildId });
  // @ts-expect-error
  await globalCommand?.permissions.fetch({ command: globalCommandId, guild: testGuildId });
  // @ts-expect-error
  await globalCommand?.permissions.remove({ command: globalCommandId, guild: testGuildId, roles: [testGuildId] });
  // @ts-expect-error
  await globalCommand?.permissions.remove({ command: globalCommandId, guild: testGuildId, users: [testUserId] });
  await globalCommand?.permissions.remove({
    // @ts-expect-error
    command: globalCommandId,
    guild: testGuildId,
    roles: [testGuildId],
    users: [testUserId],
  });
  await globalCommand?.permissions.set({
    // @ts-expect-error
    command: globalCommandId,
    guild: testGuildId,
    permissions: [{ type: 'ROLE', id: testGuildId, permission: true }],
  });

  // @ts-expect-error
  await globalCommand?.permissions.add({ permissions: [{ type: 'ROLE', id: testGuildId, permission: true }] });
  // @ts-expect-error
  await globalCommand?.permissions.has({ permissionId: testGuildId });
  // @ts-expect-error
  await globalCommand?.permissions.fetch({});
  // @ts-expect-error
  await globalCommand?.permissions.remove({ roles: [testGuildId] });
  // @ts-expect-error
  await globalCommand?.permissions.remove({ users: [testUserId] });
  // @ts-expect-error
  await globalCommand?.permissions.remove({ roles: [testGuildId], users: [testUserId] });
  // @ts-expect-error
  await globalCommand?.permissions.set({ permissions: [{ type: 'ROLE', id: testGuildId, permission: true }] });

  // Permissions from cached guild ApplicationCommand
  await guildCommandFromGlobal?.permissions.add({ permissions: [{ type: 'ROLE', id: testGuildId, permission: true }] });
  await guildCommandFromGlobal?.permissions.has({ permissionId: testGuildId });
  await guildCommandFromGlobal?.permissions.fetch({});
  await guildCommandFromGlobal?.permissions.remove({ roles: [testGuildId] });
  await guildCommandFromGlobal?.permissions.remove({ users: [testUserId] });
  await guildCommandFromGlobal?.permissions.remove({ roles: [testGuildId], users: [testUserId] });
  await guildCommandFromGlobal?.permissions.set({ permissions: [{ type: 'ROLE', id: testGuildId, permission: true }] });

  await guildCommandFromGlobal?.permissions.add({
    // @ts-expect-error
    command: globalCommandId,
    permissions: [{ type: 'ROLE', id: testGuildId, permission: true }],
  });
  // @ts-expect-error
  await guildCommandFromGlobal?.permissions.has({ command: guildCommandId, permissionId: testGuildId });
  // @ts-expect-error
  await guildCommandFromGlobal?.permissions.remove({ command: guildCommandId, roles: [testGuildId] });
  // @ts-expect-error
  await guildCommandFromGlobal?.permissions.remove({ command: guildCommandId, users: [testUserId] });
  await guildCommandFromGlobal?.permissions.remove({
    // @ts-expect-error
    command: guildCommandId,
    roles: [testGuildId],
    users: [testUserId],
  });
  await guildCommandFromGlobal?.permissions.set({
    // @ts-expect-error
    command: guildCommandId,
    permissions: [{ type: 'ROLE', id: testGuildId, permission: true }],
  });

  await guildCommandFromGlobal?.permissions.add({
    // @ts-expect-error
    guild: testGuildId,
    permissions: [{ type: 'ROLE', id: testGuildId, permission: true }],
  });
  // @ts-expect-error
  await guildCommandFromGlobal?.permissions.has({ guild: testGuildId, permissionId: testGuildId });
  // @ts-expect-error
  await guildCommandFromGlobal?.permissions.remove({ guild: testGuildId, roles: [testGuildId] });
  // @ts-expect-error
  await guildCommandFromGlobal?.permissions.remove({ guild: testGuildId, users: [testUserId] });
  // @ts-expect-error
  await guildCommandFromGlobal?.permissions.remove({ guild: testGuildId, roles: [testGuildId], users: [testUserId] });
  await guildCommandFromGlobal?.permissions.set({
    // @ts-expect-error
    guild: testGuildId,
    permissions: [{ type: 'ROLE', id: testGuildId, permission: true }],
  });

  await guildCommandFromGuild?.permissions.add({ permissions: [{ type: 'ROLE', id: testGuildId, permission: true }] });
  await guildCommandFromGuild?.permissions.has({ permissionId: testGuildId });
  await guildCommandFromGuild?.permissions.fetch({});
  await guildCommandFromGuild?.permissions.remove({ roles: [testGuildId] });
  await guildCommandFromGuild?.permissions.remove({ users: [testUserId] });
  await guildCommandFromGuild?.permissions.remove({ roles: [testGuildId], users: [testUserId] });
  await guildCommandFromGuild?.permissions.set({ permissions: [{ type: 'ROLE', id: testGuildId, permission: true }] });

  await guildCommandFromGuild?.permissions.add({
    // @ts-expect-error
    command: globalCommandId,
    permissions: [{ type: 'ROLE', id: testGuildId, permission: true }],
  });
  // @ts-expect-error
  await guildCommandFromGuild?.permissions.has({ command: guildCommandId, permissionId: testGuildId });
  // @ts-expect-error
  await guildCommandFromGuild?.permissions.remove({ command: guildCommandId, roles: [testGuildId] });
  // @ts-expect-error
  await guildCommandFromGuild?.permissions.remove({ command: guildCommandId, users: [testUserId] });
  await guildCommandFromGuild?.permissions.remove({
    // @ts-expect-error
    command: guildCommandId,
    roles: [testGuildId],
    users: [testUserId],
  });
  await guildCommandFromGuild?.permissions.set({
    // @ts-expect-error
    command: guildCommandId,
    permissions: [{ type: 'ROLE', id: testGuildId, permission: true }],
  });

  await guildCommandFromGuild?.permissions.add({
    // @ts-expect-error
    guild: testGuildId,
    permissions: [{ type: 'ROLE', id: testGuildId, permission: true }],
  });
  // @ts-expect-error
  await guildCommandFromGuild?.permissions.has({ guild: testGuildId, permissionId: testGuildId });
  // @ts-expect-error
  await guildCommandFromGuild?.permissions.remove({ guild: testGuildId, roles: [testGuildId] });
  // @ts-expect-error
  await guildCommandFromGuild?.permissions.remove({ guild: testGuildId, users: [testUserId] });
  // @ts-expect-error
  await guildCommandFromGuild?.permissions.remove({ guild: testGuildId, roles: [testGuildId], users: [testUserId] });
  await guildCommandFromGuild?.permissions.set({
    // @ts-expect-error
    guild: testGuildId,
    permissions: [{ type: 'ROLE', id: testGuildId, permission: true }],
  });

  client.application?.commands.permissions.set({
    guild: testGuildId,
    fullPermissions: originalPermissions?.map((permissions, id) => ({ permissions, id })) ?? [],
  });
});

client.on('guildCreate', async g => {
  const channel = g.channels.cache.random();
  if (!channel) return;

  if (channel.isThread()) {
    const fetchedMember = await channel.members.fetch('12345678');
    expectType<ThreadMember>(fetchedMember);
    const fetchedMemberCol = await channel.members.fetch(true);
    expectDeprecated(await channel.members.fetch(true));
    expectType<Collection<Snowflake, ThreadMember>>(fetchedMemberCol);
  }

  channel.setName('foo').then(updatedChannel => {
    console.log(`New channel name: ${updatedChannel.name}`);
  });

  // @ts-expect-error no options
  expectNotType<Promise<GuildMember>>(g.members.add(testUserId));

  // @ts-expect-error no access token
  expectNotType<Promise<GuildMember>>(g.members.add(testUserId, {}));

  expectNotType<Promise<GuildMember>>(
    // @ts-expect-error invalid role resolvable
    g.members.add(testUserId, { accessToken: 'totallyRealAccessToken', roles: [g.roles.cache] }),
  );

  expectType<Promise<GuildMember | null>>(
    g.members.add(testUserId, { accessToken: 'totallyRealAccessToken', fetchWhenExisting: false }),
  );

  expectType<Promise<GuildMember>>(g.members.add(testUserId, { accessToken: 'totallyRealAccessToken' }));

  expectType<Promise<GuildMember>>(
    g.members.add(testUserId, {
      accessToken: 'totallyRealAccessToken',
      mute: true,
      deaf: false,
      roles: [g.roles.cache.first()!],
      force: true,
      fetchWhenExisting: true,
    }),
  );
});

client.on('messageReactionRemoveAll', async message => {
  console.log(`messageReactionRemoveAll - id: ${message.id} (${message.id.length})`);

  if (message.partial) message = await message.fetch();

  console.log(`messageReactionRemoveAll - content: ${message.content}`);
});

// This is to check that stuff is the right type
declare const assertIsMessage: (m: Promise<Message>) => void;

client.on('messageCreate', async message => {
  const { channel } = message;
  assertIsMessage(channel.send('string'));
  assertIsMessage(channel.send({}));
  assertIsMessage(channel.send({ embeds: [] }));

  const attachment = new MessageAttachment('file.png');
  const embed = new MessageEmbed();
  assertIsMessage(channel.send({ files: [attachment] }));
  assertIsMessage(channel.send({ embeds: [embed] }));
  assertIsMessage(channel.send({ embeds: [embed], files: [attachment] }));

  if (message.inGuild()) {
    expectAssignable<Message<true>>(message);
    const component = await message.awaitMessageComponent({ componentType: 'BUTTON' });
    expectType<ButtonInteraction<'cached'>>(component);
    expectType<Message<true>>(await component.reply({ fetchReply: true }));

    const buttonCollector = message.createMessageComponentCollector({ componentType: 'BUTTON' });
    expectType<InteractionCollector<ButtonInteraction<'cached'>>>(buttonCollector);
    expectAssignable<(test: ButtonInteraction<'cached'>) => boolean | Promise<boolean>>(buttonCollector.filter);
    expectType<GuildTextBasedChannel>(message.channel);
    expectType<Guild>(message.guild);
    expectType<GuildMember | null>(message.member);
  }

  expectType<TextBasedChannel>(message.channel);
  expectNotType<GuildTextBasedChannel>(message.channel);

  // @ts-expect-error
  channel.send();
  // @ts-expect-error
  channel.send({ another: 'property' });

  // Check collector creations.

  // Verify that buttons interactions are inferred.
  const buttonCollector = message.createMessageComponentCollector({ componentType: 'BUTTON' });
  expectAssignable<Promise<ButtonInteraction>>(message.awaitMessageComponent({ componentType: 'BUTTON' }));
  expectAssignable<Promise<ButtonInteraction>>(channel.awaitMessageComponent({ componentType: 'BUTTON' }));
  expectAssignable<InteractionCollector<ButtonInteraction>>(buttonCollector);

  // Verify that select menus interaction are inferred.
  const selectMenuCollector = message.createMessageComponentCollector({ componentType: 'STRING_SELECT' });
  expectAssignable<Promise<SelectMenuInteraction>>(message.awaitMessageComponent({ componentType: 'STRING_SELECT' }));
  expectAssignable<Promise<SelectMenuInteraction>>(channel.awaitMessageComponent({ componentType: 'STRING_SELECT' }));
  expectAssignable<InteractionCollector<StringSelectInteraction>>(selectMenuCollector);

  // Verify that message component interactions are default collected types.
  const defaultCollector = message.createMessageComponentCollector();
  expectAssignable<Promise<MessageComponentInteraction>>(message.awaitMessageComponent());
  expectAssignable<Promise<MessageComponentInteraction>>(channel.awaitMessageComponent());
  expectAssignable<InteractionCollector<MessageComponentInteraction>>(defaultCollector);

  // Verify that additional options don't affect default collector types.
  const semiDefaultCollector = message.createMessageComponentCollector({ time: 10000 });
  expectType<InteractionCollector<MessageComponentInteraction>>(semiDefaultCollector);
  const semiDefaultCollectorChannel = message.createMessageComponentCollector({ time: 10000 });
  expectType<InteractionCollector<MessageComponentInteraction>>(semiDefaultCollectorChannel);

  // Verify that interaction collector options can't be used.

  // @ts-expect-error
  const interactionOptions = message.createMessageComponentCollector({ interactionType: 'APPLICATION_COMMAND' });

  // Make sure filter parameters are properly inferred.
  message.createMessageComponentCollector({
    filter: i => {
      expectType<MessageComponentInteraction>(i);
      return true;
    },
  });

  message.createMessageComponentCollector({
    componentType: 'BUTTON',
    filter: i => {
      expectType<ButtonInteraction>(i);
      return true;
    },
  });

  message.createMessageComponentCollector({
    componentType: 'USER_SELECT',
    filter: i => {
      expectType<UserSelectInteraction>(i);
      return true;
    },
  });

  message.awaitMessageComponent({
    filter: i => {
      expectType<MessageComponentInteraction>(i);
      return true;
    },
  });

  message.awaitMessageComponent({
    componentType: 'BUTTON',
    filter: i => {
      expectType<ButtonInteraction>(i);
      return true;
    },
  });

  message.awaitMessageComponent({
    componentType: 'CHANNEL_SELECT',
    filter: i => {
      expectType<ChannelSelectInteraction>(i);
      return true;
    },
  });

  const webhook = await message.fetchWebhook();

  if (webhook.isChannelFollower()) {
    expectAssignable<Guild | APIPartialGuild>(webhook.sourceGuild);
    expectAssignable<NewsChannel | APIPartialChannel>(webhook.sourceChannel);
  } else if (webhook.isIncoming()) {
    expectType<string>(webhook.token);
  }

  expectNotType<Guild | APIPartialGuild>(webhook.sourceGuild);
  expectNotType<NewsChannel | APIPartialChannel>(webhook.sourceChannel);
  expectNotType<string>(webhook.token);

  channel.awaitMessageComponent({
    filter: i => {
      expectType<MessageComponentInteraction<'cached'>>(i);
      return true;
    },
  });

  channel.awaitMessageComponent({
    componentType: 'BUTTON',
    filter: i => {
      expectType<ButtonInteraction<'cached'>>(i);
      return true;
    },
  });

  channel.awaitMessageComponent({
    componentType: 'MENTIONABLE_SELECT',
    filter: i => {
      expectType<MentionableSelectInteraction<'cached'>>(i);
      return true;
    },
  });
});

client.on('interaction', async interaction => {
  expectType<Snowflake | null>(interaction.guildId);
  expectType<Snowflake | null>(interaction.channelId);
  expectType<GuildMember | APIInteractionGuildMember | null>(interaction.member);

  if (!interaction.isCommand()) return;

  void new MessageActionRow();

  void new MessageActionRow({});

  const button = new MessageButton();

  const actionRow = new MessageActionRow({ components: [button] });

  await interaction.reply({ content: 'Hi!', components: [actionRow] });

  // @ts-expect-error
  interaction.reply({ content: 'Hi!', components: [[button]] });

  // @ts-expect-error
  await interaction.reply({ content: 'Hi!', components: [button] });

  if (interaction.isMessageComponent()) {
    expectType<Snowflake>(interaction.channelId);
  }
});

client.login('absolutely-valid-token');

// Test client conditional types
client.on('ready', client => {
  expectType<Client<true>>(client);
});

declare const loggedInClient: Client<true>;
expectType<ClientApplication>(loggedInClient.application);
expectType<Date>(loggedInClient.readyAt);
expectType<number>(loggedInClient.readyTimestamp);
expectType<string>(loggedInClient.token);
expectType<number>(loggedInClient.uptime);
expectType<ClientUser>(loggedInClient.user);

declare const loggedOutClient: Client<false>;
expectType<null>(loggedOutClient.application);
expectType<null>(loggedOutClient.readyAt);
expectType<null>(loggedOutClient.readyTimestamp);
expectType<string | null>(loggedOutClient.token);
expectType<null>(loggedOutClient.uptime);
expectType<null>(loggedOutClient.user);

expectType<undefined>(serialize(undefined));
expectType<null>(serialize(null));
expectType<number[]>(serialize([1, 2, 3]));
expectType<{}>(serialize(new Set([1, 2, 3])));
expectType<{}>(
  serialize(
    new Map([
      [1, '2'],
      [2, '4'],
    ]),
  ),
);
expectType<string>(serialize(new Permissions(Permissions.FLAGS.ATTACH_FILES)));
expectType<number>(serialize(new Intents(Intents.FLAGS.GUILDS)));
expectAssignable<unknown>(
  serialize(
    new Collection([
      [1, '2'],
      [2, '4'],
    ]),
  ),
);
expectType<never>(serialize(Symbol('a')));
expectType<never>(serialize(() => {}));
expectType<never>(serialize(BigInt(42)));

// Test type return of broadcastEval:
declare const shardClientUtil: ShardClientUtil;
declare const shardingManager: ShardingManager;

expectType<Promise<number[]>>(shardingManager.broadcastEval(() => 1));
expectType<Promise<number[]>>(shardClientUtil.broadcastEval(() => 1));
expectType<Promise<number[]>>(shardingManager.broadcastEval(async () => 1));
expectType<Promise<number[]>>(shardClientUtil.broadcastEval(async () => 1));

declare const dmChannel: DMChannel;
declare const threadChannel: ThreadChannel;
declare const newsChannel: NewsChannel;
declare const textChannel: TextChannel;
declare const storeChannel: StoreChannel;
declare const voiceChannel: VoiceChannel;
declare const guild: Guild;
declare const user: User;
declare const guildMember: GuildMember;

// Test whether the structures implement send
expectType<TextBasedChannelFields['send']>(dmChannel.send);
expectType<TextBasedChannelFields['send']>(threadChannel.send);
expectType<TextBasedChannelFields['send']>(newsChannel.send);
expectType<TextBasedChannelFields['send']>(textChannel.send);
expectType<TextBasedChannelFields['send']>(voiceChannel.send);
expectAssignable<PartialTextBasedChannelFields>(user);
expectAssignable<PartialTextBasedChannelFields>(guildMember);

expectType<Message | null>(dmChannel.lastMessage);
expectType<Message | null>(threadChannel.lastMessage);
expectType<Message | null>(newsChannel.lastMessage);
expectType<Message | null>(textChannel.lastMessage);
expectType<Message | null>(voiceChannel.lastMessage);

expectDeprecated(storeChannel.clone());
expectDeprecated(categoryChannel.createChannel('Store', { type: 'GUILD_STORE' }));
expectDeprecated(guild.channels.create('Store', { type: 'GUILD_STORE' }));

notPropertyOf(user, 'lastMessage');
notPropertyOf(user, 'lastMessageId');
notPropertyOf(guildMember, 'lastMessage');
notPropertyOf(guildMember, 'lastMessageId');

// Test collector event parameters
declare const messageCollector: MessageCollector;
messageCollector.on('collect', (...args) => {
  expectType<[Message]>(args);
});

declare const reactionCollector: ReactionCollector;
reactionCollector.on('dispose', (...args) => {
  expectType<[MessageReaction, User]>(args);
});

// Make sure the properties are typed correctly, and that no backwards properties
// (K -> V and V -> K) exist:
expectType<'messageCreate'>(Constants.Events.MESSAGE_CREATE);
expectType<'close'>(Constants.ShardEvents.CLOSE);
expectType<1>(Constants.Status.CONNECTING);
expectType<0>(Constants.Opcodes.DISPATCH);
expectType<2>(Constants.ClientApplicationAssetTypes.BIG);

declare const applicationCommandData: ApplicationCommandData;
declare const applicationCommandResolvable: ApplicationCommandResolvable;
declare const applicationCommandManager: ApplicationCommandManager;
{
  type ApplicationCommandScope = ApplicationCommand<{ guild: GuildResolvable }>;

  expectType<Promise<ApplicationCommandScope>>(applicationCommandManager.create(applicationCommandData));
  expectAssignable<Promise<ApplicationCommand>>(applicationCommandManager.create(applicationCommandData, '0'));
  expectType<Promise<ApplicationCommandScope>>(
    applicationCommandManager.edit(applicationCommandResolvable, applicationCommandData),
  );
  expectType<Promise<ApplicationCommand>>(
    applicationCommandManager.edit(applicationCommandResolvable, applicationCommandData, '0'),
  );
  expectType<Promise<Collection<Snowflake, ApplicationCommandScope>>>(
    applicationCommandManager.set([applicationCommandData]),
  );
  expectType<Promise<Collection<Snowflake, ApplicationCommand>>>(
    applicationCommandManager.set([applicationCommandData], '0'),
  );

  applicationCommandManager.create({
    name: 'yeet',
    description: 'abc',
    defaultMemberPermissions: 1n,
    dmPermission: false,
    type: 'CHAT_INPUT',
  });
}

declare const applicationNonChoiceOptionData: ApplicationCommandOptionData & {
  type: CommandOptionNonChoiceResolvableType;
};
{
  // Options aren't allowed on this command type.

  // @ts-expect-error
  applicationNonChoiceOptionData.choices;
}

declare const applicationSubGroupCommandData: ApplicationCommandSubGroupData;
{
  expectType<'SUB_COMMAND_GROUP' | ApplicationCommandOptionTypes.SUB_COMMAND_GROUP>(
    applicationSubGroupCommandData.type,
  );
  expectType<ApplicationCommandSubCommandData[] | undefined>(applicationSubGroupCommandData.options);
}

declare const guildApplicationCommandManager: GuildApplicationCommandManager;
expectType<Promise<Collection<Snowflake, ApplicationCommand>>>(guildApplicationCommandManager.fetch());
expectType<Promise<Collection<Snowflake, ApplicationCommand>>>(guildApplicationCommandManager.fetch(undefined, {}));
expectType<Promise<ApplicationCommand>>(guildApplicationCommandManager.fetch('0'));

declare const categoryChannel: CategoryChannel;
{
  expectType<Promise<VoiceChannel>>(categoryChannel.createChannel('name', { type: 'GUILD_VOICE' }));
  expectType<Promise<TextChannel>>(categoryChannel.createChannel('name', { type: 'GUILD_TEXT' }));
  expectType<Promise<NewsChannel>>(categoryChannel.createChannel('name', { type: 'GUILD_NEWS' }));
  expectType<Promise<StoreChannel>>(categoryChannel.createChannel('name', { type: 'GUILD_STORE' }));
  expectType<Promise<StageChannel>>(categoryChannel.createChannel('name', { type: 'GUILD_STAGE_VOICE' }));
  expectType<Promise<TextChannel>>(categoryChannel.createChannel('name', {}));
  expectType<Promise<TextChannel>>(categoryChannel.createChannel('name'));
}

declare const guildChannelManager: GuildChannelManager;
{
  type AnyChannel =
    | TextChannel
    | VoiceChannel
    | CategoryChannel
    | NewsChannel
    | StoreChannel
    | StageChannel
    | ForumChannel;

  expectType<Promise<TextChannel>>(guildChannelManager.create('name'));
  expectType<Promise<TextChannel>>(guildChannelManager.create('name', {}));
  expectType<Promise<VoiceChannel>>(guildChannelManager.create('name', { type: 'GUILD_VOICE' }));
  expectType<Promise<CategoryChannel>>(guildChannelManager.create('name', { type: 'GUILD_CATEGORY' }));
  expectType<Promise<TextChannel>>(guildChannelManager.create('name', { type: 'GUILD_TEXT' }));
  expectType<Promise<NewsChannel>>(guildChannelManager.create('name', { type: 'GUILD_NEWS' }));
  expectType<Promise<StoreChannel>>(guildChannelManager.create('name', { type: 'GUILD_STORE' }));
  expectType<Promise<StageChannel>>(guildChannelManager.create('name', { type: 'GUILD_STAGE_VOICE' }));

  expectType<Promise<Collection<Snowflake, AnyChannel | null>>>(guildChannelManager.fetch());
  expectType<Promise<Collection<Snowflake, AnyChannel | null>>>(guildChannelManager.fetch(undefined, {}));
  expectType<Promise<GuildBasedChannel | null>>(guildChannelManager.fetch('0'));
}

declare const roleManager: RoleManager;
expectType<Promise<Collection<Snowflake, Role>>>(roleManager.fetch());
expectType<Promise<Collection<Snowflake, Role>>>(roleManager.fetch(undefined, {}));
expectType<Promise<Role | null>>(roleManager.fetch('0'));

declare const guildEmojiManager: GuildEmojiManager;
expectType<Promise<Collection<Snowflake, GuildEmoji>>>(guildEmojiManager.fetch());
expectType<Promise<Collection<Snowflake, GuildEmoji>>>(guildEmojiManager.fetch(undefined, {}));
expectType<Promise<GuildEmoji>>(guildEmojiManager.fetch('0'));

declare const guildBanManager: GuildBanManager;
{
  expectType<Promise<GuildBan>>(guildBanManager.fetch('1234567890'));
  expectType<Promise<GuildBan>>(guildBanManager.fetch({ user: '1234567890' }));
  expectType<Promise<GuildBan>>(guildBanManager.fetch({ user: '1234567890', cache: true, force: false }));
  expectType<Promise<Collection<Snowflake, GuildBan>>>(guildBanManager.fetch());
  expectType<Promise<Collection<Snowflake, GuildBan>>>(guildBanManager.fetch({}));
  expectType<Promise<Collection<Snowflake, GuildBan>>>(guildBanManager.fetch({ limit: 100, before: '1234567890' }));
  // @ts-expect-error
  guildBanManager.fetch({ cache: true, force: false });
  // @ts-expect-error
  guildBanManager.fetch({ user: '1234567890', after: '1234567890', cache: true, force: false });
}

declare const typing: Typing;
expectType<PartialUser>(typing.user);
if (typing.user.partial) expectType<null>(typing.user.username);

expectType<TextBasedChannel>(typing.channel);
if (typing.channel.partial) expectType<undefined>(typing.channel.lastMessageId);

expectType<GuildMember | null>(typing.member);
expectType<Guild | null>(typing.guild);

if (typing.inGuild()) {
  expectType<Guild>(typing.channel.guild);
  expectType<Guild>(typing.guild);
}

// Test partials structures
client.on('guildMemberRemove', member => {
  if (member.partial) return expectType<null>(member.joinedAt);
  expectType<Date | null>(member.joinedAt);
});

client.on('messageReactionAdd', async reaction => {
  if (reaction.partial) {
    expectType<null>(reaction.count);
    reaction = await reaction.fetch();
  }
  expectType<number>(reaction.count);
  if (reaction.message.partial) return expectType<string | null>(reaction.message.content);
  expectType<string>(reaction.message.content);
});

// Test .deleted deprecations
declare const emoji: Emoji;
declare const message: Message;
declare const role: Role;
declare const stageInstance: StageInstance;
declare const sticker: Sticker;
expectDeprecated(dmChannel.deleted);
expectDeprecated(textChannel.deleted);
expectDeprecated(voiceChannel.deleted);
expectDeprecated(newsChannel.deleted);
expectDeprecated(threadChannel.deleted);
expectDeprecated(emoji.deleted);
expectDeprecated(guildMember.deleted);
expectDeprecated(guild.deleted);
expectDeprecated(message.deleted);
expectDeprecated(role.deleted);
expectDeprecated(stageInstance.deleted);
expectDeprecated(sticker.deleted);

// Test interactions
declare const interaction: Interaction;
declare const booleanValue: boolean;
if (interaction.inGuild()) {
  expectType<Snowflake>(interaction.guildId);
} else {
  expectType<Snowflake | null>(interaction.guildId);
}

client.on('interactionCreate', interaction => {
  // This is for testing never type resolution
  if (!interaction.inGuild()) {
    return;
  }

  if (interaction.inRawGuild()) {
    expectNotType<never>(interaction);
    return;
  }

  if (interaction.inCachedGuild()) {
    expectNotType<never>(interaction);
    return;
  }
});

client.on('interactionCreate', async interaction => {
  if (interaction.inCachedGuild()) {
    expectAssignable<GuildMember>(interaction.member);
    expectNotType<CommandInteraction<'cached'>>(interaction);
    expectAssignable<Interaction>(interaction);
    expectType<string>(interaction.guildLocale);
  } else if (interaction.inRawGuild()) {
    expectAssignable<APIInteractionGuildMember>(interaction.member);
    expectNotAssignable<Interaction<'cached'>>(interaction);
    expectType<string>(interaction.guildLocale);
  } else if (interaction.inGuild()) {
    expectType<string>(interaction.guildLocale);
  } else {
    expectType<APIInteractionGuildMember | GuildMember | null>(interaction.member);
    expectNotAssignable<Interaction<'cached'>>(interaction);
    expectType<string | null>(interaction.guildId);
  }

  if (interaction.isContextMenu()) {
    expectType<ContextMenuInteraction>(interaction);
    if (interaction.inCachedGuild()) {
      expectAssignable<ContextMenuInteraction>(interaction);
      expectAssignable<Guild>(interaction.guild);
      expectAssignable<BaseCommandInteraction<'cached'>>(interaction);
    } else if (interaction.inRawGuild()) {
      expectAssignable<ContextMenuInteraction>(interaction);
      expectType<null>(interaction.guild);
    } else if (interaction.inGuild()) {
      expectAssignable<ContextMenuInteraction>(interaction);
      expectType<Guild | null>(interaction.guild);
    }
  }

  if (interaction.isMessageContextMenu()) {
    expectType<Message | APIMessage>(interaction.targetMessage);
    if (interaction.inCachedGuild()) {
      expectType<Message<true>>(interaction.targetMessage);
    } else if (interaction.inRawGuild()) {
      expectType<APIMessage>(interaction.targetMessage);
    } else if (interaction.inGuild()) {
      expectType<Message | APIMessage>(interaction.targetMessage);
    }
  }

  if (interaction.isButton()) {
    expectType<ButtonInteraction>(interaction);
    expectType<MessageButton | APIButtonComponent>(interaction.component);
    expectType<Message | APIMessage>(interaction.message);
    if (interaction.inCachedGuild()) {
      expectAssignable<ButtonInteraction>(interaction);
      expectType<MessageButton>(interaction.component);
      expectType<Message<true>>(interaction.message);
      expectType<Guild>(interaction.guild);
      expectAssignable<Promise<Message>>(interaction.reply({ fetchReply: true }));
    } else if (interaction.inRawGuild()) {
      expectAssignable<ButtonInteraction>(interaction);
      expectType<APIButtonComponent>(interaction.component);
      expectType<APIMessage>(interaction.message);
      expectType<null>(interaction.guild);
      expectType<Promise<APIMessage>>(interaction.reply({ fetchReply: true }));
    } else if (interaction.inGuild()) {
      expectAssignable<ButtonInteraction>(interaction);
      expectType<MessageButton | APIButtonComponent>(interaction.component);
      expectType<Message | APIMessage>(interaction.message);
      expectAssignable<Guild | null>(interaction.guild);
      expectType<Promise<APIMessage | Message>>(interaction.reply({ fetchReply: true }));
    }
  }

  if (interaction.isMessageComponent()) {
    expectType<MessageComponentInteraction>(interaction);
    expectType<MessageActionRowComponent | APIButtonComponent | APISelectMenuComponent>(interaction.component);
    expectType<Message | APIMessage>(interaction.message);
    if (interaction.inCachedGuild()) {
      expectAssignable<MessageComponentInteraction>(interaction);
      expectType<MessageActionRowComponent>(interaction.component);
      expectType<Message<true>>(interaction.message);
      expectType<Guild>(interaction.guild);
      expectAssignable<Promise<Message>>(interaction.reply({ fetchReply: true }));
    } else if (interaction.inRawGuild()) {
      expectAssignable<MessageComponentInteraction>(interaction);
      expectType<APIButtonComponent | APISelectMenuComponent>(interaction.component);
      expectType<APIMessage>(interaction.message);
      expectType<null>(interaction.guild);
      expectType<Promise<APIMessage>>(interaction.reply({ fetchReply: true }));
    } else if (interaction.inGuild()) {
      expectAssignable<MessageComponentInteraction>(interaction);
      expectType<MessageActionRowComponent | APIButtonComponent | APISelectMenuComponent>(interaction.component);
      expectType<Message | APIMessage>(interaction.message);
      expectType<Guild | null>(interaction.guild);
      expectType<Promise<APIMessage | Message>>(interaction.reply({ fetchReply: true }));
    }
  }

  if (interaction.isStringSelect()) {
    expectType<StringSelectInteraction>(interaction);
    expectType<MessageSelectMenu | APISelectMenuComponent>(interaction.component);
    expectType<Message | APIMessage>(interaction.message);
    if (interaction.inCachedGuild()) {
      expectAssignable<StringSelectInteraction>(interaction);
      expectType<MessageSelectMenu>(interaction.component);
      expectType<Message<true>>(interaction.message);
      expectType<Guild>(interaction.guild);
      expectType<Promise<Message<true>>>(interaction.reply({ fetchReply: true }));
    } else if (interaction.inRawGuild()) {
      expectAssignable<StringSelectInteraction>(interaction);
      expectType<APISelectMenuComponent>(interaction.component);
      expectType<APIMessage>(interaction.message);
      expectType<null>(interaction.guild);
      expectType<Promise<APIMessage>>(interaction.reply({ fetchReply: true }));
    } else if (interaction.inGuild()) {
      expectAssignable<StringSelectInteraction>(interaction);
      expectType<MessageSelectMenu | APISelectMenuComponent>(interaction.component);
      expectType<Message | APIMessage>(interaction.message);
      expectType<Guild | null>(interaction.guild);
      expectType<Promise<Message | APIMessage>>(interaction.reply({ fetchReply: true }));
    }
  }

  if (interaction.isCommand()) {
    if (interaction.inRawGuild()) {
      expectNotAssignable<Interaction<'cached'>>(interaction);
      expectAssignable<CommandInteraction>(interaction);
      expectType<Promise<APIMessage>>(interaction.reply({ fetchReply: true }));
      expectType<APIInteractionDataResolvedGuildMember | null>(interaction.options.getMember('test'));
      expectType<APIInteractionDataResolvedGuildMember>(interaction.options.getMember('test', true));

      expectType<APIInteractionDataResolvedChannel>(interaction.options.getChannel('test', true));
      expectType<APIRole>(interaction.options.getRole('test', true));
    } else if (interaction.inCachedGuild()) {
      const msg = await interaction.reply({ fetchReply: true });
      const btn = await msg.awaitMessageComponent({ componentType: 'BUTTON' });

      expectType<Message<true>>(msg);
      expectType<ButtonInteraction<'cached'>>(btn);

      expectType<GuildMember | null>(interaction.options.getMember('test'));
      expectAssignable<CommandInteraction>(interaction);
      expectType<Promise<Message<true>>>(interaction.reply({ fetchReply: true }));

      expectType<GuildBasedChannel>(interaction.options.getChannel('test', true));
      expectType<Role>(interaction.options.getRole('test', true));
    } else {
      // @ts-expect-error
      consumeCachedCommand(interaction);
      expectType<CommandInteraction>(interaction);
      expectType<Promise<Message | APIMessage>>(interaction.reply({ fetchReply: true }));
      expectType<APIInteractionDataResolvedGuildMember | GuildMember | null>(interaction.options.getMember('test'));
      expectType<APIInteractionDataResolvedGuildMember | GuildMember>(interaction.options.getMember('test', true));

      expectType<GuildBasedChannel | APIInteractionDataResolvedChannel>(interaction.options.getChannel('test', true));
      expectType<APIRole | Role>(interaction.options.getRole('test', true));
    }

    expectType<CommandInteraction>(interaction);
    expectType<Omit<CommandInteractionOptionResolver<CacheType>, 'getFocused' | 'getMessage'>>(interaction.options);
    expectType<readonly CommandInteractionOption[]>(interaction.options.data);

    const optionalOption = interaction.options.get('name');
    const requiredOption = interaction.options.get('name', true);
    expectType<CommandInteractionOption | null>(optionalOption);
    expectType<CommandInteractionOption>(requiredOption);
    expectType<CommandInteractionOption[] | undefined>(requiredOption.options);

    expectType<string | null>(interaction.options.getString('name', booleanValue));
    expectType<string | null>(interaction.options.getString('name', false));
    expectType<string>(interaction.options.getString('name', true));

    expectType<string>(interaction.options.getSubcommand());
    expectType<string>(interaction.options.getSubcommand(true));
    expectType<string | null>(interaction.options.getSubcommand(booleanValue));
    expectType<string | null>(interaction.options.getSubcommand(false));

    expectType<string>(interaction.options.getSubcommandGroup());
    expectType<string>(interaction.options.getSubcommandGroup(true));
    expectType<string | null>(interaction.options.getSubcommandGroup(booleanValue));
    expectType<string | null>(interaction.options.getSubcommandGroup(false));
  }

  if (interaction.isRepliable()) {
    expectAssignable<InteractionResponseFields>(interaction);
    interaction.reply('test');
  }

  if (interaction.isCommand() && interaction.isRepliable()) {
    expectAssignable<CommandInteraction>(interaction);
    expectAssignable<InteractionResponseFields>(interaction);
  }
});

declare const shard: Shard;

shard.on('death', process => {
  expectType<ChildProcess | Worker>(process);
});

declare const webSocketShard: WebSocketShard;

webSocketShard.on('close', event => {
  expectType<CloseEvent>(event);
});

declare const collector: Collector<string, Interaction, string[]>;

collector.on('collect', (collected, ...other) => {
  expectType<Interaction>(collected);
  expectType<string[]>(other);
});

collector.on('dispose', (vals, ...other) => {
  expectType<Interaction>(vals);
  expectType<string[]>(other);
});

collector.on('end', (collection, reason) => {
  expectType<Collection<string, Interaction>>(collection);
  expectType<string>(reason);
});

expectType<Promise<number | null>>(shard.eval(c => c.readyTimestamp));

// Test audit logs
expectType<Promise<GuildAuditLogs<'MEMBER_KICK'>>>(guild.fetchAuditLogs({ type: 'MEMBER_KICK' }));
expectAssignable<Promise<GuildAuditLogs<AuditLogEvent.MemberKick>>>(
  guild.fetchAuditLogs({ type: GuildAuditLogs.Actions.MEMBER_KICK }),
);
expectType<Promise<GuildAuditLogs<AuditLogEvent.MemberKick>>>(guild.fetchAuditLogs({ type: AuditLogEvent.MemberKick }));

expectType<Promise<GuildAuditLogs<'CHANNEL_CREATE'>>>(guild.fetchAuditLogs({ type: 'CHANNEL_CREATE' }));
expectAssignable<Promise<GuildAuditLogs<AuditLogEvent.ChannelCreate>>>(
  guild.fetchAuditLogs({ type: GuildAuditLogs.Actions.CHANNEL_CREATE }),
);
expectType<Promise<GuildAuditLogs<AuditLogEvent.ChannelCreate>>>(
  guild.fetchAuditLogs({ type: AuditLogEvent.ChannelCreate }),
);

expectType<Promise<GuildAuditLogs<'INTEGRATION_UPDATE'>>>(guild.fetchAuditLogs({ type: 'INTEGRATION_UPDATE' }));
expectAssignable<Promise<GuildAuditLogs<AuditLogEvent.IntegrationUpdate>>>(
  guild.fetchAuditLogs({ type: GuildAuditLogs.Actions.INTEGRATION_UPDATE }),
);
expectType<Promise<GuildAuditLogs<AuditLogEvent.IntegrationUpdate>>>(
  guild.fetchAuditLogs({ type: AuditLogEvent.IntegrationUpdate }),
);

expectType<Promise<GuildAuditLogs<'ALL'>>>(guild.fetchAuditLogs({ type: 'ALL' }));
expectType<Promise<GuildAuditLogs<null>>>(guild.fetchAuditLogs({ type: GuildAuditLogs.Actions.ALL }));
expectType<Promise<GuildAuditLogs<'ALL'>>>(guild.fetchAuditLogs());

expectType<Promise<GuildAuditLogsEntry<'MEMBER_KICK', 'MEMBER_KICK', 'DELETE', 'USER'> | undefined>>(
  guild.fetchAuditLogs({ type: 'MEMBER_KICK' }).then(al => al.entries.first()),
);
expectType<Promise<GuildAuditLogsEntry<'MEMBER_KICK', 'MEMBER_KICK', 'DELETE', 'USER'> | undefined>>(
  guild.fetchAuditLogs({ type: GuildAuditLogs.Actions.MEMBER_KICK }).then(al => al.entries.first()),
);
expectAssignable<Promise<GuildAuditLogsEntry<'MEMBER_KICK', 'MEMBER_KICK', 'DELETE', 'USER'> | undefined>>(
  guild.fetchAuditLogs({ type: AuditLogEvent.MemberKick }).then(al => al.entries.first()),
);

expectType<Promise<GuildAuditLogsEntry<'ALL', 'ALL', 'ALL', 'UNKNOWN'> | undefined>>(
  guild.fetchAuditLogs({ type: 'ALL' }).then(al => al.entries.first()),
);
expectType<Promise<GuildAuditLogsEntry<'ALL', 'ALL', 'ALL', 'UNKNOWN'> | undefined>>(
  guild.fetchAuditLogs({ type: GuildAuditLogs.Actions.ALL }).then(al => al.entries.first()),
);
expectType<Promise<GuildAuditLogsEntry<'ALL', 'ALL', 'ALL', 'UNKNOWN'> | undefined>>(
  guild.fetchAuditLogs({ type: null }).then(al => al.entries.first()),
);
expectType<Promise<GuildAuditLogsEntry<'ALL', 'ALL', 'ALL', 'UNKNOWN'> | undefined>>(
  guild.fetchAuditLogs().then(al => al.entries.first()),
);

expectType<Promise<null | undefined>>(
  guild.fetchAuditLogs({ type: 'MEMBER_KICK' }).then(al => al.entries.first()?.extra),
);
expectType<Promise<null | undefined>>(
  guild.fetchAuditLogs({ type: AuditLogEvent.MemberKick }).then(al => al.entries.first()?.extra),
);
expectType<Promise<StageChannel | { id: Snowflake } | undefined>>(
  guild.fetchAuditLogs({ type: 'STAGE_INSTANCE_CREATE' }).then(al => al.entries.first()?.extra),
);
expectType<Promise<{ channel: GuildTextBasedChannel | { id: Snowflake }; count: number } | undefined>>(
  guild.fetchAuditLogs({ type: 'MESSAGE_DELETE' }).then(al => al.entries.first()?.extra),
);

expectType<Promise<User | null | undefined>>(
  guild.fetchAuditLogs({ type: 'MEMBER_KICK' }).then(al => al.entries.first()?.target),
);
expectType<Promise<User | null | undefined>>(
  guild.fetchAuditLogs({ type: AuditLogEvent.MemberKick }).then(al => al.entries.first()?.target),
);
expectType<Promise<StageInstance | undefined>>(
  guild.fetchAuditLogs({ type: 'STAGE_INSTANCE_CREATE' }).then(al => al.entries.first()?.target),
);
expectType<Promise<User | undefined>>(
  guild.fetchAuditLogs({ type: 'MESSAGE_DELETE' }).then(al => al.entries.first()?.target),
);

expectType<Promise<User | undefined>>(
  // @ts-expect-error Invalid audit log ID
  guild.fetchAuditLogs({ type: 2000 }).then(al => al.entries.first()?.target),
);

declare const TextBasedChannel: TextBasedChannel;
declare const TextBasedChannelTypes: TextBasedChannelTypes;
declare const VoiceBasedChannel: VoiceBasedChannel;
declare const GuildBasedChannel: GuildBasedChannel;
declare const NonThreadGuildBasedChannel: NonThreadGuildBasedChannel;
declare const GuildTextBasedChannel: GuildTextBasedChannel;

expectType<DMChannel | PartialDMChannel | NewsChannel | TextChannel | ThreadChannel | VoiceChannel | StageChannel>(
  TextBasedChannel,
);
expectType<
  | 'DM'
  | 'GUILD_NEWS'
  | 'GUILD_TEXT'
  | 'GUILD_PUBLIC_THREAD'
  | 'GUILD_PRIVATE_THREAD'
  | 'GUILD_NEWS_THREAD'
  | 'GUILD_VOICE'
  | 'GUILD_STAGE_VOICE'
>(TextBasedChannelTypes);
expectType<StageChannel | VoiceChannel>(VoiceBasedChannel);
expectType<
  | CategoryChannel
  | NewsChannel
  | StageChannel
  | StoreChannel
  | TextChannel
  | ThreadChannel
  | VoiceChannel
  | ForumChannel
>(GuildBasedChannel);
expectType<CategoryChannel | NewsChannel | StageChannel | StoreChannel | TextChannel | VoiceChannel | ForumChannel>(
  NonThreadGuildBasedChannel,
);

declare const threadMemberWithGuildMember: ThreadMember<true>;
declare const threadMemberManager: ThreadMemberManager;
{
  expectType<Promise<ThreadMember>>(threadMemberManager.fetch('12345678'));
  expectType<Promise<ThreadMember>>(threadMemberManager.fetch('12345678', { cache: false }));
  expectType<Promise<ThreadMember>>(threadMemberManager.fetch('12345678', { force: true }));
  expectType<Promise<ThreadMember<true>>>(threadMemberManager.fetch(threadMemberWithGuildMember));
  expectType<Promise<ThreadMember<true>>>(threadMemberManager.fetch('12345678901234567', { withMember: true }));
  expectType<Promise<Collection<Snowflake, ThreadMember>>>(threadMemberManager.fetch());
  expectType<Promise<Collection<Snowflake, ThreadMember>>>(threadMemberManager.fetch({}));

  expectType<Promise<Collection<Snowflake, ThreadMember<true>>>>(
    threadMemberManager.fetch({ cache: true, limit: 50, withMember: true, after: '12345678901234567' }),
  );

  expectType<Promise<Collection<Snowflake, ThreadMember>>>(threadMemberManager.fetch(undefined, { cache: true }));
  expectType<Promise<Collection<Snowflake, ThreadMember>>>(
    threadMemberManager.fetch({ cache: true, withMember: false }),
  );

  // @ts-expect-error `withMember` needs to be `true` to receive paginated results.
  threadMemberManager.fetch({ withMember: false, limit: 5, after: '12345678901234567' });
}

expectType<NewsChannel | TextChannel | ThreadChannel | VoiceChannel | StageChannel>(GuildTextBasedChannel);<|MERGE_RESOLUTION|>--- conflicted
+++ resolved
@@ -97,14 +97,11 @@
   GuildBan,
   GuildBanManager,
   ForumChannel,
-<<<<<<< HEAD
   UserSelectInteraction,
   StringSelectInteraction,
   ChannelSelectInteraction,
   MentionableSelectInteraction,
-=======
   ThreadMemberManager,
->>>>>>> f9e9843a
 } from '.';
 import type { ApplicationCommandOptionTypes } from './enums';
 import { expectAssignable, expectDeprecated, expectNotAssignable, expectNotType, expectType } from 'tsd';
