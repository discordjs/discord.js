--- conflicted
+++ resolved
@@ -79,7 +79,6 @@
   APITextInputComponent,
   APIModalActionRowComponent,
   APIModalSubmitInteraction,
-<<<<<<< HEAD
   Permissions,
   GuildDefaultMessageNotifications,
   GuildExplicitContentFilter,
@@ -90,9 +89,7 @@
   GuildHubType,
   GuildVerificationLevel,
   GuildFeature,
-=======
   LocalizationMap
->>>>>>> 8f12054c
 } from 'discord-api-types/v9';
 import { GuildChannel, Guild, PermissionOverwrites, InteractionType } from '.';
 import type {
@@ -281,7 +278,6 @@
   allow_list?: string[];
   regex_patterns?: string[];
   mention_total_limit?: number;
-<<<<<<< HEAD
   mention_raid_protection_enabled?: boolean;
 }
 
@@ -326,7 +322,6 @@
   premium_progress_bar_enabled: boolean;
   hub_type: GuildHubType | null;
   safety_alerts_channel_id: Snowflake | null;
-=======
 }
 
 export interface APIApplicationRoleConnectionMetadata {
@@ -336,5 +331,4 @@
   name_localizations?: LocalizationMap;
   description: string;
   description_localizations?: LocalizationMap;
->>>>>>> 8f12054c
 }