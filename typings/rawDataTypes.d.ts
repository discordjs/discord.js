--- conflicted
+++ resolved
@@ -80,20 +80,17 @@
   APISelectMenuOption,
   APIButtonComponent,
 } from 'discord-api-types/v9';
-<<<<<<< HEAD
-import { GuildChannel, Guild, PermissionOverwrites } from '.';
-import type { ChannelTypes, MessageComponentTypes, SelectMenuComponentTypes } from './enums';
-=======
 import { GuildChannel, Guild, PermissionOverwrites, InteractionType } from '.';
 import type {
   AutoModerationActionTypes,
   AutoModerationRuleEventTypes,
   AutoModerationRuleKeywordPresetTypes,
   AutoModerationRuleTriggerTypes,
+  ChannelTypes,
   InteractionTypes,
   MessageComponentTypes,
+  SelectMenuComponentTypes,
 } from './enums';
->>>>>>> 42879837
 
 export type RawActivityData = GatewayActivity;
 
@@ -227,8 +224,7 @@
 
 export type RawWidgetMemberData = APIGuildWidgetMember;
 
-<<<<<<< HEAD
- export interface APIInteractionDataResolvedChannel extends Required<APIPartialChannel> {
+export interface APIInteractionDataResolvedChannel extends Required<APIPartialChannel> {
   thread_metadata?: APIThreadMetadata | null;
   permissions: Permissions;
   parent_id?: string | null;
@@ -335,7 +331,7 @@
 export declare type APIActionRowComponentTypes = APIMessageActionRowComponent | APIModalActionRowComponent;
 export declare type APIMessageActionRowComponent = APIButtonComponent | APISelectMenuComponent;
 export declare type APIModalActionRowComponent = APITextInputComponent;
-=======
+
 export interface GatewayAutoModerationActionExecutionDispatchData {
   guild_id: Snowflake;
   action: APIAutoModerationAction;
@@ -379,5 +375,4 @@
   allow_list?: string[];
   regex_patterns?: string[];
   mention_total_limit?: number;
-}
->>>>>>> 42879837
+}