import {
  ApplicationCommand,
  ApplicationCommandData,
  ApplicationCommandManager,
  ApplicationCommandResolvable,
  CategoryChannel,
  Client,
  Collection,
  Constants,
  DMChannel,
  GuildApplicationCommandManager,
  GuildChannelManager,
  GuildEmoji,
  GuildEmojiManager,
  GuildMember,
  GuildResolvable,
  Intents,
  Message,
  MessageActionRow,
  MessageAttachment,
  MessageButton,
  MessageCollector,
  MessageEmbed,
  MessageReaction,
  NewsChannel,
  Options,
  PartialTextBasedChannelFields,
  Permissions,
  ReactionCollector,
  Role,
  RoleManager,
  Serialized,
  ShardClientUtil,
  ShardingManager,
  Snowflake,
<<<<<<< HEAD
=======
  StageChannel,
  StoreChannel,
>>>>>>> 28b5ffb4
  TextBasedChannelFields,
  TextChannel,
  ThreadChannel,
  User,
  VoiceChannel,
} from '..';

const client: Client = new Client({
  intents: Intents.FLAGS.GUILDS,
  makeCache: Options.cacheWithLimits({
    MessageManager: 200,
  }),
});

const testGuildId = '222078108977594368'; // DJS
const testUserId = '987654321098765432'; // example id
const globalCommandId = '123456789012345678'; // example id
const guildCommandId = '234567890123456789'; // example id

client.on('ready', async () => {
  console.log(`Client is logged in as ${client.user!.tag} and ready!`);

  // Test command manager methods
  const globalCommand = await client.application?.commands.fetch(globalCommandId);
  const guildCommandFromGlobal = await client.application?.commands.fetch(guildCommandId, { guildId: testGuildId });
  const guildCommandFromGuild = await client.guilds.cache.get(testGuildId)?.commands.fetch(guildCommandId);

  // @ts-expect-error
  await client.guilds.cache.get(testGuildId)?.commands.fetch(guildCommandId, { guildId: testGuildId });

  // Test command permissions
  const globalPermissionsManager = client.application?.commands.permissions;
  const guildPermissionsManager = client.guilds.cache.get(testGuildId)?.commands.permissions;
  const originalPermissions = await client.application?.commands.permissions.fetch({ guild: testGuildId });

  // Permissions from global manager
  await globalPermissionsManager?.add({
    command: globalCommandId,
    guild: testGuildId,
    permissions: [{ type: 'ROLE', id: testGuildId, permission: true }],
  });
  await globalPermissionsManager?.has({ command: globalCommandId, guild: testGuildId, permissionId: testGuildId });
  await globalPermissionsManager?.fetch({ guild: testGuildId });
  await globalPermissionsManager?.fetch({ command: globalCommandId, guild: testGuildId });
  await globalPermissionsManager?.remove({ command: globalCommandId, guild: testGuildId, roles: [testGuildId] });
  await globalPermissionsManager?.remove({ command: globalCommandId, guild: testGuildId, users: [testUserId] });
  await globalPermissionsManager?.remove({
    command: globalCommandId,
    guild: testGuildId,
    roles: [testGuildId],
    users: [testUserId],
  });
  await globalPermissionsManager?.set({
    command: globalCommandId,
    guild: testGuildId,
    permissions: [{ type: 'ROLE', id: testGuildId, permission: true }],
  });
  await globalPermissionsManager?.set({
    guild: testGuildId,
    fullPermissions: [{ id: globalCommandId, permissions: [{ type: 'ROLE', id: testGuildId, permission: true }] }],
  });

  // @ts-expect-error
  await globalPermissionsManager?.add({
    command: globalCommandId,
    permissions: [{ type: 'ROLE', id: testGuildId, permission: true }],
  });
  // @ts-expect-error
  await globalPermissionsManager?.has({ command: globalCommandId, permissionId: testGuildId });
  // @ts-expect-error
  await globalPermissionsManager?.fetch();
  // @ts-expect-error
  await globalPermissionsManager?.fetch({ command: globalCommandId });
  // @ts-expect-error
  await globalPermissionsManager?.remove({ command: globalCommandId, roles: [testGuildId] });
  // @ts-expect-error
  await globalPermissionsManager?.remove({ command: globalCommandId, users: [testUserId] });
  // @ts-expect-error
  await globalPermissionsManager?.remove({ command: globalCommandId, roles: [testGuildId], users: [testUserId] });
  // @ts-expect-error
  await globalPermissionsManager?.set({
    command: globalCommandId,
    permissions: [{ type: 'ROLE', id: testGuildId, permission: true }],
  });
  // @ts-expect-error
  await globalPermissionsManager?.set({
    fullPermissions: [{ id: globalCommandId, permissions: [{ type: 'ROLE', id: testGuildId, permission: true }] }],
  });
  // @ts-expect-error
  await globalPermissionsManager?.set({
    command: globalCommandId,
    guild: testGuildId,
    fullPermissions: [{ id: globalCommandId, permissions: [{ type: 'ROLE', id: testGuildId, permission: true }] }],
  });

  // @ts-expect-error
  await globalPermissionsManager?.add({
    guild: testGuildId,
    permissions: [{ type: 'ROLE', id: testGuildId, permission: true }],
  });
  // @ts-expect-error
  await globalPermissionsManager?.has({ guild: testGuildId, permissionId: testGuildId });
  // @ts-expect-error
  await globalPermissionsManager?.remove({ guild: testGuildId, roles: [testGuildId] });
  // @ts-expect-error
  await globalPermissionsManager?.remove({ guild: testGuildId, users: [testUserId] });
  // @ts-expect-error
  await globalPermissionsManager?.remove({ guild: testGuildId, roles: [testGuildId], users: [testUserId] });
  // @ts-expect-error
  await globalPermissionsManager?.set({
    guild: testGuildId,
    permissions: [{ type: 'ROLE', id: testGuildId, permission: true }],
  });

  // Permissions from guild manager
  await guildPermissionsManager?.add({
    command: globalCommandId,
    permissions: [{ type: 'ROLE', id: testGuildId, permission: true }],
  });
  await guildPermissionsManager?.has({ command: globalCommandId, permissionId: testGuildId });
  await guildPermissionsManager?.fetch({});
  await guildPermissionsManager?.fetch({ command: globalCommandId });
  await guildPermissionsManager?.remove({ command: globalCommandId, roles: [testGuildId] });
  await guildPermissionsManager?.remove({ command: globalCommandId, users: [testUserId] });
  await guildPermissionsManager?.remove({ command: globalCommandId, roles: [testGuildId], users: [testUserId] });
  await guildPermissionsManager?.set({
    command: globalCommandId,
    permissions: [{ type: 'ROLE', id: testGuildId, permission: true }],
  });
  await guildPermissionsManager?.set({
    fullPermissions: [{ id: globalCommandId, permissions: [{ type: 'ROLE', id: testGuildId, permission: true }] }],
  });

  await guildPermissionsManager?.add({
    command: globalCommandId,
    // @ts-expect-error
    guild: testGuildId,
    permissions: [{ type: 'ROLE', id: testGuildId, permission: true }],
  });
  // @ts-expect-error
  await guildPermissionsManager?.has({ command: globalCommandId, guild: testGuildId, permissionId: testGuildId });
  // @ts-expect-error
  await guildPermissionsManager?.fetch({ guild: testGuildId });
  // @ts-expect-error
  await guildPermissionsManager?.fetch({ command: globalCommandId, guild: testGuildId });
  // @ts-expect-error
  await guildPermissionsManager?.remove({ command: globalCommandId, guild: testGuildId, roles: [testGuildId] });
  // @ts-expect-error
  await guildPermissionsManager?.remove({ command: globalCommandId, guild: testGuildId, users: [testUserId] });
  await guildPermissionsManager?.remove({
    command: globalCommandId,
    // @ts-expect-error
    guild: testGuildId,
    roles: [testGuildId],
    users: [testUserId],
  });
  // @ts-expect-error
  await guildPermissionsManager?.set({
    command: globalCommandId,
    guild: testGuildId,
    permissions: [{ type: 'ROLE', id: testGuildId, permission: true }],
  });
  await guildPermissionsManager?.set({
    // @ts-expect-error
    guild: testGuildId,
    fullPermissions: [{ id: globalCommandId, permissions: [{ type: 'ROLE', id: testGuildId, permission: true }] }],
  });

  // @ts-expect-error
  await guildPermissionsManager?.add({ permissions: [{ type: 'ROLE', id: testGuildId, permission: true }] });
  // @ts-expect-error
  await guildPermissionsManager?.has({ permissionId: testGuildId });
  // @ts-expect-error
  await guildPermissionsManager?.remove({ roles: [testGuildId] });
  // @ts-expect-error
  await guildPermissionsManager?.remove({ users: [testUserId] });
  // @ts-expect-error
  await guildPermissionsManager?.remove({ roles: [testGuildId], users: [testUserId] });
  // @ts-expect-error
  await guildPermissionsManager?.set({ permissions: [{ type: 'ROLE', id: testGuildId, permission: true }] });
  // @ts-expect-error
  await guildPermissionsManager?.set({
    command: globalCommandId,
    fullPermissions: [{ id: globalCommandId, permissions: [{ type: 'ROLE', id: testGuildId, permission: true }] }],
  });

  // Permissions from cached global ApplicationCommand
  await globalCommand?.permissions.add({
    guild: testGuildId,
    permissions: [{ type: 'ROLE', id: testGuildId, permission: true }],
  });
  await globalCommand?.permissions.has({ guild: testGuildId, permissionId: testGuildId });
  await globalCommand?.permissions.fetch({ guild: testGuildId });
  await globalCommand?.permissions.remove({ guild: testGuildId, roles: [testGuildId] });
  await globalCommand?.permissions.remove({ guild: testGuildId, users: [testUserId] });
  await globalCommand?.permissions.remove({ guild: testGuildId, roles: [testGuildId], users: [testUserId] });
  await globalCommand?.permissions.set({
    guild: testGuildId,
    permissions: [{ type: 'ROLE', id: testGuildId, permission: true }],
  });

  await globalCommand?.permissions.add({
    // @ts-expect-error
    command: globalCommandId,
    guild: testGuildId,
    permissions: [{ type: 'ROLE', id: testGuildId, permission: true }],
  });
  // @ts-expect-error
  await globalCommand?.permissions.has({ command: globalCommandId, guild: testGuildId, permissionId: testGuildId });
  // @ts-expect-error
  await globalCommand?.permissions.fetch({ command: globalCommandId, guild: testGuildId });
  // @ts-expect-error
  await globalCommand?.permissions.remove({ command: globalCommandId, guild: testGuildId, roles: [testGuildId] });
  // @ts-expect-error
  await globalCommand?.permissions.remove({ command: globalCommandId, guild: testGuildId, users: [testUserId] });
  await globalCommand?.permissions.remove({
    // @ts-expect-error
    command: globalCommandId,
    guild: testGuildId,
    roles: [testGuildId],
    users: [testUserId],
  });
  await globalCommand?.permissions.set({
    // @ts-expect-error
    command: globalCommandId,
    guild: testGuildId,
    permissions: [{ type: 'ROLE', id: testGuildId, permission: true }],
  });

  // @ts-expect-error
  await globalCommand?.permissions.add({ permissions: [{ type: 'ROLE', id: testGuildId, permission: true }] });
  // @ts-expect-error
  await globalCommand?.permissions.has({ permissionId: testGuildId });
  // @ts-expect-error
  await globalCommand?.permissions.fetch({});
  // @ts-expect-error
  await globalCommand?.permissions.remove({ roles: [testGuildId] });
  // @ts-expect-error
  await globalCommand?.permissions.remove({ users: [testUserId] });
  // @ts-expect-error
  await globalCommand?.permissions.remove({ roles: [testGuildId], users: [testUserId] });
  // @ts-expect-error
  await globalCommand?.permissions.set({ permissions: [{ type: 'ROLE', id: testGuildId, permission: true }] });

  // Permissions from cached guild ApplicationCommand
  await guildCommandFromGlobal?.permissions.add({ permissions: [{ type: 'ROLE', id: testGuildId, permission: true }] });
  await guildCommandFromGlobal?.permissions.has({ permissionId: testGuildId });
  await guildCommandFromGlobal?.permissions.fetch({});
  await guildCommandFromGlobal?.permissions.remove({ roles: [testGuildId] });
  await guildCommandFromGlobal?.permissions.remove({ users: [testUserId] });
  await guildCommandFromGlobal?.permissions.remove({ roles: [testGuildId], users: [testUserId] });
  await guildCommandFromGlobal?.permissions.set({ permissions: [{ type: 'ROLE', id: testGuildId, permission: true }] });

  await guildCommandFromGlobal?.permissions.add({
    // @ts-expect-error
    command: globalCommandId,
    permissions: [{ type: 'ROLE', id: testGuildId, permission: true }],
  });
  // @ts-expect-error
  await guildCommandFromGlobal?.permissions.has({ command: guildCommandId, permissionId: testGuildId });
  // @ts-expect-error
  await guildCommandFromGlobal?.permissions.remove({ command: guildCommandId, roles: [testGuildId] });
  // @ts-expect-error
  await guildCommandFromGlobal?.permissions.remove({ command: guildCommandId, users: [testUserId] });
  await guildCommandFromGlobal?.permissions.remove({
    // @ts-expect-error
    command: guildCommandId,
    roles: [testGuildId],
    users: [testUserId],
  });
  await guildCommandFromGlobal?.permissions.set({
    // @ts-expect-error
    command: guildCommandId,
    permissions: [{ type: 'ROLE', id: testGuildId, permission: true }],
  });

  await guildCommandFromGlobal?.permissions.add({
    // @ts-expect-error
    guild: testGuildId,
    permissions: [{ type: 'ROLE', id: testGuildId, permission: true }],
  });
  // @ts-expect-error
  await guildCommandFromGlobal?.permissions.has({ guild: testGuildId, permissionId: testGuildId });
  // @ts-expect-error
  await guildCommandFromGlobal?.permissions.remove({ guild: testGuildId, roles: [testGuildId] });
  // @ts-expect-error
  await guildCommandFromGlobal?.permissions.remove({ guild: testGuildId, users: [testUserId] });
  // @ts-expect-error
  await guildCommandFromGlobal?.permissions.remove({ guild: testGuildId, roles: [testGuildId], users: [testUserId] });
  await guildCommandFromGlobal?.permissions.set({
    // @ts-expect-error
    guild: testGuildId,
    permissions: [{ type: 'ROLE', id: testGuildId, permission: true }],
  });

  await guildCommandFromGuild?.permissions.add({ permissions: [{ type: 'ROLE', id: testGuildId, permission: true }] });
  await guildCommandFromGuild?.permissions.has({ permissionId: testGuildId });
  await guildCommandFromGuild?.permissions.fetch({});
  await guildCommandFromGuild?.permissions.remove({ roles: [testGuildId] });
  await guildCommandFromGuild?.permissions.remove({ users: [testUserId] });
  await guildCommandFromGuild?.permissions.remove({ roles: [testGuildId], users: [testUserId] });
  await guildCommandFromGuild?.permissions.set({ permissions: [{ type: 'ROLE', id: testGuildId, permission: true }] });

  await guildCommandFromGuild?.permissions.add({
    // @ts-expect-error
    command: globalCommandId,
    permissions: [{ type: 'ROLE', id: testGuildId, permission: true }],
  });
  // @ts-expect-error
  await guildCommandFromGuild?.permissions.has({ command: guildCommandId, permissionId: testGuildId });
  // @ts-expect-error
  await guildCommandFromGuild?.permissions.remove({ command: guildCommandId, roles: [testGuildId] });
  // @ts-expect-error
  await guildCommandFromGuild?.permissions.remove({ command: guildCommandId, users: [testUserId] });
  await guildCommandFromGuild?.permissions.remove({
    // @ts-expect-error
    command: guildCommandId,
    roles: [testGuildId],
    users: [testUserId],
  });
  await guildCommandFromGuild?.permissions.set({
    // @ts-expect-error
    command: guildCommandId,
    permissions: [{ type: 'ROLE', id: testGuildId, permission: true }],
  });

  await guildCommandFromGuild?.permissions.add({
    // @ts-expect-error
    guild: testGuildId,
    permissions: [{ type: 'ROLE', id: testGuildId, permission: true }],
  });
  // @ts-expect-error
  await guildCommandFromGuild?.permissions.has({ guild: testGuildId, permissionId: testGuildId });
  // @ts-expect-error
  await guildCommandFromGuild?.permissions.remove({ guild: testGuildId, roles: [testGuildId] });
  // @ts-expect-error
  await guildCommandFromGuild?.permissions.remove({ guild: testGuildId, users: [testUserId] });
  // @ts-expect-error
  await guildCommandFromGuild?.permissions.remove({ guild: testGuildId, roles: [testGuildId], users: [testUserId] });
  await guildCommandFromGuild?.permissions.set({
    // @ts-expect-error
    guild: testGuildId,
    permissions: [{ type: 'ROLE', id: testGuildId, permission: true }],
  });

  client.application?.commands.permissions.set({
    guild: testGuildId,
    fullPermissions: originalPermissions?.map((permissions, id) => ({ permissions, id })) ?? [],
  });
});

client.on('guildCreate', g => {
  const channel = g.channels.cache.random();
  if (!channel) return;

  channel.setName('foo').then(updatedChannel => {
    console.log(`New channel name: ${updatedChannel.name}`);
  });
});

client.on('messageReactionRemoveAll', async message => {
  console.log(`messageReactionRemoveAll - id: ${message.id} (${message.id.length})`);

  if (message.partial) message = await message.fetch();

  console.log(`messageReactionRemoveAll - content: ${message.content}`);
});

// This is to check that stuff is the right type
declare const assertIsMessage: (m: Promise<Message>) => void;

client.on('messageCreate', ({ channel }) => {
  assertIsMessage(channel.send('string'));
  assertIsMessage(channel.send({}));
  assertIsMessage(channel.send({ embeds: [] }));

  const attachment = new MessageAttachment('file.png');
  const embed = new MessageEmbed();
  assertIsMessage(channel.send({ files: [attachment] }));
  assertIsMessage(channel.send({ embeds: [embed] }));
  assertIsMessage(channel.send({ embeds: [embed], files: [attachment] }));

  // @ts-expect-error
  channel.send();
  // @ts-expect-error
  channel.send({ another: 'property' });
});

client.on('interaction', async interaction => {
  if (!interaction.isCommand()) return;

  void new MessageActionRow();

  const button = new MessageButton();

  const actionRow = new MessageActionRow({ components: [button] });

  await interaction.reply({ content: 'Hi!', components: [actionRow] });

  await interaction.reply({ content: 'Hi!', components: [[button]] });

  // @ts-expect-error
  void new MessageActionRow({});

  // @ts-expect-error
  await interaction.reply({ content: 'Hi!', components: [button] });
});

client.login('absolutely-valid-token');

// Test type transformation:
declare const assertType: <T>(value: T) => asserts value is T;
declare const serialize: <T>(value: T) => Serialized<T>;
declare const notPropertyOf: <T, P extends PropertyKey>(value: T, property: P & Exclude<P, keyof T>) => void;

assertType<undefined>(serialize(undefined));
assertType<null>(serialize(null));
assertType<number[]>(serialize([1, 2, 3]));
assertType<{}>(serialize(new Set([1, 2, 3])));
assertType<{}>(
  serialize(
    new Map([
      [1, '2'],
      [2, '4'],
    ]),
  ),
);
assertType<string>(serialize(new Permissions(Permissions.FLAGS.ATTACH_FILES)));
assertType<number>(serialize(new Intents(Intents.FLAGS.GUILDS)));
assertType<unknown>(
  serialize(
    new Collection([
      [1, '2'],
      [2, '4'],
    ]),
  ),
);
assertType<never>(serialize(Symbol('a')));
assertType<never>(serialize(() => {}));
assertType<never>(serialize(BigInt(42)));

// Test type return of broadcastEval:
declare const shardClientUtil: ShardClientUtil;
declare const shardingManager: ShardingManager;

assertType<Promise<number[]>>(shardingManager.broadcastEval(() => 1));
assertType<Promise<number[]>>(shardClientUtil.broadcastEval(() => 1));
assertType<Promise<number[]>>(shardingManager.broadcastEval(async () => 1));
assertType<Promise<number[]>>(shardClientUtil.broadcastEval(async () => 1));

declare const dmChannel: DMChannel;
declare const threadChannel: ThreadChannel;
declare const newsChannel: NewsChannel;
declare const textChannel: TextChannel;
declare const user: User;
declare const guildMember: GuildMember;

// Test whether the structures implement send
assertType<TextBasedChannelFields['send']>(dmChannel.send);
assertType<TextBasedChannelFields>(threadChannel);
assertType<TextBasedChannelFields>(newsChannel);
assertType<TextBasedChannelFields>(textChannel);
assertType<PartialTextBasedChannelFields>(user);
assertType<PartialTextBasedChannelFields>(guildMember);

assertType<Message | null>(dmChannel.lastMessage);
assertType<Message | null>(threadChannel.lastMessage);
assertType<Message | null>(newsChannel.lastMessage);
assertType<Message | null>(textChannel.lastMessage);

notPropertyOf(user, 'lastMessage');
notPropertyOf(user, 'lastMessageId');
notPropertyOf(guildMember, 'lastMessage');
notPropertyOf(guildMember, 'lastMessageId');

// Test collector event parameters
declare const messageCollector: MessageCollector;
messageCollector.on('collect', (...args) => {
  assertType<[Message]>(args);
});

declare const reactionCollector: ReactionCollector;
reactionCollector.on('dispose', (...args) => {
  assertType<[MessageReaction, User]>(args);
});

// Test partials structures
client.on('typingStart', (channel, user) => {
  if (channel.partial) assertType<undefined>(channel.lastMessageId);
  if (user.partial) return assertType<null>(user.username);
  assertType<string>(user.username);
});

client.on('guildMemberRemove', member => {
  if (member.partial) return assertType<null>(member.joinedAt);
  assertType<Date | null>(member.joinedAt);
});

client.on('messageReactionAdd', async reaction => {
  if (reaction.partial) {
    assertType<null>(reaction.count);
    reaction = await reaction.fetch();
  }
  assertType<number>(reaction.count);
  if (reaction.message.partial) return assertType<string | null>(reaction.message.content);
  assertType<string>(reaction.message.content);
});

// Make sure the properties are typed correctly, and that no backwards properties
// (K -> V and V -> K) exist:
assertType<'messageCreate'>(Constants.Events.MESSAGE_CREATE);
assertType<'close'>(Constants.ShardEvents.CLOSE);
assertType<1>(Constants.Status.CONNECTING);
assertType<0>(Constants.Opcodes.DISPATCH);
assertType<2>(Constants.ClientApplicationAssetTypes.BIG);
<<<<<<< HEAD
=======

declare const applicationCommandData: ApplicationCommandData;
declare const applicationCommandResolvable: ApplicationCommandResolvable;
declare const applicationCommandManager: ApplicationCommandManager;
{
  type ApplicationCommandType = ApplicationCommand<{ guild: GuildResolvable }>;

  assertType<Promise<ApplicationCommandType>>(applicationCommandManager.create(applicationCommandData));
  assertType<Promise<ApplicationCommand>>(applicationCommandManager.create(applicationCommandData, '0'));
  assertType<Promise<ApplicationCommandType>>(
    applicationCommandManager.edit(applicationCommandResolvable, applicationCommandData),
  );
  assertType<Promise<ApplicationCommand>>(
    applicationCommandManager.edit(applicationCommandResolvable, applicationCommandData, '0'),
  );
  assertType<Promise<Collection<Snowflake, ApplicationCommandType>>>(
    applicationCommandManager.set([applicationCommandData]),
  );
  assertType<Promise<Collection<Snowflake, ApplicationCommand>>>(
    applicationCommandManager.set([applicationCommandData], '0'),
  );
}

declare const guildApplicationCommandManager: GuildApplicationCommandManager;
assertType<Promise<Collection<Snowflake, ApplicationCommand>>>(guildApplicationCommandManager.fetch());
assertType<Promise<Collection<Snowflake, ApplicationCommand>>>(guildApplicationCommandManager.fetch(undefined, {}));
assertType<Promise<ApplicationCommand>>(guildApplicationCommandManager.fetch('0'));

declare const guildChannelManager: GuildChannelManager;
{
  type AnyChannel = TextChannel | VoiceChannel | CategoryChannel | NewsChannel | StoreChannel | StageChannel;

  assertType<Promise<VoiceChannel>>(guildChannelManager.create('name', { type: 'voice' }));
  assertType<Promise<CategoryChannel>>(guildChannelManager.create('name', { type: 'category' }));
  assertType<Promise<TextChannel>>(guildChannelManager.create('name', { type: 'text' }));
  assertType<Promise<NewsChannel>>(guildChannelManager.create('name', { type: 'news' }));
  assertType<Promise<StoreChannel>>(guildChannelManager.create('name', { type: 'store' }));
  assertType<Promise<StageChannel>>(guildChannelManager.create('name', { type: 'stage' }));

  assertType<Promise<Collection<Snowflake, AnyChannel>>>(guildChannelManager.fetch());
  assertType<Promise<Collection<Snowflake, AnyChannel>>>(guildChannelManager.fetch(undefined, {}));
  assertType<Promise<AnyChannel | null>>(guildChannelManager.fetch('0'));
}

declare const roleManager: RoleManager;
assertType<Promise<Collection<Snowflake, Role>>>(roleManager.fetch());
assertType<Promise<Collection<Snowflake, Role>>>(roleManager.fetch(undefined, {}));
assertType<Promise<Role | null>>(roleManager.fetch('0'));

declare const guildEmojiManager: GuildEmojiManager;
assertType<Promise<Collection<Snowflake, GuildEmoji>>>(guildEmojiManager.fetch());
assertType<Promise<Collection<Snowflake, GuildEmoji>>>(guildEmojiManager.fetch(undefined, {}));
assertType<Promise<GuildEmoji | null>>(guildEmojiManager.fetch('0'));
>>>>>>> 28b5ffb4
<|MERGE_RESOLUTION|>--- conflicted
+++ resolved
@@ -33,11 +33,8 @@
   ShardClientUtil,
   ShardingManager,
   Snowflake,
-<<<<<<< HEAD
-=======
   StageChannel,
   StoreChannel,
->>>>>>> 28b5ffb4
   TextBasedChannelFields,
   TextChannel,
   ThreadChannel,
@@ -524,28 +521,6 @@
   assertType<[MessageReaction, User]>(args);
 });
 
-// Test partials structures
-client.on('typingStart', (channel, user) => {
-  if (channel.partial) assertType<undefined>(channel.lastMessageId);
-  if (user.partial) return assertType<null>(user.username);
-  assertType<string>(user.username);
-});
-
-client.on('guildMemberRemove', member => {
-  if (member.partial) return assertType<null>(member.joinedAt);
-  assertType<Date | null>(member.joinedAt);
-});
-
-client.on('messageReactionAdd', async reaction => {
-  if (reaction.partial) {
-    assertType<null>(reaction.count);
-    reaction = await reaction.fetch();
-  }
-  assertType<number>(reaction.count);
-  if (reaction.message.partial) return assertType<string | null>(reaction.message.content);
-  assertType<string>(reaction.message.content);
-});
-
 // Make sure the properties are typed correctly, and that no backwards properties
 // (K -> V and V -> K) exist:
 assertType<'messageCreate'>(Constants.Events.MESSAGE_CREATE);
@@ -553,8 +528,6 @@
 assertType<1>(Constants.Status.CONNECTING);
 assertType<0>(Constants.Opcodes.DISPATCH);
 assertType<2>(Constants.ClientApplicationAssetTypes.BIG);
-<<<<<<< HEAD
-=======
 
 declare const applicationCommandData: ApplicationCommandData;
 declare const applicationCommandResolvable: ApplicationCommandResolvable;
@@ -608,4 +581,25 @@
 assertType<Promise<Collection<Snowflake, GuildEmoji>>>(guildEmojiManager.fetch());
 assertType<Promise<Collection<Snowflake, GuildEmoji>>>(guildEmojiManager.fetch(undefined, {}));
 assertType<Promise<GuildEmoji | null>>(guildEmojiManager.fetch('0'));
->>>>>>> 28b5ffb4
+
+// Test partials structures
+client.on('typingStart', (channel, user) => {
+  if (channel.partial) assertType<undefined>(channel.lastMessageId);
+  if (user.partial) return assertType<null>(user.username);
+  assertType<string>(user.username);
+});
+
+client.on('guildMemberRemove', member => {
+  if (member.partial) return assertType<null>(member.joinedAt);
+  assertType<Date | null>(member.joinedAt);
+});
+
+client.on('messageReactionAdd', async reaction => {
+  if (reaction.partial) {
+    assertType<null>(reaction.count);
+    reaction = await reaction.fetch();
+  }
+  assertType<number>(reaction.count);
+  if (reaction.message.partial) return assertType<string | null>(reaction.message.content);
+  assertType<string>(reaction.message.content);
+});