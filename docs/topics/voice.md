# Introduction to Voice
Voice in discord.js can be used for many things, such as music bots, recording or relaying audio.

In discord.js, you can use voice by connecting to a `VoiceChannel` to obtain a `VoiceConnection`, where you can start streaming and receiving audio.

To get started, make sure you have:
* FFmpeg - `npm install ffmpeg-binaries`
* an opus encoder, choose one from below:
<<<<<<< HEAD
  * `npm install node-opus`
=======
  * `npm install node-opus` (better performance)
>>>>>>> 10f98d8e
  * `npm install opusscript`
* a good network connection

The preferred opus engine is node-opus, as it performs significantly better than opusscript. When both are available, discord.js will automatically choose node-opus.
Using opusscript is only recommended for development environments where node-opus is tough to get working.
For production bots, using node-opus should be considered a necessity, especially if they're going to be running on multiple servers.

## Joining a voice channel
The example below reacts to a message and joins the sender's voice channel, catching any errors. This is important
as it allows us to obtain a `VoiceConnection` that we can start to stream audio with.

```js
const Discord = require('discord.js');
const client = new Discord.Client();

client.login('token here');

client.on('message', async message => {
  // Voice only works in guilds, if the message does not come from a guild,
  // we ignore it
  if (!message.guild) return;

  if (message.content === '/join') {
    // Only try to join the sender's voice channel if they are in one themselves
    if (message.member.voiceChannel) {
      const connection = await message.member.voiceChannel.join();
    } else {
      message.reply('You need to join a voice channel first!');
    }
  }
});
```

## Streaming to a Voice Channel
In the previous example, we looked at how to join a voice channel in order to obtain a `VoiceConnection`. Now that we
have obtained a voice connection, we can start streaming audio to it.

### Introduction to playing on voice connections
The most basic example of playing audio over a connection would be playing a local file:

```js
const dispatcher = connection.play('/home/discord/audio.mp3');
```

The `dispatcher` in this case is a `StreamDispatcher` - here you can control the volume and playback of the stream:

```js
dispatcher.pause();
dispatcher.resume();

dispatcher.setVolume(0.5); // half the volume

<<<<<<< HEAD
Your file doesn't have to be just an mp3; FFmpeg can convert videos and audios of many formats.
=======
dispatcher.on('finish', () => {
  console.log('Finished playing!');
});

dispatcher.destroy(); // end the stream
```
>>>>>>> 10f98d8e

We can also pass in options when we first play the stream:

```js
const dispatcher = connection.play('/home/discord/audio.mp3', {
  volume: 0.5,
  passes: 3
});
```

These are just a subset of the options available (consult documentation for a full list). Most users may be interested in the `passes` option, however. As audio is sent over UDP, there is a chance packets may not arrive. Increasing the number of passes, e.g. to `3` gives you a better chance that your packets reach your recipients, at the cost of triple the bandwidth. We recommend not going over 5 passes.

### What can I play?

Discord.js allows you to play a lot of things:

```js
// ReadableStreams, in this example YouTube audio
const ytdl = require('ytdl-core');
connection.play(ytdl(
  'https://www.youtube.com/watch?v=ZlAU_w7-Xp8',
  { filter: 'audioonly' }));

// Files on the internet
connection.play('http://www.sample-videos.com/audio/mp3/wave.mp3');

// Local files
connection.play('/home/discord/audio.mp3');
```

New to v12 is the ability to play OggOpus and WebmOpus streams with much better performance by skipping out Ffmpeg. Note this comes at the cost of no longer having volume control over the stream:

```js
connection.play(fs.createReadStream('./media.webm'), {
  type: 'webm/opus'
});

connection.play(fs.createReadStream('./media.ogg'), {
  type: 'ogg/opus'
});
```

Make sure to consult the documentation for a full list of what you can play - there's too much to cover here!

## Voice Broadcasts

A voice broadcast is very useful for "radio" bots, that play the same audio across multiple channels. It means audio is only transcoded once, and is much better on performance.

```js
const broadcast = client.createVoiceBroadcast();

broadcast.on('subscribe', dispatcher => {
  console.log('New broadcast subscriber!');
});

<<<<<<< HEAD
For anything else, such as a URL to a file, you can use `connection.playArbitraryInput()`. You should consult the [FFmpeg protocol documentation](https://ffmpeg.org/ffmpeg-protocols.html) to see what you can use this for.
=======
broadcast.on('unsubscribe', dispatcher => {
  console.log('Channel unsubscribed from broadcast :(');
})
```

`broadcast` is an instance of `VoiceBroadcast`, which has the same `play` method you are used to with regular VoiceConnections:
>>>>>>> 10f98d8e

```js
const dispatcher = broadcast.play('./audio.mp3');

connection.play(broadcast);
```

It's important to note that the `dispatcher` stored above is a `BroadcastDispatcher` - it controls all the dispatcher subscribed to the broadcast, e.g. setting the volume of this dispatcher affects the volume of all subscribers.

<<<<<<< HEAD
## Advanced Topics
soon&trade;
=======
## Voice Receive
coming soon™
>>>>>>> 10f98d8e
<|MERGE_RESOLUTION|>--- conflicted
+++ resolved
@@ -6,11 +6,7 @@
 To get started, make sure you have:
 * FFmpeg - `npm install ffmpeg-binaries`
 * an opus encoder, choose one from below:
-<<<<<<< HEAD
-  * `npm install node-opus`
-=======
   * `npm install node-opus` (better performance)
->>>>>>> 10f98d8e
   * `npm install opusscript`
 * a good network connection
 
@@ -63,16 +59,12 @@
 
 dispatcher.setVolume(0.5); // half the volume
 
-<<<<<<< HEAD
-Your file doesn't have to be just an mp3; FFmpeg can convert videos and audios of many formats.
-=======
 dispatcher.on('finish', () => {
   console.log('Finished playing!');
 });
 
 dispatcher.destroy(); // end the stream
 ```
->>>>>>> 10f98d8e
 
 We can also pass in options when we first play the stream:
 
@@ -128,16 +120,12 @@
   console.log('New broadcast subscriber!');
 });
 
-<<<<<<< HEAD
-For anything else, such as a URL to a file, you can use `connection.playArbitraryInput()`. You should consult the [FFmpeg protocol documentation](https://ffmpeg.org/ffmpeg-protocols.html) to see what you can use this for.
-=======
 broadcast.on('unsubscribe', dispatcher => {
   console.log('Channel unsubscribed from broadcast :(');
 })
 ```
 
 `broadcast` is an instance of `VoiceBroadcast`, which has the same `play` method you are used to with regular VoiceConnections:
->>>>>>> 10f98d8e
 
 ```js
 const dispatcher = broadcast.play('./audio.mp3');
@@ -147,10 +135,5 @@
 
 It's important to note that the `dispatcher` stored above is a `BroadcastDispatcher` - it controls all the dispatcher subscribed to the broadcast, e.g. setting the volume of this dispatcher affects the volume of all subscribers.
 
-<<<<<<< HEAD
-## Advanced Topics
-soon&trade;
-=======
 ## Voice Receive
-coming soon™
->>>>>>> 10f98d8e
+coming soon&trade;