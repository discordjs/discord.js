--- conflicted
+++ resolved
@@ -8,13 +8,10 @@
       path: faq.md
 - name: Topics
   files:
-<<<<<<< HEAD
     - name: Voice
       path: voice.md
-=======
     - name: Web builds
       path: web.md
->>>>>>> d3c79bb3
 - name: Examples
   files:
     - name: Ping
